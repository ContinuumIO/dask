#!/usr/bin/env python

from __future__ import annotations

import versioneer
<<<<<<< HEAD

# NOTE: These are tested in `continuous_integration/test_imports.sh` If
# you modify these, make sure to change the corresponding line there.
extras_require: dict[str, list[str]] = {
    "array": ["numpy >= 1.18"],
    "bag": [],  # keeping for backwards compatibility
    "dataframe": ["numpy >= 1.18", "pandas >= 1.0"],
    "distributed": ["distributed == 2022.8.0"],
    "diagnostics": [
        "bokeh >= 2.4.2",
        "jinja2",
    ],
    "delayed": [],  # keeping for backwards compatibility
}
extras_require["complete"] = sorted({v for req in extras_require.values() for v in req})
# after complete is set, add in test
extras_require["test"] = [
    "pandas[test]",
    "pytest",
    "pytest-rerunfailures",
    "pytest-xdist",
    "pre-commit",
    "hypothesis",
]

install_requires = [
    "cloudpickle >= 1.1.1",
    "fsspec >= 0.6.0",
    "packaging >= 20.0",
    "partd >= 0.3.10",
    "pyyaml >= 5.3.1",
    "toolz >= 0.8.2",
]

packages = [
    "dask",
    "dask.array",
    "dask.bag",
    "dask.bytes",
    "dask.dataframe",
    "dask.dataframe.io",
    "dask.dataframe.tseries",
    "dask.diagnostics",
]

tests = [p + ".tests" for p in packages]

# Only include pytest-runner in setup_requires if we're invoking tests
if {"pytest", "test", "ptr"}.intersection(sys.argv):
    setup_requires = ["pytest-runner"]
else:
    setup_requires = []
=======
from setuptools import setup
>>>>>>> 91098a63

setup(
    version=versioneer.get_version(),
    cmdclass=versioneer.get_cmdclass(),
)<|MERGE_RESOLUTION|>--- conflicted
+++ resolved
@@ -3,64 +3,9 @@
 from __future__ import annotations
 
 import versioneer
-<<<<<<< HEAD
-
-# NOTE: These are tested in `continuous_integration/test_imports.sh` If
-# you modify these, make sure to change the corresponding line there.
-extras_require: dict[str, list[str]] = {
-    "array": ["numpy >= 1.18"],
-    "bag": [],  # keeping for backwards compatibility
-    "dataframe": ["numpy >= 1.18", "pandas >= 1.0"],
-    "distributed": ["distributed == 2022.8.0"],
-    "diagnostics": [
-        "bokeh >= 2.4.2",
-        "jinja2",
-    ],
-    "delayed": [],  # keeping for backwards compatibility
-}
-extras_require["complete"] = sorted({v for req in extras_require.values() for v in req})
-# after complete is set, add in test
-extras_require["test"] = [
-    "pandas[test]",
-    "pytest",
-    "pytest-rerunfailures",
-    "pytest-xdist",
-    "pre-commit",
-    "hypothesis",
-]
-
-install_requires = [
-    "cloudpickle >= 1.1.1",
-    "fsspec >= 0.6.0",
-    "packaging >= 20.0",
-    "partd >= 0.3.10",
-    "pyyaml >= 5.3.1",
-    "toolz >= 0.8.2",
-]
-
-packages = [
-    "dask",
-    "dask.array",
-    "dask.bag",
-    "dask.bytes",
-    "dask.dataframe",
-    "dask.dataframe.io",
-    "dask.dataframe.tseries",
-    "dask.diagnostics",
-]
-
-tests = [p + ".tests" for p in packages]
-
-# Only include pytest-runner in setup_requires if we're invoking tests
-if {"pytest", "test", "ptr"}.intersection(sys.argv):
-    setup_requires = ["pytest-runner"]
-else:
-    setup_requires = []
-=======
 from setuptools import setup
->>>>>>> 91098a63
 
 setup(
     version=versioneer.get_version(),
     cmdclass=versioneer.get_cmdclass(),
-)+)
