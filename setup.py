--- conflicted
+++ resolved
@@ -13,16 +13,11 @@
     "array": ["numpy >= 1.18"],
     "bag": [],  # keeping for backwards compatibility
     "dataframe": ["numpy >= 1.18", "pandas >= 1.0"],
-<<<<<<< HEAD
-    "distributed": ["distributed == 2021.07.2"],
+    "distributed": ["distributed == 2021.08.0"],
     "diagnostics": [
         "bokeh >= 1.0.0, != 2.0.0",
         "jinja2",
     ],
-=======
-    "distributed": ["distributed == 2021.08.0"],
-    "diagnostics": ["bokeh >= 1.0.0, != 2.0.0"],
->>>>>>> 4a59a682
     "delayed": [],  # keeping for backwards compatibility
 }
 extras_require["complete"] = sorted({v for req in extras_require.values() for v in req})
