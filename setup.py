#!/usr/bin/env python

from __future__ import annotations

import sys
from os.path import exists

from setuptools import setup

import versioneer

# NOTE: These are tested in `continuous_integration/test_imports.sh` If
# you modify these, make sure to change the corresponding line there.
extras_require: dict[str, list[str]] = {
    "array": ["numpy >= 1.18"],
    "bag": [],  # keeping for backwards compatibility
    "dataframe": ["numpy >= 1.18", "pandas >= 1.0"],
<<<<<<< HEAD
    "distributed": ["distributed == 2022.9.1"],
=======
    "distributed": ["distributed == 2022.9.2"],
>>>>>>> 5ba240b9
    "diagnostics": [
        "bokeh >= 2.4.2",
        "jinja2",
    ],
    "delayed": [],  # keeping for backwards compatibility
}
extras_require["complete"] = sorted({v for req in extras_require.values() for v in req})
# after complete is set, add in test
extras_require["test"] = [
    "pandas[test]",
    "pytest",
    "pytest-rerunfailures",
    "pytest-xdist",
    "pre-commit",
]

install_requires = [
    "cloudpickle >= 1.1.1",
    "fsspec >= 0.6.0",
    "packaging >= 20.0",
    "partd >= 0.3.10",
    "pyyaml >= 5.3.1",
    "toolz >= 0.8.2",
]

packages = [
    "dask",
    "dask.array",
    "dask.bag",
    "dask.bytes",
    "dask.dataframe",
    "dask.dataframe.io",
    "dask.dataframe.tseries",
    "dask.diagnostics",
]

tests = [p + ".tests" for p in packages]

# Only include pytest-runner in setup_requires if we're invoking tests
if {"pytest", "test", "ptr"}.intersection(sys.argv):
    setup_requires = ["pytest-runner"]
else:
    setup_requires = []

setup(
    name="dask",
    version=versioneer.get_version(),
    cmdclass=versioneer.get_cmdclass(),
    description="Parallel PyData with Task Scheduling",
    url="https://github.com/dask/dask/",
    maintainer="Matthew Rocklin",
    maintainer_email="mrocklin@gmail.com",
    license="BSD",
    keywords="task-scheduling parallel numpy pandas pydata",
    classifiers=[
        "Development Status :: 5 - Production/Stable",
        "Intended Audience :: Developers",
        "Intended Audience :: Science/Research",
        "License :: OSI Approved :: BSD License",
        "Operating System :: OS Independent",
        "Programming Language :: Python",
        "Programming Language :: Python :: 3",
        "Programming Language :: Python :: 3 :: Only",
        "Programming Language :: Python :: 3.8",
        "Programming Language :: Python :: 3.9",
        "Programming Language :: Python :: 3.10",
        "Topic :: Scientific/Engineering",
        "Topic :: System :: Distributed Computing",
    ],
    packages=packages + tests,
    long_description=open("README.rst").read() if exists("README.rst") else "",
    python_requires=">=3.8",
    install_requires=install_requires,
    setup_requires=setup_requires,
    tests_require=["pytest"],
    extras_require=extras_require,
    include_package_data=True,
    zip_safe=False,  # https://mypy.readthedocs.io/en/latest/installed_packages.html
)<|MERGE_RESOLUTION|>--- conflicted
+++ resolved
@@ -15,11 +15,7 @@
     "array": ["numpy >= 1.18"],
     "bag": [],  # keeping for backwards compatibility
     "dataframe": ["numpy >= 1.18", "pandas >= 1.0"],
-<<<<<<< HEAD
-    "distributed": ["distributed == 2022.9.1"],
-=======
     "distributed": ["distributed == 2022.9.2"],
->>>>>>> 5ba240b9
     "diagnostics": [
         "bokeh >= 2.4.2",
         "jinja2",
