--- conflicted
+++ resolved
@@ -55,11 +55,7 @@
     "numpy >= 1.21",
     "pandas >= 1.3",
 ]
-<<<<<<< HEAD
-distributed = ["distributed == 2023.3.2.*"]
-=======
-distributed = ["distributed == 2023.6.1"]
->>>>>>> 85c99bc2
+distributed = ["distributed == 2023.6.1.*"]
 diagnostics = [
     "bokeh >= 2.4.2",
     "jinja2 >= 2.10.3",
