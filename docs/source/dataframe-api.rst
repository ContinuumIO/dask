--- conflicted
+++ resolved
@@ -637,9 +637,5 @@
    map_partitions
 
    to_datetime
-<<<<<<< HEAD
    to_numeric
-=======
-   to_numeric
-   to_timedelta
->>>>>>> 6685666d
+   to_timedelta