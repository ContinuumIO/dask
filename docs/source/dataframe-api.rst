API
---

<<<<<<< HEAD
=======
.. currentmodule:: dask.dataframe

Dataframe
~~~~~~~~~

.. autosummary::
    :toctree: generated/

    DataFrame
    DataFrame.abs
    DataFrame.add
    DataFrame.align
    DataFrame.all
    DataFrame.any
    DataFrame.append
    DataFrame.apply
    DataFrame.applymap
    DataFrame.assign
    DataFrame.astype
    DataFrame.bfill
    DataFrame.categorize
    DataFrame.columns
    DataFrame.compute
    DataFrame.copy
    DataFrame.corr
    DataFrame.count
    DataFrame.cov
    DataFrame.cummax
    DataFrame.cummin
    DataFrame.cumprod
    DataFrame.cumsum
    DataFrame.describe
    DataFrame.diff
    DataFrame.div
    DataFrame.divide
    DataFrame.drop
    DataFrame.drop_duplicates
    DataFrame.dropna
    DataFrame.dtypes
    DataFrame.eq
    DataFrame.eval
    DataFrame.explode
    DataFrame.ffill
    DataFrame.fillna
    DataFrame.first
    DataFrame.floordiv
    DataFrame.ge
    DataFrame.get_partition
    DataFrame.groupby
    DataFrame.gt
    DataFrame.head
    DataFrame.idxmax
    DataFrame.idxmin
    DataFrame.iloc
    DataFrame.index
    DataFrame.info
    DataFrame.isin
    DataFrame.isna
    DataFrame.isnull
    DataFrame.items
    DataFrame.iterrows
    DataFrame.itertuples
    DataFrame.join
    DataFrame.known_divisions
    DataFrame.last
    DataFrame.le
    DataFrame.loc
    DataFrame.lt
    DataFrame.map_partitions
    DataFrame.mask
    DataFrame.max
    DataFrame.mean
    DataFrame.melt
    DataFrame.memory_usage
    DataFrame.memory_usage_per_partition
    DataFrame.merge
    DataFrame.min
    DataFrame.mod
    DataFrame.mode
    DataFrame.mul
    DataFrame.ndim
    DataFrame.ne
    DataFrame.nlargest
    DataFrame.npartitions
    DataFrame.nsmallest
    DataFrame.partitions
    DataFrame.pivot_table
    DataFrame.pop
    DataFrame.pow
    DataFrame.prod
    DataFrame.quantile
    DataFrame.query
    DataFrame.radd
    DataFrame.random_split
    DataFrame.rdiv
    DataFrame.rename
    DataFrame.repartition
    DataFrame.replace
    DataFrame.resample
    DataFrame.reset_index
    DataFrame.rfloordiv
    DataFrame.rmod
    DataFrame.rmul
    DataFrame.round
    DataFrame.rpow
    DataFrame.rsub
    DataFrame.rtruediv
    DataFrame.sample
    DataFrame.select_dtypes
    DataFrame.sem
    DataFrame.set_index
    DataFrame.shape
    DataFrame.shuffle
    DataFrame.size
    DataFrame.sort_values
    DataFrame.squeeze
    DataFrame.std
    DataFrame.sub
    DataFrame.sum
    DataFrame.tail
    DataFrame.to_bag
    DataFrame.to_csv
    DataFrame.to_dask_array
    DataFrame.to_delayed
    DataFrame.to_hdf
    DataFrame.to_html
    DataFrame.to_json
    DataFrame.to_parquet
    DataFrame.to_records
    DataFrame.to_string
    DataFrame.to_sql
    DataFrame.to_timestamp
    DataFrame.truediv
    DataFrame.values
    DataFrame.var
    DataFrame.visualize
    DataFrame.where

Series
~~~~~~

.. autosummary::
   :toctree: generated/

   Series
   Series.add
   Series.align
   Series.all
   Series.any
   Series.append
   Series.apply
   Series.astype
   Series.autocorr
   Series.between
   Series.bfill
   Series.clear_divisions
   Series.clip
   Series.clip_lower
   Series.clip_upper
   Series.compute
   Series.copy
   Series.corr
   Series.count
   Series.cov
   Series.cummax
   Series.cummin
   Series.cumprod
   Series.cumsum
   Series.describe
   Series.diff
   Series.div
   Series.drop_duplicates
   Series.dropna
   Series.dtype
   Series.eq
   Series.explode
   Series.ffill
   Series.fillna
   Series.first
   Series.floordiv
   Series.ge
   Series.get_partition
   Series.groupby
   Series.gt
   Series.head
   Series.idxmax
   Series.idxmin
   Series.isin
   Series.isna
   Series.isnull
   Series.iteritems
   Series.known_divisions
   Series.last
   Series.le
   Series.loc
   Series.lt
   Series.map
   Series.map_overlap
   Series.map_partitions
   Series.mask
   Series.max
   Series.mean
   Series.memory_usage
   Series.memory_usage_per_partition
   Series.min
   Series.mod
   Series.mul
   Series.nbytes
   Series.ndim
   Series.ne
   Series.nlargest
   Series.notnull
   Series.nsmallest
   Series.nunique
   Series.nunique_approx
   Series.persist
   Series.pipe
   Series.pow
   Series.prod
   Series.quantile
   Series.radd
   Series.random_split
   Series.rdiv
   Series.reduction
   Series.repartition
   Series.replace
   Series.rename
   Series.resample
   Series.reset_index
   Series.rolling
   Series.round
   Series.sample
   Series.sem
   Series.shape
   Series.shift
   Series.size
   Series.std
   Series.sub
   Series.sum
   Series.to_bag
   Series.to_csv
   Series.to_dask_array
   Series.to_delayed
   Series.to_frame
   Series.to_hdf
   Series.to_string
   Series.to_timestamp
   Series.truediv
   Series.unique
   Series.value_counts
   Series.values
   Series.var
   Series.visualize
   Series.where


Accessors
~~~~~~~~~
Similar to pandas, Dask provides dtype-specific methods under various accessors.
These are separate namespaces within :class:`Series` that only apply to specific data types.

Datetime Accessor
*****************

**Methods**

.. autosummary::
   :toctree: generated/
   :template: autosummary/accessor_method.rst

   Series.dt.ceil
   Series.dt.floor
   Series.dt.isocalendar
   Series.dt.normalize
   Series.dt.round
   Series.dt.strftime

**Attributes**

.. autosummary::
   :toctree: generated/
   :template: autosummary/accessor_attribute.rst

   Series.dt.date
   Series.dt.day
   Series.dt.dayofweek
   Series.dt.dayofyear
   Series.dt.daysinmonth
   Series.dt.freq
   Series.dt.hour
   Series.dt.microsecond
   Series.dt.minute
   Series.dt.month
   Series.dt.nanosecond
   Series.dt.quarter
   Series.dt.second
   Series.dt.time
   Series.dt.timetz
   Series.dt.tz
   Series.dt.week
   Series.dt.weekday
   Series.dt.weekofyear
   Series.dt.year

String Accessor
***************

**Methods**

.. autosummary::
   :toctree: generated/
   :template: autosummary/accessor_method.rst

   Series.str.capitalize
   Series.str.casefold
   Series.str.cat
   Series.str.center
   Series.str.contains
   Series.str.count
   Series.str.decode
   Series.str.encode
   Series.str.endswith
   Series.str.extract
   Series.str.extractall
   Series.str.find
   Series.str.findall
   Series.str.fullmatch
   Series.str.get
   Series.str.index
   Series.str.isalnum
   Series.str.isalpha
   Series.str.isdecimal
   Series.str.isdigit
   Series.str.islower
   Series.str.isnumeric
   Series.str.isspace
   Series.str.istitle
   Series.str.isupper
   Series.str.join
   Series.str.len
   Series.str.ljust
   Series.str.lower
   Series.str.lstrip
   Series.str.match
   Series.str.normalize
   Series.str.pad
   Series.str.partition
   Series.str.repeat
   Series.str.replace
   Series.str.rfind
   Series.str.rindex
   Series.str.rjust
   Series.str.rpartition
   Series.str.rsplit
   Series.str.rstrip
   Series.str.slice
   Series.str.split
   Series.str.startswith
   Series.str.strip
   Series.str.swapcase
   Series.str.title
   Series.str.translate
   Series.str.upper
   Series.str.wrap
   Series.str.zfill

Categorical Accessor
********************

**Methods**

.. autosummary::
   :toctree: generated/
   :template: autosummary/accessor_method.rst

   Series.cat.add_categories
   Series.cat.as_known
   Series.cat.as_ordered
   Series.cat.as_unknown
   Series.cat.as_unordered
   Series.cat.remove_categories
   Series.cat.remove_unused_categories
   Series.cat.rename_categories
   Series.cat.reorder_categories
   Series.cat.set_categories

**Attributes**

.. autosummary::
   :toctree: generated/
   :template: autosummary/accessor_attribute.rst

   Series.cat.categories
   Series.cat.codes
   Series.cat.known
   Series.cat.ordered

Groupby Operations
~~~~~~~~~~~~~~~~~~

.. currentmodule:: dask.dataframe.groupby

DataFrame Groupby
*****************

.. autosummary::
   :toctree: generated/

   DataFrameGroupBy.aggregate
   DataFrameGroupBy.apply
   DataFrameGroupBy.count
   DataFrameGroupBy.cumcount
   DataFrameGroupBy.cumprod
   DataFrameGroupBy.cumsum
   DataFrameGroupBy.get_group
   DataFrameGroupBy.max
   DataFrameGroupBy.mean
   DataFrameGroupBy.min
   DataFrameGroupBy.size
   DataFrameGroupBy.std
   DataFrameGroupBy.sum
   DataFrameGroupBy.var
   DataFrameGroupBy.cov
   DataFrameGroupBy.corr
   DataFrameGroupBy.first
   DataFrameGroupBy.last
   DataFrameGroupBy.idxmin
   DataFrameGroupBy.idxmax
   DataFrameGroupBy.rolling


Series Groupby
**************

.. autosummary::
   :toctree: generated/

   SeriesGroupBy.aggregate
   SeriesGroupBy.apply
   SeriesGroupBy.count
   SeriesGroupBy.cumcount
   SeriesGroupBy.cumprod
   SeriesGroupBy.cumsum
   SeriesGroupBy.get_group
   SeriesGroupBy.max
   SeriesGroupBy.mean
   SeriesGroupBy.min
   SeriesGroupBy.nunique
   SeriesGroupBy.size
   SeriesGroupBy.std
   SeriesGroupBy.sum
   SeriesGroupBy.var
   SeriesGroupBy.first
   SeriesGroupBy.last
   SeriesGroupBy.idxmin
   SeriesGroupBy.idxmax
   SeriesGroupBy.rolling

Custom Aggregation
******************

.. autosummary::
   :toctree: generated/

   Aggregation

Rolling Operations
~~~~~~~~~~~~~~~~~~

.. currentmodule:: dask.dataframe

.. autosummary::
   :toctree: generated/

   rolling.map_overlap
   Series.rolling
   DataFrame.rolling

.. currentmodule:: dask.dataframe.rolling

.. autosummary::
   :toctree: generated/

   Rolling.apply
   Rolling.count
   Rolling.kurt
   Rolling.max
   Rolling.mean
   Rolling.median
   Rolling.min
   Rolling.quantile
   Rolling.skew
   Rolling.std
   Rolling.sum
   Rolling.var


Create DataFrames
~~~~~~~~~~~~~~~~~

.. currentmodule:: dask.dataframe

.. autosummary::
   :toctree: generated/

   read_csv
   read_table
   read_fwf
   read_parquet
   read_hdf
   read_json
   read_orc
   read_sql_table
   read_sql_query
   read_sql
   from_array
   from_bcolz
   from_dask_array
   from_delayed
   from_pandas

.. currentmodule:: dask.bag

.. autosummary::
   :toctree: generated/

   Bag.to_dataframe

Store DataFrames
~~~~~~~~~~~~~~~~

.. currentmodule:: dask.dataframe

.. autosummary::
   :toctree: generated/

   to_csv
   to_parquet
   to_hdf
   to_records
   to_sql
   to_json

Convert DataFrames
~~~~~~~~~~~~~~~~~~

.. autosummary::
   :toctree: generated/

   DataFrame.to_bag
   DataFrame.to_dask_array
   DataFrame.to_delayed

Reshape DataFrames
~~~~~~~~~~~~~~~~~~

.. currentmodule:: dask.dataframe.reshape

.. autosummary::
   :toctree: generated/

   get_dummies
   pivot_table
   melt

Concatenate DataFrames
~~~~~~~~~~~~~~~~~~~~~~

.. currentmodule:: dask.dataframe.multi

.. autosummary::
   :toctree: generated/

   DataFrame.merge
   concat
   merge
   merge_asof


Resampling
~~~~~~~~~~

.. currentmodule:: dask.dataframe.tseries.resample

>>>>>>> a7e57ba9
.. autosummary::
   :toctree: generated/
   :template: custom-module-template.rst
   :recursive:

   dask.dataframe<|MERGE_RESOLUTION|>--- conflicted
+++ resolved
@@ -1,8 +1,6 @@
 API
 ---
 
-<<<<<<< HEAD
-=======
 .. currentmodule:: dask.dataframe
 
 Dataframe
@@ -439,157 +437,6 @@
 
 .. autosummary::
    :toctree: generated/
-
-   SeriesGroupBy.aggregate
-   SeriesGroupBy.apply
-   SeriesGroupBy.count
-   SeriesGroupBy.cumcount
-   SeriesGroupBy.cumprod
-   SeriesGroupBy.cumsum
-   SeriesGroupBy.get_group
-   SeriesGroupBy.max
-   SeriesGroupBy.mean
-   SeriesGroupBy.min
-   SeriesGroupBy.nunique
-   SeriesGroupBy.size
-   SeriesGroupBy.std
-   SeriesGroupBy.sum
-   SeriesGroupBy.var
-   SeriesGroupBy.first
-   SeriesGroupBy.last
-   SeriesGroupBy.idxmin
-   SeriesGroupBy.idxmax
-   SeriesGroupBy.rolling
-
-Custom Aggregation
-******************
-
-.. autosummary::
-   :toctree: generated/
-
-   Aggregation
-
-Rolling Operations
-~~~~~~~~~~~~~~~~~~
-
-.. currentmodule:: dask.dataframe
-
-.. autosummary::
-   :toctree: generated/
-
-   rolling.map_overlap
-   Series.rolling
-   DataFrame.rolling
-
-.. currentmodule:: dask.dataframe.rolling
-
-.. autosummary::
-   :toctree: generated/
-
-   Rolling.apply
-   Rolling.count
-   Rolling.kurt
-   Rolling.max
-   Rolling.mean
-   Rolling.median
-   Rolling.min
-   Rolling.quantile
-   Rolling.skew
-   Rolling.std
-   Rolling.sum
-   Rolling.var
-
-
-Create DataFrames
-~~~~~~~~~~~~~~~~~
-
-.. currentmodule:: dask.dataframe
-
-.. autosummary::
-   :toctree: generated/
-
-   read_csv
-   read_table
-   read_fwf
-   read_parquet
-   read_hdf
-   read_json
-   read_orc
-   read_sql_table
-   read_sql_query
-   read_sql
-   from_array
-   from_bcolz
-   from_dask_array
-   from_delayed
-   from_pandas
-
-.. currentmodule:: dask.bag
-
-.. autosummary::
-   :toctree: generated/
-
-   Bag.to_dataframe
-
-Store DataFrames
-~~~~~~~~~~~~~~~~
-
-.. currentmodule:: dask.dataframe
-
-.. autosummary::
-   :toctree: generated/
-
-   to_csv
-   to_parquet
-   to_hdf
-   to_records
-   to_sql
-   to_json
-
-Convert DataFrames
-~~~~~~~~~~~~~~~~~~
-
-.. autosummary::
-   :toctree: generated/
-
-   DataFrame.to_bag
-   DataFrame.to_dask_array
-   DataFrame.to_delayed
-
-Reshape DataFrames
-~~~~~~~~~~~~~~~~~~
-
-.. currentmodule:: dask.dataframe.reshape
-
-.. autosummary::
-   :toctree: generated/
-
-   get_dummies
-   pivot_table
-   melt
-
-Concatenate DataFrames
-~~~~~~~~~~~~~~~~~~~~~~
-
-.. currentmodule:: dask.dataframe.multi
-
-.. autosummary::
-   :toctree: generated/
-
-   DataFrame.merge
-   concat
-   merge
-   merge_asof
-
-
-Resampling
-~~~~~~~~~~
-
-.. currentmodule:: dask.dataframe.tseries.resample
-
->>>>>>> a7e57ba9
-.. autosummary::
-   :toctree: generated/
    :template: custom-module-template.rst
    :recursive:
 
