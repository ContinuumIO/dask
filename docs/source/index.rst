====
Dask
====

*Dask is a flexible library for parallel computing in Python.*

Dask is composed of two parts:

1.  **Dynamic task scheduling** optimized for computation. This is similar to
    *Airflow, Luigi, Celery, or Make*, but optimized for interactive
    computational workloads.
2.  **"Big Data" collections** like parallel arrays, dataframes, and lists that
    extend common interfaces like *NumPy, Pandas, or Python iterators* to
    larger-than-memory or distributed environments. These parallel collections
    run on top of dynamic task schedulers.

Dask emphasizes the following virtues:

*  **Familiar**: Provides parallelized NumPy array and Pandas DataFrame objects
*  **Flexible**: Provides a task scheduling interface for more custom workloads
   and integration with other projects.
*  **Native**: Enables distributed computing in pure Python with access to
   the PyData stack.
*  **Fast**: Operates with low overhead, low latency, and minimal serialization
   necessary for fast numerical algorithms
*  **Scales up**: Runs resiliently on clusters with 1000s of cores
*  **Scales down**: Trivial to set up and run on a laptop in a single process
*  **Responsive**: Designed with interactive computing in mind, it provides rapid
   feedback and diagnostics to aid humans


.. image:: images/collections-schedulers.png
   :alt: Dask collections and schedulers
   :width: 80%
   :align: center

See the `dask.distributed documentation (separate website)
<https://distributed.dask.org/en/latest/>`_ for more technical information
on Dask's distributed scheduler.

Familiar user interface
-----------------------

**Dask DataFrame** mimics Pandas - :doc:`documentation <dataframe>`

.. code-block:: python

    import pandas as pd                     import dask.dataframe as dd
    df = pd.read_csv('2015-01-01.csv')      df = dd.read_csv('2015-*-*.csv')
    df.groupby(df.user_id).value.mean()     df.groupby(df.user_id).value.mean().compute()

**Dask Array** mimics NumPy - :doc:`documentation <array>`

.. code-block:: python

   import numpy as np                       import dask.array as da
   f = h5py.File('myfile.hdf5')             f = h5py.File('myfile.hdf5')
   x = np.array(f['/small-data'])           x = da.from_array(f['/big-data'],
                                                              chunks=(1000, 1000))
   x - x.mean(axis=1)                       x - x.mean(axis=1).compute()

**Dask Bag** mimics iterators, Toolz, and PySpark - :doc:`documentation <bag>`

.. code-block:: python

   import dask.bag as db
   b = db.read_text('2015-*-*.json.gz').map(json.loads)
   b.pluck('name').frequencies().topk(10, lambda pair: pair[1]).compute()

**Dask Delayed** mimics for loops and wraps custom code - :doc:`documentation <delayed>`

.. code-block:: python

   from dask import delayed
   L = []
   for fn in filenames:                  # Use for loops to build up computation
       data = delayed(load)(fn)          # Delay execution of function
       L.append(delayed(process)(data))  # Build connections between variables

   result = delayed(summarize)(L)
   result.compute()

The **concurrent.futures** interface provides general submission of custom
tasks: - :doc:`documentation <futures>`

.. code-block:: python

   from dask.distributed import Client
   client = Client('scheduler:port')

   futures = []
   for fn in filenames:
       future = client.submit(load, fn)
       futures.append(future)

   summary = client.submit(summarize, futures)
   summary.result()


Scales from laptops to clusters
-------------------------------

Dask is convenient on a laptop.  It :doc:`installs <install>` trivially with
``conda`` or ``pip`` and extends the size of convenient datasets from "fits in
memory" to "fits on disk".

Dask can scale to a cluster of 100s of machines. It is resilient, elastic, data
local, and low latency.  For more information, see the documentation about the
`distributed scheduler`_.

This ease of transition between single-machine to moderate cluster enables
users to both start simple and grow when necessary.


Complex Algorithms
------------------

Dask represents parallel computations with :doc:`task graphs<graphs>`. These
directed acyclic graphs may have arbitrary structure, which enables both
developers and users the freedom to build sophisticated algorithms and to
handle messy situations not easily managed by the ``map/filter/groupby``
paradigm common in most data engineering frameworks.

We originally needed this complexity to build complex algorithms for
n-dimensional arrays but have found it to be equally valuable when dealing with
messy situations in everyday problems.

.. toctree::
   :maxdepth: 1
   :hidden:
   :caption: Getting Started

   install.rst
   setup.rst
   Use Cases <https://stories.dask.org>
   support.rst
   why.rst

.. toctree::
   :maxdepth: 1
   :hidden:
   :caption: User Interface

   user-interfaces.rst
   array.rst
   bag.rst
   dataframe.rst
   delayed.rst
   futures.rst
   Machine Learning <https://ml.dask.org>
   best-practices.rst
   api.rst

.. toctree::
   :maxdepth: 1
   :hidden:
   :caption: Scheduling

   scheduling.rst
   distributed.rst

.. toctree::
   :maxdepth: 1
   :hidden:
   :caption: Diagnostics

   understanding-performance.rst
   graphviz.rst
   diagnostics-local.rst
   diagnostics-distributed.rst
   debugging.rst

<<<<<<< HEAD

**Help & reference**

* :doc:`develop`
* :doc:`changelog`
* :doc:`configuration`
* :doc:`presentations`
* :doc:`cheatsheet`
* :doc:`spark`
* :doc:`caching`
* :doc:`bytes`
* :doc:`graphs`
* :doc:`remote-data-services`
* :doc:`gpu`
* :doc:`cite`
* :doc:`funding`
* :doc:`logos`
=======
.. toctree::
   :maxdepth: 1
   :hidden:
   :caption: Graphs

   graphs.rst
   spec.rst
   custom-graphs.rst
   optimize.rst
   custom-collections.rst
   high-level-graphs.rst
>>>>>>> d755b98c

.. toctree::
   :maxdepth: 1
   :hidden:
   :caption: Help & reference

   develop.rst
   changelog.rst
   configuration.rst
   presentations.rst
   cheatsheet.rst
   spark.rst
   caching.rst
   bytes.rst
   graphs.rst
   remote-data-services.rst
   gpu.rst
   cite.rst
   funding.rst
   logos.rst

.. _`Anaconda Inc`: https://www.anaconda.com
.. _`3-clause BSD license`: https://github.com/dask/dask/blob/master/LICENSE.txt

.. _`#dask tag`: https://stackoverflow.com/questions/tagged/dask
.. _`GitHub issue tracker`: https://github.com/dask/dask/issues
.. _`gitter chat room`: https://gitter.im/dask/dask
.. _`xarray`: https://xarray.pydata.org/en/stable/
.. _`scikit-image`: https://scikit-image.org/docs/stable/
.. _`scikit-allel`: https://scikits.appspot.com/scikit-allel
.. _`pandas`: https://pandas.pydata.org/pandas-docs/version/0.17.0/
.. _`distributed scheduler`: https://distributed.dask.org/en/latest/<|MERGE_RESOLUTION|>--- conflicted
+++ resolved
@@ -169,38 +169,6 @@
    diagnostics-local.rst
    diagnostics-distributed.rst
    debugging.rst
-
-<<<<<<< HEAD
-
-**Help & reference**
-
-* :doc:`develop`
-* :doc:`changelog`
-* :doc:`configuration`
-* :doc:`presentations`
-* :doc:`cheatsheet`
-* :doc:`spark`
-* :doc:`caching`
-* :doc:`bytes`
-* :doc:`graphs`
-* :doc:`remote-data-services`
-* :doc:`gpu`
-* :doc:`cite`
-* :doc:`funding`
-* :doc:`logos`
-=======
-.. toctree::
-   :maxdepth: 1
-   :hidden:
-   :caption: Graphs
-
-   graphs.rst
-   spec.rst
-   custom-graphs.rst
-   optimize.rst
-   custom-collections.rst
-   high-level-graphs.rst
->>>>>>> d755b98c
 
 .. toctree::
    :maxdepth: 1
