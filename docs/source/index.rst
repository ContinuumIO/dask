--- conflicted
+++ resolved
@@ -182,25 +182,6 @@
    custom-collections.rst
    high-level-graphs.rst
 
-<<<<<<< HEAD
-
-**Help & reference**
-
-* :doc:`develop`
-* :doc:`changelog`
-* :doc:`configuration`
-* :doc:`presentations`
-* :doc:`cheatsheet`
-* :doc:`spark`
-* :doc:`caching`
-* :doc:`remote-data-services`
-* :doc:`gpu`
-* :doc:`cite`
-* :doc:`funding`
-* :doc:`logos`
-
-=======
->>>>>>> 58c7e97e
 .. toctree::
    :maxdepth: 1
    :hidden:
