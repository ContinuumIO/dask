import ast
import base64
import builtins
import json
import os
import site
import sys
import threading
import warnings
from collections.abc import Mapping

import yaml

no_default = "__no_default__"


<<<<<<< HEAD
def _get_paths():
    """Get locations to search for YAML configuration files.

    This logic exists as a separate function for testing purposes.
    """

    paths = [
        os.getenv("DASK_ROOT_CONFIG", "/etc/dask"),
        os.path.join(sys.prefix, "etc", "dask"),
        os.path.join(os.path.expanduser("~"), ".config", "dask"),
    ]
    if "DASK_CONFIG" in os.environ:
        paths.append(os.environ["DASK_CONFIG"])

    return paths


paths = _get_paths()

if "DASK_CONFIG" in os.environ:
    PATH = os.environ["DASK_CONFIG"]
=======
_paths = [
    os.getenv("DASK_ROOT_CONFIG", "/etc/dask"),
    os.path.join(sys.prefix, "etc", "dask"),
    *[os.path.join(prefix, "etc", "dask") for prefix in site.PREFIXES],
    os.path.join(os.path.expanduser("~"), ".config", "dask"),
    os.path.join(os.path.expanduser("~"), ".dask"),
]

if "DASK_CONFIG" in os.environ:
    PATH = os.environ["DASK_CONFIG"]
    _paths.append(PATH)
>>>>>>> 06e49039
else:
    PATH = os.path.join(os.path.expanduser("~"), ".config", "dask")

# Remove duplicate paths while preserving ordering
paths = list(reversed(list(dict.fromkeys(reversed(_paths)))))

global_config = config = {}


config_lock = threading.Lock()


defaults = []


def canonical_name(k, config):
    """Return the canonical name for a key.

    Handles user choice of '-' or '_' conventions by standardizing on whichever
    version was set first. If a key already exists in either hyphen or
    underscore form, the existing version is the canonical name. If neither
    version exists the original key is used as is.
    """
    try:
        if k in config:
            return k
    except TypeError:
        # config is not a mapping, return the same name as provided
        return k

    altk = k.replace("_", "-") if "_" in k else k.replace("-", "_")

    if altk in config:
        return altk

    return k


def update(old, new, priority="new"):
    """Update a nested dictionary with values from another

    This is like dict.update except that it smoothly merges nested values

    This operates in-place and modifies old

    Parameters
    ----------
    priority: string {'old', 'new'}
        If new (default) then the new dictionary has preference.
        Otherwise the old dictionary does.

    Examples
    --------
    >>> a = {'x': 1, 'y': {'a': 2}}
    >>> b = {'x': 2, 'y': {'b': 3}}
    >>> update(a, b)  # doctest: +SKIP
    {'x': 2, 'y': {'a': 2, 'b': 3}}

    >>> a = {'x': 1, 'y': {'a': 2}}
    >>> b = {'x': 2, 'y': {'b': 3}}
    >>> update(a, b, priority='old')  # doctest: +SKIP
    {'x': 1, 'y': {'a': 2, 'b': 3}}

    See Also
    --------
    dask.config.merge
    """
    for k, v in new.items():
        k = canonical_name(k, old)

        if isinstance(v, Mapping):
            if k not in old or old[k] is None:
                old[k] = {}
            update(old[k], v, priority=priority)
        else:
            if priority == "new" or k not in old:
                old[k] = v

    return old


def merge(*dicts):
    """Update a sequence of nested dictionaries

    This prefers the values in the latter dictionaries to those in the former

    Examples
    --------
    >>> a = {'x': 1, 'y': {'a': 2}}
    >>> b = {'y': {'b': 3}}
    >>> merge(a, b)  # doctest: +SKIP
    {'x': 1, 'y': {'a': 2, 'b': 3}}

    See Also
    --------
    dask.config.update
    """
    result = {}
    for d in dicts:
        update(result, d)
    return result


def collect_yaml(paths=paths):
    """Collect configuration from yaml files

    This searches through a list of paths, expands to find all yaml or json
    files, and then parses each file.
    """
    # Find all paths
    file_paths = []
    for path in paths:
        if os.path.exists(path):
            if os.path.isdir(path):
                try:
                    file_paths.extend(
                        sorted(
                            os.path.join(path, p)
                            for p in os.listdir(path)
                            if os.path.splitext(p)[1].lower()
                            in (".json", ".yaml", ".yml")
                        )
                    )
                except OSError:
                    # Ignore permission errors
                    pass
            else:
                file_paths.append(path)

    configs = []

    # Parse yaml files
    for path in file_paths:
        try:
            with open(path) as f:
                data = yaml.safe_load(f.read()) or {}
                configs.append(data)
        except OSError:
            # Ignore permission errors
            pass

    return configs


def collect_env(env=None):
    """Collect config from environment variables

    This grabs environment variables of the form "DASK_FOO__BAR_BAZ=123" and
    turns these into config variables of the form ``{"foo": {"bar-baz": 123}}``
    It transforms the key and value in the following way:

    -  Lower-cases the key text
    -  Treats ``__`` (double-underscore) as nested access
    -  Calls ``ast.literal_eval`` on the value

    Any serialized config passed via ``DASK_INTERNAL_INHERIT_CONFIG`` is also set here.

    """

    if env is None:
        env = os.environ

    if "DASK_INTERNAL_INHERIT_CONFIG" in env:
        d = deserialize(env["DASK_INTERNAL_INHERIT_CONFIG"])
    else:
        d = {}

    for name, value in env.items():
        if name.startswith("DASK_"):
            varname = name[5:].lower().replace("__", ".")
            try:
                d[varname] = ast.literal_eval(value)
            except (SyntaxError, ValueError):
                d[varname] = value

    result = {}
    set(d, config=result)

    return result


def ensure_file(source, destination=None, comment=True):
    """
    Copy file to default location if it does not already exist

    This tries to move a default configuration file to a default location if
    if does not already exist.  It also comments out that file by default.

    This is to be used by downstream modules (like dask.distributed) that may
    have default configuration files that they wish to include in the default
    configuration path.

    Parameters
    ----------
    source : string, filename
        Source configuration file, typically within a source directory.
    destination : string, directory
        Destination directory. Configurable by ``DASK_CONFIG`` environment
        variable, falling back to ~/.config/dask.
    comment : bool, True by default
        Whether or not to comment out the config file when copying.
    """
    if destination is None:
        destination = PATH

    # destination is a file and already exists, never overwrite
    if os.path.isfile(destination):
        return

    # If destination is not an existing file, interpret as a directory,
    # use the source basename as the filename
    directory = destination
    destination = os.path.join(directory, os.path.basename(source))

    try:
        if not os.path.exists(destination):
            os.makedirs(directory, exist_ok=True)

            # Atomically create destination.  Parallel testing discovered
            # a race condition where a process can be busy creating the
            # destination while another process reads an empty config file.
            tmp = "%s.tmp.%d" % (destination, os.getpid())
            with open(source) as f:
                lines = list(f)

            if comment:
                lines = [
                    "# " + line if line.strip() and not line.startswith("#") else line
                    for line in lines
                ]

            with open(tmp, "w") as f:
                f.write("".join(lines))

            try:
                os.rename(tmp, destination)
            except OSError:
                os.remove(tmp)
    except OSError:
        pass


class set:
    """Temporarily set configuration values within a context manager

    Parameters
    ----------
    arg : mapping or None, optional
        A mapping of configuration key-value pairs to set.
    **kwargs :
        Additional key-value pairs to set. If ``arg`` is provided, values set
        in ``arg`` will be applied before those in ``kwargs``.
        Double-underscores (``__``) in keyword arguments will be replaced with
        ``.``, allowing nested values to be easily set.

    Examples
    --------
    >>> import dask

    Set ``'foo.bar'`` in a context, by providing a mapping.

    >>> with dask.config.set({'foo.bar': 123}):
    ...     pass

    Set ``'foo.bar'`` in a context, by providing a keyword argument.

    >>> with dask.config.set(foo__bar=123):
    ...     pass

    Set ``'foo.bar'`` globally.

    >>> dask.config.set(foo__bar=123)  # doctest: +SKIP

    See Also
    --------
    dask.config.get
    """

    def __init__(self, arg=None, config=config, lock=config_lock, **kwargs):
        with lock:
            self.config = config
            self._record = []

            if arg is not None:
                for key, value in arg.items():
                    key = check_deprecations(key)
                    self._assign(key.split("."), value, config)
            if kwargs:
                for key, value in kwargs.items():
                    key = key.replace("__", ".")
                    key = check_deprecations(key)
                    self._assign(key.split("."), value, config)

    def __enter__(self):
        return self.config

    def __exit__(self, type, value, traceback):
        for op, path, value in reversed(self._record):
            d = self.config
            if op == "replace":
                for key in path[:-1]:
                    d = d.setdefault(key, {})
                d[path[-1]] = value
            else:  # insert
                for key in path[:-1]:
                    try:
                        d = d[key]
                    except KeyError:
                        break
                else:
                    d.pop(path[-1], None)

    def _assign(self, keys, value, d, path=(), record=True):
        """Assign value into a nested configuration dictionary

        Parameters
        ----------
        keys : Sequence[str]
            The nested path of keys to assign the value.
        value : object
        d : dict
            The part of the nested dictionary into which we want to assign the
            value
        path : Tuple[str], optional
            The path history up to this point.
        record : bool, optional
            Whether this operation needs to be recorded to allow for rollback.
        """
        key = canonical_name(keys[0], d)

        path = path + (key,)

        if len(keys) == 1:
            if record:
                if key in d:
                    self._record.append(("replace", path, d[key]))
                else:
                    self._record.append(("insert", path, None))
            d[key] = value
        else:
            if key not in d:
                if record:
                    self._record.append(("insert", path, None))
                d[key] = {}
                # No need to record subsequent operations after an insert
                record = False
            self._assign(keys[1:], value, d[key], path, record=record)


def collect(paths=paths, env=None):
    """
    Collect configuration from paths and environment variables

    Parameters
    ----------
    paths : List[str]
        A list of paths to search for yaml config files

    env : dict
        The system environment variables

    Returns
    -------
    config: dict

    See Also
    --------
    dask.config.refresh: collect configuration and update into primary config
    """
    if env is None:
        env = os.environ

    configs = collect_yaml(paths=paths)
    configs.append(collect_env(env=env))

    return merge(*configs)


def refresh(config=config, defaults=defaults, **kwargs):
    """
    Update configuration by re-reading yaml files and env variables

    This mutates the global dask.config.config, or the config parameter if
    passed in.

    This goes through the following stages:

    1.  Clearing out all old configuration
    2.  Updating from the stored defaults from downstream libraries
        (see update_defaults)
    3.  Updating from yaml files and environment variables

    Note that some functionality only checks configuration once at startup and
    may not change behavior, even if configuration changes.  It is recommended
    to restart your python process if convenient to ensure that new
    configuration changes take place.

    See Also
    --------
    dask.config.collect: for parameters
    dask.config.update_defaults
    """
    config.clear()

    for d in defaults:
        update(config, d, priority="old")

    update(config, collect(**kwargs))


def get(key, default=no_default, config=config, override_with=None):
    """
    Get elements from global config

    If ``override_with`` is not None this value will be passed straight back.
    Useful for getting kwarg defaults from Dask config.

    Use '.' for nested access

    Examples
    --------
    >>> from dask import config
    >>> config.get('foo')  # doctest: +SKIP
    {'x': 1, 'y': 2}

    >>> config.get('foo.x')  # doctest: +SKIP
    1

    >>> config.get('foo.x.y', default=123)  # doctest: +SKIP
    123

    >>> config.get('foo.y', override_with=None)  # doctest: +SKIP
    2

    >>> config.get('foo.y', override_with=3)  # doctest: +SKIP
    3

    See Also
    --------
    dask.config.set
    """
    if override_with is not None:
        return override_with
    keys = key.split(".")
    result = config
    for k in keys:
        k = canonical_name(k, result)
        try:
            result = result[k]
        except (TypeError, IndexError, KeyError):
            if default is not no_default:
                return default
            else:
                raise
    return result


def rename(aliases, config=config):
    """Rename old keys to new keys

    This helps migrate older configuration versions over time
    """
    old = []
    new = {}
    for o, n in aliases.items():
        value = get(o, None, config=config)
        if value is not None:
            old.append(o)
            new[n] = value

    for k in old:
        del config[canonical_name(k, config)]  # TODO: support nested keys

    set(new, config=config)


def update_defaults(new, config=config, defaults=defaults):
    """Add a new set of defaults to the configuration

    It does two things:

    1.  Add the defaults to a global collection to be used by refresh later
    2.  Updates the global config with the new configuration
        prioritizing older values over newer ones
    """
    defaults.append(new)
    update(config, new, priority="old")


def expand_environment_variables(config):
    """Expand environment variables in a nested config dictionary

    This function will recursively search through any nested dictionaries
    and/or lists.

    Parameters
    ----------
    config : dict, iterable, or str
        Input object to search for environment variables

    Returns
    -------
    config : same type as input

    Examples
    --------
    >>> expand_environment_variables({'x': [1, 2, '$USER']})  # doctest: +SKIP
    {'x': [1, 2, 'my-username']}
    """
    if isinstance(config, Mapping):
        return {k: expand_environment_variables(v) for k, v in config.items()}
    elif isinstance(config, str):
        return os.path.expandvars(config)
    elif isinstance(config, (list, tuple, builtins.set)):
        return type(config)([expand_environment_variables(v) for v in config])
    else:
        return config


deprecations = {
    "fuse_ave_width": "optimization.fuse.ave-width",
    "fuse_max_height": "optimization.fuse.max-height",
    "fuse_max_width": "optimization.fuse.max-width",
    "fuse_subgraphs": "optimization.fuse.subgraphs",
    "fuse_rename_keys": "optimization.fuse.rename-keys",
    "fuse_max_depth_new_edges": "optimization.fuse.max-depth-new-edges",
    # See https://github.com/dask/distributed/pull/4916
    "ucx.cuda_copy": "distributed.ucx.cuda_copy",
    "ucx.tcp": "distributed.ucx.tcp",
    "ucx.nvlink": "distributed.ucx.nvlink",
    "ucx.infiniband": "distributed.ucx.infiniband",
    "ucx.rdmacm": "distributed.ucx.rdmacm",
    "ucx.net-devices": "distributed.ucx.net-devices",
    "ucx.reuse-endpoints": "distributed.ucx.reuse-endpoints",
    "rmm.pool-size": "distributed.rmm.pool-size",
}


def check_deprecations(key: str, deprecations: dict = deprecations):
    """Check if the provided value has been renamed or removed

    Parameters
    ----------
    key : str
        The configuration key to check
    deprecations : Dict[str, str]
        The mapping of aliases

    Examples
    --------
    >>> deprecations = {"old_key": "new_key", "invalid": None}
    >>> check_deprecations("old_key", deprecations=deprecations)  # doctest: +SKIP
    UserWarning: Configuration key "old_key" has been deprecated. Please use "new_key" instead.

    >>> check_deprecations("invalid", deprecations=deprecations)
    Traceback (most recent call last):
        ...
    ValueError: Configuration value "invalid" has been removed

    >>> check_deprecations("another_key", deprecations=deprecations)
    'another_key'

    Returns
    -------
    new: str
        The proper key, whether the original (if no deprecation) or the aliased
        value
    """
    if key in deprecations:
        new = deprecations[key]
        if new:
            warnings.warn(
                'Configuration key "{}" has been deprecated. '
                'Please use "{}" instead'.format(key, new)
            )
            return new
        else:
            raise ValueError(f'Configuration value "{key}" has been removed')
    else:
        return key


def serialize(data):
    """Serialize config data into a string.

    Typically used to pass config via the ``DASK_INTERNAL_INHERIT_CONFIG`` environment variable.

    Parameters
    ----------
    data: json-serializable object
        The data to serialize

    Returns
    -------
    serialized_data: str
        The serialized data as a string

    """
    return base64.urlsafe_b64encode(json.dumps(data).encode()).decode()


def deserialize(data):
    """De-serialize config data into the original object.

    Typically when receiving config via the ``DASK_INTERNAL_INHERIT_CONFIG`` environment variable.

    Parameters
    ----------
    data: str
        String serialized by :func:`dask.config.serialize`

    Returns
    -------
    deserialized_data: obj
        The de-serialized data

    """
    return json.loads(base64.urlsafe_b64decode(data.encode()).decode())


def _initialize():
    fn = os.path.join(os.path.dirname(__file__), "dask.yaml")

    with open(fn) as f:
        _defaults = yaml.safe_load(f)

    update_defaults(_defaults)


refresh()
_initialize()<|MERGE_RESOLUTION|>--- conflicted
+++ resolved
@@ -14,7 +14,6 @@
 no_default = "__no_default__"
 
 
-<<<<<<< HEAD
 def _get_paths():
     """Get locations to search for YAML configuration files.
 
@@ -24,11 +23,15 @@
     paths = [
         os.getenv("DASK_ROOT_CONFIG", "/etc/dask"),
         os.path.join(sys.prefix, "etc", "dask"),
+        *[os.path.join(prefix, "etc", "dask") for prefix in site.PREFIXES],
         os.path.join(os.path.expanduser("~"), ".config", "dask"),
     ]
     if "DASK_CONFIG" in os.environ:
         paths.append(os.environ["DASK_CONFIG"])
 
+    # Remove duplicate paths while preserving ordering
+    paths = list(reversed(list(dict.fromkeys(reversed(paths)))))
+
     return paths
 
 
@@ -36,24 +39,9 @@
 
 if "DASK_CONFIG" in os.environ:
     PATH = os.environ["DASK_CONFIG"]
-=======
-_paths = [
-    os.getenv("DASK_ROOT_CONFIG", "/etc/dask"),
-    os.path.join(sys.prefix, "etc", "dask"),
-    *[os.path.join(prefix, "etc", "dask") for prefix in site.PREFIXES],
-    os.path.join(os.path.expanduser("~"), ".config", "dask"),
-    os.path.join(os.path.expanduser("~"), ".dask"),
-]
-
-if "DASK_CONFIG" in os.environ:
-    PATH = os.environ["DASK_CONFIG"]
-    _paths.append(PATH)
->>>>>>> 06e49039
 else:
     PATH = os.path.join(os.path.expanduser("~"), ".config", "dask")
 
-# Remove duplicate paths while preserving ordering
-paths = list(reversed(list(dict.fromkeys(reversed(_paths)))))
 
 global_config = config = {}
 
