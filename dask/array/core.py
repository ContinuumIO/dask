--- conflicted
+++ resolved
@@ -2981,7 +2981,6 @@
     """
     seq = [asarray(a) for a in seq]
 
-<<<<<<< HEAD
     # Coerce all arrays to the same type
     # Empty arrays can impact the output dtype
     from .utils import meta_from_array
@@ -2989,11 +2988,12 @@
     metas = [meta_from_array(m, getattr(m, 'ndim', 1)) for m in metas]
     meta = np.concatenate(metas)
 
+    # Promote types to match meta
+    seq = [a.astype(meta.dtype) for a in seq]
+
     # Drop empty arrays
     seq = [a for a in seq if a.size]
 
-=======
->>>>>>> 32223d63
     n = len(seq)
     if n == 0:
         return from_array(np.empty(shape=(), dtype=meta.dtype))
@@ -3024,16 +3024,6 @@
     for i, ind in enumerate(inds):
         ind[axis] = -(i + 1)
 
-<<<<<<< HEAD
-=======
-    from .utils import meta_from_array
-    metas = [getattr(s, '_meta', s) for s in seq]
-    metas = [meta_from_array(m, getattr(m, 'ndim', 1)) for m in metas]
-    meta = np.concatenate(metas)
-
-    seq = [a.astype(meta.dtype) for a in seq]
-
->>>>>>> 32223d63
     uc_args = list(concat(zip(seq, inds)))
     _, seq = unify_chunks(*uc_args, warn=False)
 
