from __future__ import annotations

import contextlib
import math
import operator
import os
import pickle
import re
import sys
import traceback
import uuid
import warnings
from bisect import bisect
from collections import defaultdict
from collections.abc import Collection, Iterable, Iterator, Mapping, Sequence
from functools import partial, reduce, wraps
from itertools import product, zip_longest
from numbers import Integral, Number
from operator import add, mul
from threading import Lock
from typing import Any, Literal, TypeVar, Union, cast

import numpy as np
from numpy.typing import ArrayLike
from tlz import accumulate, concat, first, groupby, partition
from tlz.curried import pluck

from dask import compute, config, core
from dask.array import chunk
from dask.array.chunk import getitem
from dask.array.chunk_types import is_valid_array_chunk, is_valid_chunk_type

# Keep einsum_lookup and tensordot_lookup here for backwards compatibility
from dask.array.dispatch import (  # noqa: F401
    concatenate_lookup,
    einsum_lookup,
    tensordot_lookup,
)
from dask.array.numpy_compat import NUMPY_GE_200, _Recurser
from dask.array.slicing import replace_ellipsis, setitem_array, slice_array
from dask.base import (
    DaskMethodsMixin,
    compute_as_if_collection,
    dont_optimize,
    is_dask_collection,
    named_schedulers,
    persist,
    tokenize,
)
from dask.blockwise import blockwise as core_blockwise
from dask.blockwise import broadcast_dimensions
from dask.context import globalmethod
from dask.core import quote
from dask.delayed import Delayed, delayed
from dask.highlevelgraph import HighLevelGraph, MaterializedLayer
from dask.layers import ArraySliceDep, reshapelist
from dask.sizeof import sizeof
from dask.typing import Graph, Key, NestedKeys
from dask.utils import (
    IndexCallable,
    SerializableLock,
    cached_cumsum,
    cached_property,
    concrete,
    derived_from,
    format_bytes,
    funcname,
    has_keyword,
    is_arraylike,
    is_dataframe_like,
    is_index_like,
    is_integer,
    is_series_like,
    maybe_pluralize,
    ndeepmap,
    ndimlist,
    parse_bytes,
    typename,
)
from dask.widgets import get_template

T_IntOrNaN = Union[int, float]  # Should be Union[int, Literal[np.nan]]

DEFAULT_GET = named_schedulers.get("threads", named_schedulers["sync"])

unknown_chunk_message = (
    "\n\n"
    "A possible solution: "
    "https://docs.dask.org/en/latest/array-chunks.html#unknown-chunks\n"
    "Summary: to compute chunks sizes, use\n\n"
    "   x.compute_chunk_sizes()  # for Dask Array `x`\n"
    "   ddf.to_dask_array(lengths=True)  # for Dask DataFrame `ddf`"
)


class PerformanceWarning(Warning):
    """A warning given when bad chunking may cause poor performance"""


def getter(a, b, asarray=True, lock=None):
    if isinstance(b, tuple) and any(x is None for x in b):
        b2 = tuple(x for x in b if x is not None)
        b3 = tuple(
            None if x is None else slice(None, None)
            for x in b
            if not isinstance(x, Integral)
        )
        return getter(a, b2, asarray=asarray, lock=lock)[b3]

    if lock:
        lock.acquire()
    try:
        c = a[b]
        # Below we special-case `np.matrix` to force a conversion to
        # `np.ndarray` and preserve original Dask behavior for `getter`,
        # as for all purposes `np.matrix` is array-like and thus
        # `is_arraylike` evaluates to `True` in that case.
        if asarray and (not is_arraylike(c) or isinstance(c, np.matrix)):
            c = np.asarray(c)
    finally:
        if lock:
            lock.release()
    return c


def getter_nofancy(a, b, asarray=True, lock=None):
    """A simple wrapper around ``getter``.

    Used to indicate to the optimization passes that the backend doesn't
    support fancy indexing.
    """
    return getter(a, b, asarray=asarray, lock=lock)


def getter_inline(a, b, asarray=True, lock=None):
    """A getter function that optimizations feel comfortable inlining

    Slicing operations with this function may be inlined into a graph, such as
    in the following rewrite

    **Before**

    >>> a = x[:10]  # doctest: +SKIP
    >>> b = a + 1  # doctest: +SKIP
    >>> c = a * 2  # doctest: +SKIP

    **After**

    >>> b = x[:10] + 1  # doctest: +SKIP
    >>> c = x[:10] * 2  # doctest: +SKIP

    This inlining can be relevant to operations when running off of disk.
    """
    return getter(a, b, asarray=asarray, lock=lock)


from dask.array.optimization import fuse_slice, optimize

# __array_function__ dict for mapping aliases and mismatching names
_HANDLED_FUNCTIONS = {}


def implements(*numpy_functions):
    """Register an __array_function__ implementation for dask.array.Array

    Register that a function implements the API of a NumPy function (or several
    NumPy functions in case of aliases) which is handled with
    ``__array_function__``.

    Parameters
    ----------
    \\*numpy_functions : callables
        One or more NumPy functions that are handled by ``__array_function__``
        and will be mapped by `implements` to a `dask.array` function.
    """

    def decorator(dask_func):
        for numpy_function in numpy_functions:
            _HANDLED_FUNCTIONS[numpy_function] = dask_func

        return dask_func

    return decorator


def _should_delegate(self, other) -> bool:
    """Check whether Dask should delegate to the other.
    This implementation follows NEP-13:
    https://numpy.org/neps/nep-0013-ufunc-overrides.html#behavior-in-combination-with-python-s-binary-operations
    """
    if hasattr(other, "__array_ufunc__") and other.__array_ufunc__ is None:
        return True
    elif (
        hasattr(other, "__array_ufunc__")
        and not is_valid_array_chunk(other)
        # don't delegate to our own parent classes
        and not isinstance(self, type(other))
        and type(self) is not type(other)
    ):
        return True
    return False


def check_if_handled_given_other(f):
    """Check if method is handled by Dask given type of other

    Ensures proper deferral to upcast types in dunder operations without
    assuming unknown types are automatically downcast types.
    """

    @wraps(f)
    def wrapper(self, other):
        if _should_delegate(self, other):
            return NotImplemented
        else:
            return f(self, other)

    return wrapper


def slices_from_chunks(chunks):
    """Translate chunks tuple to a set of slices in product order

    >>> slices_from_chunks(((2, 2), (3, 3, 3)))  # doctest: +NORMALIZE_WHITESPACE
     [(slice(0, 2, None), slice(0, 3, None)),
      (slice(0, 2, None), slice(3, 6, None)),
      (slice(0, 2, None), slice(6, 9, None)),
      (slice(2, 4, None), slice(0, 3, None)),
      (slice(2, 4, None), slice(3, 6, None)),
      (slice(2, 4, None), slice(6, 9, None))]
    """
    cumdims = [cached_cumsum(bds, initial_zero=True) for bds in chunks]
    slices = [
        [slice(s, s + dim) for s, dim in zip(starts, shapes)]
        for starts, shapes in zip(cumdims, chunks)
    ]
    return list(product(*slices))


def graph_from_arraylike(
    arr,  # Any array-like which supports slicing
    chunks,
    shape,
    name,
    getitem=getter,
    lock=False,
    asarray=True,
    dtype=None,
    inline_array=False,
) -> HighLevelGraph:
    """
    HighLevelGraph for slicing chunks from an array-like according to a chunk pattern.

    If ``inline_array`` is True, this make a Blockwise layer of slicing tasks where the
    array-like is embedded into every task.,

    If ``inline_array`` is False, this inserts the array-like as a standalone value in
    a MaterializedLayer, then generates a Blockwise layer of slicing tasks that refer
    to it.

    >>> dict(graph_from_arraylike(arr, chunks=(2, 3), shape=(4, 6), name="X", inline_array=True))  # doctest: +SKIP
    {(arr, 0, 0): (getter, arr, (slice(0, 2), slice(0, 3))),
     (arr, 1, 0): (getter, arr, (slice(2, 4), slice(0, 3))),
     (arr, 1, 1): (getter, arr, (slice(2, 4), slice(3, 6))),
     (arr, 0, 1): (getter, arr, (slice(0, 2), slice(3, 6)))}

    >>> dict(  # doctest: +SKIP
            graph_from_arraylike(arr, chunks=((2, 2), (3, 3)), shape=(4,6), name="X", inline_array=False)
        )
    {"original-X": arr,
     ('X', 0, 0): (getter, 'original-X', (slice(0, 2), slice(0, 3))),
     ('X', 1, 0): (getter, 'original-X', (slice(2, 4), slice(0, 3))),
     ('X', 1, 1): (getter, 'original-X', (slice(2, 4), slice(3, 6))),
     ('X', 0, 1): (getter, 'original-X', (slice(0, 2), slice(3, 6)))}
    """
    chunks = normalize_chunks(chunks, shape, dtype=dtype)
    out_ind = tuple(range(len(shape)))

    if (
        has_keyword(getitem, "asarray")
        and has_keyword(getitem, "lock")
        and (not asarray or lock)
    ):
        kwargs = {"asarray": asarray, "lock": lock}
    else:
        # Common case, drop extra parameters
        kwargs = {}

    if inline_array:
        layer = core_blockwise(
            getitem,
            name,
            out_ind,
            arr,
            None,
            ArraySliceDep(chunks),
            out_ind,
            numblocks={},
            **kwargs,
        )
        return HighLevelGraph.from_collections(name, layer)
    else:
        original_name = "original-" + name

        layers = {}
        layers[original_name] = MaterializedLayer({original_name: arr})
        layers[name] = core_blockwise(
            getitem,
            name,
            out_ind,
            original_name,
            None,
            ArraySliceDep(chunks),
            out_ind,
            numblocks={},
            **kwargs,
        )

        deps = {
            original_name: set(),
            name: {original_name},
        }
        return HighLevelGraph(layers, deps)


def dotmany(A, B, leftfunc=None, rightfunc=None, **kwargs):
    """Dot product of many aligned chunks

    >>> x = np.array([[1, 2], [1, 2]])
    >>> y = np.array([[10, 20], [10, 20]])
    >>> dotmany([x, x, x], [y, y, y])
    array([[ 90, 180],
           [ 90, 180]])

    Optionally pass in functions to apply to the left and right chunks

    >>> dotmany([x, x, x], [y, y, y], rightfunc=np.transpose)
    array([[150, 150],
           [150, 150]])
    """
    if leftfunc:
        A = map(leftfunc, A)
    if rightfunc:
        B = map(rightfunc, B)
    return sum(map(partial(np.dot, **kwargs), A, B))


def _concatenate2(arrays, axes=None):
    """Recursively concatenate nested lists of arrays along axes

    Each entry in axes corresponds to each level of the nested list.  The
    length of axes should correspond to the level of nesting of arrays.
    If axes is an empty list or tuple, return arrays, or arrays[0] if
    arrays is a list.

    >>> x = np.array([[1, 2], [3, 4]])
    >>> _concatenate2([x, x], axes=[0])
    array([[1, 2],
           [3, 4],
           [1, 2],
           [3, 4]])

    >>> _concatenate2([x, x], axes=[1])
    array([[1, 2, 1, 2],
           [3, 4, 3, 4]])

    >>> _concatenate2([[x, x], [x, x]], axes=[0, 1])
    array([[1, 2, 1, 2],
           [3, 4, 3, 4],
           [1, 2, 1, 2],
           [3, 4, 3, 4]])

    Supports Iterators
    >>> _concatenate2(iter([x, x]), axes=[1])
    array([[1, 2, 1, 2],
           [3, 4, 3, 4]])

    Special Case
    >>> _concatenate2([x, x], axes=())
    array([[1, 2],
           [3, 4]])
    """
    if axes is None:
        axes = []

    if axes == ():
        if isinstance(arrays, list):
            return arrays[0]
        else:
            return arrays

    if isinstance(arrays, Iterator):
        arrays = list(arrays)
    if not isinstance(arrays, (list, tuple)):
        return arrays
    if len(axes) > 1:
        arrays = [_concatenate2(a, axes=axes[1:]) for a in arrays]
    concatenate = concatenate_lookup.dispatch(
        type(max(arrays, key=lambda x: getattr(x, "__array_priority__", 0)))
    )
    if isinstance(arrays[0], dict):
        # Handle concatenation of `dict`s, used as a replacement for structured
        # arrays when that's not supported by the array library (e.g., CuPy).
        keys = list(arrays[0].keys())
        assert all(list(a.keys()) == keys for a in arrays)
        ret = dict()
        for k in keys:
            ret[k] = concatenate(list(a[k] for a in arrays), axis=axes[0])
        return ret
    else:
        return concatenate(arrays, axis=axes[0])


def apply_infer_dtype(func, args, kwargs, funcname, suggest_dtype="dtype", nout=None):
    """
    Tries to infer output dtype of ``func`` for a small set of input arguments.

    Parameters
    ----------
    func: Callable
        Function for which output dtype is to be determined

    args: List of array like
        Arguments to the function, which would usually be used. Only attributes
        ``ndim`` and ``dtype`` are used.

    kwargs: dict
        Additional ``kwargs`` to the ``func``

    funcname: String
        Name of calling function to improve potential error messages

    suggest_dtype: None/False or String
        If not ``None`` adds suggestion to potential error message to specify a dtype
        via the specified kwarg. Defaults to ``'dtype'``.

    nout: None or Int
        ``None`` if function returns single output, integer if many.
        Defaults to ``None``.

    Returns
    -------
    : dtype or List of dtype
        One or many dtypes (depending on ``nout``)
    """
    from dask.array.utils import meta_from_array

    # make sure that every arg is an evaluated array
    args = [
        (
            np.ones_like(meta_from_array(x), shape=((1,) * x.ndim), dtype=x.dtype)
            if is_arraylike(x)
            else x
        )
        for x in args
    ]
    try:
        with np.errstate(all="ignore"):
            o = func(*args, **kwargs)
    except Exception as e:
        exc_type, exc_value, exc_traceback = sys.exc_info()
        tb = "".join(traceback.format_tb(exc_traceback))
        suggest = (
            (
                "Please specify the dtype explicitly using the "
                "`{dtype}` kwarg.\n\n".format(dtype=suggest_dtype)
            )
            if suggest_dtype
            else ""
        )
        msg = (
            f"`dtype` inference failed in `{funcname}`.\n\n"
            f"{suggest}"
            "Original error is below:\n"
            "------------------------\n"
            f"{e!r}\n\n"
            "Traceback:\n"
            "---------\n"
            f"{tb}"
        )
    else:
        msg = None
    if msg is not None:
        raise ValueError(msg)
    return getattr(o, "dtype", type(o)) if nout is None else tuple(e.dtype for e in o)


def normalize_arg(x):
    """Normalize user provided arguments to blockwise or map_blocks

    We do a few things:

    1.  If they are string literals that might collide with blockwise_token then we
        quote them
    2.  IF they are large (as defined by sizeof) then we put them into the
        graph on their own by using dask.delayed
    """
    if is_dask_collection(x):
        return x
    elif isinstance(x, str) and re.match(r"_\d+", x):
        return delayed(x)
    elif isinstance(x, list) and len(x) >= 10:
        return delayed(x)
    elif sizeof(x) > 1e6:
        return delayed(x)
    else:
        return x


def _pass_extra_kwargs(func, keys, *args, **kwargs):
    """Helper for :func:`dask.array.map_blocks` to pass `block_info` or `block_id`.

    For each element of `keys`, a corresponding element of args is changed
    to a keyword argument with that key, before all arguments re passed on
    to `func`.
    """
    kwargs.update(zip(keys, args))
    return func(*args[len(keys) :], **kwargs)


def map_blocks(
    func,
    *args,
    name=None,
    token=None,
    dtype=None,
    chunks=None,
    drop_axis=None,
    new_axis=None,
    enforce_ndim=False,
    meta=None,
    **kwargs,
):
    """Map a function across all blocks of a dask array.

    Note that ``map_blocks`` will attempt to automatically determine the output
    array type by calling ``func`` on 0-d versions of the inputs. Please refer to
    the ``meta`` keyword argument below if you expect that the function will not
    succeed when operating on 0-d arrays.

    Parameters
    ----------
    func : callable
        Function to apply to every block in the array.
        If ``func`` accepts ``block_info=`` or ``block_id=``
        as keyword arguments, these will be passed dictionaries
        containing information about input and output chunks/arrays
        during computation. See examples for details.
    args : dask arrays or other objects
    dtype : np.dtype, optional
        The ``dtype`` of the output array. It is recommended to provide this.
        If not provided, will be inferred by applying the function to a small
        set of fake data.
    chunks : tuple, optional
        Chunk shape of resulting blocks if the function does not preserve
        shape. If not provided, the resulting array is assumed to have the same
        block structure as the first input array.
    drop_axis : number or iterable, optional
        Dimensions lost by the function.
    new_axis : number or iterable, optional
        New dimensions created by the function. Note that these are applied
        after ``drop_axis`` (if present).
    enforce_ndim : bool, default False
        Whether to enforce at runtime that the dimensionality of the array
        produced by ``func`` actually matches that of the array returned by
        ``map_blocks``.
        If True, this will raise an error when there is a mismatch.
    token : string, optional
        The key prefix to use for the output array. If not provided, will be
        determined from the function name.
    name : string, optional
        The key name to use for the output array. Note that this fully
        specifies the output key name, and must be unique. If not provided,
        will be determined by a hash of the arguments.
    meta : array-like, optional
        The ``meta`` of the output array, when specified is expected to be an
        array of the same type and dtype of that returned when calling ``.compute()``
        on the array returned by this function. When not provided, ``meta`` will be
        inferred by applying the function to a small set of fake data, usually a
        0-d array. It's important to ensure that ``func`` can successfully complete
        computation without raising exceptions when 0-d is passed to it, providing
        ``meta`` will be required otherwise. If the output type is known beforehand
        (e.g., ``np.ndarray``, ``cupy.ndarray``), an empty array of such type dtype
        can be passed, for example: ``meta=np.array((), dtype=np.int32)``.
    **kwargs :
        Other keyword arguments to pass to function. Values must be constants
        (not dask.arrays)

    See Also
    --------
    dask.array.map_overlap : Generalized operation with overlap between neighbors.
    dask.array.blockwise : Generalized operation with control over block alignment.

    Examples
    --------
    >>> import dask.array as da
    >>> x = da.arange(6, chunks=3)

    >>> x.map_blocks(lambda x: x * 2).compute()
    array([ 0,  2,  4,  6,  8, 10])

    The ``da.map_blocks`` function can also accept multiple arrays.

    >>> d = da.arange(5, chunks=2)
    >>> e = da.arange(5, chunks=2)

    >>> f = da.map_blocks(lambda a, b: a + b**2, d, e)
    >>> f.compute()
    array([ 0,  2,  6, 12, 20])

    If the function changes shape of the blocks then you must provide chunks
    explicitly.

    >>> y = x.map_blocks(lambda x: x[::2], chunks=((2, 2),))

    You have a bit of freedom in specifying chunks.  If all of the output chunk
    sizes are the same, you can provide just that chunk size as a single tuple.

    >>> a = da.arange(18, chunks=(6,))
    >>> b = a.map_blocks(lambda x: x[:3], chunks=(3,))

    If the function changes the dimension of the blocks you must specify the
    created or destroyed dimensions.

    >>> b = a.map_blocks(lambda x: x[None, :, None], chunks=(1, 6, 1),
    ...                  new_axis=[0, 2])

    If ``chunks`` is specified but ``new_axis`` is not, then it is inferred to
    add the necessary number of axes on the left.

    Note that ``map_blocks()`` will concatenate chunks along axes specified by
    the keyword parameter ``drop_axis`` prior to applying the function.
    This is illustrated in the figure below:

    .. image:: /images/map_blocks_drop_axis.png

    Due to memory-size-constraints, it is often not advisable to use ``drop_axis``
    on an axis that is chunked.  In that case, it is better not to use
    ``map_blocks`` but rather
    ``dask.array.reduction(..., axis=dropped_axes, concatenate=False)`` which
    maintains a leaner memory footprint while it drops any axis.

    Map_blocks aligns blocks by block positions without regard to shape. In the
    following example we have two arrays with the same number of blocks but
    with different shape and chunk sizes.

    >>> x = da.arange(1000, chunks=(100,))
    >>> y = da.arange(100, chunks=(10,))

    The relevant attribute to match is numblocks.

    >>> x.numblocks
    (10,)
    >>> y.numblocks
    (10,)

    If these match (up to broadcasting rules) then we can map arbitrary
    functions across blocks

    >>> def func(a, b):
    ...     return np.array([a.max(), b.max()])

    >>> da.map_blocks(func, x, y, chunks=(2,), dtype='i8')
    dask.array<func, shape=(20,), dtype=int64, chunksize=(2,), chunktype=numpy.ndarray>

    >>> _.compute()
    array([ 99,   9, 199,  19, 299,  29, 399,  39, 499,  49, 599,  59, 699,
            69, 799,  79, 899,  89, 999,  99])

    Your block function can get information about where it is in the array by
    accepting a special ``block_info`` or ``block_id`` keyword argument.
    During computation, they will contain information about each of the input
    and output chunks (and dask arrays) relevant to each call of ``func``.

    >>> def func(block_info=None):
    ...     pass

    This will receive the following information:

    >>> block_info  # doctest: +SKIP
    {0: {'shape': (1000,),
         'num-chunks': (10,),
         'chunk-location': (4,),
         'array-location': [(400, 500)]},
     None: {'shape': (1000,),
            'num-chunks': (10,),
            'chunk-location': (4,),
            'array-location': [(400, 500)],
            'chunk-shape': (100,),
            'dtype': dtype('float64')}}

    The keys to the ``block_info`` dictionary indicate which is the input and
    output Dask array:

    - **Input Dask array(s):** ``block_info[0]`` refers to the first input Dask array.
      The dictionary key is ``0`` because that is the argument index corresponding
      to the first input Dask array.
      In cases where multiple Dask arrays have been passed as input to the function,
      you can access them with the number corresponding to the input argument,
      eg: ``block_info[1]``, ``block_info[2]``, etc.
      (Note that if you pass multiple Dask arrays as input to map_blocks,
      the arrays must match each other by having matching numbers of chunks,
      along corresponding dimensions up to broadcasting rules.)
    - **Output Dask array:** ``block_info[None]`` refers to the output Dask array,
      and contains information about the output chunks.
      The output chunk shape and dtype may may be different than the input chunks.

    For each dask array, ``block_info`` describes:

    - ``shape``: the shape of the full Dask array,
    - ``num-chunks``: the number of chunks of the full array in each dimension,
    - ``chunk-location``: the chunk location (for example the fourth chunk over
      in the first dimension), and
    - ``array-location``: the array location within the full Dask array
      (for example the slice corresponding to ``40:50``).

    In addition to these, there are two extra parameters described by
    ``block_info`` for the output array (in ``block_info[None]``):

    - ``chunk-shape``: the output chunk shape, and
    - ``dtype``: the output dtype.

    These features can be combined to synthesize an array from scratch, for
    example:

    >>> def func(block_info=None):
    ...     loc = block_info[None]['array-location'][0]
    ...     return np.arange(loc[0], loc[1])

    >>> da.map_blocks(func, chunks=((4, 4),), dtype=np.float64)
    dask.array<func, shape=(8,), dtype=float64, chunksize=(4,), chunktype=numpy.ndarray>

    >>> _.compute()
    array([0, 1, 2, 3, 4, 5, 6, 7])

    ``block_id`` is similar to ``block_info`` but contains only the ``chunk_location``:

    >>> def func(block_id=None):
    ...     pass

    This will receive the following information:

    >>> block_id  # doctest: +SKIP
    (4, 3)

    You may specify the key name prefix of the resulting task in the graph with
    the optional ``token`` keyword argument.

    >>> x.map_blocks(lambda x: x + 1, name='increment')
    dask.array<increment, shape=(1000,), dtype=int64, chunksize=(100,), chunktype=numpy.ndarray>

    For functions that may not handle 0-d arrays, it's also possible to specify
    ``meta`` with an empty array matching the type of the expected result. In
    the example below, ``func`` will result in an ``IndexError`` when computing
    ``meta``:

    >>> rng = da.random.default_rng()
    >>> da.map_blocks(lambda x: x[2], rng.random(5), meta=np.array(()))
    dask.array<lambda, shape=(5,), dtype=float64, chunksize=(5,), chunktype=numpy.ndarray>

    Similarly, it's possible to specify a non-NumPy array to ``meta``, and provide
    a ``dtype``:

    >>> import cupy  # doctest: +SKIP
    >>> rng = da.random.default_rng(cupy.random.default_rng())  # doctest: +SKIP
    >>> dt = np.float32
    >>> da.map_blocks(lambda x: x[2], rng.random(5, dtype=dt), meta=cupy.array((), dtype=dt))  # doctest: +SKIP
    dask.array<lambda, shape=(5,), dtype=float32, chunksize=(5,), chunktype=cupy.ndarray>
    """
    if drop_axis is None:
        drop_axis = []

    if not callable(func):
        msg = (
            "First argument must be callable function, not %s\n"
            "Usage:   da.map_blocks(function, x)\n"
            "   or:   da.map_blocks(function, x, y, z)"
        )
        raise TypeError(msg % type(func).__name__)
    if token:
        warnings.warn(
            "The `token=` keyword to `map_blocks` has been moved to `name=`. "
            "Please use `name=` instead as the `token=` keyword will be removed "
            "in a future release.",
            category=FutureWarning,
        )
        name = token

    name = f"{name or funcname(func)}-{tokenize(func, dtype, chunks, drop_axis, new_axis, *args, **kwargs)}"
    new_axes = {}

    if isinstance(drop_axis, Number):
        drop_axis = [drop_axis]
    if isinstance(new_axis, Number):
        new_axis = [new_axis]  # TODO: handle new_axis

    arrs = [a for a in args if isinstance(a, Array)]

    argpairs = [
        (a, tuple(range(a.ndim))[::-1]) if isinstance(a, Array) else (a, None)
        for a in args
    ]
    if arrs:
        out_ind = tuple(range(max(a.ndim for a in arrs)))[::-1]
    else:
        out_ind = ()

    original_kwargs = kwargs

    if dtype is None and meta is None:
        try:
            meta = compute_meta(func, dtype, *args, **kwargs)
        except Exception:
            pass

        dtype = apply_infer_dtype(func, args, original_kwargs, "map_blocks")

    if drop_axis:
        ndim_out = len(out_ind)
        if any(i < -ndim_out or i >= ndim_out for i in drop_axis):
            raise ValueError(
                f"drop_axis out of range (drop_axis={drop_axis}, "
                f"but output is {ndim_out}d)."
            )
        drop_axis = [i % ndim_out for i in drop_axis]
        out_ind = tuple(x for i, x in enumerate(out_ind) if i not in drop_axis)
    if new_axis is None and chunks is not None and len(out_ind) < len(chunks):
        new_axis = range(len(chunks) - len(out_ind))
    if new_axis:
        # new_axis = [x + len(drop_axis) for x in new_axis]
        out_ind = list(out_ind)
        for ax in sorted(new_axis):
            n = len(out_ind) + len(drop_axis)
            out_ind.insert(ax, n)
            if chunks is not None:
                new_axes[n] = chunks[ax]
            else:
                new_axes[n] = 1
        out_ind = tuple(out_ind)
        if max(new_axis) > max(out_ind):
            raise ValueError("New_axis values do not fill in all dimensions")

    if chunks is not None:
        if len(chunks) != len(out_ind):
            raise ValueError(
                f"Provided chunks have {len(chunks)} dims; expected {len(out_ind)} dims"
            )
        adjust_chunks = dict(zip(out_ind, chunks))
    else:
        adjust_chunks = None

    if enforce_ndim:
        out = blockwise(
            apply_and_enforce,
            out_ind,
            *concat(argpairs),
            expected_ndim=len(out_ind),
            _func=func,
            name=name,
            new_axes=new_axes,
            dtype=dtype,
            concatenate=True,
            align_arrays=False,
            adjust_chunks=adjust_chunks,
            meta=meta,
            **kwargs,
        )
    else:
        out = blockwise(
            func,
            out_ind,
            *concat(argpairs),
            name=name,
            new_axes=new_axes,
            dtype=dtype,
            concatenate=True,
            align_arrays=False,
            adjust_chunks=adjust_chunks,
            meta=meta,
            **kwargs,
        )

    extra_argpairs = []
    extra_names = []
    # If func has block_id as an argument, construct an array of block IDs and
    # prepare to inject it.
    if has_keyword(func, "block_id"):
        block_id_name = "block-id-" + out.name
        block_id_dsk = {
            (block_id_name,) + block_id: block_id
            for block_id in product(*(range(len(c)) for c in out.chunks))
        }
        block_id_array = Array(
            block_id_dsk,
            block_id_name,
            chunks=tuple((1,) * len(c) for c in out.chunks),
            dtype=np.object_,
        )
        extra_argpairs.append((block_id_array, out_ind))
        extra_names.append("block_id")

    # If func has block_info as an argument, construct an array of block info
    # objects and prepare to inject it.
    if has_keyword(func, "block_info"):
        starts = {}
        num_chunks = {}
        shapes = {}

        for i, (arg, in_ind) in enumerate(argpairs):
            if in_ind is not None:
                shapes[i] = arg.shape
                if drop_axis:
                    # We concatenate along dropped axes, so we need to treat them
                    # as if there is only a single chunk.
                    starts[i] = [
                        (
                            cached_cumsum(arg.chunks[j], initial_zero=True)
                            if ind in out_ind
                            else [0, arg.shape[j]]
                        )
                        for j, ind in enumerate(in_ind)
                    ]
                    num_chunks[i] = tuple(len(s) - 1 for s in starts[i])
                else:
                    starts[i] = [
                        cached_cumsum(c, initial_zero=True) for c in arg.chunks
                    ]
                    num_chunks[i] = arg.numblocks
        out_starts = [cached_cumsum(c, initial_zero=True) for c in out.chunks]

        block_info_name = "block-info-" + out.name
        block_info_dsk = {}
        for block_id in product(*(range(len(c)) for c in out.chunks)):
            # Get position of chunk, indexed by axis labels
            location = {out_ind[i]: loc for i, loc in enumerate(block_id)}
            info = {}
            for i, shape in shapes.items():
                # Compute chunk key in the array, taking broadcasting into
                # account. We don't directly know which dimensions are
                # broadcast, but any dimension with only one chunk can be
                # treated as broadcast.
                arr_k = tuple(
                    location.get(ind, 0) if num_chunks[i][j] > 1 else 0
                    for j, ind in enumerate(argpairs[i][1])
                )
                info[i] = {
                    "shape": shape,
                    "num-chunks": num_chunks[i],
                    "array-location": [
                        (starts[i][ij][j], starts[i][ij][j + 1])
                        for ij, j in enumerate(arr_k)
                    ],
                    "chunk-location": arr_k,
                }

            info[None] = {
                "shape": out.shape,
                "num-chunks": out.numblocks,
                "array-location": [
                    (out_starts[ij][j], out_starts[ij][j + 1])
                    for ij, j in enumerate(block_id)
                ],
                "chunk-location": block_id,
                "chunk-shape": tuple(
                    out.chunks[ij][j] for ij, j in enumerate(block_id)
                ),
                "dtype": dtype,
            }
            block_info_dsk[(block_info_name,) + block_id] = info

        block_info = Array(
            block_info_dsk,
            block_info_name,
            chunks=tuple((1,) * len(c) for c in out.chunks),
            dtype=np.object_,
        )
        extra_argpairs.append((block_info, out_ind))
        extra_names.append("block_info")

    if extra_argpairs:
        # Rewrite the Blockwise layer. It would be nice to find a way to
        # avoid doing it twice, but it's currently needed to determine
        # out.chunks from the first pass. Since it constructs a Blockwise
        # rather than an expanded graph, it shouldn't be too expensive.
        out = blockwise(
            _pass_extra_kwargs,
            out_ind,
            func,
            None,
            tuple(extra_names),
            None,
            *concat(extra_argpairs),
            *concat(argpairs),
            name=out.name,
            dtype=out.dtype,
            concatenate=True,
            align_arrays=False,
            adjust_chunks=dict(zip(out_ind, out.chunks)),
            meta=meta,
            **kwargs,
        )

    return out


def apply_and_enforce(*args, **kwargs):
    """Apply a function, and enforce the output.ndim to match expected_ndim

    Ensures the output has the expected dimensionality."""
    func = kwargs.pop("_func")
    expected_ndim = kwargs.pop("expected_ndim")
    out = func(*args, **kwargs)
    if getattr(out, "ndim", 0) != expected_ndim:
        out_ndim = getattr(out, "ndim", 0)
        raise ValueError(
            f"Dimension mismatch: expected output of {func} "
            f"to have dims = {expected_ndim}.  Got {out_ndim} instead."
        )
    return out


def broadcast_chunks(*chunkss):
    """Construct a chunks tuple that broadcasts many chunks tuples

    >>> a = ((5, 5),)
    >>> b = ((5, 5),)
    >>> broadcast_chunks(a, b)
    ((5, 5),)

    >>> a = ((10, 10, 10), (5, 5),)
    >>> b = ((5, 5),)
    >>> broadcast_chunks(a, b)
    ((10, 10, 10), (5, 5))

    >>> a = ((10, 10, 10), (5, 5),)
    >>> b = ((1,), (5, 5),)
    >>> broadcast_chunks(a, b)
    ((10, 10, 10), (5, 5))

    >>> a = ((10, 10, 10), (5, 5),)
    >>> b = ((3, 3,), (5, 5),)
    >>> broadcast_chunks(a, b)
    Traceback (most recent call last):
        ...
    ValueError: Chunks do not align: [(10, 10, 10), (3, 3)]
    """
    if not chunkss:
        return ()
    elif len(chunkss) == 1:
        return chunkss[0]
    n = max(map(len, chunkss))
    chunkss2 = [((1,),) * (n - len(c)) + c for c in chunkss]
    result = []
    for i in range(n):
        step1 = [c[i] for c in chunkss2]
        if all(c == (1,) for c in step1):
            step2 = step1
        else:
            step2 = [c for c in step1 if c != (1,)]
        if len(set(step2)) != 1:
            raise ValueError("Chunks do not align: %s" % str(step2))
        result.append(step2[0])
    return tuple(result)


def store(
    sources: Array | Collection[Array],
    targets: ArrayLike | Delayed | Collection[ArrayLike | Delayed],
    lock: bool | Lock = True,
    regions: tuple[slice, ...] | Collection[tuple[slice, ...]] | None = None,
    compute: bool = True,
    return_stored: bool = False,
    **kwargs,
):
    """Store dask arrays in array-like objects, overwrite data in target

    This stores dask arrays into object that supports numpy-style setitem
    indexing.  It stores values chunk by chunk so that it does not have to
    fill up memory.  For best performance you can align the block size of
    the storage target with the block size of your array.

    If your data fits in memory then you may prefer calling
    ``np.array(myarray)`` instead.

    Parameters
    ----------

    sources: Array or collection of Arrays
    targets: array-like or Delayed or collection of array-likes and/or Delayeds
        These should support setitem syntax ``target[10:20] = ...``.
        If sources is a single item, targets must be a single item; if sources is a
        collection of arrays, targets must be a matching collection.
    lock: boolean or threading.Lock, optional
        Whether or not to lock the data stores while storing.
        Pass True (lock each file individually), False (don't lock) or a
        particular :class:`threading.Lock` object to be shared among all writes.
    regions: tuple of slices or collection of tuples of slices, optional
        Each ``region`` tuple in ``regions`` should be such that
        ``target[region].shape = source.shape``
        for the corresponding source and target in sources and targets,
        respectively. If this is a tuple, the contents will be assumed to be
        slices, so do not provide a tuple of tuples.
    compute: boolean, optional
        If true compute immediately; return :class:`dask.delayed.Delayed` otherwise.
    return_stored: boolean, optional
        Optionally return the stored result (default False).
    kwargs:
        Parameters passed to compute/persist (only used if compute=True)

    Returns
    -------

    If return_stored=True
        tuple of Arrays
    If return_stored=False and compute=True
        None
    If return_stored=False and compute=False
        Delayed

    Examples
    --------

    >>> import h5py  # doctest: +SKIP
    >>> f = h5py.File('myfile.hdf5', mode='a')  # doctest: +SKIP
    >>> dset = f.create_dataset('/data', shape=x.shape,
    ...                                  chunks=x.chunks,
    ...                                  dtype='f8')  # doctest: +SKIP

    >>> store(x, dset)  # doctest: +SKIP

    Alternatively store many arrays at the same time

    >>> store([x, y, z], [dset1, dset2, dset3])  # doctest: +SKIP
    """

    if isinstance(sources, Array):
        sources = [sources]
        # There's no way to test that targets is a single array-like.
        # We need to trust the user.
        targets = [targets]  # type: ignore
    targets = cast("Collection[ArrayLike | Delayed]", targets)

    if any(not isinstance(s, Array) for s in sources):
        raise ValueError("All sources must be dask array objects")

    if len(sources) != len(targets):
        raise ValueError(
            "Different number of sources [%d] and targets [%d]"
            % (len(sources), len(targets))
        )

    if isinstance(regions, tuple) or regions is None:
        regions_list = [regions] * len(sources)
    else:
        regions_list = list(regions)
        if len(sources) != len(regions_list):
            raise ValueError(
                f"Different number of sources [{len(sources)}] and "
                f"targets [{len(targets)}] than regions [{len(regions_list)}]"
            )
    del regions

    # Optimize all sources together
    sources_hlg = HighLevelGraph.merge(*[e.__dask_graph__() for e in sources])
    sources_layer = Array.__dask_optimize__(
        sources_hlg, list(core.flatten([e.__dask_keys__() for e in sources]))
    )
    sources_name = "store-sources-" + tokenize(sources)
    layers = {sources_name: sources_layer}
    dependencies: dict[str, set[str]] = {sources_name: set()}

    # Optimize all targets together
    targets_keys = []
    targets_dsks = []
    for t in targets:
        if isinstance(t, Delayed):
            targets_keys.append(t.key)
            targets_dsks.append(t.__dask_graph__())
        elif is_dask_collection(t):
            raise TypeError("Targets must be either Delayed objects or array-likes")

    if targets_dsks:
        targets_hlg = HighLevelGraph.merge(*targets_dsks)
        targets_layer = Delayed.__dask_optimize__(targets_hlg, targets_keys)
        targets_name = "store-targets-" + tokenize(targets_keys)
        layers[targets_name] = targets_layer
        dependencies[targets_name] = set()

    load_stored = return_stored and not compute

    map_names = [
        "store-map-" + tokenize(s, t if isinstance(t, Delayed) else id(t), r)
        for s, t, r in zip(sources, targets, regions_list)
    ]
    map_keys: list[tuple] = []

    for s, t, n, r in zip(sources, targets, map_names, regions_list):
        map_layer = insert_to_ooc(
            keys=s.__dask_keys__(),
            chunks=s.chunks,
            out=t.key if isinstance(t, Delayed) else t,
            name=n,
            lock=lock,
            region=r,
            return_stored=return_stored,
            load_stored=load_stored,
        )
        layers[n] = map_layer
        if isinstance(t, Delayed):
            dependencies[n] = {sources_name, targets_name}
        else:
            dependencies[n] = {sources_name}
        map_keys += map_layer.keys()

    if return_stored:
        store_dsk = HighLevelGraph(layers, dependencies)
        load_store_dsk: HighLevelGraph | dict[tuple, Any] = store_dsk
        if compute:
            store_dlyds = [Delayed(k, store_dsk, layer=k[0]) for k in map_keys]
            store_dlyds = persist(*store_dlyds, **kwargs)
            store_dsk_2 = HighLevelGraph.merge(*[e.dask for e in store_dlyds])
            load_store_dsk = retrieve_from_ooc(map_keys, store_dsk, store_dsk_2)
            map_names = ["load-" + n for n in map_names]

        return tuple(
            Array(load_store_dsk, n, s.chunks, meta=s)
            for s, n in zip(sources, map_names)
        )

    elif compute:
        store_dsk = HighLevelGraph(layers, dependencies)
        compute_as_if_collection(Array, store_dsk, map_keys, **kwargs)
        return None

    else:
        key = "store-" + tokenize(map_names)
        layers[key] = {key: map_keys}
        dependencies[key] = set(map_names)
        store_dsk = HighLevelGraph(layers, dependencies)
        return Delayed(key, store_dsk)


def blockdims_from_blockshape(shape, chunks):
    """

    >>> blockdims_from_blockshape((10, 10), (4, 3))
    ((4, 4, 2), (3, 3, 3, 1))
    >>> blockdims_from_blockshape((10, 0), (4, 0))
    ((4, 4, 2), (0,))
    """
    if chunks is None:
        raise TypeError("Must supply chunks= keyword argument")
    if shape is None:
        raise TypeError("Must supply shape= keyword argument")
    if np.isnan(sum(shape)) or np.isnan(sum(chunks)):
        raise ValueError(
            "Array chunk sizes are unknown. shape: %s, chunks: %s%s"
            % (shape, chunks, unknown_chunk_message)
        )
    if not all(map(is_integer, chunks)):
        raise ValueError("chunks can only contain integers.")
    if not all(map(is_integer, shape)):
        raise ValueError("shape can only contain integers.")
    shape = tuple(map(int, shape))
    chunks = tuple(map(int, chunks))
    return tuple(
        ((bd,) * (d // bd) + ((d % bd,) if d % bd else ()) if d else (0,))
        for d, bd in zip(shape, chunks)
    )


def finalize(results):
    if not results:
        return concatenate3(results)
    results2 = results
    while isinstance(results2, (tuple, list)):
        if len(results2) > 1:
            return concatenate3(results)
        else:
            results2 = results2[0]
    return unpack_singleton(results)


CHUNKS_NONE_ERROR_MESSAGE = """
You must specify a chunks= keyword argument.
This specifies the chunksize of your array blocks.

See the following documentation page for details:
  https://docs.dask.org/en/latest/array-creation.html#chunks
""".strip()


class Array(DaskMethodsMixin):
    """Parallel Dask Array

    A parallel nd-array comprised of many numpy arrays arranged in a grid.

    This constructor is for advanced uses only.  For normal use see the
    :func:`dask.array.from_array` function.

    Parameters
    ----------
    dask : dict
        Task dependency graph
    name : string
        Name of array in dask
    shape : tuple of ints
        Shape of the entire array
    chunks: iterable of tuples
        block sizes along each dimension
    dtype : str or dtype
        Typecode or data-type for the new Dask Array
    meta : empty ndarray
        empty ndarray created with same NumPy backend, ndim and dtype as the
        Dask Array being created (overrides dtype)

    See Also
    --------
    dask.array.from_array
    """

    __slots__ = "dask", "__name", "_cached_keys", "__chunks", "_meta", "__dict__"

    def __new__(cls, dask, name, chunks, dtype=None, meta=None, shape=None):
        self = super().__new__(cls)
        assert isinstance(dask, Mapping)
        if not isinstance(dask, HighLevelGraph):
            dask = HighLevelGraph.from_collections(name, dask, dependencies=())
        self.dask = dask
        self._name = str(name)
        meta = meta_from_array(meta, dtype=dtype)

        if (
            isinstance(chunks, str)
            or isinstance(chunks, tuple)
            and chunks
            and any(isinstance(c, str) for c in chunks)
        ):
            dt = meta.dtype
        else:
            dt = None
        self._chunks = normalize_chunks(chunks, shape, dtype=dt)
        if self.chunks is None:
            raise ValueError(CHUNKS_NONE_ERROR_MESSAGE)
        self._meta = meta_from_array(meta, ndim=self.ndim, dtype=dtype)

        for plugin in config.get("array_plugins", ()):
            result = plugin(self)
            if result is not None:
                self = result

        try:
            layer = self.dask.layers[name]
        except (AttributeError, KeyError):
            # self is no longer an Array after applying the plugins, OR
            # a plugin replaced the HighLevelGraph with a plain dict, OR
            # name is not the top layer's name (this can happen after the layer is
            # manipulated, to avoid a collision)
            pass
        else:
            if layer.collection_annotations is None:
                layer.collection_annotations = {
                    "shape": self.shape,
                    "dtype": self.dtype,
                    "chunksize": self.chunksize,
                    "chunks": self.chunks,
                    "type": typename(type(self)),
                    "chunk_type": typename(type(self._meta)),
                }
            else:
                layer.collection_annotations.update(
                    {
                        "shape": self.shape,
                        "dtype": self.dtype,
                        "chunksize": self.chunksize,
                        "chunks": self.chunks,
                        "type": typename(type(self)),
                        "chunk_type": typename(type(self._meta)),
                    }
                )

        return self

    def __reduce__(self):
        return (Array, (self.dask, self.name, self.chunks, self.dtype, self._meta))

    def __dask_graph__(self) -> Graph:
        return self.dask

    def __dask_layers__(self) -> Sequence[str]:
        return (self.name,)

    def __dask_keys__(self) -> NestedKeys:
        if self._cached_keys is not None:
            return self._cached_keys

        name, chunks, numblocks = self.name, self.chunks, self.numblocks

        def keys(*args):
            if not chunks:
                return [(name,)]
            ind = len(args)
            if ind + 1 == len(numblocks):
                result = [(name,) + args + (i,) for i in range(numblocks[ind])]
            else:
                result = [keys(*(args + (i,))) for i in range(numblocks[ind])]
            return result

        self._cached_keys = result = keys()
        return result

    def __dask_tokenize__(self):
        return self.name

    __dask_optimize__ = globalmethod(
        optimize, key="array_optimize", falsey=dont_optimize
    )
    __dask_scheduler__ = staticmethod(DEFAULT_GET)

    def __dask_postcompute__(self):
        return finalize, ()

    def __dask_postpersist__(self):
        return self._rebuild, ()

    def _rebuild(self, dsk, *, rename=None):
        name = self._name
        if rename:
            name = rename.get(name, name)
        return Array(dsk, name, self.chunks, self.dtype, self._meta)

    def _reset_cache(self, key=None):
        """
        Reset cached properties.

        Parameters
        ----------
        key : str, optional
            Remove specified key. The default removes all items.
        """
        if key is None:
            self.__dict__.clear()
        else:
            self.__dict__.pop(key, None)

    @cached_property
    def _key_array(self):
        return np.array(self.__dask_keys__(), dtype=object)

    @cached_property
    def numblocks(self):
        return tuple(map(len, self.chunks))

    @cached_property
    def npartitions(self):
        return reduce(mul, self.numblocks, 1)

    def compute_chunk_sizes(self):
        """
        Compute the chunk sizes for a Dask array. This is especially useful
        when the chunk sizes are unknown (e.g., when indexing one Dask array
        with another).

        Notes
        -----
        This function modifies the Dask array in-place.

        Examples
        --------
        >>> import dask.array as da
        >>> import numpy as np
        >>> x = da.from_array([-2, -1, 0, 1, 2], chunks=2)
        >>> x.chunks
        ((2, 2, 1),)
        >>> y = x[x <= 0]
        >>> y.chunks
        ((nan, nan, nan),)
        >>> y.compute_chunk_sizes()  # in-place computation
        dask.array<getitem, shape=(3,), dtype=int64, chunksize=(2,), chunktype=numpy.ndarray>
        >>> y.chunks
        ((2, 1, 0),)

        """
        x = self
        chunk_shapes = x.map_blocks(
            _get_chunk_shape,
            dtype=int,
            chunks=tuple(len(c) * (1,) for c in x.chunks) + ((x.ndim,),),
            new_axis=x.ndim,
        )

        c = []
        for i in range(x.ndim):
            s = x.ndim * [0] + [i]
            s[i] = slice(None)
            s = tuple(s)

            c.append(tuple(chunk_shapes[s]))

        # `map_blocks` assigns numpy dtypes
        # cast chunk dimensions back to python int before returning
        x._chunks = tuple(
            tuple(int(chunk) for chunk in chunks) for chunks in compute(tuple(c))[0]
        )
        return x

    @cached_property
    def shape(self) -> tuple[T_IntOrNaN, ...]:
        return tuple(cached_cumsum(c, initial_zero=True)[-1] for c in self.chunks)

    @property
    def chunksize(self) -> tuple[T_IntOrNaN, ...]:
        return tuple(max(c) for c in self.chunks)

    @property
    def dtype(self):
        if isinstance(self._meta, tuple):
            dtype = self._meta[0].dtype
        else:
            dtype = self._meta.dtype
        return dtype

    @property
    def _chunks(self):
        """Non-public chunks property. Allows setting a chunk value."""
        return self.__chunks

    @_chunks.setter
    def _chunks(self, chunks):
        self.__chunks = chunks

        # When the chunks changes the cached properties that was
        # dependent on it needs to be deleted:
        for key in ["numblocks", "npartitions", "shape", "ndim", "size", "_key_array"]:
            self._reset_cache(key)

    @property
    def chunks(self):
        """Chunks property."""
        return self.__chunks

    @chunks.setter
    def chunks(self, chunks):
        raise TypeError(
            "Can not set chunks directly\n\n"
            "Please use the rechunk method instead:\n"
            f"  x.rechunk({chunks})\n\n"
            "If trying to avoid unknown chunks, use\n"
            "  x.compute_chunk_sizes()"
        )

    def __len__(self):
        if not self.chunks:
            raise TypeError("len() of unsized object")
        if np.isnan(self.chunks[0]).any():
            msg = (
                "Cannot call len() on object with unknown chunk size."
                f"{unknown_chunk_message}"
            )
            raise ValueError(msg)
        return int(sum(self.chunks[0]))

    def __array_ufunc__(self, numpy_ufunc, method, *inputs, **kwargs):
        out = kwargs.get("out", ())
        for x in inputs + out:
            if _should_delegate(self, x):
                return NotImplemented

        if method == "__call__":
            if numpy_ufunc is np.matmul:
                from dask.array.routines import matmul

                # special case until apply_gufunc handles optional dimensions
                return matmul(*inputs, **kwargs)
            if numpy_ufunc.signature is not None:
                from dask.array.gufunc import apply_gufunc

                return apply_gufunc(
                    numpy_ufunc, numpy_ufunc.signature, *inputs, **kwargs
                )
            if numpy_ufunc.nout > 1:
                from dask.array import ufunc

                try:
                    da_ufunc = getattr(ufunc, numpy_ufunc.__name__)
                except AttributeError:
                    return NotImplemented
                return da_ufunc(*inputs, **kwargs)
            else:
                return elemwise(numpy_ufunc, *inputs, **kwargs)
        elif method == "outer":
            from dask.array import ufunc

            try:
                da_ufunc = getattr(ufunc, numpy_ufunc.__name__)
            except AttributeError:
                return NotImplemented
            return da_ufunc.outer(*inputs, **kwargs)
        else:
            return NotImplemented

    def __repr__(self):
        """

        >>> import dask.array as da
        >>> da.ones((10, 10), chunks=(5, 5), dtype='i4')
        dask.array<..., shape=(10, 10), dtype=int32, chunksize=(5, 5), chunktype=numpy.ndarray>
        """
        chunksize = str(self.chunksize)
        name = self.name.rsplit("-", 1)[0]
        return (
            "dask.array<{}, shape={}, dtype={}, chunksize={}, chunktype={}.{}>".format(
                name,
                self.shape,
                self.dtype,
                chunksize,
                type(self._meta).__module__.split(".")[0],
                type(self._meta).__name__,
            )
        )

    def _repr_html_(self):
        try:
            grid = self.to_svg(size=config.get("array.svg.size", 120))
        except NotImplementedError:
            grid = ""

        if "sparse" in typename(type(self._meta)):
            nbytes = None
            cbytes = None
        elif not math.isnan(self.nbytes):
            nbytes = format_bytes(self.nbytes)
            cbytes = format_bytes(math.prod(self.chunksize) * self.dtype.itemsize)
        else:
            nbytes = "unknown"
            cbytes = "unknown"

        return get_template("array.html.j2").render(
            array=self,
            grid=grid,
            nbytes=nbytes,
            cbytes=cbytes,
            layers=maybe_pluralize(len(self.dask.layers), "graph layer"),
        )

    @cached_property
    def ndim(self) -> int:
        return len(self.shape)

    @cached_property
    def size(self) -> T_IntOrNaN:
        """Number of elements in array"""
        return reduce(mul, self.shape, 1)

    @property
    def nbytes(self) -> T_IntOrNaN:
        """Number of bytes in array"""
        return self.size * self.dtype.itemsize

    @property
    def itemsize(self) -> int:
        """Length of one array element in bytes"""
        return self.dtype.itemsize

    @property
    def _name(self):
        return self.__name

    @_name.setter
    def _name(self, val):
        self.__name = val
        # Clear the key cache when the name is reset
        self._cached_keys = None
        self._reset_cache("_key_array")

    @property
    def name(self):
        return self.__name

    @name.setter
    def name(self, val):
        raise TypeError(
            "Cannot set name directly\n\n"
            "Name is used to relate the array to the task graph.\n"
            "It is uncommon to need to change it, but if you do\n"
            "please set ``._name``"
        )

    def __iter__(self):
        for i in range(len(self)):
            yield self[i]

    __array_priority__ = 11  # higher than numpy.ndarray and numpy.matrix

    def __array__(self, dtype=None, **kwargs):
        x = self.compute()
        if dtype and x.dtype != dtype:
            x = x.astype(dtype)
        if not isinstance(x, np.ndarray):
            x = np.array(x)
        return x

    def __array_function__(self, func, types, args, kwargs):
        import dask.array as module

        def handle_nonmatching_names(func, args, kwargs):
            if func not in _HANDLED_FUNCTIONS:
                warnings.warn(
                    "The `{}` function is not implemented by Dask array. "
                    "You may want to use the da.map_blocks function "
                    "or something similar to silence this warning. "
                    "Your code may stop working in a future release.".format(
                        func.__module__ + "." + func.__name__
                    ),
                    FutureWarning,
                )
                # Need to convert to array object (e.g. numpy.ndarray or
                # cupy.ndarray) as needed, so we can call the NumPy function
                # again and it gets the chance to dispatch to the right
                # implementation.
                args, kwargs = compute(args, kwargs)
                return func(*args, **kwargs)

            return _HANDLED_FUNCTIONS[func](*args, **kwargs)

        # First, verify that all types are handled by Dask. Otherwise, return NotImplemented.
        if not all(
            # Accept our own superclasses as recommended by NEP-13
            # (https://numpy.org/neps/nep-0013-ufunc-overrides.html#subclass-hierarchies)
            issubclass(type(self), type_) or is_valid_chunk_type(type_)
            for type_ in types
        ):
            return NotImplemented

        # Now try to find a matching function name.  If that doesn't work, we may
        # be dealing with an alias or a function that's simply not in the Dask API.
        # Handle aliases via the _HANDLED_FUNCTIONS dict mapping, and warn otherwise.
        for submodule in func.__module__.split(".")[1:]:
            try:
                module = getattr(module, submodule)
            except AttributeError:
                return handle_nonmatching_names(func, args, kwargs)

        if not hasattr(module, func.__name__):
            return handle_nonmatching_names(func, args, kwargs)

        da_func = getattr(module, func.__name__)
        if da_func is func:
            return handle_nonmatching_names(func, args, kwargs)

        # If ``like`` is contained in ``da_func``'s signature, add ``like=self``
        # to the kwargs dictionary.
        if has_keyword(da_func, "like"):
            kwargs["like"] = self

        return da_func(*args, **kwargs)

    @property
    def _elemwise(self):
        return elemwise

    @wraps(store)
    def store(self, target, **kwargs):
        r = store([self], [target], **kwargs)

        if kwargs.get("return_stored", False):
            r = r[0]

        return r

    def to_svg(self, size=500):
        """Convert chunks from Dask Array into an SVG Image

        Parameters
        ----------
        chunks: tuple
        size: int
            Rough size of the image

        Examples
        --------
        >>> x.to_svg(size=500)  # doctest: +SKIP

        Returns
        -------
        text: An svg string depicting the array as a grid of chunks
        """
        from dask.array.svg import svg

        return svg(self.chunks, size=size)

    def to_hdf5(self, filename, datapath, **kwargs):
        """Store array in HDF5 file

        >>> x.to_hdf5('myfile.hdf5', '/x')  # doctest: +SKIP

        Optionally provide arguments as though to ``h5py.File.create_dataset``

        >>> x.to_hdf5('myfile.hdf5', '/x', compression='lzf', shuffle=True)  # doctest: +SKIP

        See Also
        --------
        dask.array.store
        h5py.File.create_dataset
        """
        return to_hdf5(filename, datapath, self, **kwargs)

    def to_dask_dataframe(self, columns=None, index=None, meta=None):
        """Convert dask Array to dask Dataframe

        Parameters
        ----------
        columns: list or string
            list of column names if DataFrame, single string if Series
        index : dask.dataframe.Index, optional
            An optional *dask* Index to use for the output Series or DataFrame.

            The default output index depends on whether the array has any unknown
            chunks. If there are any unknown chunks, the output has ``None``
            for all the divisions (one per chunk). If all the chunks are known,
            a default index with known divisions is created.

            Specifying ``index`` can be useful if you're conforming a Dask Array
            to an existing dask Series or DataFrame, and you would like the
            indices to match.
        meta : object, optional
            An optional `meta` parameter can be passed for dask
            to specify the concrete dataframe type to use for partitions of
            the Dask dataframe. By default, pandas DataFrame is used.

        See Also
        --------
        dask.dataframe.from_dask_array
        """
        from dask.dataframe import from_dask_array

        return from_dask_array(self, columns=columns, index=index, meta=meta)

    def to_backend(self, backend: str | None = None, **kwargs):
        """Move to a new Array backend

        Parameters
        ----------
        backend : str, Optional
            The name of the new backend to move to. The default
            is the current "array.backend" configuration.

        Returns
        -------
        Array
        """
        from dask.array.creation import to_backend

        return to_backend(self, backend=backend, **kwargs)

    def __bool__(self):
        if self.size > 1:
            raise ValueError(
                f"The truth value of a {self.__class__.__name__} is ambiguous. "
                "Use a.any() or a.all()."
            )
        else:
            return bool(self.compute())

    __nonzero__ = __bool__  # python 2

    def _scalarfunc(self, cast_type):
        if self.size > 1:
            raise TypeError("Only length-1 arrays can be converted to Python scalars")
        else:
            return cast_type(self.compute().item())

    def __int__(self):
        return self._scalarfunc(int)

    __long__ = __int__  # python 2

    def __float__(self):
        return self._scalarfunc(float)

    def __complex__(self):
        return self._scalarfunc(complex)

    def __index__(self):
        return self._scalarfunc(operator.index)

    def __setitem__(self, key, value):
        if value is np.ma.masked:
            value = np.ma.masked_all((), dtype=self.dtype)

        if (
            not is_dask_collection(value)
            and issubclass(self.dtype.type, Integral)
            and np.isnan(value).any()
        ):
            raise ValueError("cannot convert float NaN to integer")

        ## Use the "where" method for cases when key is an Array
        if isinstance(key, Array):
            from dask.array.routines import where

            if isinstance(value, Array) and value.ndim > 1:
                raise ValueError("boolean index array should have 1 dimension")
            try:
                y = where(key, value, self)
            except ValueError as e:
                raise ValueError(
                    "Boolean index assignment in Dask "
                    "expects equally shaped arrays.\nExample: da1[da2] = da3 "
                    "where da1.shape == (4,), da2.shape == (4,) "
                    "and da3.shape == (4,).\n"
                    "Alternatively, you can use the extended API that supports"
                    "indexing with tuples.\nExample: da1[(da2,)] = da3."
                ) from e
            self._meta = y._meta
            self.dask = y.dask
            self._name = y.name
            self._chunks = y.chunks
            return

        if np.isnan(self.shape).any():
            raise ValueError(f"Arrays chunk sizes are unknown. {unknown_chunk_message}")

        # Still here? Then apply the assignment to other type of
        # indices via the `setitem_array` function.
        value = asanyarray(value)

        out = "setitem-" + tokenize(self, key, value)
        dsk = setitem_array(out, self, key, value)

        meta = meta_from_array(self._meta)
        if np.isscalar(meta):
            meta = np.array(meta)

        graph = HighLevelGraph.from_collections(out, dsk, dependencies=[self])
        y = Array(graph, out, chunks=self.chunks, dtype=self.dtype, meta=meta)

        self._meta = y._meta
        self.dask = y.dask
        self._name = y.name
        self._chunks = y.chunks

    def __getitem__(self, index):
        # Field access, e.g. x['a'] or x[['a', 'b']]
        if isinstance(index, str) or (
            isinstance(index, list) and index and all(isinstance(i, str) for i in index)
        ):
            if isinstance(index, str):
                dt = self.dtype[index]
            else:
                dt = np.dtype(
                    {
                        "names": index,
                        "formats": [self.dtype.fields[name][0] for name in index],
                        "offsets": [self.dtype.fields[name][1] for name in index],
                        "itemsize": self.dtype.itemsize,
                    }
                )

            if dt.shape:
                new_axis = list(range(self.ndim, self.ndim + len(dt.shape)))
                chunks = self.chunks + tuple((i,) for i in dt.shape)
                return self.map_blocks(
                    getitem, index, dtype=dt.base, chunks=chunks, new_axis=new_axis
                )
            else:
                return self.map_blocks(getitem, index, dtype=dt)

        if not isinstance(index, tuple):
            index = (index,)

        from dask.array.slicing import (
            normalize_index,
            slice_with_bool_dask_array,
            slice_with_int_dask_array,
        )

        index2 = normalize_index(index, self.shape)
        dependencies = {self.name}
        for i in index2:
            if isinstance(i, Array):
                dependencies.add(i.name)

        if any(isinstance(i, Array) and i.dtype.kind in "iu" for i in index2):
            self, index2 = slice_with_int_dask_array(self, index2)
        if any(isinstance(i, Array) and i.dtype == bool for i in index2):
            self, index2 = slice_with_bool_dask_array(self, index2)

        if all(isinstance(i, slice) and i == slice(None) for i in index2):
            return self

        out = "getitem-" + tokenize(self, index2)
        dsk, chunks = slice_array(out, self.name, self.chunks, index2, self.itemsize)

        graph = HighLevelGraph.from_collections(out, dsk, dependencies=[self])

        meta = meta_from_array(self._meta, ndim=len(chunks))
        if np.isscalar(meta):
            meta = np.array(meta)

        return Array(graph, out, chunks, meta=meta)

    def _vindex(self, key):
        if not isinstance(key, tuple):
            key = (key,)
        if any(k is None for k in key):
            raise IndexError(
                "vindex does not support indexing with None (np.newaxis), "
                "got {}".format(key)
            )
        if all(isinstance(k, slice) for k in key):
            if all(
                k.indices(d) == slice(0, d).indices(d) for k, d in zip(key, self.shape)
            ):
                return self
            raise IndexError(
                "vindex requires at least one non-slice to vectorize over "
                "when the slices are not over the entire array (i.e, x[:]). "
                "Use normal slicing instead when only using slices. Got: {}".format(key)
            )
        elif any(is_dask_collection(k) for k in key):
            raise IndexError(
                "vindex does not support indexing with dask objects. Call compute "
                "on the indexer first to get an evalurated array. Got: {}".format(key)
            )
        return _vindex(self, *key)

    @property
    def vindex(self):
        """Vectorized indexing with broadcasting.

        This is equivalent to numpy's advanced indexing, using arrays that are
        broadcast against each other. This allows for pointwise indexing:

        >>> import dask.array as da
        >>> x = np.array([[1, 2, 3], [4, 5, 6], [7, 8, 9]])
        >>> x = da.from_array(x, chunks=2)
        >>> x.vindex[[0, 1, 2], [0, 1, 2]].compute()
        array([1, 5, 9])

        Mixed basic/advanced indexing with slices/arrays is also supported. The
        order of dimensions in the result follows those proposed for
        `ndarray.vindex <https://github.com/numpy/numpy/pull/6256>`_:
        the subspace spanned by arrays is followed by all slices.

        Note: ``vindex`` provides more general functionality than standard
        indexing, but it also has fewer optimizations and can be significantly
        slower.
        """
        return IndexCallable(self._vindex)

    @property
    def blocks(self):
        """An array-like interface to the blocks of an array.

        This returns a ``Blockview`` object that provides an array-like interface
        to the blocks of a dask array.  Numpy-style indexing of a ``Blockview`` object
        returns a selection of blocks as a new dask array.

        You can index ``array.blocks`` like a numpy array of shape
        equal to the number of blocks in each dimension, (available as
        array.blocks.size).  The dimensionality of the output array matches
        the dimension of this array, even if integer indices are passed.
        Slicing with ``np.newaxis`` or multiple lists is not supported.

        Examples
        --------
        >>> import dask.array as da
        >>> x = da.arange(8, chunks=2)
        >>> x.blocks.shape # aliases x.numblocks
        (4,)
        >>> x.blocks[0].compute()
        array([0, 1])
        >>> x.blocks[:3].compute()
        array([0, 1, 2, 3, 4, 5])
        >>> x.blocks[::2].compute()
        array([0, 1, 4, 5])
        >>> x.blocks[[-1, 0]].compute()
        array([6, 7, 0, 1])
        >>> x.blocks.ravel() # doctest: +NORMALIZE_WHITESPACE
        [dask.array<blocks, shape=(2,), dtype=int64, chunksize=(2,), chunktype=numpy.ndarray>,
         dask.array<blocks, shape=(2,), dtype=int64, chunksize=(2,), chunktype=numpy.ndarray>,
         dask.array<blocks, shape=(2,), dtype=int64, chunksize=(2,), chunktype=numpy.ndarray>,
         dask.array<blocks, shape=(2,), dtype=int64, chunksize=(2,), chunktype=numpy.ndarray>]

        Returns
        -------
        An instance of ``dask.array.Blockview``
        """
        return BlockView(self)

    @property
    def partitions(self):
        """Slice an array by partitions. Alias of dask array .blocks attribute.

        This alias allows you to write agnostic code that works with both
        dask arrays and dask dataframes.

        This returns a ``Blockview`` object that provides an array-like interface
        to the blocks of a dask array.  Numpy-style indexing of a ``Blockview`` object
        returns a selection of blocks as a new dask array.

        You can index ``array.blocks`` like a numpy array of shape
        equal to the number of blocks in each dimension, (available as
        array.blocks.size).  The dimensionality of the output array matches
        the dimension of this array, even if integer indices are passed.
        Slicing with ``np.newaxis`` or multiple lists is not supported.

        Examples
        --------
        >>> import dask.array as da
        >>> x = da.arange(8, chunks=2)
        >>> x.partitions.shape # aliases x.numblocks
        (4,)
        >>> x.partitions[0].compute()
        array([0, 1])
        >>> x.partitions[:3].compute()
        array([0, 1, 2, 3, 4, 5])
        >>> x.partitions[::2].compute()
        array([0, 1, 4, 5])
        >>> x.partitions[[-1, 0]].compute()
        array([6, 7, 0, 1])
        >>> x.partitions.ravel() # doctest: +NORMALIZE_WHITESPACE
        [dask.array<blocks, shape=(2,), dtype=int64, chunksize=(2,), chunktype=numpy.ndarray>,
         dask.array<blocks, shape=(2,), dtype=int64, chunksize=(2,), chunktype=numpy.ndarray>,
         dask.array<blocks, shape=(2,), dtype=int64, chunksize=(2,), chunktype=numpy.ndarray>,
         dask.array<blocks, shape=(2,), dtype=int64, chunksize=(2,), chunktype=numpy.ndarray>]

        Returns
        -------
        An instance of ``da.array.Blockview``
        """
        return self.blocks

    def dot(self, other):
        """Dot product of self and other.

        Refer to :func:`dask.array.tensordot` for full documentation.

        See Also
        --------
        dask.array.dot : equivalent function
        """
        from dask.array.routines import tensordot

        return tensordot(self, other, axes=((self.ndim - 1,), (other.ndim - 2,)))

    @property
    def A(self):
        return self

    @property
    def T(self):
        return self.transpose()

    def transpose(self, *axes):
        """Reverse or permute the axes of an array. Return the modified array.

        Refer to :func:`dask.array.transpose` for full documentation.

        See Also
        --------
        dask.array.transpose : equivalent function
        """
        from dask.array.routines import transpose

        if not axes:
            axes = None
        elif len(axes) == 1 and isinstance(axes[0], Iterable):
            axes = axes[0]
        if (axes == tuple(range(self.ndim))) or (axes == tuple(range(-self.ndim, 0))):
            # no transpose necessary
            return self
        else:
            return transpose(self, axes=axes)

    def ravel(self):
        """Return a flattened array.

        Refer to :func:`dask.array.ravel` for full documentation.

        See Also
        --------
        dask.array.ravel : equivalent function
        """
        from dask.array.routines import ravel

        return ravel(self)

    flatten = ravel

    def choose(self, choices):
        """Use an index array to construct a new array from a set of choices.

        Refer to :func:`dask.array.choose` for full documentation.

        See Also
        --------
        dask.array.choose : equivalent function
        """
        from dask.array.routines import choose

        return choose(self, choices)

    def reshape(self, *shape, merge_chunks=True, limit=None):
        """Reshape array to new shape

        Refer to :func:`dask.array.reshape` for full documentation.

        See Also
        --------
        dask.array.reshape : equivalent function
        """
        from dask.array.reshape import reshape

        if len(shape) == 1 and not isinstance(shape[0], Number):
            shape = shape[0]
        return reshape(self, shape, merge_chunks=merge_chunks, limit=limit)

    def topk(self, k, axis=-1, split_every=None):
        """The top k elements of an array.

        Refer to :func:`dask.array.topk` for full documentation.

        See Also
        --------
        dask.array.topk : equivalent function
        """
        from dask.array.reductions import topk

        return topk(self, k, axis=axis, split_every=split_every)

    def argtopk(self, k, axis=-1, split_every=None):
        """The indices of the top k elements of an array.

        Refer to :func:`dask.array.argtopk` for full documentation.

        See Also
        --------
        dask.array.argtopk : equivalent function
        """
        from dask.array.reductions import argtopk

        return argtopk(self, k, axis=axis, split_every=split_every)

    def astype(self, dtype, **kwargs):
        """Copy of the array, cast to a specified type.

        Parameters
        ----------
        dtype : str or dtype
            Typecode or data-type to which the array is cast.
        casting : {'no', 'equiv', 'safe', 'same_kind', 'unsafe'}, optional
            Controls what kind of data casting may occur. Defaults to 'unsafe'
            for backwards compatibility.

            * 'no' means the data types should not be cast at all.
            * 'equiv' means only byte-order changes are allowed.
            * 'safe' means only casts which can preserve values are allowed.
            * 'same_kind' means only safe casts or casts within a kind,
                like float64 to float32, are allowed.
            * 'unsafe' means any data conversions may be done.
        copy : bool, optional
            By default, astype always returns a newly allocated array. If this
            is set to False and the `dtype` requirement is satisfied, the input
            array is returned instead of a copy.

            .. note::

                Dask does not respect the contiguous memory layout of the array,
                and will ignore the ``order`` keyword argument.
                The default order is 'C' contiguous.
        """
        kwargs.pop("order", None)  # `order` is not respected, so we remove this kwarg
        # Scalars don't take `casting` or `copy` kwargs - as such we only pass
        # them to `map_blocks` if specified by user (different than defaults).
        extra = set(kwargs) - {"casting", "copy"}
        if extra:
            raise TypeError(
                f"astype does not take the following keyword arguments: {list(extra)}"
            )
        casting = kwargs.get("casting", "unsafe")
        dtype = np.dtype(dtype)
        if self.dtype == dtype:
            return self
        elif not np.can_cast(self.dtype, dtype, casting=casting):
            raise TypeError(
                f"Cannot cast array from {self.dtype!r} to {dtype!r} "
                f"according to the rule {casting!r}"
            )
        return self.map_blocks(chunk.astype, dtype=dtype, astype_dtype=dtype, **kwargs)

    def __abs__(self):
        return elemwise(operator.abs, self)

    @check_if_handled_given_other
    def __add__(self, other):
        return elemwise(operator.add, self, other)

    @check_if_handled_given_other
    def __radd__(self, other):
        return elemwise(operator.add, other, self)

    @check_if_handled_given_other
    def __and__(self, other):
        return elemwise(operator.and_, self, other)

    @check_if_handled_given_other
    def __rand__(self, other):
        return elemwise(operator.and_, other, self)

    @check_if_handled_given_other
    def __div__(self, other):
        return elemwise(operator.div, self, other)

    @check_if_handled_given_other
    def __rdiv__(self, other):
        return elemwise(operator.div, other, self)

    @check_if_handled_given_other
    def __eq__(self, other):
        return elemwise(operator.eq, self, other)

    @check_if_handled_given_other
    def __gt__(self, other):
        return elemwise(operator.gt, self, other)

    @check_if_handled_given_other
    def __ge__(self, other):
        return elemwise(operator.ge, self, other)

    def __invert__(self):
        return elemwise(operator.invert, self)

    @check_if_handled_given_other
    def __lshift__(self, other):
        return elemwise(operator.lshift, self, other)

    @check_if_handled_given_other
    def __rlshift__(self, other):
        return elemwise(operator.lshift, other, self)

    @check_if_handled_given_other
    def __lt__(self, other):
        return elemwise(operator.lt, self, other)

    @check_if_handled_given_other
    def __le__(self, other):
        return elemwise(operator.le, self, other)

    @check_if_handled_given_other
    def __mod__(self, other):
        return elemwise(operator.mod, self, other)

    @check_if_handled_given_other
    def __rmod__(self, other):
        return elemwise(operator.mod, other, self)

    @check_if_handled_given_other
    def __mul__(self, other):
        return elemwise(operator.mul, self, other)

    @check_if_handled_given_other
    def __rmul__(self, other):
        return elemwise(operator.mul, other, self)

    @check_if_handled_given_other
    def __ne__(self, other):
        return elemwise(operator.ne, self, other)

    def __neg__(self):
        return elemwise(operator.neg, self)

    @check_if_handled_given_other
    def __or__(self, other):
        return elemwise(operator.or_, self, other)

    def __pos__(self):
        return self

    @check_if_handled_given_other
    def __ror__(self, other):
        return elemwise(operator.or_, other, self)

    @check_if_handled_given_other
    def __pow__(self, other):
        return elemwise(operator.pow, self, other)

    @check_if_handled_given_other
    def __rpow__(self, other):
        return elemwise(operator.pow, other, self)

    @check_if_handled_given_other
    def __rshift__(self, other):
        return elemwise(operator.rshift, self, other)

    @check_if_handled_given_other
    def __rrshift__(self, other):
        return elemwise(operator.rshift, other, self)

    @check_if_handled_given_other
    def __sub__(self, other):
        return elemwise(operator.sub, self, other)

    @check_if_handled_given_other
    def __rsub__(self, other):
        return elemwise(operator.sub, other, self)

    @check_if_handled_given_other
    def __truediv__(self, other):
        return elemwise(operator.truediv, self, other)

    @check_if_handled_given_other
    def __rtruediv__(self, other):
        return elemwise(operator.truediv, other, self)

    @check_if_handled_given_other
    def __floordiv__(self, other):
        return elemwise(operator.floordiv, self, other)

    @check_if_handled_given_other
    def __rfloordiv__(self, other):
        return elemwise(operator.floordiv, other, self)

    @check_if_handled_given_other
    def __xor__(self, other):
        return elemwise(operator.xor, self, other)

    @check_if_handled_given_other
    def __rxor__(self, other):
        return elemwise(operator.xor, other, self)

    @check_if_handled_given_other
    def __matmul__(self, other):
        from dask.array.routines import matmul

        return matmul(self, other)

    @check_if_handled_given_other
    def __rmatmul__(self, other):
        from dask.array.routines import matmul

        return matmul(other, self)

    @check_if_handled_given_other
    def __divmod__(self, other):
        from dask.array.ufunc import divmod

        return divmod(self, other)

    @check_if_handled_given_other
    def __rdivmod__(self, other):
        from dask.array.ufunc import divmod

        return divmod(other, self)

    def any(self, axis=None, keepdims=False, split_every=None, out=None):
        """Returns True if any of the elements evaluate to True.

        Refer to :func:`dask.array.any` for full documentation.

        See Also
        --------
        dask.array.any : equivalent function
        """
        from dask.array.reductions import any

        return any(self, axis=axis, keepdims=keepdims, split_every=split_every, out=out)

    def all(self, axis=None, keepdims=False, split_every=None, out=None):
        """Returns True if all elements evaluate to True.

        Refer to :func:`dask.array.all` for full documentation.

        See Also
        --------
        dask.array.all : equivalent function
        """
        from dask.array.reductions import all

        return all(self, axis=axis, keepdims=keepdims, split_every=split_every, out=out)

    def min(self, axis=None, keepdims=False, split_every=None, out=None):
        """Return the minimum along a given axis.

        Refer to :func:`dask.array.min` for full documentation.

        See Also
        --------
        dask.array.min : equivalent function
        """
        from dask.array.reductions import min

        return min(self, axis=axis, keepdims=keepdims, split_every=split_every, out=out)

    def max(self, axis=None, keepdims=False, split_every=None, out=None):
        """Return the maximum along a given axis.

        Refer to :func:`dask.array.max` for full documentation.

        See Also
        --------
        dask.array.max : equivalent function
        """
        from dask.array.reductions import max

        return max(self, axis=axis, keepdims=keepdims, split_every=split_every, out=out)

    def argmin(self, axis=None, *, keepdims=False, split_every=None, out=None):
        """Return indices of the minimum values along the given axis.

        Refer to :func:`dask.array.argmin` for full documentation.

        See Also
        --------
        dask.array.argmin : equivalent function
        """
        from dask.array.reductions import argmin

        return argmin(
            self, axis=axis, keepdims=keepdims, split_every=split_every, out=out
        )

    def argmax(self, axis=None, *, keepdims=False, split_every=None, out=None):
        """Return indices of the maximum values along the given axis.

        Refer to :func:`dask.array.argmax` for full documentation.

        See Also
        --------
        dask.array.argmax : equivalent function
        """
        from dask.array.reductions import argmax

        return argmax(
            self, axis=axis, keepdims=keepdims, split_every=split_every, out=out
        )

    def sum(self, axis=None, dtype=None, keepdims=False, split_every=None, out=None):
        """
        Return the sum of the array elements over the given axis.

        Refer to :func:`dask.array.sum` for full documentation.

        See Also
        --------
        dask.array.sum : equivalent function
        """
        from dask.array.reductions import sum

        return sum(
            self,
            axis=axis,
            dtype=dtype,
            keepdims=keepdims,
            split_every=split_every,
            out=out,
        )

    def trace(self, offset=0, axis1=0, axis2=1, dtype=None):
        """Return the sum along diagonals of the array.

        Refer to :func:`dask.array.trace` for full documentation.

        See Also
        --------
        dask.array.trace : equivalent function
        """
        from dask.array.reductions import trace

        return trace(self, offset=offset, axis1=axis1, axis2=axis2, dtype=dtype)

    def prod(self, axis=None, dtype=None, keepdims=False, split_every=None, out=None):
        """Return the product of the array elements over the given axis

        Refer to :func:`dask.array.prod` for full documentation.

        See Also
        --------
        dask.array.prod : equivalent function
        """
        from dask.array.reductions import prod

        return prod(
            self,
            axis=axis,
            dtype=dtype,
            keepdims=keepdims,
            split_every=split_every,
            out=out,
        )

    def mean(self, axis=None, dtype=None, keepdims=False, split_every=None, out=None):
        """Returns the average of the array elements along given axis.

        Refer to :func:`dask.array.mean` for full documentation.

        See Also
        --------
        dask.array.mean : equivalent function
        """
        from dask.array.reductions import mean

        return mean(
            self,
            axis=axis,
            dtype=dtype,
            keepdims=keepdims,
            split_every=split_every,
            out=out,
        )

    def std(
        self, axis=None, dtype=None, keepdims=False, ddof=0, split_every=None, out=None
    ):
        """Returns the standard deviation of the array elements along given axis.

        Refer to :func:`dask.array.std` for full documentation.

        See Also
        --------
        dask.array.std : equivalent function
        """
        from dask.array.reductions import std

        return std(
            self,
            axis=axis,
            dtype=dtype,
            keepdims=keepdims,
            ddof=ddof,
            split_every=split_every,
            out=out,
        )

    def var(
        self, axis=None, dtype=None, keepdims=False, ddof=0, split_every=None, out=None
    ):
        """Returns the variance of the array elements, along given axis.

        Refer to :func:`dask.array.var` for full documentation.

        See Also
        --------
        dask.array.var : equivalent function
        """
        from dask.array.reductions import var

        return var(
            self,
            axis=axis,
            dtype=dtype,
            keepdims=keepdims,
            ddof=ddof,
            split_every=split_every,
            out=out,
        )

    def moment(
        self,
        order,
        axis=None,
        dtype=None,
        keepdims=False,
        ddof=0,
        split_every=None,
        out=None,
    ):
        """Calculate the nth centralized moment.

        Refer to :func:`dask.array.moment` for the full documentation.

        See Also
        --------
        dask.array.moment : equivalent function
        """
        from dask.array.reductions import moment

        return moment(
            self,
            order,
            axis=axis,
            dtype=dtype,
            keepdims=keepdims,
            ddof=ddof,
            split_every=split_every,
            out=out,
        )

    @wraps(map_blocks)
    def map_blocks(self, func, *args, **kwargs):
        return map_blocks(func, self, *args, **kwargs)

    def map_overlap(self, func, depth, boundary=None, trim=True, **kwargs):
        """Map a function over blocks of the array with some overlap

        Refer to :func:`dask.array.map_overlap` for full documentation.

        See Also
        --------
        dask.array.map_overlap : equivalent function
        """
        from dask.array.overlap import map_overlap

        return map_overlap(
            func, self, depth=depth, boundary=boundary, trim=trim, **kwargs
        )

    def cumsum(self, axis, dtype=None, out=None, *, method="sequential"):
        """Return the cumulative sum of the elements along the given axis.

        Refer to :func:`dask.array.cumsum` for full documentation.

        See Also
        --------
        dask.array.cumsum : equivalent function
        """
        from dask.array.reductions import cumsum

        return cumsum(self, axis, dtype, out=out, method=method)

    def cumprod(self, axis, dtype=None, out=None, *, method="sequential"):
        """Return the cumulative product of the elements along the given axis.

        Refer to :func:`dask.array.cumprod` for full documentation.

        See Also
        --------
        dask.array.cumprod : equivalent function
        """
        from dask.array.reductions import cumprod

        return cumprod(self, axis, dtype, out=out, method=method)

    def squeeze(self, axis=None):
        """Remove axes of length one from array.

        Refer to :func:`dask.array.squeeze` for full documentation.

        See Also
        --------
        dask.array.squeeze : equivalent function
        """
        from dask.array.routines import squeeze

        return squeeze(self, axis)

    def rechunk(
        self,
        chunks="auto",
        threshold=None,
        block_size_limit=None,
        balance=False,
        method=None,
    ):
        """Convert blocks in dask array x for new chunks.

        Refer to :func:`dask.array.rechunk` for full documentation.

        See Also
        --------
        dask.array.rechunk : equivalent function
        """
        from dask.array.rechunk import rechunk  # avoid circular import

        return rechunk(self, chunks, threshold, block_size_limit, balance, method)

    def shuffle(
        self,
        indexer: list[list[int]],
        axis: int,
        chunks: Literal["auto"] = "auto",
    ):
        """Reorders one dimensions of a Dask Array based on an indexer.

        Refer to :func:`dask.array.shuffle` for full documentation.

        See Also
        --------
        dask.array.shuffle : equivalent function
        """
        from dask.array._shuffle import shuffle

        return shuffle(self, indexer, axis, chunks)

    @property
    def real(self):
        from dask.array.ufunc import real

        return real(self)

    @property
    def imag(self):
        from dask.array.ufunc import imag

        return imag(self)

    def conj(self):
        """Complex-conjugate all elements.

        Refer to :func:`dask.array.conj` for full documentation.

        See Also
        --------
        dask.array.conj : equivalent function
        """
        from dask.array.ufunc import conj

        return conj(self)

    def clip(self, min=None, max=None):
        """Return an array whose values are limited to ``[min, max]``.
        One of max or min must be given.

        Refer to :func:`dask.array.clip` for full documentation.

        See Also
        --------
        dask.array.clip : equivalent function
        """
        from dask.array.ufunc import clip

        return clip(self, min, max)

    def view(self, dtype=None, order="C"):
        """Get a view of the array as a new data type

        Parameters
        ----------
        dtype:
            The dtype by which to view the array.
            The default, None, results in the view having the same data-type
            as the original array.
        order: string
            'C' or 'F' (Fortran) ordering

        This reinterprets the bytes of the array under a new dtype.  If that
        dtype does not have the same size as the original array then the shape
        will change.

        Beware that both numpy and dask.array can behave oddly when taking
        shape-changing views of arrays under Fortran ordering.  Under some
        versions of NumPy this function will fail when taking shape-changing
        views of Fortran ordered arrays if the first dimension has chunks of
        size one.
        """
        if dtype is None:
            dtype = self.dtype
        else:
            dtype = np.dtype(dtype)
        mult = self.dtype.itemsize / dtype.itemsize

        if order == "C":
            chunks = self.chunks[:-1] + (
                tuple(ensure_int(c * mult) for c in self.chunks[-1]),
            )
        elif order == "F":
            chunks = (
                tuple(ensure_int(c * mult) for c in self.chunks[0]),
            ) + self.chunks[1:]
        else:
            raise ValueError("Order must be one of 'C' or 'F'")

        return self.map_blocks(
            chunk.view, dtype, order=order, dtype=dtype, chunks=chunks
        )

    def swapaxes(self, axis1, axis2):
        """Return a view of the array with ``axis1`` and ``axis2`` interchanged.

        Refer to :func:`dask.array.swapaxes` for full documentation.

        See Also
        --------
        dask.array.swapaxes : equivalent function
        """
        from dask.array.routines import swapaxes

        return swapaxes(self, axis1, axis2)

    def round(self, decimals=0):
        """Return array with each element rounded to the given number of decimals.

        Refer to :func:`dask.array.round` for full documentation.

        See Also
        --------
        dask.array.round : equivalent function
        """
        from dask.array.routines import round

        return round(self, decimals=decimals)

    def copy(self):
        """
        Copy array.  This is a no-op for dask.arrays, which are immutable
        """
        return Array(self.dask, self.name, self.chunks, meta=self)

    def __deepcopy__(self, memo):
        c = self.copy()
        memo[id(self)] = c
        return c

    def to_delayed(self, optimize_graph=True):
        """Convert into an array of :class:`dask.delayed.Delayed` objects, one per chunk.

        Parameters
        ----------
        optimize_graph : bool, optional
            If True [default], the graph is optimized before converting into
            :class:`dask.delayed.Delayed` objects.

        See Also
        --------
        dask.array.from_delayed
        """
        keys = self.__dask_keys__()
        graph = self.__dask_graph__()
        layer = self.__dask_layers__()[0]
        if optimize_graph:
            graph = self.__dask_optimize__(graph, keys)  # TODO, don't collape graph
            layer = "delayed-" + self.name
            graph = HighLevelGraph.from_collections(layer, graph, dependencies=())
        L = ndeepmap(self.ndim, lambda k: Delayed(k, graph, layer=layer), keys)
        return np.array(L, dtype=object)

    def repeat(self, repeats, axis=None):
        """Repeat elements of an array.

        Refer to :func:`dask.array.repeat` for full documentation.

        See Also
        --------
        dask.array.repeat : equivalent function
        """
        from dask.array.creation import repeat

        return repeat(self, repeats, axis=axis)

    def nonzero(self):
        """Return the indices of the elements that are non-zero.

        Refer to :func:`dask.array.nonzero` for full documentation.

        See Also
        --------
        dask.array.nonzero : equivalent function
        """
        from dask.array.routines import nonzero

        return nonzero(self)

    def to_zarr(self, *args, **kwargs):
        """Save array to the zarr storage format

        See https://zarr.readthedocs.io for details about the format.

        Refer to :func:`dask.array.to_zarr` for full documentation.

        See also
        --------
        dask.array.to_zarr : equivalent function
        """
        return to_zarr(self, *args, **kwargs)

    def to_tiledb(self, uri, *args, **kwargs):
        """Save array to the TileDB storage manager

        See https://docs.tiledb.io for details about the format and engine.

        See function :func:`dask.array.to_tiledb` for argument documentation.

        See also
        --------
        dask.array.to_tiledb : equivalent function
        """
        from dask.array.tiledb_io import to_tiledb

        return to_tiledb(self, uri, *args, **kwargs)


def ensure_int(f):
    i = int(f)
    if i != f:
        raise ValueError("Could not coerce %f to integer" % f)
    return i


def normalize_chunks(chunks, shape=None, limit=None, dtype=None, previous_chunks=None):
    """Normalize chunks to tuple of tuples

    This takes in a variety of input types and information and produces a full
    tuple-of-tuples result for chunks, suitable to be passed to Array or
    rechunk or any other operation that creates a Dask array.

    Parameters
    ----------
    chunks: tuple, int, dict, or string
        The chunks to be normalized.  See examples below for more details
    shape: Tuple[int]
        The shape of the array
    limit: int (optional)
        The maximum block size to target in bytes,
        if freedom is given to choose
    dtype: np.dtype
    previous_chunks: Tuple[Tuple[int]] optional
        Chunks from a previous array that we should use for inspiration when
        rechunking auto dimensions.  If not provided but auto-chunking exists
        then auto-dimensions will prefer square-like chunk shapes.

    Examples
    --------
    Fully explicit tuple-of-tuples

    >>> from dask.array.core import normalize_chunks
    >>> normalize_chunks(((2, 2, 1), (2, 2, 2)), shape=(5, 6))
    ((2, 2, 1), (2, 2, 2))

    Specify uniform chunk sizes

    >>> normalize_chunks((2, 2), shape=(5, 6))
    ((2, 2, 1), (2, 2, 2))

    Cleans up missing outer tuple

    >>> normalize_chunks((3, 2), (5,))
    ((3, 2),)

    Cleans up lists to tuples

    >>> normalize_chunks([[2, 2], [3, 3]])
    ((2, 2), (3, 3))

    Expands integer inputs 10 -> (10, 10)

    >>> normalize_chunks(10, shape=(30, 5))
    ((10, 10, 10), (5,))

    Expands dict inputs

    >>> normalize_chunks({0: 2, 1: 3}, shape=(6, 6))
    ((2, 2, 2), (3, 3))

    The values -1 and None get mapped to full size

    >>> normalize_chunks((5, -1), shape=(10, 10))
    ((5, 5), (10,))
    >>> normalize_chunks((5, None), shape=(10, 10))
    ((5, 5), (10,))

    Use the value "auto" to automatically determine chunk sizes along certain
    dimensions.  This uses the ``limit=`` and ``dtype=`` keywords to
    determine how large to make the chunks.  The term "auto" can be used
    anywhere an integer can be used.  See array chunking documentation for more
    information.

    >>> normalize_chunks(("auto",), shape=(20,), limit=5, dtype='uint8')
    ((5, 5, 5, 5),)
    >>> normalize_chunks("auto", (2, 3), dtype=np.int32)
    ((2,), (3,))

    You can also use byte sizes (see :func:`dask.utils.parse_bytes`) in place of
    "auto" to ask for a particular size

    >>> normalize_chunks("1kiB", shape=(2000,), dtype='float32')
    ((256, 256, 256, 256, 256, 256, 256, 208),)

    Respects null dimensions

    >>> normalize_chunks(())
    ()
    >>> normalize_chunks((), ())
    ()
    >>> normalize_chunks((1,), ())
    ()
    >>> normalize_chunks((), shape=(0, 0))
    ((0,), (0,))

    Handles NaNs

    >>> normalize_chunks((1, (np.nan,)), (1, np.nan))
    ((1,), (nan,))
    """
    if dtype and not isinstance(dtype, np.dtype):
        dtype = np.dtype(dtype)
    if chunks is None:
        raise ValueError(CHUNKS_NONE_ERROR_MESSAGE)
    if isinstance(chunks, list):
        chunks = tuple(chunks)
    if isinstance(chunks, (Number, str)):
        chunks = (chunks,) * len(shape)
    if isinstance(chunks, dict):
        chunks = tuple(chunks.get(i, None) for i in range(len(shape)))
    if isinstance(chunks, np.ndarray):
        chunks = chunks.tolist()
    if not chunks and shape and all(s == 0 for s in shape):
        chunks = ((0,),) * len(shape)

    if (
        shape
        and len(shape) == 1
        and len(chunks) > 1
        and all(isinstance(c, (Number, str)) for c in chunks)
    ):
        chunks = (chunks,)

    if shape and len(chunks) != len(shape):
        raise ValueError(
            "Chunks and shape must be of the same length/dimension. "
            "Got chunks=%s, shape=%s" % (chunks, shape)
        )
    if -1 in chunks or None in chunks:
        chunks = tuple(s if c == -1 or c is None else c for c, s in zip(chunks, shape))

    # If specifying chunk size in bytes, use that value to set the limit.
    # Verify there is only one consistent value of limit or chunk-bytes used.
    for c in chunks:
        if isinstance(c, str) and c != "auto":
            parsed = parse_bytes(c)
            if limit is None:
                limit = parsed
            elif parsed != limit:
                raise ValueError(
                    "Only one consistent value of limit or chunk is allowed."
                    "Used %s != %s" % (parsed, limit)
                )
    # Substitute byte limits with 'auto' now that limit is set.
    chunks = tuple("auto" if isinstance(c, str) and c != "auto" else c for c in chunks)

    if any(c == "auto" for c in chunks):
        chunks = auto_chunks(chunks, shape, limit, dtype, previous_chunks)

    if shape is not None:
        chunks = tuple(c if c not in {None, -1} else s for c, s in zip(chunks, shape))

    allints = None
    if chunks and shape is not None:
        # allints: did we start with chunks as a simple tuple of ints?
        allints = all(isinstance(c, int) for c in chunks)
<<<<<<< HEAD
        chunks = _convert_int_chunk_to_tuple(shape, chunks)
=======
        chunks = sum(
            (
                (
                    blockdims_from_blockshape((s,), (c,))
                    if not isinstance(c, (tuple, list))
                    else (c,)
                )
                for s, c in zip(shape, chunks)
            ),
            (),
        )
>>>>>>> 31d57d34
    for c in chunks:
        if not c:
            raise ValueError(
                "Empty tuples are not allowed in chunks. Express "
                "zero length dimensions with 0(s) in chunks"
            )

    if shape is not None:
        if len(chunks) != len(shape):
            raise ValueError(
                "Input array has %d dimensions but the supplied "
                "chunks has only %d dimensions" % (len(shape), len(chunks))
            )
        if not all(
            c == s or (math.isnan(c) or math.isnan(s))
            for c, s in zip(map(sum, chunks), shape)
        ):
            raise ValueError(
                "Chunks do not add up to shape. "
                "Got chunks=%s, shape=%s" % (chunks, shape)
            )
    if allints or isinstance(sum(sum(_) for _ in chunks), int):
        # Fastpath for when we already know chunks contains only integers
        return tuple(tuple(ch) for ch in chunks)
    return tuple(
        tuple(int(x) if not math.isnan(x) else np.nan for x in c) for c in chunks
    )


def _convert_int_chunk_to_tuple(shape, chunks):
    return sum(
        (
            blockdims_from_blockshape((s,), (c,))
            if not isinstance(c, (tuple, list))
            else (c,)
            for s, c in zip(shape, chunks)
        ),
        (),
    )


def _compute_multiplier(limit: int, dtype, largest_block: int, result):
    """
    Utility function for auto_chunk, to fin how much larger or smaller the ideal
    chunk size is relative to what we have now.
    """
    return (
        limit
        / dtype.itemsize
        / largest_block
        / math.prod(max(r) if isinstance(r, tuple) else r for r in result.values() if r)
    )


def auto_chunks(chunks, shape, limit, dtype, previous_chunks=None):
    """Determine automatic chunks

    This takes in a chunks value that contains ``"auto"`` values in certain
    dimensions and replaces those values with concrete dimension sizes that try
    to get chunks to be of a certain size in bytes, provided by the ``limit=``
    keyword.  If multiple dimensions are marked as ``"auto"`` then they will
    all respond to meet the desired byte limit, trying to respect the aspect
    ratio of their dimensions in ``previous_chunks=``, if given.

    Parameters
    ----------
    chunks: Tuple
        A tuple of either dimensions or tuples of explicit chunk dimensions
        Some entries should be "auto"
    shape: Tuple[int]
    limit: int, str
        The maximum allowable size of a chunk in bytes
    previous_chunks: Tuple[Tuple[int]]

    See also
    --------
    normalize_chunks: for full docstring and parameters
    """
    if previous_chunks is not None:
        previous_chunks = _convert_int_chunk_to_tuple(shape, previous_chunks)
    chunks = list(chunks)

    autos = {i for i, c in enumerate(chunks) if c == "auto"}
    if not autos:
        return tuple(chunks)

    if limit is None:
        limit = config.get("array.chunk-size")
    if isinstance(limit, str):
        limit = parse_bytes(limit)

    if dtype is None:
        raise TypeError("dtype must be known for auto-chunking")

    if dtype.hasobject:
        raise NotImplementedError(
            "Can not use auto rechunking with object dtype. "
            "We are unable to estimate the size in bytes of object data"
        )

    for x in tuple(chunks) + tuple(shape):
        if (
            isinstance(x, Number)
            and np.isnan(x)
            or isinstance(x, tuple)
            and np.isnan(x).any()
        ):
            raise ValueError(
                "Can not perform automatic rechunking with unknown "
                "(nan) chunk sizes.%s" % unknown_chunk_message
            )

    limit = max(1, limit)
    chunksize_tolerance = config.get("array.chunk-size-tolerance")

    largest_block = math.prod(
        cs if isinstance(cs, Number) else max(cs) for cs in chunks if cs != "auto"
    )

    if previous_chunks:
        # Base ideal ratio on the median chunk size of the previous chunks
        median_chunks = {a: np.median(previous_chunks[a]) for a in autos}
        result = {}

        # How much larger or smaller the ideal chunk size is relative to what we have now
        multiplier = _compute_multiplier(limit, dtype, largest_block, median_chunks)

        def _trivial_aggregate(a):
            autos.remove(a)
            del median_chunks[a]
            return True

        multiplier_remaining = True
        while multiplier_remaining:  # while things change
            last_autos = set(autos)  # record previous values
            multiplier_remaining = False

            # Expand or contract each of the dimensions appropriately
            for a in sorted(autos):
                this_multiplier = multiplier ** (1 / len(last_autos))

                proposed = median_chunks[a] * this_multiplier
                this_chunksize_tolerance = chunksize_tolerance ** (1 / len(last_autos))
                max_chunk_size = proposed * this_chunksize_tolerance

                if proposed > shape[a]:  # we've hit the shape boundary
                    chunks[a] = shape[a]
                    multiplier_remaining = _trivial_aggregate(a)
                    largest_block *= shape[a]
                    continue
                elif this_multiplier <= 1:
                    if max(previous_chunks[a]) == 1:
                        multiplier_remaining = _trivial_aggregate(a)
                        chunks[a] = tuple(previous_chunks[a])
                        continue

                    cache, dimension_result = {}, []
                    for c in previous_chunks[a]:
                        if c in cache:
                            # We potentially split the same chunk over and over again
                            # so cache that
                            dimension_result.extend(cache[c])
                            continue
                        elif c <= max(max_chunk_size, 1):
                            new_chunks = [c]
                        else:
                            new_chunks = _split_up_single_chunk(
                                c, this_chunksize_tolerance, max_chunk_size, proposed
                            )

                        cache[c] = new_chunks
                        dimension_result.extend(new_chunks)

                    if max(dimension_result) == 1:
                        # See if we can split up other axes further
                        multiplier_remaining = _trivial_aggregate(a)

                else:
                    dimension_result, new_chunk = [], 0
                    for c in previous_chunks[a]:
                        if c + new_chunk <= proposed:
                            # keep increasing the chunk
                            new_chunk += c
                        else:
                            # We reach the boundary so start a new chunk
                            dimension_result.append(new_chunk)
                            new_chunk = c
                            if new_chunk > max_chunk_size:
                                # our new chunk is greater than the allowed, so split it up
                                dimension_result.extend(
                                    _split_up_single_chunk(
                                        c,
                                        this_chunksize_tolerance,
                                        max_chunk_size,
                                        proposed,
                                    )
                                )
                                new_chunk = 0
                    if new_chunk > 0:
                        dimension_result.append(new_chunk)

                result[a] = tuple(dimension_result)

            # recompute how much multiplier we have left, repeat
            if multiplier_remaining:
                multiplier = _compute_multiplier(
                    limit, dtype, largest_block, median_chunks
                )

        for k, v in result.items():
            chunks[k] = v if v else 0
        return tuple(chunks)

    else:
        # Check if dtype.itemsize is greater than 0
        if dtype.itemsize == 0:
            raise ValueError(
                "auto-chunking with dtype.itemsize == 0 is not supported, please pass in `chunks` explicitly"
            )
        size = (limit / dtype.itemsize / largest_block) ** (1 / len(autos))
        small = [i for i in autos if shape[i] < size]
        if small:
            for i in small:
                chunks[i] = (shape[i],)
            return auto_chunks(chunks, shape, limit, dtype)

        for i in autos:
            chunks[i] = round_to(size, shape[i])

        return tuple(chunks)


def _split_up_single_chunk(
    c: int, this_chunksize_tolerance: float, max_chunk_size: int, proposed: int
) -> list[int]:
    # Calculate by what factor we have to split this chunk
    m = c / proposed
    if math.ceil(m) / m > this_chunksize_tolerance:
        # We want to smooth things potentially if rounding up would change the result
        # by a lot
        m = math.ceil(c / max_chunk_size)
    else:
        m = math.ceil(m)
    # split the chunk
    new_c, remainder = divmod(c, min(m, c))
    x = [new_c] * min(m, c)
    for i in range(remainder):
        x[i] += 1
    return x


def round_to(c, s):
    """Return a chunk dimension that is close to an even multiple or factor

    We want values for c that are nicely aligned with s.

    If c is smaller than s we use the original chunk size and accept an
    uneven chunk at the end.

    If c is larger than s then we want the largest multiple of s that is still
    smaller than c.
    """
    if c <= s:
        return max(1, int(c))
    else:
        return c // s * s


def _get_chunk_shape(a):
    s = np.asarray(a.shape, dtype=int)
    return s[len(s) * (None,) + (slice(None),)]


def from_array(
    x,
    chunks="auto",
    name=None,
    lock=False,
    asarray=None,
    fancy=True,
    getitem=None,
    meta=None,
    inline_array=False,
):
    """Create dask array from something that looks like an array.

    Input must have a ``.shape``, ``.ndim``, ``.dtype`` and support numpy-style slicing.

    Parameters
    ----------
    x : array_like
    chunks : int, tuple
        How to chunk the array. Must be one of the following forms:

        - A blocksize like 1000.
        - A blockshape like (1000, 1000).
        - Explicit sizes of all blocks along all dimensions like
          ((1000, 1000, 500), (400, 400)).
        - A size in bytes, like "100 MiB" which will choose a uniform
          block-like shape
        - The word "auto" which acts like the above, but uses a configuration
          value ``array.chunk-size`` for the chunk size

        -1 or None as a blocksize indicate the size of the corresponding
        dimension.
    name : str or bool, optional
        The key name to use for the array. Defaults to a hash of ``x``.

        Hashing is useful if the same value of ``x`` is used to create multiple
        arrays, as Dask can then recognise that they're the same and
        avoid duplicate computations. However, it can also be slow, and if the
        array is not contiguous it is copied for hashing. If the array uses
        stride tricks (such as :func:`numpy.broadcast_to` or
        :func:`skimage.util.view_as_windows`) to have a larger logical
        than physical size, this copy can cause excessive memory usage.

        If you don't need the deduplication provided by hashing, use
        ``name=False`` to generate a random name instead of hashing, which
        avoids the pitfalls described above. Using ``name=True`` is
        equivalent to the default.

        By default, hashing uses python's standard sha1. This behaviour can be
        changed by installing cityhash, xxhash or murmurhash. If installed,
        a large-factor speedup can be obtained in the tokenisation step.

        .. note::

           Because this ``name`` is used as the key in task graphs, you should
           ensure that it uniquely identifies the data contained within. If
           you'd like to provide a descriptive name that is still unique, combine
           the descriptive name with :func:`dask.base.tokenize` of the
           ``array_like``. See :ref:`graphs` for more.

    lock : bool or Lock, optional
        If ``x`` doesn't support concurrent reads then provide a lock here, or
        pass in True to have dask.array create one for you.
    asarray : bool, optional
        If True then call np.asarray on chunks to convert them to numpy arrays.
        If False then chunks are passed through unchanged.
        If None (default) then we use True if the ``__array_function__`` method
        is undefined.

        .. note::

            Dask does not preserve the memory layout of the original array when
            the array is created using Fortran rather than C ordering.

    fancy : bool, optional
        If ``x`` doesn't support fancy indexing (e.g. indexing with lists or
        arrays) then set to False. Default is True.
    meta : Array-like, optional
        The metadata for the resulting dask array.  This is the kind of array
        that will result from slicing the input array.
        Defaults to the input array.
    inline_array : bool, default False
        How to include the array in the task graph. By default
        (``inline_array=False``) the array is included in a task by itself,
        and each chunk refers to that task by its key.

        .. code-block:: python

           >>> x = h5py.File("data.h5")["/x"]  # doctest: +SKIP
           >>> a = da.from_array(x, chunks=500)  # doctest: +SKIP
           >>> dict(a.dask)  # doctest: +SKIP
           {
              'array-original-<name>': <HDF5 dataset ...>,
              ('array-<name>', 0): (getitem, "array-original-<name>", ...),
              ('array-<name>', 1): (getitem, "array-original-<name>", ...)
           }

        With ``inline_array=True``, Dask will instead inline the array directly
        in the values of the task graph.

        .. code-block:: python

           >>> a = da.from_array(x, chunks=500, inline_array=True)  # doctest: +SKIP
           >>> dict(a.dask)  # doctest: +SKIP
           {
              ('array-<name>', 0): (getitem, <HDF5 dataset ...>, ...),
              ('array-<name>', 1): (getitem, <HDF5 dataset ...>, ...)
           }

        Note that there's no key in the task graph with just the array `x`
        anymore. Instead it's placed directly in the values.

        The right choice for ``inline_array`` depends on several factors,
        including the size of ``x``, how expensive it is to create, which
        scheduler you're using, and the pattern of downstream computations.
        As a heuristic, ``inline_array=True`` may be the right choice when
        the array ``x`` is cheap to serialize and deserialize (since it's
        included in the graph many times) and if you're experiencing ordering
        issues (see :ref:`order` for more).

        This has no effect when ``x`` is a NumPy array.

    Examples
    --------

    >>> x = h5py.File('...')['/data/path']  # doctest: +SKIP
    >>> a = da.from_array(x, chunks=(1000, 1000))  # doctest: +SKIP

    If your underlying datastore does not support concurrent reads then include
    the ``lock=True`` keyword argument or ``lock=mylock`` if you want multiple
    arrays to coordinate around the same lock.

    >>> a = da.from_array(x, chunks=(1000, 1000), lock=True)  # doctest: +SKIP

    If your underlying datastore has a ``.chunks`` attribute (as h5py and zarr
    datasets do) then a multiple of that chunk shape will be used if you
    do not provide a chunk shape.

    >>> a = da.from_array(x, chunks='auto')  # doctest: +SKIP
    >>> a = da.from_array(x, chunks='100 MiB')  # doctest: +SKIP
    >>> a = da.from_array(x)  # doctest: +SKIP

    If providing a name, ensure that it is unique

    >>> import dask.base
    >>> token = dask.base.tokenize(x)  # doctest: +SKIP
    >>> a = da.from_array('myarray-' + token)  # doctest: +SKIP

    NumPy ndarrays are eagerly sliced and then embedded in the graph.

    >>> import dask.array
    >>> a = dask.array.from_array(np.array([[1, 2], [3, 4]]), chunks=(1,1))
    >>> a.dask[a.name, 0, 0][0]
    array([1])

    Chunks with exactly-specified, different sizes can be created.

    >>> import numpy as np
    >>> import dask.array as da
    >>> rng = np.random.default_rng()
    >>> x = rng.random((100, 6))
    >>> a = da.from_array(x, chunks=((67, 33), (6,)))
    """
    if isinstance(x, Array):
        raise ValueError(
            "Array is already a dask array. Use 'asarray' or 'rechunk' instead."
        )
    elif is_dask_collection(x):
        warnings.warn(
            "Passing an object to dask.array.from_array which is already a "
            "Dask collection. This can lead to unexpected behavior."
        )

    if isinstance(x, (list, tuple, memoryview) + np.ScalarType):
        x = np.array(x)

    if asarray is None:
        asarray = not hasattr(x, "__array_function__")

    previous_chunks = getattr(x, "chunks", None)

    chunks = normalize_chunks(
        chunks, x.shape, dtype=x.dtype, previous_chunks=previous_chunks
    )

    if name in (None, True):
        token = tokenize(x, chunks, lock, asarray, fancy, getitem, inline_array)
        name = name or "array-" + token
    elif name is False:
        name = "array-" + str(uuid.uuid1())

    if lock is True:
        lock = SerializableLock()

    is_ndarray = type(x) in (np.ndarray, np.ma.core.MaskedArray)
    is_single_block = all(len(c) == 1 for c in chunks)
    # Always use the getter for h5py etc. Not using isinstance(x, np.ndarray)
    # because np.matrix is a subclass of np.ndarray.
    if is_ndarray and not is_single_block and not lock:
        # eagerly slice numpy arrays to prevent memory blowup
        # GH5367, GH5601
        slices = slices_from_chunks(chunks)
        keys = product([name], *(range(len(bds)) for bds in chunks))
        values = [x[slc] for slc in slices]
        dsk = dict(zip(keys, values))

    elif is_ndarray and is_single_block:
        # No slicing needed
        dsk = {(name,) + (0,) * x.ndim: x}
    else:
        if getitem is None:
            if fancy:
                getitem = getter
            else:
                getitem = getter_nofancy

        dsk = graph_from_arraylike(
            x,
            chunks,
            x.shape,
            name,
            getitem=getitem,
            lock=lock,
            asarray=asarray,
            dtype=x.dtype,
            inline_array=inline_array,
        )

    # Workaround for TileDB, its indexing is 1-based,
    # and doesn't seems to support 0-length slicing
    if x.__class__.__module__.split(".")[0] == "tiledb" and hasattr(x, "_ctx_"):
        return Array(dsk, name, chunks, dtype=x.dtype)

    if meta is None:
        meta = x

    return Array(dsk, name, chunks, meta=meta, dtype=getattr(x, "dtype", None))


def from_zarr(
    url,
    component=None,
    storage_options=None,
    chunks=None,
    name=None,
    inline_array=False,
    **kwargs,
):
    """Load array from the zarr storage format

    See https://zarr.readthedocs.io for details about the format.

    Parameters
    ----------
    url: Zarr Array or str or MutableMapping
        Location of the data. A URL can include a protocol specifier like s3://
        for remote data. Can also be any MutableMapping instance, which should
        be serializable if used in multiple processes.
    component: str or None
        If the location is a zarr group rather than an array, this is the
        subcomponent that should be loaded, something like ``'foo/bar'``.
    storage_options: dict
        Any additional parameters for the storage backend (ignored for local
        paths)
    chunks: tuple of ints or tuples of ints
        Passed to :func:`dask.array.from_array`, allows setting the chunks on
        initialisation, if the chunking scheme in the on-disc dataset is not
        optimal for the calculations to follow.
    name : str, optional
         An optional keyname for the array.  Defaults to hashing the input
    kwargs:
        Passed to :class:`zarr.core.Array`.
    inline_array : bool, default False
        Whether to inline the zarr Array in the values of the task graph.
        See :meth:`dask.array.from_array` for an explanation.

    See Also
    --------
    from_array
    """
    import zarr

    storage_options = storage_options or {}
    if isinstance(url, zarr.Array):
        z = url
    elif isinstance(url, (str, os.PathLike)):
        if isinstance(url, os.PathLike):
            url = os.fspath(url)
        if storage_options:
            store = zarr.storage.FSStore(url, **storage_options)
        else:
            store = url
        z = zarr.Array(store, read_only=True, path=component, **kwargs)
    else:
        z = zarr.Array(url, read_only=True, path=component, **kwargs)
    chunks = chunks if chunks is not None else z.chunks
    if name is None:
        name = "from-zarr-" + tokenize(z, component, storage_options, chunks, **kwargs)
    return from_array(z, chunks, name=name, inline_array=inline_array)


def to_zarr(
    arr,
    url,
    component=None,
    storage_options=None,
    overwrite=False,
    region=None,
    compute=True,
    return_stored=False,
    **kwargs,
):
    """Save array to the zarr storage format

    See https://zarr.readthedocs.io for details about the format.

    Parameters
    ----------
    arr: dask.array
        Data to store
    url: Zarr Array or str or MutableMapping
        Location of the data. A URL can include a protocol specifier like s3://
        for remote data. Can also be any MutableMapping instance, which should
        be serializable if used in multiple processes.
    component: str or None
        If the location is a zarr group rather than an array, this is the
        subcomponent that should be created/over-written.
    storage_options: dict
        Any additional parameters for the storage backend (ignored for local
        paths)
    overwrite: bool
        If given array already exists, overwrite=False will cause an error,
        where overwrite=True will replace the existing data.
    region: tuple of slices or None
        The region of data that should be written if ``url`` is a zarr.Array.
        Not to be used with other types of ``url``.
    compute: bool
        See :func:`~dask.array.store` for more details.
    return_stored: bool
        See :func:`~dask.array.store` for more details.
    **kwargs:
        Passed to the :func:`zarr.creation.create` function, e.g., compression options.

    Raises
    ------
    ValueError
        If ``arr`` has unknown chunk sizes, which is not supported by Zarr.
        If ``region`` is specified and ``url`` is not a zarr.Array

    See Also
    --------
    dask.array.store
    dask.array.Array.compute_chunk_sizes

    """
    import zarr

    if np.isnan(arr.shape).any():
        raise ValueError(
            "Saving a dask array with unknown chunk sizes is not "
            "currently supported by Zarr.%s" % unknown_chunk_message
        )

    if isinstance(url, zarr.Array):
        z = url
        if isinstance(z.store, (dict, zarr.storage.MemoryStore, zarr.storage.KVStore)):
            try:
                from distributed import default_client

                default_client()
            except (ImportError, ValueError):
                pass
            else:
                raise RuntimeError(
                    "Cannot store into in memory Zarr Array using "
                    "the distributed scheduler."
                )

        if region is None:
            arr = arr.rechunk(z.chunks)
            regions = None
        else:
            from dask.array.slicing import new_blockdim, normalize_index

            old_chunks = normalize_chunks(z.chunks, z.shape)
            index = normalize_index(region, z.shape)
            chunks = tuple(
                tuple(new_blockdim(s, c, r))
                for s, c, r in zip(z.shape, old_chunks, index)
            )
            arr = arr.rechunk(chunks)
            regions = [region]
        return arr.store(
            z, lock=False, regions=regions, compute=compute, return_stored=return_stored
        )

    if region is not None:
        raise ValueError("Cannot use `region` keyword when url is not a `zarr.Array`.")

    if not _check_regular_chunks(arr.chunks):
        raise ValueError(
            "Attempt to save array to zarr with irregular "
            "chunking, please call `arr.rechunk(...)` first."
        )

    storage_options = storage_options or {}

    if storage_options:
        store = zarr.storage.FSStore(url, **storage_options)
    else:
        store = url

    chunks = [c[0] for c in arr.chunks]

    z = zarr.create(
        shape=arr.shape,
        chunks=chunks,
        dtype=arr.dtype,
        store=store,
        path=component,
        overwrite=overwrite,
        **kwargs,
    )
    return arr.store(z, lock=False, compute=compute, return_stored=return_stored)


def _check_regular_chunks(chunkset):
    """Check if the chunks are regular

    "Regular" in this context means that along every axis, the chunks all
    have the same size, except the last one, which may be smaller

    Parameters
    ----------
    chunkset: tuple of tuples of ints
        From the ``.chunks`` attribute of an ``Array``

    Returns
    -------
    True if chunkset passes, else False

    Examples
    --------
    >>> import dask.array as da
    >>> arr = da.zeros(10, chunks=(5, ))
    >>> _check_regular_chunks(arr.chunks)
    True

    >>> arr = da.zeros(10, chunks=((3, 3, 3, 1), ))
    >>> _check_regular_chunks(arr.chunks)
    True

    >>> arr = da.zeros(10, chunks=((3, 1, 3, 3), ))
    >>> _check_regular_chunks(arr.chunks)
    False
    """
    for chunks in chunkset:
        if len(chunks) == 1:
            continue
        if len(set(chunks[:-1])) > 1:
            return False
        if chunks[-1] > chunks[0]:
            return False
    return True


def from_delayed(value, shape, dtype=None, meta=None, name=None):
    """Create a dask array from a dask delayed value

    This routine is useful for constructing dask arrays in an ad-hoc fashion
    using dask delayed, particularly when combined with stack and concatenate.

    The dask array will consist of a single chunk.

    Examples
    --------
    >>> import dask
    >>> import dask.array as da
    >>> import numpy as np
    >>> value = dask.delayed(np.ones)(5)
    >>> array = da.from_delayed(value, (5,), dtype=float)
    >>> array
    dask.array<from-value, shape=(5,), dtype=float64, chunksize=(5,), chunktype=numpy.ndarray>
    >>> array.compute()
    array([1., 1., 1., 1., 1.])
    """
    from dask.delayed import Delayed, delayed

    if not isinstance(value, Delayed) and hasattr(value, "key"):
        value = delayed(value)

    name = name or "from-value-" + tokenize(value, shape, dtype, meta)
    dsk = {(name,) + (0,) * len(shape): value.key}
    chunks = tuple((d,) for d in shape)
    # TODO: value._key may not be the name of the layer in value.dask
    # This should be fixed after we build full expression graphs
    graph = HighLevelGraph.from_collections(name, dsk, dependencies=[value])
    return Array(graph, name, chunks, dtype=dtype, meta=meta)


def from_func(func, shape, dtype=None, name=None, args=(), kwargs=None):
    """Create dask array in a single block by calling a function

    Calling the provided function with func(*args, **kwargs) should return a
    NumPy array of the indicated shape and dtype.

    Examples
    --------

    >>> a = from_func(np.arange, (3,), dtype='i8', args=(3,))
    >>> a.compute()
    array([0, 1, 2])

    This works particularly well when coupled with dask.array functions like
    concatenate and stack:

    >>> arrays = [from_func(np.array, (), dtype='i8', args=(n,)) for n in range(5)]
    >>> stack(arrays).compute()
    array([0, 1, 2, 3, 4])
    """
    if kwargs is None:
        kwargs = {}

    name = name or "from_func-" + tokenize(func, shape, dtype, args, kwargs)
    if args or kwargs:
        func = partial(func, *args, **kwargs)
    dsk = {(name,) + (0,) * len(shape): (func,)}
    chunks = tuple((i,) for i in shape)
    return Array(dsk, name, chunks, dtype)


def common_blockdim(blockdims):
    """Find the common block dimensions from the list of block dimensions

    Currently only implements the simplest possible heuristic: the common
    block-dimension is the only one that does not span fully span a dimension.
    This is a conservative choice that allows us to avoid potentially very
    expensive rechunking.

    Assumes that each element of the input block dimensions has all the same
    sum (i.e., that they correspond to dimensions of the same size).

    Examples
    --------
    >>> common_blockdim([(3,), (2, 1)])
    (2, 1)
    >>> common_blockdim([(1, 2), (2, 1)])
    (1, 1, 1)
    >>> common_blockdim([(2, 2), (3, 1)])  # doctest: +SKIP
    Traceback (most recent call last):
        ...
    ValueError: Chunks do not align
    """
    if not any(blockdims):
        return ()
    non_trivial_dims = {d for d in blockdims if len(d) > 1}
    if len(non_trivial_dims) == 1:
        return first(non_trivial_dims)
    if len(non_trivial_dims) == 0:
        return max(blockdims, key=first)

    if np.isnan(sum(map(sum, blockdims))):
        raise ValueError(
            "Arrays' chunk sizes (%s) are unknown.\n\n"
            "A possible solution:\n"
            "  x.compute_chunk_sizes()" % blockdims
        )

    if len(set(map(sum, non_trivial_dims))) > 1:
        raise ValueError("Chunks do not add up to same value", blockdims)

    # We have multiple non-trivial chunks on this axis
    # e.g. (5, 2) and (4, 3)

    # We create a single chunk tuple with the same total length
    # that evenly divides both, e.g. (4, 1, 2)

    # To accomplish this we walk down all chunk tuples together, finding the
    # smallest element, adding it to the output, and subtracting it from all
    # other elements and remove the element itself.  We stop once we have
    # burned through all of the chunk tuples.
    # For efficiency's sake we reverse the lists so that we can pop off the end
    rchunks = [list(ntd)[::-1] for ntd in non_trivial_dims]
    total = sum(first(non_trivial_dims))
    i = 0

    out = []
    while i < total:
        m = min(c[-1] for c in rchunks)
        out.append(m)
        for c in rchunks:
            c[-1] -= m
            if c[-1] == 0:
                c.pop()
        i += m

    return tuple(out)


def unify_chunks(*args, **kwargs):
    """
    Unify chunks across a sequence of arrays

    This utility function is used within other common operations like
    :func:`dask.array.core.map_blocks` and :func:`dask.array.core.blockwise`.
    It is not commonly used by end-users directly.

    Parameters
    ----------
    *args: sequence of Array, index pairs
        Sequence like (x, 'ij', y, 'jk', z, 'i')

    Examples
    --------
    >>> import dask.array as da
    >>> x = da.ones(10, chunks=((5, 2, 3),))
    >>> y = da.ones(10, chunks=((2, 3, 5),))
    >>> chunkss, arrays = unify_chunks(x, 'i', y, 'i')
    >>> chunkss
    {'i': (2, 3, 2, 3)}

    >>> x = da.ones((100, 10), chunks=(20, 5))
    >>> y = da.ones((10, 100), chunks=(4, 50))
    >>> chunkss, arrays = unify_chunks(x, 'ij', y, 'jk', 'constant', None)
    >>> chunkss  # doctest: +SKIP
    {'k': (50, 50), 'i': (20, 20, 20, 20, 20), 'j': (4, 1, 3, 2)}

    >>> unify_chunks(0, None)
    ({}, [0])

    Returns
    -------
    chunkss : dict
        Map like {index: chunks}.
    arrays : list
        List of rechunked arrays.

    See Also
    --------
    common_blockdim
    """
    if not args:
        return {}, []

    arginds = [
        (asanyarray(a) if ind is not None else a, ind) for a, ind in partition(2, args)
    ]  # [x, ij, y, jk]
    warn = kwargs.get("warn", True)

    arrays, inds = zip(*arginds)
    if all(ind is None for ind in inds):
        return {}, list(arrays)
    if all(ind == inds[0] for ind in inds) and all(
        a.chunks == arrays[0].chunks for a in arrays
    ):
        return dict(zip(inds[0], arrays[0].chunks)), arrays

    nameinds = []
    blockdim_dict = dict()
    max_parts = 0
    for a, ind in arginds:
        if ind is not None:
            nameinds.append((a.name, ind))
            blockdim_dict[a.name] = a.chunks
            max_parts = max(max_parts, a.npartitions)
        else:
            nameinds.append((a, ind))

    chunkss = broadcast_dimensions(nameinds, blockdim_dict, consolidate=common_blockdim)
    nparts = math.prod(map(len, chunkss.values()))

    if warn and nparts and nparts >= max_parts * 10:
        warnings.warn(
            "Increasing number of chunks by factor of %d" % (nparts / max_parts),
            PerformanceWarning,
            stacklevel=3,
        )

    arrays = []
    for a, i in arginds:
        if i is None:
            arrays.append(a)
        else:
            chunks = tuple(
                (
                    chunkss[j]
                    if a.shape[n] > 1
                    else a.shape[n] if not np.isnan(sum(chunkss[j])) else None
                )
                for n, j in enumerate(i)
            )
            if chunks != a.chunks and all(a.chunks):
                arrays.append(a.rechunk(chunks))
            else:
                arrays.append(a)
    return chunkss, arrays


def unpack_singleton(x):
    """

    >>> unpack_singleton([[[[1]]]])
    1
    >>> unpack_singleton(np.array(np.datetime64('2000-01-01')))
    array('2000-01-01', dtype='datetime64[D]')
    """
    while isinstance(x, (list, tuple)):
        try:
            x = x[0]
        except (IndexError, TypeError, KeyError):
            break
    return x


def block(arrays, allow_unknown_chunksizes=False):
    """
    Assemble an nd-array from nested lists of blocks.

    Blocks in the innermost lists are concatenated along the last
    dimension (-1), then these are concatenated along the second-last
    dimension (-2), and so on until the outermost list is reached

    Blocks can be of any dimension, but will not be broadcasted using the normal
    rules. Instead, leading axes of size 1 are inserted, to make ``block.ndim``
    the same for all blocks. This is primarily useful for working with scalars,
    and means that code like ``block([v, 1])`` is valid, where
    ``v.ndim == 1``.

    When the nested list is two levels deep, this allows block matrices to be
    constructed from their components.

    Parameters
    ----------
    arrays : nested list of array_like or scalars (but not tuples)
        If passed a single ndarray or scalar (a nested list of depth 0), this
        is returned unmodified (and not copied).

        Elements shapes must match along the appropriate axes (without
        broadcasting), but leading 1s will be prepended to the shape as
        necessary to make the dimensions match.

    allow_unknown_chunksizes: bool
        Allow unknown chunksizes, such as come from converting from dask
        dataframes.  Dask.array is unable to verify that chunks line up.  If
        data comes from differently aligned sources then this can cause
        unexpected results.

    Returns
    -------
    block_array : ndarray
        The array assembled from the given blocks.

        The dimensionality of the output is equal to the greatest of:
        * the dimensionality of all the inputs
        * the depth to which the input list is nested

    Raises
    ------
    ValueError
        * If list depths are mismatched - for instance, ``[[a, b], c]`` is
          illegal, and should be spelt ``[[a, b], [c]]``
        * If lists are empty - for instance, ``[[a, b], []]``

    See Also
    --------
    concatenate : Join a sequence of arrays together.
    stack : Stack arrays in sequence along a new dimension.
    hstack : Stack arrays in sequence horizontally (column wise).
    vstack : Stack arrays in sequence vertically (row wise).
    dstack : Stack arrays in sequence depth wise (along third dimension).
    vsplit : Split array into a list of multiple sub-arrays vertically.

    Notes
    -----

    When called with only scalars, ``block`` is equivalent to an ndarray
    call. So ``block([[1, 2], [3, 4]])`` is equivalent to
    ``array([[1, 2], [3, 4]])``.

    This function does not enforce that the blocks lie on a fixed grid.
    ``block([[a, b], [c, d]])`` is not restricted to arrays of the form::

        AAAbb
        AAAbb
        cccDD

    But is also allowed to produce, for some ``a, b, c, d``::

        AAAbb
        AAAbb
        cDDDD

    Since concatenation happens along the last axis first, `block` is _not_
    capable of producing the following directly::

        AAAbb
        cccbb
        cccDD

    Matlab's "square bracket stacking", ``[A, B, ...; p, q, ...]``, is
    equivalent to ``block([[A, B, ...], [p, q, ...]])``.
    """

    # This was copied almost verbatim from numpy.core.shape_base.block
    # See numpy license at https://github.com/numpy/numpy/blob/master/LICENSE.txt
    # or NUMPY_LICENSE.txt within this directory

    def atleast_nd(x, ndim):
        x = asanyarray(x)
        diff = max(ndim - x.ndim, 0)
        if diff == 0:
            return x
        else:
            return x[(None,) * diff + (Ellipsis,)]

    def format_index(index):
        return "arrays" + "".join(f"[{i}]" for i in index)

    rec = _Recurser(recurse_if=lambda x: type(x) is list)

    # ensure that the lists are all matched in depth
    list_ndim = None
    any_empty = False
    for index, value, entering in rec.walk(arrays):
        if type(value) is tuple:
            # not strictly necessary, but saves us from:
            #  - more than one way to do things - no point treating tuples like
            #    lists
            #  - horribly confusing behaviour that results when tuples are
            #    treated like ndarray
            raise TypeError(
                "{} is a tuple. "
                "Only lists can be used to arrange blocks, and np.block does "
                "not allow implicit conversion from tuple to ndarray.".format(
                    format_index(index)
                )
            )
        if not entering:
            curr_depth = len(index)
        elif len(value) == 0:
            curr_depth = len(index) + 1
            any_empty = True
        else:
            continue

        if list_ndim is not None and list_ndim != curr_depth:
            raise ValueError(
                "List depths are mismatched. First element was at depth {}, "
                "but there is an element at depth {} ({})".format(
                    list_ndim, curr_depth, format_index(index)
                )
            )
        list_ndim = curr_depth

    # do this here so we catch depth mismatches first
    if any_empty:
        raise ValueError("Lists cannot be empty")

    # convert all the arrays to ndarrays
    arrays = rec.map_reduce(arrays, f_map=asanyarray, f_reduce=list)

    # determine the maximum dimension of the elements
    elem_ndim = rec.map_reduce(arrays, f_map=lambda xi: xi.ndim, f_reduce=max)
    ndim = max(list_ndim, elem_ndim)

    # first axis to concatenate along
    first_axis = ndim - list_ndim

    # Make all the elements the same dimension
    arrays = rec.map_reduce(
        arrays, f_map=lambda xi: atleast_nd(xi, ndim), f_reduce=list
    )

    # concatenate innermost lists on the right, outermost on the left
    return rec.map_reduce(
        arrays,
        f_reduce=lambda xs, axis: concatenate(
            list(xs), axis=axis, allow_unknown_chunksizes=allow_unknown_chunksizes
        ),
        f_kwargs=lambda axis: dict(axis=(axis + 1)),
        axis=first_axis,
    )


def concatenate(seq, axis=0, allow_unknown_chunksizes=False):
    """
    Concatenate arrays along an existing axis

    Given a sequence of dask Arrays form a new dask Array by stacking them
    along an existing dimension (axis=0 by default)

    Parameters
    ----------
    seq: list of dask.arrays
    axis: int
        Dimension along which to align all of the arrays. If axis is None,
        arrays are flattened before use.
    allow_unknown_chunksizes: bool
        Allow unknown chunksizes, such as come from converting from dask
        dataframes.  Dask.array is unable to verify that chunks line up.  If
        data comes from differently aligned sources then this can cause
        unexpected results.

    Examples
    --------

    Create slices

    >>> import dask.array as da
    >>> import numpy as np

    >>> data = [da.from_array(np.ones((4, 4)), chunks=(2, 2))
    ...          for i in range(3)]

    >>> x = da.concatenate(data, axis=0)
    >>> x.shape
    (12, 4)

    >>> da.concatenate(data, axis=1).shape
    (4, 12)

    Result is a new dask Array

    See Also
    --------
    stack
    """
    from dask.array import wrap

    seq = [asarray(a, allow_unknown_chunksizes=allow_unknown_chunksizes) for a in seq]

    if not seq:
        raise ValueError("Need array(s) to concatenate")

    if axis is None:
        seq = [a.flatten() for a in seq]
        axis = 0

    seq_metas = [meta_from_array(s) for s in seq]
    _concatenate = concatenate_lookup.dispatch(
        type(max(seq_metas, key=lambda x: getattr(x, "__array_priority__", 0)))
    )
    meta = _concatenate(seq_metas, axis=axis)

    # Promote types to match meta
    seq = [a.astype(meta.dtype) for a in seq]

    # Find output array shape
    ndim = len(seq[0].shape)
    shape = tuple(
        sum(a.shape[i] for a in seq) if i == axis else seq[0].shape[i]
        for i in range(ndim)
    )

    # Drop empty arrays
    seq2 = [a for a in seq if a.size]
    if not seq2:
        seq2 = seq

    if axis < 0:
        axis = ndim + axis
    if axis >= ndim:
        msg = (
            "Axis must be less than than number of dimensions"
            "\nData has %d dimensions, but got axis=%d"
        )
        raise ValueError(msg % (ndim, axis))

    n = len(seq2)
    if n == 0:
        try:
            return wrap.empty_like(meta, shape=shape, chunks=shape, dtype=meta.dtype)
        except TypeError:
            return wrap.empty(shape, chunks=shape, dtype=meta.dtype)
    elif n == 1:
        return seq2[0]

    if not allow_unknown_chunksizes and not all(
        i == axis or all(x.shape[i] == seq2[0].shape[i] for x in seq2)
        for i in range(ndim)
    ):
        if any(map(np.isnan, seq2[0].shape)):
            raise ValueError(
                "Tried to concatenate arrays with unknown"
                " shape %s.\n\nTwo solutions:\n"
                "  1. Force concatenation pass"
                " allow_unknown_chunksizes=True.\n"
                "  2. Compute shapes with "
                "[x.compute_chunk_sizes() for x in seq]" % str(seq2[0].shape)
            )
        raise ValueError("Shapes do not align: %s", [x.shape for x in seq2])

    inds = [list(range(ndim)) for i in range(n)]
    for i, ind in enumerate(inds):
        ind[axis] = -(i + 1)

    uc_args = list(concat(zip(seq2, inds)))
    _, seq2 = unify_chunks(*uc_args, warn=False)

    bds = [a.chunks for a in seq2]

    chunks = (
        seq2[0].chunks[:axis]
        + (sum((bd[axis] for bd in bds), ()),)
        + seq2[0].chunks[axis + 1 :]
    )

    cum_dims = [0] + list(accumulate(add, [len(a.chunks[axis]) for a in seq2]))

    names = [a.name for a in seq2]

    name = "concatenate-" + tokenize(names, axis)
    keys = list(product([name], *[range(len(bd)) for bd in chunks]))

    values = [
        (names[bisect(cum_dims, key[axis + 1]) - 1],)
        + key[1 : axis + 1]
        + (key[axis + 1] - cum_dims[bisect(cum_dims, key[axis + 1]) - 1],)
        + key[axis + 2 :]
        for key in keys
    ]

    dsk = dict(zip(keys, values))
    graph = HighLevelGraph.from_collections(name, dsk, dependencies=seq2)

    return Array(graph, name, chunks, meta=meta)


def load_store_chunk(
    x: Any,
    out: Any,
    index: slice,
    lock: Any,
    return_stored: bool,
    load_stored: bool,
):
    """
    A function inserted in a Dask graph for storing a chunk.

    Parameters
    ----------
    x: array-like
        An array (potentially a NumPy one)
    out: array-like
        Where to store results.
    index: slice-like
        Where to store result from ``x`` in ``out``.
    lock: Lock-like or False
        Lock to use before writing to ``out``.
    return_stored: bool
        Whether to return ``out``.
    load_stored: bool
        Whether to return the array stored in ``out``.
        Ignored if ``return_stored`` is not ``True``.

    Returns
    -------

    If return_stored=True and load_stored=False
        out
    If return_stored=True and load_stored=True
        out[index]
    If return_stored=False and compute=False
        None

    Examples
    --------

    >>> a = np.ones((5, 6))
    >>> b = np.empty(a.shape)
    >>> load_store_chunk(a, b, (slice(None), slice(None)), False, False, False)
    """
    if lock:
        lock.acquire()
    try:
        if x is not None and x.size != 0:
            if is_arraylike(x):
                out[index] = x
            else:
                out[index] = np.asanyarray(x)

        if return_stored and load_stored:
            return out[index]
        elif return_stored and not load_stored:
            return out
        else:
            return None
    finally:
        if lock:
            lock.release()


def store_chunk(
    x: ArrayLike, out: ArrayLike, index: slice, lock: Any, return_stored: bool
):
    return load_store_chunk(x, out, index, lock, return_stored, False)


A = TypeVar("A", bound=ArrayLike)


def load_chunk(out: A, index: slice, lock: Any) -> A:
    return load_store_chunk(None, out, index, lock, True, True)


def insert_to_ooc(
    keys: list,
    chunks: tuple[tuple[int, ...], ...],
    out: ArrayLike,
    name: str,
    *,
    lock: Lock | bool = True,
    region: tuple[slice, ...] | slice | None = None,
    return_stored: bool = False,
    load_stored: bool = False,
) -> dict:
    """
    Creates a Dask graph for storing chunks from ``arr`` in ``out``.

    Parameters
    ----------
    keys: list
        Dask keys of the input array
    chunks: tuple
        Dask chunks of the input array
    out: array-like
        Where to store results to
    name: str
        First element of dask keys
    lock: Lock-like or bool, optional
        Whether to lock or with what (default is ``True``,
        which means a :class:`threading.Lock` instance).
    region: slice-like, optional
        Where in ``out`` to store ``arr``'s results
        (default is ``None``, meaning all of ``out``).
    return_stored: bool, optional
        Whether to return ``out``
        (default is ``False``, meaning ``None`` is returned).
    load_stored: bool, optional
        Whether to handling loading from ``out`` at the same time.
        Ignored if ``return_stored`` is not ``True``.
        (default is ``False``, meaning defer to ``return_stored``).

    Returns
    -------
    dask graph of store operation

    Examples
    --------
    >>> import dask.array as da
    >>> d = da.ones((5, 6), chunks=(2, 3))
    >>> a = np.empty(d.shape)
    >>> insert_to_ooc(d.__dask_keys__(), d.chunks, a, "store-123")  # doctest: +SKIP
    """

    if lock is True:
        lock = Lock()

    slices = slices_from_chunks(chunks)
    if region:
        slices = [fuse_slice(region, slc) for slc in slices]

    if return_stored and load_stored:
        func = load_store_chunk
        args = (load_stored,)
    else:
        func = store_chunk  # type: ignore
        args = ()  # type: ignore

    dsk = {
        (name,) + t[1:]: (func, t, out, slc, lock, return_stored) + args
        for t, slc in zip(core.flatten(keys), slices)
    }
    return dsk


def retrieve_from_ooc(
    keys: Collection[Key], dsk_pre: Graph, dsk_post: Graph
) -> dict[tuple, Any]:
    """
    Creates a Dask graph for loading stored ``keys`` from ``dsk``.

    Parameters
    ----------
    keys: Collection
        A sequence containing Dask graph keys to load
    dsk_pre: Mapping
        A Dask graph corresponding to a Dask Array before computation
    dsk_post: Mapping
        A Dask graph corresponding to a Dask Array after computation

    Examples
    --------
    >>> import dask.array as da
    >>> d = da.ones((5, 6), chunks=(2, 3))
    >>> a = np.empty(d.shape)
    >>> g = insert_to_ooc(d.__dask_keys__(), d.chunks, a, "store-123")
    >>> retrieve_from_ooc(g.keys(), g, {k: k for k in g.keys()})  # doctest: +SKIP
    """
    load_dsk = {
        ("load-" + k[0],) + k[1:]: (load_chunk, dsk_post[k]) + dsk_pre[k][3:-1]  # type: ignore
        for k in keys
    }

    return load_dsk


def _as_dtype(a, dtype):
    if dtype is None:
        return a
    else:
        return a.astype(dtype)


def asarray(
    a, allow_unknown_chunksizes=False, dtype=None, order=None, *, like=None, **kwargs
):
    """Convert the input to a dask array.

    Parameters
    ----------
    a : array-like
        Input data, in any form that can be converted to a dask array. This
        includes lists, lists of tuples, tuples, tuples of tuples, tuples of
        lists and ndarrays.
    allow_unknown_chunksizes: bool
        Allow unknown chunksizes, such as come from converting from dask
        dataframes.  Dask.array is unable to verify that chunks line up.  If
        data comes from differently aligned sources then this can cause
        unexpected results.
    dtype : data-type, optional
        By default, the data-type is inferred from the input data.
    order : {‘C’, ‘F’, ‘A’, ‘K’}, optional
        Memory layout. ‘A’ and ‘K’ depend on the order of input array a.
        ‘C’ row-major (C-style), ‘F’ column-major (Fortran-style) memory
        representation. ‘A’ (any) means ‘F’ if a is Fortran contiguous, ‘C’
        otherwise ‘K’ (keep) preserve input order. Defaults to ‘C’.
    like: array-like
        Reference object to allow the creation of Dask arrays with chunks
        that are not NumPy arrays. If an array-like passed in as ``like``
        supports the ``__array_function__`` protocol, the chunk type of the
        resulting array will be defined by it. In this case, it ensures the
        creation of a Dask array compatible with that passed in via this
        argument. If ``like`` is a Dask array, the chunk type of the
        resulting array will be defined by the chunk type of ``like``.
        Requires NumPy 1.20.0 or higher.

    Returns
    -------
    out : dask array
        Dask array interpretation of a.

    Examples
    --------
    >>> import dask.array as da
    >>> import numpy as np
    >>> x = np.arange(3)
    >>> da.asarray(x)
    dask.array<array, shape=(3,), dtype=int64, chunksize=(3,), chunktype=numpy.ndarray>

    >>> y = [[1, 2, 3], [4, 5, 6]]
    >>> da.asarray(y)
    dask.array<array, shape=(2, 3), dtype=int64, chunksize=(2, 3), chunktype=numpy.ndarray>

    .. warning::
        `order` is ignored if `a` is an `Array`, has the attribute ``to_dask_array``,
        or is a list or tuple of `Array`'s.
    """
    if like is None:
        if isinstance(a, Array):
            return _as_dtype(a, dtype)
        elif hasattr(a, "to_dask_array"):
            return _as_dtype(a.to_dask_array(), dtype)
        elif type(a).__module__.split(".")[0] == "xarray" and hasattr(a, "data"):
            return _as_dtype(asarray(a.data, order=order), dtype)
        elif isinstance(a, (list, tuple)) and any(isinstance(i, Array) for i in a):
            return _as_dtype(
                stack(a, allow_unknown_chunksizes=allow_unknown_chunksizes), dtype
            )
        elif not isinstance(getattr(a, "shape", None), Iterable):
            a = np.asarray(a, dtype=dtype, order=order)
    else:
        like_meta = meta_from_array(like)
        if isinstance(a, Array):
            return a.map_blocks(np.asarray, like=like_meta, dtype=dtype, order=order)
        else:
            a = np.asarray(a, like=like_meta, dtype=dtype, order=order)
    return from_array(a, getitem=getter_inline, **kwargs)


def asanyarray(a, dtype=None, order=None, *, like=None, inline_array=False):
    """Convert the input to a dask array.

    Subclasses of ``np.ndarray`` will be passed through as chunks unchanged.

    Parameters
    ----------
    a : array-like
        Input data, in any form that can be converted to a dask array. This
        includes lists, lists of tuples, tuples, tuples of tuples, tuples of
        lists and ndarrays.
    dtype : data-type, optional
        By default, the data-type is inferred from the input data.
    order : {‘C’, ‘F’, ‘A’, ‘K’}, optional
        Memory layout. ‘A’ and ‘K’ depend on the order of input array a.
        ‘C’ row-major (C-style), ‘F’ column-major (Fortran-style) memory
        representation. ‘A’ (any) means ‘F’ if a is Fortran contiguous, ‘C’
        otherwise ‘K’ (keep) preserve input order. Defaults to ‘C’.
    like: array-like
        Reference object to allow the creation of Dask arrays with chunks
        that are not NumPy arrays. If an array-like passed in as ``like``
        supports the ``__array_function__`` protocol, the chunk type of the
        resulting array will be defined by it. In this case, it ensures the
        creation of a Dask array compatible with that passed in via this
        argument. If ``like`` is a Dask array, the chunk type of the
        resulting array will be defined by the chunk type of ``like``.
        Requires NumPy 1.20.0 or higher.
    inline_array:
        Whether to inline the array in the resulting dask graph. For more information,
        see the documentation for ``dask.array.from_array()``.

    Returns
    -------
    out : dask array
        Dask array interpretation of a.

    Examples
    --------
    >>> import dask.array as da
    >>> import numpy as np
    >>> x = np.arange(3)
    >>> da.asanyarray(x)
    dask.array<array, shape=(3,), dtype=int64, chunksize=(3,), chunktype=numpy.ndarray>

    >>> y = [[1, 2, 3], [4, 5, 6]]
    >>> da.asanyarray(y)
    dask.array<array, shape=(2, 3), dtype=int64, chunksize=(2, 3), chunktype=numpy.ndarray>

    .. warning::
        `order` is ignored if `a` is an `Array`, has the attribute ``to_dask_array``,
        or is a list or tuple of `Array`'s.
    """
    if like is None:
        if isinstance(a, Array):
            return _as_dtype(a, dtype)
        elif hasattr(a, "to_dask_array"):
            return _as_dtype(a.to_dask_array(), dtype)
        elif type(a).__module__.split(".")[0] == "xarray" and hasattr(a, "data"):
            return _as_dtype(asarray(a.data, order=order), dtype)
        elif isinstance(a, (list, tuple)) and any(isinstance(i, Array) for i in a):
            return _as_dtype(stack(a), dtype)
        elif not isinstance(getattr(a, "shape", None), Iterable):
            a = np.asanyarray(a, dtype=dtype, order=order)
    else:
        like_meta = meta_from_array(like)
        if isinstance(a, Array):
            return a.map_blocks(np.asanyarray, like=like_meta, dtype=dtype, order=order)
        else:
            a = np.asanyarray(a, like=like_meta, dtype=dtype, order=order)
    return from_array(
        a,
        chunks=a.shape,
        getitem=getter_inline,
        asarray=False,
        inline_array=inline_array,
    )


def is_scalar_for_elemwise(arg):
    """

    >>> is_scalar_for_elemwise(42)
    True
    >>> is_scalar_for_elemwise('foo')
    True
    >>> is_scalar_for_elemwise(True)
    True
    >>> is_scalar_for_elemwise(np.array(42))
    True
    >>> is_scalar_for_elemwise([1, 2, 3])
    True
    >>> is_scalar_for_elemwise(np.array([1, 2, 3]))
    False
    >>> is_scalar_for_elemwise(from_array(np.array(0), chunks=()))
    False
    >>> is_scalar_for_elemwise(np.dtype('i4'))
    True
    """
    # the second half of shape_condition is essentially just to ensure that
    # dask series / frame are treated as scalars in elemwise.
    maybe_shape = getattr(arg, "shape", None)
    shape_condition = not isinstance(maybe_shape, Iterable) or any(
        is_dask_collection(x) for x in maybe_shape
    )

    return (
        np.isscalar(arg)
        or shape_condition
        or isinstance(arg, np.dtype)
        or (isinstance(arg, np.ndarray) and arg.ndim == 0)
    )


def broadcast_shapes(*shapes):
    """
    Determines output shape from broadcasting arrays.

    Parameters
    ----------
    shapes : tuples
        The shapes of the arguments.

    Returns
    -------
    output_shape : tuple

    Raises
    ------
    ValueError
        If the input shapes cannot be successfully broadcast together.
    """
    if len(shapes) == 1:
        return shapes[0]
    out = []
    for sizes in zip_longest(*map(reversed, shapes), fillvalue=-1):
        if np.isnan(sizes).any():
            dim = np.nan
        else:
            dim = 0 if 0 in sizes else np.max(sizes)
        if any(i not in [-1, 0, 1, dim] and not np.isnan(i) for i in sizes):
            raise ValueError(
                "operands could not be broadcast together with "
                "shapes {}".format(" ".join(map(str, shapes)))
            )
        out.append(dim)
    return tuple(reversed(out))


def elemwise(op, *args, out=None, where=True, dtype=None, name=None, **kwargs):
    """Apply an elementwise ufunc-like function blockwise across arguments.

    Like numpy ufuncs, broadcasting rules are respected.

    Parameters
    ----------
    op : callable
        The function to apply. Should be numpy ufunc-like in the parameters
        that it accepts.
    *args : Any
        Arguments to pass to `op`. Non-dask array-like objects are first
        converted to dask arrays, then all arrays are broadcast together before
        applying the function blockwise across all arguments. Any scalar
        arguments are passed as-is following normal numpy ufunc behavior.
    out : dask array, optional
        If out is a dask.array then this overwrites the contents of that array
        with the result.
    where : array_like, optional
        An optional boolean mask marking locations where the ufunc should be
        applied. Can be a scalar, dask array, or any other array-like object.
        Mirrors the ``where`` argument to numpy ufuncs, see e.g. ``numpy.add``
        for more information.
    dtype : dtype, optional
        If provided, overrides the output array dtype.
    name : str, optional
        A unique key name to use when building the backing dask graph. If not
        provided, one will be automatically generated based on the input
        arguments.

    Examples
    --------
    >>> elemwise(add, x, y)  # doctest: +SKIP
    >>> elemwise(sin, x)  # doctest: +SKIP
    >>> elemwise(sin, x, out=dask_array)  # doctest: +SKIP

    See Also
    --------
    blockwise
    """
    if kwargs:
        raise TypeError(
            f"{op.__name__} does not take the following keyword arguments "
            f"{sorted(kwargs)}"
        )

    out = _elemwise_normalize_out(out)
    where = _elemwise_normalize_where(where)
    args = [np.asarray(a) if isinstance(a, (list, tuple)) else a for a in args]

    shapes = []
    for arg in args:
        shape = getattr(arg, "shape", ())
        if any(is_dask_collection(x) for x in shape):
            # Want to exclude Delayed shapes and dd.Scalar
            shape = ()
        shapes.append(shape)
    if isinstance(where, Array):
        shapes.append(where.shape)
    if isinstance(out, Array):
        shapes.append(out.shape)

    shapes = [s if isinstance(s, Iterable) else () for s in shapes]
    out_ndim = len(
        broadcast_shapes(*shapes)
    )  # Raises ValueError if dimensions mismatch
    expr_inds = tuple(range(out_ndim))[::-1]

    if dtype is not None:
        need_enforce_dtype = True
    else:
        # We follow NumPy's rules for dtype promotion, which special cases
        # scalars and 0d ndarrays (which it considers equivalent) by using
        # their values to compute the result dtype:
        # https://github.com/numpy/numpy/issues/6240
        # We don't inspect the values of 0d dask arrays, because these could
        # hold potentially very expensive calculations. Instead, we treat
        # them just like other arrays, and if necessary cast the result of op
        # to match.
        vals = [
            (
                np.empty((1,) * max(1, a.ndim), dtype=a.dtype)
                if not is_scalar_for_elemwise(a)
                else a
            )
            for a in args
        ]
        try:
            dtype = apply_infer_dtype(op, vals, {}, "elemwise", suggest_dtype=False)
        except Exception:
            return NotImplemented
        need_enforce_dtype = any(
            not is_scalar_for_elemwise(a) and a.ndim == 0 for a in args
        )

    if not name:
        name = f"{funcname(op)}-{tokenize(op, dtype, *args, where)}"

    blockwise_kwargs = dict(dtype=dtype, name=name, token=funcname(op).strip("_"))

    if where is not True:
        blockwise_kwargs["elemwise_where_function"] = op
        op = _elemwise_handle_where
        args.extend([where, out])

    if need_enforce_dtype:
        blockwise_kwargs["enforce_dtype"] = dtype
        blockwise_kwargs["enforce_dtype_function"] = op
        op = _enforce_dtype

    result = blockwise(
        op,
        expr_inds,
        *concat(
            (a, tuple(range(a.ndim)[::-1]) if not is_scalar_for_elemwise(a) else None)
            for a in args
        ),
        **blockwise_kwargs,
    )

    return handle_out(out, result)


def _elemwise_normalize_where(where):
    if where is True:
        return True
    elif where is False or where is None:
        return False
    return asarray(where)


def _elemwise_handle_where(*args, **kwargs):
    function = kwargs.pop("elemwise_where_function")
    *args, where, out = args
    if hasattr(out, "copy"):
        out = out.copy()
    return function(*args, where=where, out=out, **kwargs)


def _elemwise_normalize_out(out):
    if isinstance(out, tuple):
        if len(out) == 1:
            out = out[0]
        elif len(out) > 1:
            raise NotImplementedError("The out parameter is not fully supported")
        else:
            out = None
    if not (out is None or isinstance(out, Array)):
        raise NotImplementedError(
            f"The out parameter is not fully supported."
            f" Received type {type(out).__name__}, expected Dask Array"
        )
    return out


def handle_out(out, result):
    """Handle out parameters

    If out is a dask.array then this overwrites the contents of that array with
    the result
    """
    out = _elemwise_normalize_out(out)
    if isinstance(out, Array):
        if out.shape != result.shape:
            raise ValueError(
                "Mismatched shapes between result and out parameter. "
                "out=%s, result=%s" % (str(out.shape), str(result.shape))
            )
        out._chunks = result.chunks
        out.dask = result.dask
        out._meta = result._meta
        out._name = result.name
        return out
    else:
        return result


def _enforce_dtype(*args, **kwargs):
    """Calls a function and converts its result to the given dtype.

    The parameters have deliberately been given unwieldy names to avoid
    clashes with keyword arguments consumed by blockwise

    A dtype of `object` is treated as a special case and not enforced,
    because it is used as a dummy value in some places when the result will
    not be a block in an Array.

    Parameters
    ----------
    enforce_dtype : dtype
        Result dtype
    enforce_dtype_function : callable
        The wrapped function, which will be passed the remaining arguments
    """
    dtype = kwargs.pop("enforce_dtype")
    function = kwargs.pop("enforce_dtype_function")

    result = function(*args, **kwargs)
    if hasattr(result, "dtype") and dtype != result.dtype and dtype != object:
        if not np.can_cast(result, dtype, casting="same_kind"):
            raise ValueError(
                "Inferred dtype from function %r was %r "
                "but got %r, which can't be cast using "
                "casting='same_kind'"
                % (funcname(function), str(dtype), str(result.dtype))
            )
        if np.isscalar(result):
            # scalar astype method doesn't take the keyword arguments, so
            # have to convert via 0-dimensional array and back.
            result = result.astype(dtype)
        else:
            try:
                result = result.astype(dtype, copy=False)
            except TypeError:
                # Missing copy kwarg
                result = result.astype(dtype)
    return result


def broadcast_to(x, shape, chunks=None, meta=None):
    """Broadcast an array to a new shape.

    Parameters
    ----------
    x : array_like
        The array to broadcast.
    shape : tuple
        The shape of the desired array.
    chunks : tuple, optional
        If provided, then the result will use these chunks instead of the same
        chunks as the source array. Setting chunks explicitly as part of
        broadcast_to is more efficient than rechunking afterwards. Chunks are
        only allowed to differ from the original shape along dimensions that
        are new on the result or have size 1 the input array.
    meta : empty ndarray
        empty ndarray created with same NumPy backend, ndim and dtype as the
        Dask Array being created (overrides dtype)

    Returns
    -------
    broadcast : dask array

    See Also
    --------
    :func:`numpy.broadcast_to`
    """
    x = asarray(x)
    shape = tuple(shape)

    if meta is None:
        meta = meta_from_array(x)

    if x.shape == shape and (chunks is None or chunks == x.chunks):
        return x

    ndim_new = len(shape) - x.ndim
    if ndim_new < 0 or any(
        new != old for new, old in zip(shape[ndim_new:], x.shape) if old != 1
    ):
        raise ValueError(f"cannot broadcast shape {x.shape} to shape {shape}")

    if chunks is None:
        chunks = tuple((s,) for s in shape[:ndim_new]) + tuple(
            bd if old > 1 else (new,)
            for bd, old, new in zip(x.chunks, x.shape, shape[ndim_new:])
        )
    else:
        chunks = normalize_chunks(
            chunks, shape, dtype=x.dtype, previous_chunks=x.chunks
        )
        for old_bd, new_bd in zip(x.chunks, chunks[ndim_new:]):
            if old_bd != new_bd and old_bd != (1,):
                raise ValueError(
                    "cannot broadcast chunks %s to chunks %s: "
                    "new chunks must either be along a new "
                    "dimension or a dimension of size 1" % (x.chunks, chunks)
                )

    name = "broadcast_to-" + tokenize(x, shape, chunks)
    dsk = {}

    enumerated_chunks = product(*(enumerate(bds) for bds in chunks))
    for new_index, chunk_shape in (zip(*ec) for ec in enumerated_chunks):
        old_index = tuple(
            0 if bd == (1,) else i for bd, i in zip(x.chunks, new_index[ndim_new:])
        )
        old_key = (x.name,) + old_index
        new_key = (name,) + new_index
        dsk[new_key] = (np.broadcast_to, old_key, quote(chunk_shape))

    graph = HighLevelGraph.from_collections(name, dsk, dependencies=[x])
    return Array(graph, name, chunks, dtype=x.dtype, meta=meta)


@derived_from(np)
def broadcast_arrays(*args, subok=False):
    subok = bool(subok)

    to_array = asanyarray if subok else asarray
    args = tuple(to_array(e) for e in args)

    # Unify uneven chunking
    inds = [list(reversed(range(x.ndim))) for x in args]
    uc_args = concat(zip(args, inds))
    _, args = unify_chunks(*uc_args, warn=False)

    shape = broadcast_shapes(*(e.shape for e in args))
    chunks = broadcast_chunks(*(e.chunks for e in args))

    if NUMPY_GE_200:
        result = tuple(broadcast_to(e, shape=shape, chunks=chunks) for e in args)
    else:
        result = [broadcast_to(e, shape=shape, chunks=chunks) for e in args]

    return result


def offset_func(func, offset, *args):
    """Offsets inputs by offset

    >>> double = lambda x: x * 2
    >>> f = offset_func(double, (10,))
    >>> f(1)
    22
    >>> f(300)
    620
    """

    def _offset(*args):
        args2 = list(map(add, args, offset))
        return func(*args2)

    with contextlib.suppress(Exception):
        _offset.__name__ = "offset_" + func.__name__

    return _offset


def chunks_from_arrays(arrays):
    """Chunks tuple from nested list of arrays

    >>> x = np.array([1, 2])
    >>> chunks_from_arrays([x, x])
    ((2, 2),)

    >>> x = np.array([[1, 2]])
    >>> chunks_from_arrays([[x], [x]])
    ((1, 1), (2,))

    >>> x = np.array([[1, 2]])
    >>> chunks_from_arrays([[x, x]])
    ((1,), (2, 2))

    >>> chunks_from_arrays([1, 1])
    ((1, 1),)
    """
    if not arrays:
        return ()
    result = []
    dim = 0

    def shape(x):
        try:
            return x.shape if x.shape else (1,)
        except AttributeError:
            return (1,)

    while isinstance(arrays, (list, tuple)):
        result.append(tuple(shape(deepfirst(a))[dim] for a in arrays))
        arrays = arrays[0]
        dim += 1
    return tuple(result)


def deepfirst(seq):
    """First element in a nested list

    >>> deepfirst([[[1, 2], [3, 4]], [5, 6], [7, 8]])
    1
    """
    if not isinstance(seq, (list, tuple)):
        return seq
    else:
        return deepfirst(seq[0])


def shapelist(a):
    """Get the shape of nested list"""
    if type(a) is list:
        return tuple([len(a)] + list(shapelist(a[0])))
    else:
        return ()


def transposelist(arrays, axes, extradims=0):
    """Permute axes of nested list

    >>> transposelist([[1,1,1],[1,1,1]], [2,1])
    [[[1, 1], [1, 1], [1, 1]]]

    >>> transposelist([[1,1,1],[1,1,1]], [2,1], extradims=1)
    [[[[1], [1]], [[1], [1]], [[1], [1]]]]
    """
    if len(axes) != ndimlist(arrays):
        raise ValueError("Length of axes should equal depth of nested arrays")
    if extradims < 0:
        raise ValueError("`newdims` should be positive")
    if len(axes) > len(set(axes)):
        raise ValueError("`axes` should be unique")

    ndim = max(axes) + 1
    shape = shapelist(arrays)
    newshape = [
        shape[axes.index(i)] if i in axes else 1 for i in range(ndim + extradims)
    ]

    result = list(core.flatten(arrays))
    return reshapelist(newshape, result)


def stack(seq, axis=0, allow_unknown_chunksizes=False):
    """
    Stack arrays along a new axis

    Given a sequence of dask arrays, form a new dask array by stacking them
    along a new dimension (axis=0 by default)

    Parameters
    ----------
    seq: list of dask.arrays
    axis: int
        Dimension along which to align all of the arrays
    allow_unknown_chunksizes: bool
        Allow unknown chunksizes, such as come from converting from dask
        dataframes.  Dask.array is unable to verify that chunks line up.  If
        data comes from differently aligned sources then this can cause
        unexpected results.

    Examples
    --------

    Create slices

    >>> import dask.array as da
    >>> import numpy as np

    >>> data = [da.from_array(np.ones((4, 4)), chunks=(2, 2))
    ...         for i in range(3)]

    >>> x = da.stack(data, axis=0)
    >>> x.shape
    (3, 4, 4)

    >>> da.stack(data, axis=1).shape
    (4, 3, 4)

    >>> da.stack(data, axis=-1).shape
    (4, 4, 3)

    Result is a new dask Array

    See Also
    --------
    concatenate
    """
    from dask.array import wrap

    seq = [asarray(a, allow_unknown_chunksizes=allow_unknown_chunksizes) for a in seq]

    if not seq:
        raise ValueError("Need array(s) to stack")
    if not allow_unknown_chunksizes and not all(x.shape == seq[0].shape for x in seq):
        idx = first(i for i in enumerate(seq) if i[1].shape != seq[0].shape)
        raise ValueError(
            "Stacked arrays must have the same shape. The first array had shape "
            f"{seq[0].shape}, while array {idx[0] + 1} has shape {idx[1].shape}."
        )

    meta = np.stack([meta_from_array(a) for a in seq], axis=axis)
    seq = [x.astype(meta.dtype) for x in seq]

    ndim = meta.ndim - 1
    if axis < 0:
        axis = ndim + axis + 1
    shape = tuple(
        (
            len(seq)
            if i == axis
            else (seq[0].shape[i] if i < axis else seq[0].shape[i - 1])
        )
        for i in range(meta.ndim)
    )

    seq2 = [a for a in seq if a.size]
    if not seq2:
        seq2 = seq

    n = len(seq2)
    if n == 0:
        try:
            return wrap.empty_like(meta, shape=shape, chunks=shape, dtype=meta.dtype)
        except TypeError:
            return wrap.empty(shape, chunks=shape, dtype=meta.dtype)

    ind = list(range(ndim))
    uc_args = list(concat((x, ind) for x in seq2))
    _, seq2 = unify_chunks(*uc_args)

    assert len({a.chunks for a in seq2}) == 1  # same chunks
    chunks = seq2[0].chunks[:axis] + ((1,) * n,) + seq2[0].chunks[axis:]

    names = [a.name for a in seq2]
    name = "stack-" + tokenize(names, axis)
    keys = list(product([name], *[range(len(bd)) for bd in chunks]))

    inputs = [
        (names[key[axis + 1]],) + key[1 : axis + 1] + key[axis + 2 :] for key in keys
    ]
    values = [
        (
            getitem,
            inp,
            (slice(None, None, None),) * axis
            + (None,)
            + (slice(None, None, None),) * (ndim - axis),
        )
        for inp in inputs
    ]

    layer = dict(zip(keys, values))
    graph = HighLevelGraph.from_collections(name, layer, dependencies=seq2)

    return Array(graph, name, chunks, meta=meta)


def concatenate3(arrays):
    """Recursive np.concatenate

    Input should be a nested list of numpy arrays arranged in the order they
    should appear in the array itself.  Each array should have the same number
    of dimensions as the desired output and the nesting of the lists.

    >>> x = np.array([[1, 2]])
    >>> concatenate3([[x, x, x], [x, x, x]])
    array([[1, 2, 1, 2, 1, 2],
           [1, 2, 1, 2, 1, 2]])

    >>> concatenate3([[x, x], [x, x], [x, x]])
    array([[1, 2, 1, 2],
           [1, 2, 1, 2],
           [1, 2, 1, 2]])
    """
    # We need this as __array_function__ may not exist on older NumPy versions.
    # And to reduce verbosity.
    NDARRAY_ARRAY_FUNCTION = getattr(np.ndarray, "__array_function__", None)

    arrays = concrete(arrays)
    if not arrays:
        return np.empty(0)

    advanced = max(
        core.flatten(arrays, container=(list, tuple)),
        key=lambda x: getattr(x, "__array_priority__", 0),
    )

    if not all(
        NDARRAY_ARRAY_FUNCTION
        is getattr(type(arr), "__array_function__", NDARRAY_ARRAY_FUNCTION)
        for arr in core.flatten(arrays, container=(list, tuple))
    ):
        try:
            x = unpack_singleton(arrays)
            return _concatenate2(arrays, axes=tuple(range(x.ndim)))
        except TypeError:
            pass

    if concatenate_lookup.dispatch(type(advanced)) is not np.concatenate:
        x = unpack_singleton(arrays)
        return _concatenate2(arrays, axes=list(range(x.ndim)))

    ndim = ndimlist(arrays)
    if not ndim:
        return arrays
    chunks = chunks_from_arrays(arrays)
    shape = tuple(map(sum, chunks))

    def dtype(x):
        try:
            return x.dtype
        except AttributeError:
            return type(x)

    result = np.empty(shape=shape, dtype=dtype(deepfirst(arrays)))

    for idx, arr in zip(
        slices_from_chunks(chunks), core.flatten(arrays, container=(list, tuple))
    ):
        if hasattr(arr, "ndim"):
            while arr.ndim < ndim:
                arr = arr[None, ...]
        result[idx] = arr

    return result


def concatenate_axes(arrays, axes):
    """Recursively call np.concatenate along axes"""
    if len(axes) != ndimlist(arrays):
        raise ValueError("Length of axes should equal depth of nested arrays")

    extradims = max(0, deepfirst(arrays).ndim - (max(axes) + 1))
    return concatenate3(transposelist(arrays, axes, extradims=extradims))


def to_hdf5(filename, *args, chunks=True, **kwargs):
    """Store arrays in HDF5 file

    This saves several dask arrays into several datapaths in an HDF5 file.
    It creates the necessary datasets and handles clean file opening/closing.

    Parameters
    ----------
    chunks: tuple or ``True``
        Chunk shape, or ``True`` to pass the chunks from the dask array.
        Defaults to ``True``.

    Examples
    --------

    >>> da.to_hdf5('myfile.hdf5', '/x', x)  # doctest: +SKIP

    or

    >>> da.to_hdf5('myfile.hdf5', {'/x': x, '/y': y})  # doctest: +SKIP

    Optionally provide arguments as though to ``h5py.File.create_dataset``

    >>> da.to_hdf5('myfile.hdf5', '/x', x, compression='lzf', shuffle=True)  # doctest: +SKIP

    >>> da.to_hdf5('myfile.hdf5', '/x', x, chunks=(10,20,30))  # doctest: +SKIP

    This can also be used as a method on a single Array

    >>> x.to_hdf5('myfile.hdf5', '/x')  # doctest: +SKIP

    See Also
    --------
    da.store
    h5py.File.create_dataset
    """
    if len(args) == 1 and isinstance(args[0], dict):
        data = args[0]
    elif len(args) == 2 and isinstance(args[0], str) and isinstance(args[1], Array):
        data = {args[0]: args[1]}
    else:
        raise ValueError("Please provide {'/data/path': array} dictionary")

    import h5py

    with h5py.File(filename, mode="a") as f:
        dsets = [
            f.require_dataset(
                dp,
                shape=x.shape,
                dtype=x.dtype,
                chunks=tuple(c[0] for c in x.chunks) if chunks is True else chunks,
                **kwargs,
            )
            for dp, x in data.items()
        ]
        store(list(data.values()), dsets)


def interleave_none(a, b):
    """

    >>> interleave_none([0, None, 2, None], [1, 3])
    (0, 1, 2, 3)
    """
    result = []
    i = j = 0
    n = len(a) + len(b)
    while i + j < n:
        if a[i] is not None:
            result.append(a[i])
            i += 1
        else:
            result.append(b[j])
            i += 1
            j += 1
    return tuple(result)


def keyname(name, i, okey):
    """

    >>> keyname('x', 3, [None, None, 0, 2])
    ('x', 3, 0, 2)
    """
    return (name, i) + tuple(k for k in okey if k is not None)


def _vindex(x, *indexes):
    """Point wise indexing with broadcasting.

    >>> x = np.arange(56).reshape((7, 8))
    >>> x
    array([[ 0,  1,  2,  3,  4,  5,  6,  7],
           [ 8,  9, 10, 11, 12, 13, 14, 15],
           [16, 17, 18, 19, 20, 21, 22, 23],
           [24, 25, 26, 27, 28, 29, 30, 31],
           [32, 33, 34, 35, 36, 37, 38, 39],
           [40, 41, 42, 43, 44, 45, 46, 47],
           [48, 49, 50, 51, 52, 53, 54, 55]])

    >>> d = from_array(x, chunks=(3, 4))
    >>> result = _vindex(d, [0, 1, 6, 0], [0, 1, 0, 7])
    >>> result.compute()
    array([ 0,  9, 48,  7])
    """
    indexes = replace_ellipsis(x.ndim, indexes)

    nonfancy_indexes = []
    reduced_indexes = []
    for ind in indexes:
        if isinstance(ind, Number):
            nonfancy_indexes.append(ind)
        elif isinstance(ind, slice):
            nonfancy_indexes.append(ind)
            reduced_indexes.append(slice(None))
        else:
            nonfancy_indexes.append(slice(None))
            reduced_indexes.append(ind)

    nonfancy_indexes = tuple(nonfancy_indexes)
    reduced_indexes = tuple(reduced_indexes)

    x = x[nonfancy_indexes]

    array_indexes = {}
    for i, (ind, size) in enumerate(zip(reduced_indexes, x.shape)):
        if not isinstance(ind, slice):
            ind = np.array(ind, copy=True)
            if ind.dtype.kind == "b":
                raise IndexError("vindex does not support indexing with boolean arrays")
            if ((ind >= size) | (ind < -size)).any():
                raise IndexError(
                    "vindex key has entries out of bounds for "
                    "indexing along axis %s of size %s: %r" % (i, size, ind)
                )
            ind %= size
            array_indexes[i] = ind

    if array_indexes:
        x = _vindex_array(x, array_indexes)

    return x


def _vindex_array(x, dict_indexes):
    """Point wise indexing with only NumPy Arrays."""

    try:
        broadcast_indexes = np.broadcast_arrays(*dict_indexes.values())
    except ValueError as e:
        # note: error message exactly matches numpy
        shapes_str = " ".join(str(a.shape) for a in dict_indexes.values())
        raise IndexError(
            "shape mismatch: indexing arrays could not be "
            "broadcast together with shapes " + shapes_str
        ) from e
    broadcast_shape = broadcast_indexes[0].shape

    lookup = dict(zip(dict_indexes, broadcast_indexes))
    flat_indexes = [
        lookup[i].ravel().tolist() if i in lookup else None for i in range(x.ndim)
    ]
    flat_indexes.extend([None] * (x.ndim - len(flat_indexes)))

    flat_indexes = [
        list(index) if index is not None else index for index in flat_indexes
    ]
    bounds = [list(accumulate(add, (0,) + c)) for c in x.chunks]
    bounds2 = [b for i, b in zip(flat_indexes, bounds) if i is not None]
    axis = _get_axis(flat_indexes)
    token = tokenize(x, flat_indexes)
    out_name = "vindex-merge-" + token

    max_chunk_point_dimensions = reduce(
        mul, map(max, [c for i, c in zip(flat_indexes, x.chunks) if i is not None])
    )

    points = list()
    for i, idx in enumerate(zip(*[i for i in flat_indexes if i is not None])):
        block_idx = [bisect(b, ind) - 1 for b, ind in zip(bounds2, idx)]
        inblock_idx = [
            ind - bounds2[k][j] for k, (ind, j) in enumerate(zip(idx, block_idx))
        ]
        points.append(
            (
                divmod(i, max_chunk_point_dimensions)[1],
                tuple(block_idx),
                tuple(inblock_idx),
                (i // max_chunk_point_dimensions,) + tuple(block_idx),
            )
        )

    chunks = [c for i, c in zip(flat_indexes, x.chunks) if i is None]
    n_chunks, remainder = divmod(len(points), max_chunk_point_dimensions)
    chunks.insert(
        0,
        (
            (max_chunk_point_dimensions,) * n_chunks
            + ((remainder,) if remainder > 0 else ())
            if points
            else (0,)
        ),
    )
    chunks = tuple(chunks)

    if points:
        per_block = groupby(3, points)
        per_block = {k: v for k, v in per_block.items() if v}

        other_blocks = list(
            product(
                *[
                    list(range(len(c))) if i is None else [None]
                    for i, c in zip(flat_indexes, x.chunks)
                ]
            )
        )

        full_slices = [slice(None, None) if i is None else None for i in flat_indexes]

        name = "vindex-slice-" + token
        vindex_merge_name = "vindex-merge-" + token
        dsk = {}
        for okey in other_blocks:
            merge_inputs = defaultdict(list)
            merge_indexer = defaultdict(list)
            for i, key in enumerate(per_block):
                dsk[keyname(name, i, okey)] = (
                    _vindex_transpose,
                    (
                        _vindex_slice,
                        (x.name,) + interleave_none(okey, tuple(list(key)[1:])),
                        interleave_none(
                            full_slices, list(zip(*pluck(2, per_block[key])))
                        ),
                    ),
                    axis,
                )
                merge_inputs[key[0]].append(keyname(name, i, okey))
                merge_indexer[key[0]].append(list(pluck(0, per_block[key])))
            for i in sorted(merge_inputs.keys()):
                dsk[keyname(vindex_merge_name, i, okey)] = (
                    _vindex_merge,
                    merge_indexer[i],
                    merge_inputs[i],
                )

        result_1d = Array(
            HighLevelGraph.from_collections(out_name, dsk, dependencies=[x]),
            out_name,
            chunks,
            x.dtype,
            meta=x._meta,
        )
        return result_1d.reshape(broadcast_shape + result_1d.shape[1:])

    # output has a zero dimension, just create a new zero-shape array with the
    # same dtype
    from dask.array.wrap import empty

    result_1d = empty(
        tuple(map(sum, chunks)), chunks=chunks, dtype=x.dtype, name=out_name
    )
    return result_1d.reshape(broadcast_shape + result_1d.shape[1:])


def _get_axis(indexes):
    """Get axis along which point-wise slicing results lie

    This is mostly a hack because I can't figure out NumPy's rule on this and
    can't be bothered to go reading.

    >>> _get_axis([[1, 2], None, [1, 2], None])
    0
    >>> _get_axis([None, [1, 2], [1, 2], None])
    1
    >>> _get_axis([None, None, [1, 2], [1, 2]])
    2
    """
    ndim = len(indexes)
    indexes = [slice(None, None) if i is None else [0] for i in indexes]
    x = np.empty((2,) * ndim)
    x2 = x[tuple(indexes)]
    return x2.shape.index(1)


def _vindex_slice(block, points):
    """Pull out point-wise slices from block"""
    points = [p if isinstance(p, slice) else list(p) for p in points]
    return block[tuple(points)]


def _vindex_transpose(block, axis):
    """Rotate block so that points are on the first dimension"""
    axes = [axis] + list(range(axis)) + list(range(axis + 1, block.ndim))
    return block.transpose(axes)


def _vindex_merge(locations, values):
    """

    >>> locations = [0], [2, 1]
    >>> values = [np.array([[1, 2, 3]]),
    ...           np.array([[10, 20, 30], [40, 50, 60]])]

    >>> _vindex_merge(locations, values)
    array([[ 1,  2,  3],
           [40, 50, 60],
           [10, 20, 30]])
    """
    locations = list(map(list, locations))
    values = list(values)

    n = sum(map(len, locations))

    shape = list(values[0].shape)
    shape[0] = n
    shape = tuple(shape)

    dtype = values[0].dtype

    x = np.empty_like(values[0], dtype=dtype, shape=shape)

    ind = [slice(None, None) for i in range(x.ndim)]
    for loc, val in zip(locations, values):
        ind[0] = loc
        x[tuple(ind)] = val

    return x


def to_npy_stack(dirname, x, axis=0):
    """Write dask array to a stack of .npy files

    This partitions the dask.array along one axis and stores each block along
    that axis as a single .npy file in the specified directory

    Examples
    --------
    >>> x = da.ones((5, 10, 10), chunks=(2, 4, 4))  # doctest: +SKIP
    >>> da.to_npy_stack('data/', x, axis=0)  # doctest: +SKIP

    The ``.npy`` files store numpy arrays for ``x[0:2], x[2:4], and x[4:5]``
    respectively, as is specified by the chunk size along the zeroth axis::

        $ tree data/
        data/
        |-- 0.npy
        |-- 1.npy
        |-- 2.npy
        |-- info

    The ``info`` file stores the dtype, chunks, and axis information of the array.
    You can load these stacks with the :func:`dask.array.from_npy_stack` function.

    >>> y = da.from_npy_stack('data/')  # doctest: +SKIP

    See Also
    --------
    from_npy_stack
    """

    chunks = tuple((c if i == axis else (sum(c),)) for i, c in enumerate(x.chunks))
    xx = x.rechunk(chunks)

    if not os.path.exists(dirname):
        os.mkdir(dirname)

    meta = {"chunks": chunks, "dtype": x.dtype, "axis": axis}

    with open(os.path.join(dirname, "info"), "wb") as f:
        pickle.dump(meta, f)

    name = "to-npy-stack-" + str(uuid.uuid1())
    dsk = {
        (name, i): (np.save, os.path.join(dirname, "%d.npy" % i), key)
        for i, key in enumerate(core.flatten(xx.__dask_keys__()))
    }

    graph = HighLevelGraph.from_collections(name, dsk, dependencies=[xx])
    compute_as_if_collection(Array, graph, list(dsk))


def from_npy_stack(dirname, mmap_mode="r"):
    """Load dask array from stack of npy files

    Parameters
    ----------
    dirname: string
        Directory of .npy files
    mmap_mode: (None or 'r')
        Read data in memory map mode

    See Also
    --------
    to_npy_stack
    """
    with open(os.path.join(dirname, "info"), "rb") as f:
        info = pickle.load(f)

    dtype = info["dtype"]
    chunks = info["chunks"]
    axis = info["axis"]

    name = "from-npy-stack-%s" % dirname
    keys = list(product([name], *[range(len(c)) for c in chunks]))
    values = [
        (np.load, os.path.join(dirname, "%d.npy" % i), mmap_mode)
        for i in range(len(chunks[axis]))
    ]
    dsk = dict(zip(keys, values))

    return Array(dsk, name, chunks, dtype)


def new_da_object(dsk, name, chunks, meta=None, dtype=None):
    """Generic constructor for dask.array or dask.dataframe objects.

    Decides the appropriate output class based on the type of `meta` provided.
    """
    if is_dataframe_like(meta) or is_series_like(meta) or is_index_like(meta):
        from dask.dataframe.core import new_dd_object

        assert all(len(c) == 1 for c in chunks[1:])
        divisions = [None] * (len(chunks[0]) + 1)
        return new_dd_object(dsk, name, meta, divisions)
    else:
        return Array(dsk, name=name, chunks=chunks, meta=meta, dtype=dtype)


class BlockView:
    """An array-like interface to the blocks of an array.

    ``BlockView`` provides an array-like interface
    to the blocks of a dask array.  Numpy-style indexing of a
     ``BlockView`` returns a selection of blocks as a new dask array.

    You can index ``BlockView`` like a numpy array of shape
    equal to the number of blocks in each dimension, (available as
    array.blocks.size).  The dimensionality of the output array matches
    the dimension of this array, even if integer indices are passed.
    Slicing with ``np.newaxis`` or multiple lists is not supported.

    Examples
    --------
    >>> import dask.array as da
    >>> from dask.array.core import BlockView
    >>> x = da.arange(8, chunks=2)
    >>> bv = BlockView(x)
    >>> bv.shape # aliases x.numblocks
    (4,)
    >>> bv.size
    4
    >>> bv[0].compute()
    array([0, 1])
    >>> bv[:3].compute()
    array([0, 1, 2, 3, 4, 5])
    >>> bv[::2].compute()
    array([0, 1, 4, 5])
    >>> bv[[-1, 0]].compute()
    array([6, 7, 0, 1])
    >>> bv.ravel()  # doctest: +NORMALIZE_WHITESPACE
    [dask.array<blocks, shape=(2,), dtype=int64, chunksize=(2,), chunktype=numpy.ndarray>,
     dask.array<blocks, shape=(2,), dtype=int64, chunksize=(2,), chunktype=numpy.ndarray>,
     dask.array<blocks, shape=(2,), dtype=int64, chunksize=(2,), chunktype=numpy.ndarray>,
     dask.array<blocks, shape=(2,), dtype=int64, chunksize=(2,), chunktype=numpy.ndarray>]

    Returns
    -------
    An instance of ``da.array.Blockview``
    """

    def __init__(self, array: Array):
        self._array = array

    def __getitem__(self, index: Any) -> Array:
        from dask.array.slicing import normalize_index

        if not isinstance(index, tuple):
            index = (index,)
        if sum(isinstance(ind, (np.ndarray, list)) for ind in index) > 1:
            raise ValueError("Can only slice with a single list")
        if any(ind is None for ind in index):
            raise ValueError("Slicing with np.newaxis or None is not supported")
        index = normalize_index(index, self._array.numblocks)
        index = tuple(
            slice(k, k + 1) if isinstance(k, Number) else k  # type: ignore
            for k in index
        )

        name = "blocks-" + tokenize(self._array, index)

        new_keys = self._array._key_array[index]

        chunks = tuple(
            tuple(np.array(c)[i].tolist()) for c, i in zip(self._array.chunks, index)
        )

        keys = product(*(range(len(c)) for c in chunks))

        graph: Graph = {(name,) + key: tuple(new_keys[key].tolist()) for key in keys}

        hlg = HighLevelGraph.from_collections(name, graph, dependencies=[self._array])
        return Array(hlg, name, chunks, meta=self._array)

    def __eq__(self, other: Any) -> bool:
        if isinstance(other, BlockView):
            return self._array is other._array
        else:
            return NotImplemented

    @property
    def size(self) -> int:
        """
        The total number of blocks in the array.
        """
        return math.prod(self.shape)

    @property
    def shape(self) -> tuple[int, ...]:
        """
        The number of blocks per axis. Alias of ``dask.array.numblocks``.
        """
        return self._array.numblocks

    def ravel(self) -> list[Array]:
        """
        Return a flattened list of all the blocks in the array in C order.
        """
        return [self[idx] for idx in np.ndindex(self.shape)]


from dask.array.blockwise import blockwise
from dask.array.utils import compute_meta, meta_from_array<|MERGE_RESOLUTION|>--- conflicted
+++ resolved
@@ -3138,21 +3138,7 @@
     if chunks and shape is not None:
         # allints: did we start with chunks as a simple tuple of ints?
         allints = all(isinstance(c, int) for c in chunks)
-<<<<<<< HEAD
         chunks = _convert_int_chunk_to_tuple(shape, chunks)
-=======
-        chunks = sum(
-            (
-                (
-                    blockdims_from_blockshape((s,), (c,))
-                    if not isinstance(c, (tuple, list))
-                    else (c,)
-                )
-                for s, c in zip(shape, chunks)
-            ),
-            (),
-        )
->>>>>>> 31d57d34
     for c in chunks:
         if not c:
             raise ValueError(
