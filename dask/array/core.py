import math
import operator
import os
import pickle
import re
import sys
import traceback
import uuid
import warnings
from bisect import bisect
from collections.abc import Iterable, Iterator, Mapping
from functools import partial, wraps, reduce
from itertools import product, zip_longest
from numbers import Number, Integral
from operator import add, getitem, mul
from threading import Lock

from tlz import partition, concat, first, groupby, accumulate, frequencies
from tlz.curried import pluck
import numpy as np

from . import chunk
from .. import config, compute
from ..base import (
    DaskMethodsMixin,
    tokenize,
    dont_optimize,
    compute_as_if_collection,
    persist,
    is_dask_collection,
)
from ..blockwise import broadcast_dimensions
from ..context import globalmethod
from ..utils import (
    ndeepmap,
    ignoring,
    concrete,
    derived_from,
    is_integer,
    IndexCallable,
    funcname,
    SerializableLock,
    Dispatch,
    factors,
    parse_bytes,
    has_keyword,
    M,
    ndimlist,
    format_bytes,
    typename,
<<<<<<< HEAD
    cached_property,
=======
    is_dataframe_like,
    is_series_like,
    is_index_like,
>>>>>>> 4a7a2438
)
from ..core import quote
from ..delayed import delayed, Delayed
from .. import threaded, core
from ..sizeof import sizeof
from ..highlevelgraph import HighLevelGraph
from .numpy_compat import _Recurser, _make_sliced_dtype
from .slicing import slice_array, replace_ellipsis, cached_cumsum
from .blockwise import blockwise
from .chunk_types import is_valid_array_chunk, is_valid_chunk_type


config.update_defaults({"array": {"chunk-size": "128MiB", "rechunk-threshold": 4}})


concatenate_lookup = Dispatch("concatenate")
tensordot_lookup = Dispatch("tensordot")
einsum_lookup = Dispatch("einsum")
concatenate_lookup.register((object, np.ndarray), np.concatenate)
tensordot_lookup.register((object, np.ndarray), np.tensordot)
einsum_lookup.register((object, np.ndarray), np.einsum)

unknown_chunk_message = (
    "\n\n"
    "A possible solution: "
    "https://docs.dask.org/en/latest/array-chunks.html#unknown-chunks\n"
    "Summary: to compute chunks sizes, use\n\n"
    "   x.compute_chunk_sizes()  # for Dask Array `x`\n"
    "   ddf.to_dask_array(lengths=True)  # for Dask DataFrame `ddf`"
)


class PerformanceWarning(Warning):
    """ A warning given when bad chunking may cause poor performance """


def getter(a, b, asarray=True, lock=None):
    if isinstance(b, tuple) and any(x is None for x in b):
        b2 = tuple(x for x in b if x is not None)
        b3 = tuple(
            None if x is None else slice(None, None)
            for x in b
            if not isinstance(x, Integral)
        )
        return getter(a, b2, asarray=asarray, lock=lock)[b3]

    if lock:
        lock.acquire()
    try:
        c = a[b]
        if asarray:
            c = np.asarray(c)
    finally:
        if lock:
            lock.release()
    return c


def getter_nofancy(a, b, asarray=True, lock=None):
    """A simple wrapper around ``getter``.

    Used to indicate to the optimization passes that the backend doesn't
    support fancy indexing.
    """
    return getter(a, b, asarray=asarray, lock=lock)


def getter_inline(a, b, asarray=True, lock=None):
    """A getter function that optimizations feel comfortable inlining

    Slicing operations with this function may be inlined into a graph, such as
    in the following rewrite

    **Before**

    >>> a = x[:10]  # doctest: +SKIP
    >>> b = a + 1  # doctest: +SKIP
    >>> c = a * 2  # doctest: +SKIP

    **After**

    >>> b = x[:10] + 1  # doctest: +SKIP
    >>> c = x[:10] * 2  # doctest: +SKIP

    This inlining can be relevant to operations when running off of disk.
    """
    return getter(a, b, asarray=asarray, lock=lock)


from .optimization import optimize, fuse_slice


# __array_function__ dict for mapping aliases and mismatching names
_HANDLED_FUNCTIONS = {}


def implements(*numpy_functions):
    """Register an __array_function__ implementation for dask.array.Array

    Register that a function implements the API of a NumPy function (or several
    NumPy functions in case of aliases) which is handled with
    ``__array_function__``.

    Parameters
    ----------
    \\*numpy_functions : callables
        One or more NumPy functions that are handled by ``__array_function__``
        and will be mapped by `implements` to a `dask.array` function.
    """

    def decorator(dask_func):
        for numpy_function in numpy_functions:
            _HANDLED_FUNCTIONS[numpy_function] = dask_func

        return dask_func

    return decorator


def _should_delegate(other) -> bool:
    """Check whether Dask should delegate to the other.
    This implementation follows NEP-13:
    https://numpy.org/neps/nep-0013-ufunc-overrides.html#behavior-in-combination-with-python-s-binary-operations
    """
    if hasattr(other, "__array_ufunc__") and other.__array_ufunc__ is None:
        return True
    elif (
        hasattr(other, "__array_ufunc__")
        and not is_valid_array_chunk(other)
        and type(other).__array_ufunc__ is not Array.__array_ufunc__
    ):
        return True
    return False


def check_if_handled_given_other(f):
    """Check if method is handled by Dask given type of other

    Ensures proper deferral to upcast types in dunder operations without
    assuming unknown types are automatically downcast types.
    """

    @wraps(f)
    def wrapper(self, other):
        if _should_delegate(other):
            return NotImplemented
        else:
            return f(self, other)

    return wrapper


def slices_from_chunks(chunks):
    """Translate chunks tuple to a set of slices in product order

    >>> slices_from_chunks(((2, 2), (3, 3, 3)))  # doctest: +NORMALIZE_WHITESPACE
     [(slice(0, 2, None), slice(0, 3, None)),
      (slice(0, 2, None), slice(3, 6, None)),
      (slice(0, 2, None), slice(6, 9, None)),
      (slice(2, 4, None), slice(0, 3, None)),
      (slice(2, 4, None), slice(3, 6, None)),
      (slice(2, 4, None), slice(6, 9, None))]
    """
    cumdims = [cached_cumsum(bds, initial_zero=True) for bds in chunks]
    slices = [
        [slice(s, s + dim) for s, dim in zip(starts, shapes)]
        for starts, shapes in zip(cumdims, chunks)
    ]
    return list(product(*slices))


def getem(
    arr,
    chunks,
    getitem=getter,
    shape=None,
    out_name=None,
    lock=False,
    asarray=True,
    dtype=None,
):
    """Dask getting various chunks from an array-like

    >>> getem('X', chunks=(2, 3), shape=(4, 6))  # doctest: +SKIP
    {('X', 0, 0): (getter, 'X', (slice(0, 2), slice(0, 3))),
     ('X', 1, 0): (getter, 'X', (slice(2, 4), slice(0, 3))),
     ('X', 1, 1): (getter, 'X', (slice(2, 4), slice(3, 6))),
     ('X', 0, 1): (getter, 'X', (slice(0, 2), slice(3, 6)))}

    >>> getem('X', chunks=((2, 2), (3, 3)))  # doctest: +SKIP
    {('X', 0, 0): (getter, 'X', (slice(0, 2), slice(0, 3))),
     ('X', 1, 0): (getter, 'X', (slice(2, 4), slice(0, 3))),
     ('X', 1, 1): (getter, 'X', (slice(2, 4), slice(3, 6))),
     ('X', 0, 1): (getter, 'X', (slice(0, 2), slice(3, 6)))}
    """
    out_name = out_name or arr
    chunks = normalize_chunks(chunks, shape, dtype=dtype)
    keys = product([out_name], *(range(len(bds)) for bds in chunks))
    slices = slices_from_chunks(chunks)

    if (
        has_keyword(getitem, "asarray")
        and has_keyword(getitem, "lock")
        and (not asarray or lock)
    ):
        values = [(getitem, arr, x, asarray, lock) for x in slices]
    else:
        # Common case, drop extra parameters
        values = [(getitem, arr, x) for x in slices]

    return dict(zip(keys, values))


def dotmany(A, B, leftfunc=None, rightfunc=None, **kwargs):
    """Dot product of many aligned chunks

    >>> x = np.array([[1, 2], [1, 2]])
    >>> y = np.array([[10, 20], [10, 20]])
    >>> dotmany([x, x, x], [y, y, y])
    array([[ 90, 180],
           [ 90, 180]])

    Optionally pass in functions to apply to the left and right chunks

    >>> dotmany([x, x, x], [y, y, y], rightfunc=np.transpose)
    array([[150, 150],
           [150, 150]])
    """
    if leftfunc:
        A = map(leftfunc, A)
    if rightfunc:
        B = map(rightfunc, B)
    return sum(map(partial(np.dot, **kwargs), A, B))


def _concatenate2(arrays, axes=[]):
    """Recursively Concatenate nested lists of arrays along axes

    Each entry in axes corresponds to each level of the nested list.  The
    length of axes should correspond to the level of nesting of arrays.
    If axes is an empty list or tuple, return arrays, or arrays[0] if
    arrays is a list.

    >>> x = np.array([[1, 2], [3, 4]])
    >>> _concatenate2([x, x], axes=[0])
    array([[1, 2],
           [3, 4],
           [1, 2],
           [3, 4]])

    >>> _concatenate2([x, x], axes=[1])
    array([[1, 2, 1, 2],
           [3, 4, 3, 4]])

    >>> _concatenate2([[x, x], [x, x]], axes=[0, 1])
    array([[1, 2, 1, 2],
           [3, 4, 3, 4],
           [1, 2, 1, 2],
           [3, 4, 3, 4]])

    Supports Iterators
    >>> _concatenate2(iter([x, x]), axes=[1])
    array([[1, 2, 1, 2],
           [3, 4, 3, 4]])

    Special Case
    >>> _concatenate2([x, x], axes=())
    array([[1, 2],
           [3, 4]])
    """
    if axes == ():
        if isinstance(arrays, list):
            return arrays[0]
        else:
            return arrays

    if isinstance(arrays, Iterator):
        arrays = list(arrays)
    if not isinstance(arrays, (list, tuple)):
        return arrays
    if len(axes) > 1:
        arrays = [_concatenate2(a, axes=axes[1:]) for a in arrays]
    concatenate = concatenate_lookup.dispatch(
        type(max(arrays, key=lambda x: getattr(x, "__array_priority__", 0)))
    )
    return concatenate(arrays, axis=axes[0])


def apply_infer_dtype(func, args, kwargs, funcname, suggest_dtype="dtype", nout=None):
    """
    Tries to infer output dtype of ``func`` for a small set of input arguments.

    Parameters
    ----------
    func: Callable
        Function for which output dtype is to be determined

    args: List of array like
        Arguments to the function, which would usually be used. Only attributes
        ``ndim`` and ``dtype`` are used.

    kwargs: dict
        Additional ``kwargs`` to the ``func``

    funcname: String
        Name of calling function to improve potential error messages

    suggest_dtype: None/False or String
        If not ``None`` adds suggestion to potential error message to specify a dtype
        via the specified kwarg. Defaults to ``'dtype'``.

    nout: None or Int
        ``None`` if function returns single output, integer if many.
        Deafults to ``None``.

    Returns
    -------
    : dtype or List of dtype
        One or many dtypes (depending on ``nout``)
    """
    args = [
        np.ones((1,) * x.ndim, dtype=x.dtype) if isinstance(x, Array) else x
        for x in args
    ]
    try:
        with np.errstate(all="ignore"):
            o = func(*args, **kwargs)
    except Exception as e:
        exc_type, exc_value, exc_traceback = sys.exc_info()
        tb = "".join(traceback.format_tb(exc_traceback))
        suggest = (
            (
                "Please specify the dtype explicitly using the "
                "`{dtype}` kwarg.\n\n".format(dtype=suggest_dtype)
            )
            if suggest_dtype
            else ""
        )
        msg = (
            "`dtype` inference failed in `{0}`.\n\n"
            "{1}"
            "Original error is below:\n"
            "------------------------\n"
            "{2}\n\n"
            "Traceback:\n"
            "---------\n"
            "{3}"
        ).format(funcname, suggest, repr(e), tb)
    else:
        msg = None
    if msg is not None:
        raise ValueError(msg)
    return o.dtype if nout is None else tuple(e.dtype for e in o)


def normalize_arg(x):
    """Normalize user provided arguments to blockwise or map_blocks

    We do a few things:

    1.  If they are string literals that might collide with blockwise_token then we
        quote them
    2.  IF they are large (as defined by sizeof) then we put them into the
        graph on their own by using dask.delayed
    """
    if is_dask_collection(x):
        return x
    elif isinstance(x, str) and re.match(r"_\d+", x):
        return delayed(x)
    elif isinstance(x, list) and len(x) >= 10:
        return delayed(x)
    elif sizeof(x) > 1e6:
        return delayed(x)
    else:
        return x


def _pass_extra_kwargs(func, keys, *args, **kwargs):
    """Helper for :func:`map_blocks` to pass `block_info` or `block_id`.

    For each element of `keys`, a corresponding element of args is changed
    to a keyword argument with that key, before all arguments re passed on
    to `func`.
    """
    kwargs.update(zip(keys, args))
    return func(*args[len(keys) :], **kwargs)


def map_blocks(
    func,
    *args,
    name=None,
    token=None,
    dtype=None,
    chunks=None,
    drop_axis=[],
    new_axis=None,
    meta=None,
    **kwargs,
):
    """Map a function across all blocks of a dask array.

    Note that ``map_blocks`` will attempt to automatically determine the output
    array type by calling ``func`` on 0-d versions of the inputs. Please refer to
    the ``meta`` keyword argument below if you expect that the function will not
    succeed when operating on 0-d arrays.

    Parameters
    ----------
    func : callable
        Function to apply to every block in the array.
    args : dask arrays or other objects
    dtype : np.dtype, optional
        The ``dtype`` of the output array. It is recommended to provide this.
        If not provided, will be inferred by applying the function to a small
        set of fake data.
    chunks : tuple, optional
        Chunk shape of resulting blocks if the function does not preserve
        shape. If not provided, the resulting array is assumed to have the same
        block structure as the first input array.
    drop_axis : number or iterable, optional
        Dimensions lost by the function.
    new_axis : number or iterable, optional
        New dimensions created by the function. Note that these are applied
        after ``drop_axis`` (if present).
    token : string, optional
        The key prefix to use for the output array. If not provided, will be
        determined from the function name.
    name : string, optional
        The key name to use for the output array. Note that this fully
        specifies the output key name, and must be unique. If not provided,
        will be determined by a hash of the arguments.
    meta : array-like, optional
        The ``meta`` of the output array, when specified is expected to be an
        array of the same type and dtype of that returned when calling ``.compute()``
        on the array returned by this function. When not provided, ``meta`` will be
        inferred by applying the function to a small set of fake data, usually a
        0-d array. It's important to ensure that ``func`` can successfully complete
        computation without raising exceptions when 0-d is passed to it, providing
        ``meta`` will be required otherwise. If the output type is known beforehand
        (e.g., ``np.ndarray``, ``cupy.ndarray``), an empty array of such type dtype
        can be passed, for example: ``meta=np.array((), dtype=np.int32)``.
    **kwargs :
        Other keyword arguments to pass to function. Values must be constants
        (not dask.arrays)

    See Also
    --------
    dask.array.blockwise : Generalized operation with control over block alignment.

    Examples
    --------
    >>> import dask.array as da
    >>> x = da.arange(6, chunks=3)

    >>> x.map_blocks(lambda x: x * 2).compute()
    array([ 0,  2,  4,  6,  8, 10])

    The ``da.map_blocks`` function can also accept multiple arrays.

    >>> d = da.arange(5, chunks=2)
    >>> e = da.arange(5, chunks=2)

    >>> f = da.map_blocks(lambda a, b: a + b**2, d, e)
    >>> f.compute()
    array([ 0,  2,  6, 12, 20])

    If the function changes shape of the blocks then you must provide chunks
    explicitly.

    >>> y = x.map_blocks(lambda x: x[::2], chunks=((2, 2),))

    You have a bit of freedom in specifying chunks.  If all of the output chunk
    sizes are the same, you can provide just that chunk size as a single tuple.

    >>> a = da.arange(18, chunks=(6,))
    >>> b = a.map_blocks(lambda x: x[:3], chunks=(3,))

    If the function changes the dimension of the blocks you must specify the
    created or destroyed dimensions.

    >>> b = a.map_blocks(lambda x: x[None, :, None], chunks=(1, 6, 1),
    ...                  new_axis=[0, 2])

    If ``chunks`` is specified but ``new_axis`` is not, then it is inferred to
    add the necessary number of axes on the left.

    Map_blocks aligns blocks by block positions without regard to shape. In the
    following example we have two arrays with the same number of blocks but
    with different shape and chunk sizes.

    >>> x = da.arange(1000, chunks=(100,))
    >>> y = da.arange(100, chunks=(10,))

    The relevant attribute to match is numblocks.

    >>> x.numblocks
    (10,)
    >>> y.numblocks
    (10,)

    If these match (up to broadcasting rules) then we can map arbitrary
    functions across blocks

    >>> def func(a, b):
    ...     return np.array([a.max(), b.max()])

    >>> da.map_blocks(func, x, y, chunks=(2,), dtype='i8')
    dask.array<func, shape=(20,), dtype=int64, chunksize=(2,), chunktype=numpy.ndarray>

    >>> _.compute()
    array([ 99,   9, 199,  19, 299,  29, 399,  39, 499,  49, 599,  59, 699,
            69, 799,  79, 899,  89, 999,  99])

    Your block function get information about where it is in the array by
    accepting a special ``block_info`` keyword argument.

    >>> def func(block, block_info=None):
    ...     pass

    This will receive the following information:

    >>> block_info  # doctest: +SKIP
    {0: {'shape': (1000,),
         'num-chunks': (10,),
         'chunk-location': (4,),
         'array-location': [(400, 500)]},
     None: {'shape': (1000,),
            'num-chunks': (10,),
            'chunk-location': (4,),
            'array-location': [(400, 500)],
            'chunk-shape': (100,),
            'dtype': dtype('float64')}}

    For each argument and keyword arguments that are dask arrays (the positions
    of which are the first index), you will receive the shape of the full
    array, the number of chunks of the full array in each dimension, the chunk
    location (for example the fourth chunk over in the first dimension), and
    the array location (for example the slice corresponding to ``40:50``). The
    same information is provided for the output, with the key ``None``, plus
    the shape and dtype that should be returned.

    These features can be combined to synthesize an array from scratch, for
    example:

    >>> def func(block_info=None):
    ...     loc = block_info[None]['array-location'][0]
    ...     return np.arange(loc[0], loc[1])

    >>> da.map_blocks(func, chunks=((4, 4),), dtype=np.float_)
    dask.array<func, shape=(8,), dtype=float64, chunksize=(4,), chunktype=numpy.ndarray>

    >>> _.compute()
    array([0, 1, 2, 3, 4, 5, 6, 7])

    You may specify the key name prefix of the resulting task in the graph with
    the optional ``token`` keyword argument.

    >>> x.map_blocks(lambda x: x + 1, name='increment')  # doctest: +SKIP
    dask.array<increment, shape=(100,), dtype=int64, chunksize=(10,), chunktype=numpy.ndarray>

    For functions that may not handle 0-d arrays, it's also possible to specify
    ``meta`` with an empty array matching the type of the expected result. In
    the example below, ``func`` will result in an ``IndexError`` when computing
    ``meta``:

    >>> da.map_blocks(lambda x: x[2], da.random.random(5), meta=np.array(()))
    dask.array<lambda, shape=(5,), dtype=float64, chunksize=(5,), chunktype=numpy.ndarray>

    Similarly, it's possible to specify a non-NumPy array to ``meta``, and provide
    a ``dtype``:

    >>> import cupy  # doctest: +SKIP
    >>> rs = da.random.RandomState(RandomState=cupy.random.RandomState)  # doctest: +SKIP
    >>> dt = np.float32
    >>> da.map_blocks(lambda x: x[2], rs.random(5, dtype=dt), meta=cupy.array((), dtype=dt))  # doctest: +SKIP
    dask.array<lambda, shape=(5,), dtype=float32, chunksize=(5,), chunktype=cupy.ndarray>
    """
    if not callable(func):
        msg = (
            "First argument must be callable function, not %s\n"
            "Usage:   da.map_blocks(function, x)\n"
            "   or:   da.map_blocks(function, x, y, z)"
        )
        raise TypeError(msg % type(func).__name__)
    if token:
        warnings.warn("The token= keyword to map_blocks has been moved to name=")
        name = token

    name = "%s-%s" % (name or funcname(func), tokenize(func, *args, **kwargs))
    new_axes = {}

    if isinstance(drop_axis, Number):
        drop_axis = [drop_axis]
    if isinstance(new_axis, Number):
        new_axis = [new_axis]  # TODO: handle new_axis

    arrs = [a for a in args if isinstance(a, Array)]

    argpairs = [
        (a, tuple(range(a.ndim))[::-1]) if isinstance(a, Array) else (a, None)
        for a in args
    ]
    if arrs:
        out_ind = tuple(range(max(a.ndim for a in arrs)))[::-1]
    else:
        out_ind = ()

    original_kwargs = kwargs

    if dtype is None and meta is None:
        try:
            meta = compute_meta(func, dtype, *args, **kwargs)
        except Exception:
            pass

        dtype = apply_infer_dtype(func, args, original_kwargs, "map_blocks")

    if drop_axis:
        out_ind = tuple(x for i, x in enumerate(out_ind) if i not in drop_axis)
    if new_axis is None and chunks is not None and len(out_ind) < len(chunks):
        new_axis = range(len(chunks) - len(out_ind))
    if new_axis:
        # new_axis = [x + len(drop_axis) for x in new_axis]
        out_ind = list(out_ind)
        for ax in sorted(new_axis):
            n = len(out_ind) + len(drop_axis)
            out_ind.insert(ax, n)
            if chunks is not None:
                new_axes[n] = chunks[ax]
            else:
                new_axes[n] = 1
        out_ind = tuple(out_ind)
        if max(new_axis) > max(out_ind):
            raise ValueError("New_axis values do not fill in all dimensions")

    if chunks is not None:
        if len(chunks) != len(out_ind):
            raise ValueError(
                "Provided chunks have {0} dims, expected {1} "
                "dims.".format(len(chunks), len(out_ind))
            )
        adjust_chunks = dict(zip(out_ind, chunks))
    else:
        adjust_chunks = None

    out = blockwise(
        func,
        out_ind,
        *concat(argpairs),
        name=name,
        new_axes=new_axes,
        dtype=dtype,
        concatenate=True,
        align_arrays=False,
        adjust_chunks=adjust_chunks,
        meta=meta,
        **kwargs,
    )

    extra_argpairs = []
    extra_names = []
    # If func has block_id as an argument, construct an array of block IDs and
    # prepare to inject it.
    if has_keyword(func, "block_id"):
        block_id_name = "block-id-" + out.name
        block_id_dsk = {
            (block_id_name,) + block_id: block_id
            for block_id in product(*(range(len(c)) for c in out.chunks))
        }
        block_id_array = Array(
            block_id_dsk,
            block_id_name,
            chunks=tuple((1,) * len(c) for c in out.chunks),
            dtype=np.object_,
        )
        extra_argpairs.append((block_id_array, out_ind))
        extra_names.append("block_id")

    # If func has block_info as an argument, construct an array of block info
    # objects and prepare to inject it.
    if has_keyword(func, "block_info"):
        starts = {}
        num_chunks = {}
        shapes = {}

        for i, (arg, in_ind) in enumerate(argpairs):
            if in_ind is not None:
                shapes[i] = arg.shape
                if drop_axis:
                    # We concatenate along dropped axes, so we need to treat them
                    # as if there is only a single chunk.
                    starts[i] = [
                        (
                            cached_cumsum(arg.chunks[j], initial_zero=True)
                            if ind in out_ind
                            else [0, arg.shape[j]]
                        )
                        for j, ind in enumerate(in_ind)
                    ]
                    num_chunks[i] = tuple(len(s) - 1 for s in starts[i])
                else:
                    starts[i] = [
                        cached_cumsum(c, initial_zero=True) for c in arg.chunks
                    ]
                    num_chunks[i] = arg.numblocks
        out_starts = [cached_cumsum(c, initial_zero=True) for c in out.chunks]

        block_info_name = "block-info-" + out.name
        block_info_dsk = {}
        for block_id in product(*(range(len(c)) for c in out.chunks)):
            # Get position of chunk, indexed by axis labels
            location = {out_ind[i]: loc for i, loc in enumerate(block_id)}
            info = {}
            for i, shape in shapes.items():
                # Compute chunk key in the array, taking broadcasting into
                # account. We don't directly know which dimensions are
                # broadcast, but any dimension with only one chunk can be
                # treated as broadcast.
                arr_k = tuple(
                    location.get(ind, 0) if num_chunks[i][j] > 1 else 0
                    for j, ind in enumerate(argpairs[i][1])
                )
                info[i] = {
                    "shape": shape,
                    "num-chunks": num_chunks[i],
                    "array-location": [
                        (starts[i][ij][j], starts[i][ij][j + 1])
                        for ij, j in enumerate(arr_k)
                    ],
                    "chunk-location": arr_k,
                }

            info[None] = {
                "shape": out.shape,
                "num-chunks": out.numblocks,
                "array-location": [
                    (out_starts[ij][j], out_starts[ij][j + 1])
                    for ij, j in enumerate(block_id)
                ],
                "chunk-location": block_id,
                "chunk-shape": tuple(
                    out.chunks[ij][j] for ij, j in enumerate(block_id)
                ),
                "dtype": dtype,
            }
            block_info_dsk[(block_info_name,) + block_id] = info

        block_info = Array(
            block_info_dsk,
            block_info_name,
            chunks=tuple((1,) * len(c) for c in out.chunks),
            dtype=np.object_,
        )
        extra_argpairs.append((block_info, out_ind))
        extra_names.append("block_info")

    if extra_argpairs:
        # Rewrite the Blockwise layer. It would be nice to find a way to
        # avoid doing it twice, but it's currently needed to determine
        # out.chunks from the first pass. Since it constructs a Blockwise
        # rather than an expanded graph, it shouldn't be too expensive.
        out = blockwise(
            _pass_extra_kwargs,
            out_ind,
            func,
            None,
            tuple(extra_names),
            None,
            *concat(extra_argpairs),
            *concat(argpairs),
            name=out.name,
            dtype=out.dtype,
            concatenate=True,
            align_arrays=False,
            adjust_chunks=dict(zip(out_ind, out.chunks)),
            meta=meta,
            **kwargs,
        )

    return out


def broadcast_chunks(*chunkss):
    """Construct a chunks tuple that broadcasts many chunks tuples

    >>> a = ((5, 5),)
    >>> b = ((5, 5),)
    >>> broadcast_chunks(a, b)
    ((5, 5),)

    >>> a = ((10, 10, 10), (5, 5),)
    >>> b = ((5, 5),)
    >>> broadcast_chunks(a, b)
    ((10, 10, 10), (5, 5))

    >>> a = ((10, 10, 10), (5, 5),)
    >>> b = ((1,), (5, 5),)
    >>> broadcast_chunks(a, b)
    ((10, 10, 10), (5, 5))

    >>> a = ((10, 10, 10), (5, 5),)
    >>> b = ((3, 3,), (5, 5),)
    >>> broadcast_chunks(a, b)
    Traceback (most recent call last):
        ...
    ValueError: Chunks do not align: [(10, 10, 10), (3, 3)]
    """
    if not chunkss:
        return ()
    elif len(chunkss) == 1:
        return chunkss[0]
    n = max(map(len, chunkss))
    chunkss2 = [((1,),) * (n - len(c)) + c for c in chunkss]
    result = []
    for i in range(n):
        step1 = [c[i] for c in chunkss2]
        if all(c == (1,) for c in step1):
            step2 = step1
        else:
            step2 = [c for c in step1 if c != (1,)]
        if len(set(step2)) != 1:
            raise ValueError("Chunks do not align: %s" % str(step2))
        result.append(step2[0])
    return tuple(result)


def store(
    sources,
    targets,
    lock=True,
    regions=None,
    compute=True,
    return_stored=False,
    **kwargs,
):
    """Store dask arrays in array-like objects, overwrite data in target

    This stores dask arrays into object that supports numpy-style setitem
    indexing.  It stores values chunk by chunk so that it does not have to
    fill up memory.  For best performance you can align the block size of
    the storage target with the block size of your array.

    If your data fits in memory then you may prefer calling
    ``np.array(myarray)`` instead.

    Parameters
    ----------

    sources: Array or iterable of Arrays
    targets: array-like or Delayed or iterable of array-likes and/or Delayeds
        These should support setitem syntax ``target[10:20] = ...``
    lock: boolean or threading.Lock, optional
        Whether or not to lock the data stores while storing.
        Pass True (lock each file individually), False (don't lock) or a
        particular ``threading.Lock`` object to be shared among all writes.
    regions: tuple of slices or list of tuples of slices
        Each ``region`` tuple in ``regions`` should be such that
        ``target[region].shape = source.shape``
        for the corresponding source and target in sources and targets,
        respectively. If this is a tuple, the contents will be assumed to be
        slices, so do not provide a tuple of tuples.
    compute: boolean, optional
        If true compute immediately, return ``dask.delayed.Delayed`` otherwise
    return_stored: boolean, optional
        Optionally return the stored result (default False).

    Examples
    --------
    >>> x = ...  # doctest: +SKIP

    >>> import h5py  # doctest: +SKIP
    >>> f = h5py.File('myfile.hdf5', mode='a')  # doctest: +SKIP
    >>> dset = f.create_dataset('/data', shape=x.shape,
    ...                                  chunks=x.chunks,
    ...                                  dtype='f8')  # doctest: +SKIP

    >>> store(x, dset)  # doctest: +SKIP

    Alternatively store many arrays at the same time

    >>> store([x, y, z], [dset1, dset2, dset3])  # doctest: +SKIP
    """

    if isinstance(sources, Array):
        sources = [sources]
        targets = [targets]

    if any(not isinstance(s, Array) for s in sources):
        raise ValueError("All sources must be dask array objects")

    if len(sources) != len(targets):
        raise ValueError(
            "Different number of sources [%d] and targets [%d]"
            % (len(sources), len(targets))
        )

    if isinstance(regions, tuple) or regions is None:
        regions = [regions]

    if len(sources) > 1 and len(regions) == 1:
        regions *= len(sources)

    if len(sources) != len(regions):
        raise ValueError(
            "Different number of sources [%d] and targets [%d] than regions [%d]"
            % (len(sources), len(targets), len(regions))
        )

    # Optimize all sources together
    sources_dsk = HighLevelGraph.merge(*[e.__dask_graph__() for e in sources])
    sources_dsk = Array.__dask_optimize__(
        sources_dsk, list(core.flatten([e.__dask_keys__() for e in sources]))
    )
    sources2 = [Array(sources_dsk, e.name, e.chunks, meta=e) for e in sources]

    # Optimize all targets together
    targets2 = []
    targets_keys = []
    targets_dsk = []
    for e in targets:
        if isinstance(e, Delayed):
            targets2.append(e.key)
            targets_keys.extend(e.__dask_keys__())
            targets_dsk.append(e.__dask_graph__())
        elif is_dask_collection(e):
            raise TypeError("Targets must be either Delayed objects or array-likes")
        else:
            targets2.append(e)

    targets_dsk = HighLevelGraph.merge(*targets_dsk)
    targets_dsk = Delayed.__dask_optimize__(targets_dsk, targets_keys)

    load_stored = return_stored and not compute
    toks = [str(uuid.uuid1()) for _ in range(len(sources))]
    store_dsk = HighLevelGraph.merge(
        *[
            insert_to_ooc(s, t, lock, r, return_stored, load_stored, tok)
            for s, t, r, tok in zip(sources2, targets2, regions, toks)
        ]
    )
    store_keys = list(store_dsk.keys())

    store_dsk = HighLevelGraph.merge(store_dsk, targets_dsk, sources_dsk)
    store_dsk = HighLevelGraph.from_collections(id(store_dsk), dict(store_dsk))

    if return_stored:
        load_store_dsk = store_dsk
        if compute:
            store_dlyds = [Delayed(k, store_dsk) for k in store_keys]
            store_dlyds = persist(*store_dlyds, **kwargs)
            store_dsk_2 = HighLevelGraph.merge(*[e.dask for e in store_dlyds])

            load_store_dsk = retrieve_from_ooc(store_keys, store_dsk, store_dsk_2)

        result = tuple(
            Array(load_store_dsk, "load-store-%s" % t, s.chunks, meta=s)
            for s, t in zip(sources, toks)
        )

        return result
    else:
        name = "store-" + str(uuid.uuid1())
        dsk = HighLevelGraph.merge({name: store_keys}, store_dsk)
        result = Delayed(name, dsk)

        if compute:
            result.compute(**kwargs)
            return None
        else:
            return result


def blockdims_from_blockshape(shape, chunks):
    """

    >>> blockdims_from_blockshape((10, 10), (4, 3))
    ((4, 4, 2), (3, 3, 3, 1))
    >>> blockdims_from_blockshape((10, 0), (4, 0))
    ((4, 4, 2), (0,))
    """
    if chunks is None:
        raise TypeError("Must supply chunks= keyword argument")
    if shape is None:
        raise TypeError("Must supply shape= keyword argument")
    if np.isnan(sum(shape)) or np.isnan(sum(chunks)):
        raise ValueError(
            "Array chunk sizes are unknown. shape: %s, chunks: %s%s"
            % (shape, chunks, unknown_chunk_message)
        )
    if not all(map(is_integer, chunks)):
        raise ValueError("chunks can only contain integers.")
    if not all(map(is_integer, shape)):
        raise ValueError("shape can only contain integers.")
    shape = tuple(map(int, shape))
    chunks = tuple(map(int, chunks))
    return tuple(
        ((bd,) * (d // bd) + ((d % bd,) if d % bd else ()) if d else (0,))
        for d, bd in zip(shape, chunks)
    )


def finalize(results):
    if not results:
        return concatenate3(results)
    results2 = results
    while isinstance(results2, (tuple, list)):
        if len(results2) > 1:
            return concatenate3(results)
        else:
            results2 = results2[0]
    return unpack_singleton(results)


CHUNKS_NONE_ERROR_MESSAGE = """
You must specify a chunks= keyword argument.
This specifies the chunksize of your array blocks.

See the following documentation page for details:
  https://docs.dask.org/en/latest/array-creation.html#chunks
""".strip()


class Array(DaskMethodsMixin):
    """Parallel Dask Array

    A parallel nd-array comprised of many numpy arrays arranged in a grid.

    This constructor is for advanced uses only.  For normal use see the
    ``da.from_array`` function.

    Parameters
    ----------
    dask : dict
        Task dependency graph
    name : string
        Name of array in dask
    shape : tuple of ints
        Shape of the entire array
    chunks: iterable of tuples
        block sizes along each dimension
    dtype : str or dtype
        Typecode or data-type for the new Dask Array
    meta : empty ndarray
        empty ndarray created with same NumPy backend, ndim and dtype as the
        Dask Array being created (overrides dtype)

    See Also
    --------
    dask.array.from_array
    """

    __slots__ = "dask", "_name", "_cached_keys", "_chunks", "_meta"

    def __new__(cls, dask, name, chunks, dtype=None, meta=None, shape=None):
        self = super(Array, cls).__new__(cls)
        assert isinstance(dask, Mapping)
        if not isinstance(dask, HighLevelGraph):
            dask = HighLevelGraph.from_collections(name, dask, dependencies=())
        self.dask = dask
        self.name = str(name)
        meta = meta_from_array(meta, dtype=dtype)

        if (
            isinstance(chunks, str)
            or isinstance(chunks, tuple)
            and chunks
            and any(isinstance(c, str) for c in chunks)
        ):
            dt = meta.dtype
        else:
            dt = None
        self._set_chunks(normalize_chunks(chunks, shape, dtype=dt))
        if self.chunks is None:
            raise ValueError(CHUNKS_NONE_ERROR_MESSAGE)

        self._meta = meta_from_array(meta, ndim=self.ndim, dtype=dtype)

        for plugin in config.get("array_plugins", ()):
            result = plugin(self)
            if result is not None:
                self = result

        return self

    def __reduce__(self):
        return (Array, (self.dask, self.name, self.chunks, self.dtype))

    def __dask_graph__(self):
        return self.dask

    def __dask_layers__(self):
        return (self.name,)

    def __dask_keys__(self):
        if self._cached_keys is not None:
            return self._cached_keys

        name, chunks, numblocks = self.name, self.chunks, self.numblocks

        def keys(*args):
            if not chunks:
                return [(name,)]
            ind = len(args)
            if ind + 1 == len(numblocks):
                result = [(name,) + args + (i,) for i in range(numblocks[ind])]
            else:
                result = [keys(*(args + (i,))) for i in range(numblocks[ind])]
            return result

        self._cached_keys = result = keys()
        return result

    def __dask_tokenize__(self):
        return self.name

    __dask_optimize__ = globalmethod(
        optimize, key="array_optimize", falsey=dont_optimize
    )
    __dask_scheduler__ = staticmethod(threaded.get)

    def __dask_postcompute__(self):
        return finalize, ()

    def __dask_postpersist__(self):
        return Array, (self.name, self.chunks, self.dtype, self._meta)

    @property
    def numblocks(self):
        return tuple(map(len, self.chunks))

    @property
    def npartitions(self):
        return reduce(mul, self.numblocks, 1)

    def compute_chunk_sizes(self):
        """
        Compute the chunk sizes for a Dask array. This is especially useful
        when the chunk sizes are unknown (e.g., when indexing one Dask array
        with another).

        Notes
        -----
        This function modifies the Dask array in-place.

        Examples
        --------
        >>> import dask.array as da
        >>> import numpy as np
        >>> x = da.from_array([-2, -1, 0, 1, 2], chunks=2)
        >>> x.chunks
        ((2, 2, 1),)
        >>> y = x[x <= 0]
        >>> y.chunks
        ((nan, nan, nan),)
        >>> y.compute_chunk_sizes()  # in-place computation
        dask.array<getitem, shape=(3,), dtype=int64, chunksize=(2,), chunktype=numpy.ndarray>
        >>> y.chunks
        ((2, 1, 0),)

        """
        x = self
        chunk_shapes = x.map_blocks(
            _get_chunk_shape,
            dtype=int,
            chunks=tuple(len(c) * (1,) for c in x.chunks) + ((x.ndim,),),
            new_axis=x.ndim,
        )

        c = []
        for i in range(x.ndim):
            s = x.ndim * [0] + [i]
            s[i] = slice(None)
            s = tuple(s)

            c.append(tuple(chunk_shapes[s]))

        # `map_blocks` assigns numpy dtypes
        # cast chunk dimensions back to python int before returning
        x._set_chunks(
            tuple(
                [
                    tuple([int(chunk) for chunk in chunks])
                    for chunks in compute(tuple(c))[0]
                ]
            )
        )
        return x

    @cached_property
    def shape(self):
        return tuple(cached_cumsum(c, initial_zero=True)[-1] for c in self.chunks)

    @property
    def chunksize(self):
        return tuple(max(c) for c in self.chunks)

    @property
    def dtype(self):
        return self._meta.dtype

    def _get_chunks(self):
        return self._chunks

    def _set_chunks(self, chunks):
        self._chunks = chunks

        # When the chunks changes the cached properties that was dependent
        # on it needs to be deleted:
        for v in ["shape"]:
            if v in self.__dict__:
                del self.__dict__[v]

    def _set_chunks_directly(self, chunks):
        msg = (
            "Can not set chunks directly\n\n"
            "Please use the rechunk method instead:\n"
            "  x.rechunk({})\n\n"
            "If trying to avoid unknown chunks, use\n"
            "  x.compute_chunk_sizes()"
        )
        raise TypeError(msg.format(chunks))

    chunks = property(_get_chunks, _set_chunks_directly, "chunks property")

    def __len__(self):
        if not self.chunks:
            raise TypeError("len() of unsized object")
        return sum(self.chunks[0])

    def __array_ufunc__(self, numpy_ufunc, method, *inputs, **kwargs):
        out = kwargs.get("out", ())
        for x in inputs + out:
            if _should_delegate(x):
                return NotImplemented

        if method == "__call__":
            if numpy_ufunc is np.matmul:
                from .routines import matmul

                # special case until apply_gufunc handles optional dimensions
                return matmul(*inputs, **kwargs)
            if numpy_ufunc.signature is not None:
                from .gufunc import apply_gufunc

                return apply_gufunc(
                    numpy_ufunc, numpy_ufunc.signature, *inputs, **kwargs
                )
            if numpy_ufunc.nout > 1:
                from . import ufunc

                try:
                    da_ufunc = getattr(ufunc, numpy_ufunc.__name__)
                except AttributeError:
                    return NotImplemented
                return da_ufunc(*inputs, **kwargs)
            else:
                return elemwise(numpy_ufunc, *inputs, **kwargs)
        elif method == "outer":
            from . import ufunc

            try:
                da_ufunc = getattr(ufunc, numpy_ufunc.__name__)
            except AttributeError:
                return NotImplemented
            return da_ufunc.outer(*inputs, **kwargs)
        else:
            return NotImplemented

    def __repr__(self):
        """

        >>> import dask.array as da
        >>> da.ones((10, 10), chunks=(5, 5), dtype='i4')
        dask.array<..., shape=(10, 10), dtype=int32, chunksize=(5, 5), chunktype=numpy.ndarray>
        """
        chunksize = str(self.chunksize)
        name = self.name.rsplit("-", 1)[0]
        return "dask.array<%s, shape=%s, dtype=%s, chunksize=%s, chunktype=%s.%s>" % (
            name,
            self.shape,
            self.dtype,
            chunksize,
            type(self._meta).__module__.split(".")[0],
            type(self._meta).__name__,
        )

    def _repr_html_(self):
        table = self._repr_html_table()
        try:
            grid = self.to_svg(size=config.get("array.svg.size", 120))
        except NotImplementedError:
            grid = ""

        both = [
            "<table>",
            "<tr>",
            "<td>",
            table,
            "</td>",
            "<td>",
            grid,
            "</td>",
            "</tr>",
            "</table>",
        ]
        return "\n".join(both)

    def _repr_html_table(self):
        if "sparse" in typename(type(self._meta)):
            nbytes = None
            cbytes = None
        elif not math.isnan(self.nbytes):
            nbytes = format_bytes(self.nbytes)
            cbytes = format_bytes(np.prod(self.chunksize) * self.dtype.itemsize)
        else:
            nbytes = "unknown"
            cbytes = "unknown"

        table = [
            "<table>",
            "  <thead>",
            "    <tr><td> </td><th> Array </th><th> Chunk </th></tr>",
            "  </thead>",
            "  <tbody>",
            "    <tr><th> Bytes </th><td> %s </td> <td> %s </td></tr>"
            % (nbytes, cbytes)
            if nbytes is not None
            else "",
            "    <tr><th> Shape </th><td> %s </td> <td> %s </td></tr>"
            % (str(self.shape), str(self.chunksize)),
            "    <tr><th> Count </th><td> %d Tasks </td><td> %d Chunks </td></tr>"
            % (len(self.__dask_graph__()), self.npartitions),
            "    <tr><th> Type </th><td> %s </td><td> %s.%s </td></tr>"
            % (
                self.dtype,
                type(self._meta).__module__.split(".")[0],
                type(self._meta).__name__,
            ),
            "  </tbody>",
            "</table>",
        ]
        return "\n".join(table)

    @property
    def ndim(self):
        return len(self.shape)

    @property
    def size(self):
        """ Number of elements in array """
        return reduce(mul, self.shape, 1)

    @property
    def nbytes(self):
        """ Number of bytes in array """
        return self.size * self.dtype.itemsize

    @property
    def itemsize(self):
        """ Length of one array element in bytes """
        return self.dtype.itemsize

    @property
    def name(self):
        return self._name

    @name.setter
    def name(self, val):
        self._name = val
        # Clear the key cache when the name is reset
        self._cached_keys = None

    __array_priority__ = 11  # higher than numpy.ndarray and numpy.matrix

    def __array__(self, dtype=None, **kwargs):
        x = self.compute()
        if dtype and x.dtype != dtype:
            x = x.astype(dtype)
        if not isinstance(x, np.ndarray):
            x = np.array(x)
        return x

    def __array_function__(self, func, types, args, kwargs):
        import dask.array as module

        def handle_nonmatching_names(func, args, kwargs):
            if func not in _HANDLED_FUNCTIONS:
                warnings.warn(
                    "The `{}` function is not implemented by Dask array. "
                    "You may want to use the da.map_blocks function "
                    "or something similar to silence this warning. "
                    "Your code may stop working in a future release.".format(
                        func.__module__ + "." + func.__name__
                    ),
                    FutureWarning,
                )
                # Need to convert to array object (e.g. numpy.ndarray or
                # cupy.ndarray) as needed, so we can call the NumPy function
                # again and it gets the chance to dispatch to the right
                # implementation.
                args, kwargs = compute(args, kwargs)
                return func(*args, **kwargs)

            return _HANDLED_FUNCTIONS[func](*args, **kwargs)

        # First, verify that all types are handled by Dask. Otherwise, return NotImplemented.
        if not all(type is Array or is_valid_chunk_type(type) for type in types):
            return NotImplemented

        # Now try to find a matching function name.  If that doesn't work, we may
        # be dealing with an alias or a function that's simply not in the Dask API.
        # Handle aliases via the _HANDLED_FUNCTIONS dict mapping, and warn otherwise.
        for submodule in func.__module__.split(".")[1:]:
            try:
                module = getattr(module, submodule)
            except AttributeError:
                return handle_nonmatching_names(func, args, kwargs)

        if not hasattr(module, func.__name__):
            return handle_nonmatching_names(func, args, kwargs)

        da_func = getattr(module, func.__name__)
        if da_func is func:
            return handle_nonmatching_names(func, args, kwargs)
        return da_func(*args, **kwargs)

    @property
    def _elemwise(self):
        return elemwise

    @wraps(store)
    def store(self, target, **kwargs):
        r = store([self], [target], **kwargs)

        if kwargs.get("return_stored", False):
            r = r[0]

        return r

    def to_svg(self, size=500):
        """Convert chunks from Dask Array into an SVG Image

        Parameters
        ----------
        chunks: tuple
        size: int
            Rough size of the image

        Examples
        --------
        >>> x.to_svg(size=500)  # doctest: +SKIP

        Returns
        -------
        text: An svg string depicting the array as a grid of chunks
        """
        from .svg import svg

        return svg(self.chunks, size=size)

    def to_hdf5(self, filename, datapath, **kwargs):
        """Store array in HDF5 file

        >>> x.to_hdf5('myfile.hdf5', '/x')  # doctest: +SKIP

        Optionally provide arguments as though to ``h5py.File.create_dataset``

        >>> x.to_hdf5('myfile.hdf5', '/x', compression='lzf', shuffle=True)  # doctest: +SKIP

        See Also
        --------
        da.store
        h5py.File.create_dataset
        """
        return to_hdf5(filename, datapath, self, **kwargs)

    def to_dask_dataframe(self, columns=None, index=None, meta=None):
        """Convert dask Array to dask Dataframe

        Parameters
        ----------
        columns: list or string
            list of column names if DataFrame, single string if Series
        index : dask.dataframe.Index, optional
            An optional *dask* Index to use for the output Series or DataFrame.

            The default output index depends on whether the array has any unknown
            chunks. If there are any unknown chunks, the output has ``None``
            for all the divisions (one per chunk). If all the chunks are known,
            a default index with known divsions is created.

            Specifying ``index`` can be useful if you're conforming a Dask Array
            to an existing dask Series or DataFrame, and you would like the
            indices to match.
        meta : object, optional
            An optional `meta` parameter can be passed for dask
            to specify the concrete dataframe type to use for partitions of
            the Dask dataframe. By default, pandas DataFrame is used.

        See Also
        --------
        dask.dataframe.from_dask_array
        """
        from ..dataframe import from_dask_array

        return from_dask_array(self, columns=columns, index=index, meta=meta)

    def __bool__(self):
        if self.size > 1:
            raise ValueError(
                "The truth value of a {0} is ambiguous. "
                "Use a.any() or a.all().".format(self.__class__.__name__)
            )
        else:
            return bool(self.compute())

    __nonzero__ = __bool__  # python 2

    def _scalarfunc(self, cast_type):
        if self.size > 1:
            raise TypeError("Only length-1 arrays can be converted to Python scalars")
        else:
            return cast_type(self.compute())

    def __int__(self):
        return self._scalarfunc(int)

    __long__ = __int__  # python 2

    def __float__(self):
        return self._scalarfunc(float)

    def __complex__(self):
        return self._scalarfunc(complex)

    def __setitem__(self, key, value):
        from .routines import where

        if isinstance(key, Array):
            if isinstance(value, Array) and value.ndim > 1:
                raise ValueError("boolean index array should have 1 dimension")
            try:
                y = where(key, value, self)
            except ValueError as e:
                raise ValueError(
                    "Boolean index assignment in Dask "
                    "expects equally shaped arrays.\nExample: da1[da2] = da3 "
                    "where da1.shape == (4,), da2.shape == (4,) "
                    "and da3.shape == (4,)."
                ) from e
            self._meta = y._meta
            self.dask = y.dask
            self.name = y.name
            self._set_chunks(y.chunks)
            return self
        else:
            raise NotImplementedError(
                "Item assignment with %s not supported" % type(key)
            )

    def __getitem__(self, index):
        # Field access, e.g. x['a'] or x[['a', 'b']]
        if isinstance(index, str) or (
            isinstance(index, list) and index and all(isinstance(i, str) for i in index)
        ):
            if isinstance(index, str):
                dt = self.dtype[index]
            else:
                dt = _make_sliced_dtype(self.dtype, index)

            if dt.shape:
                new_axis = list(range(self.ndim, self.ndim + len(dt.shape)))
                chunks = self.chunks + tuple((i,) for i in dt.shape)
                return self.map_blocks(
                    getitem, index, dtype=dt.base, chunks=chunks, new_axis=new_axis
                )
            else:
                return self.map_blocks(getitem, index, dtype=dt)

        if not isinstance(index, tuple):
            index = (index,)

        from .slicing import (
            normalize_index,
            slice_with_int_dask_array,
            slice_with_bool_dask_array,
        )

        index2 = normalize_index(index, self.shape)
        dependencies = {self.name}
        for i in index2:
            if isinstance(i, Array):
                dependencies.add(i.name)

        if any(isinstance(i, Array) and i.dtype.kind in "iu" for i in index2):
            self, index2 = slice_with_int_dask_array(self, index2)
        if any(isinstance(i, Array) and i.dtype == bool for i in index2):
            self, index2 = slice_with_bool_dask_array(self, index2)

        if all(isinstance(i, slice) and i == slice(None) for i in index2):
            return self

        out = "getitem-" + tokenize(self, index2)
        dsk, chunks = slice_array(out, self.name, self.chunks, index2, self.itemsize)

        graph = HighLevelGraph.from_collections(out, dsk, dependencies=[self])

        meta = meta_from_array(self._meta, ndim=len(chunks))
        if np.isscalar(meta):
            meta = np.array(meta)

        return Array(graph, out, chunks, meta=meta)

    def _vindex(self, key):
        if not isinstance(key, tuple):
            key = (key,)
        if any(k is None for k in key):
            raise IndexError(
                "vindex does not support indexing with None (np.newaxis), "
                "got {}".format(key)
            )
        if all(isinstance(k, slice) for k in key):
            if all(
                k.indices(d) == slice(0, d).indices(d) for k, d in zip(key, self.shape)
            ):
                return self
            raise IndexError(
                "vindex requires at least one non-slice to vectorize over "
                "when the slices are not over the entire array (i.e, x[:]). "
                "Use normal slicing instead when only using slices. Got: {}".format(key)
            )
        return _vindex(self, *key)

    @property
    def vindex(self):
        """Vectorized indexing with broadcasting.

        This is equivalent to numpy's advanced indexing, using arrays that are
        broadcast against each other. This allows for pointwise indexing:

        >>> import dask.array as da
        >>> x = np.array([[1, 2, 3], [4, 5, 6], [7, 8, 9]])
        >>> x = da.from_array(x, chunks=2)
        >>> x.vindex[[0, 1, 2], [0, 1, 2]].compute()
        array([1, 5, 9])

        Mixed basic/advanced indexing with slices/arrays is also supported. The
        order of dimensions in the result follows those proposed for
        `ndarray.vindex <https://github.com/numpy/numpy/pull/6256>`_:
        the subspace spanned by arrays is followed by all slices.

        Note: ``vindex`` provides more general functionality than standard
        indexing, but it also has fewer optimizations and can be significantly
        slower.
        """
        return IndexCallable(self._vindex)

    def _blocks(self, index):
        from .slicing import normalize_index

        if not isinstance(index, tuple):
            index = (index,)
        if sum(isinstance(ind, (np.ndarray, list)) for ind in index) > 1:
            raise ValueError("Can only slice with a single list")
        if any(ind is None for ind in index):
            raise ValueError("Slicing with np.newaxis or None is not supported")
        index = normalize_index(index, self.numblocks)
        index = tuple(slice(k, k + 1) if isinstance(k, Number) else k for k in index)

        name = "blocks-" + tokenize(self, index)

        new_keys = np.array(self.__dask_keys__(), dtype=object)[index]

        chunks = tuple(
            tuple(np.array(c)[i].tolist()) for c, i in zip(self.chunks, index)
        )

        keys = product(*(range(len(c)) for c in chunks))

        layer = {(name,) + key: tuple(new_keys[key].tolist()) for key in keys}

        graph = HighLevelGraph.from_collections(name, layer, dependencies=[self])
        return Array(graph, name, chunks, meta=self)

    @property
    def blocks(self):
        """Slice an array by blocks

        This allows blockwise slicing of a Dask array.  You can perform normal
        Numpy-style slicing but now rather than slice elements of the array you
        slice along blocks so, for example, ``x.blocks[0, ::2]`` produces a new
        dask array with every other block in the first row of blocks.

        You can index blocks in any way that could index a numpy array of shape
        equal to the number of blocks in each dimension, (available as
        array.numblocks).  The dimension of the output array will be the same
        as the dimension of this array, even if integer indices are passed.
        This does not support slicing with ``np.newaxis`` or multiple lists.

        Examples
        --------
        >>> import dask.array as da
        >>> x = da.arange(10, chunks=2)
        >>> x.blocks[0].compute()
        array([0, 1])
        >>> x.blocks[:3].compute()
        array([0, 1, 2, 3, 4, 5])
        >>> x.blocks[::2].compute()
        array([0, 1, 4, 5, 8, 9])
        >>> x.blocks[[-1, 0]].compute()
        array([8, 9, 0, 1])

        Returns
        -------
        A Dask array
        """
        return IndexCallable(self._blocks)

    @property
    def partitions(self):
        """Slice an array by partitions. Alias of dask array .blocks attribute.

        This alias allows you to write agnostic code that works with both
        dask arrays and dask dataframes.

        This allows blockwise slicing of a Dask array.  You can perform normal
        Numpy-style slicing but now rather than slice elements of the array you
        slice along blocks so, for example, ``x.blocks[0, ::2]`` produces a new
        dask array with every other block in the first row of blocks.

        You can index blocks in any way that could index a numpy array of shape
        equal to the number of blocks in each dimension, (available as
        array.numblocks).  The dimension of the output array will be the same
        as the dimension of this array, even if integer indices are passed.
        This does not support slicing with ``np.newaxis`` or multiple lists.

        Examples
        --------
        >>> import dask.array as da
        >>> x = da.arange(10, chunks=2)
        >>> x.partitions[0].compute()
        array([0, 1])
        >>> x.partitions[:3].compute()
        array([0, 1, 2, 3, 4, 5])
        >>> x.partitions[::2].compute()
        array([0, 1, 4, 5, 8, 9])
        >>> x.partitions[[-1, 0]].compute()
        array([8, 9, 0, 1])
        >>> all(x.partitions[:].compute() == x.blocks[:].compute())
        True

        Returns
        -------
        A Dask array
        """
        return self.blocks

    @derived_from(np.ndarray)
    def dot(self, other):
        from .routines import tensordot

        return tensordot(self, other, axes=((self.ndim - 1,), (other.ndim - 2,)))

    @property
    def A(self):
        return self

    @property
    def T(self):
        return self.transpose()

    @derived_from(np.ndarray)
    def transpose(self, *axes):
        from .routines import transpose

        if not axes:
            axes = None
        elif len(axes) == 1 and isinstance(axes[0], Iterable):
            axes = axes[0]
        if (axes == tuple(range(self.ndim))) or (axes == tuple(range(-self.ndim, 0))):
            # no transpose necessary
            return self
        else:
            return transpose(self, axes=axes)

    @derived_from(np.ndarray)
    def ravel(self):
        from .routines import ravel

        return ravel(self)

    flatten = ravel

    @derived_from(np.ndarray)
    def choose(self, choices):
        from .routines import choose

        return choose(self, choices)

    @derived_from(np.ndarray)
    def reshape(self, *shape):
        from .reshape import reshape

        if len(shape) == 1 and not isinstance(shape[0], Number):
            shape = shape[0]
        return reshape(self, shape)

    def topk(self, k, axis=-1, split_every=None):
        """The top k elements of an array.

        See ``da.topk`` for docstring"""
        from .reductions import topk

        return topk(self, k, axis=axis, split_every=split_every)

    def argtopk(self, k, axis=-1, split_every=None):
        """The indices of the top k elements of an array.

        See ``da.argtopk`` for docstring"""
        from .reductions import argtopk

        return argtopk(self, k, axis=axis, split_every=split_every)

    def astype(self, dtype, **kwargs):
        """Copy of the array, cast to a specified type.

        Parameters
        ----------
        dtype : str or dtype
            Typecode or data-type to which the array is cast.
        casting : {'no', 'equiv', 'safe', 'same_kind', 'unsafe'}, optional
            Controls what kind of data casting may occur. Defaults to 'unsafe'
            for backwards compatibility.

            * 'no' means the data types should not be cast at all.
            * 'equiv' means only byte-order changes are allowed.
            * 'safe' means only casts which can preserve values are allowed.
            * 'same_kind' means only safe casts or casts within a kind,
                like float64 to float32, are allowed.
            * 'unsafe' means any data conversions may be done.
        copy : bool, optional
            By default, astype always returns a newly allocated array. If this
            is set to False and the `dtype` requirement is satisfied, the input
            array is returned instead of a copy.
        """
        # Scalars don't take `casting` or `copy` kwargs - as such we only pass
        # them to `map_blocks` if specified by user (different than defaults).
        extra = set(kwargs) - {"casting", "copy"}
        if extra:
            raise TypeError(
                "astype does not take the following keyword "
                "arguments: {0!s}".format(list(extra))
            )
        casting = kwargs.get("casting", "unsafe")
        dtype = np.dtype(dtype)
        if self.dtype == dtype:
            return self
        elif not np.can_cast(self.dtype, dtype, casting=casting):
            raise TypeError(
                "Cannot cast array from {0!r} to {1!r}"
                " according to the rule "
                "{2!r}".format(self.dtype, dtype, casting)
            )
        return self.map_blocks(chunk.astype, dtype=dtype, astype_dtype=dtype, **kwargs)

    def __abs__(self):
        return elemwise(operator.abs, self)

    @check_if_handled_given_other
    def __add__(self, other):
        return elemwise(operator.add, self, other)

    @check_if_handled_given_other
    def __radd__(self, other):
        return elemwise(operator.add, other, self)

    @check_if_handled_given_other
    def __and__(self, other):
        return elemwise(operator.and_, self, other)

    @check_if_handled_given_other
    def __rand__(self, other):
        return elemwise(operator.and_, other, self)

    @check_if_handled_given_other
    def __div__(self, other):
        return elemwise(operator.div, self, other)

    @check_if_handled_given_other
    def __rdiv__(self, other):
        return elemwise(operator.div, other, self)

    @check_if_handled_given_other
    def __eq__(self, other):
        return elemwise(operator.eq, self, other)

    @check_if_handled_given_other
    def __gt__(self, other):
        return elemwise(operator.gt, self, other)

    @check_if_handled_given_other
    def __ge__(self, other):
        return elemwise(operator.ge, self, other)

    def __invert__(self):
        return elemwise(operator.invert, self)

    @check_if_handled_given_other
    def __lshift__(self, other):
        return elemwise(operator.lshift, self, other)

    @check_if_handled_given_other
    def __rlshift__(self, other):
        return elemwise(operator.lshift, other, self)

    @check_if_handled_given_other
    def __lt__(self, other):
        return elemwise(operator.lt, self, other)

    @check_if_handled_given_other
    def __le__(self, other):
        return elemwise(operator.le, self, other)

    @check_if_handled_given_other
    def __mod__(self, other):
        return elemwise(operator.mod, self, other)

    @check_if_handled_given_other
    def __rmod__(self, other):
        return elemwise(operator.mod, other, self)

    @check_if_handled_given_other
    def __mul__(self, other):
        return elemwise(operator.mul, self, other)

    @check_if_handled_given_other
    def __rmul__(self, other):
        return elemwise(operator.mul, other, self)

    @check_if_handled_given_other
    def __ne__(self, other):
        return elemwise(operator.ne, self, other)

    def __neg__(self):
        return elemwise(operator.neg, self)

    @check_if_handled_given_other
    def __or__(self, other):
        return elemwise(operator.or_, self, other)

    def __pos__(self):
        return self

    @check_if_handled_given_other
    def __ror__(self, other):
        return elemwise(operator.or_, other, self)

    @check_if_handled_given_other
    def __pow__(self, other):
        return elemwise(operator.pow, self, other)

    @check_if_handled_given_other
    def __rpow__(self, other):
        return elemwise(operator.pow, other, self)

    @check_if_handled_given_other
    def __rshift__(self, other):
        return elemwise(operator.rshift, self, other)

    @check_if_handled_given_other
    def __rrshift__(self, other):
        return elemwise(operator.rshift, other, self)

    @check_if_handled_given_other
    def __sub__(self, other):
        return elemwise(operator.sub, self, other)

    @check_if_handled_given_other
    def __rsub__(self, other):
        return elemwise(operator.sub, other, self)

    @check_if_handled_given_other
    def __truediv__(self, other):
        return elemwise(operator.truediv, self, other)

    @check_if_handled_given_other
    def __rtruediv__(self, other):
        return elemwise(operator.truediv, other, self)

    @check_if_handled_given_other
    def __floordiv__(self, other):
        return elemwise(operator.floordiv, self, other)

    @check_if_handled_given_other
    def __rfloordiv__(self, other):
        return elemwise(operator.floordiv, other, self)

    @check_if_handled_given_other
    def __xor__(self, other):
        return elemwise(operator.xor, self, other)

    @check_if_handled_given_other
    def __rxor__(self, other):
        return elemwise(operator.xor, other, self)

    @check_if_handled_given_other
    def __matmul__(self, other):
        from .routines import matmul

        return matmul(self, other)

    @check_if_handled_given_other
    def __rmatmul__(self, other):
        from .routines import matmul

        return matmul(other, self)

    @check_if_handled_given_other
    def __divmod__(self, other):
        from .ufunc import divmod

        return divmod(self, other)

    @check_if_handled_given_other
    def __rdivmod__(self, other):
        from .ufunc import divmod

        return divmod(other, self)

    @derived_from(np.ndarray)
    def any(self, axis=None, keepdims=False, split_every=None, out=None):
        from .reductions import any

        return any(self, axis=axis, keepdims=keepdims, split_every=split_every, out=out)

    @derived_from(np.ndarray)
    def all(self, axis=None, keepdims=False, split_every=None, out=None):
        from .reductions import all

        return all(self, axis=axis, keepdims=keepdims, split_every=split_every, out=out)

    @derived_from(np.ndarray)
    def min(self, axis=None, keepdims=False, split_every=None, out=None):
        from .reductions import min

        return min(self, axis=axis, keepdims=keepdims, split_every=split_every, out=out)

    @derived_from(np.ndarray)
    def max(self, axis=None, keepdims=False, split_every=None, out=None):
        from .reductions import max

        return max(self, axis=axis, keepdims=keepdims, split_every=split_every, out=out)

    @derived_from(np.ndarray)
    def argmin(self, axis=None, split_every=None, out=None):
        from .reductions import argmin

        return argmin(self, axis=axis, split_every=split_every, out=out)

    @derived_from(np.ndarray)
    def argmax(self, axis=None, split_every=None, out=None):
        from .reductions import argmax

        return argmax(self, axis=axis, split_every=split_every, out=out)

    @derived_from(np.ndarray)
    def sum(self, axis=None, dtype=None, keepdims=False, split_every=None, out=None):
        from .reductions import sum

        return sum(
            self,
            axis=axis,
            dtype=dtype,
            keepdims=keepdims,
            split_every=split_every,
            out=out,
        )

    @derived_from(np.ndarray)
    def trace(self, offset=0, axis1=0, axis2=1, dtype=None):
        from .reductions import trace

        return trace(self, offset=offset, axis1=axis1, axis2=axis2, dtype=dtype)

    @derived_from(np.ndarray)
    def prod(self, axis=None, dtype=None, keepdims=False, split_every=None, out=None):
        from .reductions import prod

        return prod(
            self,
            axis=axis,
            dtype=dtype,
            keepdims=keepdims,
            split_every=split_every,
            out=out,
        )

    @derived_from(np.ndarray)
    def mean(self, axis=None, dtype=None, keepdims=False, split_every=None, out=None):
        from .reductions import mean

        return mean(
            self,
            axis=axis,
            dtype=dtype,
            keepdims=keepdims,
            split_every=split_every,
            out=out,
        )

    @derived_from(np.ndarray)
    def std(
        self, axis=None, dtype=None, keepdims=False, ddof=0, split_every=None, out=None
    ):
        from .reductions import std

        return std(
            self,
            axis=axis,
            dtype=dtype,
            keepdims=keepdims,
            ddof=ddof,
            split_every=split_every,
            out=out,
        )

    @derived_from(np.ndarray)
    def var(
        self, axis=None, dtype=None, keepdims=False, ddof=0, split_every=None, out=None
    ):
        from .reductions import var

        return var(
            self,
            axis=axis,
            dtype=dtype,
            keepdims=keepdims,
            ddof=ddof,
            split_every=split_every,
            out=out,
        )

    def moment(
        self,
        order,
        axis=None,
        dtype=None,
        keepdims=False,
        ddof=0,
        split_every=None,
        out=None,
    ):
        """Calculate the nth centralized moment.

        Parameters
        ----------
        order : int
            Order of the moment that is returned, must be >= 2.
        axis : int, optional
            Axis along which the central moment is computed. The default is to
            compute the moment of the flattened array.
        dtype : data-type, optional
            Type to use in computing the moment. For arrays of integer type the
            default is float64; for arrays of float types it is the same as the
            array type.
        keepdims : bool, optional
            If this is set to True, the axes which are reduced are left in the
            result as dimensions with size one. With this option, the result
            will broadcast correctly against the original array.
        ddof : int, optional
            "Delta Degrees of Freedom": the divisor used in the calculation is
            N - ddof, where N represents the number of elements. By default
            ddof is zero.

        Returns
        -------
        moment : ndarray

        References
        ----------
        .. [1] Pebay, Philippe (2008), "Formulas for Robust, One-Pass Parallel
           Computation of Covariances and Arbitrary-Order Statistical Moments",
           Technical Report SAND2008-6212, Sandia National Laboratories.

        """

        from .reductions import moment

        return moment(
            self,
            order,
            axis=axis,
            dtype=dtype,
            keepdims=keepdims,
            ddof=ddof,
            split_every=split_every,
            out=out,
        )

    @wraps(map_blocks)
    def map_blocks(self, func, *args, **kwargs):
        return map_blocks(func, self, *args, **kwargs)

    def map_overlap(self, func, depth, boundary=None, trim=True, **kwargs):
        """Map a function over blocks of the array with some overlap

        We share neighboring zones between blocks of the array, then map a
        function, then trim away the neighboring strips.

        Note that this function will attempt to automatically determine the output
        array type before computing it, please refer to the ``meta`` keyword argument
        in ``map_blocks`` if you expect that the function will not succeed when
        operating on 0-d arrays.

        Parameters
        ----------
        func: function
            The function to apply to each extended block
        depth: int, tuple, or dict
            The number of elements that each block should share with its neighbors
            If a tuple or dict then this can be different per axis
        boundary: str, tuple, dict
            How to handle the boundaries.
            Values include 'reflect', 'periodic', 'nearest', 'none',
            or any constant value like 0 or np.nan
        trim: bool
            Whether or not to trim ``depth`` elements from each block after
            calling the map function.
            Set this to False if your mapping function already does this for you
        **kwargs:
            Other keyword arguments valid in ``map_blocks``

        Examples
        --------
        >>> import dask.array as da
        >>> x = np.array([1, 1, 2, 3, 3, 3, 2, 1, 1])
        >>> x = da.from_array(x, chunks=5)
        >>> def derivative(x):
        ...     return x - np.roll(x, 1)

        >>> y = x.map_overlap(derivative, depth=1, boundary=0)
        >>> y.compute()
        array([ 1,  0,  1,  1,  0,  0, -1, -1,  0])

        >>> import dask.array as da
        >>> x = np.arange(16).reshape((4, 4))
        >>> d = da.from_array(x, chunks=(2, 2))
        >>> d.map_overlap(lambda x: x + x.size, depth=1).compute()
        array([[16, 17, 18, 19],
               [20, 21, 22, 23],
               [24, 25, 26, 27],
               [28, 29, 30, 31]])

        >>> func = lambda x: x + x.size
        >>> depth = {0: 1, 1: 1}
        >>> boundary = {0: 'reflect', 1: 'none'}
        >>> d.map_overlap(func, depth, boundary).compute()  # doctest: +NORMALIZE_WHITESPACE
        array([[12,  13,  14,  15],
               [16,  17,  18,  19],
               [20,  21,  22,  23],
               [24,  25,  26,  27]])

        >>> x = np.arange(16).reshape((4, 4))
        >>> d = da.from_array(x, chunks=(2, 2))
        >>> y = d.map_overlap(lambda x: x + x[2], depth=1, meta=np.array(()))
        >>> y
        dask.array<_trim, shape=(4, 4), dtype=float64, chunksize=(2, 2), chunktype=numpy.ndarray>
        >>> y.compute()
        array([[ 4,  6,  8, 10],
               [ 8, 10, 12, 14],
               [20, 22, 24, 26],
               [24, 26, 28, 30]])

        >>> import cupy  # doctest: +SKIP
        >>> x = cupy.arange(16).reshape((5, 4))  # doctest: +SKIP
        >>> d = da.from_array(x, chunks=(2, 2))  # doctest: +SKIP
        >>> y = d.map_overlap(lambda x: x + x[2], depth=1, meta=cupy.array(()))  # doctest: +SKIP
        >>> y  # doctest: +SKIP
        dask.array<_trim, shape=(4, 4), dtype=float64, chunksize=(2, 2), chunktype=cupy.ndarray>
        >>> y.compute()  # doctest: +SKIP
        array([[ 4,  6,  8, 10],
               [ 8, 10, 12, 14],
               [20, 22, 24, 26],
               [24, 26, 28, 30]])
        """
        from .overlap import map_overlap

        return map_overlap(
            func, self, depth=depth, boundary=boundary, trim=trim, **kwargs
        )

    @derived_from(np.ndarray)
    def cumsum(self, axis, dtype=None, out=None, *, method="sequential"):
        """Dask added an additional keyword-only argument ``method``.

        method : {'sequential', 'blelloch'}, optional
            Choose which method to use to perform the cumsum.  Default is 'sequential'.

            * 'sequential' performs the cumsum of each prior block before the current block.
            * 'blelloch' is a work-efficient parallel cumsum.  It exposes parallelism by
              first taking the sum of each block and combines the sums via a binary tree.
              This method may be faster or more memory efficient depending on workload,
              scheduler, and hardware.  More benchmarking is necessary.
        """
        from .reductions import cumsum

        return cumsum(self, axis, dtype, out=out, method=method)

    @derived_from(np.ndarray)
    def cumprod(self, axis, dtype=None, out=None, *, method="sequential"):
        """Dask added an additional keyword-only argument ``method``.

        method : {'sequential', 'blelloch'}, optional
            Choose which method to use to perform the cumprod.  Default is 'sequential'.

            * 'sequential' performs the cumprod of each prior block before the current block.
            * 'blelloch' is a work-efficient parallel cumprod.  It exposes parallelism by first
              taking the product of each block and combines the products via a binary tree.
              This method may be faster or more memory efficient depending on workload,
              scheduler, and hardware.  More benchmarking is necessary.
        """
        from .reductions import cumprod

        return cumprod(self, axis, dtype, out=out, method=method)

    @derived_from(np.ndarray)
    def squeeze(self, axis=None):
        from .routines import squeeze

        return squeeze(self, axis)

    def rechunk(
        self, chunks="auto", threshold=None, block_size_limit=None, balance=False
    ):
        """ See da.rechunk for docstring """
        from . import rechunk  # avoid circular import

        return rechunk(self, chunks, threshold, block_size_limit, balance)

    @property
    def real(self):
        from .ufunc import real

        return real(self)

    @property
    def imag(self):
        from .ufunc import imag

        return imag(self)

    def conj(self):
        from .ufunc import conj

        return conj(self)

    @derived_from(np.ndarray)
    def clip(self, min=None, max=None):
        from .ufunc import clip

        return clip(self, min, max)

    def view(self, dtype=None, order="C"):
        """Get a view of the array as a new data type

        Parameters
        ----------
        dtype:
            The dtype by which to view the array.
            The default, None, results in the view having the same data-type
            as the original array.
        order: string
            'C' or 'F' (Fortran) ordering

        This reinterprets the bytes of the array under a new dtype.  If that
        dtype does not have the same size as the original array then the shape
        will change.

        Beware that both numpy and dask.array can behave oddly when taking
        shape-changing views of arrays under Fortran ordering.  Under some
        versions of NumPy this function will fail when taking shape-changing
        views of Fortran ordered arrays if the first dimension has chunks of
        size one.
        """
        if dtype is None:
            dtype = self.dtype
        else:
            dtype = np.dtype(dtype)
        mult = self.dtype.itemsize / dtype.itemsize

        if order == "C":
            chunks = self.chunks[:-1] + (
                tuple(ensure_int(c * mult) for c in self.chunks[-1]),
            )
        elif order == "F":
            chunks = (
                tuple(ensure_int(c * mult) for c in self.chunks[0]),
            ) + self.chunks[1:]
        else:
            raise ValueError("Order must be one of 'C' or 'F'")

        return self.map_blocks(
            chunk.view, dtype, order=order, dtype=dtype, chunks=chunks
        )

    @derived_from(np.ndarray)
    def swapaxes(self, axis1, axis2):
        from .routines import swapaxes

        return swapaxes(self, axis1, axis2)

    @derived_from(np.ndarray)
    def round(self, decimals=0):
        from .routines import round

        return round(self, decimals=decimals)

    def copy(self):
        """
        Copy array.  This is a no-op for dask.arrays, which are immutable
        """
        if self.npartitions == 1:
            return self.map_blocks(M.copy)
        else:
            return Array(self.dask, self.name, self.chunks, meta=self)

    def __deepcopy__(self, memo):
        c = self.copy()
        memo[id(self)] = c
        return c

    def to_delayed(self, optimize_graph=True):
        """Convert into an array of ``dask.delayed`` objects, one per chunk.

        Parameters
        ----------
        optimize_graph : bool, optional
            If True [default], the graph is optimized before converting into
            ``dask.delayed`` objects.

        See Also
        --------
        dask.array.from_delayed
        """
        keys = self.__dask_keys__()
        graph = self.__dask_graph__()
        if optimize_graph:
            graph = self.__dask_optimize__(graph, keys)  # TODO, don't collape graph
            name = "delayed-" + self.name
            graph = HighLevelGraph.from_collections(name, graph, dependencies=())
        L = ndeepmap(self.ndim, lambda k: Delayed(k, graph), keys)
        return np.array(L, dtype=object)

    @derived_from(np.ndarray)
    def repeat(self, repeats, axis=None):
        from .creation import repeat

        return repeat(self, repeats, axis=axis)

    @derived_from(np.ndarray)
    def nonzero(self):
        from .routines import nonzero

        return nonzero(self)

    def to_zarr(self, *args, **kwargs):
        """Save array to the zarr storage format

        See https://zarr.readthedocs.io for details about the format.

        See function ``to_zarr()`` for parameters.
        """
        return to_zarr(self, *args, **kwargs)

    def to_tiledb(self, uri, *args, **kwargs):
        """Save array to the TileDB storage manager

        See function ``to_tiledb()`` for argument documentation.

        See https://docs.tiledb.io for details about the format and engine.
        """
        from .tiledb_io import to_tiledb

        return to_tiledb(self, uri, *args, **kwargs)


def ensure_int(f):
    i = int(f)
    if i != f:
        raise ValueError("Could not coerce %f to integer" % f)
    return i


def normalize_chunks(chunks, shape=None, limit=None, dtype=None, previous_chunks=None):
    """Normalize chunks to tuple of tuples

    This takes in a variety of input types and information and produces a full
    tuple-of-tuples result for chunks, suitable to be passed to Array or
    rechunk or any other operation that creates a Dask array.

    Parameters
    ----------
    chunks: tuple, int, dict, or string
        The chunks to be normalized.  See examples below for more details
    shape: Tuple[int]
        The shape of the array
    limit: int (optional)
        The maximum block size to target in bytes,
        if freedom is given to choose
    dtype: np.dtype
    previous_chunks: Tuple[Tuple[int]] optional
        Chunks from a previous array that we should use for inspiration when
        rechunking auto dimensions.  If not provided but auto-chunking exists
        then auto-dimensions will prefer square-like chunk shapes.

    Examples
    --------
    Specify uniform chunk sizes

    >>> from dask.array.core import normalize_chunks
    >>> normalize_chunks((2, 2), shape=(5, 6))
    ((2, 2, 1), (2, 2, 2))

    Also passes through fully explicit tuple-of-tuples

    >>> normalize_chunks(((2, 2, 1), (2, 2, 2)), shape=(5, 6))
    ((2, 2, 1), (2, 2, 2))

    Cleans up lists to tuples

    >>> normalize_chunks([[2, 2], [3, 3]])
    ((2, 2), (3, 3))

    Expands integer inputs 10 -> (10, 10)

    >>> normalize_chunks(10, shape=(30, 5))
    ((10, 10, 10), (5,))

    Expands dict inputs

    >>> normalize_chunks({0: 2, 1: 3}, shape=(6, 6))
    ((2, 2, 2), (3, 3))

    The values -1 and None get mapped to full size

    >>> normalize_chunks((5, -1), shape=(10, 10))
    ((5, 5), (10,))

    Use the value "auto" to automatically determine chunk sizes along certain
    dimensions.  This uses the ``limit=`` and ``dtype=`` keywords to
    determine how large to make the chunks.  The term "auto" can be used
    anywhere an integer can be used.  See array chunking documentation for more
    information.

    >>> normalize_chunks(("auto",), shape=(20,), limit=5, dtype='uint8')
    ((5, 5, 5, 5),)

    You can also use byte sizes (see ``dask.utils.parse_bytes``) in place of
    "auto" to ask for a particular size

    >>> normalize_chunks("1kiB", shape=(2000,), dtype='float32')
    ((250, 250, 250, 250, 250, 250, 250, 250),)

    Respects null dimensions

    >>> normalize_chunks((), shape=(0, 0))
    ((0,), (0,))
    """
    if dtype and not isinstance(dtype, np.dtype):
        dtype = np.dtype(dtype)
    if chunks is None:
        raise ValueError(CHUNKS_NONE_ERROR_MESSAGE)
    if isinstance(chunks, list):
        chunks = tuple(chunks)
    if isinstance(chunks, (Number, str)):
        chunks = (chunks,) * len(shape)
    if isinstance(chunks, dict):
        chunks = tuple(chunks.get(i, None) for i in range(len(shape)))
    if isinstance(chunks, np.ndarray):
        chunks = chunks.tolist()
    if not chunks and shape and all(s == 0 for s in shape):
        chunks = ((0,),) * len(shape)

    if (
        shape
        and len(shape) == 1
        and len(chunks) > 1
        and all(isinstance(c, (Number, str)) for c in chunks)
    ):
        chunks = (chunks,)

    if shape and len(chunks) != len(shape):
        raise ValueError(
            "Chunks and shape must be of the same length/dimension. "
            "Got chunks=%s, shape=%s" % (chunks, shape)
        )
    if -1 in chunks or None in chunks:
        chunks = tuple(s if c == -1 or c is None else c for c, s in zip(chunks, shape))

    # If specifying chunk size in bytes, use that value to set the limit.
    # Verify there is only one consistent value of limit or chunk-bytes used.
    for c in chunks:
        if isinstance(c, str) and c != "auto":
            parsed = parse_bytes(c)
            if limit is None:
                limit = parsed
            elif parsed != limit:
                raise ValueError(
                    "Only one consistent value of limit or chunk is allowed."
                    "Used %s != %s" % (parsed, limit)
                )
    # Substitute byte limits with 'auto' now that limit is set.
    chunks = tuple("auto" if isinstance(c, str) and c != "auto" else c for c in chunks)

    if any(c == "auto" for c in chunks):
        chunks = auto_chunks(chunks, shape, limit, dtype, previous_chunks)

    if shape is not None:
        chunks = tuple(c if c not in {None, -1} else s for c, s in zip(chunks, shape))

    if chunks and shape is not None:
        chunks = sum(
            (
                blockdims_from_blockshape((s,), (c,))
                if not isinstance(c, (tuple, list))
                else (c,)
                for s, c in zip(shape, chunks)
            ),
            (),
        )
    for c in chunks:
        if not c:
            raise ValueError(
                "Empty tuples are not allowed in chunks. Express "
                "zero length dimensions with 0(s) in chunks"
            )

    if shape is not None:
        if len(chunks) != len(shape):
            raise ValueError(
                "Input array has %d dimensions but the supplied "
                "chunks has only %d dimensions" % (len(shape), len(chunks))
            )
        if not all(
            c == s or (math.isnan(c) or math.isnan(s))
            for c, s in zip(map(sum, chunks), shape)
        ):
            raise ValueError(
                "Chunks do not add up to shape. "
                "Got chunks=%s, shape=%s" % (chunks, shape)
            )

    return tuple(tuple(int(x) if not math.isnan(x) else x for x in c) for c in chunks)


def _compute_multiplier(limit: int, dtype, largest_block: int, result):
    """
    Utility function for auto_chunk, to fin how much larger or smaller the ideal
    chunk size is relative to what we have now.
    """
    return (
        limit
        / dtype.itemsize
        / largest_block
        / np.prod(list(r if r != 0 else 1 for r in result.values()))
    )


def auto_chunks(chunks, shape, limit, dtype, previous_chunks=None):
    """Determine automatic chunks

    This takes in a chunks value that contains ``"auto"`` values in certain
    dimensions and replaces those values with concrete dimension sizes that try
    to get chunks to be of a certain size in bytes, provided by the ``limit=``
    keyword.  If multiple dimensions are marked as ``"auto"`` then they will
    all respond to meet the desired byte limit, trying to respect the aspect
    ratio of their dimensions in ``previous_chunks=``, if given.

    Parameters
    ----------
    chunks: Tuple
        A tuple of either dimensions or tuples of explicit chunk dimensions
        Some entries should be "auto"
    shape: Tuple[int]
    limit: int, str
        The maximum allowable size of a chunk in bytes
    previous_chunks: Tuple[Tuple[int]]

    See also
    --------
    normalize_chunks: for full docstring and parameters
    """
    if previous_chunks is not None:
        previous_chunks = tuple(
            c if isinstance(c, tuple) else (c,) for c in previous_chunks
        )
    chunks = list(chunks)

    autos = {i for i, c in enumerate(chunks) if c == "auto"}
    if not autos:
        return tuple(chunks)

    if limit is None:
        limit = config.get("array.chunk-size")
    if isinstance(limit, str):
        limit = parse_bytes(limit)

    if dtype is None:
        raise TypeError("DType must be known for auto-chunking")

    if dtype.hasobject:
        raise NotImplementedError(
            "Can not use auto rechunking with object dtype. "
            "We are unable to estimate the size in bytes of object data"
        )

    for x in tuple(chunks) + tuple(shape):
        if (
            isinstance(x, Number)
            and np.isnan(x)
            or isinstance(x, tuple)
            and np.isnan(x).any()
        ):
            raise ValueError(
                "Can not perform automatic rechunking with unknown "
                "(nan) chunk sizes.%s" % unknown_chunk_message
            )

    limit = max(1, limit)

    largest_block = np.prod(
        [cs if isinstance(cs, Number) else max(cs) for cs in chunks if cs != "auto"]
    )

    if previous_chunks:
        # Base ideal ratio on the median chunk size of the previous chunks
        result = {a: np.median(previous_chunks[a]) for a in autos}

        ideal_shape = []
        for i, s in enumerate(shape):
            chunk_frequencies = frequencies(previous_chunks[i])
            mode, count = max(chunk_frequencies.items(), key=lambda kv: kv[1])
            if mode > 1 and count >= len(previous_chunks[i]) / 2:
                ideal_shape.append(mode)
            else:
                ideal_shape.append(s)

        # How much larger or smaller the ideal chunk size is relative to what we have now
        multiplier = _compute_multiplier(limit, dtype, largest_block, result)

        last_multiplier = 0
        last_autos = set()
        while (
            multiplier != last_multiplier or autos != last_autos
        ):  # while things change
            last_multiplier = multiplier  # record previous values
            last_autos = set(autos)  # record previous values

            # Expand or contract each of the dimensions appropriately
            for a in sorted(autos):
                if ideal_shape[a] == 0:
                    result[a] = 0
                    continue
                proposed = result[a] * multiplier ** (1 / len(autos))
                if proposed > shape[a]:  # we've hit the shape boundary
                    autos.remove(a)
                    largest_block *= shape[a]
                    chunks[a] = shape[a]
                    del result[a]
                else:
                    result[a] = round_to(proposed, ideal_shape[a])

            # recompute how much multiplier we have left, repeat
            multiplier = _compute_multiplier(limit, dtype, largest_block, result)

        for k, v in result.items():
            chunks[k] = v
        return tuple(chunks)

    else:
        size = (limit / dtype.itemsize / largest_block) ** (1 / len(autos))
        small = [i for i in autos if shape[i] < size]
        if small:
            for i in small:
                chunks[i] = (shape[i],)
            return auto_chunks(chunks, shape, limit, dtype)

        for i in autos:
            chunks[i] = round_to(size, shape[i])

        return tuple(chunks)


def round_to(c, s):
    """Return a chunk dimension that is close to an even multiple or factor

    We want values for c that are nicely aligned with s.

    If c is smaller than s then we want the largest factor of s that is less than the
    desired chunk size, but not less than half, which is too much.  If no such
    factor exists then we just go with the original chunk size and accept an
    uneven chunk at the end.

    If c is larger than s then we want the largest multiple of s that is still
    smaller than c.
    """
    if c <= s:
        try:
            return max(f for f in factors(s) if c / 2 <= f <= c)
        except ValueError:  # no matching factors within factor of two
            return max(1, int(c))
    else:
        return c // s * s


def _get_chunk_shape(a):
    s = np.asarray(a.shape, dtype=int)
    return s[len(s) * (None,) + (slice(None),)]


def from_array(
    x,
    chunks="auto",
    name=None,
    lock=False,
    asarray=None,
    fancy=True,
    getitem=None,
    meta=None,
    inline_array=False,
):
    """Create dask array from something that looks like an array

    Input must have a ``.shape``, ``.ndim``, ``.dtype`` and support numpy-style slicing.

    Parameters
    ----------
    x : array_like
    chunks : int, tuple
        How to chunk the array. Must be one of the following forms:

        - A blocksize like 1000.
        - A blockshape like (1000, 1000).
        - Explicit sizes of all blocks along all dimensions like
          ((1000, 1000, 500), (400, 400)).
        - A size in bytes, like "100 MiB" which will choose a uniform
          block-like shape
        - The word "auto" which acts like the above, but uses a configuration
          value ``array.chunk-size`` for the chunk size

        -1 or None as a blocksize indicate the size of the corresponding
        dimension.
    name : str, optional
        The key name to use for the array. Defaults to a hash of ``x``.
        By default, hash uses python's standard sha1. This behaviour can be
        changed by installing cityhash, xxhash or murmurhash. If installed,
        a large-factor speedup can be obtained in the tokenisation step.
        Use ``name=False`` to generate a random name instead of hashing (fast)

        .. note::

           Because this ``name`` is used as the key in task graphs, you should
           ensure that it uniquely identifies the data contained within. If
           you'd like to provide a descriptive name that is still unique, combine
           the descriptive name with :func:`dask.base.tokenize` of the
           ``array_like``. See :ref:`graphs` for more.

    lock : bool or Lock, optional
        If ``x`` doesn't support concurrent reads then provide a lock here, or
        pass in True to have dask.array create one for you.
    asarray : bool, optional
        If True then call np.asarray on chunks to convert them to numpy arrays.
        If False then chunks are passed through unchanged.
        If None (default) then we use True if the ``__array_function__`` method
        is undefined.
    fancy : bool, optional
        If ``x`` doesn't support fancy indexing (e.g. indexing with lists or
        arrays) then set to False. Default is True.
    meta : Array-like, optional
        The metadata for the resulting dask array.  This is the kind of array
        that will result from slicing the input array.
        Defaults to the input array.
    inline_array : bool, default False
        How to include the array in the task graph. By default
        (``inline_array=False``) the array is included in a task by itself,
        and each chunk refers to that task by its key.

        .. code-block:: python

           >>> x = h5py.File("data.h5")["/x"]  # doctest: +SKIP
           >>> a = da.from_array(x, chunks=500)  # doctest: +SKIP
           >>> dict(a.dask)  # doctest: +SKIP
           {
              'array-original-<name>': <HDF5 dataset ...>,
              ('array-<name>', 0): (getitem, "array-original-<name>", ...),
              ('array-<name>', 1): (getitem, "array-original-<name>", ...)
           }

        With ``inline_array=True``, Dask will instead inline the array directly
        in the values of the task graph.

        .. code-block:: python

           >>> a = da.from_array(x, chunks=500, inline_array=True)  # doctest: +SKIP
           >>> dict(a.dask)  # doctest: +SKIP
           {
              ('array-<name>', 0): (getitem, <HDF5 dataset ...>, ...),
              ('array-<name>', 1): (getitem, <HDF5 dataset ...>, ...)
           }

        Note that there's no key in the task graph with just the array `x`
        anymore. Instead it's placed directly in the values.

        The right choice for ``inline_arary`` depends on several factors,
        including the size of ``x``, how expensive it is to create, which
        scheduler you're using, and the pattern of downstream computations.
        As a hueristic, ``inline_array=True`` may be the right choice when
        the array ``x`` is cheap to serialize and deserialize (since it's
        included in the graph many times) and if you're experiencing ordering
        issues (see :ref:`order` for more).

        This has no effect when ``x`` is a NumPy array.

    Examples
    --------

    >>> x = h5py.File('...')['/data/path']  # doctest: +SKIP
    >>> a = da.from_array(x, chunks=(1000, 1000))  # doctest: +SKIP

    If your underlying datastore does not support concurrent reads then include
    the ``lock=True`` keyword argument or ``lock=mylock`` if you want multiple
    arrays to coordinate around the same lock.

    >>> a = da.from_array(x, chunks=(1000, 1000), lock=True)  # doctest: +SKIP

    If your underlying datastore has a ``.chunks`` attribute (as h5py and zarr
    datasets do) then a multiple of that chunk shape will be used if you
    do not provide a chunk shape.

    >>> a = da.from_array(x, chunks='auto')  # doctest: +SKIP
    >>> a = da.from_array(x, chunks='100 MiB')  # doctest: +SKIP
    >>> a = da.from_array(x)  # doctest: +SKIP

    If providing a name, ensure that it is unique

    >>> import dask.base
    >>> token = dask.base.tokenize(x)  # doctest: +SKIP
    >>> a = da.from_array('myarray-' + token)  # doctest: +SKIP

    NumPy ndarrays are eagerly sliced and then embedded in the graph.

    >>> import dask.array
    >>> a = dask.array.from_array(np.array([[1, 2], [3, 4]]), chunks=(1,1))
    >>> a.dask[a.name, 0, 0][0]
    array([1])

    """
    if isinstance(x, Array):
        raise ValueError(
            "Array is already a dask array. Use 'asarray' or " "'rechunk' instead."
        )
    elif is_dask_collection(x):
        warnings.warn(
            "Passing an object to dask.array.from_array which is already a "
            "Dask collection. This can lead to unexpected behavior."
        )

    if isinstance(x, (list, tuple, memoryview) + np.ScalarType):
        x = np.array(x)

    if asarray is None:
        asarray = not hasattr(x, "__array_function__")

    previous_chunks = getattr(x, "chunks", None)

    chunks = normalize_chunks(
        chunks, x.shape, dtype=x.dtype, previous_chunks=previous_chunks
    )

    if name in (None, True):
        token = tokenize(x, chunks)
        original_name = "array-original-" + token
        name = name or "array-" + token
    elif name is False:
        original_name = name = "array-" + str(uuid.uuid1())
    else:
        original_name = name

    if lock is True:
        lock = SerializableLock()

    is_ndarray = type(x) is np.ndarray
    is_single_block = all(len(c) == 1 for c in chunks)
    # Always use the getter for h5py etc. Not using isinstance(x, np.ndarray)
    # because np.matrix is a subclass of np.ndarray.
    if is_ndarray and not is_single_block and not lock:
        # eagerly slice numpy arrays to prevent memory blowup
        # GH5367, GH5601
        slices = slices_from_chunks(chunks)
        keys = product([name], *(range(len(bds)) for bds in chunks))
        values = [x[slc] for slc in slices]
        dsk = dict(zip(keys, values))

    elif is_ndarray and is_single_block:
        # No slicing needed
        dsk = {(name,) + (0,) * x.ndim: x}
    else:
        if getitem is None:
            if fancy:
                getitem = getter
            else:
                getitem = getter_nofancy

        if inline_array:
            get_from = x
        else:
            get_from = original_name

        dsk = getem(
            get_from,
            chunks,
            getitem=getitem,
            shape=x.shape,
            out_name=name,
            lock=lock,
            asarray=asarray,
            dtype=x.dtype,
        )
        if not inline_array:
            dsk[original_name] = x

    # Workaround for TileDB, its indexing is 1-based,
    # and doesn't seems to support 0-length slicing
    if x.__class__.__module__.split(".")[0] == "tiledb" and hasattr(x, "_ctx_"):
        return Array(dsk, name, chunks, dtype=x.dtype)

    if meta is None:
        meta = x

    return Array(dsk, name, chunks, meta=meta, dtype=getattr(x, "dtype", None))


def from_zarr(
    url,
    component=None,
    storage_options=None,
    chunks=None,
    name=None,
    inline_array=False,
    **kwargs,
):
    """Load array from the zarr storage format

    See https://zarr.readthedocs.io for details about the format.

    Parameters
    ----------
    url: Zarr Array or str or MutableMapping
        Location of the data. A URL can include a protocol specifier like s3://
        for remote data. Can also be any MutableMapping instance, which should
        be serializable if used in multiple processes.
    component: str or None
        If the location is a zarr group rather than an array, this is the
        subcomponent that should be loaded, something like ``'foo/bar'``.
    storage_options: dict
        Any additional parameters for the storage backend (ignored for local
        paths)
    chunks: tuple of ints or tuples of ints
        Passed to ``da.from_array``, allows setting the chunks on
        initialisation, if the chunking scheme in the on-disc dataset is not
        optimal for the calculations to follow.
    name : str, optional
         An optional keyname for the array.  Defaults to hashing the input
    kwargs: passed to ``zarr.Array``.
    inline_array : bool, default False
        Whether to inline the zarr Array in the values of the task graph.
        See :meth:`dask.array.from_array` for an explanation.

    See Also
    --------
    from_array
    """
    import zarr

    storage_options = storage_options or {}
    if isinstance(url, zarr.Array):
        z = url
    elif isinstance(url, str):
        from ..bytes.core import get_mapper

        mapper = get_mapper(url, **storage_options)
        z = zarr.Array(mapper, read_only=True, path=component, **kwargs)
    else:
        mapper = url
        z = zarr.Array(mapper, read_only=True, path=component, **kwargs)
    chunks = chunks if chunks is not None else z.chunks
    if name is None:
        name = "from-zarr-" + tokenize(z, component, storage_options, chunks, **kwargs)
    return from_array(z, chunks, name=name, inline_array=inline_array)


def to_zarr(
    arr,
    url,
    component=None,
    storage_options=None,
    overwrite=False,
    compute=True,
    return_stored=False,
    **kwargs,
):
    """Save array to the zarr storage format

    See https://zarr.readthedocs.io for details about the format.

    Parameters
    ----------
    arr: dask.array
        Data to store
    url: Zarr Array or str or MutableMapping
        Location of the data. A URL can include a protocol specifier like s3://
        for remote data. Can also be any MutableMapping instance, which should
        be serializable if used in multiple processes.
    component: str or None
        If the location is a zarr group rather than an array, this is the
        subcomponent that should be created/over-written.
    storage_options: dict
        Any additional parameters for the storage backend (ignored for local
        paths)
    overwrite: bool
        If given array already exists, overwrite=False will cause an error,
        where overwrite=True will replace the existing data.  Note that this
        check is done at computation time, not during graph creation.
    compute, return_stored: see ``store()``
    kwargs: passed to the ``zarr.create()`` function, e.g., compression options

    Raises
    ------
    ValueError
        If ``arr`` has unknown chunk sizes, which is not supported by Zarr.

    See Also
    --------
    dask.array.Array.compute_chunk_sizes

    """
    import zarr

    if np.isnan(arr.shape).any():
        raise ValueError(
            "Saving a dask array with unknown chunk sizes is not "
            "currently supported by Zarr.%s" % unknown_chunk_message
        )

    if isinstance(url, zarr.Array):
        z = url
        if isinstance(z.store, (dict, zarr.DictStore)) and "distributed" in config.get(
            "scheduler", ""
        ):
            raise RuntimeError(
                "Cannot store into in memory Zarr Array using "
                "the Distributed Scheduler."
            )
        arr = arr.rechunk(z.chunks)
        return arr.store(z, lock=False, compute=compute, return_stored=return_stored)

    if not _check_regular_chunks(arr.chunks):
        raise ValueError(
            "Attempt to save array to zarr with irregular "
            "chunking, please call `arr.rechunk(...)` first."
        )

    storage_options = storage_options or {}

    if isinstance(url, str):
        from ..bytes.core import get_mapper

        mapper = get_mapper(url, **storage_options)
    else:
        # assume the object passed is already a mapper
        mapper = url

    chunks = [c[0] for c in arr.chunks]

    # The zarr.create function has the side-effect of immediately
    # creating metadata on disk.  This may not be desired,
    # particularly if compute=False.  The caller may be creating many
    # arrays on a slow filesystem, with the desire that any I/O be
    # sharded across workers (not done serially on the originating
    # machine).  Or the caller may decide later to not to do this
    # computation, and so nothing should be written to disk.
    z = delayed(zarr.create)(
        shape=arr.shape,
        chunks=chunks,
        dtype=arr.dtype,
        store=mapper,
        path=component,
        overwrite=overwrite,
        **kwargs,
    )
    return arr.store(z, lock=False, compute=compute, return_stored=return_stored)


def _check_regular_chunks(chunkset):
    """Check if the chunks are regular

    "Regular" in this context means that along every axis, the chunks all
    have the same size, except the last one, which may be smaller

    Parameters
    ----------
    chunkset: tuple of tuples of ints
        From the ``.chunks`` attribute of an ``Array``

    Returns
    -------
    True if chunkset passes, else False

    Examples
    --------
    >>> import dask.array as da
    >>> arr = da.zeros(10, chunks=(5, ))
    >>> _check_regular_chunks(arr.chunks)
    True

    >>> arr = da.zeros(10, chunks=((3, 3, 3, 1), ))
    >>> _check_regular_chunks(arr.chunks)
    True

    >>> arr = da.zeros(10, chunks=((3, 1, 3, 3), ))
    >>> _check_regular_chunks(arr.chunks)
    False
    """
    for chunks in chunkset:
        if len(chunks) == 1:
            continue
        if len(set(chunks[:-1])) > 1:
            return False
        if chunks[-1] > chunks[0]:
            return False
    return True


def from_delayed(value, shape, dtype=None, meta=None, name=None):
    """Create a dask array from a dask delayed value

    This routine is useful for constructing dask arrays in an ad-hoc fashion
    using dask delayed, particularly when combined with stack and concatenate.

    The dask array will consist of a single chunk.

    Examples
    --------
    >>> import dask
    >>> import dask.array as da
    >>> import numpy as np
    >>> value = dask.delayed(np.ones)(5)
    >>> array = da.from_delayed(value, (5,), dtype=float)
    >>> array
    dask.array<from-value, shape=(5,), dtype=float64, chunksize=(5,), chunktype=numpy.ndarray>
    >>> array.compute()
    array([1., 1., 1., 1., 1.])
    """
    from ..delayed import delayed, Delayed

    if not isinstance(value, Delayed) and hasattr(value, "key"):
        value = delayed(value)

    name = name or "from-value-" + tokenize(value, shape, dtype, meta)
    dsk = {(name,) + (0,) * len(shape): value.key}
    chunks = tuple((d,) for d in shape)
    # TODO: value._key may not be the name of the layer in value.dask
    # This should be fixed after we build full expression graphs
    graph = HighLevelGraph.from_collections(name, dsk, dependencies=[value])
    return Array(graph, name, chunks, dtype=dtype, meta=meta)


def from_func(func, shape, dtype=None, name=None, args=(), kwargs={}):
    """Create dask array in a single block by calling a function

    Calling the provided function with func(*args, **kwargs) should return a
    NumPy array of the indicated shape and dtype.

    Examples
    --------

    >>> a = from_func(np.arange, (3,), dtype='i8', args=(3,))
    >>> a.compute()
    array([0, 1, 2])

    This works particularly well when coupled with dask.array functions like
    concatenate and stack:

    >>> arrays = [from_func(np.array, (), dtype='i8', args=(n,)) for n in range(5)]
    >>> stack(arrays).compute()
    array([0, 1, 2, 3, 4])
    """
    name = name or "from_func-" + tokenize(func, shape, dtype, args, kwargs)
    if args or kwargs:
        func = partial(func, *args, **kwargs)
    dsk = {(name,) + (0,) * len(shape): (func,)}
    chunks = tuple((i,) for i in shape)
    return Array(dsk, name, chunks, dtype)


def common_blockdim(blockdims):
    """Find the common block dimensions from the list of block dimensions

    Currently only implements the simplest possible heuristic: the common
    block-dimension is the only one that does not span fully span a dimension.
    This is a conservative choice that allows us to avoid potentially very
    expensive rechunking.

    Assumes that each element of the input block dimensions has all the same
    sum (i.e., that they correspond to dimensions of the same size).

    Examples
    --------
    >>> common_blockdim([(3,), (2, 1)])
    (2, 1)
    >>> common_blockdim([(1, 2), (2, 1)])
    (1, 1, 1)
    >>> common_blockdim([(2, 2), (3, 1)])  # doctest: +SKIP
    Traceback (most recent call last):
        ...
    ValueError: Chunks do not align
    """
    if not any(blockdims):
        return ()
    non_trivial_dims = set([d for d in blockdims if len(d) > 1])
    if len(non_trivial_dims) == 1:
        return first(non_trivial_dims)
    if len(non_trivial_dims) == 0:
        return max(blockdims, key=first)

    if np.isnan(sum(map(sum, blockdims))):
        raise ValueError(
            "Arrays chunk sizes (%s) are unknown.\n\n"
            "A possible solution:\n"
            "  x.compute_chunk_sizes()" % blockdims
        )

    if len(set(map(sum, non_trivial_dims))) > 1:
        raise ValueError("Chunks do not add up to same value", blockdims)

    # We have multiple non-trivial chunks on this axis
    # e.g. (5, 2) and (4, 3)

    # We create a single chunk tuple with the same total length
    # that evenly divides both, e.g. (4, 1, 2)

    # To accomplish this we walk down all chunk tuples together, finding the
    # smallest element, adding it to the output, and subtracting it from all
    # other elements and remove the element itself.  We stop once we have
    # burned through all of the chunk tuples.
    # For efficiency's sake we reverse the lists so that we can pop off the end
    rchunks = [list(ntd)[::-1] for ntd in non_trivial_dims]
    total = sum(first(non_trivial_dims))
    i = 0

    out = []
    while i < total:
        m = min(c[-1] for c in rchunks)
        out.append(m)
        for c in rchunks:
            c[-1] -= m
            if c[-1] == 0:
                c.pop()
        i += m

    return tuple(out)


def unify_chunks(*args, **kwargs):
    """
    Unify chunks across a sequence of arrays

    This utility function is used within other common operations like
    ``map_blocks`` and ``blockwise``.  It is not commonly used by end-users
    directly.

    Parameters
    ----------
    *args: sequence of Array, index pairs
        Sequence like (x, 'ij', y, 'jk', z, 'i')

    Examples
    --------
    >>> import dask.array as da
    >>> x = da.ones(10, chunks=((5, 2, 3),))
    >>> y = da.ones(10, chunks=((2, 3, 5),))
    >>> chunkss, arrays = unify_chunks(x, 'i', y, 'i')
    >>> chunkss
    {'i': (2, 3, 2, 3)}

    >>> x = da.ones((100, 10), chunks=(20, 5))
    >>> y = da.ones((10, 100), chunks=(4, 50))
    >>> chunkss, arrays = unify_chunks(x, 'ij', y, 'jk', 'constant', None)
    >>> chunkss  # doctest: +SKIP
    {'k': (50, 50), 'i': (20, 20, 20, 20, 20), 'j': (4, 1, 3, 2)}

    >>> unify_chunks(0, None)
    ({}, [0])

    Returns
    -------
    chunkss : dict
        Map like {index: chunks}.
    arrays : list
        List of rechunked arrays.

    See Also
    --------
    common_blockdim
    """
    if not args:
        return {}, []

    arginds = [
        (asanyarray(a) if ind is not None else a, ind) for a, ind in partition(2, args)
    ]  # [x, ij, y, jk]
    args = list(concat(arginds))  # [(x, ij), (y, jk)]
    warn = kwargs.get("warn", True)

    arrays, inds = zip(*arginds)
    if all(ind is None for ind in inds):
        return {}, list(arrays)
    if all(ind == inds[0] for ind in inds) and all(
        a.chunks == arrays[0].chunks for a in arrays
    ):
        return dict(zip(inds[0], arrays[0].chunks)), arrays

    nameinds = []
    blockdim_dict = dict()
    max_parts = 0
    for a, ind in arginds:
        if ind is not None:
            nameinds.append((a.name, ind))
            blockdim_dict[a.name] = a.chunks
            max_parts = max(max_parts, a.npartitions)
        else:
            nameinds.append((a, ind))

    chunkss = broadcast_dimensions(nameinds, blockdim_dict, consolidate=common_blockdim)
    nparts = np.prod(list(map(len, chunkss.values())))

    if warn and nparts and nparts >= max_parts * 10:
        warnings.warn(
            "Increasing number of chunks by factor of %d" % (nparts / max_parts),
            PerformanceWarning,
            stacklevel=3,
        )

    arrays = []
    for a, i in arginds:
        if i is None:
            arrays.append(a)
        else:
            chunks = tuple(
                chunkss[j]
                if a.shape[n] > 1
                else a.shape[n]
                if not np.isnan(sum(chunkss[j]))
                else None
                for n, j in enumerate(i)
            )
            if chunks != a.chunks and all(a.chunks):
                arrays.append(a.rechunk(chunks))
            else:
                arrays.append(a)
    return chunkss, arrays


def unpack_singleton(x):
    """

    >>> unpack_singleton([[[[1]]]])
    1
    >>> unpack_singleton(np.array(np.datetime64('2000-01-01')))
    array('2000-01-01', dtype='datetime64[D]')
    """
    while isinstance(x, (list, tuple)):
        try:
            x = x[0]
        except (IndexError, TypeError, KeyError):
            break
    return x


def block(arrays, allow_unknown_chunksizes=False):
    """
    Assemble an nd-array from nested lists of blocks.

    Blocks in the innermost lists are concatenated along the last
    dimension (-1), then these are concatenated along the second-last
    dimension (-2), and so on until the outermost list is reached

    Blocks can be of any dimension, but will not be broadcasted using the normal
    rules. Instead, leading axes of size 1 are inserted, to make ``block.ndim``
    the same for all blocks. This is primarily useful for working with scalars,
    and means that code like ``block([v, 1])`` is valid, where
    ``v.ndim == 1``.

    When the nested list is two levels deep, this allows block matrices to be
    constructed from their components.

    Parameters
    ----------
    arrays : nested list of array_like or scalars (but not tuples)
        If passed a single ndarray or scalar (a nested list of depth 0), this
        is returned unmodified (and not copied).

        Elements shapes must match along the appropriate axes (without
        broadcasting), but leading 1s will be prepended to the shape as
        necessary to make the dimensions match.

    allow_unknown_chunksizes: bool
        Allow unknown chunksizes, such as come from converting from dask
        dataframes.  Dask.array is unable to verify that chunks line up.  If
        data comes from differently aligned sources then this can cause
        unexpected results.

    Returns
    -------
    block_array : ndarray
        The array assembled from the given blocks.

        The dimensionality of the output is equal to the greatest of:
        * the dimensionality of all the inputs
        * the depth to which the input list is nested

    Raises
    ------
    ValueError
        * If list depths are mismatched - for instance, ``[[a, b], c]`` is
          illegal, and should be spelt ``[[a, b], [c]]``
        * If lists are empty - for instance, ``[[a, b], []]``

    See Also
    --------
    concatenate : Join a sequence of arrays together.
    stack : Stack arrays in sequence along a new dimension.
    hstack : Stack arrays in sequence horizontally (column wise).
    vstack : Stack arrays in sequence vertically (row wise).
    dstack : Stack arrays in sequence depth wise (along third dimension).
    vsplit : Split array into a list of multiple sub-arrays vertically.

    Notes
    -----

    When called with only scalars, ``block`` is equivalent to an ndarray
    call. So ``block([[1, 2], [3, 4]])`` is equivalent to
    ``array([[1, 2], [3, 4]])``.

    This function does not enforce that the blocks lie on a fixed grid.
    ``block([[a, b], [c, d]])`` is not restricted to arrays of the form::

        AAAbb
        AAAbb
        cccDD

    But is also allowed to produce, for some ``a, b, c, d``::

        AAAbb
        AAAbb
        cDDDD

    Since concatenation happens along the last axis first, `block` is _not_
    capable of producing the following directly::

        AAAbb
        cccbb
        cccDD

    Matlab's "square bracket stacking", ``[A, B, ...; p, q, ...]``, is
    equivalent to ``block([[A, B, ...], [p, q, ...]])``.
    """

    # This was copied almost verbatim from numpy.core.shape_base.block
    # See numpy license at https://github.com/numpy/numpy/blob/master/LICENSE.txt
    # or NUMPY_LICENSE.txt within this directory

    def atleast_nd(x, ndim):
        x = asanyarray(x)
        diff = max(ndim - x.ndim, 0)
        if diff == 0:
            return x
        else:
            return x[(None,) * diff + (Ellipsis,)]

    def format_index(index):
        return "arrays" + "".join("[{}]".format(i) for i in index)

    rec = _Recurser(recurse_if=lambda x: type(x) is list)

    # ensure that the lists are all matched in depth
    list_ndim = None
    any_empty = False
    for index, value, entering in rec.walk(arrays):
        if type(value) is tuple:
            # not strictly necessary, but saves us from:
            #  - more than one way to do things - no point treating tuples like
            #    lists
            #  - horribly confusing behaviour that results when tuples are
            #    treated like ndarray
            raise TypeError(
                "{} is a tuple. "
                "Only lists can be used to arrange blocks, and np.block does "
                "not allow implicit conversion from tuple to ndarray.".format(
                    format_index(index)
                )
            )
        if not entering:
            curr_depth = len(index)
        elif len(value) == 0:
            curr_depth = len(index) + 1
            any_empty = True
        else:
            continue

        if list_ndim is not None and list_ndim != curr_depth:
            raise ValueError(
                "List depths are mismatched. First element was at depth {}, "
                "but there is an element at depth {} ({})".format(
                    list_ndim, curr_depth, format_index(index)
                )
            )
        list_ndim = curr_depth

    # do this here so we catch depth mismatches first
    if any_empty:
        raise ValueError("Lists cannot be empty")

    # convert all the arrays to ndarrays
    arrays = rec.map_reduce(arrays, f_map=asanyarray, f_reduce=list)

    # determine the maximum dimension of the elements
    elem_ndim = rec.map_reduce(arrays, f_map=lambda xi: xi.ndim, f_reduce=max)
    ndim = max(list_ndim, elem_ndim)

    # first axis to concatenate along
    first_axis = ndim - list_ndim

    # Make all the elements the same dimension
    arrays = rec.map_reduce(
        arrays, f_map=lambda xi: atleast_nd(xi, ndim), f_reduce=list
    )

    # concatenate innermost lists on the right, outermost on the left
    return rec.map_reduce(
        arrays,
        f_reduce=lambda xs, axis: concatenate(
            list(xs), axis=axis, allow_unknown_chunksizes=allow_unknown_chunksizes
        ),
        f_kwargs=lambda axis: dict(axis=(axis + 1)),
        axis=first_axis,
    )


def concatenate(seq, axis=0, allow_unknown_chunksizes=False):
    """
    Concatenate arrays along an existing axis

    Given a sequence of dask Arrays form a new dask Array by stacking them
    along an existing dimension (axis=0 by default)

    Parameters
    ----------
    seq: list of dask.arrays
    axis: int
        Dimension along which to align all of the arrays
    allow_unknown_chunksizes: bool
        Allow unknown chunksizes, such as come from converting from dask
        dataframes.  Dask.array is unable to verify that chunks line up.  If
        data comes from differently aligned sources then this can cause
        unexpected results.

    Examples
    --------

    Create slices

    >>> import dask.array as da
    >>> import numpy as np

    >>> data = [da.from_array(np.ones((4, 4)), chunks=(2, 2))
    ...          for i in range(3)]

    >>> x = da.concatenate(data, axis=0)
    >>> x.shape
    (12, 4)

    >>> da.concatenate(data, axis=1).shape
    (4, 12)

    Result is a new dask Array

    See Also
    --------
    stack
    """
    from . import wrap

    seq = [asarray(a) for a in seq]

    if not seq:
        raise ValueError("Need array(s) to concatenate")

    seq_metas = [meta_from_array(s) for s in seq]
    _concatenate = concatenate_lookup.dispatch(
        type(max(seq_metas, key=lambda x: getattr(x, "__array_priority__", 0)))
    )
    meta = _concatenate(seq_metas, axis=axis)

    # Promote types to match meta
    seq = [a.astype(meta.dtype) for a in seq]

    # Find output array shape
    ndim = len(seq[0].shape)
    shape = tuple(
        sum((a.shape[i] for a in seq)) if i == axis else seq[0].shape[i]
        for i in range(ndim)
    )

    # Drop empty arrays
    seq2 = [a for a in seq if a.size]
    if not seq2:
        seq2 = seq

    if axis < 0:
        axis = ndim + axis
    if axis >= ndim:
        msg = (
            "Axis must be less than than number of dimensions"
            "\nData has %d dimensions, but got axis=%d"
        )
        raise ValueError(msg % (ndim, axis))

    n = len(seq2)
    if n == 0:
        try:
            return wrap.empty_like(meta, shape=shape, chunks=shape, dtype=meta.dtype)
        except TypeError:
            return wrap.empty(shape, chunks=shape, dtype=meta.dtype)
    elif n == 1:
        return seq2[0]

    if not allow_unknown_chunksizes and not all(
        i == axis or all(x.shape[i] == seq2[0].shape[i] for x in seq2)
        for i in range(ndim)
    ):
        if any(map(np.isnan, seq2[0].shape)):
            raise ValueError(
                "Tried to concatenate arrays with unknown"
                " shape %s.\n\nTwo solutions:\n"
                "  1. Force concatenation pass"
                " allow_unknown_chunksizes=True.\n"
                "  2. Compute shapes with "
                "[x.compute_chunk_sizes() for x in seq]" % str(seq2[0].shape)
            )
        raise ValueError("Shapes do not align: %s", [x.shape for x in seq2])

    inds = [list(range(ndim)) for i in range(n)]
    for i, ind in enumerate(inds):
        ind[axis] = -(i + 1)

    uc_args = list(concat(zip(seq2, inds)))
    _, seq2 = unify_chunks(*uc_args, warn=False)

    bds = [a.chunks for a in seq2]

    chunks = (
        seq2[0].chunks[:axis]
        + (sum([bd[axis] for bd in bds], ()),)
        + seq2[0].chunks[axis + 1 :]
    )

    cum_dims = [0] + list(accumulate(add, [len(a.chunks[axis]) for a in seq2]))

    names = [a.name for a in seq2]

    name = "concatenate-" + tokenize(names, axis)
    keys = list(product([name], *[range(len(bd)) for bd in chunks]))

    values = [
        (names[bisect(cum_dims, key[axis + 1]) - 1],)
        + key[1 : axis + 1]
        + (key[axis + 1] - cum_dims[bisect(cum_dims, key[axis + 1]) - 1],)
        + key[axis + 2 :]
        for key in keys
    ]

    dsk = dict(zip(keys, values))
    graph = HighLevelGraph.from_collections(name, dsk, dependencies=seq2)

    return Array(graph, name, chunks, meta=meta)


def load_store_chunk(x, out, index, lock, return_stored, load_stored):
    """
    A function inserted in a Dask graph for storing a chunk.

    Parameters
    ----------
    x: array-like
        An array (potentially a NumPy one)
    out: array-like
        Where to store results too.
    index: slice-like
        Where to store result from ``x`` in ``out``.
    lock: Lock-like or False
        Lock to use before writing to ``out``.
    return_stored: bool
        Whether to return ``out``.
    load_stored: bool
        Whether to return the array stored in ``out``.
        Ignored if ``return_stored`` is not ``True``.

    Examples
    --------

    >>> a = np.ones((5, 6))
    >>> b = np.empty(a.shape)
    >>> load_store_chunk(a, b, (slice(None), slice(None)), False, False, False)
    """

    result = None
    if return_stored and not load_stored:
        result = out

    if lock:
        lock.acquire()
    try:
        if x is not None:
            out[index] = np.asanyarray(x)
        if return_stored and load_stored:
            result = out[index]
    finally:
        if lock:
            lock.release()

    return result


def store_chunk(x, out, index, lock, return_stored):
    return load_store_chunk(x, out, index, lock, return_stored, False)


def load_chunk(out, index, lock):
    return load_store_chunk(None, out, index, lock, True, True)


def insert_to_ooc(
    arr, out, lock=True, region=None, return_stored=False, load_stored=False, tok=None
):
    """
    Creates a Dask graph for storing chunks from ``arr`` in ``out``.

    Parameters
    ----------
    arr: da.Array
        A dask array
    out: array-like
        Where to store results too.
    lock: Lock-like or bool, optional
        Whether to lock or with what (default is ``True``,
        which means a ``threading.Lock`` instance).
    region: slice-like, optional
        Where in ``out`` to store ``arr``'s results
        (default is ``None``, meaning all of ``out``).
    return_stored: bool, optional
        Whether to return ``out``
        (default is ``False``, meaning ``None`` is returned).
    load_stored: bool, optional
        Whether to handling loading from ``out`` at the same time.
        Ignored if ``return_stored`` is not ``True``.
        (default is ``False``, meaning defer to ``return_stored``).
    tok: str, optional
        Token to use when naming keys

    Examples
    --------
    >>> import dask.array as da
    >>> d = da.ones((5, 6), chunks=(2, 3))
    >>> a = np.empty(d.shape)
    >>> insert_to_ooc(d, a)  # doctest: +SKIP
    """

    if lock is True:
        lock = Lock()

    slices = slices_from_chunks(arr.chunks)
    if region:
        slices = [fuse_slice(region, slc) for slc in slices]

    name = "store-%s" % (tok or str(uuid.uuid1()))
    func = store_chunk
    args = ()
    if return_stored and load_stored:
        name = "load-%s" % name
        func = load_store_chunk
        args = args + (load_stored,)

    dsk = {
        (name,) + t[1:]: (func, t, out, slc, lock, return_stored) + args
        for t, slc in zip(core.flatten(arr.__dask_keys__()), slices)
    }

    return dsk


def retrieve_from_ooc(keys, dsk_pre, dsk_post=None):
    """
    Creates a Dask graph for loading stored ``keys`` from ``dsk``.

    Parameters
    ----------
    keys: Sequence
        A sequence containing Dask graph keys to load
    dsk_pre: Mapping
        A Dask graph corresponding to a Dask Array before computation
    dsk_post: Mapping, optional
        A Dask graph corresponding to a Dask Array after computation

    Examples
    --------
    >>> import dask.array as da
    >>> d = da.ones((5, 6), chunks=(2, 3))
    >>> a = np.empty(d.shape)
    >>> g = insert_to_ooc(d, a)
    >>> retrieve_from_ooc(g.keys(), g)  # doctest: +SKIP
    """

    if not dsk_post:
        dsk_post = {k: k for k in keys}

    load_dsk = {
        ("load-" + k[0],) + k[1:]: (load_chunk, dsk_post[k]) + dsk_pre[k][3:-1]
        for k in keys
    }

    return load_dsk


def asarray(a, **kwargs):
    """Convert the input to a dask array.

    Parameters
    ----------
    a : array-like
        Input data, in any form that can be converted to a dask array.

    Returns
    -------
    out : dask array
        Dask array interpretation of a.

    Examples
    --------
    >>> import dask.array as da
    >>> import numpy as np
    >>> x = np.arange(3)
    >>> da.asarray(x)
    dask.array<array, shape=(3,), dtype=int64, chunksize=(3,), chunktype=numpy.ndarray>

    >>> y = [[1, 2, 3], [4, 5, 6]]
    >>> da.asarray(y)
    dask.array<array, shape=(2, 3), dtype=int64, chunksize=(2, 3), chunktype=numpy.ndarray>
    """
    if isinstance(a, Array):
        return a
    elif hasattr(a, "to_dask_array"):
        return a.to_dask_array()
    elif type(a).__module__.startswith("xarray.") and hasattr(a, "data"):
        return asarray(a.data)
    elif isinstance(a, (list, tuple)) and any(isinstance(i, Array) for i in a):
        return stack(a)
    elif not isinstance(getattr(a, "shape", None), Iterable):
        a = np.asarray(a)
    return from_array(a, getitem=getter_inline, **kwargs)


def asanyarray(a):
    """Convert the input to a dask array.

    Subclasses of ``np.ndarray`` will be passed through as chunks unchanged.

    Parameters
    ----------
    a : array-like
        Input data, in any form that can be converted to a dask array.

    Returns
    -------
    out : dask array
        Dask array interpretation of a.

    Examples
    --------
    >>> import dask.array as da
    >>> import numpy as np
    >>> x = np.arange(3)
    >>> da.asanyarray(x)
    dask.array<array, shape=(3,), dtype=int64, chunksize=(3,), chunktype=numpy.ndarray>

    >>> y = [[1, 2, 3], [4, 5, 6]]
    >>> da.asanyarray(y)
    dask.array<array, shape=(2, 3), dtype=int64, chunksize=(2, 3), chunktype=numpy.ndarray>
    """
    if isinstance(a, Array):
        return a
    elif hasattr(a, "to_dask_array"):
        return a.to_dask_array()
    elif type(a).__module__.startswith("xarray.") and hasattr(a, "data"):
        return asanyarray(a.data)
    elif isinstance(a, (list, tuple)) and any(isinstance(i, Array) for i in a):
        return stack(a)
    elif not isinstance(getattr(a, "shape", None), Iterable):
        a = np.asanyarray(a)
    return from_array(a, chunks=a.shape, getitem=getter_inline, asarray=False)


def is_scalar_for_elemwise(arg):
    """

    >>> is_scalar_for_elemwise(42)
    True
    >>> is_scalar_for_elemwise('foo')
    True
    >>> is_scalar_for_elemwise(True)
    True
    >>> is_scalar_for_elemwise(np.array(42))
    True
    >>> is_scalar_for_elemwise([1, 2, 3])
    True
    >>> is_scalar_for_elemwise(np.array([1, 2, 3]))
    False
    >>> is_scalar_for_elemwise(from_array(np.array(0), chunks=()))
    False
    >>> is_scalar_for_elemwise(np.dtype('i4'))
    True
    """
    # the second half of shape_condition is essentially just to ensure that
    # dask series / frame are treated as scalars in elemwise.
    maybe_shape = getattr(arg, "shape", None)
    shape_condition = not isinstance(maybe_shape, Iterable) or any(
        is_dask_collection(x) for x in maybe_shape
    )

    return (
        np.isscalar(arg)
        or shape_condition
        or isinstance(arg, np.dtype)
        or (isinstance(arg, np.ndarray) and arg.ndim == 0)
    )


def broadcast_shapes(*shapes):
    """
    Determines output shape from broadcasting arrays.

    Parameters
    ----------
    shapes : tuples
        The shapes of the arguments.

    Returns
    -------
    output_shape : tuple

    Raises
    ------
    ValueError
        If the input shapes cannot be successfully broadcast together.
    """
    if len(shapes) == 1:
        return shapes[0]
    out = []
    for sizes in zip_longest(*map(reversed, shapes), fillvalue=-1):
        if np.isnan(sizes).any():
            dim = np.nan
        else:
            dim = 0 if 0 in sizes else np.max(sizes)
        if any(i not in [-1, 0, 1, dim] and not np.isnan(i) for i in sizes):
            raise ValueError(
                "operands could not be broadcast together with "
                "shapes {0}".format(" ".join(map(str, shapes)))
            )
        out.append(dim)
    return tuple(reversed(out))


def elemwise(op, *args, **kwargs):
    """Apply elementwise function across arguments

    Respects broadcasting rules

    Examples
    --------
    >>> elemwise(add, x, y)  # doctest: +SKIP
    >>> elemwise(sin, x)  # doctest: +SKIP

    See Also
    --------
    blockwise
    """
    out = kwargs.pop("out", None)
    if not set(["name", "dtype"]).issuperset(kwargs):
        msg = "%s does not take the following keyword arguments %s"
        raise TypeError(
            msg % (op.__name__, str(sorted(set(kwargs) - set(["name", "dtype"]))))
        )

    args = [np.asarray(a) if isinstance(a, (list, tuple)) else a for a in args]

    shapes = []
    for arg in args:
        shape = getattr(arg, "shape", ())
        if any(is_dask_collection(x) for x in shape):
            # Want to exclude Delayed shapes and dd.Scalar
            shape = ()
        shapes.append(shape)

    shapes = [s if isinstance(s, Iterable) else () for s in shapes]
    out_ndim = len(
        broadcast_shapes(*shapes)
    )  # Raises ValueError if dimensions mismatch
    expr_inds = tuple(range(out_ndim))[::-1]

    need_enforce_dtype = False
    if "dtype" in kwargs:
        dt = kwargs["dtype"]
    else:
        # We follow NumPy's rules for dtype promotion, which special cases
        # scalars and 0d ndarrays (which it considers equivalent) by using
        # their values to compute the result dtype:
        # https://github.com/numpy/numpy/issues/6240
        # We don't inspect the values of 0d dask arrays, because these could
        # hold potentially very expensive calculations. Instead, we treat
        # them just like other arrays, and if necessary cast the result of op
        # to match.
        vals = [
            np.empty((1,) * max(1, a.ndim), dtype=a.dtype)
            if not is_scalar_for_elemwise(a)
            else a
            for a in args
        ]
        try:
            dt = apply_infer_dtype(op, vals, {}, "elemwise", suggest_dtype=False)
        except Exception:
            return NotImplemented
        need_enforce_dtype = any(
            not is_scalar_for_elemwise(a) and a.ndim == 0 for a in args
        )

    name = kwargs.get("name", None) or "%s-%s" % (funcname(op), tokenize(op, dt, *args))

    blockwise_kwargs = dict(dtype=dt, name=name, token=funcname(op).strip("_"))
    if need_enforce_dtype:
        blockwise_kwargs["enforce_dtype"] = dt
        blockwise_kwargs["enforce_dtype_function"] = op
        op = _enforce_dtype
    result = blockwise(
        op,
        expr_inds,
        *concat(
            (a, tuple(range(a.ndim)[::-1]) if not is_scalar_for_elemwise(a) else None)
            for a in args
        ),
        **blockwise_kwargs,
    )

    return handle_out(out, result)


def handle_out(out, result):
    """Handle out parameters

    If out is a dask.array then this overwrites the contents of that array with
    the result
    """
    if isinstance(out, tuple):
        if len(out) == 1:
            out = out[0]
        elif len(out) > 1:
            raise NotImplementedError("The out parameter is not fully supported")
        else:
            out = None
    if isinstance(out, Array):
        if out.shape != result.shape:
            raise ValueError(
                "Mismatched shapes between result and out parameter. "
                "out=%s, result=%s" % (str(out.shape), str(result.shape))
            )
        out._set_chunks(result.chunks)
        out.dask = result.dask
        out._meta = result._meta
        out.name = result.name
    elif out is not None:
        msg = (
            "The out parameter is not fully supported."
            " Received type %s, expected Dask Array" % type(out).__name__
        )
        raise NotImplementedError(msg)
    else:
        return result


def _enforce_dtype(*args, **kwargs):
    """Calls a function and converts its result to the given dtype.

    The parameters have deliberately been given unwieldy names to avoid
    clashes with keyword arguments consumed by blockwise

    A dtype of `object` is treated as a special case and not enforced,
    because it is used as a dummy value in some places when the result will
    not be a block in an Array.

    Parameters
    ----------
    enforce_dtype : dtype
        Result dtype
    enforce_dtype_function : callable
        The wrapped function, which will be passed the remaining arguments
    """
    dtype = kwargs.pop("enforce_dtype")
    function = kwargs.pop("enforce_dtype_function")

    result = function(*args, **kwargs)
    if hasattr(result, "dtype") and dtype != result.dtype and dtype != object:
        if not np.can_cast(result, dtype, casting="same_kind"):
            raise ValueError(
                "Inferred dtype from function %r was %r "
                "but got %r, which can't be cast using "
                "casting='same_kind'"
                % (funcname(function), str(dtype), str(result.dtype))
            )
        if np.isscalar(result):
            # scalar astype method doesn't take the keyword arguments, so
            # have to convert via 0-dimensional array and back.
            result = result.astype(dtype)
        else:
            try:
                result = result.astype(dtype, copy=False)
            except TypeError:
                # Missing copy kwarg
                result = result.astype(dtype)
    return result


def broadcast_to(x, shape, chunks=None):
    """Broadcast an array to a new shape.

    Parameters
    ----------
    x : array_like
        The array to broadcast.
    shape : tuple
        The shape of the desired array.
    chunks : tuple, optional
        If provided, then the result will use these chunks instead of the same
        chunks as the source array. Setting chunks explicitly as part of
        broadcast_to is more efficient than rechunking afterwards. Chunks are
        only allowed to differ from the original shape along dimensions that
        are new on the result or have size 1 the input array.

    Returns
    -------
    broadcast : dask array

    See Also
    --------
    :func:`numpy.broadcast_to`
    """
    x = asarray(x)
    shape = tuple(shape)

    if x.shape == shape and (chunks is None or chunks == x.chunks):
        return x

    ndim_new = len(shape) - x.ndim
    if ndim_new < 0 or any(
        new != old for new, old in zip(shape[ndim_new:], x.shape) if old != 1
    ):
        raise ValueError("cannot broadcast shape %s to shape %s" % (x.shape, shape))

    if chunks is None:
        chunks = tuple((s,) for s in shape[:ndim_new]) + tuple(
            bd if old > 1 else (new,)
            for bd, old, new in zip(x.chunks, x.shape, shape[ndim_new:])
        )
    else:
        chunks = normalize_chunks(
            chunks, shape, dtype=x.dtype, previous_chunks=x.chunks
        )
        for old_bd, new_bd in zip(x.chunks, chunks[ndim_new:]):
            if old_bd != new_bd and old_bd != (1,):
                raise ValueError(
                    "cannot broadcast chunks %s to chunks %s: "
                    "new chunks must either be along a new "
                    "dimension or a dimension of size 1" % (x.chunks, chunks)
                )

    name = "broadcast_to-" + tokenize(x, shape, chunks)
    dsk = {}

    enumerated_chunks = product(*(enumerate(bds) for bds in chunks))
    for new_index, chunk_shape in (zip(*ec) for ec in enumerated_chunks):
        old_index = tuple(
            0 if bd == (1,) else i for bd, i in zip(x.chunks, new_index[ndim_new:])
        )
        old_key = (x.name,) + old_index
        new_key = (name,) + new_index
        dsk[new_key] = (np.broadcast_to, old_key, quote(chunk_shape))

    graph = HighLevelGraph.from_collections(name, dsk, dependencies=[x])
    return Array(graph, name, chunks, dtype=x.dtype)


@derived_from(np)
def broadcast_arrays(*args, **kwargs):
    subok = bool(kwargs.pop("subok", False))

    to_array = asanyarray if subok else asarray
    args = tuple(to_array(e) for e in args)

    if kwargs:
        raise TypeError("unsupported keyword argument(s) provided")

    # Unify uneven chunking
    inds = [list(reversed(range(x.ndim))) for x in args]
    uc_args = concat(zip(args, inds))
    _, args = unify_chunks(*uc_args, warn=False)

    shape = broadcast_shapes(*(e.shape for e in args))
    chunks = broadcast_chunks(*(e.chunks for e in args))

    result = [broadcast_to(e, shape=shape, chunks=chunks) for e in args]

    return result


def offset_func(func, offset, *args):
    """Offsets inputs by offset

    >>> double = lambda x: x * 2
    >>> f = offset_func(double, (10,))
    >>> f(1)
    22
    >>> f(300)
    620
    """

    def _offset(*args):
        args2 = list(map(add, args, offset))
        return func(*args2)

    with ignoring(Exception):
        _offset.__name__ = "offset_" + func.__name__

    return _offset


def chunks_from_arrays(arrays):
    """Chunks tuple from nested list of arrays

    >>> x = np.array([1, 2])
    >>> chunks_from_arrays([x, x])
    ((2, 2),)

    >>> x = np.array([[1, 2]])
    >>> chunks_from_arrays([[x], [x]])
    ((1, 1), (2,))

    >>> x = np.array([[1, 2]])
    >>> chunks_from_arrays([[x, x]])
    ((1,), (2, 2))

    >>> chunks_from_arrays([1, 1])
    ((1, 1),)
    """
    if not arrays:
        return ()
    result = []
    dim = 0

    def shape(x):
        try:
            return x.shape
        except AttributeError:
            return (1,)

    while isinstance(arrays, (list, tuple)):
        result.append(tuple([shape(deepfirst(a))[dim] for a in arrays]))
        arrays = arrays[0]
        dim += 1
    return tuple(result)


def deepfirst(seq):
    """First element in a nested list

    >>> deepfirst([[[1, 2], [3, 4]], [5, 6], [7, 8]])
    1
    """
    if not isinstance(seq, (list, tuple)):
        return seq
    else:
        return deepfirst(seq[0])


def shapelist(a):
    """ Get the shape of nested list """
    if type(a) is list:
        return tuple([len(a)] + list(shapelist(a[0])))
    else:
        return ()


def reshapelist(shape, seq):
    """Reshape iterator to nested shape

    >>> reshapelist((2, 3), range(6))
    [[0, 1, 2], [3, 4, 5]]
    """
    if len(shape) == 1:
        return list(seq)
    else:
        n = int(len(seq) / shape[0])
        return [reshapelist(shape[1:], part) for part in partition(n, seq)]


def transposelist(arrays, axes, extradims=0):
    """Permute axes of nested list

    >>> transposelist([[1,1,1],[1,1,1]], [2,1])
    [[[1, 1], [1, 1], [1, 1]]]

    >>> transposelist([[1,1,1],[1,1,1]], [2,1], extradims=1)
    [[[[1], [1]], [[1], [1]], [[1], [1]]]]
    """
    if len(axes) != ndimlist(arrays):
        raise ValueError("Length of axes should equal depth of nested arrays")
    if extradims < 0:
        raise ValueError("`newdims` should be positive")
    if len(axes) > len(set(axes)):
        raise ValueError("`axes` should be unique")

    ndim = max(axes) + 1
    shape = shapelist(arrays)
    newshape = [
        shape[axes.index(i)] if i in axes else 1 for i in range(ndim + extradims)
    ]

    result = list(core.flatten(arrays))
    return reshapelist(newshape, result)


def stack(seq, axis=0, allow_unknown_chunksizes=False):
    """
    Stack arrays along a new axis

    Given a sequence of dask arrays, form a new dask array by stacking them
    along a new dimension (axis=0 by default)

    Parameters
    ----------
    seq: list of dask.arrays
    axis: int
        Dimension along which to align all of the arrays
    allow_unknown_chunksizes: bool
        Allow unknown chunksizes, such as come from converting from dask
        dataframes.  Dask.array is unable to verify that chunks line up.  If
        data comes from differently aligned sources then this can cause
        unexpected results.

    Examples
    --------

    Create slices

    >>> import dask.array as da
    >>> import numpy as np

    >>> data = [da.from_array(np.ones((4, 4)), chunks=(2, 2))
    ...         for i in range(3)]

    >>> x = da.stack(data, axis=0)
    >>> x.shape
    (3, 4, 4)

    >>> da.stack(data, axis=1).shape
    (4, 3, 4)

    >>> da.stack(data, axis=-1).shape
    (4, 4, 3)

    Result is a new dask Array

    See Also
    --------
    concatenate
    """
    from . import wrap

    seq = [asarray(a) for a in seq]

    if not seq:
        raise ValueError("Need array(s) to stack")
    if not allow_unknown_chunksizes and not all(x.shape == seq[0].shape for x in seq):
        idx = first(i for i in enumerate(seq) if i[1].shape != seq[0].shape)
        raise ValueError(
            "Stacked arrays must have the same shape. "
            "The first array had shape {0}, while array "
            "{1} has shape {2}.".format(seq[0].shape, idx[0] + 1, idx[1].shape)
        )

    meta = np.stack([meta_from_array(a) for a in seq], axis=axis)
    seq = [x.astype(meta.dtype) for x in seq]

    ndim = meta.ndim - 1
    if axis < 0:
        axis = ndim + axis + 1
    shape = tuple(
        len(seq)
        if i == axis
        else (seq[0].shape[i] if i < axis else seq[0].shape[i - 1])
        for i in range(meta.ndim)
    )

    seq2 = [a for a in seq if a.size]
    if not seq2:
        seq2 = seq

    n = len(seq2)
    if n == 0:
        try:
            return wrap.empty_like(meta, shape=shape, chunks=shape, dtype=meta.dtype)
        except TypeError:
            return wrap.empty(shape, chunks=shape, dtype=meta.dtype)

    ind = list(range(ndim))
    uc_args = list(concat((x, ind) for x in seq2))
    _, seq2 = unify_chunks(*uc_args)

    assert len(set(a.chunks for a in seq2)) == 1  # same chunks
    chunks = seq2[0].chunks[:axis] + ((1,) * n,) + seq2[0].chunks[axis:]

    names = [a.name for a in seq2]
    name = "stack-" + tokenize(names, axis)
    keys = list(product([name], *[range(len(bd)) for bd in chunks]))

    inputs = [
        (names[key[axis + 1]],) + key[1 : axis + 1] + key[axis + 2 :] for key in keys
    ]
    values = [
        (
            getitem,
            inp,
            (slice(None, None, None),) * axis
            + (None,)
            + (slice(None, None, None),) * (ndim - axis),
        )
        for inp in inputs
    ]

    layer = dict(zip(keys, values))
    graph = HighLevelGraph.from_collections(name, layer, dependencies=seq2)

    return Array(graph, name, chunks, meta=meta)


def concatenate3(arrays):
    """Recursive np.concatenate

    Input should be a nested list of numpy arrays arranged in the order they
    should appear in the array itself.  Each array should have the same number
    of dimensions as the desired output and the nesting of the lists.

    >>> x = np.array([[1, 2]])
    >>> concatenate3([[x, x, x], [x, x, x]])
    array([[1, 2, 1, 2, 1, 2],
           [1, 2, 1, 2, 1, 2]])

    >>> concatenate3([[x, x], [x, x], [x, x]])
    array([[1, 2, 1, 2],
           [1, 2, 1, 2],
           [1, 2, 1, 2]])
    """
    from .utils import IS_NEP18_ACTIVE

    # We need this as __array_function__ may not exist on older NumPy versions.
    # And to reduce verbosity.
    NDARRAY_ARRAY_FUNCTION = getattr(np.ndarray, "__array_function__", None)

    arrays = concrete(arrays)
    if not arrays:
        return np.empty(0)

    advanced = max(
        core.flatten(arrays, container=(list, tuple)),
        key=lambda x: getattr(x, "__array_priority__", 0),
    )

    if IS_NEP18_ACTIVE and not all(
        NDARRAY_ARRAY_FUNCTION
        is getattr(arr, "__array_function__", NDARRAY_ARRAY_FUNCTION)
        for arr in arrays
    ):
        try:
            x = unpack_singleton(arrays)
            return _concatenate2(arrays, axes=tuple(range(x.ndim)))
        except TypeError:
            pass

    if concatenate_lookup.dispatch(type(advanced)) is not np.concatenate:
        x = unpack_singleton(arrays)
        return _concatenate2(arrays, axes=list(range(x.ndim)))

    ndim = ndimlist(arrays)
    if not ndim:
        return arrays
    chunks = chunks_from_arrays(arrays)
    shape = tuple(map(sum, chunks))

    def dtype(x):
        try:
            return x.dtype
        except AttributeError:
            return type(x)

    result = np.empty(shape=shape, dtype=dtype(deepfirst(arrays)))

    for (idx, arr) in zip(slices_from_chunks(chunks), core.flatten(arrays)):
        if hasattr(arr, "ndim"):
            while arr.ndim < ndim:
                arr = arr[None, ...]
        result[idx] = arr

    return result


def concatenate_axes(arrays, axes):
    """ Recursively call np.concatenate along axes """
    if len(axes) != ndimlist(arrays):
        raise ValueError("Length of axes should equal depth of nested arrays")

    extradims = max(0, deepfirst(arrays).ndim - (max(axes) + 1))
    return concatenate3(transposelist(arrays, axes, extradims=extradims))


def to_hdf5(filename, *args, **kwargs):
    """Store arrays in HDF5 file

    This saves several dask arrays into several datapaths in an HDF5 file.
    It creates the necessary datasets and handles clean file opening/closing.

    >>> da.to_hdf5('myfile.hdf5', '/x', x)  # doctest: +SKIP

    or

    >>> da.to_hdf5('myfile.hdf5', {'/x': x, '/y': y})  # doctest: +SKIP

    Optionally provide arguments as though to ``h5py.File.create_dataset``

    >>> da.to_hdf5('myfile.hdf5', '/x', x, compression='lzf', shuffle=True)  # doctest: +SKIP

    This can also be used as a method on a single Array

    >>> x.to_hdf5('myfile.hdf5', '/x')  # doctest: +SKIP

    See Also
    --------
    da.store
    h5py.File.create_dataset
    """
    if len(args) == 1 and isinstance(args[0], dict):
        data = args[0]
    elif len(args) == 2 and isinstance(args[0], str) and isinstance(args[1], Array):
        data = {args[0]: args[1]}
    else:
        raise ValueError("Please provide {'/data/path': array} dictionary")

    chunks = kwargs.pop("chunks", True)

    import h5py

    with h5py.File(filename, mode="a") as f:
        dsets = [
            f.require_dataset(
                dp,
                shape=x.shape,
                dtype=x.dtype,
                chunks=tuple([c[0] for c in x.chunks]) if chunks is True else chunks,
                **kwargs,
            )
            for dp, x in data.items()
        ]
        store(list(data.values()), dsets)


def interleave_none(a, b):
    """

    >>> interleave_none([0, None, 2, None], [1, 3])
    (0, 1, 2, 3)
    """
    result = []
    i = j = 0
    n = len(a) + len(b)
    while i + j < n:
        if a[i] is not None:
            result.append(a[i])
            i += 1
        else:
            result.append(b[j])
            i += 1
            j += 1
    return tuple(result)


def keyname(name, i, okey):
    """

    >>> keyname('x', 3, [None, None, 0, 2])
    ('x', 3, 0, 2)
    """
    return (name, i) + tuple(k for k in okey if k is not None)


def _vindex(x, *indexes):
    """Point wise indexing with broadcasting.

    >>> x = np.arange(56).reshape((7, 8))
    >>> x
    array([[ 0,  1,  2,  3,  4,  5,  6,  7],
           [ 8,  9, 10, 11, 12, 13, 14, 15],
           [16, 17, 18, 19, 20, 21, 22, 23],
           [24, 25, 26, 27, 28, 29, 30, 31],
           [32, 33, 34, 35, 36, 37, 38, 39],
           [40, 41, 42, 43, 44, 45, 46, 47],
           [48, 49, 50, 51, 52, 53, 54, 55]])

    >>> d = from_array(x, chunks=(3, 4))
    >>> result = _vindex(d, [0, 1, 6, 0], [0, 1, 0, 7])
    >>> result.compute()
    array([ 0,  9, 48,  7])
    """
    indexes = replace_ellipsis(x.ndim, indexes)

    nonfancy_indexes = []
    reduced_indexes = []
    for i, ind in enumerate(indexes):
        if isinstance(ind, Number):
            nonfancy_indexes.append(ind)
        elif isinstance(ind, slice):
            nonfancy_indexes.append(ind)
            reduced_indexes.append(slice(None))
        else:
            nonfancy_indexes.append(slice(None))
            reduced_indexes.append(ind)

    nonfancy_indexes = tuple(nonfancy_indexes)
    reduced_indexes = tuple(reduced_indexes)

    x = x[nonfancy_indexes]

    array_indexes = {}
    for i, (ind, size) in enumerate(zip(reduced_indexes, x.shape)):
        if not isinstance(ind, slice):
            ind = np.array(ind, copy=True)
            if ind.dtype.kind == "b":
                raise IndexError("vindex does not support indexing with boolean arrays")
            if ((ind >= size) | (ind < -size)).any():
                raise IndexError(
                    "vindex key has entries out of bounds for "
                    "indexing along axis %s of size %s: %r" % (i, size, ind)
                )
            ind %= size
            array_indexes[i] = ind

    if array_indexes:
        x = _vindex_array(x, array_indexes)

    return x


def _vindex_array(x, dict_indexes):
    """Point wise indexing with only NumPy Arrays."""

    try:
        broadcast_indexes = np.broadcast_arrays(*dict_indexes.values())
    except ValueError as e:
        # note: error message exactly matches numpy
        shapes_str = " ".join(str(a.shape) for a in dict_indexes.values())
        raise IndexError(
            "shape mismatch: indexing arrays could not be "
            "broadcast together with shapes " + shapes_str
        ) from e
    broadcast_shape = broadcast_indexes[0].shape

    lookup = dict(zip(dict_indexes, broadcast_indexes))
    flat_indexes = [
        lookup[i].ravel().tolist() if i in lookup else None for i in range(x.ndim)
    ]
    flat_indexes.extend([None] * (x.ndim - len(flat_indexes)))

    flat_indexes = [
        list(index) if index is not None else index for index in flat_indexes
    ]
    bounds = [list(accumulate(add, (0,) + c)) for c in x.chunks]
    bounds2 = [b for i, b in zip(flat_indexes, bounds) if i is not None]
    axis = _get_axis(flat_indexes)
    token = tokenize(x, flat_indexes)
    out_name = "vindex-merge-" + token

    points = list()
    for i, idx in enumerate(zip(*[i for i in flat_indexes if i is not None])):
        block_idx = [bisect(b, ind) - 1 for b, ind in zip(bounds2, idx)]
        inblock_idx = [
            ind - bounds2[k][j] for k, (ind, j) in enumerate(zip(idx, block_idx))
        ]
        points.append((i, tuple(block_idx), tuple(inblock_idx)))

    chunks = [c for i, c in zip(flat_indexes, x.chunks) if i is None]
    chunks.insert(0, (len(points),) if points else (0,))
    chunks = tuple(chunks)

    if points:
        per_block = groupby(1, points)
        per_block = dict((k, v) for k, v in per_block.items() if v)

        other_blocks = list(
            product(
                *[
                    list(range(len(c))) if i is None else [None]
                    for i, c in zip(flat_indexes, x.chunks)
                ]
            )
        )

        full_slices = [slice(None, None) if i is None else None for i in flat_indexes]

        name = "vindex-slice-" + token
        vindex_merge_name = "vindex-merge-" + token
        dsk = {}
        for okey in other_blocks:
            for i, key in enumerate(per_block):
                dsk[keyname(name, i, okey)] = (
                    _vindex_transpose,
                    (
                        _vindex_slice,
                        (x.name,) + interleave_none(okey, key),
                        interleave_none(
                            full_slices, list(zip(*pluck(2, per_block[key])))
                        ),
                    ),
                    axis,
                )
            dsk[keyname(vindex_merge_name, 0, okey)] = (
                _vindex_merge,
                [list(pluck(0, per_block[key])) for key in per_block],
                [keyname(name, i, okey) for i in range(len(per_block))],
            )

        result_1d = Array(
            HighLevelGraph.from_collections(out_name, dsk, dependencies=[x]),
            out_name,
            chunks,
            x.dtype,
        )
        return result_1d.reshape(broadcast_shape + result_1d.shape[1:])

    # output has a zero dimension, just create a new zero-shape array with the
    # same dtype
    from .wrap import empty

    result_1d = empty(
        tuple(map(sum, chunks)), chunks=chunks, dtype=x.dtype, name=out_name
    )
    return result_1d.reshape(broadcast_shape + result_1d.shape[1:])


def _get_axis(indexes):
    """Get axis along which point-wise slicing results lie

    This is mostly a hack because I can't figure out NumPy's rule on this and
    can't be bothered to go reading.

    >>> _get_axis([[1, 2], None, [1, 2], None])
    0
    >>> _get_axis([None, [1, 2], [1, 2], None])
    1
    >>> _get_axis([None, None, [1, 2], [1, 2]])
    2
    """
    ndim = len(indexes)
    indexes = [slice(None, None) if i is None else [0] for i in indexes]
    x = np.empty((2,) * ndim)
    x2 = x[tuple(indexes)]
    return x2.shape.index(1)


def _vindex_slice(block, points):
    """ Pull out point-wise slices from block """
    points = [p if isinstance(p, slice) else list(p) for p in points]
    return block[tuple(points)]


def _vindex_transpose(block, axis):
    """ Rotate block so that points are on the first dimension """
    axes = [axis] + list(range(axis)) + list(range(axis + 1, block.ndim))
    return block.transpose(axes)


def _vindex_merge(locations, values):
    """

    >>> locations = [0], [2, 1]
    >>> values = [np.array([[1, 2, 3]]),
    ...           np.array([[10, 20, 30], [40, 50, 60]])]

    >>> _vindex_merge(locations, values)
    array([[ 1,  2,  3],
           [40, 50, 60],
           [10, 20, 30]])
    """
    locations = list(map(list, locations))
    values = list(values)

    n = sum(map(len, locations))

    shape = list(values[0].shape)
    shape[0] = n
    shape = tuple(shape)

    dtype = values[0].dtype

    x = np.empty(shape, dtype=dtype)

    ind = [slice(None, None) for i in range(x.ndim)]
    for loc, val in zip(locations, values):
        ind[0] = loc
        x[tuple(ind)] = val

    return x


def to_npy_stack(dirname, x, axis=0):
    """Write dask array to a stack of .npy files

    This partitions the dask.array along one axis and stores each block along
    that axis as a single .npy file in the specified directory

    Examples
    --------
    >>> x = da.ones((5, 10, 10), chunks=(2, 4, 4))  # doctest: +SKIP
    >>> da.to_npy_stack('data/', x, axis=0)  # doctest: +SKIP

    The ``.npy`` files store numpy arrays for ``x[0:2], x[2:4], and x[4:5]``
    respectively, as is specified by the chunk size along the zeroth axis::

        $ tree data/
        data/
        |-- 0.npy
        |-- 1.npy
        |-- 2.npy
        |-- info

    The ``info`` file stores the dtype, chunks, and axis information of the array.
    You can load these stacks with the ``da.from_npy_stack`` function.

    >>> y = da.from_npy_stack('data/')  # doctest: +SKIP

    See Also
    --------
    from_npy_stack
    """

    chunks = tuple((c if i == axis else (sum(c),)) for i, c in enumerate(x.chunks))
    xx = x.rechunk(chunks)

    if not os.path.exists(dirname):
        os.mkdir(dirname)

    meta = {"chunks": chunks, "dtype": x.dtype, "axis": axis}

    with open(os.path.join(dirname, "info"), "wb") as f:
        pickle.dump(meta, f)

    name = "to-npy-stack-" + str(uuid.uuid1())
    dsk = {
        (name, i): (np.save, os.path.join(dirname, "%d.npy" % i), key)
        for i, key in enumerate(core.flatten(xx.__dask_keys__()))
    }

    graph = HighLevelGraph.from_collections(name, dsk, dependencies=[xx])
    compute_as_if_collection(Array, graph, list(dsk))


def from_npy_stack(dirname, mmap_mode="r"):
    """Load dask array from stack of npy files

    See ``da.to_npy_stack`` for docstring

    Parameters
    ----------
    dirname: string
        Directory of .npy files
    mmap_mode: (None or 'r')
        Read data in memory map mode
    """
    with open(os.path.join(dirname, "info"), "rb") as f:
        info = pickle.load(f)

    dtype = info["dtype"]
    chunks = info["chunks"]
    axis = info["axis"]

    name = "from-npy-stack-%s" % dirname
    keys = list(product([name], *[range(len(c)) for c in chunks]))
    values = [
        (np.load, os.path.join(dirname, "%d.npy" % i), mmap_mode)
        for i in range(len(chunks[axis]))
    ]
    dsk = dict(zip(keys, values))

    return Array(dsk, name, chunks, dtype)


def new_da_object(dsk, name, chunks, meta=None, dtype=None):
    """Generic constructor for dask.array or dask.dataframe objects.

    Decides the appropriate output class based on the type of `meta` provided.
    """
    if is_dataframe_like(meta) or is_series_like(meta) or is_index_like(meta):
        from ..dataframe.core import new_dd_object

        assert all(len(c) == 1 for c in chunks[1:])
        divisions = [None] * (len(chunks[0]) + 1)
        return new_dd_object(dsk, name, meta, divisions)
    else:
        return Array(dsk, name=name, chunks=chunks, meta=meta, dtype=dtype)


from .utils import meta_from_array, compute_meta<|MERGE_RESOLUTION|>--- conflicted
+++ resolved
@@ -48,13 +48,10 @@
     ndimlist,
     format_bytes,
     typename,
-<<<<<<< HEAD
-    cached_property,
-=======
     is_dataframe_like,
     is_series_like,
     is_index_like,
->>>>>>> 4a7a2438
+    cached_property,
 )
 from ..core import quote
 from ..delayed import delayed, Delayed
