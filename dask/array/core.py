--- conflicted
+++ resolved
@@ -835,18 +835,13 @@
     if has_keyword(func, 'block_info'):
         kwargs['block_info'] = '__dummy__'
 
-<<<<<<< HEAD
-    dsk = _top(func, name, out_ind, *arginds, numblocks=numblocks,
-               **kwargs)
-=======
     kwargs2 = {k: delayed(v) if not is_dask_collection(v) and sizeof(v) > 1e6 else v
                for k, v in kwargs.items()}
     arginds = list(concat([(delayed(x) if not is_dask_collection(x) and
                             sizeof(x) > 1e6 and ind is None else x, ind)
                            for x, ind in argpairs]))
-    dsk = top(func, name, out_ind, *arginds, numblocks=numblocks,
+    dsk = _top(func, name, out_ind, *arginds, numblocks=numblocks,
               **kwargs2)
->>>>>>> ec6c9dda
 
     # If func has block_id as an argument, add it to the kwargs for each call
     if has_keyword(func, 'block_id'):
@@ -2944,13 +2939,9 @@
         out = '%s-%s' % (token or funcname(func).strip('_'),
                          tokenize(func, out_ind, argindsstr, dtype, **kwargs))
 
-<<<<<<< HEAD
-    dsk = _top(func, out, out_ind, *argindsstr, numblocks=numblocks, **kwargs)
-=======
     kwargs2 = {k: delayed(v) if not is_dask_collection(v) and sizeof(v) > 1e6 else v
                for k, v in kwargs.items()}
-    dsk = top(func, out, out_ind, *argindsstr, numblocks=numblocks, **kwargs2)
->>>>>>> ec6c9dda
+    dsk = _top(func, out, out_ind, *argindsstr, numblocks=numblocks, **kwargs2)
     dsks = [a.dask for a, ind in arginds if ind is not None]
 
     chunks = [chunkss[i] for i in out_ind]
