from __future__ import annotations

import contextlib
import math
import operator
import os
import pickle
import re
import sys
import traceback
import uuid
import warnings
from bisect import bisect
<<<<<<< HEAD
from collections.abc import Collection, Hashable, Iterable, Iterator, Mapping
=======
from collections.abc import (
    Collection,
    Iterable,
    Iterator,
    Mapping,
    MutableMapping,
    Sequence,
)
>>>>>>> dafb6ac0
from functools import partial, reduce, wraps
from itertools import product, zip_longest
from numbers import Integral, Number
from operator import add, mul
from threading import Lock
from typing import Any, TypeVar, Union, cast

import numpy as np
from numpy.typing import ArrayLike
from tlz import accumulate, concat, first, frequencies, groupby, partition
from tlz.curried import pluck

from dask import compute, config, core
from dask.array import chunk
from dask.array.chunk import getitem
from dask.array.chunk_types import is_valid_array_chunk, is_valid_chunk_type

# Keep einsum_lookup and tensordot_lookup here for backwards compatibility
from dask.array.dispatch import (  # noqa: F401
    concatenate_lookup,
    einsum_lookup,
    tensordot_lookup,
)
from dask.array.numpy_compat import _Recurser
from dask.array.slicing import replace_ellipsis, setitem_array, slice_array
from dask.base import (
    DaskMethodsMixin,
    compute_as_if_collection,
    dont_optimize,
    is_dask_collection,
    named_schedulers,
    persist,
    tokenize,
)
from dask.blockwise import blockwise as core_blockwise
from dask.blockwise import broadcast_dimensions
from dask.context import globalmethod
from dask.core import quote
from dask.delayed import Delayed, delayed
from dask.highlevelgraph import HighLevelGraph, MaterializedLayer
from dask.layers import ArraySliceDep, reshapelist
from dask.sizeof import sizeof
from dask.typing import Graph, Key, NestedKeys
from dask.utils import (
    IndexCallable,
    SerializableLock,
    cached_cumsum,
    cached_property,
    concrete,
    derived_from,
    format_bytes,
    funcname,
    has_keyword,
    is_arraylike,
    is_dataframe_like,
    is_index_like,
    is_integer,
    is_series_like,
    maybe_pluralize,
    ndeepmap,
    ndimlist,
    parse_bytes,
    typename,
)
from dask.widgets import get_template

T_IntOrNaN = Union[int, float]  # Should be Union[int, Literal[np.nan]]

DEFAULT_GET = named_schedulers.get("threads", named_schedulers["sync"])

unknown_chunk_message = (
    "\n\n"
    "A possible solution: "
    "https://docs.dask.org/en/latest/array-chunks.html#unknown-chunks\n"
    "Summary: to compute chunks sizes, use\n\n"
    "   x.compute_chunk_sizes()  # for Dask Array `x`\n"
    "   ddf.to_dask_array(lengths=True)  # for Dask DataFrame `ddf`"
)


class PerformanceWarning(Warning):
    """A warning given when bad chunking may cause poor performance"""


def getter(a, b, asarray=True, lock=None):
    if isinstance(b, tuple) and any(x is None for x in b):
        b2 = tuple(x for x in b if x is not None)
        b3 = tuple(
            None if x is None else slice(None, None)
            for x in b
            if not isinstance(x, Integral)
        )
        return getter(a, b2, asarray=asarray, lock=lock)[b3]

    if lock:
        lock.acquire()
    try:
        c = a[b]
        # Below we special-case `np.matrix` to force a conversion to
        # `np.ndarray` and preserve original Dask behavior for `getter`,
        # as for all purposes `np.matrix` is array-like and thus
        # `is_arraylike` evaluates to `True` in that case.
        if asarray and (not is_arraylike(c) or isinstance(c, np.matrix)):
            c = np.asarray(c)
    finally:
        if lock:
            lock.release()
    return c


def getter_nofancy(a, b, asarray=True, lock=None):
    """A simple wrapper around ``getter``.

    Used to indicate to the optimization passes that the backend doesn't
    support fancy indexing.
    """
    return getter(a, b, asarray=asarray, lock=lock)


def getter_inline(a, b, asarray=True, lock=None):
    """A getter function that optimizations feel comfortable inlining

    Slicing operations with this function may be inlined into a graph, such as
    in the following rewrite

    **Before**

    >>> a = x[:10]  # doctest: +SKIP
    >>> b = a + 1  # doctest: +SKIP
    >>> c = a * 2  # doctest: +SKIP

    **After**

    >>> b = x[:10] + 1  # doctest: +SKIP
    >>> c = x[:10] * 2  # doctest: +SKIP

    This inlining can be relevant to operations when running off of disk.
    """
    return getter(a, b, asarray=asarray, lock=lock)


from dask.array.optimization import fuse_slice, optimize

# __array_function__ dict for mapping aliases and mismatching names
_HANDLED_FUNCTIONS = {}


def implements(*numpy_functions):
    """Register an __array_function__ implementation for dask.array.Array

    Register that a function implements the API of a NumPy function (or several
    NumPy functions in case of aliases) which is handled with
    ``__array_function__``.

    Parameters
    ----------
    \\*numpy_functions : callables
        One or more NumPy functions that are handled by ``__array_function__``
        and will be mapped by `implements` to a `dask.array` function.
    """

    def decorator(dask_func):
        for numpy_function in numpy_functions:
            _HANDLED_FUNCTIONS[numpy_function] = dask_func

        return dask_func

    return decorator


def _should_delegate(self, other) -> bool:
    """Check whether Dask should delegate to the other.
    This implementation follows NEP-13:
    https://numpy.org/neps/nep-0013-ufunc-overrides.html#behavior-in-combination-with-python-s-binary-operations
    """
    if hasattr(other, "__array_ufunc__") and other.__array_ufunc__ is None:
        return True
    elif (
        hasattr(other, "__array_ufunc__")
        and not is_valid_array_chunk(other)
        # don't delegate to our own parent classes
        and not isinstance(self, type(other))
        and type(self) is not type(other)
    ):
        return True
    return False


def check_if_handled_given_other(f):
    """Check if method is handled by Dask given type of other

    Ensures proper deferral to upcast types in dunder operations without
    assuming unknown types are automatically downcast types.
    """

    @wraps(f)
    def wrapper(self, other):
        if _should_delegate(self, other):
            return NotImplemented
        else:
            return f(self, other)

    return wrapper


def slices_from_chunks(chunks):
    """Translate chunks tuple to a set of slices in product order

    >>> slices_from_chunks(((2, 2), (3, 3, 3)))  # doctest: +NORMALIZE_WHITESPACE
     [(slice(0, 2, None), slice(0, 3, None)),
      (slice(0, 2, None), slice(3, 6, None)),
      (slice(0, 2, None), slice(6, 9, None)),
      (slice(2, 4, None), slice(0, 3, None)),
      (slice(2, 4, None), slice(3, 6, None)),
      (slice(2, 4, None), slice(6, 9, None))]
    """
    cumdims = [cached_cumsum(bds, initial_zero=True) for bds in chunks]
    slices = [
        [slice(s, s + dim) for s, dim in zip(starts, shapes)]
        for starts, shapes in zip(cumdims, chunks)
    ]
    return list(product(*slices))


def graph_from_arraylike(
    arr,  # Any array-like which supports slicing
    chunks,
    shape,
    name,
    getitem=getter,
    lock=False,
    asarray=True,
    dtype=None,
    inline_array=False,
) -> HighLevelGraph:
    """
    HighLevelGraph for slicing chunks from an array-like according to a chunk pattern.

    If ``inline_array`` is True, this make a Blockwise layer of slicing tasks where the
    array-like is embedded into every task.,

    If ``inline_array`` is False, this inserts the array-like as a standalone value in
    a MaterializedLayer, then generates a Blockwise layer of slicing tasks that refer
    to it.

    >>> dict(graph_from_arraylike(arr, chunks=(2, 3), shape=(4, 6), name="X", inline_array=True))  # doctest: +SKIP
    {(arr, 0, 0): (getter, arr, (slice(0, 2), slice(0, 3))),
     (arr, 1, 0): (getter, arr, (slice(2, 4), slice(0, 3))),
     (arr, 1, 1): (getter, arr, (slice(2, 4), slice(3, 6))),
     (arr, 0, 1): (getter, arr, (slice(0, 2), slice(3, 6)))}

    >>> dict(  # doctest: +SKIP
            graph_from_arraylike(arr, chunks=((2, 2), (3, 3)), shape=(4,6), name="X", inline_array=False)
        )
    {"original-X": arr,
     ('X', 0, 0): (getter, 'original-X', (slice(0, 2), slice(0, 3))),
     ('X', 1, 0): (getter, 'original-X', (slice(2, 4), slice(0, 3))),
     ('X', 1, 1): (getter, 'original-X', (slice(2, 4), slice(3, 6))),
     ('X', 0, 1): (getter, 'original-X', (slice(0, 2), slice(3, 6)))}
    """
    chunks = normalize_chunks(chunks, shape, dtype=dtype)
    out_ind = tuple(range(len(shape)))

    if (
        has_keyword(getitem, "asarray")
        and has_keyword(getitem, "lock")
        and (not asarray or lock)
    ):
        kwargs = {"asarray": asarray, "lock": lock}
    else:
        # Common case, drop extra parameters
        kwargs = {}

    if inline_array:
        layer = core_blockwise(
            getitem,
            name,
            out_ind,
            arr,
            None,
            ArraySliceDep(chunks),
            out_ind,
            numblocks={},
            **kwargs,
        )
        return HighLevelGraph.from_collections(name, layer)
    else:
        original_name = "original-" + name

        layers = {}
        layers[original_name] = MaterializedLayer({original_name: arr})
        layers[name] = core_blockwise(
            getitem,
            name,
            out_ind,
            original_name,
            None,
            ArraySliceDep(chunks),
            out_ind,
            numblocks={},
            **kwargs,
        )

        deps = {
            original_name: set(),
            name: {original_name},
        }
        return HighLevelGraph(layers, deps)


def dotmany(A, B, leftfunc=None, rightfunc=None, **kwargs):
    """Dot product of many aligned chunks

    >>> x = np.array([[1, 2], [1, 2]])
    >>> y = np.array([[10, 20], [10, 20]])
    >>> dotmany([x, x, x], [y, y, y])
    array([[ 90, 180],
           [ 90, 180]])

    Optionally pass in functions to apply to the left and right chunks

    >>> dotmany([x, x, x], [y, y, y], rightfunc=np.transpose)
    array([[150, 150],
           [150, 150]])
    """
    if leftfunc:
        A = map(leftfunc, A)
    if rightfunc:
        B = map(rightfunc, B)
    return sum(map(partial(np.dot, **kwargs), A, B))


def _concatenate2(arrays, axes=None):
    """Recursively concatenate nested lists of arrays along axes

    Each entry in axes corresponds to each level of the nested list.  The
    length of axes should correspond to the level of nesting of arrays.
    If axes is an empty list or tuple, return arrays, or arrays[0] if
    arrays is a list.

    >>> x = np.array([[1, 2], [3, 4]])
    >>> _concatenate2([x, x], axes=[0])
    array([[1, 2],
           [3, 4],
           [1, 2],
           [3, 4]])

    >>> _concatenate2([x, x], axes=[1])
    array([[1, 2, 1, 2],
           [3, 4, 3, 4]])

    >>> _concatenate2([[x, x], [x, x]], axes=[0, 1])
    array([[1, 2, 1, 2],
           [3, 4, 3, 4],
           [1, 2, 1, 2],
           [3, 4, 3, 4]])

    Supports Iterators
    >>> _concatenate2(iter([x, x]), axes=[1])
    array([[1, 2, 1, 2],
           [3, 4, 3, 4]])

    Special Case
    >>> _concatenate2([x, x], axes=())
    array([[1, 2],
           [3, 4]])
    """
    if axes is None:
        axes = []

    if axes == ():
        if isinstance(arrays, list):
            return arrays[0]
        else:
            return arrays

    if isinstance(arrays, Iterator):
        arrays = list(arrays)
    if not isinstance(arrays, (list, tuple)):
        return arrays
    if len(axes) > 1:
        arrays = [_concatenate2(a, axes=axes[1:]) for a in arrays]
    concatenate = concatenate_lookup.dispatch(
        type(max(arrays, key=lambda x: getattr(x, "__array_priority__", 0)))
    )
    if isinstance(arrays[0], dict):
        # Handle concatenation of `dict`s, used as a replacement for structured
        # arrays when that's not supported by the array library (e.g., CuPy).
        keys = list(arrays[0].keys())
        assert all(list(a.keys()) == keys for a in arrays)
        ret = dict()
        for k in keys:
            ret[k] = concatenate(list(a[k] for a in arrays), axis=axes[0])
        return ret
    else:
        return concatenate(arrays, axis=axes[0])


def apply_infer_dtype(func, args, kwargs, funcname, suggest_dtype="dtype", nout=None):
    """
    Tries to infer output dtype of ``func`` for a small set of input arguments.

    Parameters
    ----------
    func: Callable
        Function for which output dtype is to be determined

    args: List of array like
        Arguments to the function, which would usually be used. Only attributes
        ``ndim`` and ``dtype`` are used.

    kwargs: dict
        Additional ``kwargs`` to the ``func``

    funcname: String
        Name of calling function to improve potential error messages

    suggest_dtype: None/False or String
        If not ``None`` adds suggestion to potential error message to specify a dtype
        via the specified kwarg. Defaults to ``'dtype'``.

    nout: None or Int
        ``None`` if function returns single output, integer if many.
        Defaults to ``None``.

    Returns
    -------
    : dtype or List of dtype
        One or many dtypes (depending on ``nout``)
    """
    from dask.array.utils import meta_from_array

    # make sure that every arg is an evaluated array
    args = [
        np.ones_like(meta_from_array(x), shape=((1,) * x.ndim), dtype=x.dtype)
        if is_arraylike(x)
        else x
        for x in args
    ]
    try:
        with np.errstate(all="ignore"):
            o = func(*args, **kwargs)
    except Exception as e:
        exc_type, exc_value, exc_traceback = sys.exc_info()
        tb = "".join(traceback.format_tb(exc_traceback))
        suggest = (
            (
                "Please specify the dtype explicitly using the "
                "`{dtype}` kwarg.\n\n".format(dtype=suggest_dtype)
            )
            if suggest_dtype
            else ""
        )
        msg = (
            f"`dtype` inference failed in `{funcname}`.\n\n"
            f"{suggest}"
            "Original error is below:\n"
            "------------------------\n"
            f"{e!r}\n\n"
            "Traceback:\n"
            "---------\n"
            f"{tb}"
        )
    else:
        msg = None
    if msg is not None:
        raise ValueError(msg)
    return getattr(o, "dtype", type(o)) if nout is None else tuple(e.dtype for e in o)


def normalize_arg(x):
    """Normalize user provided arguments to blockwise or map_blocks

    We do a few things:

    1.  If they are string literals that might collide with blockwise_token then we
        quote them
    2.  IF they are large (as defined by sizeof) then we put them into the
        graph on their own by using dask.delayed
    """
    if is_dask_collection(x):
        return x
    elif isinstance(x, str) and re.match(r"_\d+", x):
        return delayed(x)
    elif isinstance(x, list) and len(x) >= 10:
        return delayed(x)
    elif sizeof(x) > 1e6:
        return delayed(x)
    else:
        return x


def _pass_extra_kwargs(func, keys, *args, **kwargs):
    """Helper for :func:`dask.array.map_blocks` to pass `block_info` or `block_id`.

    For each element of `keys`, a corresponding element of args is changed
    to a keyword argument with that key, before all arguments re passed on
    to `func`.
    """
    kwargs.update(zip(keys, args))
    return func(*args[len(keys) :], **kwargs)


def map_blocks(
    func,
    *args,
    name=None,
    token=None,
    dtype=None,
    chunks=None,
    drop_axis=None,
    new_axis=None,
    enforce_ndim=False,
    meta=None,
    **kwargs,
):
    """Map a function across all blocks of a dask array.

    Note that ``map_blocks`` will attempt to automatically determine the output
    array type by calling ``func`` on 0-d versions of the inputs. Please refer to
    the ``meta`` keyword argument below if you expect that the function will not
    succeed when operating on 0-d arrays.

    Parameters
    ----------
    func : callable
        Function to apply to every block in the array.
        If ``func`` accepts ``block_info=`` or ``block_id=``
        as keyword arguments, these will be passed dictionaries
        containing information about input and output chunks/arrays
        during computation. See examples for details.
    args : dask arrays or other objects
    dtype : np.dtype, optional
        The ``dtype`` of the output array. It is recommended to provide this.
        If not provided, will be inferred by applying the function to a small
        set of fake data.
    chunks : tuple, optional
        Chunk shape of resulting blocks if the function does not preserve
        shape. If not provided, the resulting array is assumed to have the same
        block structure as the first input array.
    drop_axis : number or iterable, optional
        Dimensions lost by the function.
    new_axis : number or iterable, optional
        New dimensions created by the function. Note that these are applied
        after ``drop_axis`` (if present).
    enforce_ndim : bool, default False
        Whether to enforce at runtime that the dimensionality of the array
        produced by ``func`` actually matches that of the array returned by
        ``map_blocks``.
        If True, this will raise an error when there is a mismatch.
    token : string, optional
        The key prefix to use for the output array. If not provided, will be
        determined from the function name.
    name : string, optional
        The key name to use for the output array. Note that this fully
        specifies the output key name, and must be unique. If not provided,
        will be determined by a hash of the arguments.
    meta : array-like, optional
        The ``meta`` of the output array, when specified is expected to be an
        array of the same type and dtype of that returned when calling ``.compute()``
        on the array returned by this function. When not provided, ``meta`` will be
        inferred by applying the function to a small set of fake data, usually a
        0-d array. It's important to ensure that ``func`` can successfully complete
        computation without raising exceptions when 0-d is passed to it, providing
        ``meta`` will be required otherwise. If the output type is known beforehand
        (e.g., ``np.ndarray``, ``cupy.ndarray``), an empty array of such type dtype
        can be passed, for example: ``meta=np.array((), dtype=np.int32)``.
    **kwargs :
        Other keyword arguments to pass to function. Values must be constants
        (not dask.arrays)

    See Also
    --------
    dask.array.map_overlap : Generalized operation with overlap between neighbors.
    dask.array.blockwise : Generalized operation with control over block alignment.

    Examples
    --------
    >>> import dask.array as da
    >>> x = da.arange(6, chunks=3)

    >>> x.map_blocks(lambda x: x * 2).compute()
    array([ 0,  2,  4,  6,  8, 10])

    The ``da.map_blocks`` function can also accept multiple arrays.

    >>> d = da.arange(5, chunks=2)
    >>> e = da.arange(5, chunks=2)

    >>> f = da.map_blocks(lambda a, b: a + b**2, d, e)
    >>> f.compute()
    array([ 0,  2,  6, 12, 20])

    If the function changes shape of the blocks then you must provide chunks
    explicitly.

    >>> y = x.map_blocks(lambda x: x[::2], chunks=((2, 2),))

    You have a bit of freedom in specifying chunks.  If all of the output chunk
    sizes are the same, you can provide just that chunk size as a single tuple.

    >>> a = da.arange(18, chunks=(6,))
    >>> b = a.map_blocks(lambda x: x[:3], chunks=(3,))

    If the function changes the dimension of the blocks you must specify the
    created or destroyed dimensions.

    >>> b = a.map_blocks(lambda x: x[None, :, None], chunks=(1, 6, 1),
    ...                  new_axis=[0, 2])

    If ``chunks`` is specified but ``new_axis`` is not, then it is inferred to
    add the necessary number of axes on the left.

    Note that ``map_blocks()`` will concatenate chunks along axes specified by
    the keyword parameter ``drop_axis`` prior to applying the function.
    This is illustrated in the figure below:

    .. image:: /images/map_blocks_drop_axis.png

    Due to memory-size-constraints, it is often not advisable to use ``drop_axis``
    on an axis that is chunked.  In that case, it is better not to use
    ``map_blocks`` but rather
    ``dask.array.reduction(..., axis=dropped_axes, concatenate=False)`` which
    maintains a leaner memory footprint while it drops any axis.

    Map_blocks aligns blocks by block positions without regard to shape. In the
    following example we have two arrays with the same number of blocks but
    with different shape and chunk sizes.

    >>> x = da.arange(1000, chunks=(100,))
    >>> y = da.arange(100, chunks=(10,))

    The relevant attribute to match is numblocks.

    >>> x.numblocks
    (10,)
    >>> y.numblocks
    (10,)

    If these match (up to broadcasting rules) then we can map arbitrary
    functions across blocks

    >>> def func(a, b):
    ...     return np.array([a.max(), b.max()])

    >>> da.map_blocks(func, x, y, chunks=(2,), dtype='i8')
    dask.array<func, shape=(20,), dtype=int64, chunksize=(2,), chunktype=numpy.ndarray>

    >>> _.compute()
    array([ 99,   9, 199,  19, 299,  29, 399,  39, 499,  49, 599,  59, 699,
            69, 799,  79, 899,  89, 999,  99])

    Your block function can get information about where it is in the array by
    accepting a special ``block_info`` or ``block_id`` keyword argument.
    During computation, they will contain information about each of the input
    and output chunks (and dask arrays) relevant to each call of ``func``.

    >>> def func(block_info=None):
    ...     pass

    This will receive the following information:

    >>> block_info  # doctest: +SKIP
    {0: {'shape': (1000,),
         'num-chunks': (10,),
         'chunk-location': (4,),
         'array-location': [(400, 500)]},
     None: {'shape': (1000,),
            'num-chunks': (10,),
            'chunk-location': (4,),
            'array-location': [(400, 500)],
            'chunk-shape': (100,),
            'dtype': dtype('float64')}}

    The keys to the ``block_info`` dictionary indicate which is the input and
    output Dask array:

    - **Input Dask array(s):** ``block_info[0]`` refers to the first input Dask array.
      The dictionary key is ``0`` because that is the argument index corresponding
      to the first input Dask array.
      In cases where multiple Dask arrays have been passed as input to the function,
      you can access them with the number corresponding to the input argument,
      eg: ``block_info[1]``, ``block_info[2]``, etc.
      (Note that if you pass multiple Dask arrays as input to map_blocks,
      the arrays must match each other by having matching numbers of chunks,
      along corresponding dimensions up to broadcasting rules.)
    - **Output Dask array:** ``block_info[None]`` refers to the output Dask array,
      and contains information about the output chunks.
      The output chunk shape and dtype may may be different than the input chunks.

    For each dask array, ``block_info`` describes:

    - ``shape``: the shape of the full Dask array,
    - ``num-chunks``: the number of chunks of the full array in each dimension,
    - ``chunk-location``: the chunk location (for example the fourth chunk over
      in the first dimension), and
    - ``array-location``: the array location within the full Dask array
      (for example the slice corresponding to ``40:50``).

    In addition to these, there are two extra parameters described by
    ``block_info`` for the output array (in ``block_info[None]``):

    - ``chunk-shape``: the output chunk shape, and
    - ``dtype``: the output dtype.

    These features can be combined to synthesize an array from scratch, for
    example:

    >>> def func(block_info=None):
    ...     loc = block_info[None]['array-location'][0]
    ...     return np.arange(loc[0], loc[1])

    >>> da.map_blocks(func, chunks=((4, 4),), dtype=np.float64)
    dask.array<func, shape=(8,), dtype=float64, chunksize=(4,), chunktype=numpy.ndarray>

    >>> _.compute()
    array([0, 1, 2, 3, 4, 5, 6, 7])

    ``block_id`` is similar to ``block_info`` but contains only the ``chunk_location``:

    >>> def func(block_id=None):
    ...     pass

    This will receive the following information:

    >>> block_id  # doctest: +SKIP
    (4, 3)

    You may specify the key name prefix of the resulting task in the graph with
    the optional ``token`` keyword argument.

    >>> x.map_blocks(lambda x: x + 1, name='increment')
    dask.array<increment, shape=(1000,), dtype=int64, chunksize=(100,), chunktype=numpy.ndarray>

    For functions that may not handle 0-d arrays, it's also possible to specify
    ``meta`` with an empty array matching the type of the expected result. In
    the example below, ``func`` will result in an ``IndexError`` when computing
    ``meta``:

    >>> rng = da.random.default_rng()
    >>> da.map_blocks(lambda x: x[2], rng.random(5), meta=np.array(()))
    dask.array<lambda, shape=(5,), dtype=float64, chunksize=(5,), chunktype=numpy.ndarray>

    Similarly, it's possible to specify a non-NumPy array to ``meta``, and provide
    a ``dtype``:

    >>> import cupy  # doctest: +SKIP
    >>> rng = da.random.default_rng(cupy.random.default_rng())  # doctest: +SKIP
    >>> dt = np.float32
    >>> da.map_blocks(lambda x: x[2], rng.random(5, dtype=dt), meta=cupy.array((), dtype=dt))  # doctest: +SKIP
    dask.array<lambda, shape=(5,), dtype=float32, chunksize=(5,), chunktype=cupy.ndarray>
    """
    if drop_axis is None:
        drop_axis = []

    if not callable(func):
        msg = (
            "First argument must be callable function, not %s\n"
            "Usage:   da.map_blocks(function, x)\n"
            "   or:   da.map_blocks(function, x, y, z)"
        )
        raise TypeError(msg % type(func).__name__)
    if token:
        warnings.warn(
            "The `token=` keyword to `map_blocks` has been moved to `name=`. "
            "Please use `name=` instead as the `token=` keyword will be removed "
            "in a future release.",
            category=FutureWarning,
        )
        name = token

    name = f"{name or funcname(func)}-{tokenize(func, dtype, chunks, drop_axis, new_axis, *args, **kwargs)}"
    new_axes = {}

    if isinstance(drop_axis, Number):
        drop_axis = [drop_axis]
    if isinstance(new_axis, Number):
        new_axis = [new_axis]  # TODO: handle new_axis

    arrs = [a for a in args if isinstance(a, Array)]

    argpairs = [
        (a, tuple(range(a.ndim))[::-1]) if isinstance(a, Array) else (a, None)
        for a in args
    ]
    if arrs:
        out_ind = tuple(range(max(a.ndim for a in arrs)))[::-1]
    else:
        out_ind = ()

    original_kwargs = kwargs

    if dtype is None and meta is None:
        try:
            meta = compute_meta(func, dtype, *args, **kwargs)
        except Exception:
            pass

        dtype = apply_infer_dtype(func, args, original_kwargs, "map_blocks")

    if drop_axis:
        ndim_out = len(out_ind)
        if any(i < -ndim_out or i >= ndim_out for i in drop_axis):
            raise ValueError(
                f"drop_axis out of range (drop_axis={drop_axis}, "
                f"but output is {ndim_out}d)."
            )
        drop_axis = [i % ndim_out for i in drop_axis]
        out_ind = tuple(x for i, x in enumerate(out_ind) if i not in drop_axis)
    if new_axis is None and chunks is not None and len(out_ind) < len(chunks):
        new_axis = range(len(chunks) - len(out_ind))
    if new_axis:
        # new_axis = [x + len(drop_axis) for x in new_axis]
        out_ind = list(out_ind)
        for ax in sorted(new_axis):
            n = len(out_ind) + len(drop_axis)
            out_ind.insert(ax, n)
            if chunks is not None:
                new_axes[n] = chunks[ax]
            else:
                new_axes[n] = 1
        out_ind = tuple(out_ind)
        if max(new_axis) > max(out_ind):
            raise ValueError("New_axis values do not fill in all dimensions")

    if chunks is not None:
        if len(chunks) != len(out_ind):
            raise ValueError(
                f"Provided chunks have {len(chunks)} dims; expected {len(out_ind)} dims"
            )
        adjust_chunks = dict(zip(out_ind, chunks))
    else:
        adjust_chunks = None

    if enforce_ndim:
        out = blockwise(
            apply_and_enforce,
            out_ind,
            *concat(argpairs),
            expected_ndim=len(out_ind),
            _func=func,
            name=name,
            new_axes=new_axes,
            dtype=dtype,
            concatenate=True,
            align_arrays=False,
            adjust_chunks=adjust_chunks,
            meta=meta,
            **kwargs,
        )
    else:
        out = blockwise(
            func,
            out_ind,
            *concat(argpairs),
            name=name,
            new_axes=new_axes,
            dtype=dtype,
            concatenate=True,
            align_arrays=False,
            adjust_chunks=adjust_chunks,
            meta=meta,
            **kwargs,
        )

    extra_argpairs = []
    extra_names = []
    # If func has block_id as an argument, construct an array of block IDs and
    # prepare to inject it.
    if has_keyword(func, "block_id"):
        block_id_name = "block-id-" + out.name
        block_id_dsk = {
            (block_id_name,) + block_id: block_id
            for block_id in product(*(range(len(c)) for c in out.chunks))
        }
        block_id_array = Array(
            block_id_dsk,
            block_id_name,
            chunks=tuple((1,) * len(c) for c in out.chunks),
            dtype=np.object_,
        )
        extra_argpairs.append((block_id_array, out_ind))
        extra_names.append("block_id")

    # If func has block_info as an argument, construct an array of block info
    # objects and prepare to inject it.
    if has_keyword(func, "block_info"):
        starts = {}
        num_chunks = {}
        shapes = {}

        for i, (arg, in_ind) in enumerate(argpairs):
            if in_ind is not None:
                shapes[i] = arg.shape
                if drop_axis:
                    # We concatenate along dropped axes, so we need to treat them
                    # as if there is only a single chunk.
                    starts[i] = [
                        (
                            cached_cumsum(arg.chunks[j], initial_zero=True)
                            if ind in out_ind
                            else [0, arg.shape[j]]
                        )
                        for j, ind in enumerate(in_ind)
                    ]
                    num_chunks[i] = tuple(len(s) - 1 for s in starts[i])
                else:
                    starts[i] = [
                        cached_cumsum(c, initial_zero=True) for c in arg.chunks
                    ]
                    num_chunks[i] = arg.numblocks
        out_starts = [cached_cumsum(c, initial_zero=True) for c in out.chunks]

        block_info_name = "block-info-" + out.name
        block_info_dsk = {}
        for block_id in product(*(range(len(c)) for c in out.chunks)):
            # Get position of chunk, indexed by axis labels
            location = {out_ind[i]: loc for i, loc in enumerate(block_id)}
            info = {}
            for i, shape in shapes.items():
                # Compute chunk key in the array, taking broadcasting into
                # account. We don't directly know which dimensions are
                # broadcast, but any dimension with only one chunk can be
                # treated as broadcast.
                arr_k = tuple(
                    location.get(ind, 0) if num_chunks[i][j] > 1 else 0
                    for j, ind in enumerate(argpairs[i][1])
                )
                info[i] = {
                    "shape": shape,
                    "num-chunks": num_chunks[i],
                    "array-location": [
                        (starts[i][ij][j], starts[i][ij][j + 1])
                        for ij, j in enumerate(arr_k)
                    ],
                    "chunk-location": arr_k,
                }

            info[None] = {
                "shape": out.shape,
                "num-chunks": out.numblocks,
                "array-location": [
                    (out_starts[ij][j], out_starts[ij][j + 1])
                    for ij, j in enumerate(block_id)
                ],
                "chunk-location": block_id,
                "chunk-shape": tuple(
                    out.chunks[ij][j] for ij, j in enumerate(block_id)
                ),
                "dtype": dtype,
            }
            block_info_dsk[(block_info_name,) + block_id] = info

        block_info = Array(
            block_info_dsk,
            block_info_name,
            chunks=tuple((1,) * len(c) for c in out.chunks),
            dtype=np.object_,
        )
        extra_argpairs.append((block_info, out_ind))
        extra_names.append("block_info")

    if extra_argpairs:
        # Rewrite the Blockwise layer. It would be nice to find a way to
        # avoid doing it twice, but it's currently needed to determine
        # out.chunks from the first pass. Since it constructs a Blockwise
        # rather than an expanded graph, it shouldn't be too expensive.
        out = blockwise(
            _pass_extra_kwargs,
            out_ind,
            func,
            None,
            tuple(extra_names),
            None,
            *concat(extra_argpairs),
            *concat(argpairs),
            name=out.name,
            dtype=out.dtype,
            concatenate=True,
            align_arrays=False,
            adjust_chunks=dict(zip(out_ind, out.chunks)),
            meta=meta,
            **kwargs,
        )

    return out


def apply_and_enforce(*args, **kwargs):
    """Apply a function, and enforce the output.ndim to match expected_ndim

    Ensures the output has the expected dimensionality."""
    func = kwargs.pop("_func")
    expected_ndim = kwargs.pop("expected_ndim")
    out = func(*args, **kwargs)
    if getattr(out, "ndim", 0) != expected_ndim:
        out_ndim = getattr(out, "ndim", 0)
        raise ValueError(
            f"Dimension mismatch: expected output of {func} "
            f"to have dims = {expected_ndim}.  Got {out_ndim} instead."
        )
    return out


def broadcast_chunks(*chunkss):
    """Construct a chunks tuple that broadcasts many chunks tuples

    >>> a = ((5, 5),)
    >>> b = ((5, 5),)
    >>> broadcast_chunks(a, b)
    ((5, 5),)

    >>> a = ((10, 10, 10), (5, 5),)
    >>> b = ((5, 5),)
    >>> broadcast_chunks(a, b)
    ((10, 10, 10), (5, 5))

    >>> a = ((10, 10, 10), (5, 5),)
    >>> b = ((1,), (5, 5),)
    >>> broadcast_chunks(a, b)
    ((10, 10, 10), (5, 5))

    >>> a = ((10, 10, 10), (5, 5),)
    >>> b = ((3, 3,), (5, 5),)
    >>> broadcast_chunks(a, b)
    Traceback (most recent call last):
        ...
    ValueError: Chunks do not align: [(10, 10, 10), (3, 3)]
    """
    if not chunkss:
        return ()
    elif len(chunkss) == 1:
        return chunkss[0]
    n = max(map(len, chunkss))
    chunkss2 = [((1,),) * (n - len(c)) + c for c in chunkss]
    result = []
    for i in range(n):
        step1 = [c[i] for c in chunkss2]
        if all(c == (1,) for c in step1):
            step2 = step1
        else:
            step2 = [c for c in step1 if c != (1,)]
        if len(set(step2)) != 1:
            raise ValueError("Chunks do not align: %s" % str(step2))
        result.append(step2[0])
    return tuple(result)


def store(
    sources: Array | Collection[Array],
    targets: ArrayLike | Delayed | Collection[ArrayLike | Delayed],
    lock: bool | Lock = True,
    regions: tuple[slice, ...] | Collection[tuple[slice, ...]] | None = None,
    compute: bool = True,
    return_stored: bool = False,
    **kwargs,
):
    """Store dask arrays in array-like objects, overwrite data in target

    This stores dask arrays into object that supports numpy-style setitem
    indexing.  It stores values chunk by chunk so that it does not have to
    fill up memory.  For best performance you can align the block size of
    the storage target with the block size of your array.

    If your data fits in memory then you may prefer calling
    ``np.array(myarray)`` instead.

    Parameters
    ----------

    sources: Array or collection of Arrays
    targets: array-like or Delayed or collection of array-likes and/or Delayeds
        These should support setitem syntax ``target[10:20] = ...``.
        If sources is a single item, targets must be a single item; if sources is a
        collection of arrays, targets must be a matching collection.
    lock: boolean or threading.Lock, optional
        Whether or not to lock the data stores while storing.
        Pass True (lock each file individually), False (don't lock) or a
        particular :class:`threading.Lock` object to be shared among all writes.
    regions: tuple of slices or collection of tuples of slices, optional
        Each ``region`` tuple in ``regions`` should be such that
        ``target[region].shape = source.shape``
        for the corresponding source and target in sources and targets,
        respectively. If this is a tuple, the contents will be assumed to be
        slices, so do not provide a tuple of tuples.
    compute: boolean, optional
        If true compute immediately; return :class:`dask.delayed.Delayed` otherwise.
    return_stored: boolean, optional
        Optionally return the stored result (default False).
    kwargs:
        Parameters passed to compute/persist (only used if compute=True)

    Returns
    -------

    If return_stored=True
        tuple of Arrays
    If return_stored=False and compute=True
        None
    If return_stored=False and compute=False
        Delayed

    Examples
    --------

    >>> import h5py  # doctest: +SKIP
    >>> f = h5py.File('myfile.hdf5', mode='a')  # doctest: +SKIP
    >>> dset = f.create_dataset('/data', shape=x.shape,
    ...                                  chunks=x.chunks,
    ...                                  dtype='f8')  # doctest: +SKIP

    >>> store(x, dset)  # doctest: +SKIP

    Alternatively store many arrays at the same time

    >>> store([x, y, z], [dset1, dset2, dset3])  # doctest: +SKIP
    """

    if isinstance(sources, Array):
        sources = [sources]
        # There's no way to test that targets is a single array-like.
        # We need to trust the user.
        targets = [targets]  # type: ignore
    targets = cast("Collection[ArrayLike | Delayed]", targets)

    if any(not isinstance(s, Array) for s in sources):
        raise ValueError("All sources must be dask array objects")

    if len(sources) != len(targets):
        raise ValueError(
            "Different number of sources [%d] and targets [%d]"
            % (len(sources), len(targets))
        )

    if isinstance(regions, tuple) or regions is None:
        regions_list = [regions] * len(sources)
    else:
        regions_list = list(regions)
        if len(sources) != len(regions_list):
            raise ValueError(
                f"Different number of sources [{len(sources)}] and "
                f"targets [{len(targets)}] than regions [{len(regions_list)}]"
            )
    del regions

    # Optimize all sources together
    sources_hlg = HighLevelGraph.merge(*[e.__dask_graph__() for e in sources])
    sources_layer = Array.__dask_optimize__(
        sources_hlg, list(core.flatten([e.__dask_keys__() for e in sources]))
    )
    sources_name = "store-sources-" + tokenize(sources)
    layers = {sources_name: sources_layer}
    dependencies: dict[str, set[str]] = {sources_name: set()}

    # Optimize all targets together
    targets_keys = []
    targets_dsks = []
    for t in targets:
        if isinstance(t, Delayed):
            targets_keys.append(t.key)
            targets_dsks.append(t.__dask_graph__())
        elif is_dask_collection(t):
            raise TypeError("Targets must be either Delayed objects or array-likes")

    if targets_dsks:
        targets_hlg = HighLevelGraph.merge(*targets_dsks)
        targets_layer = Delayed.__dask_optimize__(targets_hlg, targets_keys)
        targets_name = "store-targets-" + tokenize(targets_keys)
        layers[targets_name] = targets_layer
        dependencies[targets_name] = set()

    load_stored = return_stored and not compute

    map_names = [
        "store-map-" + tokenize(s, t if isinstance(t, Delayed) else id(t), r)
        for s, t, r in zip(sources, targets, regions_list)
    ]
    map_keys: list[tuple] = []

    for s, t, n, r in zip(sources, targets, map_names, regions_list):
        map_layer = insert_to_ooc(
            keys=s.__dask_keys__(),
            chunks=s.chunks,
            out=t.key if isinstance(t, Delayed) else t,
            name=n,
            lock=lock,
            region=r,
            return_stored=return_stored,
            load_stored=load_stored,
        )
        layers[n] = map_layer
        if isinstance(t, Delayed):
            dependencies[n] = {sources_name, targets_name}
        else:
            dependencies[n] = {sources_name}
        map_keys += map_layer.keys()

    if return_stored:
        store_dsk = HighLevelGraph(layers, dependencies)
        load_store_dsk: HighLevelGraph | dict[tuple, Any] = store_dsk
        if compute:
            store_dlyds = [Delayed(k, store_dsk, layer=k[0]) for k in map_keys]
            store_dlyds = persist(*store_dlyds, **kwargs)
            store_dsk_2 = HighLevelGraph.merge(*[e.dask for e in store_dlyds])
            load_store_dsk = retrieve_from_ooc(map_keys, store_dsk, store_dsk_2)
            map_names = ["load-" + n for n in map_names]

        return tuple(
            Array(load_store_dsk, n, s.chunks, meta=s)
            for s, n in zip(sources, map_names)
        )

    elif compute:
        store_dsk = HighLevelGraph(layers, dependencies)
        compute_as_if_collection(Array, store_dsk, map_keys, **kwargs)
        return None

    else:
        key = "store-" + tokenize(map_names)
        layers[key] = {key: map_keys}
        dependencies[key] = set(map_names)
        store_dsk = HighLevelGraph(layers, dependencies)
        return Delayed(key, store_dsk)


def blockdims_from_blockshape(shape, chunks):
    """

    >>> blockdims_from_blockshape((10, 10), (4, 3))
    ((4, 4, 2), (3, 3, 3, 1))
    >>> blockdims_from_blockshape((10, 0), (4, 0))
    ((4, 4, 2), (0,))
    """
    if chunks is None:
        raise TypeError("Must supply chunks= keyword argument")
    if shape is None:
        raise TypeError("Must supply shape= keyword argument")
    if np.isnan(sum(shape)) or np.isnan(sum(chunks)):
        raise ValueError(
            "Array chunk sizes are unknown. shape: %s, chunks: %s%s"
            % (shape, chunks, unknown_chunk_message)
        )
    if not all(map(is_integer, chunks)):
        raise ValueError("chunks can only contain integers.")
    if not all(map(is_integer, shape)):
        raise ValueError("shape can only contain integers.")
    shape = tuple(map(int, shape))
    chunks = tuple(map(int, chunks))
    return tuple(
        ((bd,) * (d // bd) + ((d % bd,) if d % bd else ()) if d else (0,))
        for d, bd in zip(shape, chunks)
    )


def finalize(results):
    if not results:
        return concatenate3(results)
    results2 = results
    while isinstance(results2, (tuple, list)):
        if len(results2) > 1:
            return concatenate3(results)
        else:
            results2 = results2[0]
    return unpack_singleton(results)


CHUNKS_NONE_ERROR_MESSAGE = """
You must specify a chunks= keyword argument.
This specifies the chunksize of your array blocks.

See the following documentation page for details:
  https://docs.dask.org/en/latest/array-creation.html#chunks
""".strip()


class Array(DaskMethodsMixin):
    """Parallel Dask Array

    A parallel nd-array comprised of many numpy arrays arranged in a grid.

    This constructor is for advanced uses only.  For normal use see the
    :func:`dask.array.from_array` function.

    Parameters
    ----------
    dask : dict
        Task dependency graph
    name : string
        Name of array in dask
    shape : tuple of ints
        Shape of the entire array
    chunks: iterable of tuples
        block sizes along each dimension
    dtype : str or dtype
        Typecode or data-type for the new Dask Array
    meta : empty ndarray
        empty ndarray created with same NumPy backend, ndim and dtype as the
        Dask Array being created (overrides dtype)

    See Also
    --------
    dask.array.from_array
    """

    __slots__ = "dask", "__name", "_cached_keys", "__chunks", "_meta", "__dict__"

    def __new__(cls, dask, name, chunks, dtype=None, meta=None, shape=None):
        self = super().__new__(cls)
        assert isinstance(dask, Mapping)
        if not isinstance(dask, HighLevelGraph):
            dask = HighLevelGraph.from_collections(name, dask, dependencies=())
        self.dask = dask
        self._name = str(name)
        meta = meta_from_array(meta, dtype=dtype)

        if (
            isinstance(chunks, str)
            or isinstance(chunks, tuple)
            and chunks
            and any(isinstance(c, str) for c in chunks)
        ):
            dt = meta.dtype
        else:
            dt = None
        self._chunks = normalize_chunks(chunks, shape, dtype=dt)
        if self.chunks is None:
            raise ValueError(CHUNKS_NONE_ERROR_MESSAGE)
        self._meta = meta_from_array(meta, ndim=self.ndim, dtype=dtype)

        for plugin in config.get("array_plugins", ()):
            result = plugin(self)
            if result is not None:
                self = result

        try:
            layer = self.dask.layers[name]
        except (AttributeError, KeyError):
            # self is no longer an Array after applying the plugins, OR
            # a plugin replaced the HighLevelGraph with a plain dict, OR
            # name is not the top layer's name (this can happen after the layer is
            # manipulated, to avoid a collision)
            pass
        else:
            if layer.collection_annotations is None:
                layer.collection_annotations = {
                    "shape": self.shape,
                    "dtype": self.dtype,
                    "chunksize": self.chunksize,
                    "chunks": self.chunks,
                    "type": typename(type(self)),
                    "chunk_type": typename(type(self._meta)),
                }
            else:
                layer.collection_annotations.update(
                    {
                        "shape": self.shape,
                        "dtype": self.dtype,
                        "chunksize": self.chunksize,
                        "chunks": self.chunks,
                        "type": typename(type(self)),
                        "chunk_type": typename(type(self._meta)),
                    }
                )

        return self

    def __reduce__(self):
        return (Array, (self.dask, self.name, self.chunks, self.dtype, self._meta))

    def __dask_graph__(self) -> Graph:
        return self.dask

    def __dask_layers__(self) -> Sequence[str]:
        return (self.name,)

    def __dask_keys__(self) -> NestedKeys:
        if self._cached_keys is not None:
            return self._cached_keys

        name, chunks, numblocks = self.name, self.chunks, self.numblocks

        def keys(*args):
            if not chunks:
                return [(name,)]
            ind = len(args)
            if ind + 1 == len(numblocks):
                result = [(name,) + args + (i,) for i in range(numblocks[ind])]
            else:
                result = [keys(*(args + (i,))) for i in range(numblocks[ind])]
            return result

        self._cached_keys = result = keys()
        return result

    def __dask_tokenize__(self):
        return self.name

    __dask_optimize__ = globalmethod(
        optimize, key="array_optimize", falsey=dont_optimize
    )
    __dask_scheduler__ = staticmethod(DEFAULT_GET)

    def __dask_postcompute__(self):
        return finalize, ()

    def __dask_postpersist__(self):
        return self._rebuild, ()

    def _rebuild(self, dsk, *, rename=None):
        name = self._name
        if rename:
            name = rename.get(name, name)
        return Array(dsk, name, self.chunks, self.dtype, self._meta)

    def _reset_cache(self, key=None):
        """
        Reset cached properties.

        Parameters
        ----------
        key : str, optional
            Remove specified key. The default removes all items.
        """
        if key is None:
            self.__dict__.clear()
        else:
            self.__dict__.pop(key, None)

    @cached_property
    def _key_array(self):
        return np.array(self.__dask_keys__(), dtype=object)

    @cached_property
    def numblocks(self):
        return tuple(map(len, self.chunks))

    @cached_property
    def npartitions(self):
        return reduce(mul, self.numblocks, 1)

    def compute_chunk_sizes(self):
        """
        Compute the chunk sizes for a Dask array. This is especially useful
        when the chunk sizes are unknown (e.g., when indexing one Dask array
        with another).

        Notes
        -----
        This function modifies the Dask array in-place.

        Examples
        --------
        >>> import dask.array as da
        >>> import numpy as np
        >>> x = da.from_array([-2, -1, 0, 1, 2], chunks=2)
        >>> x.chunks
        ((2, 2, 1),)
        >>> y = x[x <= 0]
        >>> y.chunks
        ((nan, nan, nan),)
        >>> y.compute_chunk_sizes()  # in-place computation
        dask.array<getitem, shape=(3,), dtype=int64, chunksize=(2,), chunktype=numpy.ndarray>
        >>> y.chunks
        ((2, 1, 0),)

        """
        x = self
        chunk_shapes = x.map_blocks(
            _get_chunk_shape,
            dtype=int,
            chunks=tuple(len(c) * (1,) for c in x.chunks) + ((x.ndim,),),
            new_axis=x.ndim,
        )

        c = []
        for i in range(x.ndim):
            s = x.ndim * [0] + [i]
            s[i] = slice(None)
            s = tuple(s)

            c.append(tuple(chunk_shapes[s]))

        # `map_blocks` assigns numpy dtypes
        # cast chunk dimensions back to python int before returning
        x._chunks = tuple(
            tuple(int(chunk) for chunk in chunks) for chunks in compute(tuple(c))[0]
        )
        return x

    @cached_property
    def shape(self) -> tuple[T_IntOrNaN, ...]:
        return tuple(cached_cumsum(c, initial_zero=True)[-1] for c in self.chunks)

    @property
    def chunksize(self) -> tuple[T_IntOrNaN, ...]:
        return tuple(max(c) for c in self.chunks)

    @property
    def dtype(self):
        if isinstance(self._meta, tuple):
            dtype = self._meta[0].dtype
        else:
            dtype = self._meta.dtype
        return dtype

    @property
    def _chunks(self):
        """Non-public chunks property. Allows setting a chunk value."""
        return self.__chunks

    @_chunks.setter
    def _chunks(self, chunks):
        self.__chunks = chunks

        # When the chunks changes the cached properties that was
        # dependent on it needs to be deleted:
        for key in ["numblocks", "npartitions", "shape", "ndim", "size", "_key_array"]:
            self._reset_cache(key)

    @property
    def chunks(self):
        """Chunks property."""
        return self.__chunks

    @chunks.setter
    def chunks(self, chunks):
        raise TypeError(
            "Can not set chunks directly\n\n"
            "Please use the rechunk method instead:\n"
            f"  x.rechunk({chunks})\n\n"
            "If trying to avoid unknown chunks, use\n"
            "  x.compute_chunk_sizes()"
        )

    def __len__(self):
        if not self.chunks:
            raise TypeError("len() of unsized object")
        if np.isnan(self.chunks[0]).any():
            msg = (
                "Cannot call len() on object with unknown chunk size."
                f"{unknown_chunk_message}"
            )
            raise ValueError(msg)
        return int(sum(self.chunks[0]))

    def __array_ufunc__(self, numpy_ufunc, method, *inputs, **kwargs):
        out = kwargs.get("out", ())
        for x in inputs + out:
            if _should_delegate(self, x):
                return NotImplemented

        if method == "__call__":
            if numpy_ufunc is np.matmul:
                from dask.array.routines import matmul

                # special case until apply_gufunc handles optional dimensions
                return matmul(*inputs, **kwargs)
            if numpy_ufunc.signature is not None:
                from dask.array.gufunc import apply_gufunc

                return apply_gufunc(
                    numpy_ufunc, numpy_ufunc.signature, *inputs, **kwargs
                )
            if numpy_ufunc.nout > 1:
                from dask.array import ufunc

                try:
                    da_ufunc = getattr(ufunc, numpy_ufunc.__name__)
                except AttributeError:
                    return NotImplemented
                return da_ufunc(*inputs, **kwargs)
            else:
                return elemwise(numpy_ufunc, *inputs, **kwargs)
        elif method == "outer":
            from dask.array import ufunc

            try:
                da_ufunc = getattr(ufunc, numpy_ufunc.__name__)
            except AttributeError:
                return NotImplemented
            return da_ufunc.outer(*inputs, **kwargs)
        else:
            return NotImplemented

    def __repr__(self):
        """

        >>> import dask.array as da
        >>> da.ones((10, 10), chunks=(5, 5), dtype='i4')
        dask.array<..., shape=(10, 10), dtype=int32, chunksize=(5, 5), chunktype=numpy.ndarray>
        """
        chunksize = str(self.chunksize)
        name = self.name.rsplit("-", 1)[0]
        return (
            "dask.array<{}, shape={}, dtype={}, chunksize={}, chunktype={}.{}>".format(
                name,
                self.shape,
                self.dtype,
                chunksize,
                type(self._meta).__module__.split(".")[0],
                type(self._meta).__name__,
            )
        )

    def _repr_html_(self):
        try:
            grid = self.to_svg(size=config.get("array.svg.size", 120))
        except NotImplementedError:
            grid = ""

        if "sparse" in typename(type(self._meta)):
            nbytes = None
            cbytes = None
        elif not math.isnan(self.nbytes):
            nbytes = format_bytes(self.nbytes)
            cbytes = format_bytes(math.prod(self.chunksize) * self.dtype.itemsize)
        else:
            nbytes = "unknown"
            cbytes = "unknown"

        return get_template("array.html.j2").render(
            array=self,
            grid=grid,
            nbytes=nbytes,
            cbytes=cbytes,
            layers=maybe_pluralize(len(self.dask.layers), "graph layer"),
        )

    @cached_property
    def ndim(self) -> int:
        return len(self.shape)

    @cached_property
    def size(self) -> T_IntOrNaN:
        """Number of elements in array"""
        return reduce(mul, self.shape, 1)

    @property
    def nbytes(self) -> T_IntOrNaN:
        """Number of bytes in array"""
        return self.size * self.dtype.itemsize

    @property
    def itemsize(self) -> int:
        """Length of one array element in bytes"""
        return self.dtype.itemsize

    @property
    def _name(self):
        return self.__name

    @_name.setter
    def _name(self, val):
        self.__name = val
        # Clear the key cache when the name is reset
        self._cached_keys = None
        self._reset_cache("_key_array")

    @property
    def name(self):
        return self.__name

    @name.setter
    def name(self, val):
        raise TypeError(
            "Cannot set name directly\n\n"
            "Name is used to relate the array to the task graph.\n"
            "It is uncommon to need to change it, but if you do\n"
            "please set ``._name``"
        )

    def __iter__(self):
        for i in range(len(self)):
            yield self[i]

    __array_priority__ = 11  # higher than numpy.ndarray and numpy.matrix

    def __array__(self, dtype=None, **kwargs):
        x = self.compute()
        if dtype and x.dtype != dtype:
            x = x.astype(dtype)
        if not isinstance(x, np.ndarray):
            x = np.array(x)
        return x

    def __array_function__(self, func, types, args, kwargs):
        import dask.array as module

        def handle_nonmatching_names(func, args, kwargs):
            if func not in _HANDLED_FUNCTIONS:
                warnings.warn(
                    "The `{}` function is not implemented by Dask array. "
                    "You may want to use the da.map_blocks function "
                    "or something similar to silence this warning. "
                    "Your code may stop working in a future release.".format(
                        func.__module__ + "." + func.__name__
                    ),
                    FutureWarning,
                )
                # Need to convert to array object (e.g. numpy.ndarray or
                # cupy.ndarray) as needed, so we can call the NumPy function
                # again and it gets the chance to dispatch to the right
                # implementation.
                args, kwargs = compute(args, kwargs)
                return func(*args, **kwargs)

            return _HANDLED_FUNCTIONS[func](*args, **kwargs)

        # First, verify that all types are handled by Dask. Otherwise, return NotImplemented.
        if not all(
            # Accept our own superclasses as recommended by NEP-13
            # (https://numpy.org/neps/nep-0013-ufunc-overrides.html#subclass-hierarchies)
            issubclass(type(self), type_) or is_valid_chunk_type(type_)
            for type_ in types
        ):
            return NotImplemented

        # Now try to find a matching function name.  If that doesn't work, we may
        # be dealing with an alias or a function that's simply not in the Dask API.
        # Handle aliases via the _HANDLED_FUNCTIONS dict mapping, and warn otherwise.
        for submodule in func.__module__.split(".")[1:]:
            try:
                module = getattr(module, submodule)
            except AttributeError:
                return handle_nonmatching_names(func, args, kwargs)

        if not hasattr(module, func.__name__):
            return handle_nonmatching_names(func, args, kwargs)

        da_func = getattr(module, func.__name__)
        if da_func is func:
            return handle_nonmatching_names(func, args, kwargs)

        # If ``like`` is contained in ``da_func``'s signature, add ``like=self``
        # to the kwargs dictionary.
        if has_keyword(da_func, "like"):
            kwargs["like"] = self

        return da_func(*args, **kwargs)

    @property
    def _elemwise(self):
        return elemwise

    @wraps(store)
    def store(self, target, **kwargs):
        r = store([self], [target], **kwargs)

        if kwargs.get("return_stored", False):
            r = r[0]

        return r

    def to_svg(self, size=500):
        """Convert chunks from Dask Array into an SVG Image

        Parameters
        ----------
        chunks: tuple
        size: int
            Rough size of the image

        Examples
        --------
        >>> x.to_svg(size=500)  # doctest: +SKIP

        Returns
        -------
        text: An svg string depicting the array as a grid of chunks
        """
        from dask.array.svg import svg

        return svg(self.chunks, size=size)

    def to_hdf5(self, filename, datapath, **kwargs):
        """Store array in HDF5 file

        >>> x.to_hdf5('myfile.hdf5', '/x')  # doctest: +SKIP

        Optionally provide arguments as though to ``h5py.File.create_dataset``

        >>> x.to_hdf5('myfile.hdf5', '/x', compression='lzf', shuffle=True)  # doctest: +SKIP

        See Also
        --------
        dask.array.store
        h5py.File.create_dataset
        """
        return to_hdf5(filename, datapath, self, **kwargs)

    def to_dask_dataframe(self, columns=None, index=None, meta=None):
        """Convert dask Array to dask Dataframe

        Parameters
        ----------
        columns: list or string
            list of column names if DataFrame, single string if Series
        index : dask.dataframe.Index, optional
            An optional *dask* Index to use for the output Series or DataFrame.

            The default output index depends on whether the array has any unknown
            chunks. If there are any unknown chunks, the output has ``None``
            for all the divisions (one per chunk). If all the chunks are known,
            a default index with known divisions is created.

            Specifying ``index`` can be useful if you're conforming a Dask Array
            to an existing dask Series or DataFrame, and you would like the
            indices to match.
        meta : object, optional
            An optional `meta` parameter can be passed for dask
            to specify the concrete dataframe type to use for partitions of
            the Dask dataframe. By default, pandas DataFrame is used.

        See Also
        --------
        dask.dataframe.from_dask_array
        """
        from dask.dataframe import from_dask_array

        return from_dask_array(self, columns=columns, index=index, meta=meta)

    def to_backend(self, backend: str | None = None, **kwargs):
        """Move to a new Array backend

        Parameters
        ----------
        backend : str, Optional
            The name of the new backend to move to. The default
            is the current "array.backend" configuration.

        Returns
        -------
        Array
        """
        from dask.array.creation import to_backend

        return to_backend(self, backend=backend, **kwargs)

    def __bool__(self):
        if self.size > 1:
            raise ValueError(
                f"The truth value of a {self.__class__.__name__} is ambiguous. "
                "Use a.any() or a.all()."
            )
        else:
            return bool(self.compute())

    __nonzero__ = __bool__  # python 2

    def _scalarfunc(self, cast_type):
        if self.size > 1:
            raise TypeError("Only length-1 arrays can be converted to Python scalars")
        else:
            return cast_type(self.compute().item())

    def __int__(self):
        return self._scalarfunc(int)

    __long__ = __int__  # python 2

    def __float__(self):
        return self._scalarfunc(float)

    def __complex__(self):
        return self._scalarfunc(complex)

    def __index__(self):
        return self._scalarfunc(operator.index)

    def __setitem__(self, key, value):
        if value is np.ma.masked:
            value = np.ma.masked_all((), dtype=self.dtype)

        if (
            not is_dask_collection(value)
            and issubclass(self.dtype.type, Integral)
            and np.isnan(value).any()
        ):
            raise ValueError("cannot convert float NaN to integer")

        ## Use the "where" method for cases when key is an Array
        if isinstance(key, Array):
            from dask.array.routines import where

            if isinstance(value, Array) and value.ndim > 1:
                raise ValueError("boolean index array should have 1 dimension")
            try:
                y = where(key, value, self)
            except ValueError as e:
                raise ValueError(
                    "Boolean index assignment in Dask "
                    "expects equally shaped arrays.\nExample: da1[da2] = da3 "
                    "where da1.shape == (4,), da2.shape == (4,) "
                    "and da3.shape == (4,).\n"
                    "Alternatively, you can use the extended API that supports"
                    "indexing with tuples.\nExample: da1[(da2,)] = da3."
                ) from e
            self._meta = y._meta
            self.dask = y.dask
            self._name = y.name
            self._chunks = y.chunks
            return

        if np.isnan(self.shape).any():
            raise ValueError(f"Arrays chunk sizes are unknown. {unknown_chunk_message}")

        # Still here? Then apply the assignment to other type of
        # indices via the `setitem_array` function.
        value = asanyarray(value)

        out = "setitem-" + tokenize(self, key, value)
        dsk = setitem_array(out, self, key, value)

        meta = meta_from_array(self._meta)
        if np.isscalar(meta):
            meta = np.array(meta)

        graph = HighLevelGraph.from_collections(out, dsk, dependencies=[self])
        y = Array(graph, out, chunks=self.chunks, dtype=self.dtype, meta=meta)

        self._meta = y._meta
        self.dask = y.dask
        self._name = y.name
        self._chunks = y.chunks

    def __getitem__(self, index):
        # Field access, e.g. x['a'] or x[['a', 'b']]
        if isinstance(index, str) or (
            isinstance(index, list) and index and all(isinstance(i, str) for i in index)
        ):
            if isinstance(index, str):
                dt = self.dtype[index]
            else:
                dt = np.dtype(
                    {
                        "names": index,
                        "formats": [self.dtype.fields[name][0] for name in index],
                        "offsets": [self.dtype.fields[name][1] for name in index],
                        "itemsize": self.dtype.itemsize,
                    }
                )

            if dt.shape:
                new_axis = list(range(self.ndim, self.ndim + len(dt.shape)))
                chunks = self.chunks + tuple((i,) for i in dt.shape)
                return self.map_blocks(
                    getitem, index, dtype=dt.base, chunks=chunks, new_axis=new_axis
                )
            else:
                return self.map_blocks(getitem, index, dtype=dt)

        if not isinstance(index, tuple):
            index = (index,)

        from dask.array.slicing import (
            normalize_index,
            slice_with_bool_dask_array,
            slice_with_int_dask_array,
        )

        index2 = normalize_index(index, self.shape)
        dependencies = {self.name}
        for i in index2:
            if isinstance(i, Array):
                dependencies.add(i.name)

        if any(isinstance(i, Array) and i.dtype.kind in "iu" for i in index2):
            self, index2 = slice_with_int_dask_array(self, index2)
        if any(isinstance(i, Array) and i.dtype == bool for i in index2):
            self, index2 = slice_with_bool_dask_array(self, index2)

        if all(isinstance(i, slice) and i == slice(None) for i in index2):
            return self

        out = "getitem-" + tokenize(self, index2)
        dsk, chunks = slice_array(out, self.name, self.chunks, index2, self.itemsize)

        graph = HighLevelGraph.from_collections(out, dsk, dependencies=[self])

        meta = meta_from_array(self._meta, ndim=len(chunks))
        if np.isscalar(meta):
            meta = np.array(meta)

        return Array(graph, out, chunks, meta=meta)

    def _vindex(self, key):
        if not isinstance(key, tuple):
            key = (key,)
        if any(k is None for k in key):
            raise IndexError(
                "vindex does not support indexing with None (np.newaxis), "
                "got {}".format(key)
            )
        if all(isinstance(k, slice) for k in key):
            if all(
                k.indices(d) == slice(0, d).indices(d) for k, d in zip(key, self.shape)
            ):
                return self
            raise IndexError(
                "vindex requires at least one non-slice to vectorize over "
                "when the slices are not over the entire array (i.e, x[:]). "
                "Use normal slicing instead when only using slices. Got: {}".format(key)
            )
        elif any(is_dask_collection(k) for k in key):
            raise IndexError(
                "vindex does not support indexing with dask objects. Call compute "
                "on the indexer first to get an evalurated array. Got: {}".format(key)
            )
        return _vindex(self, *key)

    @property
    def vindex(self):
        """Vectorized indexing with broadcasting.

        This is equivalent to numpy's advanced indexing, using arrays that are
        broadcast against each other. This allows for pointwise indexing:

        >>> import dask.array as da
        >>> x = np.array([[1, 2, 3], [4, 5, 6], [7, 8, 9]])
        >>> x = da.from_array(x, chunks=2)
        >>> x.vindex[[0, 1, 2], [0, 1, 2]].compute()
        array([1, 5, 9])

        Mixed basic/advanced indexing with slices/arrays is also supported. The
        order of dimensions in the result follows those proposed for
        `ndarray.vindex <https://github.com/numpy/numpy/pull/6256>`_:
        the subspace spanned by arrays is followed by all slices.

        Note: ``vindex`` provides more general functionality than standard
        indexing, but it also has fewer optimizations and can be significantly
        slower.
        """
        return IndexCallable(self._vindex)

    @property
    def blocks(self):
        """An array-like interface to the blocks of an array.

        This returns a ``Blockview`` object that provides an array-like interface
        to the blocks of a dask array.  Numpy-style indexing of a ``Blockview`` object
        returns a selection of blocks as a new dask array.

        You can index ``array.blocks`` like a numpy array of shape
        equal to the number of blocks in each dimension, (available as
        array.blocks.size).  The dimensionality of the output array matches
        the dimension of this array, even if integer indices are passed.
        Slicing with ``np.newaxis`` or multiple lists is not supported.

        Examples
        --------
        >>> import dask.array as da
        >>> x = da.arange(8, chunks=2)
        >>> x.blocks.shape # aliases x.numblocks
        (4,)
        >>> x.blocks[0].compute()
        array([0, 1])
        >>> x.blocks[:3].compute()
        array([0, 1, 2, 3, 4, 5])
        >>> x.blocks[::2].compute()
        array([0, 1, 4, 5])
        >>> x.blocks[[-1, 0]].compute()
        array([6, 7, 0, 1])
        >>> x.blocks.ravel() # doctest: +NORMALIZE_WHITESPACE
        [dask.array<blocks, shape=(2,), dtype=int64, chunksize=(2,), chunktype=numpy.ndarray>,
         dask.array<blocks, shape=(2,), dtype=int64, chunksize=(2,), chunktype=numpy.ndarray>,
         dask.array<blocks, shape=(2,), dtype=int64, chunksize=(2,), chunktype=numpy.ndarray>,
         dask.array<blocks, shape=(2,), dtype=int64, chunksize=(2,), chunktype=numpy.ndarray>]

        Returns
        -------
        An instance of ``dask.array.Blockview``
        """
        return BlockView(self)

    @property
    def partitions(self):
        """Slice an array by partitions. Alias of dask array .blocks attribute.

        This alias allows you to write agnostic code that works with both
        dask arrays and dask dataframes.

        This returns a ``Blockview`` object that provides an array-like interface
        to the blocks of a dask array.  Numpy-style indexing of a ``Blockview`` object
        returns a selection of blocks as a new dask array.

        You can index ``array.blocks`` like a numpy array of shape
        equal to the number of blocks in each dimension, (available as
        array.blocks.size).  The dimensionality of the output array matches
        the dimension of this array, even if integer indices are passed.
        Slicing with ``np.newaxis`` or multiple lists is not supported.

        Examples
        --------
        >>> import dask.array as da
        >>> x = da.arange(8, chunks=2)
        >>> x.partitions.shape # aliases x.numblocks
        (4,)
        >>> x.partitions[0].compute()
        array([0, 1])
        >>> x.partitions[:3].compute()
        array([0, 1, 2, 3, 4, 5])
        >>> x.partitions[::2].compute()
        array([0, 1, 4, 5])
        >>> x.partitions[[-1, 0]].compute()
        array([6, 7, 0, 1])
        >>> x.partitions.ravel() # doctest: +NORMALIZE_WHITESPACE
        [dask.array<blocks, shape=(2,), dtype=int64, chunksize=(2,), chunktype=numpy.ndarray>,
         dask.array<blocks, shape=(2,), dtype=int64, chunksize=(2,), chunktype=numpy.ndarray>,
         dask.array<blocks, shape=(2,), dtype=int64, chunksize=(2,), chunktype=numpy.ndarray>,
         dask.array<blocks, shape=(2,), dtype=int64, chunksize=(2,), chunktype=numpy.ndarray>]

        Returns
        -------
        An instance of ``da.array.Blockview``
        """
        return self.blocks

    def dot(self, other):
        """Dot product of self and other.

        Refer to :func:`dask.array.tensordot` for full documentation.

        See Also
        --------
        dask.array.dot : equivalent function
        """
        from dask.array.routines import tensordot

        return tensordot(self, other, axes=((self.ndim - 1,), (other.ndim - 2,)))

    @property
    def A(self):
        return self

    @property
    def T(self):
        return self.transpose()

    def transpose(self, *axes):
        """Reverse or permute the axes of an array. Return the modified array.

        Refer to :func:`dask.array.transpose` for full documentation.

        See Also
        --------
        dask.array.transpose : equivalent function
        """
        from dask.array.routines import transpose

        if not axes:
            axes = None
        elif len(axes) == 1 and isinstance(axes[0], Iterable):
            axes = axes[0]
        if (axes == tuple(range(self.ndim))) or (axes == tuple(range(-self.ndim, 0))):
            # no transpose necessary
            return self
        else:
            return transpose(self, axes=axes)

    def ravel(self):
        """Return a flattened array.

        Refer to :func:`dask.array.ravel` for full documentation.

        See Also
        --------
        dask.array.ravel : equivalent function
        """
        from dask.array.routines import ravel

        return ravel(self)

    flatten = ravel

    def choose(self, choices):
        """Use an index array to construct a new array from a set of choices.

        Refer to :func:`dask.array.choose` for full documentation.

        See Also
        --------
        dask.array.choose : equivalent function
        """
        from dask.array.routines import choose

        return choose(self, choices)

    def reshape(self, *shape, merge_chunks=True, limit=None):
        """Reshape array to new shape

        Refer to :func:`dask.array.reshape` for full documentation.

        See Also
        --------
        dask.array.reshape : equivalent function
        """
        from dask.array.reshape import reshape

        if len(shape) == 1 and not isinstance(shape[0], Number):
            shape = shape[0]
        return reshape(self, shape, merge_chunks=merge_chunks, limit=limit)

    def topk(self, k, axis=-1, split_every=None):
        """The top k elements of an array.

        Refer to :func:`dask.array.topk` for full documentation.

        See Also
        --------
        dask.array.topk : equivalent function
        """
        from dask.array.reductions import topk

        return topk(self, k, axis=axis, split_every=split_every)

    def argtopk(self, k, axis=-1, split_every=None):
        """The indices of the top k elements of an array.

        Refer to :func:`dask.array.argtopk` for full documentation.

        See Also
        --------
        dask.array.argtopk : equivalent function
        """
        from dask.array.reductions import argtopk

        return argtopk(self, k, axis=axis, split_every=split_every)

    def astype(self, dtype, **kwargs):
        """Copy of the array, cast to a specified type.

        Parameters
        ----------
        dtype : str or dtype
            Typecode or data-type to which the array is cast.
        casting : {'no', 'equiv', 'safe', 'same_kind', 'unsafe'}, optional
            Controls what kind of data casting may occur. Defaults to 'unsafe'
            for backwards compatibility.

            * 'no' means the data types should not be cast at all.
            * 'equiv' means only byte-order changes are allowed.
            * 'safe' means only casts which can preserve values are allowed.
            * 'same_kind' means only safe casts or casts within a kind,
                like float64 to float32, are allowed.
            * 'unsafe' means any data conversions may be done.
        copy : bool, optional
            By default, astype always returns a newly allocated array. If this
            is set to False and the `dtype` requirement is satisfied, the input
            array is returned instead of a copy.

            .. note::

                Dask does not respect the contiguous memory layout of the array,
                and will ignore the ``order`` keyword argument.
                The default order is 'C' contiguous.
        """
        kwargs.pop("order", None)  # `order` is not respected, so we remove this kwarg
        # Scalars don't take `casting` or `copy` kwargs - as such we only pass
        # them to `map_blocks` if specified by user (different than defaults).
        extra = set(kwargs) - {"casting", "copy"}
        if extra:
            raise TypeError(
                f"astype does not take the following keyword arguments: {list(extra)}"
            )
        casting = kwargs.get("casting", "unsafe")
        dtype = np.dtype(dtype)
        if self.dtype == dtype:
            return self
        elif not np.can_cast(self.dtype, dtype, casting=casting):
            raise TypeError(
                f"Cannot cast array from {self.dtype!r} to {dtype!r} "
                f"according to the rule {casting!r}"
            )
        return self.map_blocks(chunk.astype, dtype=dtype, astype_dtype=dtype, **kwargs)

    def __abs__(self):
        return elemwise(operator.abs, self)

    @check_if_handled_given_other
    def __add__(self, other):
        return elemwise(operator.add, self, other)

    @check_if_handled_given_other
    def __radd__(self, other):
        return elemwise(operator.add, other, self)

    @check_if_handled_given_other
    def __and__(self, other):
        return elemwise(operator.and_, self, other)

    @check_if_handled_given_other
    def __rand__(self, other):
        return elemwise(operator.and_, other, self)

    @check_if_handled_given_other
    def __div__(self, other):
        return elemwise(operator.div, self, other)

    @check_if_handled_given_other
    def __rdiv__(self, other):
        return elemwise(operator.div, other, self)

    @check_if_handled_given_other
    def __eq__(self, other):
        return elemwise(operator.eq, self, other)

    @check_if_handled_given_other
    def __gt__(self, other):
        return elemwise(operator.gt, self, other)

    @check_if_handled_given_other
    def __ge__(self, other):
        return elemwise(operator.ge, self, other)

    def __invert__(self):
        return elemwise(operator.invert, self)

    @check_if_handled_given_other
    def __lshift__(self, other):
        return elemwise(operator.lshift, self, other)

    @check_if_handled_given_other
    def __rlshift__(self, other):
        return elemwise(operator.lshift, other, self)

    @check_if_handled_given_other
    def __lt__(self, other):
        return elemwise(operator.lt, self, other)

    @check_if_handled_given_other
    def __le__(self, other):
        return elemwise(operator.le, self, other)

    @check_if_handled_given_other
    def __mod__(self, other):
        return elemwise(operator.mod, self, other)

    @check_if_handled_given_other
    def __rmod__(self, other):
        return elemwise(operator.mod, other, self)

    @check_if_handled_given_other
    def __mul__(self, other):
        return elemwise(operator.mul, self, other)

    @check_if_handled_given_other
    def __rmul__(self, other):
        return elemwise(operator.mul, other, self)

    @check_if_handled_given_other
    def __ne__(self, other):
        return elemwise(operator.ne, self, other)

    def __neg__(self):
        return elemwise(operator.neg, self)

    @check_if_handled_given_other
    def __or__(self, other):
        return elemwise(operator.or_, self, other)

    def __pos__(self):
        return self

    @check_if_handled_given_other
    def __ror__(self, other):
        return elemwise(operator.or_, other, self)

    @check_if_handled_given_other
    def __pow__(self, other):
        return elemwise(operator.pow, self, other)

    @check_if_handled_given_other
    def __rpow__(self, other):
        return elemwise(operator.pow, other, self)

    @check_if_handled_given_other
    def __rshift__(self, other):
        return elemwise(operator.rshift, self, other)

    @check_if_handled_given_other
    def __rrshift__(self, other):
        return elemwise(operator.rshift, other, self)

    @check_if_handled_given_other
    def __sub__(self, other):
        return elemwise(operator.sub, self, other)

    @check_if_handled_given_other
    def __rsub__(self, other):
        return elemwise(operator.sub, other, self)

    @check_if_handled_given_other
    def __truediv__(self, other):
        return elemwise(operator.truediv, self, other)

    @check_if_handled_given_other
    def __rtruediv__(self, other):
        return elemwise(operator.truediv, other, self)

    @check_if_handled_given_other
    def __floordiv__(self, other):
        return elemwise(operator.floordiv, self, other)

    @check_if_handled_given_other
    def __rfloordiv__(self, other):
        return elemwise(operator.floordiv, other, self)

    @check_if_handled_given_other
    def __xor__(self, other):
        return elemwise(operator.xor, self, other)

    @check_if_handled_given_other
    def __rxor__(self, other):
        return elemwise(operator.xor, other, self)

    @check_if_handled_given_other
    def __matmul__(self, other):
        from dask.array.routines import matmul

        return matmul(self, other)

    @check_if_handled_given_other
    def __rmatmul__(self, other):
        from dask.array.routines import matmul

        return matmul(other, self)

    @check_if_handled_given_other
    def __divmod__(self, other):
        from dask.array.ufunc import divmod

        return divmod(self, other)

    @check_if_handled_given_other
    def __rdivmod__(self, other):
        from dask.array.ufunc import divmod

        return divmod(other, self)

    def any(self, axis=None, keepdims=False, split_every=None, out=None):
        """Returns True if any of the elements evaluate to True.

        Refer to :func:`dask.array.any` for full documentation.

        See Also
        --------
        dask.array.any : equivalent function
        """
        from dask.array.reductions import any

        return any(self, axis=axis, keepdims=keepdims, split_every=split_every, out=out)

    def all(self, axis=None, keepdims=False, split_every=None, out=None):
        """Returns True if all elements evaluate to True.

        Refer to :func:`dask.array.all` for full documentation.

        See Also
        --------
        dask.array.all : equivalent function
        """
        from dask.array.reductions import all

        return all(self, axis=axis, keepdims=keepdims, split_every=split_every, out=out)

    def min(self, axis=None, keepdims=False, split_every=None, out=None):
        """Return the minimum along a given axis.

        Refer to :func:`dask.array.min` for full documentation.

        See Also
        --------
        dask.array.min : equivalent function
        """
        from dask.array.reductions import min

        return min(self, axis=axis, keepdims=keepdims, split_every=split_every, out=out)

    def max(self, axis=None, keepdims=False, split_every=None, out=None):
        """Return the maximum along a given axis.

        Refer to :func:`dask.array.max` for full documentation.

        See Also
        --------
        dask.array.max : equivalent function
        """
        from dask.array.reductions import max

        return max(self, axis=axis, keepdims=keepdims, split_every=split_every, out=out)

    def argmin(self, axis=None, *, keepdims=False, split_every=None, out=None):
        """Return indices of the minimum values along the given axis.

        Refer to :func:`dask.array.argmin` for full documentation.

        See Also
        --------
        dask.array.argmin : equivalent function
        """
        from dask.array.reductions import argmin

        return argmin(
            self, axis=axis, keepdims=keepdims, split_every=split_every, out=out
        )

    def argmax(self, axis=None, *, keepdims=False, split_every=None, out=None):
        """Return indices of the maximum values along the given axis.

        Refer to :func:`dask.array.argmax` for full documentation.

        See Also
        --------
        dask.array.argmax : equivalent function
        """
        from dask.array.reductions import argmax

        return argmax(
            self, axis=axis, keepdims=keepdims, split_every=split_every, out=out
        )

    def sum(self, axis=None, dtype=None, keepdims=False, split_every=None, out=None):
        """
        Return the sum of the array elements over the given axis.

        Refer to :func:`dask.array.sum` for full documentation.

        See Also
        --------
        dask.array.sum : equivalent function
        """
        from dask.array.reductions import sum

        return sum(
            self,
            axis=axis,
            dtype=dtype,
            keepdims=keepdims,
            split_every=split_every,
            out=out,
        )

    def trace(self, offset=0, axis1=0, axis2=1, dtype=None):
        """Return the sum along diagonals of the array.

        Refer to :func:`dask.array.trace` for full documentation.

        See Also
        --------
        dask.array.trace : equivalent function
        """
        from dask.array.reductions import trace

        return trace(self, offset=offset, axis1=axis1, axis2=axis2, dtype=dtype)

    def prod(self, axis=None, dtype=None, keepdims=False, split_every=None, out=None):
        """Return the product of the array elements over the given axis

        Refer to :func:`dask.array.prod` for full documentation.

        See Also
        --------
        dask.array.prod : equivalent function
        """
        from dask.array.reductions import prod

        return prod(
            self,
            axis=axis,
            dtype=dtype,
            keepdims=keepdims,
            split_every=split_every,
            out=out,
        )

    def mean(self, axis=None, dtype=None, keepdims=False, split_every=None, out=None):
        """Returns the average of the array elements along given axis.

        Refer to :func:`dask.array.mean` for full documentation.

        See Also
        --------
        dask.array.mean : equivalent function
        """
        from dask.array.reductions import mean

        return mean(
            self,
            axis=axis,
            dtype=dtype,
            keepdims=keepdims,
            split_every=split_every,
            out=out,
        )

    def std(
        self, axis=None, dtype=None, keepdims=False, ddof=0, split_every=None, out=None
    ):
        """Returns the standard deviation of the array elements along given axis.

        Refer to :func:`dask.array.std` for full documentation.

        See Also
        --------
        dask.array.std : equivalent function
        """
        from dask.array.reductions import std

        return std(
            self,
            axis=axis,
            dtype=dtype,
            keepdims=keepdims,
            ddof=ddof,
            split_every=split_every,
            out=out,
        )

    def var(
        self, axis=None, dtype=None, keepdims=False, ddof=0, split_every=None, out=None
    ):
        """Returns the variance of the array elements, along given axis.

        Refer to :func:`dask.array.var` for full documentation.

        See Also
        --------
        dask.array.var : equivalent function
        """
        from dask.array.reductions import var

        return var(
            self,
            axis=axis,
            dtype=dtype,
            keepdims=keepdims,
            ddof=ddof,
            split_every=split_every,
            out=out,
        )

    def moment(
        self,
        order,
        axis=None,
        dtype=None,
        keepdims=False,
        ddof=0,
        split_every=None,
        out=None,
    ):
        """Calculate the nth centralized moment.

        Refer to :func:`dask.array.moment` for the full documentation.

        See Also
        --------
        dask.array.moment : equivalent function
        """
        from dask.array.reductions import moment

        return moment(
            self,
            order,
            axis=axis,
            dtype=dtype,
            keepdims=keepdims,
            ddof=ddof,
            split_every=split_every,
            out=out,
        )

    @wraps(map_blocks)
    def map_blocks(self, func, *args, **kwargs):
        return map_blocks(func, self, *args, **kwargs)

    def map_overlap(self, func, depth, boundary=None, trim=True, **kwargs):
        """Map a function over blocks of the array with some overlap

        Refer to :func:`dask.array.map_overlap` for full documentation.

        See Also
        --------
        dask.array.map_overlap : equivalent function
        """
        from dask.array.overlap import map_overlap

        return map_overlap(
            func, self, depth=depth, boundary=boundary, trim=trim, **kwargs
        )

    def cumsum(self, axis, dtype=None, out=None, *, method="sequential"):
        """Return the cumulative sum of the elements along the given axis.

        Refer to :func:`dask.array.cumsum` for full documentation.

        See Also
        --------
        dask.array.cumsum : equivalent function
        """
        from dask.array.reductions import cumsum

        return cumsum(self, axis, dtype, out=out, method=method)

    def cumprod(self, axis, dtype=None, out=None, *, method="sequential"):
        """Return the cumulative product of the elements along the given axis.

        Refer to :func:`dask.array.cumprod` for full documentation.

        See Also
        --------
        dask.array.cumprod : equivalent function
        """
        from dask.array.reductions import cumprod

        return cumprod(self, axis, dtype, out=out, method=method)

    def squeeze(self, axis=None):
        """Remove axes of length one from array.

        Refer to :func:`dask.array.squeeze` for full documentation.

        See Also
        --------
        dask.array.squeeze : equivalent function
        """
        from dask.array.routines import squeeze

        return squeeze(self, axis)

    def rechunk(
        self,
        chunks="auto",
        threshold=None,
        block_size_limit=None,
        balance=False,
        method=None,
    ):
        """Convert blocks in dask array x for new chunks.

        Refer to :func:`dask.array.rechunk` for full documentation.

        See Also
        --------
        dask.array.rechunk : equivalent function
        """
        from dask.array.rechunk import rechunk  # avoid circular import

        return rechunk(self, chunks, threshold, block_size_limit, balance, method)

    @property
    def real(self):
        from dask.array.ufunc import real

        return real(self)

    @property
    def imag(self):
        from dask.array.ufunc import imag

        return imag(self)

    def conj(self):
        """Complex-conjugate all elements.

        Refer to :func:`dask.array.conj` for full documentation.

        See Also
        --------
        dask.array.conj : equivalent function
        """
        from dask.array.ufunc import conj

        return conj(self)

    def clip(self, min=None, max=None):
        """Return an array whose values are limited to ``[min, max]``.
        One of max or min must be given.

        Refer to :func:`dask.array.clip` for full documentation.

        See Also
        --------
        dask.array.clip : equivalent function
        """
        from dask.array.ufunc import clip

        return clip(self, min, max)

    def view(self, dtype=None, order="C"):
        """Get a view of the array as a new data type

        Parameters
        ----------
        dtype:
            The dtype by which to view the array.
            The default, None, results in the view having the same data-type
            as the original array.
        order: string
            'C' or 'F' (Fortran) ordering

        This reinterprets the bytes of the array under a new dtype.  If that
        dtype does not have the same size as the original array then the shape
        will change.

        Beware that both numpy and dask.array can behave oddly when taking
        shape-changing views of arrays under Fortran ordering.  Under some
        versions of NumPy this function will fail when taking shape-changing
        views of Fortran ordered arrays if the first dimension has chunks of
        size one.
        """
        if dtype is None:
            dtype = self.dtype
        else:
            dtype = np.dtype(dtype)
        mult = self.dtype.itemsize / dtype.itemsize

        if order == "C":
            chunks = self.chunks[:-1] + (
                tuple(ensure_int(c * mult) for c in self.chunks[-1]),
            )
        elif order == "F":
            chunks = (
                tuple(ensure_int(c * mult) for c in self.chunks[0]),
            ) + self.chunks[1:]
        else:
            raise ValueError("Order must be one of 'C' or 'F'")

        return self.map_blocks(
            chunk.view, dtype, order=order, dtype=dtype, chunks=chunks
        )

    def swapaxes(self, axis1, axis2):
        """Return a view of the array with ``axis1`` and ``axis2`` interchanged.

        Refer to :func:`dask.array.swapaxes` for full documentation.

        See Also
        --------
        dask.array.swapaxes : equivalent function
        """
        from dask.array.routines import swapaxes

        return swapaxes(self, axis1, axis2)

    def round(self, decimals=0):
        """Return array with each element rounded to the given number of decimals.

        Refer to :func:`dask.array.round` for full documentation.

        See Also
        --------
        dask.array.round : equivalent function
        """
        from dask.array.routines import round

        return round(self, decimals=decimals)

    def copy(self):
        """
        Copy array.  This is a no-op for dask.arrays, which are immutable
        """
        return Array(self.dask, self.name, self.chunks, meta=self)

    def __deepcopy__(self, memo):
        c = self.copy()
        memo[id(self)] = c
        return c

    def to_delayed(self, optimize_graph=True):
        """Convert into an array of :class:`dask.delayed.Delayed` objects, one per chunk.

        Parameters
        ----------
        optimize_graph : bool, optional
            If True [default], the graph is optimized before converting into
            :class:`dask.delayed.Delayed` objects.

        See Also
        --------
        dask.array.from_delayed
        """
        keys = self.__dask_keys__()
        graph = self.__dask_graph__()
        layer = self.__dask_layers__()[0]
        if optimize_graph:
            graph = self.__dask_optimize__(graph, keys)  # TODO, don't collape graph
            layer = "delayed-" + self.name
            graph = HighLevelGraph.from_collections(layer, graph, dependencies=())
        L = ndeepmap(self.ndim, lambda k: Delayed(k, graph, layer=layer), keys)
        return np.array(L, dtype=object)

    def repeat(self, repeats, axis=None):
        """Repeat elements of an array.

        Refer to :func:`dask.array.repeat` for full documentation.

        See Also
        --------
        dask.array.repeat : equivalent function
        """
        from dask.array.creation import repeat

        return repeat(self, repeats, axis=axis)

    def nonzero(self):
        """Return the indices of the elements that are non-zero.

        Refer to :func:`dask.array.nonzero` for full documentation.

        See Also
        --------
        dask.array.nonzero : equivalent function
        """
        from dask.array.routines import nonzero

        return nonzero(self)

    def to_zarr(self, *args, **kwargs):
        """Save array to the zarr storage format

        See https://zarr.readthedocs.io for details about the format.

        Refer to :func:`dask.array.to_zarr` for full documentation.

        See also
        --------
        dask.array.to_zarr : equivalent function
        """
        return to_zarr(self, *args, **kwargs)

    def to_tiledb(self, uri, *args, **kwargs):
        """Save array to the TileDB storage manager

        See https://docs.tiledb.io for details about the format and engine.

        See function :func:`dask.array.to_tiledb` for argument documentation.

        See also
        --------
        dask.array.to_tiledb : equivalent function
        """
        from dask.array.tiledb_io import to_tiledb

        return to_tiledb(self, uri, *args, **kwargs)


def ensure_int(f):
    i = int(f)
    if i != f:
        raise ValueError("Could not coerce %f to integer" % f)
    return i


def normalize_chunks(chunks, shape=None, limit=None, dtype=None, previous_chunks=None):
    """Normalize chunks to tuple of tuples

    This takes in a variety of input types and information and produces a full
    tuple-of-tuples result for chunks, suitable to be passed to Array or
    rechunk or any other operation that creates a Dask array.

    Parameters
    ----------
    chunks: tuple, int, dict, or string
        The chunks to be normalized.  See examples below for more details
    shape: Tuple[int]
        The shape of the array
    limit: int (optional)
        The maximum block size to target in bytes,
        if freedom is given to choose
    dtype: np.dtype
    previous_chunks: Tuple[Tuple[int]] optional
        Chunks from a previous array that we should use for inspiration when
        rechunking auto dimensions.  If not provided but auto-chunking exists
        then auto-dimensions will prefer square-like chunk shapes.

    Examples
    --------
    Specify uniform chunk sizes

    >>> from dask.array.core import normalize_chunks
    >>> normalize_chunks((2, 2), shape=(5, 6))
    ((2, 2, 1), (2, 2, 2))

    Also passes through fully explicit tuple-of-tuples

    >>> normalize_chunks(((2, 2, 1), (2, 2, 2)), shape=(5, 6))
    ((2, 2, 1), (2, 2, 2))

    Cleans up lists to tuples

    >>> normalize_chunks([[2, 2], [3, 3]])
    ((2, 2), (3, 3))

    Expands integer inputs 10 -> (10, 10)

    >>> normalize_chunks(10, shape=(30, 5))
    ((10, 10, 10), (5,))

    Expands dict inputs

    >>> normalize_chunks({0: 2, 1: 3}, shape=(6, 6))
    ((2, 2, 2), (3, 3))

    The values -1 and None get mapped to full size

    >>> normalize_chunks((5, -1), shape=(10, 10))
    ((5, 5), (10,))

    Use the value "auto" to automatically determine chunk sizes along certain
    dimensions.  This uses the ``limit=`` and ``dtype=`` keywords to
    determine how large to make the chunks.  The term "auto" can be used
    anywhere an integer can be used.  See array chunking documentation for more
    information.

    >>> normalize_chunks(("auto",), shape=(20,), limit=5, dtype='uint8')
    ((5, 5, 5, 5),)

    You can also use byte sizes (see :func:`dask.utils.parse_bytes`) in place of
    "auto" to ask for a particular size

    >>> normalize_chunks("1kiB", shape=(2000,), dtype='float32')
    ((256, 256, 256, 256, 256, 256, 256, 208),)

    Respects null dimensions

    >>> normalize_chunks((), shape=(0, 0))
    ((0,), (0,))
    """
    if dtype and not isinstance(dtype, np.dtype):
        dtype = np.dtype(dtype)
    if chunks is None:
        raise ValueError(CHUNKS_NONE_ERROR_MESSAGE)
    if isinstance(chunks, list):
        chunks = tuple(chunks)
    if isinstance(chunks, (Number, str)):
        chunks = (chunks,) * len(shape)
    if isinstance(chunks, dict):
        chunks = tuple(chunks.get(i, None) for i in range(len(shape)))
    if isinstance(chunks, np.ndarray):
        chunks = chunks.tolist()
    if not chunks and shape and all(s == 0 for s in shape):
        chunks = ((0,),) * len(shape)

    if (
        shape
        and len(shape) == 1
        and len(chunks) > 1
        and all(isinstance(c, (Number, str)) for c in chunks)
    ):
        chunks = (chunks,)

    if shape and len(chunks) != len(shape):
        raise ValueError(
            "Chunks and shape must be of the same length/dimension. "
            "Got chunks=%s, shape=%s" % (chunks, shape)
        )
    if -1 in chunks or None in chunks:
        chunks = tuple(s if c == -1 or c is None else c for c, s in zip(chunks, shape))

    # If specifying chunk size in bytes, use that value to set the limit.
    # Verify there is only one consistent value of limit or chunk-bytes used.
    for c in chunks:
        if isinstance(c, str) and c != "auto":
            parsed = parse_bytes(c)
            if limit is None:
                limit = parsed
            elif parsed != limit:
                raise ValueError(
                    "Only one consistent value of limit or chunk is allowed."
                    "Used %s != %s" % (parsed, limit)
                )
    # Substitute byte limits with 'auto' now that limit is set.
    chunks = tuple("auto" if isinstance(c, str) and c != "auto" else c for c in chunks)

    if any(c == "auto" for c in chunks):
        chunks = auto_chunks(chunks, shape, limit, dtype, previous_chunks)

    if shape is not None:
        chunks = tuple(c if c not in {None, -1} else s for c, s in zip(chunks, shape))

    allints = None
    if chunks and shape is not None:
        # allints: did we start with chunks as a simple tuple of ints?
        allints = all(isinstance(c, int) for c in chunks)
        chunks = sum(
            (
                blockdims_from_blockshape((s,), (c,))
                if not isinstance(c, (tuple, list))
                else (c,)
                for s, c in zip(shape, chunks)
            ),
            (),
        )
    for c in chunks:
        if not c:
            raise ValueError(
                "Empty tuples are not allowed in chunks. Express "
                "zero length dimensions with 0(s) in chunks"
            )

    if shape is not None:
        if len(chunks) != len(shape):
            raise ValueError(
                "Input array has %d dimensions but the supplied "
                "chunks has only %d dimensions" % (len(shape), len(chunks))
            )
        if not all(
            c == s or (math.isnan(c) or math.isnan(s))
            for c, s in zip(map(sum, chunks), shape)
        ):
            raise ValueError(
                "Chunks do not add up to shape. "
                "Got chunks=%s, shape=%s" % (chunks, shape)
            )
    if allints or isinstance(sum(sum(_) for _ in chunks), int):
        # Fastpath for when we already know chunks contains only integers
        return tuple(tuple(ch) for ch in chunks)
    return tuple(
        tuple(int(x) if not math.isnan(x) else np.nan for x in c) for c in chunks
    )


def _compute_multiplier(limit: int, dtype, largest_block: int, result):
    """
    Utility function for auto_chunk, to fin how much larger or smaller the ideal
    chunk size is relative to what we have now.
    """
    return (
        limit
        / dtype.itemsize
        / largest_block
        / math.prod(r for r in result.values() if r)
    )


def auto_chunks(chunks, shape, limit, dtype, previous_chunks=None):
    """Determine automatic chunks

    This takes in a chunks value that contains ``"auto"`` values in certain
    dimensions and replaces those values with concrete dimension sizes that try
    to get chunks to be of a certain size in bytes, provided by the ``limit=``
    keyword.  If multiple dimensions are marked as ``"auto"`` then they will
    all respond to meet the desired byte limit, trying to respect the aspect
    ratio of their dimensions in ``previous_chunks=``, if given.

    Parameters
    ----------
    chunks: Tuple
        A tuple of either dimensions or tuples of explicit chunk dimensions
        Some entries should be "auto"
    shape: Tuple[int]
    limit: int, str
        The maximum allowable size of a chunk in bytes
    previous_chunks: Tuple[Tuple[int]]

    See also
    --------
    normalize_chunks: for full docstring and parameters
    """
    if previous_chunks is not None:
        previous_chunks = tuple(
            c if isinstance(c, tuple) else (c,) for c in previous_chunks
        )
    chunks = list(chunks)

    autos = {i for i, c in enumerate(chunks) if c == "auto"}
    if not autos:
        return tuple(chunks)

    if limit is None:
        limit = config.get("array.chunk-size")
    if isinstance(limit, str):
        limit = parse_bytes(limit)

    if dtype is None:
        raise TypeError("dtype must be known for auto-chunking")

    if dtype.hasobject:
        raise NotImplementedError(
            "Can not use auto rechunking with object dtype. "
            "We are unable to estimate the size in bytes of object data"
        )

    for x in tuple(chunks) + tuple(shape):
        if (
            isinstance(x, Number)
            and np.isnan(x)
            or isinstance(x, tuple)
            and np.isnan(x).any()
        ):
            raise ValueError(
                "Can not perform automatic rechunking with unknown "
                "(nan) chunk sizes.%s" % unknown_chunk_message
            )

    limit = max(1, limit)

    largest_block = math.prod(
        cs if isinstance(cs, Number) else max(cs) for cs in chunks if cs != "auto"
    )

    if previous_chunks:
        # Base ideal ratio on the median chunk size of the previous chunks
        result = {a: np.median(previous_chunks[a]) for a in autos}

        ideal_shape = []
        for i, s in enumerate(shape):
            chunk_frequencies = frequencies(previous_chunks[i])
            mode, count = max(chunk_frequencies.items(), key=lambda kv: kv[1])
            if mode > 1 and count >= len(previous_chunks[i]) / 2:
                ideal_shape.append(mode)
            else:
                ideal_shape.append(s)

        # How much larger or smaller the ideal chunk size is relative to what we have now
        multiplier = _compute_multiplier(limit, dtype, largest_block, result)

        last_multiplier = 0
        last_autos = set()
        while (
            multiplier != last_multiplier or autos != last_autos
        ):  # while things change
            last_multiplier = multiplier  # record previous values
            last_autos = set(autos)  # record previous values

            # Expand or contract each of the dimensions appropriately
            for a in sorted(autos):
                if ideal_shape[a] == 0:
                    result[a] = 0
                    continue
                proposed = result[a] * multiplier ** (1 / len(autos))
                if proposed > shape[a]:  # we've hit the shape boundary
                    autos.remove(a)
                    largest_block *= shape[a]
                    chunks[a] = shape[a]
                    del result[a]
                else:
                    result[a] = round_to(proposed, ideal_shape[a])

            # recompute how much multiplier we have left, repeat
            multiplier = _compute_multiplier(limit, dtype, largest_block, result)

        for k, v in result.items():
            chunks[k] = v
        return tuple(chunks)

    else:
        # Check if dtype.itemsize is greater than 0
        if dtype.itemsize == 0:
            raise ValueError(
                "auto-chunking with dtype.itemsize == 0 is not supported, please pass in `chunks` explicitly"
            )
        size = (limit / dtype.itemsize / largest_block) ** (1 / len(autos))
        small = [i for i in autos if shape[i] < size]
        if small:
            for i in small:
                chunks[i] = (shape[i],)
            return auto_chunks(chunks, shape, limit, dtype)

        for i in autos:
            chunks[i] = round_to(size, shape[i])

        return tuple(chunks)


def round_to(c, s):
    """Return a chunk dimension that is close to an even multiple or factor

    We want values for c that are nicely aligned with s.

    If c is smaller than s we use the original chunk size and accept an
    uneven chunk at the end.

    If c is larger than s then we want the largest multiple of s that is still
    smaller than c.
    """
    if c <= s:
        return max(1, int(c))
    else:
        return c // s * s


def _get_chunk_shape(a):
    s = np.asarray(a.shape, dtype=int)
    return s[len(s) * (None,) + (slice(None),)]


def from_array(
    x,
    chunks="auto",
    name=None,
    lock=False,
    asarray=None,
    fancy=True,
    getitem=None,
    meta=None,
    inline_array=False,
):
    """Create dask array from something that looks like an array.

    Input must have a ``.shape``, ``.ndim``, ``.dtype`` and support numpy-style slicing.

    Parameters
    ----------
    x : array_like
    chunks : int, tuple
        How to chunk the array. Must be one of the following forms:

        - A blocksize like 1000.
        - A blockshape like (1000, 1000).
        - Explicit sizes of all blocks along all dimensions like
          ((1000, 1000, 500), (400, 400)).
        - A size in bytes, like "100 MiB" which will choose a uniform
          block-like shape
        - The word "auto" which acts like the above, but uses a configuration
          value ``array.chunk-size`` for the chunk size

        -1 or None as a blocksize indicate the size of the corresponding
        dimension.
    name : str or bool, optional
        The key name to use for the array. Defaults to a hash of ``x``.

        Hashing is useful if the same value of ``x`` is used to create multiple
        arrays, as Dask can then recognise that they're the same and
        avoid duplicate computations. However, it can also be slow, and if the
        array is not contiguous it is copied for hashing. If the array uses
        stride tricks (such as :func:`numpy.broadcast_to` or
        :func:`skimage.util.view_as_windows`) to have a larger logical
        than physical size, this copy can cause excessive memory usage.

        If you don't need the deduplication provided by hashing, use
        ``name=False`` to generate a random name instead of hashing, which
        avoids the pitfalls described above. Using ``name=True`` is
        equivalent to the default.

        By default, hashing uses python's standard sha1. This behaviour can be
        changed by installing cityhash, xxhash or murmurhash. If installed,
        a large-factor speedup can be obtained in the tokenisation step.

        .. note::

           Because this ``name`` is used as the key in task graphs, you should
           ensure that it uniquely identifies the data contained within. If
           you'd like to provide a descriptive name that is still unique, combine
           the descriptive name with :func:`dask.base.tokenize` of the
           ``array_like``. See :ref:`graphs` for more.

    lock : bool or Lock, optional
        If ``x`` doesn't support concurrent reads then provide a lock here, or
        pass in True to have dask.array create one for you.
    asarray : bool, optional
        If True then call np.asarray on chunks to convert them to numpy arrays.
        If False then chunks are passed through unchanged.
        If None (default) then we use True if the ``__array_function__`` method
        is undefined.

        .. note::

            Dask does not preserve the memory layout of the original array when
            the array is created using Fortran rather than C ordering.

    fancy : bool, optional
        If ``x`` doesn't support fancy indexing (e.g. indexing with lists or
        arrays) then set to False. Default is True.
    meta : Array-like, optional
        The metadata for the resulting dask array.  This is the kind of array
        that will result from slicing the input array.
        Defaults to the input array.
    inline_array : bool, default False
        How to include the array in the task graph. By default
        (``inline_array=False``) the array is included in a task by itself,
        and each chunk refers to that task by its key.

        .. code-block:: python

           >>> x = h5py.File("data.h5")["/x"]  # doctest: +SKIP
           >>> a = da.from_array(x, chunks=500)  # doctest: +SKIP
           >>> dict(a.dask)  # doctest: +SKIP
           {
              'array-original-<name>': <HDF5 dataset ...>,
              ('array-<name>', 0): (getitem, "array-original-<name>", ...),
              ('array-<name>', 1): (getitem, "array-original-<name>", ...)
           }

        With ``inline_array=True``, Dask will instead inline the array directly
        in the values of the task graph.

        .. code-block:: python

           >>> a = da.from_array(x, chunks=500, inline_array=True)  # doctest: +SKIP
           >>> dict(a.dask)  # doctest: +SKIP
           {
              ('array-<name>', 0): (getitem, <HDF5 dataset ...>, ...),
              ('array-<name>', 1): (getitem, <HDF5 dataset ...>, ...)
           }

        Note that there's no key in the task graph with just the array `x`
        anymore. Instead it's placed directly in the values.

        The right choice for ``inline_array`` depends on several factors,
        including the size of ``x``, how expensive it is to create, which
        scheduler you're using, and the pattern of downstream computations.
        As a heuristic, ``inline_array=True`` may be the right choice when
        the array ``x`` is cheap to serialize and deserialize (since it's
        included in the graph many times) and if you're experiencing ordering
        issues (see :ref:`order` for more).

        This has no effect when ``x`` is a NumPy array.

    Examples
    --------

    >>> x = h5py.File('...')['/data/path']  # doctest: +SKIP
    >>> a = da.from_array(x, chunks=(1000, 1000))  # doctest: +SKIP

    If your underlying datastore does not support concurrent reads then include
    the ``lock=True`` keyword argument or ``lock=mylock`` if you want multiple
    arrays to coordinate around the same lock.

    >>> a = da.from_array(x, chunks=(1000, 1000), lock=True)  # doctest: +SKIP

    If your underlying datastore has a ``.chunks`` attribute (as h5py and zarr
    datasets do) then a multiple of that chunk shape will be used if you
    do not provide a chunk shape.

    >>> a = da.from_array(x, chunks='auto')  # doctest: +SKIP
    >>> a = da.from_array(x, chunks='100 MiB')  # doctest: +SKIP
    >>> a = da.from_array(x)  # doctest: +SKIP

    If providing a name, ensure that it is unique

    >>> import dask.base
    >>> token = dask.base.tokenize(x)  # doctest: +SKIP
    >>> a = da.from_array('myarray-' + token)  # doctest: +SKIP

    NumPy ndarrays are eagerly sliced and then embedded in the graph.

    >>> import dask.array
    >>> a = dask.array.from_array(np.array([[1, 2], [3, 4]]), chunks=(1,1))
    >>> a.dask[a.name, 0, 0][0]
    array([1])

    Chunks with exactly-specified, different sizes can be created.

    >>> import numpy as np
    >>> import dask.array as da
    >>> rng = np.random.default_rng()
    >>> x = rng.random((100, 6))
    >>> a = da.from_array(x, chunks=((67, 33), (6,)))
    """
    if isinstance(x, Array):
        raise ValueError(
            "Array is already a dask array. Use 'asarray' or " "'rechunk' instead."
        )
    elif is_dask_collection(x):
        warnings.warn(
            "Passing an object to dask.array.from_array which is already a "
            "Dask collection. This can lead to unexpected behavior."
        )

    if isinstance(x, (list, tuple, memoryview) + np.ScalarType):
        x = np.array(x)

    if asarray is None:
        asarray = not hasattr(x, "__array_function__")

    previous_chunks = getattr(x, "chunks", None)

    chunks = normalize_chunks(
        chunks, x.shape, dtype=x.dtype, previous_chunks=previous_chunks
    )

    if name in (None, True):
        token = tokenize(x, chunks, lock, asarray, fancy, getitem, inline_array)
        name = name or "array-" + token
    elif name is False:
        name = "array-" + str(uuid.uuid1())

    if lock is True:
        lock = SerializableLock()

    is_ndarray = type(x) in (np.ndarray, np.ma.core.MaskedArray)
    is_single_block = all(len(c) == 1 for c in chunks)
    # Always use the getter for h5py etc. Not using isinstance(x, np.ndarray)
    # because np.matrix is a subclass of np.ndarray.
    if is_ndarray and not is_single_block and not lock:
        # eagerly slice numpy arrays to prevent memory blowup
        # GH5367, GH5601
        slices = slices_from_chunks(chunks)
        keys = product([name], *(range(len(bds)) for bds in chunks))
        values = [x[slc] for slc in slices]
        dsk = dict(zip(keys, values))

    elif is_ndarray and is_single_block:
        # No slicing needed
        dsk = {(name,) + (0,) * x.ndim: x}
    else:
        if getitem is None:
            if fancy:
                getitem = getter
            else:
                getitem = getter_nofancy

        dsk = graph_from_arraylike(
            x,
            chunks,
            x.shape,
            name,
            getitem=getitem,
            lock=lock,
            asarray=asarray,
            dtype=x.dtype,
            inline_array=inline_array,
        )

    # Workaround for TileDB, its indexing is 1-based,
    # and doesn't seems to support 0-length slicing
    if x.__class__.__module__.split(".")[0] == "tiledb" and hasattr(x, "_ctx_"):
        return Array(dsk, name, chunks, dtype=x.dtype)

    if meta is None:
        meta = x

    return Array(dsk, name, chunks, meta=meta, dtype=getattr(x, "dtype", None))


def from_zarr(
    url,
    component=None,
    storage_options=None,
    chunks=None,
    name=None,
    inline_array=False,
    **kwargs,
):
    """Load array from the zarr storage format

    See https://zarr.readthedocs.io for details about the format.

    Parameters
    ----------
    url: Zarr Array or str or MutableMapping
        Location of the data. A URL can include a protocol specifier like s3://
        for remote data. Can also be any MutableMapping instance, which should
        be serializable if used in multiple processes.
    component: str or None
        If the location is a zarr group rather than an array, this is the
        subcomponent that should be loaded, something like ``'foo/bar'``.
    storage_options: dict
        Any additional parameters for the storage backend (ignored for local
        paths)
    chunks: tuple of ints or tuples of ints
        Passed to :func:`dask.array.from_array`, allows setting the chunks on
        initialisation, if the chunking scheme in the on-disc dataset is not
        optimal for the calculations to follow.
    name : str, optional
         An optional keyname for the array.  Defaults to hashing the input
    kwargs:
        Passed to :class:`zarr.core.Array`.
    inline_array : bool, default False
        Whether to inline the zarr Array in the values of the task graph.
        See :meth:`dask.array.from_array` for an explanation.

    See Also
    --------
    from_array
    """
    import zarr

    storage_options = storage_options or {}
    if isinstance(url, zarr.Array):
        z = url
    elif isinstance(url, (str, os.PathLike)):
        if isinstance(url, os.PathLike):
            url = os.fspath(url)
        if storage_options:
            store = zarr.storage.FSStore(url, **storage_options)
        else:
            store = url
        z = zarr.Array(store, read_only=True, path=component, **kwargs)
    else:
        z = zarr.Array(url, read_only=True, path=component, **kwargs)
    chunks = chunks if chunks is not None else z.chunks
    if name is None:
        name = "from-zarr-" + tokenize(z, component, storage_options, chunks, **kwargs)
    return from_array(z, chunks, name=name, inline_array=inline_array)


def to_zarr(
    arr,
    url,
    component=None,
    storage_options=None,
    overwrite=False,
    region=None,
    compute=True,
    return_stored=False,
    **kwargs,
):
    """Save array to the zarr storage format

    See https://zarr.readthedocs.io for details about the format.

    Parameters
    ----------
    arr: dask.array
        Data to store
    url: Zarr Array or str or MutableMapping
        Location of the data. A URL can include a protocol specifier like s3://
        for remote data. Can also be any MutableMapping instance, which should
        be serializable if used in multiple processes.
    component: str or None
        If the location is a zarr group rather than an array, this is the
        subcomponent that should be created/over-written.
    storage_options: dict
        Any additional parameters for the storage backend (ignored for local
        paths)
    overwrite: bool
        If given array already exists, overwrite=False will cause an error,
        where overwrite=True will replace the existing data.
    region: tuple of slices or None
        The region of data that should be written if ``url`` is a zarr.Array.
        Not to be used with other types of ``url``.
    compute: bool
        See :func:`~dask.array.store` for more details.
    return_stored: bool
        See :func:`~dask.array.store` for more details.
    **kwargs:
        Passed to the :func:`zarr.creation.create` function, e.g., compression options.

    Raises
    ------
    ValueError
        If ``arr`` has unknown chunk sizes, which is not supported by Zarr.
        If ``region`` is specified and ``url`` is not a zarr.Array

    See Also
    --------
    dask.array.store
    dask.array.Array.compute_chunk_sizes

    """
    import zarr

    if np.isnan(arr.shape).any():
        raise ValueError(
            "Saving a dask array with unknown chunk sizes is not "
            "currently supported by Zarr.%s" % unknown_chunk_message
        )

    if isinstance(url, zarr.Array):
        z = url
        if isinstance(z.store, (dict, zarr.storage.MemoryStore, zarr.storage.KVStore)):
            try:
                from distributed import default_client

                default_client()
            except (ImportError, ValueError):
                pass
            else:
                raise RuntimeError(
                    "Cannot store into in memory Zarr Array using "
                    "the distributed scheduler."
                )

        if region is None:
            arr = arr.rechunk(z.chunks)
            regions = None
        else:
            from dask.array.slicing import new_blockdim, normalize_index

            old_chunks = normalize_chunks(z.chunks, z.shape)
            index = normalize_index(region, z.shape)
            chunks = tuple(
                tuple(new_blockdim(s, c, r))
                for s, c, r in zip(z.shape, old_chunks, index)
            )
            arr = arr.rechunk(chunks)
            regions = [region]
        return arr.store(
            z, lock=False, regions=regions, compute=compute, return_stored=return_stored
        )

    if region is not None:
        raise ValueError("Cannot use `region` keyword when url is not a `zarr.Array`.")

    if not _check_regular_chunks(arr.chunks):
        raise ValueError(
            "Attempt to save array to zarr with irregular "
            "chunking, please call `arr.rechunk(...)` first."
        )

    storage_options = storage_options or {}

    if storage_options:
        store = zarr.storage.FSStore(url, **storage_options)
    else:
        store = url

    chunks = [c[0] for c in arr.chunks]

    z = zarr.create(
        shape=arr.shape,
        chunks=chunks,
        dtype=arr.dtype,
        store=store,
        path=component,
        overwrite=overwrite,
        **kwargs,
    )
    return arr.store(z, lock=False, compute=compute, return_stored=return_stored)


def _check_regular_chunks(chunkset):
    """Check if the chunks are regular

    "Regular" in this context means that along every axis, the chunks all
    have the same size, except the last one, which may be smaller

    Parameters
    ----------
    chunkset: tuple of tuples of ints
        From the ``.chunks`` attribute of an ``Array``

    Returns
    -------
    True if chunkset passes, else False

    Examples
    --------
    >>> import dask.array as da
    >>> arr = da.zeros(10, chunks=(5, ))
    >>> _check_regular_chunks(arr.chunks)
    True

    >>> arr = da.zeros(10, chunks=((3, 3, 3, 1), ))
    >>> _check_regular_chunks(arr.chunks)
    True

    >>> arr = da.zeros(10, chunks=((3, 1, 3, 3), ))
    >>> _check_regular_chunks(arr.chunks)
    False
    """
    for chunks in chunkset:
        if len(chunks) == 1:
            continue
        if len(set(chunks[:-1])) > 1:
            return False
        if chunks[-1] > chunks[0]:
            return False
    return True


def from_delayed(value, shape, dtype=None, meta=None, name=None):
    """Create a dask array from a dask delayed value

    This routine is useful for constructing dask arrays in an ad-hoc fashion
    using dask delayed, particularly when combined with stack and concatenate.

    The dask array will consist of a single chunk.

    Examples
    --------
    >>> import dask
    >>> import dask.array as da
    >>> import numpy as np
    >>> value = dask.delayed(np.ones)(5)
    >>> array = da.from_delayed(value, (5,), dtype=float)
    >>> array
    dask.array<from-value, shape=(5,), dtype=float64, chunksize=(5,), chunktype=numpy.ndarray>
    >>> array.compute()
    array([1., 1., 1., 1., 1.])
    """
    from dask.delayed import Delayed, delayed

    if not isinstance(value, Delayed) and hasattr(value, "key"):
        value = delayed(value)

    name = name or "from-value-" + tokenize(value, shape, dtype, meta)
    dsk = {(name,) + (0,) * len(shape): value.key}
    chunks = tuple((d,) for d in shape)
    # TODO: value._key may not be the name of the layer in value.dask
    # This should be fixed after we build full expression graphs
    graph = HighLevelGraph.from_collections(name, dsk, dependencies=[value])
    return Array(graph, name, chunks, dtype=dtype, meta=meta)


def from_func(func, shape, dtype=None, name=None, args=(), kwargs=None):
    """Create dask array in a single block by calling a function

    Calling the provided function with func(*args, **kwargs) should return a
    NumPy array of the indicated shape and dtype.

    Examples
    --------

    >>> a = from_func(np.arange, (3,), dtype='i8', args=(3,))
    >>> a.compute()
    array([0, 1, 2])

    This works particularly well when coupled with dask.array functions like
    concatenate and stack:

    >>> arrays = [from_func(np.array, (), dtype='i8', args=(n,)) for n in range(5)]
    >>> stack(arrays).compute()
    array([0, 1, 2, 3, 4])
    """
    if kwargs is None:
        kwargs = {}

    name = name or "from_func-" + tokenize(func, shape, dtype, args, kwargs)
    if args or kwargs:
        func = partial(func, *args, **kwargs)
    dsk = {(name,) + (0,) * len(shape): (func,)}
    chunks = tuple((i,) for i in shape)
    return Array(dsk, name, chunks, dtype)


def common_blockdim(blockdims):
    """Find the common block dimensions from the list of block dimensions

    Currently only implements the simplest possible heuristic: the common
    block-dimension is the only one that does not span fully span a dimension.
    This is a conservative choice that allows us to avoid potentially very
    expensive rechunking.

    Assumes that each element of the input block dimensions has all the same
    sum (i.e., that they correspond to dimensions of the same size).

    Examples
    --------
    >>> common_blockdim([(3,), (2, 1)])
    (2, 1)
    >>> common_blockdim([(1, 2), (2, 1)])
    (1, 1, 1)
    >>> common_blockdim([(2, 2), (3, 1)])  # doctest: +SKIP
    Traceback (most recent call last):
        ...
    ValueError: Chunks do not align
    """
    if not any(blockdims):
        return ()
    non_trivial_dims = {d for d in blockdims if len(d) > 1}
    if len(non_trivial_dims) == 1:
        return first(non_trivial_dims)
    if len(non_trivial_dims) == 0:
        return max(blockdims, key=first)

    if np.isnan(sum(map(sum, blockdims))):
        raise ValueError(
            "Arrays' chunk sizes (%s) are unknown.\n\n"
            "A possible solution:\n"
            "  x.compute_chunk_sizes()" % blockdims
        )

    if len(set(map(sum, non_trivial_dims))) > 1:
        raise ValueError("Chunks do not add up to same value", blockdims)

    # We have multiple non-trivial chunks on this axis
    # e.g. (5, 2) and (4, 3)

    # We create a single chunk tuple with the same total length
    # that evenly divides both, e.g. (4, 1, 2)

    # To accomplish this we walk down all chunk tuples together, finding the
    # smallest element, adding it to the output, and subtracting it from all
    # other elements and remove the element itself.  We stop once we have
    # burned through all of the chunk tuples.
    # For efficiency's sake we reverse the lists so that we can pop off the end
    rchunks = [list(ntd)[::-1] for ntd in non_trivial_dims]
    total = sum(first(non_trivial_dims))
    i = 0

    out = []
    while i < total:
        m = min(c[-1] for c in rchunks)
        out.append(m)
        for c in rchunks:
            c[-1] -= m
            if c[-1] == 0:
                c.pop()
        i += m

    return tuple(out)


def unify_chunks(*args, **kwargs):
    """
    Unify chunks across a sequence of arrays

    This utility function is used within other common operations like
    :func:`dask.array.core.map_blocks` and :func:`dask.array.core.blockwise`.
    It is not commonly used by end-users directly.

    Parameters
    ----------
    *args: sequence of Array, index pairs
        Sequence like (x, 'ij', y, 'jk', z, 'i')

    Examples
    --------
    >>> import dask.array as da
    >>> x = da.ones(10, chunks=((5, 2, 3),))
    >>> y = da.ones(10, chunks=((2, 3, 5),))
    >>> chunkss, arrays = unify_chunks(x, 'i', y, 'i')
    >>> chunkss
    {'i': (2, 3, 2, 3)}

    >>> x = da.ones((100, 10), chunks=(20, 5))
    >>> y = da.ones((10, 100), chunks=(4, 50))
    >>> chunkss, arrays = unify_chunks(x, 'ij', y, 'jk', 'constant', None)
    >>> chunkss  # doctest: +SKIP
    {'k': (50, 50), 'i': (20, 20, 20, 20, 20), 'j': (4, 1, 3, 2)}

    >>> unify_chunks(0, None)
    ({}, [0])

    Returns
    -------
    chunkss : dict
        Map like {index: chunks}.
    arrays : list
        List of rechunked arrays.

    See Also
    --------
    common_blockdim
    """
    if not args:
        return {}, []

    arginds = [
        (asanyarray(a) if ind is not None else a, ind) for a, ind in partition(2, args)
    ]  # [x, ij, y, jk]
    warn = kwargs.get("warn", True)

    arrays, inds = zip(*arginds)
    if all(ind is None for ind in inds):
        return {}, list(arrays)
    if all(ind == inds[0] for ind in inds) and all(
        a.chunks == arrays[0].chunks for a in arrays
    ):
        return dict(zip(inds[0], arrays[0].chunks)), arrays

    nameinds = []
    blockdim_dict = dict()
    max_parts = 0
    for a, ind in arginds:
        if ind is not None:
            nameinds.append((a.name, ind))
            blockdim_dict[a.name] = a.chunks
            max_parts = max(max_parts, a.npartitions)
        else:
            nameinds.append((a, ind))

    chunkss = broadcast_dimensions(nameinds, blockdim_dict, consolidate=common_blockdim)
    nparts = math.prod(map(len, chunkss.values()))

    if warn and nparts and nparts >= max_parts * 10:
        warnings.warn(
            "Increasing number of chunks by factor of %d" % (nparts / max_parts),
            PerformanceWarning,
            stacklevel=3,
        )

    arrays = []
    for a, i in arginds:
        if i is None:
            arrays.append(a)
        else:
            chunks = tuple(
                chunkss[j]
                if a.shape[n] > 1
                else a.shape[n]
                if not np.isnan(sum(chunkss[j]))
                else None
                for n, j in enumerate(i)
            )
            if chunks != a.chunks and all(a.chunks):
                arrays.append(a.rechunk(chunks))
            else:
                arrays.append(a)
    return chunkss, arrays


def unpack_singleton(x):
    """

    >>> unpack_singleton([[[[1]]]])
    1
    >>> unpack_singleton(np.array(np.datetime64('2000-01-01')))
    array('2000-01-01', dtype='datetime64[D]')
    """
    while isinstance(x, (list, tuple)):
        try:
            x = x[0]
        except (IndexError, TypeError, KeyError):
            break
    return x


def block(arrays, allow_unknown_chunksizes=False):
    """
    Assemble an nd-array from nested lists of blocks.

    Blocks in the innermost lists are concatenated along the last
    dimension (-1), then these are concatenated along the second-last
    dimension (-2), and so on until the outermost list is reached

    Blocks can be of any dimension, but will not be broadcasted using the normal
    rules. Instead, leading axes of size 1 are inserted, to make ``block.ndim``
    the same for all blocks. This is primarily useful for working with scalars,
    and means that code like ``block([v, 1])`` is valid, where
    ``v.ndim == 1``.

    When the nested list is two levels deep, this allows block matrices to be
    constructed from their components.

    Parameters
    ----------
    arrays : nested list of array_like or scalars (but not tuples)
        If passed a single ndarray or scalar (a nested list of depth 0), this
        is returned unmodified (and not copied).

        Elements shapes must match along the appropriate axes (without
        broadcasting), but leading 1s will be prepended to the shape as
        necessary to make the dimensions match.

    allow_unknown_chunksizes: bool
        Allow unknown chunksizes, such as come from converting from dask
        dataframes.  Dask.array is unable to verify that chunks line up.  If
        data comes from differently aligned sources then this can cause
        unexpected results.

    Returns
    -------
    block_array : ndarray
        The array assembled from the given blocks.

        The dimensionality of the output is equal to the greatest of:
        * the dimensionality of all the inputs
        * the depth to which the input list is nested

    Raises
    ------
    ValueError
        * If list depths are mismatched - for instance, ``[[a, b], c]`` is
          illegal, and should be spelt ``[[a, b], [c]]``
        * If lists are empty - for instance, ``[[a, b], []]``

    See Also
    --------
    concatenate : Join a sequence of arrays together.
    stack : Stack arrays in sequence along a new dimension.
    hstack : Stack arrays in sequence horizontally (column wise).
    vstack : Stack arrays in sequence vertically (row wise).
    dstack : Stack arrays in sequence depth wise (along third dimension).
    vsplit : Split array into a list of multiple sub-arrays vertically.

    Notes
    -----

    When called with only scalars, ``block`` is equivalent to an ndarray
    call. So ``block([[1, 2], [3, 4]])`` is equivalent to
    ``array([[1, 2], [3, 4]])``.

    This function does not enforce that the blocks lie on a fixed grid.
    ``block([[a, b], [c, d]])`` is not restricted to arrays of the form::

        AAAbb
        AAAbb
        cccDD

    But is also allowed to produce, for some ``a, b, c, d``::

        AAAbb
        AAAbb
        cDDDD

    Since concatenation happens along the last axis first, `block` is _not_
    capable of producing the following directly::

        AAAbb
        cccbb
        cccDD

    Matlab's "square bracket stacking", ``[A, B, ...; p, q, ...]``, is
    equivalent to ``block([[A, B, ...], [p, q, ...]])``.
    """

    # This was copied almost verbatim from numpy.core.shape_base.block
    # See numpy license at https://github.com/numpy/numpy/blob/master/LICENSE.txt
    # or NUMPY_LICENSE.txt within this directory

    def atleast_nd(x, ndim):
        x = asanyarray(x)
        diff = max(ndim - x.ndim, 0)
        if diff == 0:
            return x
        else:
            return x[(None,) * diff + (Ellipsis,)]

    def format_index(index):
        return "arrays" + "".join(f"[{i}]" for i in index)

    rec = _Recurser(recurse_if=lambda x: type(x) is list)

    # ensure that the lists are all matched in depth
    list_ndim = None
    any_empty = False
    for index, value, entering in rec.walk(arrays):
        if type(value) is tuple:
            # not strictly necessary, but saves us from:
            #  - more than one way to do things - no point treating tuples like
            #    lists
            #  - horribly confusing behaviour that results when tuples are
            #    treated like ndarray
            raise TypeError(
                "{} is a tuple. "
                "Only lists can be used to arrange blocks, and np.block does "
                "not allow implicit conversion from tuple to ndarray.".format(
                    format_index(index)
                )
            )
        if not entering:
            curr_depth = len(index)
        elif len(value) == 0:
            curr_depth = len(index) + 1
            any_empty = True
        else:
            continue

        if list_ndim is not None and list_ndim != curr_depth:
            raise ValueError(
                "List depths are mismatched. First element was at depth {}, "
                "but there is an element at depth {} ({})".format(
                    list_ndim, curr_depth, format_index(index)
                )
            )
        list_ndim = curr_depth

    # do this here so we catch depth mismatches first
    if any_empty:
        raise ValueError("Lists cannot be empty")

    # convert all the arrays to ndarrays
    arrays = rec.map_reduce(arrays, f_map=asanyarray, f_reduce=list)

    # determine the maximum dimension of the elements
    elem_ndim = rec.map_reduce(arrays, f_map=lambda xi: xi.ndim, f_reduce=max)
    ndim = max(list_ndim, elem_ndim)

    # first axis to concatenate along
    first_axis = ndim - list_ndim

    # Make all the elements the same dimension
    arrays = rec.map_reduce(
        arrays, f_map=lambda xi: atleast_nd(xi, ndim), f_reduce=list
    )

    # concatenate innermost lists on the right, outermost on the left
    return rec.map_reduce(
        arrays,
        f_reduce=lambda xs, axis: concatenate(
            list(xs), axis=axis, allow_unknown_chunksizes=allow_unknown_chunksizes
        ),
        f_kwargs=lambda axis: dict(axis=(axis + 1)),
        axis=first_axis,
    )


def concatenate(seq, axis=0, allow_unknown_chunksizes=False):
    """
    Concatenate arrays along an existing axis

    Given a sequence of dask Arrays form a new dask Array by stacking them
    along an existing dimension (axis=0 by default)

    Parameters
    ----------
    seq: list of dask.arrays
    axis: int
        Dimension along which to align all of the arrays. If axis is None,
        arrays are flattened before use.
    allow_unknown_chunksizes: bool
        Allow unknown chunksizes, such as come from converting from dask
        dataframes.  Dask.array is unable to verify that chunks line up.  If
        data comes from differently aligned sources then this can cause
        unexpected results.

    Examples
    --------

    Create slices

    >>> import dask.array as da
    >>> import numpy as np

    >>> data = [da.from_array(np.ones((4, 4)), chunks=(2, 2))
    ...          for i in range(3)]

    >>> x = da.concatenate(data, axis=0)
    >>> x.shape
    (12, 4)

    >>> da.concatenate(data, axis=1).shape
    (4, 12)

    Result is a new dask Array

    See Also
    --------
    stack
    """
    from dask.array import wrap

    seq = [asarray(a, allow_unknown_chunksizes=allow_unknown_chunksizes) for a in seq]

    if not seq:
        raise ValueError("Need array(s) to concatenate")

    if axis is None:
        seq = [a.flatten() for a in seq]
        axis = 0

    seq_metas = [meta_from_array(s) for s in seq]
    _concatenate = concatenate_lookup.dispatch(
        type(max(seq_metas, key=lambda x: getattr(x, "__array_priority__", 0)))
    )
    meta = _concatenate(seq_metas, axis=axis)

    # Promote types to match meta
    seq = [a.astype(meta.dtype) for a in seq]

    # Find output array shape
    ndim = len(seq[0].shape)
    shape = tuple(
        sum(a.shape[i] for a in seq) if i == axis else seq[0].shape[i]
        for i in range(ndim)
    )

    # Drop empty arrays
    seq2 = [a for a in seq if a.size]
    if not seq2:
        seq2 = seq

    if axis < 0:
        axis = ndim + axis
    if axis >= ndim:
        msg = (
            "Axis must be less than than number of dimensions"
            "\nData has %d dimensions, but got axis=%d"
        )
        raise ValueError(msg % (ndim, axis))

    n = len(seq2)
    if n == 0:
        try:
            return wrap.empty_like(meta, shape=shape, chunks=shape, dtype=meta.dtype)
        except TypeError:
            return wrap.empty(shape, chunks=shape, dtype=meta.dtype)
    elif n == 1:
        return seq2[0]

    if not allow_unknown_chunksizes and not all(
        i == axis or all(x.shape[i] == seq2[0].shape[i] for x in seq2)
        for i in range(ndim)
    ):
        if any(map(np.isnan, seq2[0].shape)):
            raise ValueError(
                "Tried to concatenate arrays with unknown"
                " shape %s.\n\nTwo solutions:\n"
                "  1. Force concatenation pass"
                " allow_unknown_chunksizes=True.\n"
                "  2. Compute shapes with "
                "[x.compute_chunk_sizes() for x in seq]" % str(seq2[0].shape)
            )
        raise ValueError("Shapes do not align: %s", [x.shape for x in seq2])

    inds = [list(range(ndim)) for i in range(n)]
    for i, ind in enumerate(inds):
        ind[axis] = -(i + 1)

    uc_args = list(concat(zip(seq2, inds)))
    _, seq2 = unify_chunks(*uc_args, warn=False)

    bds = [a.chunks for a in seq2]

    chunks = (
        seq2[0].chunks[:axis]
        + (sum((bd[axis] for bd in bds), ()),)
        + seq2[0].chunks[axis + 1 :]
    )

    cum_dims = [0] + list(accumulate(add, [len(a.chunks[axis]) for a in seq2]))

    names = [a.name for a in seq2]

    name = "concatenate-" + tokenize(names, axis)
    keys = list(product([name], *[range(len(bd)) for bd in chunks]))

    values = [
        (names[bisect(cum_dims, key[axis + 1]) - 1],)
        + key[1 : axis + 1]
        + (key[axis + 1] - cum_dims[bisect(cum_dims, key[axis + 1]) - 1],)
        + key[axis + 2 :]
        for key in keys
    ]

    dsk = dict(zip(keys, values))
    graph = HighLevelGraph.from_collections(name, dsk, dependencies=seq2)

    return Array(graph, name, chunks, meta=meta)


def load_store_chunk(
    x: Any,
    out: Any,
    index: slice,
    lock: Any,
    return_stored: bool,
    load_stored: bool,
):
    """
    A function inserted in a Dask graph for storing a chunk.

    Parameters
    ----------
    x: array-like
        An array (potentially a NumPy one)
    out: array-like
        Where to store results.
    index: slice-like
        Where to store result from ``x`` in ``out``.
    lock: Lock-like or False
        Lock to use before writing to ``out``.
    return_stored: bool
        Whether to return ``out``.
    load_stored: bool
        Whether to return the array stored in ``out``.
        Ignored if ``return_stored`` is not ``True``.

    Returns
    -------

    If return_stored=True and load_stored=False
        out
    If return_stored=True and load_stored=True
        out[index]
    If return_stored=False and compute=False
        None

    Examples
    --------

    >>> a = np.ones((5, 6))
    >>> b = np.empty(a.shape)
    >>> load_store_chunk(a, b, (slice(None), slice(None)), False, False, False)
    """
    if lock:
        lock.acquire()
    try:
        if x is not None and x.size != 0:
            if is_arraylike(x):
                out[index] = x
            else:
                out[index] = np.asanyarray(x)

        if return_stored and load_stored:
            return out[index]
        elif return_stored and not load_stored:
            return out
        else:
            return None
    finally:
        if lock:
            lock.release()


def store_chunk(
    x: ArrayLike, out: ArrayLike, index: slice, lock: Any, return_stored: bool
):
    return load_store_chunk(x, out, index, lock, return_stored, False)


A = TypeVar("A", bound=ArrayLike)


def load_chunk(out: A, index: slice, lock: Any) -> A:
    return load_store_chunk(None, out, index, lock, True, True)


def insert_to_ooc(
    keys: list,
    chunks: tuple[tuple[int, ...], ...],
    out: ArrayLike,
    name: str,
    *,
    lock: Lock | bool = True,
    region: tuple[slice, ...] | slice | None = None,
    return_stored: bool = False,
    load_stored: bool = False,
) -> dict:
    """
    Creates a Dask graph for storing chunks from ``arr`` in ``out``.

    Parameters
    ----------
    keys: list
        Dask keys of the input array
    chunks: tuple
        Dask chunks of the input array
    out: array-like
        Where to store results to
    name: str
        First element of dask keys
    lock: Lock-like or bool, optional
        Whether to lock or with what (default is ``True``,
        which means a :class:`threading.Lock` instance).
    region: slice-like, optional
        Where in ``out`` to store ``arr``'s results
        (default is ``None``, meaning all of ``out``).
    return_stored: bool, optional
        Whether to return ``out``
        (default is ``False``, meaning ``None`` is returned).
    load_stored: bool, optional
        Whether to handling loading from ``out`` at the same time.
        Ignored if ``return_stored`` is not ``True``.
        (default is ``False``, meaning defer to ``return_stored``).

    Returns
    -------
    dask graph of store operation

    Examples
    --------
    >>> import dask.array as da
    >>> d = da.ones((5, 6), chunks=(2, 3))
    >>> a = np.empty(d.shape)
    >>> insert_to_ooc(d.__dask_keys__(), d.chunks, a, "store-123")  # doctest: +SKIP
    """

    if lock is True:
        lock = Lock()

    slices = slices_from_chunks(chunks)
    if region:
        slices = [fuse_slice(region, slc) for slc in slices]

    if return_stored and load_stored:
        func = load_store_chunk
        args = (load_stored,)
    else:
        func = store_chunk  # type: ignore
        args = ()  # type: ignore

    dsk = {
        (name,) + t[1:]: (func, t, out, slc, lock, return_stored) + args
        for t, slc in zip(core.flatten(keys), slices)
    }
    return dsk


def retrieve_from_ooc(
    keys: Collection[Key], dsk_pre: Graph, dsk_post: Graph
) -> dict[tuple, Any]:
    """
    Creates a Dask graph for loading stored ``keys`` from ``dsk``.

    Parameters
    ----------
    keys: Collection
        A sequence containing Dask graph keys to load
    dsk_pre: Mapping
        A Dask graph corresponding to a Dask Array before computation
    dsk_post: Mapping
        A Dask graph corresponding to a Dask Array after computation

    Examples
    --------
    >>> import dask.array as da
    >>> d = da.ones((5, 6), chunks=(2, 3))
    >>> a = np.empty(d.shape)
    >>> g = insert_to_ooc(d.__dask_keys__(), d.chunks, a, "store-123")
    >>> retrieve_from_ooc(g.keys(), g, {k: k for k in g.keys()})  # doctest: +SKIP
    """
    load_dsk = {
        ("load-" + k[0],) + k[1:]: (load_chunk, dsk_post[k]) + dsk_pre[k][3:-1]  # type: ignore
        for k in keys
    }

    return load_dsk


def asarray(
    a, allow_unknown_chunksizes=False, dtype=None, order=None, *, like=None, **kwargs
):
    """Convert the input to a dask array.

    Parameters
    ----------
    a : array-like
        Input data, in any form that can be converted to a dask array. This
        includes lists, lists of tuples, tuples, tuples of tuples, tuples of
        lists and ndarrays.
    allow_unknown_chunksizes: bool
        Allow unknown chunksizes, such as come from converting from dask
        dataframes.  Dask.array is unable to verify that chunks line up.  If
        data comes from differently aligned sources then this can cause
        unexpected results.
    dtype : data-type, optional
        By default, the data-type is inferred from the input data.
    order : {‘C’, ‘F’, ‘A’, ‘K’}, optional
        Memory layout. ‘A’ and ‘K’ depend on the order of input array a.
        ‘C’ row-major (C-style), ‘F’ column-major (Fortran-style) memory
        representation. ‘A’ (any) means ‘F’ if a is Fortran contiguous, ‘C’
        otherwise ‘K’ (keep) preserve input order. Defaults to ‘C’.
    like: array-like
        Reference object to allow the creation of Dask arrays with chunks
        that are not NumPy arrays. If an array-like passed in as ``like``
        supports the ``__array_function__`` protocol, the chunk type of the
        resulting array will be defined by it. In this case, it ensures the
        creation of a Dask array compatible with that passed in via this
        argument. If ``like`` is a Dask array, the chunk type of the
        resulting array will be defined by the chunk type of ``like``.
        Requires NumPy 1.20.0 or higher.

    Returns
    -------
    out : dask array
        Dask array interpretation of a.

    Examples
    --------
    >>> import dask.array as da
    >>> import numpy as np
    >>> x = np.arange(3)
    >>> da.asarray(x)
    dask.array<array, shape=(3,), dtype=int64, chunksize=(3,), chunktype=numpy.ndarray>

    >>> y = [[1, 2, 3], [4, 5, 6]]
    >>> da.asarray(y)
    dask.array<array, shape=(2, 3), dtype=int64, chunksize=(2, 3), chunktype=numpy.ndarray>
    """
    if like is None:
        if isinstance(a, Array):
            return a
        elif hasattr(a, "to_dask_array"):
            return a.to_dask_array()
        elif type(a).__module__.split(".")[0] == "xarray" and hasattr(a, "data"):
            return asarray(a.data)
        elif isinstance(a, (list, tuple)) and any(isinstance(i, Array) for i in a):
            return stack(a, allow_unknown_chunksizes=allow_unknown_chunksizes)
        elif not isinstance(getattr(a, "shape", None), Iterable):
            a = np.asarray(a, dtype=dtype, order=order)
    else:
        like_meta = meta_from_array(like)
        if isinstance(a, Array):
            return a.map_blocks(np.asarray, like=like_meta, dtype=dtype, order=order)
        else:
            a = np.asarray(a, like=like_meta, dtype=dtype, order=order)
    return from_array(a, getitem=getter_inline, **kwargs)


def asanyarray(a, dtype=None, order=None, *, like=None, inline_array=False):
    """Convert the input to a dask array.

    Subclasses of ``np.ndarray`` will be passed through as chunks unchanged.

    Parameters
    ----------
    a : array-like
        Input data, in any form that can be converted to a dask array. This
        includes lists, lists of tuples, tuples, tuples of tuples, tuples of
        lists and ndarrays.
    dtype : data-type, optional
        By default, the data-type is inferred from the input data.
    order : {‘C’, ‘F’, ‘A’, ‘K’}, optional
        Memory layout. ‘A’ and ‘K’ depend on the order of input array a.
        ‘C’ row-major (C-style), ‘F’ column-major (Fortran-style) memory
        representation. ‘A’ (any) means ‘F’ if a is Fortran contiguous, ‘C’
        otherwise ‘K’ (keep) preserve input order. Defaults to ‘C’.
    like: array-like
        Reference object to allow the creation of Dask arrays with chunks
        that are not NumPy arrays. If an array-like passed in as ``like``
        supports the ``__array_function__`` protocol, the chunk type of the
        resulting array will be defined by it. In this case, it ensures the
        creation of a Dask array compatible with that passed in via this
        argument. If ``like`` is a Dask array, the chunk type of the
        resulting array will be defined by the chunk type of ``like``.
        Requires NumPy 1.20.0 or higher.
    inline_array:
        Whether to inline the array in the resulting dask graph. For more information,
        see the documentation for ``dask.array.from_array()``.

    Returns
    -------
    out : dask array
        Dask array interpretation of a.

    Examples
    --------
    >>> import dask.array as da
    >>> import numpy as np
    >>> x = np.arange(3)
    >>> da.asanyarray(x)
    dask.array<array, shape=(3,), dtype=int64, chunksize=(3,), chunktype=numpy.ndarray>

    >>> y = [[1, 2, 3], [4, 5, 6]]
    >>> da.asanyarray(y)
    dask.array<array, shape=(2, 3), dtype=int64, chunksize=(2, 3), chunktype=numpy.ndarray>
    """
    if like is None:
        if isinstance(a, Array):
            return a
        elif hasattr(a, "to_dask_array"):
            return a.to_dask_array()
        elif type(a).__module__.split(".")[0] == "xarray" and hasattr(a, "data"):
            return asanyarray(a.data)
        elif isinstance(a, (list, tuple)) and any(isinstance(i, Array) for i in a):
            return stack(a)
        elif not isinstance(getattr(a, "shape", None), Iterable):
            a = np.asanyarray(a, dtype=dtype, order=order)
    else:
        like_meta = meta_from_array(like)
        if isinstance(a, Array):
            return a.map_blocks(np.asanyarray, like=like_meta, dtype=dtype, order=order)
        else:
            a = np.asanyarray(a, like=like_meta, dtype=dtype, order=order)
    return from_array(
        a,
        chunks=a.shape,
        getitem=getter_inline,
        asarray=False,
        inline_array=inline_array,
    )


def is_scalar_for_elemwise(arg):
    """

    >>> is_scalar_for_elemwise(42)
    True
    >>> is_scalar_for_elemwise('foo')
    True
    >>> is_scalar_for_elemwise(True)
    True
    >>> is_scalar_for_elemwise(np.array(42))
    True
    >>> is_scalar_for_elemwise([1, 2, 3])
    True
    >>> is_scalar_for_elemwise(np.array([1, 2, 3]))
    False
    >>> is_scalar_for_elemwise(from_array(np.array(0), chunks=()))
    False
    >>> is_scalar_for_elemwise(np.dtype('i4'))
    True
    """
    # the second half of shape_condition is essentially just to ensure that
    # dask series / frame are treated as scalars in elemwise.
    maybe_shape = getattr(arg, "shape", None)
    shape_condition = not isinstance(maybe_shape, Iterable) or any(
        is_dask_collection(x) for x in maybe_shape
    )

    return (
        np.isscalar(arg)
        or shape_condition
        or isinstance(arg, np.dtype)
        or (isinstance(arg, np.ndarray) and arg.ndim == 0)
    )


def broadcast_shapes(*shapes):
    """
    Determines output shape from broadcasting arrays.

    Parameters
    ----------
    shapes : tuples
        The shapes of the arguments.

    Returns
    -------
    output_shape : tuple

    Raises
    ------
    ValueError
        If the input shapes cannot be successfully broadcast together.
    """
    if len(shapes) == 1:
        return shapes[0]
    out = []
    for sizes in zip_longest(*map(reversed, shapes), fillvalue=-1):
        if np.isnan(sizes).any():
            dim = np.nan
        else:
            dim = 0 if 0 in sizes else np.max(sizes)
        if any(i not in [-1, 0, 1, dim] and not np.isnan(i) for i in sizes):
            raise ValueError(
                "operands could not be broadcast together with "
                "shapes {}".format(" ".join(map(str, shapes)))
            )
        out.append(dim)
    return tuple(reversed(out))


def elemwise(op, *args, out=None, where=True, dtype=None, name=None, **kwargs):
    """Apply an elementwise ufunc-like function blockwise across arguments.

    Like numpy ufuncs, broadcasting rules are respected.

    Parameters
    ----------
    op : callable
        The function to apply. Should be numpy ufunc-like in the parameters
        that it accepts.
    *args : Any
        Arguments to pass to `op`. Non-dask array-like objects are first
        converted to dask arrays, then all arrays are broadcast together before
        applying the function blockwise across all arguments. Any scalar
        arguments are passed as-is following normal numpy ufunc behavior.
    out : dask array, optional
        If out is a dask.array then this overwrites the contents of that array
        with the result.
    where : array_like, optional
        An optional boolean mask marking locations where the ufunc should be
        applied. Can be a scalar, dask array, or any other array-like object.
        Mirrors the ``where`` argument to numpy ufuncs, see e.g. ``numpy.add``
        for more information.
    dtype : dtype, optional
        If provided, overrides the output array dtype.
    name : str, optional
        A unique key name to use when building the backing dask graph. If not
        provided, one will be automatically generated based on the input
        arguments.

    Examples
    --------
    >>> elemwise(add, x, y)  # doctest: +SKIP
    >>> elemwise(sin, x)  # doctest: +SKIP
    >>> elemwise(sin, x, out=dask_array)  # doctest: +SKIP

    See Also
    --------
    blockwise
    """
    if kwargs:
        raise TypeError(
            f"{op.__name__} does not take the following keyword arguments "
            f"{sorted(kwargs)}"
        )

    out = _elemwise_normalize_out(out)
    where = _elemwise_normalize_where(where)
    args = [np.asarray(a) if isinstance(a, (list, tuple)) else a for a in args]

    shapes = []
    for arg in args:
        shape = getattr(arg, "shape", ())
        if any(is_dask_collection(x) for x in shape):
            # Want to exclude Delayed shapes and dd.Scalar
            shape = ()
        shapes.append(shape)
    if isinstance(where, Array):
        shapes.append(where.shape)
    if isinstance(out, Array):
        shapes.append(out.shape)

    shapes = [s if isinstance(s, Iterable) else () for s in shapes]
    out_ndim = len(
        broadcast_shapes(*shapes)
    )  # Raises ValueError if dimensions mismatch
    expr_inds = tuple(range(out_ndim))[::-1]

    if dtype is not None:
        need_enforce_dtype = True
    else:
        # We follow NumPy's rules for dtype promotion, which special cases
        # scalars and 0d ndarrays (which it considers equivalent) by using
        # their values to compute the result dtype:
        # https://github.com/numpy/numpy/issues/6240
        # We don't inspect the values of 0d dask arrays, because these could
        # hold potentially very expensive calculations. Instead, we treat
        # them just like other arrays, and if necessary cast the result of op
        # to match.
        vals = [
            np.empty((1,) * max(1, a.ndim), dtype=a.dtype)
            if not is_scalar_for_elemwise(a)
            else a
            for a in args
        ]
        try:
            dtype = apply_infer_dtype(op, vals, {}, "elemwise", suggest_dtype=False)
        except Exception:
            return NotImplemented
        need_enforce_dtype = any(
            not is_scalar_for_elemwise(a) and a.ndim == 0 for a in args
        )

    if not name:
        name = f"{funcname(op)}-{tokenize(op, dtype, *args, where)}"

    blockwise_kwargs = dict(dtype=dtype, name=name, token=funcname(op).strip("_"))

    if where is not True:
        blockwise_kwargs["elemwise_where_function"] = op
        op = _elemwise_handle_where
        args.extend([where, out])

    if need_enforce_dtype:
        blockwise_kwargs["enforce_dtype"] = dtype
        blockwise_kwargs["enforce_dtype_function"] = op
        op = _enforce_dtype

    result = blockwise(
        op,
        expr_inds,
        *concat(
            (a, tuple(range(a.ndim)[::-1]) if not is_scalar_for_elemwise(a) else None)
            for a in args
        ),
        **blockwise_kwargs,
    )

    return handle_out(out, result)


def _elemwise_normalize_where(where):
    if where is True:
        return True
    elif where is False or where is None:
        return False
    return asarray(where)


def _elemwise_handle_where(*args, **kwargs):
    function = kwargs.pop("elemwise_where_function")
    *args, where, out = args
    if hasattr(out, "copy"):
        out = out.copy()
    return function(*args, where=where, out=out, **kwargs)


def _elemwise_normalize_out(out):
    if isinstance(out, tuple):
        if len(out) == 1:
            out = out[0]
        elif len(out) > 1:
            raise NotImplementedError("The out parameter is not fully supported")
        else:
            out = None
    if not (out is None or isinstance(out, Array)):
        raise NotImplementedError(
            f"The out parameter is not fully supported."
            f" Received type {type(out).__name__}, expected Dask Array"
        )
    return out


def handle_out(out, result):
    """Handle out parameters

    If out is a dask.array then this overwrites the contents of that array with
    the result
    """
    out = _elemwise_normalize_out(out)
    if isinstance(out, Array):
        if out.shape != result.shape:
            raise ValueError(
                "Mismatched shapes between result and out parameter. "
                "out=%s, result=%s" % (str(out.shape), str(result.shape))
            )
        out._chunks = result.chunks
        out.dask = result.dask
        out._meta = result._meta
        out._name = result.name
        return out
    else:
        return result


def _enforce_dtype(*args, **kwargs):
    """Calls a function and converts its result to the given dtype.

    The parameters have deliberately been given unwieldy names to avoid
    clashes with keyword arguments consumed by blockwise

    A dtype of `object` is treated as a special case and not enforced,
    because it is used as a dummy value in some places when the result will
    not be a block in an Array.

    Parameters
    ----------
    enforce_dtype : dtype
        Result dtype
    enforce_dtype_function : callable
        The wrapped function, which will be passed the remaining arguments
    """
    dtype = kwargs.pop("enforce_dtype")
    function = kwargs.pop("enforce_dtype_function")

    result = function(*args, **kwargs)
    if hasattr(result, "dtype") and dtype != result.dtype and dtype != object:
        if not np.can_cast(result, dtype, casting="same_kind"):
            raise ValueError(
                "Inferred dtype from function %r was %r "
                "but got %r, which can't be cast using "
                "casting='same_kind'"
                % (funcname(function), str(dtype), str(result.dtype))
            )
        if np.isscalar(result):
            # scalar astype method doesn't take the keyword arguments, so
            # have to convert via 0-dimensional array and back.
            result = result.astype(dtype)
        else:
            try:
                result = result.astype(dtype, copy=False)
            except TypeError:
                # Missing copy kwarg
                result = result.astype(dtype)
    return result


def broadcast_to(x, shape, chunks=None, meta=None):
    """Broadcast an array to a new shape.

    Parameters
    ----------
    x : array_like
        The array to broadcast.
    shape : tuple
        The shape of the desired array.
    chunks : tuple, optional
        If provided, then the result will use these chunks instead of the same
        chunks as the source array. Setting chunks explicitly as part of
        broadcast_to is more efficient than rechunking afterwards. Chunks are
        only allowed to differ from the original shape along dimensions that
        are new on the result or have size 1 the input array.
    meta : empty ndarray
        empty ndarray created with same NumPy backend, ndim and dtype as the
        Dask Array being created (overrides dtype)

    Returns
    -------
    broadcast : dask array

    See Also
    --------
    :func:`numpy.broadcast_to`
    """
    x = asarray(x)
    shape = tuple(shape)

    if meta is None:
        meta = meta_from_array(x)

    if x.shape == shape and (chunks is None or chunks == x.chunks):
        return x

    ndim_new = len(shape) - x.ndim
    if ndim_new < 0 or any(
        new != old for new, old in zip(shape[ndim_new:], x.shape) if old != 1
    ):
        raise ValueError(f"cannot broadcast shape {x.shape} to shape {shape}")

    if chunks is None:
        chunks = tuple((s,) for s in shape[:ndim_new]) + tuple(
            bd if old > 1 else (new,)
            for bd, old, new in zip(x.chunks, x.shape, shape[ndim_new:])
        )
    else:
        chunks = normalize_chunks(
            chunks, shape, dtype=x.dtype, previous_chunks=x.chunks
        )
        for old_bd, new_bd in zip(x.chunks, chunks[ndim_new:]):
            if old_bd != new_bd and old_bd != (1,):
                raise ValueError(
                    "cannot broadcast chunks %s to chunks %s: "
                    "new chunks must either be along a new "
                    "dimension or a dimension of size 1" % (x.chunks, chunks)
                )

    name = "broadcast_to-" + tokenize(x, shape, chunks)
    dsk = {}

    enumerated_chunks = product(*(enumerate(bds) for bds in chunks))
    for new_index, chunk_shape in (zip(*ec) for ec in enumerated_chunks):
        old_index = tuple(
            0 if bd == (1,) else i for bd, i in zip(x.chunks, new_index[ndim_new:])
        )
        old_key = (x.name,) + old_index
        new_key = (name,) + new_index
        dsk[new_key] = (np.broadcast_to, old_key, quote(chunk_shape))

    graph = HighLevelGraph.from_collections(name, dsk, dependencies=[x])
    return Array(graph, name, chunks, dtype=x.dtype, meta=meta)


@derived_from(np)
def broadcast_arrays(*args, subok=False):
    subok = bool(subok)

    to_array = asanyarray if subok else asarray
    args = tuple(to_array(e) for e in args)

    # Unify uneven chunking
    inds = [list(reversed(range(x.ndim))) for x in args]
    uc_args = concat(zip(args, inds))
    _, args = unify_chunks(*uc_args, warn=False)

    shape = broadcast_shapes(*(e.shape for e in args))
    chunks = broadcast_chunks(*(e.chunks for e in args))

    result = [broadcast_to(e, shape=shape, chunks=chunks) for e in args]

    return result


def offset_func(func, offset, *args):
    """Offsets inputs by offset

    >>> double = lambda x: x * 2
    >>> f = offset_func(double, (10,))
    >>> f(1)
    22
    >>> f(300)
    620
    """

    def _offset(*args):
        args2 = list(map(add, args, offset))
        return func(*args2)

    with contextlib.suppress(Exception):
        _offset.__name__ = "offset_" + func.__name__

    return _offset


def chunks_from_arrays(arrays):
    """Chunks tuple from nested list of arrays

    >>> x = np.array([1, 2])
    >>> chunks_from_arrays([x, x])
    ((2, 2),)

    >>> x = np.array([[1, 2]])
    >>> chunks_from_arrays([[x], [x]])
    ((1, 1), (2,))

    >>> x = np.array([[1, 2]])
    >>> chunks_from_arrays([[x, x]])
    ((1,), (2, 2))

    >>> chunks_from_arrays([1, 1])
    ((1, 1),)
    """
    if not arrays:
        return ()
    result = []
    dim = 0

    def shape(x):
        try:
            return x.shape if x.shape else (1,)
        except AttributeError:
            return (1,)

    while isinstance(arrays, (list, tuple)):
        result.append(tuple(shape(deepfirst(a))[dim] for a in arrays))
        arrays = arrays[0]
        dim += 1
    return tuple(result)


def deepfirst(seq):
    """First element in a nested list

    >>> deepfirst([[[1, 2], [3, 4]], [5, 6], [7, 8]])
    1
    """
    if not isinstance(seq, (list, tuple)):
        return seq
    else:
        return deepfirst(seq[0])


def shapelist(a):
    """Get the shape of nested list"""
    if type(a) is list:
        return tuple([len(a)] + list(shapelist(a[0])))
    else:
        return ()


def transposelist(arrays, axes, extradims=0):
    """Permute axes of nested list

    >>> transposelist([[1,1,1],[1,1,1]], [2,1])
    [[[1, 1], [1, 1], [1, 1]]]

    >>> transposelist([[1,1,1],[1,1,1]], [2,1], extradims=1)
    [[[[1], [1]], [[1], [1]], [[1], [1]]]]
    """
    if len(axes) != ndimlist(arrays):
        raise ValueError("Length of axes should equal depth of nested arrays")
    if extradims < 0:
        raise ValueError("`newdims` should be positive")
    if len(axes) > len(set(axes)):
        raise ValueError("`axes` should be unique")

    ndim = max(axes) + 1
    shape = shapelist(arrays)
    newshape = [
        shape[axes.index(i)] if i in axes else 1 for i in range(ndim + extradims)
    ]

    result = list(core.flatten(arrays))
    return reshapelist(newshape, result)


def stack(seq, axis=0, allow_unknown_chunksizes=False):
    """
    Stack arrays along a new axis

    Given a sequence of dask arrays, form a new dask array by stacking them
    along a new dimension (axis=0 by default)

    Parameters
    ----------
    seq: list of dask.arrays
    axis: int
        Dimension along which to align all of the arrays
    allow_unknown_chunksizes: bool
        Allow unknown chunksizes, such as come from converting from dask
        dataframes.  Dask.array is unable to verify that chunks line up.  If
        data comes from differently aligned sources then this can cause
        unexpected results.

    Examples
    --------

    Create slices

    >>> import dask.array as da
    >>> import numpy as np

    >>> data = [da.from_array(np.ones((4, 4)), chunks=(2, 2))
    ...         for i in range(3)]

    >>> x = da.stack(data, axis=0)
    >>> x.shape
    (3, 4, 4)

    >>> da.stack(data, axis=1).shape
    (4, 3, 4)

    >>> da.stack(data, axis=-1).shape
    (4, 4, 3)

    Result is a new dask Array

    See Also
    --------
    concatenate
    """
    from dask.array import wrap

    seq = [asarray(a, allow_unknown_chunksizes=allow_unknown_chunksizes) for a in seq]

    if not seq:
        raise ValueError("Need array(s) to stack")
    if not allow_unknown_chunksizes and not all(x.shape == seq[0].shape for x in seq):
        idx = first(i for i in enumerate(seq) if i[1].shape != seq[0].shape)
        raise ValueError(
            "Stacked arrays must have the same shape. The first array had shape "
            f"{seq[0].shape}, while array {idx[0] + 1} has shape {idx[1].shape}."
        )

    meta = np.stack([meta_from_array(a) for a in seq], axis=axis)
    seq = [x.astype(meta.dtype) for x in seq]

    ndim = meta.ndim - 1
    if axis < 0:
        axis = ndim + axis + 1
    shape = tuple(
        len(seq)
        if i == axis
        else (seq[0].shape[i] if i < axis else seq[0].shape[i - 1])
        for i in range(meta.ndim)
    )

    seq2 = [a for a in seq if a.size]
    if not seq2:
        seq2 = seq

    n = len(seq2)
    if n == 0:
        try:
            return wrap.empty_like(meta, shape=shape, chunks=shape, dtype=meta.dtype)
        except TypeError:
            return wrap.empty(shape, chunks=shape, dtype=meta.dtype)

    ind = list(range(ndim))
    uc_args = list(concat((x, ind) for x in seq2))
    _, seq2 = unify_chunks(*uc_args)

    assert len({a.chunks for a in seq2}) == 1  # same chunks
    chunks = seq2[0].chunks[:axis] + ((1,) * n,) + seq2[0].chunks[axis:]

    names = [a.name for a in seq2]
    name = "stack-" + tokenize(names, axis)
    keys = list(product([name], *[range(len(bd)) for bd in chunks]))

    inputs = [
        (names[key[axis + 1]],) + key[1 : axis + 1] + key[axis + 2 :] for key in keys
    ]
    values = [
        (
            getitem,
            inp,
            (slice(None, None, None),) * axis
            + (None,)
            + (slice(None, None, None),) * (ndim - axis),
        )
        for inp in inputs
    ]

    layer = dict(zip(keys, values))
    graph = HighLevelGraph.from_collections(name, layer, dependencies=seq2)

    return Array(graph, name, chunks, meta=meta)


def concatenate3(arrays):
    """Recursive np.concatenate

    Input should be a nested list of numpy arrays arranged in the order they
    should appear in the array itself.  Each array should have the same number
    of dimensions as the desired output and the nesting of the lists.

    >>> x = np.array([[1, 2]])
    >>> concatenate3([[x, x, x], [x, x, x]])
    array([[1, 2, 1, 2, 1, 2],
           [1, 2, 1, 2, 1, 2]])

    >>> concatenate3([[x, x], [x, x], [x, x]])
    array([[1, 2, 1, 2],
           [1, 2, 1, 2],
           [1, 2, 1, 2]])
    """
    # We need this as __array_function__ may not exist on older NumPy versions.
    # And to reduce verbosity.
    NDARRAY_ARRAY_FUNCTION = getattr(np.ndarray, "__array_function__", None)

    arrays = concrete(arrays)
    if not arrays:
        return np.empty(0)

    advanced = max(
        core.flatten(arrays, container=(list, tuple)),
        key=lambda x: getattr(x, "__array_priority__", 0),
    )

    if not all(
        NDARRAY_ARRAY_FUNCTION
        is getattr(type(arr), "__array_function__", NDARRAY_ARRAY_FUNCTION)
        for arr in core.flatten(arrays, container=(list, tuple))
    ):
        try:
            x = unpack_singleton(arrays)
            return _concatenate2(arrays, axes=tuple(range(x.ndim)))
        except TypeError:
            pass

    if concatenate_lookup.dispatch(type(advanced)) is not np.concatenate:
        x = unpack_singleton(arrays)
        return _concatenate2(arrays, axes=list(range(x.ndim)))

    ndim = ndimlist(arrays)
    if not ndim:
        return arrays
    chunks = chunks_from_arrays(arrays)
    shape = tuple(map(sum, chunks))

    def dtype(x):
        try:
            return x.dtype
        except AttributeError:
            return type(x)

    result = np.empty(shape=shape, dtype=dtype(deepfirst(arrays)))

    for idx, arr in zip(
        slices_from_chunks(chunks), core.flatten(arrays, container=(list, tuple))
    ):
        if hasattr(arr, "ndim"):
            while arr.ndim < ndim:
                arr = arr[None, ...]
        result[idx] = arr

    return result


def concatenate_axes(arrays, axes):
    """Recursively call np.concatenate along axes"""
    if len(axes) != ndimlist(arrays):
        raise ValueError("Length of axes should equal depth of nested arrays")

    extradims = max(0, deepfirst(arrays).ndim - (max(axes) + 1))
    return concatenate3(transposelist(arrays, axes, extradims=extradims))


def to_hdf5(filename, *args, chunks=True, **kwargs):
    """Store arrays in HDF5 file

    This saves several dask arrays into several datapaths in an HDF5 file.
    It creates the necessary datasets and handles clean file opening/closing.

    Parameters
    ----------
    chunks: tuple or ``True``
        Chunk shape, or ``True`` to pass the chunks from the dask array.
        Defaults to ``True``.

    Examples
    --------

    >>> da.to_hdf5('myfile.hdf5', '/x', x)  # doctest: +SKIP

    or

    >>> da.to_hdf5('myfile.hdf5', {'/x': x, '/y': y})  # doctest: +SKIP

    Optionally provide arguments as though to ``h5py.File.create_dataset``

    >>> da.to_hdf5('myfile.hdf5', '/x', x, compression='lzf', shuffle=True)  # doctest: +SKIP

    >>> da.to_hdf5('myfile.hdf5', '/x', x, chunks=(10,20,30))  # doctest: +SKIP

    This can also be used as a method on a single Array

    >>> x.to_hdf5('myfile.hdf5', '/x')  # doctest: +SKIP

    See Also
    --------
    da.store
    h5py.File.create_dataset
    """
    if len(args) == 1 and isinstance(args[0], dict):
        data = args[0]
    elif len(args) == 2 and isinstance(args[0], str) and isinstance(args[1], Array):
        data = {args[0]: args[1]}
    else:
        raise ValueError("Please provide {'/data/path': array} dictionary")

    import h5py

    with h5py.File(filename, mode="a") as f:
        dsets = [
            f.require_dataset(
                dp,
                shape=x.shape,
                dtype=x.dtype,
                chunks=tuple(c[0] for c in x.chunks) if chunks is True else chunks,
                **kwargs,
            )
            for dp, x in data.items()
        ]
        store(list(data.values()), dsets)


def interleave_none(a, b):
    """

    >>> interleave_none([0, None, 2, None], [1, 3])
    (0, 1, 2, 3)
    """
    result = []
    i = j = 0
    n = len(a) + len(b)
    while i + j < n:
        if a[i] is not None:
            result.append(a[i])
            i += 1
        else:
            result.append(b[j])
            i += 1
            j += 1
    return tuple(result)


def keyname(name, i, okey):
    """

    >>> keyname('x', 3, [None, None, 0, 2])
    ('x', 3, 0, 2)
    """
    return (name, i) + tuple(k for k in okey if k is not None)


def _vindex(x, *indexes):
    """Point wise indexing with broadcasting.

    >>> x = np.arange(56).reshape((7, 8))
    >>> x
    array([[ 0,  1,  2,  3,  4,  5,  6,  7],
           [ 8,  9, 10, 11, 12, 13, 14, 15],
           [16, 17, 18, 19, 20, 21, 22, 23],
           [24, 25, 26, 27, 28, 29, 30, 31],
           [32, 33, 34, 35, 36, 37, 38, 39],
           [40, 41, 42, 43, 44, 45, 46, 47],
           [48, 49, 50, 51, 52, 53, 54, 55]])

    >>> d = from_array(x, chunks=(3, 4))
    >>> result = _vindex(d, [0, 1, 6, 0], [0, 1, 0, 7])
    >>> result.compute()
    array([ 0,  9, 48,  7])
    """
    indexes = replace_ellipsis(x.ndim, indexes)

    nonfancy_indexes = []
    reduced_indexes = []
    for ind in indexes:
        if isinstance(ind, Number):
            nonfancy_indexes.append(ind)
        elif isinstance(ind, slice):
            nonfancy_indexes.append(ind)
            reduced_indexes.append(slice(None))
        else:
            nonfancy_indexes.append(slice(None))
            reduced_indexes.append(ind)

    nonfancy_indexes = tuple(nonfancy_indexes)
    reduced_indexes = tuple(reduced_indexes)

    x = x[nonfancy_indexes]

    array_indexes = {}
    for i, (ind, size) in enumerate(zip(reduced_indexes, x.shape)):
        if not isinstance(ind, slice):
            ind = np.array(ind, copy=True)
            if ind.dtype.kind == "b":
                raise IndexError("vindex does not support indexing with boolean arrays")
            if ((ind >= size) | (ind < -size)).any():
                raise IndexError(
                    "vindex key has entries out of bounds for "
                    "indexing along axis %s of size %s: %r" % (i, size, ind)
                )
            ind %= size
            array_indexes[i] = ind

    if array_indexes:
        x = _vindex_array(x, array_indexes)

    return x


def _vindex_array(x, dict_indexes):
    """Point wise indexing with only NumPy Arrays."""

    try:
        broadcast_indexes = np.broadcast_arrays(*dict_indexes.values())
    except ValueError as e:
        # note: error message exactly matches numpy
        shapes_str = " ".join(str(a.shape) for a in dict_indexes.values())
        raise IndexError(
            "shape mismatch: indexing arrays could not be "
            "broadcast together with shapes " + shapes_str
        ) from e
    broadcast_shape = broadcast_indexes[0].shape

    lookup = dict(zip(dict_indexes, broadcast_indexes))
    flat_indexes = [
        lookup[i].ravel().tolist() if i in lookup else None for i in range(x.ndim)
    ]
    flat_indexes.extend([None] * (x.ndim - len(flat_indexes)))

    flat_indexes = [
        list(index) if index is not None else index for index in flat_indexes
    ]
    bounds = [list(accumulate(add, (0,) + c)) for c in x.chunks]
    bounds2 = [b for i, b in zip(flat_indexes, bounds) if i is not None]
    axis = _get_axis(flat_indexes)
    token = tokenize(x, flat_indexes)
    out_name = "vindex-merge-" + token

    points = list()
    for i, idx in enumerate(zip(*[i for i in flat_indexes if i is not None])):
        block_idx = [bisect(b, ind) - 1 for b, ind in zip(bounds2, idx)]
        inblock_idx = [
            ind - bounds2[k][j] for k, (ind, j) in enumerate(zip(idx, block_idx))
        ]
        points.append((i, tuple(block_idx), tuple(inblock_idx)))

    chunks = [c for i, c in zip(flat_indexes, x.chunks) if i is None]
    chunks.insert(0, (len(points),) if points else (0,))
    chunks = tuple(chunks)

    if points:
        per_block = groupby(1, points)
        per_block = {k: v for k, v in per_block.items() if v}

        other_blocks = list(
            product(
                *[
                    list(range(len(c))) if i is None else [None]
                    for i, c in zip(flat_indexes, x.chunks)
                ]
            )
        )

        full_slices = [slice(None, None) if i is None else None for i in flat_indexes]

        name = "vindex-slice-" + token
        vindex_merge_name = "vindex-merge-" + token
        dsk = {}
        for okey in other_blocks:
            for i, key in enumerate(per_block):
                dsk[keyname(name, i, okey)] = (
                    _vindex_transpose,
                    (
                        _vindex_slice,
                        (x.name,) + interleave_none(okey, key),
                        interleave_none(
                            full_slices, list(zip(*pluck(2, per_block[key])))
                        ),
                    ),
                    axis,
                )
            dsk[keyname(vindex_merge_name, 0, okey)] = (
                _vindex_merge,
                [list(pluck(0, per_block[key])) for key in per_block],
                [keyname(name, i, okey) for i in range(len(per_block))],
            )

        result_1d = Array(
            HighLevelGraph.from_collections(out_name, dsk, dependencies=[x]),
            out_name,
            chunks,
            x.dtype,
            meta=x._meta,
        )
        return result_1d.reshape(broadcast_shape + result_1d.shape[1:])

    # output has a zero dimension, just create a new zero-shape array with the
    # same dtype
    from dask.array.wrap import empty

    result_1d = empty(
        tuple(map(sum, chunks)), chunks=chunks, dtype=x.dtype, name=out_name
    )
    return result_1d.reshape(broadcast_shape + result_1d.shape[1:])


def _get_axis(indexes):
    """Get axis along which point-wise slicing results lie

    This is mostly a hack because I can't figure out NumPy's rule on this and
    can't be bothered to go reading.

    >>> _get_axis([[1, 2], None, [1, 2], None])
    0
    >>> _get_axis([None, [1, 2], [1, 2], None])
    1
    >>> _get_axis([None, None, [1, 2], [1, 2]])
    2
    """
    ndim = len(indexes)
    indexes = [slice(None, None) if i is None else [0] for i in indexes]
    x = np.empty((2,) * ndim)
    x2 = x[tuple(indexes)]
    return x2.shape.index(1)


def _vindex_slice(block, points):
    """Pull out point-wise slices from block"""
    points = [p if isinstance(p, slice) else list(p) for p in points]
    return block[tuple(points)]


def _vindex_transpose(block, axis):
    """Rotate block so that points are on the first dimension"""
    axes = [axis] + list(range(axis)) + list(range(axis + 1, block.ndim))
    return block.transpose(axes)


def _vindex_merge(locations, values):
    """

    >>> locations = [0], [2, 1]
    >>> values = [np.array([[1, 2, 3]]),
    ...           np.array([[10, 20, 30], [40, 50, 60]])]

    >>> _vindex_merge(locations, values)
    array([[ 1,  2,  3],
           [40, 50, 60],
           [10, 20, 30]])
    """
    locations = list(map(list, locations))
    values = list(values)

    n = sum(map(len, locations))

    shape = list(values[0].shape)
    shape[0] = n
    shape = tuple(shape)

    dtype = values[0].dtype

    x = np.empty_like(values[0], dtype=dtype, shape=shape)

    ind = [slice(None, None) for i in range(x.ndim)]
    for loc, val in zip(locations, values):
        ind[0] = loc
        x[tuple(ind)] = val

    return x


def to_npy_stack(dirname, x, axis=0):
    """Write dask array to a stack of .npy files

    This partitions the dask.array along one axis and stores each block along
    that axis as a single .npy file in the specified directory

    Examples
    --------
    >>> x = da.ones((5, 10, 10), chunks=(2, 4, 4))  # doctest: +SKIP
    >>> da.to_npy_stack('data/', x, axis=0)  # doctest: +SKIP

    The ``.npy`` files store numpy arrays for ``x[0:2], x[2:4], and x[4:5]``
    respectively, as is specified by the chunk size along the zeroth axis::

        $ tree data/
        data/
        |-- 0.npy
        |-- 1.npy
        |-- 2.npy
        |-- info

    The ``info`` file stores the dtype, chunks, and axis information of the array.
    You can load these stacks with the :func:`dask.array.from_npy_stack` function.

    >>> y = da.from_npy_stack('data/')  # doctest: +SKIP

    See Also
    --------
    from_npy_stack
    """

    chunks = tuple((c if i == axis else (sum(c),)) for i, c in enumerate(x.chunks))
    xx = x.rechunk(chunks)

    if not os.path.exists(dirname):
        os.mkdir(dirname)

    meta = {"chunks": chunks, "dtype": x.dtype, "axis": axis}

    with open(os.path.join(dirname, "info"), "wb") as f:
        pickle.dump(meta, f)

    name = "to-npy-stack-" + str(uuid.uuid1())
    dsk = {
        (name, i): (np.save, os.path.join(dirname, "%d.npy" % i), key)
        for i, key in enumerate(core.flatten(xx.__dask_keys__()))
    }

    graph = HighLevelGraph.from_collections(name, dsk, dependencies=[xx])
    compute_as_if_collection(Array, graph, list(dsk))


def from_npy_stack(dirname, mmap_mode="r"):
    """Load dask array from stack of npy files

    Parameters
    ----------
    dirname: string
        Directory of .npy files
    mmap_mode: (None or 'r')
        Read data in memory map mode

    See Also
    --------
    to_npy_stack
    """
    with open(os.path.join(dirname, "info"), "rb") as f:
        info = pickle.load(f)

    dtype = info["dtype"]
    chunks = info["chunks"]
    axis = info["axis"]

    name = "from-npy-stack-%s" % dirname
    keys = list(product([name], *[range(len(c)) for c in chunks]))
    values = [
        (np.load, os.path.join(dirname, "%d.npy" % i), mmap_mode)
        for i in range(len(chunks[axis]))
    ]
    dsk = dict(zip(keys, values))

    return Array(dsk, name, chunks, dtype)


def new_da_object(dsk, name, chunks, meta=None, dtype=None):
    """Generic constructor for dask.array or dask.dataframe objects.

    Decides the appropriate output class based on the type of `meta` provided.
    """
    if is_dataframe_like(meta) or is_series_like(meta) or is_index_like(meta):
        from dask.dataframe.core import new_dd_object

        assert all(len(c) == 1 for c in chunks[1:])
        divisions = [None] * (len(chunks[0]) + 1)
        return new_dd_object(dsk, name, meta, divisions)
    else:
        return Array(dsk, name=name, chunks=chunks, meta=meta, dtype=dtype)


class BlockView:
    """An array-like interface to the blocks of an array.

    ``BlockView`` provides an array-like interface
    to the blocks of a dask array.  Numpy-style indexing of a
     ``BlockView`` returns a selection of blocks as a new dask array.

    You can index ``BlockView`` like a numpy array of shape
    equal to the number of blocks in each dimension, (available as
    array.blocks.size).  The dimensionality of the output array matches
    the dimension of this array, even if integer indices are passed.
    Slicing with ``np.newaxis`` or multiple lists is not supported.

    Examples
    --------
    >>> import dask.array as da
    >>> from dask.array.core import BlockView
    >>> x = da.arange(8, chunks=2)
    >>> bv = BlockView(x)
    >>> bv.shape # aliases x.numblocks
    (4,)
    >>> bv.size
    4
    >>> bv[0].compute()
    array([0, 1])
    >>> bv[:3].compute()
    array([0, 1, 2, 3, 4, 5])
    >>> bv[::2].compute()
    array([0, 1, 4, 5])
    >>> bv[[-1, 0]].compute()
    array([6, 7, 0, 1])
    >>> bv.ravel()  # doctest: +NORMALIZE_WHITESPACE
    [dask.array<blocks, shape=(2,), dtype=int64, chunksize=(2,), chunktype=numpy.ndarray>,
     dask.array<blocks, shape=(2,), dtype=int64, chunksize=(2,), chunktype=numpy.ndarray>,
     dask.array<blocks, shape=(2,), dtype=int64, chunksize=(2,), chunktype=numpy.ndarray>,
     dask.array<blocks, shape=(2,), dtype=int64, chunksize=(2,), chunktype=numpy.ndarray>]

    Returns
    -------
    An instance of ``da.array.Blockview``
    """

    def __init__(self, array: Array):
        self._array = array

    def __getitem__(self, index: Any) -> Array:
        from dask.array.slicing import normalize_index

        if not isinstance(index, tuple):
            index = (index,)
        if sum(isinstance(ind, (np.ndarray, list)) for ind in index) > 1:
            raise ValueError("Can only slice with a single list")
        if any(ind is None for ind in index):
            raise ValueError("Slicing with np.newaxis or None is not supported")
        index = normalize_index(index, self._array.numblocks)
        index = tuple(
            slice(k, k + 1) if isinstance(k, Number) else k  # type: ignore
            for k in index
        )

        name = "blocks-" + tokenize(self._array, index)

        new_keys = self._array._key_array[index]

        chunks = tuple(
            tuple(np.array(c)[i].tolist()) for c, i in zip(self._array.chunks, index)
        )

        keys = product(*(range(len(c)) for c in chunks))

        graph: Graph = {(name,) + key: tuple(new_keys[key].tolist()) for key in keys}

        hlg = HighLevelGraph.from_collections(name, graph, dependencies=[self._array])
        return Array(hlg, name, chunks, meta=self._array)

    def __eq__(self, other: Any) -> bool:
        if isinstance(other, BlockView):
            return self._array is other._array
        else:
            return NotImplemented

    @property
    def size(self) -> int:
        """
        The total number of blocks in the array.
        """
        return math.prod(self.shape)

    @property
    def shape(self) -> tuple[int, ...]:
        """
        The number of blocks per axis. Alias of ``dask.array.numblocks``.
        """
        return self._array.numblocks

    def ravel(self) -> list[Array]:
        """
        Return a flattened list of all the blocks in the array in C order.
        """
        return [self[idx] for idx in np.ndindex(self.shape)]


from dask.array.blockwise import blockwise
from dask.array.utils import compute_meta, meta_from_array<|MERGE_RESOLUTION|>--- conflicted
+++ resolved
@@ -11,18 +11,7 @@
 import uuid
 import warnings
 from bisect import bisect
-<<<<<<< HEAD
-from collections.abc import Collection, Hashable, Iterable, Iterator, Mapping
-=======
-from collections.abc import (
-    Collection,
-    Iterable,
-    Iterator,
-    Mapping,
-    MutableMapping,
-    Sequence,
-)
->>>>>>> dafb6ac0
+from collections.abc import Collection, Iterable, Iterator, Mapping, Sequence
 from functools import partial, reduce, wraps
 from itertools import product, zip_longest
 from numbers import Integral, Number
