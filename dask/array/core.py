from __future__ import absolute_import, division, print_function

from bisect import bisect
import copy
from functools import partial, wraps
from itertools import product
import math
from numbers import Number, Integral
import operator
from operator import add, getitem, mul
import os
import re
import sys
import traceback
import pickle
from threading import Lock
import uuid
import warnings

try:
    from cytoolz import (partition, concat, first, groupby, accumulate)
    from cytoolz.curried import pluck
except ImportError:
    from toolz import (partition, concat, first, groupby, accumulate)
    from toolz.curried import pluck
from toolz import map, reduce, frequencies
import numpy as np

from . import chunk
from .. import config
from ..base import (DaskMethodsMixin, tokenize, dont_optimize,
                    compute_as_if_collection, persist, is_dask_collection)
from ..blockwise import broadcast_dimensions, subs
from ..context import globalmethod
from ..utils import (ndeepmap, ignoring, concrete, derived_from,
                     is_integer, IndexCallable, funcname, derived_from,
                     SerializableLock, Dispatch, factors,
                     parse_bytes, has_keyword, M, ndimlist, format_bytes)
from ..compatibility import (unicode, zip_longest,
                             Iterable, Iterator, Mapping)
from ..core import quote
from ..delayed import delayed, Delayed
from .. import threaded, core
from ..sizeof import sizeof
from ..highlevelgraph import HighLevelGraph
from ..bytes.core import get_mapper, get_fs_token_paths
from .numpy_compat import _Recurser, _make_sliced_dtype
from .slicing import slice_array, replace_ellipsis
from .blockwise import blockwise

config.update_defaults({'array': {
    'chunk-size': '128MiB',
    'rechunk-threshold': 4
}})


concatenate_lookup = Dispatch('concatenate')
tensordot_lookup = Dispatch('tensordot')
einsum_lookup = Dispatch('einsum')
concatenate_lookup.register((object, np.ndarray), np.concatenate)
tensordot_lookup.register((object, np.ndarray), np.tensordot)
einsum_lookup.register((object, np.ndarray), np.einsum)


class PerformanceWarning(Warning):
    """ A warning given when bad chunking may cause poor performance """


def getter(a, b, asarray=True, lock=None):
    if isinstance(b, tuple) and any(x is None for x in b):
        b2 = tuple(x for x in b if x is not None)
        b3 = tuple(None if x is None else slice(None, None)
                   for x in b if not isinstance(x, Integral))
        return getter(a, b2, asarray=asarray, lock=lock)[b3]

    if lock:
        lock.acquire()
    try:
        c = a[b]
        if asarray:
            c = np.asarray(c)
    finally:
        if lock:
            lock.release()
    return c


def getter_nofancy(a, b, asarray=True, lock=None):
    """ A simple wrapper around ``getter``.

    Used to indicate to the optimization passes that the backend doesn't
    support fancy indexing.
    """
    return getter(a, b, asarray=asarray, lock=lock)


def getter_inline(a, b, asarray=True, lock=None):
    """ A getter function that optimizations feel comfortable inlining

    Slicing operations with this function may be inlined into a graph, such as
    in the following rewrite

    **Before**

    >>> a = x[:10]  # doctest: +SKIP
    >>> b = a + 1  # doctest: +SKIP
    >>> c = a * 2  # doctest: +SKIP

    **After**

    >>> b = x[:10] + 1  # doctest: +SKIP
    >>> c = x[:10] * 2  # doctest: +SKIP

    This inlining can be relevant to operations when running off of disk.
    """
    return getter(a, b, asarray=asarray, lock=lock)


from .optimization import optimize, fuse_slice


def slices_from_chunks(chunks):
    """ Translate chunks tuple to a set of slices in product order

    >>> slices_from_chunks(((2, 2), (3, 3, 3)))  # doctest: +NORMALIZE_WHITESPACE
     [(slice(0, 2, None), slice(0, 3, None)),
      (slice(0, 2, None), slice(3, 6, None)),
      (slice(0, 2, None), slice(6, 9, None)),
      (slice(2, 4, None), slice(0, 3, None)),
      (slice(2, 4, None), slice(3, 6, None)),
      (slice(2, 4, None), slice(6, 9, None))]
    """
    cumdims = [list(accumulate(add, (0,) + bds[:-1])) for bds in chunks]
    shapes = product(*chunks)
    starts = product(*cumdims)
    return [tuple(slice(s, s + dim) for s, dim in zip(start, shape))
            for start, shape in zip(starts, shapes)]


def getem(arr, chunks, getitem=getter, shape=None, out_name=None, lock=False,
          asarray=True, dtype=None):
    """ Dask getting various chunks from an array-like

    >>> getem('X', chunks=(2, 3), shape=(4, 6))  # doctest: +SKIP
    {('X', 0, 0): (getter, 'X', (slice(0, 2), slice(0, 3))),
     ('X', 1, 0): (getter, 'X', (slice(2, 4), slice(0, 3))),
     ('X', 1, 1): (getter, 'X', (slice(2, 4), slice(3, 6))),
     ('X', 0, 1): (getter, 'X', (slice(0, 2), slice(3, 6)))}

    >>> getem('X', chunks=((2, 2), (3, 3)))  # doctest: +SKIP
    {('X', 0, 0): (getter, 'X', (slice(0, 2), slice(0, 3))),
     ('X', 1, 0): (getter, 'X', (slice(2, 4), slice(0, 3))),
     ('X', 1, 1): (getter, 'X', (slice(2, 4), slice(3, 6))),
     ('X', 0, 1): (getter, 'X', (slice(0, 2), slice(3, 6)))}
    """
    out_name = out_name or arr
    chunks = normalize_chunks(chunks, shape, dtype=dtype)

    keys = list(product([out_name], *[range(len(bds)) for bds in chunks]))
    slices = slices_from_chunks(chunks)

    if getitem is not operator.getitem and (not asarray or lock):
        values = [(getitem, arr, x, asarray, lock) for x in slices]
    else:
        # Common case, drop extra parameters
        values = [(getitem, arr, x) for x in slices]

    return dict(zip(keys, values))


def dotmany(A, B, leftfunc=None, rightfunc=None, **kwargs):
    """ Dot product of many aligned chunks

    >>> x = np.array([[1, 2], [1, 2]])
    >>> y = np.array([[10, 20], [10, 20]])
    >>> dotmany([x, x, x], [y, y, y])
    array([[ 90, 180],
           [ 90, 180]])

    Optionally pass in functions to apply to the left and right chunks

    >>> dotmany([x, x, x], [y, y, y], rightfunc=np.transpose)
    array([[150, 150],
           [150, 150]])
    """
    if leftfunc:
        A = map(leftfunc, A)
    if rightfunc:
        B = map(rightfunc, B)
    return sum(map(partial(np.dot, **kwargs), A, B))


def _concatenate2(arrays, axes=[]):
    """ Recursively Concatenate nested lists of arrays along axes

    Each entry in axes corresponds to each level of the nested list.  The
    length of axes should correspond to the level of nesting of arrays.

    >>> x = np.array([[1, 2], [3, 4]])
    >>> _concatenate2([x, x], axes=[0])
    array([[1, 2],
           [3, 4],
           [1, 2],
           [3, 4]])

    >>> _concatenate2([x, x], axes=[1])
    array([[1, 2, 1, 2],
           [3, 4, 3, 4]])

    >>> _concatenate2([[x, x], [x, x]], axes=[0, 1])
    array([[1, 2, 1, 2],
           [3, 4, 3, 4],
           [1, 2, 1, 2],
           [3, 4, 3, 4]])

    Supports Iterators
    >>> _concatenate2(iter([x, x]), axes=[1])
    array([[1, 2, 1, 2],
           [3, 4, 3, 4]])
    """
    if isinstance(arrays, Iterator):
        arrays = list(arrays)
    if not isinstance(arrays, (list, tuple)):
        return arrays
    if len(axes) > 1:
        arrays = [_concatenate2(a, axes=axes[1:]) for a in arrays]
    concatenate = concatenate_lookup.dispatch(type(max(arrays, key=lambda x: x.__array_priority__)))
    return concatenate(arrays, axis=axes[0])


def apply_infer_dtype(func, args, kwargs, funcname, suggest_dtype='dtype', nout=None):
    """
    Tries to infer output dtype of ``func`` for a small set of input arguments.

    Parameters
    ----------
    func: Callable
        Function for which output dtype is to be determined

    args: List of array like
        Arguments to the function, which would usually be used. Only attributes
        ``ndim`` and ``dtype`` are used.

    kwargs: dict
        Additional ``kwargs`` to the ``func``

    funcname: String
        Name of calling function to improve potential error messages

    suggest_dtype: None/False or String
        If not ``None`` adds suggestion to potential error message to specify a dtype
        via the specified kwarg. Defaults to ``'dtype'``.

    nout: None or Int
        ``None`` if function returns single output, integer if many.
        Deafults to ``None``.

    Returns
    -------
    : dtype or List of dtype
        One or many dtypes (depending on ``nout``)
    """
    args = [np.ones((1,) * x.ndim, dtype=x.dtype)
            if isinstance(x, Array) else x for x in args]
    try:
        with np.errstate(all='ignore'):
            o = func(*args, **kwargs)
    except Exception as e:
        exc_type, exc_value, exc_traceback = sys.exc_info()
        tb = ''.join(traceback.format_tb(exc_traceback))
        suggest = ("Please specify the dtype explicitly using the "
                   "`{dtype}` kwarg.\n\n".format(dtype=suggest_dtype)) if suggest_dtype else ""
        msg = ("`dtype` inference failed in `{0}`.\n\n"
               "{1}"
               "Original error is below:\n"
               "------------------------\n"
               "{2}\n\n"
               "Traceback:\n"
               "---------\n"
               "{3}").format(funcname, suggest, repr(e), tb)
    else:
        msg = None
    if msg is not None:
        raise ValueError(msg)
    return o.dtype if nout is None else tuple(e.dtype for e in o)


def normalize_arg(x):
    """ Normalize user provided arguments to blockwise or map_blocks

    We do a few things:

    1.  If they are string literals that might collide with blockwise_token then we
        quote them
    2.  IF they are large (as defined by sizeof) then we put them into the
        graph on their own by using dask.delayed
    """
    if is_dask_collection(x):
        return x
    elif isinstance(x, str) and re.match(r'_\d+', x):
        return delayed(x)
    elif isinstance(x, list) and len(x) >= 10:
        return delayed(x)
    elif sizeof(x) > 1e6:
        return delayed(x)
    else:
        return x


def map_blocks(func, *args, **kwargs):
    """ Map a function across all blocks of a dask array.

    Parameters
    ----------
    func : callable
        Function to apply to every block in the array.
    args : dask arrays or other objects
    dtype : np.dtype, optional
        The ``dtype`` of the output array. It is recommended to provide this.
        If not provided, will be inferred by applying the function to a small
        set of fake data.
    chunks : tuple, optional
        Chunk shape of resulting blocks if the function does not preserve
        shape. If not provided, the resulting array is assumed to have the same
        block structure as the first input array.
    drop_axis : number or iterable, optional
        Dimensions lost by the function.
    new_axis : number or iterable, optional
        New dimensions created by the function. Note that these are applied
        after ``drop_axis`` (if present).
    token : string, optional
        The key prefix to use for the output array. If not provided, will be
        determined from the function name.
    name : string, optional
        The key name to use for the output array. Note that this fully
        specifies the output key name, and must be unique. If not provided,
        will be determined by a hash of the arguments.
    **kwargs :
        Other keyword arguments to pass to function. Values must be constants
        (not dask.arrays)

    Examples
    --------
    >>> import dask.array as da
    >>> x = da.arange(6, chunks=3)

    >>> x.map_blocks(lambda x: x * 2).compute()
    array([ 0,  2,  4,  6,  8, 10])

    The ``da.map_blocks`` function can also accept multiple arrays.

    >>> d = da.arange(5, chunks=2)
    >>> e = da.arange(5, chunks=2)

    >>> f = map_blocks(lambda a, b: a + b**2, d, e)
    >>> f.compute()
    array([ 0,  2,  6, 12, 20])

    If the function changes shape of the blocks then you must provide chunks
    explicitly.

    >>> y = x.map_blocks(lambda x: x[::2], chunks=((2, 2),))

    You have a bit of freedom in specifying chunks.  If all of the output chunk
    sizes are the same, you can provide just that chunk size as a single tuple.

    >>> a = da.arange(18, chunks=(6,))
    >>> b = a.map_blocks(lambda x: x[:3], chunks=(3,))

    If the function changes the dimension of the blocks you must specify the
    created or destroyed dimensions.

    >>> b = a.map_blocks(lambda x: x[None, :, None], chunks=(1, 6, 1),
    ...                  new_axis=[0, 2])

    If ``chunks`` is specified but ``new_axis`` is not, then it is inferred to
    add the necessary number of axes on the left.

    Map_blocks aligns blocks by block positions without regard to shape. In the
    following example we have two arrays with the same number of blocks but
    with different shape and chunk sizes.

    >>> x = da.arange(1000, chunks=(100,))
    >>> y = da.arange(100, chunks=(10,))

    The relevant attribute to match is numblocks.

    >>> x.numblocks
    (10,)
    >>> y.numblocks
    (10,)

    If these match (up to broadcasting rules) then we can map arbitrary
    functions across blocks

    >>> def func(a, b):
    ...     return np.array([a.max(), b.max()])

    >>> da.map_blocks(func, x, y, chunks=(2,), dtype='i8')
    dask.array<func, shape=(20,), dtype=int64, chunksize=(2,)>

    >>> _.compute()
    array([ 99,   9, 199,  19, 299,  29, 399,  39, 499,  49, 599,  59, 699,
            69, 799,  79, 899,  89, 999,  99])

    Your block function get information about where it is in the array by
    accepting a special ``block_info`` keyword argument.

    >>> def func(block, block_info=None):
    ...     pass

    This will receive the following information:

    >>> block_info  # doctest: +SKIP
    {0: {'shape': (1000,),
         'num-chunks': (10,),
         'chunk-location': (4,),
         'array-location': [(400, 500)]},
     None: {'shape': (1000,),
            'num-chunks': (10,),
            'chunk-location': (4,),
            'array-location': [(400, 500)],
            'chunk-shape': (100,),
            'dtype': dtype('float64')}}

    For each argument and keyword arguments that are dask arrays (the positions
    of which are the first index), you will receive the shape of the full
    array, the number of chunks of the full array in each dimension, the chunk
    location (for example the fourth chunk over in the first dimension), and
    the array location (for example the slice corresponding to ``40:50``). The
    same information is provided for the output, with the key ``None``, plus
    the shape and dtype that should be returned.

    These features can be combined to synthesize an array from scratch, for
    example:

    >>> def func(block_info=None):
    ...     loc = block_info[None]['array-location'][0]
    ...     return np.arange(loc[0], loc[1])

    >>> da.map_blocks(func, chunks=((4, 4),), dtype=np.float_)
    dask.array<func, shape=(8,), dtype=float64, chunksize=(4,)>

    >>> _.compute()
    array([0, 1, 2, 3, 4, 5, 6, 7])

    You may specify the key name prefix of the resulting task in the graph with
    the optional ``token`` keyword argument.

    >>> x.map_blocks(lambda x: x + 1, name='increment')  # doctest: +SKIP
    dask.array<increment, shape=(100,), dtype=int64, chunksize=(10,)>
    """
    if not callable(func):
        msg = ("First argument must be callable function, not %s\n"
               "Usage:   da.map_blocks(function, x)\n"
               "   or:   da.map_blocks(function, x, y, z)")
        raise TypeError(msg % type(func).__name__)
    name = kwargs.pop('name', None)
    token = kwargs.pop('token', None)
    if token:
        warnings.warn("The token= keyword to map_blocks has been moved to name=")
        name = token

    name = '%s-%s' % (name or funcname(func), tokenize(func, *args, **kwargs))
    dtype = kwargs.pop('dtype', None)
    chunks = kwargs.pop('chunks', None)
    drop_axis = kwargs.pop('drop_axis', [])
    new_axis = kwargs.pop('new_axis', None)
    new_axes = {}

    if isinstance(drop_axis, Number):
        drop_axis = [drop_axis]
    if isinstance(new_axis, Number):
        new_axis = [new_axis]  # TODO: handle new_axis

    arrs = [a for a in args if isinstance(a, Array)]

    argpairs = [(a, tuple(range(a.ndim))[::-1])
                if isinstance(a, Array)
                else (a, None)
                for a in args]
    if arrs:
        out_ind = tuple(range(max(a.ndim for a in arrs)))[::-1]
    else:
        out_ind = ()

    if has_keyword(func, 'block_id'):
        kwargs['block_id'] = '__block_id_dummy__'
    if has_keyword(func, 'block_info'):
        kwargs['block_info'] = '__block_info_dummy__'

    original_kwargs = kwargs

    if dtype is None:
        dtype = apply_infer_dtype(func, args, original_kwargs, 'map_blocks')

    if drop_axis:
        out_ind = tuple(x for i, x in enumerate(out_ind) if i not in drop_axis)
    if new_axis is None and chunks is not None and len(out_ind) < len(chunks):
        new_axis = range(len(chunks) - len(out_ind))
    if new_axis:
        # new_axis = [x + len(drop_axis) for x in new_axis]
        out_ind = list(out_ind)
        for ax in sorted(new_axis):
            n = len(out_ind) + len(drop_axis)
            out_ind.insert(ax, n)
            if chunks is not None:
                new_axes[n] = chunks[ax]
            else:
                new_axes[n] = 1
        out_ind = tuple(out_ind)
        if max(new_axis) > max(out_ind):
            raise ValueError("New_axis values do not fill in all dimensions")
    out = blockwise(func, out_ind, *concat(argpairs), name=name,
                    new_axes=new_axes, dtype=dtype, concatenate=True,
                    align_arrays=False, **kwargs)

    if (has_keyword(func, 'block_id') or has_keyword(func, 'block_info') or drop_axis):
        dsk = out.dask.layers[out.name]
        dsk = dict(dsk)
        out.dask.layers[out.name] = dsk

    if has_keyword(func, 'block_id'):
        for k, vv in dsk.items():
            v = copy.copy(vv[0])  # Need to copy and unpack subgraph callable
            v.dsk = copy.copy(v.dsk)
            [(key, task)] = v.dsk.items()
            task = subs(task, {'__block_id_dummy__': k[1:]})
            v.dsk[key] = task
            dsk[k] = (v,) + vv[1:]

    if chunks is not None:
        if len(chunks) != len(out.numblocks):
            raise ValueError("Provided chunks have {0} dims, expected {1} "
                             "dims.".format(len(chunks), len(out.numblocks)))
        chunks2 = []
        for i, (c, nb) in enumerate(zip(chunks, out.numblocks)):
            if isinstance(c, tuple):
                # We only check cases where numblocks > 1. Because of
                # broadcasting, we can't (easily) validate the chunks
                # when the number of blocks is 1.
                # See https://github.com/dask/dask/issues/4299 for more.
                if nb > 1 and len(c) != nb:
                    raise ValueError("Dimension {0} has {1} blocks, "
                                     "chunks specified with "
                                     "{2} blocks".format(i, nb, len(c)))
                chunks2.append(c)
            else:
                chunks2.append(nb * (c,))
        out._chunks = normalize_chunks(chunks2)

    # If func has block_info as an argument, add it to the kwargs for each call
    if has_keyword(func, 'block_info'):
        starts = {}
        num_chunks = {}
        shapes = {}

        for i, (arg, in_ind) in enumerate(argpairs):
            if in_ind is not None:
                shapes[i] = arg.shape
                if drop_axis:
                    # We concatenate along dropped axes, so we need to treat them
                    # as if there is only a single chunk.
                    starts[i] = [(np.cumsum((0,) + arg.chunks[j])
                                  if ind in out_ind else np.array([0, arg.shape[j]]))
                                 for j, ind in enumerate(in_ind)]
                    num_chunks[i] = tuple(len(s) - 1 for s in starts[i])
                else:
                    starts[i] = [np.cumsum((0,) + c) for c in arg.chunks]
                    num_chunks[i] = arg.numblocks
        out_starts = [np.cumsum((0,) + c) for c in out.chunks]

        for k, v in dsk.items():
            vv = v
            v = v[0]
            [(key, task)] = v.dsk.items()  # unpack subgraph callable

            # Get position of chunk, indexed by axis labels
            location = {out_ind[i]: loc for i, loc in enumerate(k[1:])}
            info = {}
            for i, shape in shapes.items():
                # Compute chunk key in the array, taking broadcasting into
                # account. We don't directly know which dimensions are
                # broadcast, but any dimension with only one chunk can be
                # treated as broadcast.
                arr_k = tuple(location.get(ind, 0) if num_chunks[i][j] > 1 else 0
                              for j, ind in enumerate(argpairs[i][1]))
                info[i] = {'shape': shape,
                           'num-chunks': num_chunks[i],
                           'array-location': [(starts[i][ij][j], starts[i][ij][j + 1])
                                              for ij, j in enumerate(arr_k)],
                           'chunk-location': arr_k}

            info[None] = {'shape': out.shape,
                          'num-chunks': out.numblocks,
                          'array-location': [(out_starts[ij][j], out_starts[ij][j + 1])
                                             for ij, j in enumerate(k[1:])],
                          'chunk-location': k[1:],
                          'chunk-shape': tuple(out.chunks[ij][j]
                                               for ij, j in enumerate(k[1:])),
                          'dtype': dtype}

            v = copy.copy(v)  # Need to copy and unpack subgraph callable
            v.dsk = copy.copy(v.dsk)
            [(key, task)] = v.dsk.items()
            task = subs(task, {'__block_info_dummy__': info})
            v.dsk[key] = task
            dsk[k] = (v,) + vv[1:]

    return out


def broadcast_chunks(*chunkss):
    """ Construct a chunks tuple that broadcasts many chunks tuples

    >>> a = ((5, 5),)
    >>> b = ((5, 5),)
    >>> broadcast_chunks(a, b)
    ((5, 5),)

    >>> a = ((10, 10, 10), (5, 5),)
    >>> b = ((5, 5),)
    >>> broadcast_chunks(a, b)
    ((10, 10, 10), (5, 5))

    >>> a = ((10, 10, 10), (5, 5),)
    >>> b = ((1,), (5, 5),)
    >>> broadcast_chunks(a, b)
    ((10, 10, 10), (5, 5))

    >>> a = ((10, 10, 10), (5, 5),)
    >>> b = ((3, 3,), (5, 5),)
    >>> broadcast_chunks(a, b)
    Traceback (most recent call last):
        ...
    ValueError: Chunks do not align: [(10, 10, 10), (3, 3)]
    """
    if not chunkss:
        return ()
    elif len(chunkss) == 1:
        return chunkss[0]
    n = max(map(len, chunkss))
    chunkss2 = [((1,),) * (n - len(c)) + c for c in chunkss]
    result = []
    for i in range(n):
        step1 = [c[i] for c in chunkss2]
        if all(c == (1,) for c in step1):
            step2 = step1
        else:
            step2 = [c for c in step1 if c != (1,)]
        if len(set(step2)) != 1:
            raise ValueError("Chunks do not align: %s" % str(step2))
        result.append(step2[0])
    return tuple(result)


def store(sources, targets, lock=True, regions=None, compute=True,
          return_stored=False, **kwargs):
    """ Store dask arrays in array-like objects, overwrite data in target

    This stores dask arrays into object that supports numpy-style setitem
    indexing.  It stores values chunk by chunk so that it does not have to
    fill up memory.  For best performance you can align the block size of
    the storage target with the block size of your array.

    If your data fits in memory then you may prefer calling
    ``np.array(myarray)`` instead.

    Parameters
    ----------

    sources: Array or iterable of Arrays
    targets: array-like or Delayed or iterable of array-likes and/or Delayeds
        These should support setitem syntax ``target[10:20] = ...``
    lock: boolean or threading.Lock, optional
        Whether or not to lock the data stores while storing.
        Pass True (lock each file individually), False (don't lock) or a
        particular ``threading.Lock`` object to be shared among all writes.
    regions: tuple of slices or list of tuples of slices
        Each ``region`` tuple in ``regions`` should be such that
        ``target[region].shape = source.shape``
        for the corresponding source and target in sources and targets,
        respectively. If this is a tuple, the contents will be assumed to be
        slices, so do not provide a tuple of tuples.
    compute: boolean, optional
        If true compute immediately, return ``dask.delayed.Delayed`` otherwise
    return_stored: boolean, optional
        Optionally return the stored result (default False).

    Examples
    --------
    >>> x = ...  # doctest: +SKIP

    >>> import h5py  # doctest: +SKIP
    >>> f = h5py.File('myfile.hdf5')  # doctest: +SKIP
    >>> dset = f.create_dataset('/data', shape=x.shape,
    ...                                  chunks=x.chunks,
    ...                                  dtype='f8')  # doctest: +SKIP

    >>> store(x, dset)  # doctest: +SKIP

    Alternatively store many arrays at the same time

    >>> store([x, y, z], [dset1, dset2, dset3])  # doctest: +SKIP
    """

    if isinstance(sources, Array):
        sources = [sources]
        targets = [targets]

    if any(not isinstance(s, Array) for s in sources):
        raise ValueError("All sources must be dask array objects")

    if len(sources) != len(targets):
        raise ValueError("Different number of sources [%d] and targets [%d]"
                         % (len(sources), len(targets)))

    if isinstance(regions, tuple) or regions is None:
        regions = [regions]

    if len(sources) > 1 and len(regions) == 1:
        regions *= len(sources)

    if len(sources) != len(regions):
        raise ValueError("Different number of sources [%d] and targets [%d] than regions [%d]"
                         % (len(sources), len(targets), len(regions)))

    # Optimize all sources together
    sources_dsk = HighLevelGraph.merge(*[e.__dask_graph__() for e in sources])
    sources_dsk = Array.__dask_optimize__(
        sources_dsk,
        list(core.flatten([e.__dask_keys__() for e in sources]))
    )
    sources2 = [Array(sources_dsk, e.name, e.chunks, meta=e) for e in sources]

    # Optimize all targets together
    targets2 = []
    targets_keys = []
    targets_dsk = []
    for e in targets:
        if isinstance(e, Delayed):
            targets2.append(e.key)
            targets_keys.extend(e.__dask_keys__())
            targets_dsk.append(e.__dask_graph__())
        elif is_dask_collection(e):
            raise TypeError(
                "Targets must be either Delayed objects or array-likes"
            )
        else:
            targets2.append(e)

    targets_dsk = HighLevelGraph.merge(*targets_dsk)
    targets_dsk = Delayed.__dask_optimize__(targets_dsk, targets_keys)

    load_stored = (return_stored and not compute)
    toks = [str(uuid.uuid1()) for _ in range(len(sources))]
    store_dsk = HighLevelGraph.merge(*[
        insert_to_ooc(s, t, lock, r, return_stored, load_stored, tok)
        for s, t, r, tok in zip(sources2, targets2, regions, toks)
    ])
    store_keys = list(store_dsk.keys())

    store_dsk = HighLevelGraph.merge(store_dsk, targets_dsk, sources_dsk)

    if return_stored:
        load_store_dsk = store_dsk
        if compute:
            store_dlyds = [Delayed(k, store_dsk) for k in store_keys]
            store_dlyds = persist(*store_dlyds, **kwargs)
            store_dsk_2 = HighLevelGraph.merge(*[e.dask for e in store_dlyds])

            load_store_dsk = retrieve_from_ooc(
                store_keys, store_dsk, store_dsk_2
            )

        result = tuple(
            Array(load_store_dsk, 'load-store-%s' % t, s.chunks, meta=s)
            for s, t in zip(sources, toks)
        )

        return result
    else:
        name = 'store-' + str(uuid.uuid1())
        dsk = HighLevelGraph.merge({name: store_keys}, store_dsk)
        result = Delayed(name, dsk)

        if compute:
            result.compute(**kwargs)
            return None
        else:
            return result


def blockdims_from_blockshape(shape, chunks):
    """

    >>> blockdims_from_blockshape((10, 10), (4, 3))
    ((4, 4, 2), (3, 3, 3, 1))
    >>> blockdims_from_blockshape((10, 0), (4, 0))
    ((4, 4, 2), (0,))
    """
    if chunks is None:
        raise TypeError("Must supply chunks= keyword argument")
    if shape is None:
        raise TypeError("Must supply shape= keyword argument")
    if np.isnan(sum(shape)) or np.isnan(sum(chunks)):
        raise ValueError("Array chunk sizes are unknown. shape: %s, chunks: %s"
                         % (shape, chunks))
    if not all(map(is_integer, chunks)):
        raise ValueError("chunks can only contain integers.")
    if not all(map(is_integer, shape)):
        raise ValueError("shape can only contain integers.")
    shape = tuple(map(int, shape))
    chunks = tuple(map(int, chunks))
    return tuple(((bd,) * (d // bd) + ((d % bd,) if d % bd else ())
                 if d else (0,))
                 for d, bd in zip(shape, chunks))


def finalize(results):
    if not results:
        return concatenate3(results)
    results2 = results
    while isinstance(results2, (tuple, list)):
        if len(results2) > 1:
            return concatenate3(results)
        else:
            results2 = results2[0]
    return unpack_singleton(results)


CHUNKS_NONE_ERROR_MESSAGE = """
You must specify a chunks= keyword argument.
This specifies the chunksize of your array blocks.

See the following documentation page for details:
  https://docs.dask.org/en/latest/array-creation.html#chunks
""".strip()


class Array(DaskMethodsMixin):
    """ Parallel Dask Array

    A parallel nd-array comprised of many numpy arrays arranged in a grid.

    This constructor is for advanced uses only.  For normal use see the
    ``da.from_array`` function.

    Parameters
    ----------

    dask : dict
        Task dependency graph
    name : string
        Name of array in dask
    shape : tuple of ints
        Shape of the entire array
    chunks: iterable of tuples
        block sizes along each dimension
    dtype : str or dtype
        Typecode or data-type for the new Dask Array
    meta : empty ndarray
        empty ndarray created with same NumPy backend, ndim and dtype as the
        Dask Array being created (overrides dtype)

    See Also
    --------
    dask.array.from_array
    """
    __slots__ = 'dask', '_name', '_cached_keys', '_chunks', '_meta'

    def __new__(cls, dask, name, chunks, dtype=None, meta=None, shape=None):
        self = super(Array, cls).__new__(cls)
        assert isinstance(dask, Mapping)
        if not isinstance(dask, HighLevelGraph):
            dask = HighLevelGraph.from_collections(name, dask, dependencies=())
        self.dask = dask
        self.name = name
        if dtype is not None and meta is not None:
            raise TypeError("You must not specify both meta and dtype")
        if dtype is None and meta is None:
            raise ValueError("You must specify the meta or dtype of the array")

        self._chunks = normalize_chunks(chunks, shape, dtype=dtype or meta.dtype)
        if self._chunks is None:
            raise ValueError(CHUNKS_NONE_ERROR_MESSAGE)

        if dtype:
            self._meta = np.empty((0,) * self.ndim, dtype=dtype)
        else:
            from .utils import meta_from_array
            self._meta = meta_from_array(meta, meta.ndim)

        for plugin in config.get('array_plugins', ()):
            result = plugin(self)
            if result is not None:
                self = result

        return self

    def __reduce__(self):
        return (Array, (self.dask, self.name, self.chunks, self.dtype))

    def __dask_graph__(self):
        return self.dask

    def __dask_layers__(self):
        return (self.name,)

    def __dask_keys__(self):
        if self._cached_keys is not None:
            return self._cached_keys

        name, chunks, numblocks = self.name, self.chunks, self.numblocks

        def keys(*args):
            if not chunks:
                return [(name,)]
            ind = len(args)
            if ind + 1 == len(numblocks):
                result = [(name,) + args + (i,) for i in range(numblocks[ind])]
            else:
                result = [keys(*(args + (i,))) for i in range(numblocks[ind])]
            return result

        self._cached_keys = result = keys()
        return result

    def __dask_tokenize__(self):
        return self.name

    __dask_optimize__ = globalmethod(optimize, key='array_optimize',
                                     falsey=dont_optimize)
    __dask_scheduler__ = staticmethod(threaded.get)

    def __dask_postcompute__(self):
        return finalize, ()

    def __dask_postpersist__(self):
        return Array, (self.name, self.chunks, self.dtype)

    @property
    def numblocks(self):
        return tuple(map(len, self.chunks))

    @property
    def npartitions(self):
        return reduce(mul, self.numblocks, 1)

    @property
    def shape(self):
        return tuple(map(sum, self.chunks))

    @property
    def chunksize(self):
        return tuple(max(c) for c in self.chunks)

    @property
    def dtype(self):
        return self._meta.dtype

    def _get_chunks(self):
        return self._chunks

    def _set_chunks(self, chunks):
        raise TypeError("Can not set chunks directly\n\n"
                        "Please use the rechunk method instead:\n"
                        "  x.rechunk(%s)" % str(chunks))

    chunks = property(_get_chunks, _set_chunks, "chunks property")

    def __len__(self):
        if not self.chunks:
            raise TypeError("len() of unsized object")
        return sum(self.chunks[0])

    def __array_ufunc__(self, numpy_ufunc, method, *inputs, **kwargs):
        out = kwargs.get('out', ())
        for x in inputs + out:
            if not isinstance(x, (np.ndarray, Number, Array)):
                return NotImplemented

        if method == '__call__':
            if numpy_ufunc is np.matmul:
                from .routines import matmul
                # special case until apply_gufunc handles optional dimensions
                return matmul(*inputs, **kwargs)
            if numpy_ufunc.signature is not None:
                from .gufunc import apply_gufunc
                return apply_gufunc(numpy_ufunc,
                                    numpy_ufunc.signature,
                                    *inputs,
                                    **kwargs)
            if numpy_ufunc.nout > 1:
                from . import ufunc
                try:
                    da_ufunc = getattr(ufunc, numpy_ufunc.__name__)
                except AttributeError:
                    return NotImplemented
                return da_ufunc(*inputs, **kwargs)
            else:
                return elemwise(numpy_ufunc, *inputs, **kwargs)
        elif method == 'outer':
            from . import ufunc
            try:
                da_ufunc = getattr(ufunc, numpy_ufunc.__name__)
            except AttributeError:
                return NotImplemented
            return da_ufunc.outer(*inputs, **kwargs)
        else:
            return NotImplemented

    def __repr__(self):
        """

        >>> import dask.array as da
        >>> da.ones((10, 10), chunks=(5, 5), dtype='i4')
        dask.array<..., shape=(10, 10), dtype=int32, chunksize=(5, 5)>
        """
        chunksize = str(self.chunksize)
        name = self.name.rsplit('-', 1)[0]
        return ("dask.array<%s, shape=%s, dtype=%s, chunksize=%s>" %
                (name, self.shape, self.dtype, chunksize))

    def _repr_html_(self):
        table = self._repr_html_table()
        try:
            grid = self.to_svg(size=config.get('array.svg.size', 120))
        except NotImplementedError:
            grid = ""

        both = [
            '<table>',
            '<tr>',
            '<td>',
            table,
            '</td>',
            '<td>',
            grid,
            '</td>',
            '</tr>',
            '</table>',
        ]
        return '\n'.join(both)

    def _repr_html_table(self):
        if not math.isnan(self.nbytes):
            nbytes = format_bytes(self.nbytes)
            cbytes = format_bytes(np.prod(self.chunksize) * self.dtype.itemsize)
        else:
            nbytes = 'unknown'
            cbytes = 'unknown'

        table = [
            '<table>'
            '  <thead>'
            '    <tr><td> </td><th> Array </th><th> Chunk </th></tr>',
            '  </thead>',
            '  <tbody>',
            '    <tr><th> Bytes </th><td> %s </td> <td> %s </td></tr>' % (nbytes, cbytes),
            '    <tr><th> Shape </th><td> %s </td> <td> %s </td></tr>' % (str(self.shape), str(self.chunksize)),
            '    <tr><th> Count </th><td> %d Tasks </td><td> %d Chunks </td></tr>' % (
                len(self.__dask_graph__()), self.npartitions),
            '    <tr><th> Type </th><td> %s </td><td> %s.%s </td></tr>' %
            (self.dtype, type(self._meta).__module__.split('.')[0], type(self._meta).__name__),
            '  </tbody>'
            '</table>'
        ]
        return '\n'.join(table)

    @property
    def ndim(self):
        return len(self.shape)

    @property
    def size(self):
        """ Number of elements in array """
        return reduce(mul, self.shape, 1)

    @property
    def nbytes(self):
        """ Number of bytes in array """
        return self.size * self.dtype.itemsize

    @property
    def itemsize(self):
        """ Length of one array element in bytes """
        return self.dtype.itemsize

    @property
    def name(self):
        return self._name

    @name.setter
    def name(self, val):
        self._name = val
        # Clear the key cache when the name is reset
        self._cached_keys = None

    __array_priority__ = 11  # higher than numpy.ndarray and numpy.matrix

    def __array__(self, dtype=None, **kwargs):
        x = self.compute()
        if dtype and x.dtype != dtype:
            x = x.astype(dtype)
        if not isinstance(x, np.ndarray):
            x = np.array(x)
        return x

    def __array_function__(self, func, types, args, kwargs):
        import dask.array as module
        for submodule in func.__module__.split('.')[1:]:
            try:
                module = getattr(module, submodule)
            except AttributeError:
                return NotImplemented
        if not hasattr(module, func.__name__):
            return NotImplemented
        da_func = getattr(module, func.__name__)
        if da_func is func:
            return NotImplemented
        return da_func(*args, **kwargs)

    @property
    def _elemwise(self):
        return elemwise

    @wraps(store)
    def store(self, target, **kwargs):
        r = store([self], [target], **kwargs)

        if kwargs.get("return_stored", False):
            r = r[0]

        return r

    def to_svg(self, size=500):
        """ Convert chunks from Dask Array into an SVG Image

        Parameters
        ----------
        chunks: tuple
        size: int
            Rough size of the image

        Examples
        --------
        >>> x.to_svg(size=500)  # doctest: +SKIP

        Returns
        -------
        text: An svg string depicting the array as a grid of chunks
        """
        from .svg import svg
        return svg(self.chunks, size=size)

    def to_hdf5(self, filename, datapath, **kwargs):
        """ Store array in HDF5 file

        >>> x.to_hdf5('myfile.hdf5', '/x')  # doctest: +SKIP

        Optionally provide arguments as though to ``h5py.File.create_dataset``

        >>> x.to_hdf5('myfile.hdf5', '/x', compression='lzf', shuffle=True)  # doctest: +SKIP

        See Also
        --------
        da.store
        h5py.File.create_dataset
        """
        return to_hdf5(filename, datapath, self, **kwargs)

    def to_dask_dataframe(self, columns=None, index=None):
        """ Convert dask Array to dask Dataframe

        Parameters
        ----------
        columns: list or string
            list of column names if DataFrame, single string if Series
        index : dask.dataframe.Index, optional
            An optional *dask* Index to use for the output Series or DataFrame.

            The default output index depends on whether the array has any unknown
            chunks. If there are any unknown chunks, the output has ``None``
            for all the divisions (one per chunk). If all the chunks are known,
            a default index with known divsions is created.

            Specifying ``index`` can be useful if you're conforming a Dask Array
            to an existing dask Series or DataFrame, and you would like the
            indices to match.

        See Also
        --------
        dask.dataframe.from_dask_array
        """
        from ..dataframe import from_dask_array
        return from_dask_array(self, columns=columns, index=index)

    def __bool__(self):
        if self.size > 1:
            raise ValueError("The truth value of a {0} is ambiguous. "
                             "Use a.any() or a.all()."
                             .format(self.__class__.__name__))
        else:
            return bool(self.compute())

    __nonzero__ = __bool__  # python 2

    def _scalarfunc(self, cast_type):
        if self.size > 1:
            raise TypeError("Only length-1 arrays can be converted "
                            "to Python scalars")
        else:
            return cast_type(self.compute())

    def __int__(self):
        return self._scalarfunc(int)

    __long__ = __int__  # python 2

    def __float__(self):
        return self._scalarfunc(float)

    def __complex__(self):
        return self._scalarfunc(complex)

    def __setitem__(self, key, value):
        from .routines import where
        if isinstance(key, Array):
            if isinstance(value, Array) and value.ndim > 1:
                raise ValueError('boolean index array should have 1 dimension')
            y = where(key, value, self)
            self._meta = y._meta
            self.dask = y.dask
            self.name = y.name
            self._chunks = y.chunks
            return self
        else:
            raise NotImplementedError("Item assignment with %s not supported"
                                      % type(key))

    def __getitem__(self, index):
        # Field access, e.g. x['a'] or x[['a', 'b']]
        if (isinstance(index, (str, unicode)) or
                (isinstance(index, list) and index and
                 all(isinstance(i, (str, unicode)) for i in index))):
            if isinstance(index, (str, unicode)):
                dt = self.dtype[index]
            else:
                dt = _make_sliced_dtype(self.dtype, index)

            if dt.shape:
                new_axis = list(range(self.ndim, self.ndim + len(dt.shape)))
                chunks = self.chunks + tuple((i,) for i in dt.shape)
                return self.map_blocks(getitem, index, dtype=dt.base,
                                       chunks=chunks, new_axis=new_axis)
            else:
                return self.map_blocks(getitem, index, dtype=dt)

        if not isinstance(index, tuple):
            index = (index,)

        from .slicing import normalize_index, slice_with_int_dask_array, slice_with_bool_dask_array
        index2 = normalize_index(index, self.shape)

        dependencies = {self.name}
        for i in index2:
            if isinstance(i, Array):
                dependencies.add(i.name)

        if any(isinstance(i, Array) and i.dtype.kind in 'iu' for i in index2):
            self, index2 = slice_with_int_dask_array(self, index2)
        if any(isinstance(i, Array) and i.dtype == bool for i in index2):
            self, index2 = slice_with_bool_dask_array(self, index2)

        if all(isinstance(i, slice) and i == slice(None) for i in index2):
            return self

        out = 'getitem-' + tokenize(self, index2)
        dsk, chunks = slice_array(out, self.name, self.chunks, index2)

        graph = HighLevelGraph.from_collections(out, dsk, dependencies=[self])

        if isinstance(index2, tuple):
            new_index = []
            for i in range(len(index2)):
                if not isinstance(index2[i], tuple):
                    types = [Integral, list, np.ndarray]
                    cond = any([isinstance(index2[i], t) for t in types])
                    new_index.append(slice(0, 0) if cond else index2[i])
                else:
                    new_index.append(tuple([Ellipsis if j is not None else
                                            None for j in index2[i]]))
            new_index = tuple(new_index)
            meta = self._meta[new_index].astype(self.dtype)
        else:
            meta = self._meta[index2].astype(self.dtype)

        # Exception for object dtype and ndim == 1, which results in primitive types
        if not (meta.dtype == object and meta.ndim == 1):

            # If meta still has more dimensions than actual data
            if meta.ndim > len(chunks):
                try:
                    meta = np.sum(meta, axis=tuple([i for i in range(meta.ndim - len(chunks))]))
                except TypeError:
                    meta = meta.reshape((0,) * max(len(chunks), 1))

            # Ensure all dimensions are 0
            if not np.isscalar(meta):
                meta = meta[tuple([slice(0, 0) for i in range(meta.ndim)])]
                # If return array is 0-D, ensure _meta is 0-D
                if len(chunks) == 0:
                    meta = meta.sum()

        return Array(graph, out, chunks, meta=meta)

    def _vindex(self, key):
        if not isinstance(key, tuple):
            key = (key,)
        if any(k is None for k in key):
            raise IndexError(
                "vindex does not support indexing with None (np.newaxis), "
                "got {}".format(key))
        if all(isinstance(k, slice) for k in key):
            if all(k.indices(d) == slice(0, d).indices(d)
                   for k, d in zip(key, self.shape)):
                return self
            raise IndexError(
                "vindex requires at least one non-slice to vectorize over "
                "when the slices are not over the entire array (i.e, x[:]). "
                "Use normal slicing instead when only using slices. Got: {}"
                .format(key))
        return _vindex(self, *key)

    @property
    def vindex(self):
        """Vectorized indexing with broadcasting.

        This is equivalent to numpy's advanced indexing, using arrays that are
        broadcast against each other. This allows for pointwise indexing:

        >>> x = np.array([[1, 2, 3], [4, 5, 6], [7, 8, 9]])
        >>> x = from_array(x, chunks=2)
        >>> x.vindex[[0, 1, 2], [0, 1, 2]].compute()
        array([1, 5, 9])

        Mixed basic/advanced indexing with slices/arrays is also supported. The
        order of dimensions in the result follows those proposed for
        ndarray.vindex [1]_: the subspace spanned by arrays is followed by all
        slices.

        Note: ``vindex`` provides more general functionality than standard
        indexing, but it also has fewer optimizations and can be significantly
        slower.

        _[1]: https://github.com/numpy/numpy/pull/6256
        """
        return IndexCallable(self._vindex)

    def _blocks(self, index):
        from .slicing import normalize_index
        if not isinstance(index, tuple):
            index = (index,)
        if sum(isinstance(ind, (np.ndarray, list)) for ind in index) > 1:
            raise ValueError("Can only slice with a single list")
        if any(ind is None for ind in index):
            raise ValueError("Slicing with np.newaxis or None is not supported")
        index = normalize_index(index, self.numblocks)
        index = tuple(slice(k, k + 1) if isinstance(k, Number) else k
                      for k in index)

        name = 'blocks-' + tokenize(self, index)

        new_keys = np.array(self.__dask_keys__(), dtype=object)[index]

        chunks = tuple(tuple(np.array(c)[i].tolist())
                       for c, i in zip(self.chunks, index))

        keys = list(product(*[range(len(c)) for c in chunks]))

        layer = {(name,) + key: tuple(new_keys[key].tolist()) for key in keys}

        graph = HighLevelGraph.from_collections(name, layer, dependencies=[self])
        return Array(graph, name, chunks, meta=self)

    @property
    def blocks(self):
        """ Slice an array by blocks

        This allows blockwise slicing of a Dask array.  You can perform normal
        Numpy-style slicing but now rather than slice elements of the array you
        slice along blocks so, for example, ``x.blocks[0, ::2]`` produces a new
        dask array with every other block in the first row of blocks.

        You can index blocks in any way that could index a numpy array of shape
        equal to the number of blocks in each dimension, (available as
        array.numblocks).  The dimension of the output array will be the same
        as the dimension of this array, even if integer indices are passed.
        This does not support slicing with ``np.newaxis`` or multiple lists.

        Examples
        --------
        >>> import dask.array as da
        >>> x = da.arange(10, chunks=2)
        >>> x.blocks[0].compute()
        array([0, 1])
        >>> x.blocks[:3].compute()
        array([0, 1, 2, 3, 4, 5])
        >>> x.blocks[::2].compute()
        array([0, 1, 4, 5, 8, 9])
        >>> x.blocks[[-1, 0]].compute()
        array([8, 9, 0, 1])

        Returns
        -------
        A Dask array
        """
        return IndexCallable(self._blocks)

    @property
    def partitions(self):
        """Slice an array by partitions. Alias of dask array .blocks attribute.

        This alias allows you to write agnostic code that works with both
        dask arrays and dask dataframes.

        This allows blockwise slicing of a Dask array.  You can perform normal
        Numpy-style slicing but now rather than slice elements of the array you
        slice along blocks so, for example, ``x.blocks[0, ::2]`` produces a new
        dask array with every other block in the first row of blocks.

        You can index blocks in any way that could index a numpy array of shape
        equal to the number of blocks in each dimension, (available as
        array.numblocks).  The dimension of the output array will be the same
        as the dimension of this array, even if integer indices are passed.
        This does not support slicing with ``np.newaxis`` or multiple lists.

        Examples
        --------
        >>> import dask.array as da
        >>> x = da.arange(10, chunks=2)
        >>> x.partitions[0].compute()
        array([0, 1])
        >>> x.partitions[:3].compute()
        array([0, 1, 2, 3, 4, 5])
        >>> x.partitions[::2].compute()
        array([0, 1, 4, 5, 8, 9])
        >>> x.partitions[[-1, 0]].compute()
        array([8, 9, 0, 1])
        >>> all(x.partitions[:].compute() == x.blocks[:].compute())
        True

        Returns
        -------
        A Dask array
        """
        return self.blocks

    @derived_from(np.ndarray)
    def dot(self, other):
        from .routines import tensordot
        return tensordot(self, other,
                         axes=((self.ndim - 1,), (other.ndim - 2,)))

    @property
    def A(self):
        return self

    @property
    def T(self):
        return self.transpose()

    @derived_from(np.ndarray)
    def transpose(self, *axes):
        from .routines import transpose
        if not axes:
            axes = None
        elif len(axes) == 1 and isinstance(axes[0], Iterable):
            axes = axes[0]
        return transpose(self, axes=axes)

    @derived_from(np.ndarray)
    def ravel(self):
        from .routines import ravel
        return ravel(self)

    flatten = ravel

    @derived_from(np.ndarray)
    def choose(self, choices):
        from .routines import choose
        return choose(self, choices)

    @derived_from(np.ndarray)
    def reshape(self, *shape):
        from .reshape import reshape
        if len(shape) == 1 and not isinstance(shape[0], Number):
            shape = shape[0]
        return reshape(self, shape)

    def topk(self, k, axis=-1, split_every=None):
        """The top k elements of an array.

        See ``da.topk`` for docstring"""
        from .reductions import topk
        return topk(self, k, axis=axis, split_every=split_every)

    def argtopk(self, k, axis=-1, split_every=None):
        """The indices of the top k elements of an array.

        See ``da.argtopk`` for docstring"""
        from .reductions import argtopk
        return argtopk(self, k, axis=axis, split_every=split_every)

    def astype(self, dtype, **kwargs):
        """Copy of the array, cast to a specified type.

        Parameters
        ----------
        dtype : str or dtype
            Typecode or data-type to which the array is cast.
        casting : {'no', 'equiv', 'safe', 'same_kind', 'unsafe'}, optional
            Controls what kind of data casting may occur. Defaults to 'unsafe'
            for backwards compatibility.

            * 'no' means the data types should not be cast at all.
            * 'equiv' means only byte-order changes are allowed.
            * 'safe' means only casts which can preserve values are allowed.
            * 'same_kind' means only safe casts or casts within a kind,
                like float64 to float32, are allowed.
            * 'unsafe' means any data conversions may be done.
        copy : bool, optional
            By default, astype always returns a newly allocated array. If this
            is set to False and the `dtype` requirement is satisfied, the input
            array is returned instead of a copy.
        """
        # Scalars don't take `casting` or `copy` kwargs - as such we only pass
        # them to `map_blocks` if specified by user (different than defaults).
        extra = set(kwargs) - {'casting', 'copy'}
        if extra:
            raise TypeError("astype does not take the following keyword "
                            "arguments: {0!s}".format(list(extra)))
        casting = kwargs.get('casting', 'unsafe')
        dtype = np.dtype(dtype)
        if self.dtype == dtype:
            return self
        elif not np.can_cast(self.dtype, dtype, casting=casting):
            raise TypeError("Cannot cast array from {0!r} to {1!r}"
                            " according to the rule "
                            "{2!r}".format(self.dtype, dtype, casting))
        return self.map_blocks(chunk.astype, dtype=dtype,
                               astype_dtype=dtype, **kwargs)

    def __abs__(self):
        return elemwise(operator.abs, self)

    def __add__(self, other):
        return elemwise(operator.add, self, other)

    def __radd__(self, other):
        return elemwise(operator.add, other, self)

    def __and__(self, other):
        return elemwise(operator.and_, self, other)

    def __rand__(self, other):
        return elemwise(operator.and_, other, self)

    def __div__(self, other):
        return elemwise(operator.div, self, other)

    def __rdiv__(self, other):
        return elemwise(operator.div, other, self)

    def __eq__(self, other):
        return elemwise(operator.eq, self, other)

    def __gt__(self, other):
        return elemwise(operator.gt, self, other)

    def __ge__(self, other):
        return elemwise(operator.ge, self, other)

    def __invert__(self):
        return elemwise(operator.invert, self)

    def __lshift__(self, other):
        return elemwise(operator.lshift, self, other)

    def __rlshift__(self, other):
        return elemwise(operator.lshift, other, self)

    def __lt__(self, other):
        return elemwise(operator.lt, self, other)

    def __le__(self, other):
        return elemwise(operator.le, self, other)

    def __mod__(self, other):
        return elemwise(operator.mod, self, other)

    def __rmod__(self, other):
        return elemwise(operator.mod, other, self)

    def __mul__(self, other):
        return elemwise(operator.mul, self, other)

    def __rmul__(self, other):
        return elemwise(operator.mul, other, self)

    def __ne__(self, other):
        return elemwise(operator.ne, self, other)

    def __neg__(self):
        return elemwise(operator.neg, self)

    def __or__(self, other):
        return elemwise(operator.or_, self, other)

    def __pos__(self):
        return self

    def __ror__(self, other):
        return elemwise(operator.or_, other, self)

    def __pow__(self, other):
        return elemwise(operator.pow, self, other)

    def __rpow__(self, other):
        return elemwise(operator.pow, other, self)

    def __rshift__(self, other):
        return elemwise(operator.rshift, self, other)

    def __rrshift__(self, other):
        return elemwise(operator.rshift, other, self)

    def __sub__(self, other):
        return elemwise(operator.sub, self, other)

    def __rsub__(self, other):
        return elemwise(operator.sub, other, self)

    def __truediv__(self, other):
        return elemwise(operator.truediv, self, other)

    def __rtruediv__(self, other):
        return elemwise(operator.truediv, other, self)

    def __floordiv__(self, other):
        return elemwise(operator.floordiv, self, other)

    def __rfloordiv__(self, other):
        return elemwise(operator.floordiv, other, self)

    def __xor__(self, other):
        return elemwise(operator.xor, self, other)

    def __rxor__(self, other):
        return elemwise(operator.xor, other, self)

    def __matmul__(self, other):
        from .routines import matmul
        return matmul(self, other)

    def __rmatmul__(self, other):
        from .routines import matmul
        return matmul(other, self)

    def __divmod__(self, other):
        from .ufunc import divmod
        return divmod(self, other)

    def __rdivmod__(self, other):
        from .ufunc import divmod
        return divmod(other, self)

    @derived_from(np.ndarray)
    def any(self, axis=None, keepdims=False, split_every=None, out=None):
        from .reductions import any
        return any(self, axis=axis, keepdims=keepdims, split_every=split_every,
                   out=out)

    @derived_from(np.ndarray)
    def all(self, axis=None, keepdims=False, split_every=None, out=None):
        from .reductions import all
        return all(self, axis=axis, keepdims=keepdims, split_every=split_every,
                   out=out)

    @derived_from(np.ndarray)
    def min(self, axis=None, keepdims=False, split_every=None, out=None):
        from .reductions import min
        return min(self, axis=axis, keepdims=keepdims, split_every=split_every,
                   out=out)

    @derived_from(np.ndarray)
    def max(self, axis=None, keepdims=False, split_every=None, out=None):
        from .reductions import max
        return max(self, axis=axis, keepdims=keepdims, split_every=split_every,
                   out=out)

    @derived_from(np.ndarray)
    def argmin(self, axis=None, split_every=None, out=None):
        from .reductions import argmin
        return argmin(self, axis=axis, split_every=split_every, out=out)

    @derived_from(np.ndarray)
    def argmax(self, axis=None, split_every=None, out=None):
        from .reductions import argmax
        return argmax(self, axis=axis, split_every=split_every, out=out)

    @derived_from(np.ndarray)
    def sum(self, axis=None, dtype=None, keepdims=False, split_every=None,
            out=None):
        from .reductions import sum
        return sum(self, axis=axis, dtype=dtype, keepdims=keepdims,
                   split_every=split_every, out=out)

    @derived_from(np.ndarray)
    def trace(self, offset=0, axis1=0, axis2=1, dtype=None):
        from .reductions import trace
        return trace(self, offset=offset, axis1=axis1, axis2=axis2, dtype=dtype)

    @derived_from(np.ndarray)
    def prod(self, axis=None, dtype=None, keepdims=False, split_every=None,
             out=None):
        from .reductions import prod
        return prod(self, axis=axis, dtype=dtype, keepdims=keepdims,
                    split_every=split_every, out=out)

    @derived_from(np.ndarray)
    def mean(self, axis=None, dtype=None, keepdims=False, split_every=None,
             out=None):
        from .reductions import mean
        return mean(self, axis=axis, dtype=dtype, keepdims=keepdims,
                    split_every=split_every, out=out)

    @derived_from(np.ndarray)
    def std(self, axis=None, dtype=None, keepdims=False, ddof=0,
            split_every=None, out=None):
        from .reductions import std
        return std(self, axis=axis, dtype=dtype, keepdims=keepdims, ddof=ddof,
                   split_every=split_every, out=out)

    @derived_from(np.ndarray)
    def var(self, axis=None, dtype=None, keepdims=False, ddof=0,
            split_every=None, out=None):
        from .reductions import var
        return var(self, axis=axis, dtype=dtype, keepdims=keepdims, ddof=ddof,
                   split_every=split_every, out=out)

    def moment(self, order, axis=None, dtype=None, keepdims=False, ddof=0,
               split_every=None, out=None):
        """Calculate the nth centralized moment.

        Parameters
        ----------
        order : int
            Order of the moment that is returned, must be >= 2.
        axis : int, optional
            Axis along which the central moment is computed. The default is to
            compute the moment of the flattened array.
        dtype : data-type, optional
            Type to use in computing the moment. For arrays of integer type the
            default is float64; for arrays of float types it is the same as the
            array type.
        keepdims : bool, optional
            If this is set to True, the axes which are reduced are left in the
            result as dimensions with size one. With this option, the result
            will broadcast correctly against the original array.
        ddof : int, optional
            "Delta Degrees of Freedom": the divisor used in the calculation is
            N - ddof, where N represents the number of elements. By default
            ddof is zero.

        Returns
        -------
        moment : ndarray

        References
        ----------
        .. [1] Pebay, Philippe (2008), "Formulas for Robust, One-Pass Parallel
        Computation of Covariances and Arbitrary-Order Statistical Moments"
        (PDF), Technical Report SAND2008-6212, Sandia National Laboratories

        """

        from .reductions import moment
        return moment(self, order, axis=axis, dtype=dtype, keepdims=keepdims,
                      ddof=ddof, split_every=split_every, out=out)

    @wraps(map_blocks)
    def map_blocks(self, func, *args, **kwargs):
        return map_blocks(func, self, *args, **kwargs)

    def map_overlap(self, func, depth, boundary=None, trim=True, **kwargs):
        """ Map a function over blocks of the array with some overlap

        We share neighboring zones between blocks of the array, then map a
        function, then trim away the neighboring strips.

        Parameters
        ----------
        func: function
            The function to apply to each extended block
        depth: int, tuple, or dict
            The number of elements that each block should share with its neighbors
            If a tuple or dict then this can be different per axis
        boundary: str, tuple, dict
            How to handle the boundaries.
            Values include 'reflect', 'periodic', 'nearest', 'none',
            or any constant value like 0 or np.nan
        trim: bool
            Whether or not to trim ``depth`` elements from each block after
            calling the map function.
            Set this to False if your mapping function already does this for you
        **kwargs:
            Other keyword arguments valid in ``map_blocks``

        Examples
        --------
        >>> x = np.array([1, 1, 2, 3, 3, 3, 2, 1, 1])
        >>> x = from_array(x, chunks=5)
        >>> def derivative(x):
        ...     return x - np.roll(x, 1)

        >>> y = x.map_overlap(derivative, depth=1, boundary=0)
        >>> y.compute()
        array([ 1,  0,  1,  1,  0,  0, -1, -1,  0])

        >>> import dask.array as da
        >>> x = np.arange(16).reshape((4, 4))
        >>> d = da.from_array(x, chunks=(2, 2))
        >>> d.map_overlap(lambda x: x + x.size, depth=1).compute()
        array([[16, 17, 18, 19],
               [20, 21, 22, 23],
               [24, 25, 26, 27],
               [28, 29, 30, 31]])

        >>> func = lambda x: x + x.size
        >>> depth = {0: 1, 1: 1}
        >>> boundary = {0: 'reflect', 1: 'none'}
        >>> d.map_overlap(func, depth, boundary).compute()  # doctest: +NORMALIZE_WHITESPACE
        array([[12,  13,  14,  15],
               [16,  17,  18,  19],
               [20,  21,  22,  23],
               [24,  25,  26,  27]])
        """
        from .overlap import map_overlap
        return map_overlap(self, func, depth, boundary, trim, **kwargs)

    def cumsum(self, axis, dtype=None, out=None):
        """ See da.cumsum for docstring """
        from .reductions import cumsum
        return cumsum(self, axis, dtype, out=out)

    def cumprod(self, axis, dtype=None, out=None):
        """ See da.cumprod for docstring """
        from .reductions import cumprod
        return cumprod(self, axis, dtype, out=out)

    @derived_from(np.ndarray)
    def squeeze(self, axis=None):
        from .routines import squeeze
        return squeeze(self, axis)

    def rechunk(self, chunks, threshold=None, block_size_limit=None):
        """ See da.rechunk for docstring """
        from . import rechunk   # avoid circular import
        return rechunk(self, chunks, threshold, block_size_limit)

    @property
    def real(self):
        from .ufunc import real
        return real(self)

    @property
    def imag(self):
        from .ufunc import imag
        return imag(self)

    def conj(self):
        from .ufunc import conj
        return conj(self)

    @derived_from(np.ndarray)
    def clip(self, min=None, max=None):
        from .ufunc import clip
        return clip(self, min, max)

    def view(self, dtype, order='C'):
        """ Get a view of the array as a new data type

        Parameters
        ----------
        dtype:
            The dtype by which to view the array
        order: string
            'C' or 'F' (Fortran) ordering

        This reinterprets the bytes of the array under a new dtype.  If that
        dtype does not have the same size as the original array then the shape
        will change.

        Beware that both numpy and dask.array can behave oddly when taking
        shape-changing views of arrays under Fortran ordering.  Under some
        versions of NumPy this function will fail when taking shape-changing
        views of Fortran ordered arrays if the first dimension has chunks of
        size one.
        """
        dtype = np.dtype(dtype)
        mult = self.dtype.itemsize / dtype.itemsize

        if order == 'C':
            chunks = self.chunks[:-1] + (tuple(ensure_int(c * mult)
                                         for c in self.chunks[-1]),)
        elif order == 'F':
            chunks = ((tuple(ensure_int(c * mult) for c in self.chunks[0]), ) +
                      self.chunks[1:])
        else:
            raise ValueError("Order must be one of 'C' or 'F'")

        return self.map_blocks(chunk.view, dtype, order=order,
                               dtype=dtype, chunks=chunks)

    @derived_from(np.ndarray)
    def swapaxes(self, axis1, axis2):
        from .routines import swapaxes
        return swapaxes(self, axis1, axis2)

    @derived_from(np.ndarray)
    def round(self, decimals=0):
        from .routines import round
        return round(self, decimals=decimals)

    def copy(self):
        """
        Copy array.  This is a no-op for dask.arrays, which are immutable
        """
        if self.npartitions == 1:
            return self.map_blocks(M.copy)
        else:
            return Array(self.dask, self.name, self.chunks, meta=self)

    def __deepcopy__(self, memo):
        c = self.copy()
        memo[id(self)] = c
        return c

    def to_delayed(self, optimize_graph=True):
        """Convert into an array of ``dask.delayed`` objects, one per chunk.

        Parameters
        ----------
        optimize_graph : bool, optional
            If True [default], the graph is optimized before converting into
            ``dask.delayed`` objects.

        See Also
        --------
        dask.array.from_delayed
        """
        keys = self.__dask_keys__()
        graph = self.__dask_graph__()
        if optimize_graph:
            graph = self.__dask_optimize__(graph, keys)  # TODO, don't collape graph
            name = 'delayed-' + self.name
            graph = HighLevelGraph.from_collections(name, graph, dependencies=())
        L = ndeepmap(self.ndim, lambda k: Delayed(k, graph), keys)
        return np.array(L, dtype=object)

    @derived_from(np.ndarray)
    def repeat(self, repeats, axis=None):
        from .creation import repeat
        return repeat(self, repeats, axis=axis)

    @derived_from(np.ndarray)
    def nonzero(self):
        from .routines import nonzero
        return nonzero(self)

    def to_zarr(self, *args, **kwargs):
        """Save array to the zarr storage format

        See https://zarr.readthedocs.io for details about the format.

        See function ``to_zarr()`` for parameters.
        """
        return to_zarr(self, *args, **kwargs)

    def to_tiledb(self, uri, *args, **kwargs):
        """Save array to the TileDB storage manager

        See function ``to_tiledb()`` for argument documentation.

        See https://docs.tiledb.io for details about the format and engine.
        """
        from .tiledb_io import to_tiledb
        return to_tiledb(self, uri, *args, **kwargs)


def ensure_int(f):
    i = int(f)
    if i != f:
        raise ValueError("Could not coerce %f to integer" % f)
    return i


def normalize_chunks(chunks, shape=None, limit=None, dtype=None,
                     previous_chunks=None):
    """ Normalize chunks to tuple of tuples

    This takes in a variety of input types and information and produces a full
    tuple-of-tuples result for chunks, suitable to be passed to Array or
    rechunk or any other operation that creates a Dask array.

    Parameters
    ----------
    chunks: tuple, int, dict, or string
        The chunks to be normalized.  See examples below for more details
    shape: Tuple[int]
        The shape of the array
    limit: int (optional)
        The maximum block size to target in bytes,
        if freedom is given to choose
    dtype: np.dtype
    previous_chunks: Tuple[Tuple[int]] optional
        Chunks from a previous array that we should use for inspiration when
        rechunking auto dimensions.  If not provided but auto-chunking exists
        then auto-dimensions will prefer square-like chunk shapes.

    Examples
    --------
    Specify uniform chunk sizes

    >>> normalize_chunks((2, 2), shape=(5, 6))
    ((2, 2, 1), (2, 2, 2))

    Also passes through fully explicit tuple-of-tuples

    >>> normalize_chunks(((2, 2, 1), (2, 2, 2)), shape=(5, 6))
    ((2, 2, 1), (2, 2, 2))

    Cleans up lists to tuples

    >>> normalize_chunks([[2, 2], [3, 3]])
    ((2, 2), (3, 3))

    Expands integer inputs 10 -> (10, 10)

    >>> normalize_chunks(10, shape=(30, 5))
    ((10, 10, 10), (5,))

    Expands dict inputs

    >>> normalize_chunks({0: 2, 1: 3}, shape=(6, 6))
    ((2, 2, 2), (3, 3))

    The values -1 and None get mapped to full size

    >>> normalize_chunks((5, -1), shape=(10, 10))
    ((5, 5), (10,))

    Use the value "auto" to automatically determine chunk sizes along certain
    dimensions.  This uses the ``limit=`` and ``dtype=`` keywords to
    determine how large to make the chunks.  The term "auto" can be used
    anywhere an integer can be used.  See array chunking documentation for more
    information.

    >>> normalize_chunks(("auto",), shape=(20,), limit=5, dtype='uint8')
    ((5, 5, 5, 5),)

    You can also use byte sizes (see ``dask.utils.parse_bytes``) in place of
    "auto" to ask for a particular size

    >>> normalize_chunks("1kiB", shape=(2000,), dtype='float32')
    ((250, 250, 250, 250, 250, 250, 250, 250),)

    Respects null dimensions

    >>> normalize_chunks((), shape=(0, 0))
    ((0,), (0,))
    """
    if dtype and not isinstance(dtype, np.dtype):
        dtype = np.dtype(dtype)
    if chunks is None:
        raise ValueError(CHUNKS_NONE_ERROR_MESSAGE)
    if isinstance(chunks, list):
        chunks = tuple(chunks)
    if isinstance(chunks, (Number, str)):
        chunks = (chunks,) * len(shape)
    if isinstance(chunks, dict):
        chunks = tuple(chunks.get(i, None) for i in range(len(shape)))
    if isinstance(chunks, np.ndarray):
        chunks = chunks.tolist()
    if not chunks and shape and all(s == 0 for s in shape):
        chunks = ((0,),) * len(shape)

    if (shape and len(shape) == 1 and len(chunks) > 1 and
            all(isinstance(c, (Number, str)) for c in chunks)):
        chunks = chunks,

    if shape and len(chunks) != len(shape):
        raise ValueError(
            "Chunks and shape must be of the same length/dimension. "
            "Got chunks=%s, shape=%s" % (chunks, shape))
    if -1 in chunks or None in chunks:
        chunks = tuple(s if c == -1 or c is None else c for c, s in zip(chunks, shape))

    # If specifying chunk size in bytes, use that value to set the limit.
    # Verify there is only one consistent value of limit or chunk-bytes used.
    for c in chunks:
        if isinstance(c, str) and c != 'auto':
            parsed = parse_bytes(c)
            if limit is None:
                limit = parsed
            elif parsed != limit:
                raise ValueError(
                    "Only one consistent value of limit or chunk is allowed."
                    "Used %s != %s" % (parsed, limit))
    # Substitute byte limits with 'auto' now that limit is set.
    chunks = tuple('auto' if isinstance(c, str) and c != 'auto' else c for c in chunks)

    if any(c == 'auto' for c in chunks):
        chunks = auto_chunks(chunks, shape, limit, dtype, previous_chunks)

    if shape is not None:
        chunks = tuple(c if c not in {None, -1} else s
                       for c, s in zip(chunks, shape))

    if chunks and shape is not None:
        chunks = sum((blockdims_from_blockshape((s,), (c,))
                      if not isinstance(c, (tuple, list)) else (c,)
                      for s, c in zip(shape, chunks)), ())
    for c in chunks:
        if not c:
            raise ValueError("Empty tuples are not allowed in chunks. Express "
                             "zero length dimensions with 0(s) in chunks")

    if shape is not None:
        if len(chunks) != len(shape):
            raise ValueError("Input array has %d dimensions but the supplied "
                             "chunks has only %d dimensions" %
                             (len(shape), len(chunks)))
        if not all(c == s or (math.isnan(c) or math.isnan(s))
                   for c, s in zip(map(sum, chunks), shape)):
            raise ValueError("Chunks do not add up to shape. "
                             "Got chunks=%s, shape=%s" % (chunks, shape))

    return tuple(tuple(int(x) if not math.isnan(x) else x for x in c) for c in chunks)


def auto_chunks(chunks, shape, limit, dtype, previous_chunks=None):
    """ Determine automatic chunks

    This takes in a chunks value that contains ``"auto"`` values in certain
    dimensions and replaces those values with concrete dimension sizes that try
    to get chunks to be of a certain size in bytes, provided by the ``limit=``
    keyword.  If multiple dimensions are marked as ``"auto"`` then they will
    all respond to meet the desired byte limit, trying to respect the aspect
    ratio of their dimensions in ``previous_chunks=``, if given.

    Parameters
    ----------
    chunks: Tuple
        A tuple of either dimensions or tuples of explicit chunk dimensions
        Some entries should be "auto"
    shape: Tuple[int]
    limit: int, str
        The maximum allowable size of a chunk in bytes
    previous_chunks: Tuple[Tuple[int]]

    See also
    --------
    normalize_chunks: for full docstring and parameters
    """
    if previous_chunks is not None:
        previous_chunks = tuple(c if isinstance(c, tuple) else (c,)
                                for c in previous_chunks)
    chunks = list(chunks)

    autos = {i for i, c in enumerate(chunks) if c == 'auto'}
    if not autos:
        return tuple(chunks)

    if limit is None:
        limit = config.get('array.chunk-size')
    if isinstance(limit, str):
        limit = parse_bytes(limit)

    if dtype is None:
        raise TypeError("DType must be known for auto-chunking")

    if dtype.hasobject:
        raise NotImplementedError(
            "Can not use auto rechunking with object dtype. "
            "We are unable to estimate the size in bytes of object data")

    for x in tuple(chunks) + tuple(shape):
        if (isinstance(x, Number) and np.isnan(x) or
                isinstance(x, tuple) and np.isnan(x).any()):
            raise ValueError("Can not perform automatic rechunking with unknown "
                             "(nan) chunk sizes")

    limit = max(1, limit)

    largest_block = np.prod([cs if isinstance(cs, Number) else max(cs)
                             for cs in chunks if cs != 'auto'])

    if previous_chunks:
        # Base ideal ratio on the median chunk size of the previous chunks
        result = {a: np.median(previous_chunks[a]) for a in autos}

        ideal_shape = []
        for i, s in enumerate(shape):
            chunk_frequencies = frequencies(previous_chunks[i])
            mode, count = max(chunk_frequencies.items(), key=lambda kv: kv[1])
            if mode > 1 and count >= len(previous_chunks[i]) / 2:
                ideal_shape.append(mode)
            else:
                ideal_shape.append(s)

        # How much larger or smaller the ideal chunk size is relative to what we have now
        multiplier = limit / dtype.itemsize / largest_block / np.prod(list(result.values()))
        last_multiplier = 0
        last_autos = set()

        while (multiplier != last_multiplier or
               autos != last_autos):  # while things change
            last_multiplier = multiplier  # record previous values
            last_autos = set(autos)  # record previous values

            # Expand or contract each of the dimensions appropriately
            for a in sorted(autos):
                proposed = result[a] * multiplier ** (1 / len(autos))
                if proposed > shape[a]:  # we've hit the shape boundary
                    autos.remove(a)
                    largest_block *= shape[a]
                    chunks[a] = shape[a]
                    del result[a]
                else:
                    result[a] = round_to(proposed, ideal_shape[a])

            # recompute how much multiplier we have left, repeat
            multiplier = limit / dtype.itemsize / largest_block / np.prod(list(result.values()))

        for k, v in result.items():
            chunks[k] = v
        return tuple(chunks)

    else:
        size = (limit / dtype.itemsize / largest_block) ** (1 / len(autos))
        small = [i for i in autos if shape[i] < size]
        if small:
            for i in small:
                chunks[i] = (shape[i],)
            return auto_chunks(chunks, shape, limit, dtype)

        for i in autos:
            chunks[i] = round_to(size, shape[i])

        return tuple(chunks)


def round_to(c, s):
    """ Return a chunk dimension that is close to an even multiple or factor

    We want values for c that are nicely aligned with s.

    If c is smaller than s then we want the largest factor of s that is less than the
    desired chunk size, but not less than half, which is too much.  If no such
    factor exists then we just go with the original chunk size and accept an
    uneven chunk at the end.

    If c is larger than s then we want the largest multiple of s that is still
    smaller than c.
    """
    if c <= s:
        try:
            return max(f for f in factors(s) if c / 2 <= f <= c)
        except ValueError:  # no matching factors within factor of two
            return max(1, int(c))
    else:
        return c // s * s


def from_array(x, chunks='auto', name=None, lock=False, asarray=True, fancy=True,
               getitem=None):
    """ Create dask array from something that looks like an array

    Input must have a ``.shape`` and support numpy-style slicing.

    Parameters
    ----------
    x : array_like
    chunks : int, tuple
        How to chunk the array. Must be one of the following forms:
        -   A blocksize like 1000.
        -   A blockshape like (1000, 1000).
        -   Explicit sizes of all blocks along all dimensions like
            ((1000, 1000, 500), (400, 400)).
        -   A size in bytes, like "100 MiB" which will choose a uniform
            block-like shape
        -   The word "auto" which acts like the above, but uses a configuration
            value ``array.chunk-size`` for the chunk size

        -1 or None as a blocksize indicate the size of the corresponding
        dimension.
    name : str, optional
        The key name to use for the array. Defaults to a hash of ``x``.
        By default, hash uses python's standard sha1. This behaviour can be
        changed by installing cityhash, xxhash or murmurhash. If installed,
        a large-factor speedup can be obtained in the tokenisation step.
        Use ``name=False`` to generate a random name instead of hashing (fast)
    lock : bool or Lock, optional
        If ``x`` doesn't support concurrent reads then provide a lock here, or
        pass in True to have dask.array create one for you.
    asarray : bool, optional
        If True (default), then chunks will be converted to instances of
        ``ndarray``. Set to False to pass passed chunks through unchanged.
    fancy : bool, optional
        If ``x`` doesn't support fancy indexing (e.g. indexing with lists or
        arrays) then set to False. Default is True.

    Examples
    --------

    >>> x = h5py.File('...')['/data/path']  # doctest: +SKIP
    >>> a = da.from_array(x, chunks=(1000, 1000))  # doctest: +SKIP

    If your underlying datastore does not support concurrent reads then include
    the ``lock=True`` keyword argument or ``lock=mylock`` if you want multiple
    arrays to coordinate around the same lock.

    >>> a = da.from_array(x, chunks=(1000, 1000), lock=True)  # doctest: +SKIP

    If your underlying datastore has a ``.chunks`` attribute (as h5py and zarr
    datasets do) then a multiple of that chunk shape will be used if you
    do not provide a chunk shape.

    >>> a = da.from_array(x, chunks='auto')  # doctest: +SKIP
    >>> a = da.from_array(x, chunks='100 MiB')  # doctest: +SKIP
    >>> a = da.from_array(x)  # doctest: +SKIP
    """
    if isinstance(x, (list, tuple, memoryview) + np.ScalarType):
        x = np.array(x)

    previous_chunks = getattr(x, 'chunks', None)

    chunks = normalize_chunks(
        chunks,
        x.shape,
        dtype=x.dtype,
        previous_chunks=previous_chunks
    )
    if name in (None, True):
        token = tokenize(x, chunks)
        original_name = 'array-original-' + token
        name = name or 'array-' + token
    elif name is False:
        original_name = name = 'array-' + str(uuid.uuid1())
    else:
        original_name = name
    if lock is True:
        lock = SerializableLock()

    # Always use the getter for h5py etc. Not using isinstance(x, np.ndarray)
    # because np.matrix is a subclass of np.ndarray.
    if type(x) is np.ndarray and all(len(c) == 1 for c in chunks):
        # No slicing needed
        dsk = {(name, ) + (0, ) * x.ndim: x}
    else:
        if getitem is None:
            if type(x) is np.ndarray and not lock:
                # simpler and cleaner, but missing all the nuances of getter
                getitem = operator.getitem
            elif fancy:
                getitem = getter
            else:
                getitem = getter_nofancy

        dsk = getem(original_name, chunks, getitem=getitem, shape=x.shape,
                    out_name=name, lock=lock, asarray=asarray,
                    dtype=x.dtype)
        dsk[original_name] = x

    # Workaround for TileDB, its indexing is 1-based,
    # and doesn't seems to support 0-length slicing
    if x.__class__.__module__.split('.')[0] == 'tiledb' and hasattr(x, '_ctx_'):
        return Array(dsk, name, chunks, dtype=x.dtype)

    return Array(dsk, name, chunks, meta=x)


def from_zarr(url, component=None, storage_options=None, chunks=None,name=None, **kwargs):
    """Load array from the zarr storage format

    See https://zarr.readthedocs.io for details about the format.

    Parameters
    ----------
    url: Zarr Array or str or MutableMapping
        Location of the data. A URL can include a protocol specifier like s3://
        for remote data. Can also be any MutableMapping instance, which should
        be serializable if used in multiple processes.
    component: str or None
        If the location is a zarr group rather than an array, this is the
        subcomponent that should be loaded, something like ``'foo/bar'``.
    storage_options: dict
        Any additional parameters for the storage backend (ignored for local
        paths)
    chunks: tuple of ints or tuples of ints
        Passed to ``da.from_array``, allows setting the chunks on
        initialisation, if the chunking scheme in the on-disc dataset is not
        optimal for the calculations to follow.
    name : str, optional
         An optional keyname for the array.  Defaults to hashing the input
    kwargs: passed to ``zarr.Array``.
    """
    import zarr
    storage_options = storage_options or {}
    if isinstance(url, zarr.Array):
        z = url
    elif isinstance(url, str):
        fs, fs_token, path = get_fs_token_paths(
            url, 'rb', storage_options=storage_options)
        assert len(path) == 1
        mapper = get_mapper(fs, path[0])
        z = zarr.Array(mapper, read_only=True, path=component, **kwargs)
    else:
        mapper = url
        z = zarr.Array(mapper, read_only=True, path=component, **kwargs)
    chunks = chunks if chunks is not None else z.chunks
    if name is None:
        name = 'from-zarr-' + tokenize(z, component, storage_options, chunks, **kwargs)
    return from_array(z, chunks, name=name )


def to_zarr(arr, url, component=None, storage_options=None,
            overwrite=False, compute=True, return_stored=False, **kwargs):
    """Save array to the zarr storage format

    See https://zarr.readthedocs.io for details about the format.

    Parameters
    ----------
    arr: dask.array
        Data to store
    url: Zarr Array or str or MutableMapping
        Location of the data. A URL can include a protocol specifier like s3://
        for remote data. Can also be any MutableMapping instance, which should
        be serializable if used in multiple processes.
    component: str or None
        If the location is a zarr group rather than an array, this is the
        subcomponent that should be created/over-written.
    storage_options: dict
        Any additional parameters for the storage backend (ignored for local
        paths)
    overwrite: bool
        If given array already exists, overwrite=False will cause an error,
        where overwrite=True will replace the existing data.
    compute, return_stored: see ``store()``
    kwargs: passed to the ``zarr.create()`` function, e.g., compression options
    """
    import zarr

    if isinstance(url, zarr.Array):
        z = url
        if (isinstance(z.store, (dict, zarr.DictStore)) and
                'distributed' in config.get('scheduler', '')):
            raise RuntimeError('Cannot store into in memory Zarr Array using '
                               'the Distributed Scheduler.')
        arr = arr.rechunk(z.chunks)
        return arr.store(z, lock=False, compute=compute,
                         return_stored=return_stored)

    if not _check_regular_chunks(arr.chunks):
        raise ValueError('Attempt to save array to zarr with irregular '
                         'chunking, please call `arr.rechunk(...)` first.')

    storage_options = storage_options or {}

    if isinstance(url, str):
        fs, fs_token, path = get_fs_token_paths(
            url, 'rb', storage_options=storage_options)
        assert len(path) == 1
        mapper = get_mapper(fs, path[0])
    else:
        # assume the object passed is already a mapper
        mapper = url

    chunks = [c[0] for c in arr.chunks]
    z = zarr.create(shape=arr.shape, chunks=chunks, dtype=arr.dtype,
                    store=mapper, path=component, overwrite=overwrite, **kwargs)
    return arr.store(z, lock=False, compute=compute,
                     return_stored=return_stored)


def _check_regular_chunks(chunkset):
    """Check if the chunks are regular

    "Regular" in this context means that along every axis, the chunks all
    have the same size, except the last one, which may be smaller

    Parameters
    ----------
    chunkset: tuple of tuples of ints
        From the ``.chunks`` attribute of an ``Array``

    Returns
    -------
    True if chunkset passes, else False

    Examples
    --------
    >>> import dask.array as da
    >>> arr = da.zeros(10, chunks=(5, ))
    >>> _check_regular_chunks(arr.chunks)
    True

    >>> arr = da.zeros(10, chunks=((3, 3, 3, 1), ))
    >>> _check_regular_chunks(arr.chunks)
    True

    >>> arr = da.zeros(10, chunks=((3, 1, 3, 3), ))
    >>> _check_regular_chunks(arr.chunks)
    False
    """
    for chunks in chunkset:
        if len(chunks) == 1:
            continue
        if len(set(chunks[:-1])) > 1:
            return False
        if chunks[-1] > chunks[0]:
            return False
    return True


def from_delayed(value, shape, dtype, name=None):
    """ Create a dask array from a dask delayed value

    This routine is useful for constructing dask arrays in an ad-hoc fashion
    using dask delayed, particularly when combined with stack and concatenate.

    The dask array will consist of a single chunk.

    Examples
    --------
    >>> from dask import delayed
    >>> value = delayed(np.ones)(5)
    >>> array = from_delayed(value, (5,), float)
    >>> array
    dask.array<from-value, shape=(5,), dtype=float64, chunksize=(5,)>
    >>> array.compute()
    array([1., 1., 1., 1., 1.])
    """
    from dask.delayed import delayed, Delayed
    if not isinstance(value, Delayed) and hasattr(value, 'key'):
        value = delayed(value)
    name = name or 'from-value-' + tokenize(value, shape, dtype)
    dsk = {(name,) + (0,) * len(shape): value.key}
    chunks = tuple((d,) for d in shape)
    # TODO: value._key may not be the name of the layer in value.dask
    # This should be fixed after we build full expression graphs
    graph = HighLevelGraph.from_collections(name, dsk, dependencies=[value])
    return Array(graph, name, chunks, dtype)


def from_func(func, shape, dtype=None, name=None, args=(), kwargs={}):
    """ Create dask array in a single block by calling a function

    Calling the provided function with func(*args, **kwargs) should return a
    NumPy array of the indicated shape and dtype.

    Examples
    --------

    >>> a = from_func(np.arange, (3,), dtype='i8', args=(3,))
    >>> a.compute()
    array([0, 1, 2])

    This works particularly well when coupled with dask.array functions like
    concatenate and stack:

    >>> arrays = [from_func(np.array, (), dtype='i8', args=(n,)) for n in range(5)]
    >>> stack(arrays).compute()
    array([0, 1, 2, 3, 4])
    """
    name = name or 'from_func-' + tokenize(func, shape, dtype, args, kwargs)
    if args or kwargs:
        func = partial(func, *args, **kwargs)
    dsk = {(name,) + (0,) * len(shape): (func,)}
    chunks = tuple((i,) for i in shape)
    return Array(dsk, name, chunks, dtype)


def common_blockdim(blockdims):
    """ Find the common block dimensions from the list of block dimensions

    Currently only implements the simplest possible heuristic: the common
    block-dimension is the only one that does not span fully span a dimension.
    This is a conservative choice that allows us to avoid potentially very
    expensive rechunking.

    Assumes that each element of the input block dimensions has all the same
    sum (i.e., that they correspond to dimensions of the same size).

    Examples
    --------
    >>> common_blockdim([(3,), (2, 1)])
    (2, 1)
    >>> common_blockdim([(1, 2), (2, 1)])
    (1, 1, 1)
    >>> common_blockdim([(2, 2), (3, 1)])  # doctest: +SKIP
    Traceback (most recent call last):
        ...
    ValueError: Chunks do not align
    """
    if not any(blockdims):
        return ()
    non_trivial_dims = set([d for d in blockdims if len(d) > 1])
    if len(non_trivial_dims) == 1:
        return first(non_trivial_dims)
    if len(non_trivial_dims) == 0:
        return max(blockdims, key=first)

    if np.isnan(sum(map(sum, blockdims))):
        raise ValueError("Arrays chunk sizes are unknown: %s", blockdims)

    if len(set(map(sum, non_trivial_dims))) > 1:
        raise ValueError("Chunks do not add up to same value", blockdims)

    # We have multiple non-trivial chunks on this axis
    # e.g. (5, 2) and (4, 3)

    # We create a single chunk tuple with the same total length
    # that evenly divides both, e.g. (4, 1, 2)

    # To accomplish this we walk down all chunk tuples together, finding the
    # smallest element, adding it to the output, and subtracting it from all
    # other elements and remove the element itself.  We stop once we have
    # burned through all of the chunk tuples.
    # For efficiency's sake we reverse the lists so that we can pop off the end
    rchunks = [list(ntd)[::-1] for ntd in non_trivial_dims]
    total = sum(first(non_trivial_dims))
    i = 0

    out = []
    while i < total:
        m = min(c[-1] for c in rchunks)
        out.append(m)
        for c in rchunks:
            c[-1] -= m
            if c[-1] == 0:
                c.pop()
        i += m

    return tuple(out)


def unify_chunks(*args, **kwargs):
    """
    Unify chunks across a sequence of arrays

    Parameters
    ----------
    *args: sequence of Array, index pairs
        Sequence like (x, 'ij', y, 'jk', z, 'i')

    Examples
    --------
    >>> import dask.array as da
    >>> x = da.ones(10, chunks=((5, 2, 3),))
    >>> y = da.ones(10, chunks=((2, 3, 5),))
    >>> chunkss, arrays = unify_chunks(x, 'i', y, 'i')
    >>> chunkss
    {'i': (2, 3, 2, 3)}

    >>> x = da.ones((100, 10), chunks=(20, 5))
    >>> y = da.ones((10, 100), chunks=(4, 50))
    >>> chunkss, arrays = unify_chunks(x, 'ij', y, 'jk', 'constant', None)
    >>> chunkss  # doctest: +SKIP
    {'k': (50, 50), 'i': (20, 20, 20, 20, 20), 'j': (4, 1, 3, 2)}

    >>> unify_chunks(0, None)
    ({}, [0])

    Returns
    -------
    chunkss : dict
        Map like {index: chunks}.
    arrays : list
        List of rechunked arrays.

    See Also
    --------
    common_blockdim
    """
    if not args:
        return {}, []

    arginds = [(asanyarray(a) if ind is not None else a, ind)
               for a, ind in partition(2, args)]  # [x, ij, y, jk]
    args = list(concat(arginds))  # [(x, ij), (y, jk)]
    warn = kwargs.get('warn', True)

    arrays, inds = zip(*arginds)
    if all(ind is None for ind in inds):
        return {}, list(arrays)
    if all(ind == inds[0] for ind in inds) and all(a.chunks == arrays[0].chunks for a in arrays):
        return dict(zip(inds[0], arrays[0].chunks)), arrays

    nameinds = [(a.name if i is not None else a, i) for a, i in arginds]
    blockdim_dict = {a.name: a.chunks
                     for a, ind in arginds
                     if ind is not None}

    chunkss = broadcast_dimensions(nameinds, blockdim_dict,
                                   consolidate=common_blockdim)
    max_parts = max(arg.npartitions for arg, ind in arginds if ind is not None)
    nparts = np.prod(list(map(len, chunkss.values())))

    if warn and nparts and nparts >= max_parts * 10:
        warnings.warn("Increasing number of chunks by factor of %d" %
                      (nparts / max_parts), PerformanceWarning, stacklevel=3)

    arrays = []
    for a, i in arginds:
        if i is None:
            arrays.append(a)
        else:
            chunks = tuple(chunkss[j] if a.shape[n] > 1 else a.shape[n]
                           if not np.isnan(sum(chunkss[j])) else None
                           for n, j in enumerate(i))
            if chunks != a.chunks and all(a.chunks):
                arrays.append(a.rechunk(chunks))
            else:
                arrays.append(a)
    return chunkss, arrays


def unpack_singleton(x):
    """

    >>> unpack_singleton([[[[1]]]])
    1
    >>> unpack_singleton(np.array(np.datetime64('2000-01-01')))
    array('2000-01-01', dtype='datetime64[D]')
    """
    while isinstance(x, (list, tuple)):
        try:
            x = x[0]
        except (IndexError, TypeError, KeyError):
            break
    return x


def block(arrays, allow_unknown_chunksizes=False):
    """
    Assemble an nd-array from nested lists of blocks.

    Blocks in the innermost lists are concatenated along the last
    dimension (-1), then these are concatenated along the second-last
    dimension (-2), and so on until the outermost list is reached

    Blocks can be of any dimension, but will not be broadcasted using the normal
    rules. Instead, leading axes of size 1 are inserted, to make ``block.ndim``
    the same for all blocks. This is primarily useful for working with scalars,
    and means that code like ``block([v, 1])`` is valid, where
    ``v.ndim == 1``.

    When the nested list is two levels deep, this allows block matrices to be
    constructed from their components.

    Parameters
    ----------
    arrays : nested list of array_like or scalars (but not tuples)
        If passed a single ndarray or scalar (a nested list of depth 0), this
        is returned unmodified (and not copied).

        Elements shapes must match along the appropriate axes (without
        broadcasting), but leading 1s will be prepended to the shape as
        necessary to make the dimensions match.

    allow_unknown_chunksizes: bool
        Allow unknown chunksizes, such as come from converting from dask
        dataframes.  Dask.array is unable to verify that chunks line up.  If
        data comes from differently aligned sources then this can cause
        unexpected results.

    Returns
    -------
    block_array : ndarray
        The array assembled from the given blocks.

        The dimensionality of the output is equal to the greatest of:
        * the dimensionality of all the inputs
        * the depth to which the input list is nested

    Raises
    ------
    ValueError
        * If list depths are mismatched - for instance, ``[[a, b], c]`` is
          illegal, and should be spelt ``[[a, b], [c]]``
        * If lists are empty - for instance, ``[[a, b], []]``

    See Also
    --------
    concatenate : Join a sequence of arrays together.
    stack : Stack arrays in sequence along a new dimension.
    hstack : Stack arrays in sequence horizontally (column wise).
    vstack : Stack arrays in sequence vertically (row wise).
    dstack : Stack arrays in sequence depth wise (along third dimension).
    vsplit : Split array into a list of multiple sub-arrays vertically.

    Notes
    -----

    When called with only scalars, ``block`` is equivalent to an ndarray
    call. So ``block([[1, 2], [3, 4]])`` is equivalent to
    ``array([[1, 2], [3, 4]])``.

    This function does not enforce that the blocks lie on a fixed grid.
    ``block([[a, b], [c, d]])`` is not restricted to arrays of the form::

        AAAbb
        AAAbb
        cccDD

    But is also allowed to produce, for some ``a, b, c, d``::

        AAAbb
        AAAbb
        cDDDD

    Since concatenation happens along the last axis first, `block` is _not_
    capable of producing the following directly::

        AAAbb
        cccbb
        cccDD

    Matlab's "square bracket stacking", ``[A, B, ...; p, q, ...]``, is
    equivalent to ``block([[A, B, ...], [p, q, ...]])``.
    """

    # This was copied almost verbatim from numpy.core.shape_base.block
    # See numpy license at https://github.com/numpy/numpy/blob/master/LICENSE.txt
    # or NUMPY_LICENSE.txt within this directory

    def atleast_nd(x, ndim):
        x = asanyarray(x)
        diff = max(ndim - x.ndim, 0)
        return x[(None,) * diff + (Ellipsis,)]

    def format_index(index):
        return 'arrays' + ''.join('[{}]'.format(i) for i in index)

    rec = _Recurser(recurse_if=lambda x: type(x) is list)

    # ensure that the lists are all matched in depth
    list_ndim = None
    any_empty = False
    for index, value, entering in rec.walk(arrays):
        if type(value) is tuple:
            # not strictly necessary, but saves us from:
            #  - more than one way to do things - no point treating tuples like
            #    lists
            #  - horribly confusing behaviour that results when tuples are
            #    treated like ndarray
            raise TypeError(
                '{} is a tuple. '
                'Only lists can be used to arrange blocks, and np.block does '
                'not allow implicit conversion from tuple to ndarray.'.format(
                    format_index(index)
                )
            )
        if not entering:
            curr_depth = len(index)
        elif len(value) == 0:
            curr_depth = len(index) + 1
            any_empty = True
        else:
            continue

        if list_ndim is not None and list_ndim != curr_depth:
            raise ValueError(
                "List depths are mismatched. First element was at depth {}, "
                "but there is an element at depth {} ({})".format(
                    list_ndim,
                    curr_depth,
                    format_index(index)
                )
            )
        list_ndim = curr_depth

    # do this here so we catch depth mismatches first
    if any_empty:
        raise ValueError('Lists cannot be empty')

    # convert all the arrays to ndarrays
    arrays = rec.map_reduce(
        arrays,
        f_map=asanyarray,
        f_reduce=list
    )

    # determine the maximum dimension of the elements
    elem_ndim = rec.map_reduce(
        arrays,
        f_map=lambda xi: xi.ndim,
        f_reduce=max
    )
    ndim = max(list_ndim, elem_ndim)

    # first axis to concatenate along
    first_axis = ndim - list_ndim

    # Make all the elements the same dimension
    arrays = rec.map_reduce(
        arrays,
        f_map=lambda xi: atleast_nd(xi, ndim),
        f_reduce=list
    )

    # concatenate innermost lists on the right, outermost on the left
    return rec.map_reduce(
        arrays,
        f_reduce=lambda xs, axis: concatenate(
            list(xs),
            axis=axis,
            allow_unknown_chunksizes=allow_unknown_chunksizes
        ),
        f_kwargs=lambda axis: dict(axis=(axis + 1)),
        axis=first_axis
    )


def concatenate(seq, axis=0, allow_unknown_chunksizes=False):
    """
    Concatenate arrays along an existing axis

    Given a sequence of dask Arrays form a new dask Array by stacking them
    along an existing dimension (axis=0 by default)

    Parameters
    ----------
    seq: list of dask.arrays
    axis: int
        Dimension along which to align all of the arrays
    allow_unknown_chunksizes: bool
        Allow unknown chunksizes, such as come from converting from dask
        dataframes.  Dask.array is unable to verify that chunks line up.  If
        data comes from differently aligned sources then this can cause
        unexpected results.

    Examples
    --------

    Create slices

    >>> import dask.array as da
    >>> import numpy as np

    >>> data = [from_array(np.ones((4, 4)), chunks=(2, 2))
    ...          for i in range(3)]

    >>> x = da.concatenate(data, axis=0)
    >>> x.shape
    (12, 4)

    >>> da.concatenate(data, axis=1).shape
    (4, 12)

    Result is a new dask Array

    See Also
    --------
    stack
    """
    seq = [asarray(a) for a in seq]

    # Coerce all arrays to the same type
    # Empty arrays can impact the output dtype
    from .utils import meta_from_array
    metas = [getattr(s, '_meta', s) for s in seq]
    metas = [meta_from_array(m, getattr(m, 'ndim', 1)) for m in metas]
    meta = np.concatenate(metas)

    # Promote types to match meta
    seq = [a.astype(meta.dtype) for a in seq]

    # Drop empty arrays
    seq = [a for a in seq if a.size]

    n = len(seq)
<<<<<<< HEAD
    if n == 0:
        return from_array(np.empty(shape=(), dtype=meta.dtype))
=======

    if n == 0:
        raise ValueError("Need array(s) to concatenate")
>>>>>>> 559392ef

    ndim = len(seq[0].shape)

    if axis < 0:
        axis = ndim + axis
    if axis >= ndim:
        msg = ("Axis must be less than than number of dimensions"
               "\nData has %d dimensions, but got axis=%d")
        raise ValueError(msg % (ndim, axis))

    if n == 1:
        return seq[0]

    if (not allow_unknown_chunksizes and
        not all(i == axis or all(x.shape[i] == seq[0].shape[i] for x in seq)
                for i in range(ndim))):
        if any(map(np.isnan, seq[0].shape)):
            raise ValueError("Tried to concatenate arrays with unknown"
                             " shape %s.  To force concatenation pass"
                             " allow_unknown_chunksizes=True."
                             % str(seq[0].shape))
        raise ValueError("Shapes do not align: %s", [x.shape for x in seq])

    inds = [list(range(ndim)) for i in range(n)]
    for i, ind in enumerate(inds):
        ind[axis] = -(i + 1)

    uc_args = list(concat(zip(seq, inds)))
    _, seq = unify_chunks(*uc_args, warn=False)

    bds = [a.chunks for a in seq]

    chunks = (seq[0].chunks[:axis] + (sum([bd[axis] for bd in bds], ()), ) +
              seq[0].chunks[axis + 1:])

    cum_dims = [0] + list(accumulate(add, [len(a.chunks[axis]) for a in seq]))

    names = [a.name for a in seq]

    name = 'concatenate-' + tokenize(names, axis)
    keys = list(product([name], *[range(len(bd)) for bd in chunks]))

    values = [(names[bisect(cum_dims, key[axis + 1]) - 1],) + key[1:axis + 1] +
              (key[axis + 1] - cum_dims[bisect(cum_dims, key[axis + 1]) - 1], ) +
              key[axis + 2:] for key in keys]

    dsk = dict(zip(keys, values))
    graph = HighLevelGraph.from_collections(name, dsk, dependencies=seq)

    return Array(graph, name, chunks, meta=meta)


def load_store_chunk(x, out, index, lock, return_stored, load_stored):
    """
    A function inserted in a Dask graph for storing a chunk.

    Parameters
    ----------
    x: array-like
        An array (potentially a NumPy one)
    out: array-like
        Where to store results too.
    index: slice-like
        Where to store result from ``x`` in ``out``.
    lock: Lock-like or False
        Lock to use before writing to ``out``.
    return_stored: bool
        Whether to return ``out``.
    load_stored: bool
        Whether to return the array stored in ``out``.
        Ignored if ``return_stored`` is not ``True``.

    Examples
    --------

    >>> a = np.ones((5, 6))
    >>> b = np.empty(a.shape)
    >>> load_store_chunk(a, b, (slice(None), slice(None)), False, False, False)
    """

    result = None
    if return_stored and not load_stored:
        result = out

    if lock:
        lock.acquire()
    try:
        if x is not None:
            out[index] = np.asanyarray(x)
        if return_stored and load_stored:
            result = out[index]
    finally:
        if lock:
            lock.release()

    return result


def store_chunk(x, out, index, lock, return_stored):
    return load_store_chunk(x, out, index, lock, return_stored, False)


def load_chunk(out, index, lock):
    return load_store_chunk(None, out, index, lock, True, True)


def insert_to_ooc(arr, out, lock=True, region=None,
                  return_stored=False, load_stored=False, tok=None):
    """
    Creates a Dask graph for storing chunks from ``arr`` in ``out``.

    Parameters
    ----------
    arr: da.Array
        A dask array
    out: array-like
        Where to store results too.
    lock: Lock-like or bool, optional
        Whether to lock or with what (default is ``True``,
        which means a ``threading.Lock`` instance).
    region: slice-like, optional
        Where in ``out`` to store ``arr``'s results
        (default is ``None``, meaning all of ``out``).
    return_stored: bool, optional
        Whether to return ``out``
        (default is ``False``, meaning ``None`` is returned).
    load_stored: bool, optional
        Whether to handling loading from ``out`` at the same time.
        Ignored if ``return_stored`` is not ``True``.
        (default is ``False``, meaning defer to ``return_stored``).
    tok: str, optional
        Token to use when naming keys

    Examples
    --------
    >>> import dask.array as da
    >>> d = da.ones((5, 6), chunks=(2, 3))
    >>> a = np.empty(d.shape)
    >>> insert_to_ooc(d, a)  # doctest: +SKIP
    """

    if lock is True:
        lock = Lock()

    slices = slices_from_chunks(arr.chunks)
    if region:
        slices = [fuse_slice(region, slc) for slc in slices]

    name = 'store-%s' % (tok or str(uuid.uuid1()))
    func = store_chunk
    args = ()
    if return_stored and load_stored:
        name = 'load-%s' % name
        func = load_store_chunk
        args = args + (load_stored,)

    dsk = {
        (name,) + t[1:]: (func, t, out, slc, lock, return_stored) + args
        for t, slc in zip(core.flatten(arr.__dask_keys__()), slices)
    }

    return dsk


def retrieve_from_ooc(keys, dsk_pre, dsk_post=None):
    """
    Creates a Dask graph for loading stored ``keys`` from ``dsk``.

    Parameters
    ----------
    keys: Sequence
        A sequence containing Dask graph keys to load
    dsk_pre: Mapping
        A Dask graph corresponding to a Dask Array before computation
    dsk_post: Mapping, optional
        A Dask graph corresponding to a Dask Array after computation

    Examples
    --------
    >>> import dask.array as da
    >>> d = da.ones((5, 6), chunks=(2, 3))
    >>> a = np.empty(d.shape)
    >>> g = insert_to_ooc(d, a)
    >>> retrieve_from_ooc(g.keys(), g)  # doctest: +SKIP
    """

    if not dsk_post:
        dsk_post = {k: k for k in keys}

    load_dsk = {
        ('load-' + k[0],) + k[1:]: (load_chunk, dsk_post[k]) + dsk_pre[k][3:-1]
        for k in keys
    }

    return load_dsk


def asarray(a, **kwargs):
    """Convert the input to a dask array.

    Parameters
    ----------
    a : array-like
        Input data, in any form that can be converted to a dask array.

    Returns
    -------
    out : dask array
        Dask array interpretation of a.

    Examples
    --------
    >>> import dask.array as da
    >>> import numpy as np
    >>> x = np.arange(3)
    >>> da.asarray(x)
    dask.array<array, shape=(3,), dtype=int64, chunksize=(3,)>

    >>> y = [[1, 2, 3], [4, 5, 6]]
    >>> da.asarray(y)
    dask.array<array, shape=(2, 3), dtype=int64, chunksize=(2, 3)>
    """
    if isinstance(a, Array):
        return a
    elif hasattr(a, 'to_dask_array'):
        return a.to_dask_array()
    elif isinstance(a, (list, tuple)) and any(isinstance(i, Array) for i in a):
        a = stack(a)
    elif not isinstance(getattr(a, 'shape', None), Iterable):
        a = np.asarray(a)
    return from_array(a, chunks=a.shape, getitem=getter_inline, **kwargs)


def asanyarray(a):
    """Convert the input to a dask array.

    Subclasses of ``np.ndarray`` will be passed through as chunks unchanged.

    Parameters
    ----------
    a : array-like
        Input data, in any form that can be converted to a dask array.

    Returns
    -------
    out : dask array
        Dask array interpretation of a.

    Examples
    --------
    >>> import dask.array as da
    >>> import numpy as np
    >>> x = np.arange(3)
    >>> da.asanyarray(x)
    dask.array<array, shape=(3,), dtype=int64, chunksize=(3,)>

    >>> y = [[1, 2, 3], [4, 5, 6]]
    >>> da.asanyarray(y)
    dask.array<array, shape=(2, 3), dtype=int64, chunksize=(2, 3)>
    """
    if isinstance(a, Array):
        return a
    elif hasattr(a, 'to_dask_array'):
        return a.to_dask_array()
    elif hasattr(a, 'data') and type(a).__module__.startswith('xarray.'):
        return asanyarray(a.data)
    elif isinstance(a, (list, tuple)) and any(isinstance(i, Array) for i in a):
        a = stack(a)
    elif not isinstance(getattr(a, 'shape', None), Iterable):
        a = np.asanyarray(a)
    return from_array(a, chunks=a.shape, getitem=getter_inline,
                      asarray=False)


def is_scalar_for_elemwise(arg):
    """

    >>> is_scalar_for_elemwise(42)
    True
    >>> is_scalar_for_elemwise('foo')
    True
    >>> is_scalar_for_elemwise(True)
    True
    >>> is_scalar_for_elemwise(np.array(42))
    True
    >>> is_scalar_for_elemwise([1, 2, 3])
    True
    >>> is_scalar_for_elemwise(np.array([1, 2, 3]))
    False
    >>> is_scalar_for_elemwise(from_array(np.array(0), chunks=()))
    False
    >>> is_scalar_for_elemwise(np.dtype('i4'))
    True
    """
    # the second half of shape_condition is essentially just to ensure that
    # dask series / frame are treated as scalars in elemwise.
    maybe_shape = getattr(arg, 'shape', None)
    shape_condition = (not isinstance(maybe_shape, Iterable) or
                       any(is_dask_collection(x) for x in maybe_shape))

    return (np.isscalar(arg) or
            shape_condition or
            isinstance(arg, np.dtype) or
            (isinstance(arg, np.ndarray) and arg.ndim == 0))


def broadcast_shapes(*shapes):
    """
    Determines output shape from broadcasting arrays.

    Parameters
    ----------
    shapes : tuples
        The shapes of the arguments.

    Returns
    -------
    output_shape : tuple

    Raises
    ------
    ValueError
        If the input shapes cannot be successfully broadcast together.
    """
    if len(shapes) == 1:
        return shapes[0]
    out = []
    for sizes in zip_longest(*map(reversed, shapes), fillvalue=-1):
        if np.isnan(sizes).any():
            dim = np.nan
        else:
            dim = 0 if 0 in sizes else np.max(sizes)
        if any(i not in [-1, 0, 1, dim] and not np.isnan(i) for i in sizes):
            raise ValueError("operands could not be broadcast together with "
                             "shapes {0}".format(' '.join(map(str, shapes))))
        out.append(dim)
    return tuple(reversed(out))


def elemwise(op, *args, **kwargs):
    """ Apply elementwise function across arguments

    Respects broadcasting rules

    Examples
    --------
    >>> elemwise(add, x, y)  # doctest: +SKIP
    >>> elemwise(sin, x)  # doctest: +SKIP

    See Also
    --------
    blockwise
    """
    out = kwargs.pop('out', None)
    if not set(['name', 'dtype']).issuperset(kwargs):
        msg = "%s does not take the following keyword arguments %s"
        raise TypeError(msg % (op.__name__, str(sorted(set(kwargs) - set(['name', 'dtype'])))))

    args = [np.asarray(a) if isinstance(a, (list, tuple)) else a for a in args]

    shapes = []
    for arg in args:
        shape = getattr(arg, "shape", ())
        if any(is_dask_collection(x) for x in shape):
            # Want to excluded Delayed shapes and dd.Scalar
            shape = ()
        shapes.append(shape)

    shapes = [s if isinstance(s, Iterable) else () for s in shapes]
    out_ndim = len(broadcast_shapes(*shapes))   # Raises ValueError if dimensions mismatch
    expr_inds = tuple(range(out_ndim))[::-1]

    need_enforce_dtype = False
    if 'dtype' in kwargs:
        dt = kwargs['dtype']
    else:
        # We follow NumPy's rules for dtype promotion, which special cases
        # scalars and 0d ndarrays (which it considers equivalent) by using
        # their values to compute the result dtype:
        # https://github.com/numpy/numpy/issues/6240
        # We don't inspect the values of 0d dask arrays, because these could
        # hold potentially very expensive calculations. Instead, we treat
        # them just like other arrays, and if necessary cast the result of op
        # to match.
        vals = [np.empty((1,) * max(1, a.ndim), dtype=a.dtype)
                if not is_scalar_for_elemwise(a) else a
                for a in args]
        try:
            dt = apply_infer_dtype(op, vals, {}, 'elemwise', suggest_dtype=False)
        except Exception:
            return NotImplemented
        need_enforce_dtype = any(not is_scalar_for_elemwise(a) and a.ndim == 0 for a in args)

    name = kwargs.get('name', None) or '%s-%s' % (funcname(op),
                                                  tokenize(op, dt, *args))

    blockwise_kwargs = dict(dtype=dt, name=name, token=funcname(op).strip('_'))
    if need_enforce_dtype:
        blockwise_kwargs['enforce_dtype'] = dt
        blockwise_kwargs['enforce_dtype_function'] = op
        op = _enforce_dtype
    result = blockwise(op, expr_inds,
                       *concat((a, tuple(range(a.ndim)[::-1])
                                if not is_scalar_for_elemwise(a)
                                else None) for a in args),
                       **blockwise_kwargs)

    return handle_out(out, result)


def handle_out(out, result):
    """ Handle out parameters

    If out is a dask.array then this overwrites the contents of that array with
    the result
    """
    if isinstance(out, tuple):
        if len(out) == 1:
            out = out[0]
        elif len(out) > 1:
            raise NotImplementedError("The out parameter is not fully supported")
        else:
            out = None
    if isinstance(out, Array):
        if out.shape != result.shape:
            raise ValueError(
                "Mismatched shapes between result and out parameter. "
                "out=%s, result=%s" % (str(out.shape), str(result.shape)))
        out._chunks = result.chunks
        out.dask = result.dask
        out._meta = result._meta
        out.name = result.name
    elif out is not None:
        msg = ("The out parameter is not fully supported."
               " Received type %s, expected Dask Array" % type(out).__name__)
        raise NotImplementedError(msg)
    else:
        return result


def _enforce_dtype(*args, **kwargs):
    """Calls a function and converts its result to the given dtype.

    The parameters have deliberately been given unwieldy names to avoid
    clashes with keyword arguments consumed by blockwise

    A dtype of `object` is treated as a special case and not enforced,
    because it is used as a dummy value in some places when the result will
    not be a block in an Array.

    Parameters
    ----------
    enforce_dtype : dtype
        Result dtype
    enforce_dtype_function : callable
        The wrapped function, which will be passed the remaining arguments
    """
    dtype = kwargs.pop('enforce_dtype')
    function = kwargs.pop('enforce_dtype_function')

    result = function(*args, **kwargs)
    if hasattr(result, 'dtype') and dtype != result.dtype and dtype != object:
        if not np.can_cast(result, dtype, casting='same_kind'):
            raise ValueError("Inferred dtype from function %r was %r "
                             "but got %r, which can't be cast using "
                             "casting='same_kind'" %
                             (funcname(function), str(dtype), str(result.dtype)))
        if np.isscalar(result):
            # scalar astype method doesn't take the keyword arguments, so
            # have to convert via 0-dimensional array and back.
            result = result.astype(dtype)
        else:
            try:
                result = result.astype(dtype, copy=False)
            except TypeError:
                # Missing copy kwarg
                result = result.astype(dtype)
    return result


def broadcast_to(x, shape, chunks=None):
    """Broadcast an array to a new shape.

    Parameters
    ----------
    x : array_like
        The array to broadcast.
    shape : tuple
        The shape of the desired array.
    chunks : tuple, optional
        If provided, then the result will use these chunks instead of the same
        chunks as the source array. Setting chunks explicitly as part of
        broadcast_to is more efficient than rechunking afterwards. Chunks are
        only allowed to differ from the original shape along dimensions that
        are new on the result or have size 1 the input array.

    Returns
    -------
    broadcast : dask array

    See Also
    --------
    :func:`numpy.broadcast_to`
    """
    x = asarray(x)
    shape = tuple(shape)

    if x.shape == shape and (chunks is None or chunks == x.chunks):
        return x

    ndim_new = len(shape) - x.ndim
    if ndim_new < 0 or any(new != old
                           for new, old in zip(shape[ndim_new:], x.shape)
                           if old != 1):
        raise ValueError('cannot broadcast shape %s to shape %s'
                         % (x.shape, shape))

    if chunks is None:
        chunks = (tuple((s,) for s in shape[:ndim_new]) +
                  tuple(bd if old > 1 else (new,)
                  for bd, old, new in zip(x.chunks, x.shape, shape[ndim_new:])))
    else:
        chunks = normalize_chunks(chunks, shape, dtype=x.dtype,
                                  previous_chunks=x.chunks)
        for old_bd, new_bd in zip(x.chunks, chunks[ndim_new:]):
            if old_bd != new_bd and old_bd != (1,):
                raise ValueError('cannot broadcast chunks %s to chunks %s: '
                                 'new chunks must either be along a new '
                                 'dimension or a dimension of size 1'
                                 % (x.chunks, chunks))

    name = 'broadcast_to-' + tokenize(x, shape, chunks)
    dsk = {}

    enumerated_chunks = product(*(enumerate(bds) for bds in chunks))
    for new_index, chunk_shape in (zip(*ec) for ec in enumerated_chunks):
        old_index = tuple(0 if bd == (1,) else i
                          for bd, i in zip(x.chunks, new_index[ndim_new:]))
        old_key = (x.name,) + old_index
        new_key = (name,) + new_index
        dsk[new_key] = (np.broadcast_to, old_key, quote(chunk_shape))

    graph = HighLevelGraph.from_collections(name, dsk, dependencies=[x])
    return Array(graph, name, chunks, dtype=x.dtype)


@derived_from(np)
def broadcast_arrays(*args, **kwargs):
    subok = bool(kwargs.pop("subok", False))

    to_array = asanyarray if subok else asarray
    args = tuple(to_array(e) for e in args)

    if kwargs:
        raise TypeError("unsupported keyword argument(s) provided")

    shape = broadcast_shapes(*(e.shape for e in args))
    chunks = broadcast_chunks(*(e.chunks for e in args))

    result = [broadcast_to(e, shape=shape, chunks=chunks) for e in args]

    return result


def offset_func(func, offset, *args):
    """  Offsets inputs by offset

    >>> double = lambda x: x * 2
    >>> f = offset_func(double, (10,))
    >>> f(1)
    22
    >>> f(300)
    620
    """
    def _offset(*args):
        args2 = list(map(add, args, offset))
        return func(*args2)

    with ignoring(Exception):
        _offset.__name__ = 'offset_' + func.__name__

    return _offset


def chunks_from_arrays(arrays):
    """ Chunks tuple from nested list of arrays

    >>> x = np.array([1, 2])
    >>> chunks_from_arrays([x, x])
    ((2, 2),)

    >>> x = np.array([[1, 2]])
    >>> chunks_from_arrays([[x], [x]])
    ((1, 1), (2,))

    >>> x = np.array([[1, 2]])
    >>> chunks_from_arrays([[x, x]])
    ((1,), (2, 2))

    >>> chunks_from_arrays([1, 1])
    ((1, 1),)
    """
    if not arrays:
        return ()
    result = []
    dim = 0

    def shape(x):
        try:
            return x.shape
        except AttributeError:
            return (1,)

    while isinstance(arrays, (list, tuple)):
        result.append(tuple([shape(deepfirst(a))[dim] for a in arrays]))
        arrays = arrays[0]
        dim += 1
    return tuple(result)


def deepfirst(seq):
    """ First element in a nested list

    >>> deepfirst([[[1, 2], [3, 4]], [5, 6], [7, 8]])
    1
    """
    if not isinstance(seq, (list, tuple)):
        return seq
    else:
        return deepfirst(seq[0])


def shapelist(a):
    """ Get the shape of nested list """
    if type(a) is list:
        return tuple([len(a)] + list(shapelist(a[0])))
    else:
        return ()


def reshapelist(shape, seq):
    """ Reshape iterator to nested shape

    >>> reshapelist((2, 3), range(6))
    [[0, 1, 2], [3, 4, 5]]
    """
    if len(shape) == 1:
        return list(seq)
    else:
        n = int(len(seq) / shape[0])
        return [reshapelist(shape[1:], part) for part in partition(n, seq)]


def transposelist(arrays, axes, extradims=0):
    """ Permute axes of nested list

    >>> transposelist([[1,1,1],[1,1,1]], [2,1])
    [[[1, 1], [1, 1], [1, 1]]]

    >>> transposelist([[1,1,1],[1,1,1]], [2,1], extradims=1)
    [[[[1], [1]], [[1], [1]], [[1], [1]]]]
    """
    if len(axes) != ndimlist(arrays):
        raise ValueError("Length of axes should equal depth of nested arrays")
    if extradims < 0:
        raise ValueError("`newdims` should be positive")
    if len(axes) > len(set(axes)):
        raise ValueError("`axes` should be unique")

    ndim = max(axes) + 1
    shape = shapelist(arrays)
    newshape = [shape[axes.index(i)] if i in axes else 1 for i in range(ndim + extradims)]

    result = list(core.flatten(arrays))
    return reshapelist(newshape, result)


def stack(seq, axis=0):
    """
    Stack arrays along a new axis

    Given a sequence of dask arrays, form a new dask array by stacking them
    along a new dimension (axis=0 by default)

    Examples
    --------

    Create slices

    >>> import dask.array as da
    >>> import numpy as np

    >>> data = [from_array(np.ones((4, 4)), chunks=(2, 2))
    ...          for i in range(3)]

    >>> x = da.stack(data, axis=0)
    >>> x.shape
    (3, 4, 4)

    >>> da.stack(data, axis=1).shape
    (4, 3, 4)

    >>> da.stack(data, axis=-1).shape
    (4, 4, 3)

    Result is a new dask Array

    See Also
    --------
    concatenate
    """
    n = len(seq)
    ndim = len(seq[0].shape)
    if axis < 0:
        axis = ndim + axis + 1
    if axis > ndim:
        raise ValueError("Axis must not be greater than number of dimensions"
                         "\nData has %d dimensions, but got axis=%d" %
                         (ndim, axis))
    if not all(x.shape == seq[0].shape for x in seq):
        idx = np.where(np.asanyarray([x.shape for x in seq]) != seq[0].shape)[0]
        raise ValueError("Stacked arrays must have the same shape. "
                         "The first {0} had shape {1}, while array "
                         "{2} has shape {3}".format(idx[0],
                                                    seq[0].shape,
                                                    idx[0] + 1,
                                                    seq[idx[0]].shape))

    ind = list(range(ndim))
    uc_args = list(concat((x, ind) for x in seq))
    _, seq = unify_chunks(*uc_args)

    dt = reduce(np.promote_types, [a.dtype for a in seq])
    seq = [x.astype(dt) for x in seq]

    assert len(set(a.chunks for a in seq)) == 1  # same chunks
    chunks = (seq[0].chunks[:axis] + ((1,) * n,) + seq[0].chunks[axis:])

    names = [a.name for a in seq]
    name = 'stack-' + tokenize(names, axis)
    keys = list(product([name], *[range(len(bd)) for bd in chunks]))

    inputs = [(names[key[axis + 1]], ) + key[1:axis + 1] + key[axis + 2:]
              for key in keys]
    values = [(getitem, inp, (slice(None, None, None),) * axis +
              (None, ) + (slice(None, None, None), ) * (ndim - axis))
              for inp in inputs]

    layer = dict(zip(keys, values))
    graph = HighLevelGraph.from_collections(name, layer, dependencies=seq)

    return Array(graph, name, chunks, dtype=dt)


def concatenate3(arrays):
    """ Recursive np.concatenate

    Input should be a nested list of numpy arrays arranged in the order they
    should appear in the array itself.  Each array should have the same number
    of dimensions as the desired output and the nesting of the lists.

    >>> x = np.array([[1, 2]])
    >>> concatenate3([[x, x, x], [x, x, x]])
    array([[1, 2, 1, 2, 1, 2],
           [1, 2, 1, 2, 1, 2]])

    >>> concatenate3([[x, x], [x, x], [x, x]])
    array([[1, 2, 1, 2],
           [1, 2, 1, 2],
           [1, 2, 1, 2]])
    """
    arrays = concrete(arrays)
    if not arrays:
        return np.empty(0)

    advanced = max(core.flatten(arrays, container=(list, tuple)),
                   key=lambda x: getattr(x, '__array_priority__', 0))
    if concatenate_lookup.dispatch(type(advanced)) is not np.concatenate:
        x = unpack_singleton(arrays)
        return _concatenate2(arrays, axes=list(range(x.ndim)))

    ndim = ndimlist(arrays)
    if not ndim:
        return arrays
    chunks = chunks_from_arrays(arrays)
    shape = tuple(map(sum, chunks))

    def dtype(x):
        try:
            return x.dtype
        except AttributeError:
            return type(x)

    result = np.empty(shape=shape, dtype=dtype(deepfirst(arrays)))

    for (idx, arr) in zip(slices_from_chunks(chunks), core.flatten(arrays)):
        if hasattr(arr, 'ndim'):
            while arr.ndim < ndim:
                arr = arr[None, ...]
        result[idx] = arr

    return result


def concatenate_axes(arrays, axes):
    """ Recursively call np.concatenate along axes """
    if len(axes) != ndimlist(arrays):
        raise ValueError("Length of axes should equal depth of nested arrays")

    extradims = max(0, deepfirst(arrays).ndim - (max(axes) + 1))
    return concatenate3(transposelist(arrays, axes, extradims=extradims))


def to_hdf5(filename, *args, **kwargs):
    """ Store arrays in HDF5 file

    This saves several dask arrays into several datapaths in an HDF5 file.
    It creates the necessary datasets and handles clean file opening/closing.

    >>> da.to_hdf5('myfile.hdf5', '/x', x)  # doctest: +SKIP

    or

    >>> da.to_hdf5('myfile.hdf5', {'/x': x, '/y': y})  # doctest: +SKIP

    Optionally provide arguments as though to ``h5py.File.create_dataset``

    >>> da.to_hdf5('myfile.hdf5', '/x', x, compression='lzf', shuffle=True)  # doctest: +SKIP

    This can also be used as a method on a single Array

    >>> x.to_hdf5('myfile.hdf5', '/x')  # doctest: +SKIP

    See Also
    --------
    da.store
    h5py.File.create_dataset
    """
    if len(args) == 1 and isinstance(args[0], dict):
        data = args[0]
    elif (len(args) == 2 and
          isinstance(args[0], str) and
          isinstance(args[1], Array)):
        data = {args[0]: args[1]}
    else:
        raise ValueError("Please provide {'/data/path': array} dictionary")

    chunks = kwargs.pop('chunks', True)

    import h5py
    with h5py.File(filename) as f:
        dsets = [f.require_dataset(dp, shape=x.shape, dtype=x.dtype,
                                   chunks=tuple([c[0] for c in x.chunks])
                                   if chunks is True else chunks, **kwargs)
                 for dp, x in data.items()]
        store(list(data.values()), dsets)


def interleave_none(a, b):
    """

    >>> interleave_none([0, None, 2, None], [1, 3])
    (0, 1, 2, 3)
    """
    result = []
    i = j = 0
    n = len(a) + len(b)
    while i + j < n:
        if a[i] is not None:
            result.append(a[i])
            i += 1
        else:
            result.append(b[j])
            i += 1
            j += 1
    return tuple(result)


def keyname(name, i, okey):
    """

    >>> keyname('x', 3, [None, None, 0, 2])
    ('x', 3, 0, 2)
    """
    return (name, i) + tuple(k for k in okey if k is not None)


def _vindex(x, *indexes):
    """Point wise indexing with broadcasting.

    >>> x = np.arange(56).reshape((7, 8))
    >>> x
    array([[ 0,  1,  2,  3,  4,  5,  6,  7],
           [ 8,  9, 10, 11, 12, 13, 14, 15],
           [16, 17, 18, 19, 20, 21, 22, 23],
           [24, 25, 26, 27, 28, 29, 30, 31],
           [32, 33, 34, 35, 36, 37, 38, 39],
           [40, 41, 42, 43, 44, 45, 46, 47],
           [48, 49, 50, 51, 52, 53, 54, 55]])

    >>> d = from_array(x, chunks=(3, 4))
    >>> result = _vindex(d, [0, 1, 6, 0], [0, 1, 0, 7])
    >>> result.compute()
    array([ 0,  9, 48,  7])
    """
    indexes = replace_ellipsis(x.ndim, indexes)

    nonfancy_indexes = []
    reduced_indexes = []
    for i, ind in enumerate(indexes):
        if isinstance(ind, Number):
            nonfancy_indexes.append(ind)
        elif isinstance(ind, slice):
            nonfancy_indexes.append(ind)
            reduced_indexes.append(slice(None))
        else:
            nonfancy_indexes.append(slice(None))
            reduced_indexes.append(ind)

    nonfancy_indexes = tuple(nonfancy_indexes)
    reduced_indexes = tuple(reduced_indexes)

    x = x[nonfancy_indexes]

    array_indexes = {}
    for i, (ind, size) in enumerate(zip(reduced_indexes, x.shape)):
        if not isinstance(ind, slice):
            ind = np.array(ind, copy=True)
            if ind.dtype.kind == 'b':
                raise IndexError('vindex does not support indexing with '
                                 'boolean arrays')
            if ((ind >= size) | (ind < -size)).any():
                raise IndexError('vindex key has entries out of bounds for '
                                 'indexing along axis %s of size %s: %r'
                                 % (i, size, ind))
            ind %= size
            array_indexes[i] = ind

    if array_indexes:
        x = _vindex_array(x, array_indexes)

    return x


def _vindex_array(x, dict_indexes):
    """Point wise indexing with only NumPy Arrays."""

    try:
        broadcast_indexes = np.broadcast_arrays(*dict_indexes.values())
    except ValueError:
        # note: error message exactly matches numpy
        shapes_str = ' '.join(str(a.shape) for a in dict_indexes.values())
        raise IndexError('shape mismatch: indexing arrays could not be '
                         'broadcast together with shapes ' + shapes_str)
    broadcast_shape = broadcast_indexes[0].shape

    lookup = dict(zip(dict_indexes, broadcast_indexes))
    flat_indexes = [lookup[i].ravel().tolist() if i in lookup else None
                    for i in range(x.ndim)]
    flat_indexes.extend([None] * (x.ndim - len(flat_indexes)))

    flat_indexes = [
        list(index) if index is not None else index for index in flat_indexes
    ]
    bounds = [list(accumulate(add, (0,) + c)) for c in x.chunks]
    bounds2 = [
        b for i, b in zip(flat_indexes, bounds) if i is not None
    ]
    axis = _get_axis(flat_indexes)
    token = tokenize(x, flat_indexes)
    out_name = 'vindex-merge-' + token

    points = list()
    for i, idx in enumerate(zip(*[i for i in flat_indexes if i is not None])):
        block_idx = [np.searchsorted(b, ind, 'right') - 1
                     for b, ind in zip(bounds2, idx)]
        inblock_idx = [ind - bounds2[k][j]
                       for k, (ind, j) in enumerate(zip(idx, block_idx))]
        points.append((i, tuple(block_idx), tuple(inblock_idx)))

    chunks = [c for i, c in zip(flat_indexes, x.chunks) if i is None]
    chunks.insert(0, (len(points),) if points else (0,))
    chunks = tuple(chunks)

    if points:
        per_block = groupby(1, points)
        per_block = dict((k, v) for k, v in per_block.items() if v)

        other_blocks = list(product(*[list(range(len(c))) if i is None else [None]
                                    for i, c in zip(flat_indexes, x.chunks)]))

        full_slices = [
            slice(None, None) if i is None else None for i in flat_indexes
        ]

        name = 'vindex-slice-' + token
        dsk = dict((keyname(name, i, okey),
                    (_vindex_transpose,
                    (_vindex_slice, (x.name,) + interleave_none(okey, key),
                     interleave_none(full_slices, list(zip(*pluck(2, per_block[key]))))),
                     axis))
                   for i, key in enumerate(per_block)
                   for okey in other_blocks)

        dsk.update((keyname('vindex-merge-' + token, 0, okey),
                   (_vindex_merge,
                    [list(pluck(0, per_block[key])) for key in per_block],
                    [keyname(name, i, okey) for i in range(len(per_block))]))
                   for okey in other_blocks)

        result_1d = Array(
            HighLevelGraph.from_collections(out_name, dsk, dependencies=[x]),
            out_name, chunks, x.dtype
        )
        return result_1d.reshape(broadcast_shape + result_1d.shape[1:])

    # output has a zero dimension, just create a new zero-shape array with the
    # same dtype
    from .wrap import empty
    result_1d = empty(
        tuple(map(sum, chunks)), chunks=chunks, dtype=x.dtype, name=out_name
    )
    return result_1d.reshape(broadcast_shape + result_1d.shape[1:])


def _get_axis(indexes):
    """ Get axis along which point-wise slicing results lie

    This is mostly a hack because I can't figure out NumPy's rule on this and
    can't be bothered to go reading.

    >>> _get_axis([[1, 2], None, [1, 2], None])
    0
    >>> _get_axis([None, [1, 2], [1, 2], None])
    1
    >>> _get_axis([None, None, [1, 2], [1, 2]])
    2
    """
    ndim = len(indexes)
    indexes = [slice(None, None) if i is None else [0] for i in indexes]
    x = np.empty((2,) * ndim)
    x2 = x[tuple(indexes)]
    return x2.shape.index(1)


def _vindex_slice(block, points):
    """ Pull out point-wise slices from block """
    points = [p if isinstance(p, slice) else list(p) for p in points]
    return block[tuple(points)]


def _vindex_transpose(block, axis):
    """ Rotate block so that points are on the first dimension """
    axes = [axis] + list(range(axis)) + list(range(axis + 1, block.ndim))
    return block.transpose(axes)


def _vindex_merge(locations, values):
    """

    >>> locations = [0], [2, 1]
    >>> values = [np.array([[1, 2, 3]]),
    ...           np.array([[10, 20, 30], [40, 50, 60]])]

    >>> _vindex_merge(locations, values)
    array([[ 1,  2,  3],
           [40, 50, 60],
           [10, 20, 30]])
    """
    locations = list(map(list, locations))
    values = list(values)

    n = sum(map(len, locations))

    shape = list(values[0].shape)
    shape[0] = n
    shape = tuple(shape)

    dtype = values[0].dtype

    x = np.empty(shape, dtype=dtype)

    ind = [slice(None, None) for i in range(x.ndim)]
    for loc, val in zip(locations, values):
        ind[0] = loc
        x[tuple(ind)] = val

    return x


def to_npy_stack(dirname, x, axis=0):
    """ Write dask array to a stack of .npy files

    This partitions the dask.array along one axis and stores each block along
    that axis as a single .npy file in the specified directory

    Examples
    --------
    >>> x = da.ones((5, 10, 10), chunks=(2, 4, 4))  # doctest: +SKIP
    >>> da.to_npy_stack('data/', x, axis=0)  # doctest: +SKIP

        $ tree data/
        data/
        |-- 0.npy
        |-- 1.npy
        |-- 2.npy
        |-- info

    The ``.npy`` files store numpy arrays for ``x[0:2], x[2:4], and x[4:5]``
    respectively, as is specified by the chunk size along the zeroth axis.  The
    info file stores the dtype, chunks, and axis information of the array.

    You can load these stacks with the ``da.from_npy_stack`` function.

    >>> y = da.from_npy_stack('data/')  # doctest: +SKIP

    See Also
    --------
    from_npy_stack
    """

    chunks = tuple((c if i == axis else (sum(c),))
                   for i, c in enumerate(x.chunks))
    xx = x.rechunk(chunks)

    if not os.path.exists(dirname):
        os.mkdir(dirname)

    meta = {'chunks': chunks, 'dtype': x.dtype, 'axis': axis}

    with open(os.path.join(dirname, 'info'), 'wb') as f:
        pickle.dump(meta, f)

    name = 'to-npy-stack-' + str(uuid.uuid1())
    dsk = {(name, i): (np.save, os.path.join(dirname, '%d.npy' % i), key)
           for i, key in enumerate(core.flatten(xx.__dask_keys__()))}

    graph = HighLevelGraph.from_collections(name, dsk, dependencies=[xx])
    compute_as_if_collection(Array, graph, list(dsk))


def from_npy_stack(dirname, mmap_mode='r'):
    """ Load dask array from stack of npy files

    See ``da.to_npy_stack`` for docstring

    Parameters
    ----------
    dirname: string
        Directory of .npy files
    mmap_mode: (None or 'r')
        Read data in memory map mode
    """
    with open(os.path.join(dirname, 'info'), 'rb') as f:
        info = pickle.load(f)

    dtype = info['dtype']
    chunks = info['chunks']
    axis = info['axis']

    name = 'from-npy-stack-%s' % dirname
    keys = list(product([name], *[range(len(c)) for c in chunks]))
    values = [(np.load, os.path.join(dirname, '%d.npy' % i), mmap_mode)
              for i in range(len(chunks[axis]))]
    dsk = dict(zip(keys, values))

    return Array(dsk, name, chunks, dtype)<|MERGE_RESOLUTION|>--- conflicted
+++ resolved
@@ -2981,6 +2981,9 @@
     """
     seq = [asarray(a) for a in seq]
 
+    if not seq:
+        raise ValueError("Need array(s) to concatenate")
+
     # Coerce all arrays to the same type
     # Empty arrays can impact the output dtype
     from .utils import meta_from_array
@@ -2995,14 +2998,8 @@
     seq = [a for a in seq if a.size]
 
     n = len(seq)
-<<<<<<< HEAD
     if n == 0:
         return from_array(np.empty(shape=(), dtype=meta.dtype))
-=======
-
-    if n == 0:
-        raise ValueError("Need array(s) to concatenate")
->>>>>>> 559392ef
 
     ndim = len(seq[0].shape)
 
