from __future__ import absolute_import, division, print_function

from bisect import bisect
from functools import partial, wraps
from itertools import product
import math
from numbers import Number
import operator
from operator import add, getitem, mul
import os
import sys
import traceback
import pickle
from threading import Lock
import uuid
import warnings

try:
    from cytoolz import (partition, concat, join, first,
                         groupby, valmap, accumulate, assoc)
    from cytoolz.curried import filter, pluck

except ImportError:
    from toolz import (partition, concat, join, first,
                       groupby, valmap, accumulate, assoc)
    from toolz.curried import filter, pluck
from toolz import pipe, map, reduce, frequencies
import numpy as np

from . import chunk
from .numpy_compat import _make_sliced_dtype
from .slicing import slice_array, replace_ellipsis
from .. import config
from ..base import (DaskMethodsMixin, tokenize, dont_optimize,
                    compute_as_if_collection, persist, is_dask_collection)
from ..context import globalmethod
from ..utils import (homogeneous_deepmap, ndeepmap, ignoring, concrete,
                     is_integer, IndexCallable, funcname, derived_from,
                     SerializableLock, ensure_dict, Dispatch, factors,
<<<<<<< HEAD
                     parse_bytes, has_keyword, M)
from ..compatibility import unicode, long, zip_longest, apply
=======
                     parse_bytes, has_keyword)
from ..compatibility import (unicode, long, zip_longest, apply,
                             Iterable, Iterator, Mapping)
>>>>>>> b88b8056
from ..core import quote
from ..delayed import Delayed, to_task_dask
from .. import threaded, core
from .. import sharedict
from ..sharedict import ShareDict
from .numpy_compat import _Recurser
from ..bytes.core import get_mapper, get_fs_token_paths


config.update_defaults({'array': {
    'chunk-size': '128MiB',
    'rechunk-threshold': 4
}})


concatenate_lookup = Dispatch('concatenate')
tensordot_lookup = Dispatch('tensordot')
concatenate_lookup.register((object, np.ndarray), np.concatenate)
tensordot_lookup.register((object, np.ndarray), np.tensordot)


@tensordot_lookup.register_lazy('sparse')
@concatenate_lookup.register_lazy('sparse')
def register_sparse():
    import sparse
    concatenate_lookup.register(sparse.COO, sparse.concatenate)
    tensordot_lookup.register(sparse.COO, sparse.tensordot)


@concatenate_lookup.register_lazy('scipy')
def register_scipy_sparse():
    import scipy.sparse

    def _concatenate(L, axis=0):
        if axis == 0:
            return scipy.sparse.vstack(L)
        elif axis == 1:
            return scipy.sparse.hstack(L)
        else:
            msg = ("Can only concatenate scipy sparse matrices for axis in "
                   "{0, 1}.  Got %s" % axis)
            raise ValueError(msg)
    concatenate_lookup.register(scipy.sparse.spmatrix, _concatenate)


class PerformanceWarning(Warning):
    """ A warning given when bad chunking may cause poor performance """


def getter(a, b, asarray=True, lock=None):
    if isinstance(b, tuple) and any(x is None for x in b):
        b2 = tuple(x for x in b if x is not None)
        b3 = tuple(None if x is None else slice(None, None)
                   for x in b if not isinstance(x, (int, long)))
        return getter(a, b2, asarray=asarray, lock=lock)[b3]

    if lock:
        lock.acquire()
    try:
        c = a[b]
        if asarray:
            c = np.asarray(c)
    finally:
        if lock:
            lock.release()
    return c


def getter_nofancy(a, b, asarray=True, lock=None):
    """ A simple wrapper around ``getter``.

    Used to indicate to the optimization passes that the backend doesn't
    support fancy indexing.
    """
    return getter(a, b, asarray=asarray, lock=lock)


def getter_inline(a, b, asarray=True, lock=None):
    """ A getter function that optimizations feel comfortable inlining

    Slicing operations with this function may be inlined into a graph, such as
    in the following rewrite

    **Before**

    >>> a = x[:10]  # doctest: +SKIP
    >>> b = a + 1  # doctest: +SKIP
    >>> c = a * 2  # doctest: +SKIP

    **After**

    >>> b = x[:10] + 1  # doctest: +SKIP
    >>> c = x[:10] * 2  # doctest: +SKIP

    This inlining can be relevant to operations when running off of disk.
    """
    return getter(a, b, asarray=asarray, lock=lock)


from .optimization import optimize, fuse_slice


def slices_from_chunks(chunks):
    """ Translate chunks tuple to a set of slices in product order

    >>> slices_from_chunks(((2, 2), (3, 3, 3)))  # doctest: +NORMALIZE_WHITESPACE
     [(slice(0, 2, None), slice(0, 3, None)),
      (slice(0, 2, None), slice(3, 6, None)),
      (slice(0, 2, None), slice(6, 9, None)),
      (slice(2, 4, None), slice(0, 3, None)),
      (slice(2, 4, None), slice(3, 6, None)),
      (slice(2, 4, None), slice(6, 9, None))]
    """
    cumdims = [list(accumulate(add, (0,) + bds[:-1])) for bds in chunks]
    shapes = product(*chunks)
    starts = product(*cumdims)
    return [tuple(slice(s, s + dim) for s, dim in zip(start, shape))
            for start, shape in zip(starts, shapes)]


def getem(arr, chunks, getitem=getter, shape=None, out_name=None, lock=False,
          asarray=True, dtype=None):
    """ Dask getting various chunks from an array-like

    >>> getem('X', chunks=(2, 3), shape=(4, 6))  # doctest: +SKIP
    {('X', 0, 0): (getter, 'X', (slice(0, 2), slice(0, 3))),
     ('X', 1, 0): (getter, 'X', (slice(2, 4), slice(0, 3))),
     ('X', 1, 1): (getter, 'X', (slice(2, 4), slice(3, 6))),
     ('X', 0, 1): (getter, 'X', (slice(0, 2), slice(3, 6)))}

    >>> getem('X', chunks=((2, 2), (3, 3)))  # doctest: +SKIP
    {('X', 0, 0): (getter, 'X', (slice(0, 2), slice(0, 3))),
     ('X', 1, 0): (getter, 'X', (slice(2, 4), slice(0, 3))),
     ('X', 1, 1): (getter, 'X', (slice(2, 4), slice(3, 6))),
     ('X', 0, 1): (getter, 'X', (slice(0, 2), slice(3, 6)))}
    """
    out_name = out_name or arr
    chunks = normalize_chunks(chunks, shape, dtype=dtype)

    keys = list(product([out_name], *[range(len(bds)) for bds in chunks]))
    slices = slices_from_chunks(chunks)

    if not asarray or lock:
        values = [(getitem, arr, x, asarray, lock) for x in slices]
    else:
        # Common case, drop extra parameters
        values = [(getitem, arr, x) for x in slices]

    return dict(zip(keys, values))


def dotmany(A, B, leftfunc=None, rightfunc=None, **kwargs):
    """ Dot product of many aligned chunks

    >>> x = np.array([[1, 2], [1, 2]])
    >>> y = np.array([[10, 20], [10, 20]])
    >>> dotmany([x, x, x], [y, y, y])
    array([[ 90, 180],
           [ 90, 180]])

    Optionally pass in functions to apply to the left and right chunks

    >>> dotmany([x, x, x], [y, y, y], rightfunc=np.transpose)
    array([[150, 150],
           [150, 150]])
    """
    if leftfunc:
        A = map(leftfunc, A)
    if rightfunc:
        B = map(rightfunc, B)
    return sum(map(partial(np.dot, **kwargs), A, B))


def lol_tuples(head, ind, values, dummies):
    """ List of list of tuple keys

    Parameters
    ----------

    head : tuple
        The known tuple so far
    ind : Iterable
        An iterable of indices not yet covered
    values : dict
        Known values for non-dummy indices
    dummies : dict
        Ranges of values for dummy indices

    Examples
    --------

    >>> lol_tuples(('x',), 'ij', {'i': 1, 'j': 0}, {})
    ('x', 1, 0)

    >>> lol_tuples(('x',), 'ij', {'i': 1}, {'j': range(3)})
    [('x', 1, 0), ('x', 1, 1), ('x', 1, 2)]

    >>> lol_tuples(('x',), 'ij', {'i': 1}, {'j': range(3)})
    [('x', 1, 0), ('x', 1, 1), ('x', 1, 2)]

    >>> lol_tuples(('x',), 'ijk', {'i': 1}, {'j': [0, 1, 2], 'k': [0, 1]}) # doctest: +NORMALIZE_WHITESPACE
    [[('x', 1, 0, 0), ('x', 1, 0, 1)],
     [('x', 1, 1, 0), ('x', 1, 1, 1)],
     [('x', 1, 2, 0), ('x', 1, 2, 1)]]
    """
    if not ind:
        return head
    if ind[0] not in dummies:
        return lol_tuples(head + (values[ind[0]],), ind[1:], values, dummies)
    else:
        return [lol_tuples(head + (v,), ind[1:], values, dummies)
                for v in dummies[ind[0]]]


def zero_broadcast_dimensions(lol, nblocks):
    """

    >>> lol = [('x', 1, 0), ('x', 1, 1), ('x', 1, 2)]
    >>> nblocks = (4, 1, 2)  # note singleton dimension in second place
    >>> lol = [[('x', 1, 0, 0), ('x', 1, 0, 1)],
    ...        [('x', 1, 1, 0), ('x', 1, 1, 1)],
    ...        [('x', 1, 2, 0), ('x', 1, 2, 1)]]

    >>> zero_broadcast_dimensions(lol, nblocks)  # doctest: +NORMALIZE_WHITESPACE
    [[('x', 1, 0, 0), ('x', 1, 0, 1)],
     [('x', 1, 0, 0), ('x', 1, 0, 1)],
     [('x', 1, 0, 0), ('x', 1, 0, 1)]]

    See Also
    --------
    lol_tuples
    """
    f = lambda t: (t[0],) + tuple(0 if d == 1 else i for i, d in zip(t[1:], nblocks))
    return homogeneous_deepmap(f, lol)


def broadcast_dimensions(argpairs, numblocks, sentinels=(1, (1,)),
                         consolidate=None):
    """ Find block dimensions from arguments

    Parameters
    ----------
    argpairs: iterable
        name, ijk index pairs
    numblocks: dict
        maps {name: number of blocks}
    sentinels: iterable (optional)
        values for singleton dimensions
    consolidate: func (optional)
        use this to reduce each set of common blocks into a smaller set

    Examples
    --------
    >>> argpairs = [('x', 'ij'), ('y', 'ji')]
    >>> numblocks = {'x': (2, 3), 'y': (3, 2)}
    >>> broadcast_dimensions(argpairs, numblocks)
    {'i': 2, 'j': 3}

    Supports numpy broadcasting rules

    >>> argpairs = [('x', 'ij'), ('y', 'ij')]
    >>> numblocks = {'x': (2, 1), 'y': (1, 3)}
    >>> broadcast_dimensions(argpairs, numblocks)
    {'i': 2, 'j': 3}

    Works in other contexts too

    >>> argpairs = [('x', 'ij'), ('y', 'ij')]
    >>> d = {'x': ('Hello', 1), 'y': (1, (2, 3))}
    >>> broadcast_dimensions(argpairs, d)
    {'i': 'Hello', 'j': (2, 3)}
    """
    # List like [('i', 2), ('j', 1), ('i', 1), ('j', 2)]
    argpairs2 = [(a, ind) for a, ind in argpairs if ind is not None]
    L = concat([zip(inds, dims) for (x, inds), (x, dims)
                in join(first, argpairs2, first, numblocks.items())])

    g = groupby(0, L)
    g = dict((k, set([d for i, d in v])) for k, v in g.items())

    g2 = dict((k, v - set(sentinels) if len(v) > 1 else v) for k, v in g.items())

    if consolidate:
        return valmap(consolidate, g2)

    if g2 and not set(map(len, g2.values())) == set([1]):
        raise ValueError("Shapes do not align %s" % g)

    return valmap(first, g2)


def top(func, output, out_indices, *arrind_pairs, **kwargs):
    """ Tensor operation

    Applies a function, ``func``, across blocks from many different input
    dasks.  We arrange the pattern with which those blocks interact with sets
    of matching indices.  E.g.::

        top(func, 'z', 'i', 'x', 'i', 'y', 'i')

    yield an embarrassingly parallel communication pattern and is read as

        $$ z_i = func(x_i, y_i) $$

    More complex patterns may emerge, including multiple indices::

        top(func, 'z', 'ij', 'x', 'ij', 'y', 'ji')

        $$ z_{ij} = func(x_{ij}, y_{ji}) $$

    Indices missing in the output but present in the inputs results in many
    inputs being sent to one function (see examples).

    Examples
    --------

    Simple embarrassing map operation

    >>> inc = lambda x: x + 1
    >>> top(inc, 'z', 'ij', 'x', 'ij', numblocks={'x': (2, 2)})  # doctest: +SKIP
    {('z', 0, 0): (inc, ('x', 0, 0)),
     ('z', 0, 1): (inc, ('x', 0, 1)),
     ('z', 1, 0): (inc, ('x', 1, 0)),
     ('z', 1, 1): (inc, ('x', 1, 1))}

    Simple operation on two datasets

    >>> add = lambda x, y: x + y
    >>> top(add, 'z', 'ij', 'x', 'ij', 'y', 'ij', numblocks={'x': (2, 2),
    ...                                                      'y': (2, 2)})  # doctest: +SKIP
    {('z', 0, 0): (add, ('x', 0, 0), ('y', 0, 0)),
     ('z', 0, 1): (add, ('x', 0, 1), ('y', 0, 1)),
     ('z', 1, 0): (add, ('x', 1, 0), ('y', 1, 0)),
     ('z', 1, 1): (add, ('x', 1, 1), ('y', 1, 1))}

    Operation that flips one of the datasets

    >>> addT = lambda x, y: x + y.T  # Transpose each chunk
    >>> #                                        z_ij ~ x_ij y_ji
    >>> #               ..         ..         .. notice swap
    >>> top(addT, 'z', 'ij', 'x', 'ij', 'y', 'ji', numblocks={'x': (2, 2),
    ...                                                       'y': (2, 2)})  # doctest: +SKIP
    {('z', 0, 0): (add, ('x', 0, 0), ('y', 0, 0)),
     ('z', 0, 1): (add, ('x', 0, 1), ('y', 1, 0)),
     ('z', 1, 0): (add, ('x', 1, 0), ('y', 0, 1)),
     ('z', 1, 1): (add, ('x', 1, 1), ('y', 1, 1))}

    Dot product with contraction over ``j`` index.  Yields list arguments

    >>> top(dotmany, 'z', 'ik', 'x', 'ij', 'y', 'jk', numblocks={'x': (2, 2),
    ...                                                          'y': (2, 2)})  # doctest: +SKIP
    {('z', 0, 0): (dotmany, [('x', 0, 0), ('x', 0, 1)],
                            [('y', 0, 0), ('y', 1, 0)]),
     ('z', 0, 1): (dotmany, [('x', 0, 0), ('x', 0, 1)],
                            [('y', 0, 1), ('y', 1, 1)]),
     ('z', 1, 0): (dotmany, [('x', 1, 0), ('x', 1, 1)],
                            [('y', 0, 0), ('y', 1, 0)]),
     ('z', 1, 1): (dotmany, [('x', 1, 0), ('x', 1, 1)],
                            [('y', 0, 1), ('y', 1, 1)])}

    Pass ``concatenate=True`` to concatenate arrays ahead of time

    >>> top(f, 'z', 'i', 'x', 'ij', 'y', 'ij', concatenate=True,
    ...     numblocks={'x': (2, 2), 'y': (2, 2,)})  # doctest: +SKIP
    {('z', 0): (f, (concatenate_axes, [('x', 0, 0), ('x', 0, 1)], (1,)),
                   (concatenate_axes, [('y', 0, 0), ('y', 0, 1)], (1,)))
     ('z', 1): (f, (concatenate_axes, [('x', 1, 0), ('x', 1, 1)], (1,)),
                   (concatenate_axes, [('y', 1, 0), ('y', 1, 1)], (1,)))}

    Supports Broadcasting rules

    >>> top(add, 'z', 'ij', 'x', 'ij', 'y', 'ij', numblocks={'x': (1, 2),
    ...                                                      'y': (2, 2)})  # doctest: +SKIP
    {('z', 0, 0): (add, ('x', 0, 0), ('y', 0, 0)),
     ('z', 0, 1): (add, ('x', 0, 1), ('y', 0, 1)),
     ('z', 1, 0): (add, ('x', 0, 0), ('y', 1, 0)),
     ('z', 1, 1): (add, ('x', 0, 1), ('y', 1, 1))}

    Support keyword arguments with apply

    >>> def f(a, b=0): return a + b
    >>> top(f, 'z', 'i', 'x', 'i', numblocks={'x': (2,)}, b=10)  # doctest: +SKIP
    {('z', 0): (apply, f, [('x', 0)], {'b': 10}),
     ('z', 1): (apply, f, [('x', 1)], {'b': 10})}

    Include literals by indexing with ``None``

    >>> top(add, 'z', 'i', 'x', 'i', 100, None,  numblocks={'x': (2,)})  # doctest: +SKIP
    {('z', 0): (add, ('x', 0), 100),
     ('z', 1): (add, ('x', 1), 100)}


    See Also
    --------
    atop
    """
    numblocks = kwargs.pop('numblocks')
    concatenate = kwargs.pop('concatenate', None)
    new_axes = kwargs.pop('new_axes', {})
    argpairs = list(partition(2, arrind_pairs))

    assert set(numblocks) == {name for name, ind in argpairs if ind is not None}

    all_indices = pipe(argpairs, pluck(1), filter(None), concat, set)
    dummy_indices = all_indices - set(out_indices)

    # Dictionary mapping {i: 3, j: 4, ...} for i, j, ... the dimensions
    dims = broadcast_dimensions(argpairs, numblocks)
    for k in new_axes:
        dims[k] = 1

    # (0, 0), (0, 1), (0, 2), (1, 0), ...
    keytups = list(product(*[range(dims[i]) for i in out_indices]))
    # {i: 0, j: 0}, {i: 0, j: 1}, ...
    keydicts = [dict(zip(out_indices, tup)) for tup in keytups]

    # {j: [1, 2, 3], ...}  For j a dummy index of dimension 3
    dummies = dict((i, list(range(dims[i]))) for i in dummy_indices)

    dsk = {}

    # Unpack dask values in non-array arguments
    for i, (arg, ind) in enumerate(argpairs):
        if ind is None:
            arg2, dsk2 = to_task_dask(arg)
            if dsk2:
                dsk.update(ensure_dict(dsk2))
                argpairs[i] = (arg2, ind)

    # Create argument lists
    valtups = []
    for kd in keydicts:
        args = []
        for arg, ind in argpairs:
            if ind is None:
                args.append(arg)
            else:
                tups = lol_tuples((arg,), ind, kd, dummies)
                if any(nb == 1 for nb in numblocks[arg]):
                    tups2 = zero_broadcast_dimensions(tups, numblocks[arg])
                else:
                    tups2 = tups
                if concatenate and isinstance(tups2, list):
                    axes = [n for n, i in enumerate(ind) if i in dummies]
                    tups2 = (concatenate_axes, tups2, axes)
                args.append(tups2)
        valtups.append(args)

    if not kwargs:  # will not be used in an apply, should be a tuple
        valtups = [tuple(vt) for vt in valtups]

    # Add heads to tuples
    keys = [(output,) + kt for kt in keytups]

    # Unpack delayed objects in kwargs
    if kwargs:
        task, dsk2 = to_task_dask(kwargs)
        if dsk2:
            dsk.update(ensure_dict(dsk2))
            kwargs2 = task
        else:
            kwargs2 = kwargs
        vals = [(apply, func, vt, kwargs2) for vt in valtups]
    else:
        vals = [(func,) + vt for vt in valtups]

    dsk.update(dict(zip(keys, vals)))

    return dsk


def _concatenate2(arrays, axes=[]):
    """ Recursively Concatenate nested lists of arrays along axes

    Each entry in axes corresponds to each level of the nested list.  The
    length of axes should correspond to the level of nesting of arrays.

    >>> x = np.array([[1, 2], [3, 4]])
    >>> _concatenate2([x, x], axes=[0])
    array([[1, 2],
           [3, 4],
           [1, 2],
           [3, 4]])

    >>> _concatenate2([x, x], axes=[1])
    array([[1, 2, 1, 2],
           [3, 4, 3, 4]])

    >>> _concatenate2([[x, x], [x, x]], axes=[0, 1])
    array([[1, 2, 1, 2],
           [3, 4, 3, 4],
           [1, 2, 1, 2],
           [3, 4, 3, 4]])

    Supports Iterators
    >>> _concatenate2(iter([x, x]), axes=[1])
    array([[1, 2, 1, 2],
           [3, 4, 3, 4]])
    """
    if isinstance(arrays, Iterator):
        arrays = list(arrays)
    if not isinstance(arrays, (list, tuple)):
        return arrays
    if len(axes) > 1:
        arrays = [_concatenate2(a, axes=axes[1:]) for a in arrays]
    concatenate = concatenate_lookup.dispatch(type(max(arrays, key=lambda x: x.__array_priority__)))
    return concatenate(arrays, axis=axes[0])


def apply_infer_dtype(func, args, kwargs, funcname, suggest_dtype=True):
    args = [np.ones((1,) * x.ndim, dtype=x.dtype)
            if isinstance(x, Array) else x for x in args]
    try:
        with np.errstate(all='ignore'):
            o = func(*args, **kwargs)
    except Exception as e:
        exc_type, exc_value, exc_traceback = sys.exc_info()
        tb = ''.join(traceback.format_tb(exc_traceback))
        suggest = ("Please specify the dtype explicitly using the "
                   "`dtype` kwarg.\n\n") if suggest_dtype else ""
        msg = ("`dtype` inference failed in `{0}`.\n\n"
               "{1}"
               "Original error is below:\n"
               "------------------------\n"
               "{2}\n\n"
               "Traceback:\n"
               "---------\n"
               "{3}").format(funcname, suggest, repr(e), tb)
    else:
        msg = None
    if msg is not None:
        raise ValueError(msg)
    return o.dtype


def map_blocks(func, *args, **kwargs):
    """ Map a function across all blocks of a dask array.

    Parameters
    ----------
    func : callable
        Function to apply to every block in the array.
    args : dask arrays or constants
    dtype : np.dtype, optional
        The ``dtype`` of the output array. It is recommended to provide this.
        If not provided, will be inferred by applying the function to a small
        set of fake data.
    chunks : tuple, optional
        Chunk shape of resulting blocks if the function does not preserve
        shape. If not provided, the resulting array is assumed to have the same
        block structure as the first input array.
    drop_axis : number or iterable, optional
        Dimensions lost by the function.
    new_axis : number or iterable, optional
        New dimensions created by the function. Note that these are applied
        after ``drop_axis`` (if present).
    token : string, optional
        The key prefix to use for the output array. If not provided, will be
        determined from the function name.
    name : string, optional
        The key name to use for the output array. Note that this fully
        specifies the output key name, and must be unique. If not provided,
        will be determined by a hash of the arguments.
    **kwargs :
        Other keyword arguments to pass to function. Values must be constants
        (not dask.arrays)

    Examples
    --------
    >>> import dask.array as da
    >>> x = da.arange(6, chunks=3)

    >>> x.map_blocks(lambda x: x * 2).compute()
    array([ 0,  2,  4,  6,  8, 10])

    The ``da.map_blocks`` function can also accept multiple arrays.

    >>> d = da.arange(5, chunks=2)
    >>> e = da.arange(5, chunks=2)

    >>> f = map_blocks(lambda a, b: a + b**2, d, e)
    >>> f.compute()
    array([ 0,  2,  6, 12, 20])

    If the function changes shape of the blocks then you must provide chunks
    explicitly.

    >>> y = x.map_blocks(lambda x: x[::2], chunks=((2, 2),))

    You have a bit of freedom in specifying chunks.  If all of the output chunk
    sizes are the same, you can provide just that chunk size as a single tuple.

    >>> a = da.arange(18, chunks=(6,))
    >>> b = a.map_blocks(lambda x: x[:3], chunks=(3,))

    If the function changes the dimension of the blocks you must specify the
    created or destroyed dimensions.

    >>> b = a.map_blocks(lambda x: x[None, :, None], chunks=(1, 6, 1),
    ...                  new_axis=[0, 2])

    Map_blocks aligns blocks by block positions without regard to shape. In the
    following example we have two arrays with the same number of blocks but
    with different shape and chunk sizes.

    >>> x = da.arange(1000, chunks=(100,))
    >>> y = da.arange(100, chunks=(10,))

    The relevant attribute to match is numblocks.

    >>> x.numblocks
    (10,)
    >>> y.numblocks
    (10,)

    If these match (up to broadcasting rules) then we can map arbitrary
    functions across blocks

    >>> def func(a, b):
    ...     return np.array([a.max(), b.max()])

    >>> da.map_blocks(func, x, y, chunks=(2,), dtype='i8')
    dask.array<func, shape=(20,), dtype=int64, chunksize=(2,)>

    >>> _.compute()
    array([ 99,   9, 199,  19, 299,  29, 399,  39, 499,  49, 599,  59, 699,
            69, 799,  79, 899,  89, 999,  99])

    Your block function get information about where it is in the array by
    accepting a special ``block_info`` keyword argument.

    >>> def func(block, block_info=None):
    ...     pass

    This will receive the following information:

    >>> block_info  # doctest: +SKIP
    {0: {'shape': (1000,),
         'num-chunks': (10,),
         'chunk-location': (4,),
         'array-location': [(400, 500)]}}

    For each argument and keyword arguments that are dask arrays (the positions
    of which are the first index), you will receive the shape of the full
    array, the number of chunks of the full array in each dimension, the chunk
    location (for example the fourth chunk over in the first dimension), and
    the array location (for example the slice corresponding to ``40:50``).

    You may specify the key name prefix of the resulting task in the graph with
    the optional ``token`` keyword argument.

    >>> x.map_blocks(lambda x: x + 1, name='increment')  # doctest: +SKIP
    dask.array<increment, shape=(100,), dtype=int64, chunksize=(10,)>
    """
    if not callable(func):
        msg = ("First argument must be callable function, not %s\n"
               "Usage:   da.map_blocks(function, x)\n"
               "   or:   da.map_blocks(function, x, y, z)")
        raise TypeError(msg % type(func).__name__)
    name = kwargs.pop('name', None)
    token = kwargs.pop('token', None)
    if token:
        warnings.warn("The token= keyword to map_blocks has been moved to name=")
        name = token

    name = '%s-%s' % (name or funcname(func), tokenize(func, *args, **kwargs))
    dtype = kwargs.pop('dtype', None)
    chunks = kwargs.pop('chunks', None)
    drop_axis = kwargs.pop('drop_axis', [])
    new_axis = kwargs.pop('new_axis', [])
    if isinstance(drop_axis, Number):
        drop_axis = [drop_axis]
    if isinstance(new_axis, Number):
        new_axis = [new_axis]

    arrs = [a for a in args if isinstance(a, Array)]

    argpairs = [(a.name, tuple(range(a.ndim))[::-1])
                if isinstance(a, Array)
                else (a, None)
                for a in args]
    numblocks = {a.name: a.numblocks for a in arrs}
    arginds = list(concat(argpairs))
    out_ind = tuple(range(max(a.ndim for a in arrs)))[::-1]

    if has_keyword(func, 'block_id'):
        kwargs['block_id'] = '__dummy__'
    if has_keyword(func, 'block_info'):
        kwargs['block_info'] = '__dummy__'

    dsk = top(func, name, out_ind, *arginds, numblocks=numblocks,
              **kwargs)

    # If func has block_id as an argument, add it to the kwargs for each call
    if has_keyword(func, 'block_id'):
        for k in dsk.keys():
            dsk[k] = dsk[k][:-1] + (assoc(dsk[k][-1], 'block_id', k[1:]),)

    # If func has block_info as an argument, add it to the kwargs for each call
    if has_keyword(func, 'block_info'):
        starts = {}
        num_chunks = {}
        shapes = {}

        for i, arg in enumerate(args):
            if isinstance(arg, Array):
                starts[i] = [np.cumsum((0,) + c) for c in arg.chunks]
                shapes[i] = arg.shape
                num_chunks[i] = arg.numblocks
        for k, v in kwargs.items():
            if isinstance(v, Array):
                starts[k] = [np.cumsum((0,) + c) for c in v.chunks]
                shapes[k] = arg.shape
                num_chunks[i] = arg.numblocks

        first_info = None
        for k in dsk.keys():
            info = {i: {'shape': shapes[i],
                        'num-chunks': num_chunks[i],
                        'array-location': [(starts[i][ij][j], starts[i][ij][j + 1])
                                           for ij, j in enumerate(k[1:])],
                        'chunk-location': k[1:]}
                    for i in shapes}
            if first is None:
                first_info = info  # for the dtype computation just below

            dsk[k] = dsk[k][:-1] + (assoc(dsk[k][-1], 'block_info', info),)

    if dtype is None:
        kwargs2 = kwargs
        if has_keyword(func, 'block_id'):
            kwargs2 = assoc(kwargs, 'block_id', first(dsk.keys())[1:])
        if has_keyword(func, 'block_info'):
            kwargs2 = assoc(kwargs, 'block_info', first_info)
        dtype = apply_infer_dtype(func, args, kwargs2, 'map_blocks')

    if len(arrs) == 1:
        numblocks = list(arrs[0].numblocks)
    else:
        dims = broadcast_dimensions(argpairs, numblocks)
        numblocks = [b for (_, b) in sorted(dims.items(), reverse=True)]

    if drop_axis:
        if any(numblocks[i] > 1 for i in drop_axis):
            raise ValueError("Can't drop an axis with more than 1 block. "
                             "Please use `atop` instead.")
        dsk = dict((tuple(k for i, k in enumerate(k)
                          if i - 1 not in drop_axis), v)
                   for k, v in dsk.items())
        numblocks = [n for i, n in enumerate(numblocks) if i not in drop_axis]
    if new_axis:
        new_axis = sorted(new_axis)
        for i in new_axis:
            if not 0 <= i <= len(numblocks):
                ndim = len(numblocks)
                raise ValueError("Can't add axis %d when current "
                                 "axis are %r. Missing axis: "
                                 "%r" % (i, list(range(ndim)),
                                         list(range(ndim, i))))
            numblocks.insert(i, 1)
        dsk, old_dsk = dict(), dsk
        for key in old_dsk:
            new_key = list(key)
            for i in new_axis:
                new_key.insert(i + 1, 0)
            dsk[tuple(new_key)] = old_dsk[key]

    if chunks:
        if len(chunks) != len(numblocks):
            raise ValueError("Provided chunks have {0} dims, expected {1} "
                             "dims.".format(len(chunks), len(numblocks)))
        chunks2 = []
        for i, (c, nb) in enumerate(zip(chunks, numblocks)):
            if isinstance(c, tuple):
                if not len(c) == nb:
                    raise ValueError("Dimension {0} has {1} blocks, "
                                     "chunks specified with "
                                     "{2} blocks".format(i, nb, len(c)))
                chunks2.append(c)
            else:
                chunks2.append(nb * (c,))
    else:
        if len(arrs) == 1:
            chunks2 = list(arrs[0].chunks)
        else:
            try:
                chunks2 = list(broadcast_chunks(*[a.chunks for a in arrs]))
            except Exception:
                raise ValueError("Arrays in `map_blocks` don't align, can't "
                                 "infer output chunks. Please provide "
                                 "`chunks` kwarg.")
        if drop_axis:
            chunks2 = [c for (i, c) in enumerate(chunks2) if i not in drop_axis]
        if new_axis:
            for i in sorted(new_axis):
                chunks2.insert(i, (1,))

    chunks = tuple(chunks2)

    return Array(sharedict.merge((name, dsk), *[a.dask for a in arrs]),
                 name, chunks, dtype)


def broadcast_chunks(*chunkss):
    """ Construct a chunks tuple that broadcasts many chunks tuples

    >>> a = ((5, 5),)
    >>> b = ((5, 5),)
    >>> broadcast_chunks(a, b)
    ((5, 5),)

    >>> a = ((10, 10, 10), (5, 5),)
    >>> b = ((5, 5),)
    >>> broadcast_chunks(a, b)
    ((10, 10, 10), (5, 5))

    >>> a = ((10, 10, 10), (5, 5),)
    >>> b = ((1,), (5, 5),)
    >>> broadcast_chunks(a, b)
    ((10, 10, 10), (5, 5))

    >>> a = ((10, 10, 10), (5, 5),)
    >>> b = ((3, 3,), (5, 5),)
    >>> broadcast_chunks(a, b)
    Traceback (most recent call last):
        ...
    ValueError: Chunks do not align: [(10, 10, 10), (3, 3)]
    """
    if not chunkss:
        return ()
    elif len(chunkss) == 1:
        return chunkss[0]
    n = max(map(len, chunkss))
    chunkss2 = [((1,),) * (n - len(c)) + c for c in chunkss]
    result = []
    for i in range(n):
        step1 = [c[i] for c in chunkss2]
        if all(c == (1,) for c in step1):
            step2 = step1
        else:
            step2 = [c for c in step1 if c != (1,)]
        if len(set(step2)) != 1:
            raise ValueError("Chunks do not align: %s" % str(step2))
        result.append(step2[0])
    return tuple(result)


def store(sources, targets, lock=True, regions=None, compute=True,
          return_stored=False, **kwargs):
    """ Store dask arrays in array-like objects, overwrite data in target

    This stores dask arrays into object that supports numpy-style setitem
    indexing.  It stores values chunk by chunk so that it does not have to
    fill up memory.  For best performance you can align the block size of
    the storage target with the block size of your array.

    If your data fits in memory then you may prefer calling
    ``np.array(myarray)`` instead.

    Parameters
    ----------

    sources: Array or iterable of Arrays
    targets: array-like or Delayed or iterable of array-likes and/or Delayeds
        These should support setitem syntax ``target[10:20] = ...``
    lock: boolean or threading.Lock, optional
        Whether or not to lock the data stores while storing.
        Pass True (lock each file individually), False (don't lock) or a
        particular ``threading.Lock`` object to be shared among all writes.
    regions: tuple of slices or iterable of tuple of slices
        Each ``region`` tuple in ``regions`` should be such that
        ``target[region].shape = source.shape``
        for the corresponding source and target in sources and targets, respectively.
    compute: boolean, optional
        If true compute immediately, return ``dask.delayed.Delayed`` otherwise
    return_stored: boolean, optional
        Optionally return the stored result (default False).

    Examples
    --------
    >>> x = ...  # doctest: +SKIP

    >>> import h5py  # doctest: +SKIP
    >>> f = h5py.File('myfile.hdf5')  # doctest: +SKIP
    >>> dset = f.create_dataset('/data', shape=x.shape,
    ...                                  chunks=x.chunks,
    ...                                  dtype='f8')  # doctest: +SKIP

    >>> store(x, dset)  # doctest: +SKIP

    Alternatively store many arrays at the same time

    >>> store([x, y, z], [dset1, dset2, dset3])  # doctest: +SKIP
    """

    if isinstance(sources, Array):
        sources = [sources]
        targets = [targets]

    if any(not isinstance(s, Array) for s in sources):
        raise ValueError("All sources must be dask array objects")

    if len(sources) != len(targets):
        raise ValueError("Different number of sources [%d] and targets [%d]"
                         % (len(sources), len(targets)))

    if isinstance(regions, tuple) or regions is None:
        regions = [regions]

    if len(sources) > 1 and len(regions) == 1:
        regions *= len(sources)

    if len(sources) != len(regions):
        raise ValueError("Different number of sources [%d] and targets [%d] than regions [%d]"
                         % (len(sources), len(targets), len(regions)))

    # Optimize all sources together
    sources_dsk = sharedict.merge(*[e.__dask_graph__() for e in sources])
    sources_dsk = Array.__dask_optimize__(
        sources_dsk,
        list(core.flatten([e.__dask_keys__() for e in sources]))
    )
    sources2 = [Array(sources_dsk, e.name, e.chunks, e.dtype) for e in sources]

    # Optimize all targets together
    targets2 = []
    targets_keys = []
    targets_dsk = []
    for e in targets:
        if isinstance(e, Delayed):
            targets2.append(e.key)
            targets_keys.extend(e.__dask_keys__())
            targets_dsk.append(e.__dask_graph__())
        elif is_dask_collection(e):
            raise TypeError(
                "Targets must be either Delayed objects or array-likes"
            )
        else:
            targets2.append(e)

    targets_dsk = sharedict.merge(*targets_dsk)
    targets_dsk = Delayed.__dask_optimize__(targets_dsk, targets_keys)

    load_stored = (return_stored and not compute)
    toks = [str(uuid.uuid1()) for _ in range(len(sources))]
    store_dsk = sharedict.merge(*[
        insert_to_ooc(s, t, lock, r, return_stored, load_stored, tok)
        for s, t, r, tok in zip(sources2, targets2, regions, toks)
    ])
    store_keys = list(store_dsk.keys())

    store_dsk = sharedict.merge(store_dsk, targets_dsk, sources_dsk)

    if return_stored:
        load_store_dsk = store_dsk
        if compute:
            store_dlyds = [Delayed(k, store_dsk) for k in store_keys]
            store_dlyds = persist(*store_dlyds, **kwargs)
            store_dsk_2 = sharedict.merge(*[e.dask for e in store_dlyds])

            load_store_dsk = retrieve_from_ooc(
                store_keys, store_dsk, store_dsk_2
            )

        result = tuple(
            Array(load_store_dsk, 'load-store-%s' % t, s.chunks, s.dtype)
            for s, t in zip(sources, toks)
        )

        return result
    else:
        name = 'store-' + str(uuid.uuid1())
        dsk = sharedict.merge({name: store_keys}, store_dsk)
        result = Delayed(name, dsk)

        if compute:
            result.compute(**kwargs)
            return None
        else:
            return result


def blockdims_from_blockshape(shape, chunks):
    """

    >>> blockdims_from_blockshape((10, 10), (4, 3))
    ((4, 4, 2), (3, 3, 3, 1))
    >>> blockdims_from_blockshape((10, 0), (4, 0))
    ((4, 4, 2), (0,))
    """
    if chunks is None:
        raise TypeError("Must supply chunks= keyword argument")
    if shape is None:
        raise TypeError("Must supply shape= keyword argument")
    if np.isnan(sum(shape)) or np.isnan(sum(chunks)):
        raise ValueError("Array chunk sizes are unknown. shape: %s, chunks: %s"
                         % (shape, chunks))
    if not all(map(is_integer, chunks)):
        raise ValueError("chunks can only contain integers.")
    if not all(map(is_integer, shape)):
        raise ValueError("shape can only contain integers.")
    shape = tuple(map(int, shape))
    chunks = tuple(map(int, chunks))
    return tuple(((bd,) * (d // bd) + ((d % bd,) if d % bd else ())
                 if d else (0,))
                 for d, bd in zip(shape, chunks))


def finalize(results):
    if not results:
        return concatenate3(results)
    results2 = results
    while isinstance(results2, (tuple, list)):
        if len(results2) > 1:
            return concatenate3(results)
        else:
            results2 = results2[0]
    return unpack_singleton(results)


CHUNKS_NONE_ERROR_MESSAGE = """
You must specify a chunks= keyword argument.
This specifies the chunksize of your array blocks.

See the following documentation page for details:
  http://dask.pydata.org/en/latest/array-creation.html#chunks
""".strip()


class Array(DaskMethodsMixin):
    """ Parallel Dask Array

    A parallel nd-array comprised of many numpy arrays arranged in a grid.

    This constructor is for advanced uses only.  For normal use see the
    ``da.from_array`` function.

    Parameters
    ----------

    dask : dict
        Task dependency graph
    name : string
        Name of array in dask
    shape : tuple of ints
        Shape of the entire array
    chunks: iterable of tuples
        block sizes along each dimension

    See Also
    --------
    dask.array.from_array
    """
    __slots__ = 'dask', '_name', '_cached_keys', '_chunks', 'dtype'

    def __new__(cls, dask, name, chunks, dtype, shape=None):
        self = super(Array, cls).__new__(cls)
        assert isinstance(dask, Mapping)
        if not isinstance(dask, ShareDict):
            s = ShareDict()
            s.update_with_key(dask, key=name)
            dask = s
        self.dask = dask
        self.name = name
        if dtype is None:
            raise ValueError("You must specify the dtype of the array")
        self.dtype = np.dtype(dtype)

        self._chunks = normalize_chunks(chunks, shape, dtype=self.dtype)
        if self._chunks is None:
            raise ValueError(CHUNKS_NONE_ERROR_MESSAGE)

        for plugin in config.get('array_plugins', ()):
            result = plugin(self)
            if result is not None:
                self = result

        return self

    def __reduce__(self):
        return (Array, (self.dask, self.name, self.chunks, self.dtype))

    def __dask_graph__(self):
        return self.dask

    def __dask_keys__(self):
        if self._cached_keys is not None:
            return self._cached_keys

        name, chunks, numblocks = self.name, self.chunks, self.numblocks

        def keys(*args):
            if not chunks:
                return [(name,)]
            ind = len(args)
            if ind + 1 == len(numblocks):
                result = [(name,) + args + (i,) for i in range(numblocks[ind])]
            else:
                result = [keys(*(args + (i,))) for i in range(numblocks[ind])]
            return result

        self._cached_keys = result = keys()
        return result

    def __dask_tokenize__(self):
        return self.name

    __dask_optimize__ = globalmethod(optimize, key='array_optimize',
                                     falsey=dont_optimize)
    __dask_scheduler__ = staticmethod(threaded.get)

    def __dask_postcompute__(self):
        return finalize, ()

    def __dask_postpersist__(self):
        return Array, (self.name, self.chunks, self.dtype)

    @property
    def numblocks(self):
        return tuple(map(len, self.chunks))

    @property
    def npartitions(self):
        return reduce(mul, self.numblocks, 1)

    @property
    def shape(self):
        return tuple(map(sum, self.chunks))

    @property
    def chunksize(self):
        return tuple(max(c) for c in self.chunks)

    @property
    def _meta(self):
        return np.empty(shape=(), dtype=self.dtype)

    def _get_chunks(self):
        return self._chunks

    def _set_chunks(self, chunks):
        raise TypeError("Can not set chunks directly\n\n"
                        "Please use the rechunk method instead:\n"
                        "  x.rechunk(%s)" % str(chunks))

    chunks = property(_get_chunks, _set_chunks, "chunks property")

    def __len__(self):
        if not self.chunks:
            raise TypeError("len() of unsized object")
        return sum(self.chunks[0])

    def __array_ufunc__(self, numpy_ufunc, method, *inputs, **kwargs):
        out = kwargs.get('out', ())
        for x in inputs + out:
            if not isinstance(x, (np.ndarray, Number, Array)):
                return NotImplemented

        if method == '__call__':
            if numpy_ufunc.signature is not None:
                from .gufunc import apply_gufunc
                return apply_gufunc(numpy_ufunc,
                                    numpy_ufunc.signature,
                                    *inputs,
                                    **kwargs)
            if numpy_ufunc.nout > 1:
                from . import ufunc
                try:
                    da_ufunc = getattr(ufunc, numpy_ufunc.__name__)
                except AttributeError:
                    return NotImplemented
                return da_ufunc(*inputs, **kwargs)
            else:
                return elemwise(numpy_ufunc, *inputs, **kwargs)
        elif method == 'outer':
            from . import ufunc
            try:
                da_ufunc = getattr(ufunc, numpy_ufunc.__name__)
            except AttributeError:
                return NotImplemented
            return da_ufunc.outer(*inputs, **kwargs)
        else:
            return NotImplemented

    def __repr__(self):
        """

        >>> import dask.array as da
        >>> da.ones((10, 10), chunks=(5, 5), dtype='i4')
        dask.array<..., shape=(10, 10), dtype=int32, chunksize=(5, 5)>
        """
        chunksize = str(self.chunksize)
        name = self.name.rsplit('-', 1)[0]
        return ("dask.array<%s, shape=%s, dtype=%s, chunksize=%s>" %
                (name, self.shape, self.dtype, chunksize))

    @property
    def ndim(self):
        return len(self.shape)

    @property
    def size(self):
        """ Number of elements in array """
        return reduce(mul, self.shape, 1)

    @property
    def nbytes(self):
        """ Number of bytes in array """
        return self.size * self.dtype.itemsize

    @property
    def itemsize(self):
        """ Length of one array element in bytes """
        return self.dtype.itemsize

    @property
    def name(self):
        return self._name

    @name.setter
    def name(self, val):
        self._name = val
        # Clear the key cache when the name is reset
        self._cached_keys = None

    __array_priority__ = 11  # higher than numpy.ndarray and numpy.matrix

    def __array__(self, dtype=None, **kwargs):
        x = self.compute()
        if dtype and x.dtype != dtype:
            x = x.astype(dtype)
        if not isinstance(x, np.ndarray):
            x = np.array(x)
        return x

    @property
    def _elemwise(self):
        return elemwise

    @wraps(store)
    def store(self, target, **kwargs):
        r = store([self], [target], **kwargs)

        if kwargs.get("return_stored", False):
            r = r[0]

        return r

    def to_hdf5(self, filename, datapath, **kwargs):
        """ Store array in HDF5 file

        >>> x.to_hdf5('myfile.hdf5', '/x')  # doctest: +SKIP

        Optionally provide arguments as though to ``h5py.File.create_dataset``

        >>> x.to_hdf5('myfile.hdf5', '/x', compression='lzf', shuffle=True)  # doctest: +SKIP

        See Also
        --------
        da.store
        h5py.File.create_dataset
        """
        return to_hdf5(filename, datapath, self, **kwargs)

    def to_dask_dataframe(self, columns=None):
        """ Convert dask Array to dask Dataframe

        Parameters
        ----------
        columns: list or string
            list of column names if DataFrame, single string if Series

        See Also
        --------
        dask.dataframe.from_dask_array
        """
        from ..dataframe import from_dask_array
        return from_dask_array(self, columns=columns)

    def __bool__(self):
        if self.size > 1:
            raise ValueError("The truth value of a {0} is ambiguous. "
                             "Use a.any() or a.all()."
                             .format(self.__class__.__name__))
        else:
            return bool(self.compute())

    __nonzero__ = __bool__  # python 2

    def _scalarfunc(self, cast_type):
        if self.size > 1:
            raise TypeError("Only length-1 arrays can be converted "
                            "to Python scalars")
        else:
            return cast_type(self.compute())

    def __int__(self):
        return self._scalarfunc(int)

    __long__ = __int__  # python 2

    def __float__(self):
        return self._scalarfunc(float)

    def __complex__(self):
        return self._scalarfunc(complex)

    def __setitem__(self, key, value):
        from .routines import where
        if isinstance(key, Array):
            if isinstance(value, Array) and value.ndim > 1:
                raise ValueError('boolean index array should have 1 dimension')
            y = where(key, value, self)
            self.dtype = y.dtype
            self.dask = y.dask
            self.name = y.name
            self._chunks = y.chunks
            return self
        else:
            raise NotImplementedError("Item assignment with %s not supported"
                                      % type(key))

    def __getitem__(self, index):
        # Field access, e.g. x['a'] or x[['a', 'b']]
        if (isinstance(index, (str, unicode)) or
                (isinstance(index, list) and index and
                 all(isinstance(i, (str, unicode)) for i in index))):
            if isinstance(index, (str, unicode)):
                dt = self.dtype[index]
            else:
                dt = _make_sliced_dtype(self.dtype, index)

            if dt.shape:
                new_axis = list(range(self.ndim, self.ndim + len(dt.shape)))
                chunks = self.chunks + tuple((i,) for i in dt.shape)
                return self.map_blocks(getitem, index, dtype=dt.base,
                                       chunks=chunks, new_axis=new_axis)
            else:
                return self.map_blocks(getitem, index, dtype=dt)

        if not isinstance(index, tuple):
            index = (index,)

        from .slicing import normalize_index, slice_with_int_dask_array, slice_with_bool_dask_array
        index2 = normalize_index(index, self.shape)

        if any(isinstance(i, Array) and i.dtype.kind in 'iu' for i in index2):
            self, index2 = slice_with_int_dask_array(self, index2)
        if any(isinstance(i, Array) and i.dtype == bool for i in index2):
            self, index2 = slice_with_bool_dask_array(self, index2)

        if all(isinstance(i, slice) and i == slice(None) for i in index2):
            return self

        out = 'getitem-' + tokenize(self, index2)
        dsk, chunks = slice_array(out, self.name, self.chunks, index2)

        dsk2 = sharedict.merge(self.dask, (out, dsk))

        return Array(dsk2, out, chunks, dtype=self.dtype)

    def _vindex(self, key):
        if not isinstance(key, tuple):
            key = (key,)
        if any(k is None for k in key):
            raise IndexError(
                "vindex does not support indexing with None (np.newaxis), "
                "got {}".format(key))
        if all(isinstance(k, slice) for k in key):
            if all(k.indices(d) == slice(0, d).indices(d)
                   for k, d in zip(key, self.shape)):
                return self
            raise IndexError(
                "vindex requires at least one non-slice to vectorize over "
                "when the slices are not over the entire array (i.e, x[:]). "
                "Use normal slicing instead when only using slices. Got: {}"
                .format(key))
        return _vindex(self, *key)

    @property
    def vindex(self):
        """Vectorized indexing with broadcasting.

        This is equivalent to numpy's advanced indexing, using arrays that are
        broadcast against each other. This allows for pointwise indexing:

        >>> x = np.array([[1, 2, 3], [4, 5, 6], [7, 8, 9]])
        >>> x = from_array(x, chunks=2)
        >>> x.vindex[[0, 1, 2], [0, 1, 2]].compute()
        array([1, 5, 9])

        Mixed basic/advanced indexing with slices/arrays is also supported. The
        order of dimensions in the result follows those proposed for
        ndarray.vindex [1]_: the subspace spanned by arrays is followed by all
        slices.

        Note: ``vindex`` provides more general functionality than standard
        indexing, but it also has fewer optimizations and can be significantly
        slower.

        _[1]: https://github.com/numpy/numpy/pull/6256
        """
        return IndexCallable(self._vindex)

    def _blocks(self, index):
        from .slicing import normalize_index
        if not isinstance(index, tuple):
            index = (index,)
        if sum(isinstance(ind, (np.ndarray, list)) for ind in index) > 1:
            raise ValueError("Can only slice with a single list")
        if any(ind is None for ind in index):
            raise ValueError("Slicing with np.newaxis or None is not supported")
        index = normalize_index(index, self.numblocks)
        index = tuple(slice(k, k + 1) if isinstance(k, Number) else k
                      for k in index)

        name = 'blocks-' + tokenize(self, index)

        new_keys = np.array(self.__dask_keys__(), dtype=object)[index]

        chunks = tuple(tuple(np.array(c)[i].tolist())
                       for c, i in zip(self.chunks, index))

        keys = list(product(*[range(len(c)) for c in chunks]))

        dsk = {(name,) + key: tuple(new_keys[key].tolist()) for key in keys}

        return Array(sharedict.merge(self.dask, (name, dsk)), name, chunks, self.dtype)

    @property
    def blocks(self):
        """ Slice an array by blocks

        This allows blockwise slicing of a Dask array.  You can perform normal
        Numpy-style slicing but now rather than slice elements of the array you
        slice along blocks so, for example, ``x.blocks[0, ::2]`` produces a new
        dask array with every other block in the first row of blocks.

        You can index blocks in any way that could index a numpy array of shape
        equal to the number of blocks in each dimension, (available as
        array.numblocks).  The dimension of the output array will be the same
        as the dimension of this array, even if integer indices are passed.
        This does not support slicing with ``np.newaxis`` or multiple lists.

        Examples
        --------
        >>> import dask.array as da
        >>> x = da.arange(10, chunks=2)
        >>> x.blocks[0].compute()
        array([0, 1])
        >>> x.blocks[:3].compute()
        array([0, 1, 2, 3, 4, 5])
        >>> x.blocks[::2].compute()
        array([0, 1, 4, 5, 8, 9])
        >>> x.blocks[[-1, 0]].compute()
        array([8, 9, 0, 1])

        Returns
        -------
        A Dask array
        """
        return IndexCallable(self._blocks)

    @derived_from(np.ndarray)
    def dot(self, other):
        from .routines import tensordot
        return tensordot(self, other,
                         axes=((self.ndim - 1,), (other.ndim - 2,)))

    @property
    def A(self):
        return self

    @property
    def T(self):
        return self.transpose()

    @derived_from(np.ndarray)
    def transpose(self, *axes):
        from .routines import transpose
        if not axes:
            axes = None
        elif len(axes) == 1 and isinstance(axes[0], Iterable):
            axes = axes[0]
        return transpose(self, axes=axes)

    @derived_from(np.ndarray)
    def ravel(self):
        from .routines import ravel
        return ravel(self)

    flatten = ravel

    @derived_from(np.ndarray)
    def choose(self, choices):
        from .routines import choose
        return choose(self, choices)

    @derived_from(np.ndarray)
    def reshape(self, *shape):
        from .reshape import reshape
        if len(shape) == 1 and not isinstance(shape[0], Number):
            shape = shape[0]
        return reshape(self, shape)

    def topk(self, k, axis=-1, split_every=None):
        """The top k elements of an array.

        See ``da.topk`` for docstring"""
        from .reductions import topk
        return topk(self, k, axis=axis, split_every=split_every)

    def argtopk(self, k, axis=-1, split_every=None):
        """The indices of the top k elements of an array.

        See ``da.argtopk`` for docstring"""
        from .reductions import argtopk
        return argtopk(self, k, axis=axis, split_every=split_every)

    def astype(self, dtype, **kwargs):
        """Copy of the array, cast to a specified type.

        Parameters
        ----------
        dtype : str or dtype
            Typecode or data-type to which the array is cast.
        casting : {'no', 'equiv', 'safe', 'same_kind', 'unsafe'}, optional
            Controls what kind of data casting may occur. Defaults to 'unsafe'
            for backwards compatibility.

            * 'no' means the data types should not be cast at all.
            * 'equiv' means only byte-order changes are allowed.
            * 'safe' means only casts which can preserve values are allowed.
            * 'same_kind' means only safe casts or casts within a kind,
                like float64 to float32, are allowed.
            * 'unsafe' means any data conversions may be done.
        copy : bool, optional
            By default, astype always returns a newly allocated array. If this
            is set to False and the `dtype` requirement is satisfied, the input
            array is returned instead of a copy.
        """
        # Scalars don't take `casting` or `copy` kwargs - as such we only pass
        # them to `map_blocks` if specified by user (different than defaults).
        extra = set(kwargs) - {'casting', 'copy'}
        if extra:
            raise TypeError("astype does not take the following keyword "
                            "arguments: {0!s}".format(list(extra)))
        casting = kwargs.get('casting', 'unsafe')
        dtype = np.dtype(dtype)
        if self.dtype == dtype:
            return self
        elif not np.can_cast(self.dtype, dtype, casting=casting):
            raise TypeError("Cannot cast array from {0!r} to {1!r}"
                            " according to the rule "
                            "{2!r}".format(self.dtype, dtype, casting))
        return self.map_blocks(chunk.astype, dtype=dtype,
                               astype_dtype=dtype, **kwargs)

    def __abs__(self):
        return elemwise(operator.abs, self)

    def __add__(self, other):
        return elemwise(operator.add, self, other)

    def __radd__(self, other):
        return elemwise(operator.add, other, self)

    def __and__(self, other):
        return elemwise(operator.and_, self, other)

    def __rand__(self, other):
        return elemwise(operator.and_, other, self)

    def __div__(self, other):
        return elemwise(operator.div, self, other)

    def __rdiv__(self, other):
        return elemwise(operator.div, other, self)

    def __eq__(self, other):
        return elemwise(operator.eq, self, other)

    def __gt__(self, other):
        return elemwise(operator.gt, self, other)

    def __ge__(self, other):
        return elemwise(operator.ge, self, other)

    def __invert__(self):
        return elemwise(operator.invert, self)

    def __lshift__(self, other):
        return elemwise(operator.lshift, self, other)

    def __rlshift__(self, other):
        return elemwise(operator.lshift, other, self)

    def __lt__(self, other):
        return elemwise(operator.lt, self, other)

    def __le__(self, other):
        return elemwise(operator.le, self, other)

    def __mod__(self, other):
        return elemwise(operator.mod, self, other)

    def __rmod__(self, other):
        return elemwise(operator.mod, other, self)

    def __mul__(self, other):
        return elemwise(operator.mul, self, other)

    def __rmul__(self, other):
        return elemwise(operator.mul, other, self)

    def __ne__(self, other):
        return elemwise(operator.ne, self, other)

    def __neg__(self):
        return elemwise(operator.neg, self)

    def __or__(self, other):
        return elemwise(operator.or_, self, other)

    def __pos__(self):
        return self

    def __ror__(self, other):
        return elemwise(operator.or_, other, self)

    def __pow__(self, other):
        return elemwise(operator.pow, self, other)

    def __rpow__(self, other):
        return elemwise(operator.pow, other, self)

    def __rshift__(self, other):
        return elemwise(operator.rshift, self, other)

    def __rrshift__(self, other):
        return elemwise(operator.rshift, other, self)

    def __sub__(self, other):
        return elemwise(operator.sub, self, other)

    def __rsub__(self, other):
        return elemwise(operator.sub, other, self)

    def __truediv__(self, other):
        return elemwise(operator.truediv, self, other)

    def __rtruediv__(self, other):
        return elemwise(operator.truediv, other, self)

    def __floordiv__(self, other):
        return elemwise(operator.floordiv, self, other)

    def __rfloordiv__(self, other):
        return elemwise(operator.floordiv, other, self)

    def __xor__(self, other):
        return elemwise(operator.xor, self, other)

    def __rxor__(self, other):
        return elemwise(operator.xor, other, self)

    def __matmul__(self, other):
        from .routines import matmul
        return matmul(self, other)

    def __rmatmul__(self, other):
        from .routines import matmul
        return matmul(other, self)

    @derived_from(np.ndarray)
    def any(self, axis=None, keepdims=False, split_every=None, out=None):
        from .reductions import any
        return any(self, axis=axis, keepdims=keepdims, split_every=split_every,
                   out=out)

    @derived_from(np.ndarray)
    def all(self, axis=None, keepdims=False, split_every=None, out=None):
        from .reductions import all
        return all(self, axis=axis, keepdims=keepdims, split_every=split_every,
                   out=out)

    @derived_from(np.ndarray)
    def min(self, axis=None, keepdims=False, split_every=None, out=None):
        from .reductions import min
        return min(self, axis=axis, keepdims=keepdims, split_every=split_every,
                   out=out)

    @derived_from(np.ndarray)
    def max(self, axis=None, keepdims=False, split_every=None, out=None):
        from .reductions import max
        return max(self, axis=axis, keepdims=keepdims, split_every=split_every,
                   out=out)

    @derived_from(np.ndarray)
    def argmin(self, axis=None, split_every=None, out=None):
        from .reductions import argmin
        return argmin(self, axis=axis, split_every=split_every, out=out)

    @derived_from(np.ndarray)
    def argmax(self, axis=None, split_every=None, out=None):
        from .reductions import argmax
        return argmax(self, axis=axis, split_every=split_every, out=out)

    @derived_from(np.ndarray)
    def sum(self, axis=None, dtype=None, keepdims=False, split_every=None,
            out=None):
        from .reductions import sum
        return sum(self, axis=axis, dtype=dtype, keepdims=keepdims,
                   split_every=split_every, out=out)

    @derived_from(np.ndarray)
    def prod(self, axis=None, dtype=None, keepdims=False, split_every=None,
             out=None):
        from .reductions import prod
        return prod(self, axis=axis, dtype=dtype, keepdims=keepdims,
                    split_every=split_every, out=out)

    @derived_from(np.ndarray)
    def mean(self, axis=None, dtype=None, keepdims=False, split_every=None,
             out=None):
        from .reductions import mean
        return mean(self, axis=axis, dtype=dtype, keepdims=keepdims,
                    split_every=split_every, out=out)

    @derived_from(np.ndarray)
    def std(self, axis=None, dtype=None, keepdims=False, ddof=0,
            split_every=None, out=None):
        from .reductions import std
        return std(self, axis=axis, dtype=dtype, keepdims=keepdims, ddof=ddof,
                   split_every=split_every, out=out)

    @derived_from(np.ndarray)
    def var(self, axis=None, dtype=None, keepdims=False, ddof=0,
            split_every=None, out=None):
        from .reductions import var
        return var(self, axis=axis, dtype=dtype, keepdims=keepdims, ddof=ddof,
                   split_every=split_every, out=out)

    def moment(self, order, axis=None, dtype=None, keepdims=False, ddof=0,
               split_every=None, out=None):
        """Calculate the nth centralized moment.

        Parameters
        ----------
        order : int
            Order of the moment that is returned, must be >= 2.
        axis : int, optional
            Axis along which the central moment is computed. The default is to
            compute the moment of the flattened array.
        dtype : data-type, optional
            Type to use in computing the moment. For arrays of integer type the
            default is float64; for arrays of float types it is the same as the
            array type.
        keepdims : bool, optional
            If this is set to True, the axes which are reduced are left in the
            result as dimensions with size one. With this option, the result
            will broadcast correctly against the original array.
        ddof : int, optional
            "Delta Degrees of Freedom": the divisor used in the calculation is
            N - ddof, where N represents the number of elements. By default
            ddof is zero.

        Returns
        -------
        moment : ndarray

        References
        ----------
        .. [1] Pebay, Philippe (2008), "Formulas for Robust, One-Pass Parallel
        Computation of Covariances and Arbitrary-Order Statistical Moments"
        (PDF), Technical Report SAND2008-6212, Sandia National Laboratories

        """

        from .reductions import moment
        return moment(self, order, axis=axis, dtype=dtype, keepdims=keepdims,
                      ddof=ddof, split_every=split_every, out=out)

    @wraps(map_blocks)
    def map_blocks(self, func, *args, **kwargs):
        return map_blocks(func, self, *args, **kwargs)

    def map_overlap(self, func, depth, boundary=None, trim=True, **kwargs):
        """ Map a function over blocks of the array with some overlap

        We share neighboring zones between blocks of the array, then map a
        function, then trim away the neighboring strips.

        Parameters
        ----------
        func: function
            The function to apply to each extended block
        depth: int, tuple, or dict
            The number of elements that each block should share with its neighbors
            If a tuple or dict then this can be different per axis
        boundary: str, tuple, dict
            How to handle the boundaries.
            Values include 'reflect', 'periodic', 'nearest', 'none',
            or any constant value like 0 or np.nan
        trim: bool
            Whether or not to trim ``depth`` elements from each block after
            calling the map function.
            Set this to False if your mapping function already does this for you
        **kwargs:
            Other keyword arguments valid in ``map_blocks``

        Examples
        --------
        >>> x = np.array([1, 1, 2, 3, 3, 3, 2, 1, 1])
        >>> x = from_array(x, chunks=5)
        >>> def derivative(x):
        ...     return x - np.roll(x, 1)

        >>> y = x.map_overlap(derivative, depth=1, boundary=0)
        >>> y.compute()
        array([ 1,  0,  1,  1,  0,  0, -1, -1,  0])

        >>> import dask.array as da
        >>> x = np.arange(16).reshape((4, 4))
        >>> d = da.from_array(x, chunks=(2, 2))
        >>> d.map_overlap(lambda x: x + x.size, depth=1).compute()
        array([[16, 17, 18, 19],
               [20, 21, 22, 23],
               [24, 25, 26, 27],
               [28, 29, 30, 31]])

        >>> func = lambda x: x + x.size
        >>> depth = {0: 1, 1: 1}
        >>> boundary = {0: 'reflect', 1: 'none'}
        >>> d.map_overlap(func, depth, boundary).compute()  # doctest: +NORMALIZE_WHITESPACE
        array([[12,  13,  14,  15],
               [16,  17,  18,  19],
               [20,  21,  22,  23],
               [24,  25,  26,  27]])
        """
        from .overlap import map_overlap
        return map_overlap(self, func, depth, boundary, trim, **kwargs)

    def cumsum(self, axis, dtype=None, out=None):
        """ See da.cumsum for docstring """
        from .reductions import cumsum
        return cumsum(self, axis, dtype, out=out)

    def cumprod(self, axis, dtype=None, out=None):
        """ See da.cumprod for docstring """
        from .reductions import cumprod
        return cumprod(self, axis, dtype, out=out)

    @derived_from(np.ndarray)
    def squeeze(self, axis=None):
        from .routines import squeeze
        return squeeze(self, axis)

    def rechunk(self, chunks, threshold=None, block_size_limit=None):
        """ See da.rechunk for docstring """
        from . import rechunk   # avoid circular import
        return rechunk(self, chunks, threshold, block_size_limit)

    @property
    def real(self):
        from .ufunc import real
        return real(self)

    @property
    def imag(self):
        from .ufunc import imag
        return imag(self)

    def conj(self):
        from .ufunc import conj
        return conj(self)

    @derived_from(np.ndarray)
    def clip(self, min=None, max=None):
        from .ufunc import clip
        return clip(self, min, max)

    def view(self, dtype, order='C'):
        """ Get a view of the array as a new data type

        Parameters
        ----------
        dtype:
            The dtype by which to view the array
        order: string
            'C' or 'F' (Fortran) ordering

        This reinterprets the bytes of the array under a new dtype.  If that
        dtype does not have the same size as the original array then the shape
        will change.

        Beware that both numpy and dask.array can behave oddly when taking
        shape-changing views of arrays under Fortran ordering.  Under some
        versions of NumPy this function will fail when taking shape-changing
        views of Fortran ordered arrays if the first dimension has chunks of
        size one.
        """
        dtype = np.dtype(dtype)
        mult = self.dtype.itemsize / dtype.itemsize

        if order == 'C':
            chunks = self.chunks[:-1] + (tuple(ensure_int(c * mult)
                                         for c in self.chunks[-1]),)
        elif order == 'F':
            chunks = ((tuple(ensure_int(c * mult) for c in self.chunks[0]), ) +
                      self.chunks[1:])
        else:
            raise ValueError("Order must be one of 'C' or 'F'")

        return self.map_blocks(chunk.view, dtype, order=order,
                               dtype=dtype, chunks=chunks)

    @derived_from(np.ndarray)
    def swapaxes(self, axis1, axis2):
        from .routines import swapaxes
        return swapaxes(self, axis1, axis2)

    @derived_from(np.ndarray)
    def round(self, decimals=0):
        from .routines import round
        return round(self, decimals=decimals)

    def copy(self):
        """
        Copy array.  This is a no-op for dask.arrays, which are immutable
        """
        if self.npartitions == 1:
            return self.map_blocks(M.copy)
        else:
            return Array(self.dask, self.name, self.chunks, self.dtype)

    def __deepcopy__(self, memo):
        c = self.copy()
        memo[id(self)] = c
        return c

    def to_delayed(self, optimize_graph=True):
        """Convert into an array of ``dask.delayed`` objects, one per chunk.

        Parameters
        ----------
        optimize_graph : bool, optional
            If True [default], the graph is optimized before converting into
            ``dask.delayed`` objects.

        See Also
        --------
        dask.array.from_delayed
        """
        from ..delayed import Delayed
        keys = self.__dask_keys__()
        dsk = self.__dask_graph__()
        if optimize_graph:
            dsk = self.__dask_optimize__(dsk, keys)
        L = ndeepmap(self.ndim, lambda k: Delayed(k, dsk), keys)
        return np.array(L, dtype=object)

    @derived_from(np.ndarray)
    def repeat(self, repeats, axis=None):
        from .creation import repeat
        return repeat(self, repeats, axis=axis)

    @derived_from(np.ndarray)
    def nonzero(self):
        from .routines import nonzero
        return nonzero(self)

    def to_zarr(self, *args, **kwargs):
        """Save array to the zarr storage format

        See https://zarr.readthedocs.io for details about the format.

        See function ``to_zarr()`` for parameters.
        """
        return to_zarr(self, *args, **kwargs)


def ensure_int(f):
    i = int(f)
    if i != f:
        raise ValueError("Could not coerce %f to integer" % f)
    return i


def normalize_chunks(chunks, shape=None, limit=None, dtype=None,
                     previous_chunks=None):
    """ Normalize chunks to tuple of tuples

    This takes in a variety of input types and information and produces a full
    tuple-of-tuples result for chunks, suitable to be passed to Array or
    rechunk or any other operation that creates a Dask array.

    Parameters
    ----------
    chunks: tuple, int, dict, or string
        The chunks to be normalized.  See examples below for more details
    shape: Tuple[int]
        The shape of the array
    limit: int (optional)
        The maximum block size to target in bytes,
        if freedom is given to choose
    dtype: np.dtype
    previous_chunks: Tuple[Tuple[int]] optional
        Chunks from a previous array that we should use for inspiration when
        rechunking auto dimensions.  If not provided but auto-chunking exists
        then auto-dimensions will prefer square-like chunk shapes.

    Examples
    --------
    Specify uniform chunk sizes

    >>> normalize_chunks((2, 2), shape=(5, 6))
    ((2, 2, 1), (2, 2, 2))

    Also passes through fully explicit tuple-of-tuples

    >>> normalize_chunks(((2, 2, 1), (2, 2, 2)), shape=(5, 6))
    ((2, 2, 1), (2, 2, 2))

    Cleans up lists to tuples

    >>> normalize_chunks([[2, 2], [3, 3]])
    ((2, 2), (3, 3))

    Expands integer inputs 10 -> (10, 10)

    >>> normalize_chunks(10, shape=(30, 5))
    ((10, 10, 10), (5,))

    Expands dict inputs

    >>> normalize_chunks({0: 2, 1: 3}, shape=(6, 6))
    ((2, 2, 2), (3, 3))

    The value -1 gets mapped to full size

    >>> normalize_chunks((5, -1), shape=(10, 10))
    ((5, 5), (10,))

    Use the value "auto" to automatically determine chunk sizes along certain
    dimensions.  This uses the ``limit=`` and ``dtype=`` keywords to
    determine how large to make the chunks.  The term "auto" can be used
    anywhere an integer can be used.  See array chunking documentation for more
    information.

    >>> normalize_chunks(("auto",), shape=(20,), limit=5, dtype='uint8')
    ((5, 5, 5, 5),)

    Respects null dimensions

    >>> normalize_chunks((), shape=(0, 0))
    ((0,), (0,))
    """
    if dtype and not isinstance(dtype, np.dtype):
        dtype = np.dtype(dtype)
    if chunks is None:
        raise ValueError(CHUNKS_NONE_ERROR_MESSAGE)
    if isinstance(chunks, list):
        chunks = tuple(chunks)
    if isinstance(chunks, (Number, str)):
        chunks = (chunks,) * len(shape)
    if isinstance(chunks, dict):
        chunks = tuple(chunks.get(i, None) for i in range(len(shape)))
    if isinstance(chunks, np.ndarray):
        chunks = chunks.tolist()
    if not chunks and shape and all(s == 0 for s in shape):
        chunks = ((0,),) * len(shape)

    if (shape and len(shape) == 1 and len(chunks) > 1 and
            all(isinstance(c, (Number, str)) for c in chunks)):
        chunks = chunks,

    if shape and len(chunks) != len(shape):
        raise ValueError(
            "Chunks and shape must be of the same length/dimension. "
            "Got chunks=%s, shape=%s" % (chunks, shape))
    if -1 in chunks:
        chunks = tuple(s if c == -1 else c for c, s in zip(chunks, shape))

    if any(c == 'auto' for c in chunks):
        chunks = auto_chunks(chunks, shape, limit, dtype, previous_chunks)

    if shape is not None:
        chunks = tuple(c if c not in {None, -1} else s
                       for c, s in zip(chunks, shape))

    if chunks and shape is not None:
        chunks = sum((blockdims_from_blockshape((s,), (c,))
                      if not isinstance(c, (tuple, list)) else (c,)
                      for s, c in zip(shape, chunks)), ())
    for c in chunks:
        if not c:
            raise ValueError("Empty tuples are not allowed in chunks. Express "
                             "zero length dimensions with 0(s) in chunks")

    if shape is not None:
        if len(chunks) != len(shape):
            raise ValueError("Input array has %d dimensions but the supplied "
                             "chunks has only %d dimensions" %
                             (len(shape), len(chunks)))
        if not all(c == s or (math.isnan(c) or math.isnan(s))
                   for c, s in zip(map(sum, chunks), shape)):
            raise ValueError("Chunks do not add up to shape. "
                             "Got chunks=%s, shape=%s" % (chunks, shape))

    return tuple(tuple(int(x) if not math.isnan(x) else x for x in c) for c in chunks)


def auto_chunks(chunks, shape, limit, dtype, previous_chunks=None):
    """ Determine automatic chunks

    This takes in a chunks value that contains ``"auto"`` values in certain
    dimensions and replaces those values with concrete dimension sizes that try
    to get chunks to be of a certain size in bytes, provided by the ``limit=``
    keyword.  If multiple dimensions are marked as ``"auto"`` then they will
    all respond to meet the desired byte limit, trying to respect the aspect
    ratio of their dimensions in ``previous_chunks=``, if given.

    Parameters
    ----------
    chunks: Tuple
        A tuple of either dimensions or tuples of explicit chunk dimensions
        Some entries should be "auto"
    shape: Tuple[int]
    limit: int
        The maximum allowable size of a chunk in bytes
    previous_chunks: Tuple[Tuple[int]]

    See also
    --------
    normalize_chunks: for full docstring and parameters
    """
    if previous_chunks is not None:
        previous_chunks = tuple(c if isinstance(c, tuple) else (c,)
                                for c in previous_chunks)
    chunks = list(chunks)

    autos = {i for i, c in enumerate(chunks) if c == 'auto'}
    if not autos:
        return tuple(chunks)

    if limit is None:
        limit = config.get('array.chunk-size')
    if isinstance(limit, str):
        limit = parse_bytes(limit)

    if dtype is None:
        raise TypeError("DType must be known for auto-chunking")

    if dtype.hasobject:
        raise NotImplementedError(
            "Can not use auto rechunking with object dtype. "
            "We are unable to estimate the size in bytes of object data")

    for x in tuple(chunks) + tuple(shape):
        if (isinstance(x, Number) and np.isnan(x) or
                isinstance(x, tuple) and np.isnan(x).any()):
            raise ValueError("Can not perform automatic rechunking with unknown "
                             "(nan) chunk sizes")

    limit = max(1, limit // dtype.itemsize)

    largest_block = np.prod([cs if isinstance(cs, Number) else max(cs)
                             for cs in chunks if cs != 'auto'])

    if previous_chunks:
        # Base ideal ratio on the median chunk size of the previous chunks
        result = {a: np.median(previous_chunks[a]) for a in autos}

        ideal_shape = []
        for i, s in enumerate(shape):
            chunk_frequencies = frequencies(previous_chunks[i])
            mode, count = max(chunk_frequencies.items(), key=lambda kv: kv[1])
            if mode > 1 and count >= len(previous_chunks[i]) / 2:
                ideal_shape.append(mode)
            else:
                ideal_shape.append(s)

        # How much larger or smaller the ideal chunk size is relative to what we have now
        multiplier = limit / largest_block / np.prod(list(result.values()))
        last_multiplier = 0
        last_autos = set()

        while (multiplier != last_multiplier or
               autos != last_autos):  # while things change
            last_multiplier = multiplier  # record previous values
            last_autos = set(autos)  # record previous values

            # Expand or contract each of the dimensions appropriately
            for a in sorted(autos):
                proposed = result[a] * multiplier ** (1 / len(autos))
                if proposed > shape[a]:  # we've hit the shape boundary
                    autos.remove(a)
                    largest_block *= shape[a]
                    chunks[a] = shape[a]
                    del result[a]
                else:
                    result[a] = round_to(proposed, ideal_shape[a])

            # recompute how much multiplier we have left, repeat
            multiplier = limit / largest_block / np.prod(list(result.values()))

        for k, v in result.items():
            chunks[k] = v
        return tuple(chunks)

    else:
        size = (limit / largest_block) ** (1 / len(autos))
        small = [i for i in autos if shape[i] < size]
        if small:
            for i in small:
                chunks[i] = (shape[i],)
            return auto_chunks(chunks, shape, limit, dtype)

        for i in autos:
            chunks[i] = round_to(size, shape[i])

        return tuple(chunks)


def round_to(c, s):
    """ Return a chunk dimension that is close to an even multiple or factor

    We want values for c that are nicely aligned with s.

    If c is smaller than s then we want the largest factor of s that is less than the
    desired chunk size, but not less than half, which is too much.  If no such
    factor exists then we just go with the original chunk size and accept an
    uneven chunk at the end.

    If c is larger than s then we want the largest multiple of s that is still
    smaller than c.
    """
    if c <= s:
        try:
            return max(f for f in factors(s) if c / 2 <= f <= c)
        except ValueError:  # no matching factors within factor of two
            return max(1, int(c))
    else:
        return c // s * s


def from_array(x, chunks, name=None, lock=False, asarray=True, fancy=True,
               getitem=None):
    """ Create dask array from something that looks like an array

    Input must have a ``.shape`` and support numpy-style slicing.

    Parameters
    ----------
    x : array_like
    chunks : int, tuple
        How to chunk the array. Must be one of the following forms:
        -   A blocksize like 1000.
        -   A blockshape like (1000, 1000).
        -   Explicit sizes of all blocks along all dimensions like
            ((1000, 1000, 500), (400, 400)).

        -1 as a blocksize indicates the size of the corresponding dimension.
    name : str, optional
        The key name to use for the array. Defaults to a hash of ``x``.
        Use ``name=False`` to generate a random name instead of hashing (fast)
    lock : bool or Lock, optional
        If ``x`` doesn't support concurrent reads then provide a lock here, or
        pass in True to have dask.array create one for you.
    asarray : bool, optional
        If True (default), then chunks will be converted to instances of
        ``ndarray``. Set to False to pass passed chunks through unchanged.
    fancy : bool, optional
        If ``x`` doesn't support fancy indexing (e.g. indexing with lists or
        arrays) then set to False. Default is True.

    Examples
    --------

    >>> x = h5py.File('...')['/data/path']  # doctest: +SKIP
    >>> a = da.from_array(x, chunks=(1000, 1000))  # doctest: +SKIP

    If your underlying datastore does not support concurrent reads then include
    the ``lock=True`` keyword argument or ``lock=mylock`` if you want multiple
    arrays to coordinate around the same lock.

    >>> a = da.from_array(x, chunks=(1000, 1000), lock=True)  # doctest: +SKIP
    """
    if isinstance(x, (list, tuple, memoryview) + np.ScalarType):
        x = np.array(x)

    chunks = normalize_chunks(chunks, x.shape, dtype=x.dtype)
    if name in (None, True):
        token = tokenize(x, chunks)
        original_name = 'array-original-' + token
        name = name or 'array-' + token
    elif name is False:
        original_name = name = 'array-' + str(uuid.uuid1())
    else:
        original_name = name
    if lock is True:
        lock = SerializableLock()

    # Always use the getter for h5py etc. Not using isinstance(x, np.ndarray)
    # because np.matrix is a subclass of np.ndarray.
    if type(x) is np.ndarray and all(len(c) == 1 for c in chunks):
        # No slicing needed
        dsk = {(name, ) + (0, ) * x.ndim: x}
    else:
        if getitem is None:
            if type(x) is np.ndarray:
                # simpler and cleaner, but missing all the nuances of getter
                getitem = operator.getitem
            elif fancy:
                getitem = getter
            else:
                getitem = getter_nofancy

        dsk = getem(original_name, chunks, getitem=getitem, shape=x.shape,
                    out_name=name, lock=lock, asarray=asarray,
                    dtype=x.dtype)
        dsk[original_name] = x

    return Array(dsk, name, chunks, dtype=x.dtype)


def from_zarr(url, component=None, storage_options=None, chunks=None, **kwargs):
    """Load array from the zarr storage format

    See https://zarr.readthedocs.io for details about the format.

    Parameters
    ----------
    url: Zarr Array or str or MutableMapping
        Location of the data. A URL can include a protocol specifier like s3://
        for remote data. Can also be any MutableMapping instance, which should
        be serializable if used in multiple processes.
    component: str or None
        If the location is a zarr group rather than an array, this is the
        subcomponent that should be loaded, something like ``'foo/bar'``.
    storage_options: dict
        Any additional parameters for the storage backend (ignored for local
        paths)
    chunks: tuple of ints or tuples of ints
        Passed to ``da.from_array``, allows setting the chunks on
        initialisation, if the chunking scheme in the on-disc dataset is not
        optimal for the calculations to follow.
    kwargs: passed to ``zarr.Array``.
    """
    import zarr
    storage_options = storage_options or {}
    if isinstance(url, zarr.Array):
        z = url
    elif isinstance(url, str):
        fs, fs_token, path = get_fs_token_paths(
            url, 'rb', storage_options=storage_options)
        assert len(path) == 1
        mapper = get_mapper(fs, path[0])
        z = zarr.Array(mapper, read_only=True, path=component, **kwargs)
    else:
        mapper = url
        z = zarr.Array(mapper, read_only=True, path=component, **kwargs)
    chunks = chunks if chunks is not None else z.chunks
    return from_array(z, chunks, name='zarr-%s' % url)


def to_zarr(arr, url, component=None, storage_options=None,
            overwrite=False, compute=True, return_stored=False, **kwargs):
    """Save array to the zarr storage format

    See https://zarr.readthedocs.io for details about the format.

    Parameters
    ----------
    arr: dask.array
        Data to store
    url: Zarr Array or str or MutableMapping
        Location of the data. A URL can include a protocol specifier like s3://
        for remote data. Can also be any MutableMapping instance, which should
        be serializable if used in multiple processes.
    component: str or None
        If the location is a zarr group rather than an array, this is the
        subcomponent that should be created/over-written.
    storage_options: dict
        Any additional parameters for the storage backend (ignored for local
        paths)
    overwrite: bool
        If given array already exists, overwrite=False will cause an error,
        where overwrite=True will replace the existing data.
    compute, return_stored: see ``store()``
    kwargs: passed to the ``zarr.create()`` function, e.g., compression options
    """
    import zarr

    if isinstance(url, zarr.Array):
        z = url
        if (isinstance(z.store, (dict, zarr.DictStore)) and
                'distributed' in config.get('scheduler', '')):
            raise RuntimeError('Cannot store into in memory Zarr Array using '
                               'the Distributed Scheduler.')
        arr = arr.rechunk(z.chunks)
        return arr.store(z, lock=False, compute=compute,
                         return_stored=return_stored)

    if not _check_regular_chunks(arr.chunks):
        raise ValueError('Attempt to save array to zarr with irregular '
                         'chunking, please call `arr.rechunk(...)` first.')

    storage_options = storage_options or {}

    if isinstance(url, str):
        fs, fs_token, path = get_fs_token_paths(
            url, 'rb', storage_options=storage_options)
        assert len(path) == 1
        mapper = get_mapper(fs, path[0])
    else:
        # assume the object passed is already a mapper
        mapper = url

    chunks = [c[0] for c in arr.chunks]
    z = zarr.create(shape=arr.shape, chunks=chunks, dtype=arr.dtype,
                    store=mapper, path=component, overwrite=overwrite, **kwargs)
    return arr.store(z, lock=False, compute=compute,
                     return_stored=return_stored)


def _check_regular_chunks(chunkset):
    """Check if the chunks are regular

    "Regular" in this context means that along every axis, the chunks all
    have the same size, except the last one, which may be smaller

    Parameters
    ----------
    chunkset: tuple of tuples of ints
        From the ``.chunks`` attribute of an ``Array``

    Returns
    -------
    True if chunkset passes, else False

    Examples
    --------
    >>> import dask.array as da
    >>> arr = da.zeros(10, chunks=(5, ))
    >>> _check_regular_chunks(arr.chunks)
    True

    >>> arr = da.zeros(10, chunks=((3, 3, 3, 1), ))
    >>> _check_regular_chunks(arr.chunks)
    True

    >>> arr = da.zeros(10, chunks=((3, 1, 3, 3), ))
    >>> _check_regular_chunks(arr.chunks)
    False
    """
    for chunks in chunkset:
        if len(chunks) == 1:
            continue
        if len(set(chunks[:-1])) > 1:
            return False
        if chunks[-1] > chunks[0]:
            return False
    return True


def from_delayed(value, shape, dtype, name=None):
    """ Create a dask array from a dask delayed value

    This routine is useful for constructing dask arrays in an ad-hoc fashion
    using dask delayed, particularly when combined with stack and concatenate.

    The dask array will consist of a single chunk.

    Examples
    --------
    >>> from dask import delayed
    >>> value = delayed(np.ones)(5)
    >>> array = from_delayed(value, (5,), float)
    >>> array
    dask.array<from-value, shape=(5,), dtype=float64, chunksize=(5,)>
    >>> array.compute()
    array([1., 1., 1., 1., 1.])
    """
    from dask.delayed import delayed, Delayed
    if not isinstance(value, Delayed) and hasattr(value, 'key'):
        value = delayed(value)
    name = name or 'from-value-' + tokenize(value, shape, dtype)
    dsk = {(name,) + (0,) * len(shape): value.key}
    chunks = tuple((d,) for d in shape)
    return Array(sharedict.merge(value.dask, (name, dsk)), name, chunks, dtype)


def from_func(func, shape, dtype=None, name=None, args=(), kwargs={}):
    """ Create dask array in a single block by calling a function

    Calling the provided function with func(*args, **kwargs) should return a
    NumPy array of the indicated shape and dtype.

    Examples
    --------

    >>> a = from_func(np.arange, (3,), dtype='i8', args=(3,))
    >>> a.compute()
    array([0, 1, 2])

    This works particularly well when coupled with dask.array functions like
    concatenate and stack:

    >>> arrays = [from_func(np.array, (), dtype='i8', args=(n,)) for n in range(5)]
    >>> stack(arrays).compute()
    array([0, 1, 2, 3, 4])
    """
    name = name or 'from_func-' + tokenize(func, shape, dtype, args, kwargs)
    if args or kwargs:
        func = partial(func, *args, **kwargs)
    dsk = {(name,) + (0,) * len(shape): (func,)}
    chunks = tuple((i,) for i in shape)
    return Array(dsk, name, chunks, dtype)


def common_blockdim(blockdims):
    """ Find the common block dimensions from the list of block dimensions

    Currently only implements the simplest possible heuristic: the common
    block-dimension is the only one that does not span fully span a dimension.
    This is a conservative choice that allows us to avoid potentially very
    expensive rechunking.

    Assumes that each element of the input block dimensions has all the same
    sum (i.e., that they correspond to dimensions of the same size).

    Examples
    --------
    >>> common_blockdim([(3,), (2, 1)])
    (2, 1)
    >>> common_blockdim([(1, 2), (2, 1)])
    (1, 1, 1)
    >>> common_blockdim([(2, 2), (3, 1)])  # doctest: +SKIP
    Traceback (most recent call last):
        ...
    ValueError: Chunks do not align
    """
    if not any(blockdims):
        return ()
    non_trivial_dims = set([d for d in blockdims if len(d) > 1])
    if len(non_trivial_dims) == 1:
        return first(non_trivial_dims)
    if len(non_trivial_dims) == 0:
        return max(blockdims, key=first)

    if np.isnan(sum(map(sum, blockdims))):
        raise ValueError("Arrays chunk sizes are unknown: %s", blockdims)

    if len(set(map(sum, non_trivial_dims))) > 1:
        raise ValueError("Chunks do not add up to same value", blockdims)

    # We have multiple non-trivial chunks on this axis
    # e.g. (5, 2) and (4, 3)

    # We create a single chunk tuple with the same total length
    # that evenly divides both, e.g. (4, 1, 2)

    # To accomplish this we walk down all chunk tuples together, finding the
    # smallest element, adding it to the output, and subtracting it from all
    # other elements and remove the element itself.  We stop once we have
    # burned through all of the chunk tuples.
    # For efficiency's sake we reverse the lists so that we can pop off the end
    rchunks = [list(ntd)[::-1] for ntd in non_trivial_dims]
    total = sum(first(non_trivial_dims))
    i = 0

    out = []
    while i < total:
        m = min(c[-1] for c in rchunks)
        out.append(m)
        for c in rchunks:
            c[-1] -= m
            if c[-1] == 0:
                c.pop()
        i += m

    return tuple(out)


def unify_chunks(*args, **kwargs):
    """
    Unify chunks across a sequence of arrays

    Parameters
    ----------
    *args: sequence of Array, index pairs
        Sequence like (x, 'ij', y, 'jk', z, 'i')

    Examples
    --------
    >>> import dask.array as da
    >>> x = da.ones(10, chunks=((5, 2, 3),))
    >>> y = da.ones(10, chunks=((2, 3, 5),))
    >>> chunkss, arrays = unify_chunks(x, 'i', y, 'i')
    >>> chunkss
    {'i': (2, 3, 2, 3)}

    >>> x = da.ones((100, 10), chunks=(20, 5))
    >>> y = da.ones((10, 100), chunks=(4, 50))
    >>> chunkss, arrays = unify_chunks(x, 'ij', y, 'jk')
    >>> chunkss  # doctest: +SKIP
    {'k': (50, 50), 'i': (20, 20, 20, 20, 20), 'j': (4, 1, 3, 2)}

    Returns
    -------
    chunkss : dict
        Map like {index: chunks}.
    arrays : list
        List of rechunked arrays.

    See Also
    --------
    common_blockdim
    """
    if not args:
        return {}, []

    arginds = [(asarray(a) if ind is not None else a, ind)
               for a, ind in partition(2, args)]  # [x, ij, y, jk]
    args = list(concat(arginds))  # [(x, ij), (y, jk)]
    warn = kwargs.get('warn', True)

    arrays, inds = zip(*arginds)
    if all(ind == inds[0] for ind in inds) and all(a.chunks == arrays[0].chunks for a in arrays):
        return dict(zip(inds[0], arrays[0].chunks)), arrays

    nameinds = [(a.name if i is not None else a, i) for a, i in arginds]
    blockdim_dict = {a.name: a.chunks
                     for a, ind in arginds
                     if ind is not None}

    chunkss = broadcast_dimensions(nameinds, blockdim_dict,
                                   consolidate=common_blockdim)
    max_parts = max(arg.npartitions for arg, ind in arginds if ind is not None)
    nparts = np.prod(list(map(len, chunkss.values())))

    if warn and nparts and nparts >= max_parts * 10:
        warnings.warn("Increasing number of chunks by factor of %d" %
                      (nparts / max_parts), PerformanceWarning, stacklevel=3)

    arrays = []
    for a, i in arginds:
        if i is None:
            arrays.append(a)
        else:
            chunks = tuple(chunkss[j] if a.shape[n] > 1 else a.shape[n]
                           if not np.isnan(sum(chunkss[j])) else None
                           for n, j in enumerate(i))
            if chunks != a.chunks and all(a.chunks):
                arrays.append(a.rechunk(chunks))
            else:
                arrays.append(a)
    return chunkss, arrays


def atop(func, out_ind, *args, **kwargs):
    """ Tensor operation: Generalized inner and outer products

    A broad class of blocked algorithms and patterns can be specified with a
    concise multi-index notation.  The ``atop`` function applies an in-memory
    function across multiple blocks of multiple inputs in a variety of ways.
    Many dask.array operations are special cases of atop including elementwise,
    broadcasting, reductions, tensordot, and transpose.

    Parameters
    ----------
    func : callable
        Function to apply to individual tuples of blocks
    out_ind : iterable
        Block pattern of the output, something like 'ijk' or (1, 2, 3)
    *args : sequence of Array, index pairs
        Sequence like (x, 'ij', y, 'jk', z, 'i')
    **kwargs : dict
        Extra keyword arguments to pass to function
    dtype : np.dtype
        Datatype of resulting array.
    concatenate : bool, keyword only
        If true concatenate arrays along dummy indices, else provide lists
    adjust_chunks : dict
        Dictionary mapping index to function to be applied to chunk sizes
    new_axes : dict, keyword only
        New indexes and their dimension lengths

    Examples
    --------
    2D embarrassingly parallel operation from two arrays, x, and y.

    >>> z = atop(operator.add, 'ij', x, 'ij', y, 'ij', dtype='f8')  # z = x + y  # doctest: +SKIP

    Outer product multiplying x by y, two 1-d vectors

    >>> z = atop(operator.mul, 'ij', x, 'i', y, 'j', dtype='f8')  # doctest: +SKIP

    z = x.T

    >>> z = atop(np.transpose, 'ji', x, 'ij', dtype=x.dtype)  # doctest: +SKIP

    The transpose case above is illustrative because it does same transposition
    both on each in-memory block by calling ``np.transpose`` and on the order
    of the blocks themselves, by switching the order of the index ``ij -> ji``.

    We can compose these same patterns with more variables and more complex
    in-memory functions

    z = X + Y.T

    >>> z = atop(lambda x, y: x + y.T, 'ij', x, 'ij', y, 'ji', dtype='f8')  # doctest: +SKIP

    Any index, like ``i`` missing from the output index is interpreted as a
    contraction (note that this differs from Einstein convention; repeated
    indices do not imply contraction.)  In the case of a contraction the passed
    function should expect an iterable of blocks on any array that holds that
    index.  To receive arrays concatenated along contracted dimensions instead
    pass ``concatenate=True``.

    Inner product multiplying x by y, two 1-d vectors

    >>> def sequence_dot(x_blocks, y_blocks):
    ...     result = 0
    ...     for x, y in zip(x_blocks, y_blocks):
    ...         result += x.dot(y)
    ...     return result

    >>> z = atop(sequence_dot, '', x, 'i', y, 'i', dtype='f8')  # doctest: +SKIP

    Add new single-chunk dimensions with the ``new_axes=`` keyword, including
    the length of the new dimension.  New dimensions will always be in a single
    chunk.

    >>> def f(x):
    ...     return x[:, None] * np.ones((1, 5))

    >>> z = atop(f, 'az', x, 'a', new_axes={'z': 5}, dtype=x.dtype)  # doctest: +SKIP

    If the applied function changes the size of each chunk you can specify this
    with a ``adjust_chunks={...}`` dictionary holding a function for each index
    that modifies the dimension size in that index.

    >>> def double(x):
    ...     return np.concatenate([x, x])

    >>> y = atop(double, 'ij', x, 'ij',
    ...          adjust_chunks={'i': lambda n: 2 * n}, dtype=x.dtype)  # doctest: +SKIP

    Include literals by indexing with None

    >>> y = atop(add, 'ij', x, 'ij', 1234, None, dtype=x.dtype)  # doctest: +SKIP

    See Also
    --------
    top - dict formulation of this function, contains most logic
    """
    out = kwargs.pop('name', None)      # May be None at this point
    token = kwargs.pop('token', None)
    dtype = kwargs.pop('dtype', None)
    adjust_chunks = kwargs.pop('adjust_chunks', None)
    new_axes = kwargs.get('new_axes', {})

    if dtype is None:
        raise ValueError("Must specify dtype of output array")

    chunkss, arrays = unify_chunks(*args)
    for k, v in new_axes.items():
        chunkss[k] = (v,)
    arginds = list(zip(arrays, args[1::2]))

    for arg, ind in arginds:
        if hasattr(arg, 'ndim') and hasattr(ind, '__len__') and arg.ndim != len(ind):
            raise ValueError("Index string %s does not match array dimension %d"
                             % (ind, arg.ndim))

    numblocks = {a.name: a.numblocks for a, ind in arginds if ind is not None}
    argindsstr = list(concat([(a if ind is None else a.name, ind) for a, ind in arginds]))
    # Finish up the name
    if not out:
        out = '%s-%s' % (token or funcname(func).strip('_'),
                         tokenize(func, out_ind, argindsstr, dtype, **kwargs))

    dsk = top(func, out, out_ind, *argindsstr, numblocks=numblocks, **kwargs)
    dsks = [a.dask for a, ind in arginds if ind is not None]

    chunks = [chunkss[i] for i in out_ind]
    if adjust_chunks:
        for i, ind in enumerate(out_ind):
            if ind in adjust_chunks:
                if callable(adjust_chunks[ind]):
                    chunks[i] = tuple(map(adjust_chunks[ind], chunks[i]))
                elif isinstance(adjust_chunks[ind], int):
                    chunks[i] = tuple(adjust_chunks[ind] for _ in chunks[i])
                elif isinstance(adjust_chunks[ind], (tuple, list)):
                    chunks[i] = tuple(adjust_chunks[ind])
                else:
                    raise NotImplementedError(
                        "adjust_chunks values must be callable, int, or tuple")
    chunks = tuple(chunks)

    return Array(sharedict.merge((out, dsk), *dsks), out, chunks, dtype=dtype)


def unpack_singleton(x):
    """

    >>> unpack_singleton([[[[1]]]])
    1
    >>> unpack_singleton(np.array(np.datetime64('2000-01-01')))
    array('2000-01-01', dtype='datetime64[D]')
    """
    while isinstance(x, (list, tuple)):
        try:
            x = x[0]
        except (IndexError, TypeError, KeyError):
            break
    return x


def block(arrays, allow_unknown_chunksizes=False):
    """
    Assemble an nd-array from nested lists of blocks.

    Blocks in the innermost lists are concatenated along the last
    dimension (-1), then these are concatenated along the second-last
    dimension (-2), and so on until the outermost list is reached

    Blocks can be of any dimension, but will not be broadcasted using the normal
    rules. Instead, leading axes of size 1 are inserted, to make ``block.ndim``
    the same for all blocks. This is primarily useful for working with scalars,
    and means that code like ``block([v, 1])`` is valid, where
    ``v.ndim == 1``.

    When the nested list is two levels deep, this allows block matrices to be
    constructed from their components.

    Parameters
    ----------
    arrays : nested list of array_like or scalars (but not tuples)
        If passed a single ndarray or scalar (a nested list of depth 0), this
        is returned unmodified (and not copied).

        Elements shapes must match along the appropriate axes (without
        broadcasting), but leading 1s will be prepended to the shape as
        necessary to make the dimensions match.

    allow_unknown_chunksizes: bool
        Allow unknown chunksizes, such as come from converting from dask
        dataframes.  Dask.array is unable to verify that chunks line up.  If
        data comes from differently aligned sources then this can cause
        unexpected results.

    Returns
    -------
    block_array : ndarray
        The array assembled from the given blocks.

        The dimensionality of the output is equal to the greatest of:
        * the dimensionality of all the inputs
        * the depth to which the input list is nested

    Raises
    ------
    ValueError
        * If list depths are mismatched - for instance, ``[[a, b], c]`` is
          illegal, and should be spelt ``[[a, b], [c]]``
        * If lists are empty - for instance, ``[[a, b], []]``

    See Also
    --------
    concatenate : Join a sequence of arrays together.
    stack : Stack arrays in sequence along a new dimension.
    hstack : Stack arrays in sequence horizontally (column wise).
    vstack : Stack arrays in sequence vertically (row wise).
    dstack : Stack arrays in sequence depth wise (along third dimension).
    vsplit : Split array into a list of multiple sub-arrays vertically.

    Notes
    -----

    When called with only scalars, ``block`` is equivalent to an ndarray
    call. So ``block([[1, 2], [3, 4]])`` is equivalent to
    ``array([[1, 2], [3, 4]])``.

    This function does not enforce that the blocks lie on a fixed grid.
    ``block([[a, b], [c, d]])`` is not restricted to arrays of the form::

        AAAbb
        AAAbb
        cccDD

    But is also allowed to produce, for some ``a, b, c, d``::

        AAAbb
        AAAbb
        cDDDD

    Since concatenation happens along the last axis first, `block` is _not_
    capable of producing the following directly::

        AAAbb
        cccbb
        cccDD

    Matlab's "square bracket stacking", ``[A, B, ...; p, q, ...]``, is
    equivalent to ``block([[A, B, ...], [p, q, ...]])``.
    """

    # This was copied almost verbatim from numpy.core.shape_base.block
    # See numpy license at https://github.com/numpy/numpy/blob/master/LICENSE.txt
    # or NUMPY_LICENSE.txt within this directory

    def atleast_nd(x, ndim):
        x = asanyarray(x)
        diff = max(ndim - x.ndim, 0)
        return x[(None,) * diff + (Ellipsis,)]

    def format_index(index):
        return 'arrays' + ''.join('[{}]'.format(i) for i in index)

    rec = _Recurser(recurse_if=lambda x: type(x) is list)

    # ensure that the lists are all matched in depth
    list_ndim = None
    any_empty = False
    for index, value, entering in rec.walk(arrays):
        if type(value) is tuple:
            # not strictly necessary, but saves us from:
            #  - more than one way to do things - no point treating tuples like
            #    lists
            #  - horribly confusing behaviour that results when tuples are
            #    treated like ndarray
            raise TypeError(
                '{} is a tuple. '
                'Only lists can be used to arrange blocks, and np.block does '
                'not allow implicit conversion from tuple to ndarray.'.format(
                    format_index(index)
                )
            )
        if not entering:
            curr_depth = len(index)
        elif len(value) == 0:
            curr_depth = len(index) + 1
            any_empty = True
        else:
            continue

        if list_ndim is not None and list_ndim != curr_depth:
            raise ValueError(
                "List depths are mismatched. First element was at depth {}, "
                "but there is an element at depth {} ({})".format(
                    list_ndim,
                    curr_depth,
                    format_index(index)
                )
            )
        list_ndim = curr_depth

    # do this here so we catch depth mismatches first
    if any_empty:
        raise ValueError('Lists cannot be empty')

    # convert all the arrays to ndarrays
    arrays = rec.map_reduce(
        arrays,
        f_map=asanyarray,
        f_reduce=list
    )

    # determine the maximum dimension of the elements
    elem_ndim = rec.map_reduce(
        arrays,
        f_map=lambda xi: xi.ndim,
        f_reduce=max
    )
    ndim = max(list_ndim, elem_ndim)

    # first axis to concatenate along
    first_axis = ndim - list_ndim

    # Make all the elements the same dimension
    arrays = rec.map_reduce(
        arrays,
        f_map=lambda xi: atleast_nd(xi, ndim),
        f_reduce=list
    )

    # concatenate innermost lists on the right, outermost on the left
    return rec.map_reduce(
        arrays,
        f_reduce=lambda xs, axis: concatenate(
            list(xs),
            axis=axis,
            allow_unknown_chunksizes=allow_unknown_chunksizes
        ),
        f_kwargs=lambda axis: dict(axis=(axis + 1)),
        axis=first_axis
    )


def concatenate(seq, axis=0, allow_unknown_chunksizes=False):
    """
    Concatenate arrays along an existing axis

    Given a sequence of dask Arrays form a new dask Array by stacking them
    along an existing dimension (axis=0 by default)

    Parameters
    ----------
    seq: list of dask.arrays
    axis: int
        Dimension along which to align all of the arrays
    allow_unknown_chunksizes: bool
        Allow unknown chunksizes, such as come from converting from dask
        dataframes.  Dask.array is unable to verify that chunks line up.  If
        data comes from differently aligned sources then this can cause
        unexpected results.

    Examples
    --------

    Create slices

    >>> import dask.array as da
    >>> import numpy as np

    >>> data = [from_array(np.ones((4, 4)), chunks=(2, 2))
    ...          for i in range(3)]

    >>> x = da.concatenate(data, axis=0)
    >>> x.shape
    (12, 4)

    >>> da.concatenate(data, axis=1).shape
    (4, 12)

    Result is a new dask Array

    See Also
    --------
    stack
    """
    n = len(seq)
    ndim = len(seq[0].shape)

    if axis < 0:
        axis = ndim + axis
    if axis >= ndim:
        msg = ("Axis must be less than than number of dimensions"
               "\nData has %d dimensions, but got axis=%d")
        raise ValueError(msg % (ndim, axis))

    if n == 1:
        return seq[0]

    if (not allow_unknown_chunksizes and
        not all(i == axis or all(x.shape[i] == seq[0].shape[i] for x in seq)
                for i in range(ndim))):
        if any(map(np.isnan, seq[0].shape)):
            raise ValueError("Tried to concatenate arrays with unknown"
                             " shape %s.  To force concatenation pass"
                             " allow_unknown_chunksizes=True."
                             % str(seq[0].shape))
        raise ValueError("Shapes do not align: %s", [x.shape for x in seq])

    inds = [list(range(ndim)) for i in range(n)]
    for i, ind in enumerate(inds):
        ind[axis] = -(i + 1)

    uc_args = list(concat(zip(seq, inds)))
    _, seq = unify_chunks(*uc_args, warn=False)

    bds = [a.chunks for a in seq]

    chunks = (seq[0].chunks[:axis] + (sum([bd[axis] for bd in bds], ()), ) +
              seq[0].chunks[axis + 1:])

    cum_dims = [0] + list(accumulate(add, [len(a.chunks[axis]) for a in seq]))

    seq_dtypes = [a.dtype for a in seq]
    if len(set(seq_dtypes)) > 1:
        dt = reduce(np.promote_types, seq_dtypes)
        seq = [x.astype(dt) for x in seq]
    else:
        dt = seq_dtypes[0]

    names = [a.name for a in seq]

    name = 'concatenate-' + tokenize(names, axis)
    keys = list(product([name], *[range(len(bd)) for bd in chunks]))

    values = [(names[bisect(cum_dims, key[axis + 1]) - 1],) + key[1:axis + 1] +
              (key[axis + 1] - cum_dims[bisect(cum_dims, key[axis + 1]) - 1], ) +
              key[axis + 2:] for key in keys]

    dsk = dict(zip(keys, values))
    dsk2 = sharedict.merge((name, dsk), * [a.dask for a in seq])

    return Array(dsk2, name, chunks, dtype=dt)


def load_store_chunk(x, out, index, lock, return_stored, load_stored):
    """
    A function inserted in a Dask graph for storing a chunk.

    Parameters
    ----------
    x: array-like
        An array (potentially a NumPy one)
    out: array-like
        Where to store results too.
    index: slice-like
        Where to store result from ``x`` in ``out``.
    lock: Lock-like or False
        Lock to use before writing to ``out``.
    return_stored: bool
        Whether to return ``out``.
    load_stored: bool
        Whether to return the array stored in ``out``.
        Ignored if ``return_stored`` is not ``True``.

    Examples
    --------

    >>> a = np.ones((5, 6))
    >>> b = np.empty(a.shape)
    >>> load_store_chunk(a, b, (slice(None), slice(None)), False, False, False)
    """

    result = None
    if return_stored and not load_stored:
        result = out

    if lock:
        lock.acquire()
    try:
        if x is not None:
            out[index] = np.asanyarray(x)
        if return_stored and load_stored:
            result = out[index]
    finally:
        if lock:
            lock.release()

    return result


def store_chunk(x, out, index, lock, return_stored):
    return load_store_chunk(x, out, index, lock, return_stored, False)


def load_chunk(out, index, lock):
    return load_store_chunk(None, out, index, lock, True, True)


def insert_to_ooc(arr, out, lock=True, region=None,
                  return_stored=False, load_stored=False, tok=None):
    """
    Creates a Dask graph for storing chunks from ``arr`` in ``out``.

    Parameters
    ----------
    arr: da.Array
        A dask array
    out: array-like
        Where to store results too.
    lock: Lock-like or bool, optional
        Whether to lock or with what (default is ``True``,
        which means a ``threading.Lock`` instance).
    region: slice-like, optional
        Where in ``out`` to store ``arr``'s results
        (default is ``None``, meaning all of ``out``).
    return_stored: bool, optional
        Whether to return ``out``
        (default is ``False``, meaning ``None`` is returned).
    load_stored: bool, optional
        Whether to handling loading from ``out`` at the same time.
        Ignored if ``return_stored`` is not ``True``.
        (default is ``False``, meaning defer to ``return_stored``).
    tok: str, optional
        Token to use when naming keys

    Examples
    --------
    >>> import dask.array as da
    >>> d = da.ones((5, 6), chunks=(2, 3))
    >>> a = np.empty(d.shape)
    >>> insert_to_ooc(d, a)  # doctest: +SKIP
    """

    if lock is True:
        lock = Lock()

    slices = slices_from_chunks(arr.chunks)
    if region:
        slices = [fuse_slice(region, slc) for slc in slices]

    name = 'store-%s' % (tok or str(uuid.uuid1()))
    func = store_chunk
    args = ()
    if return_stored and load_stored:
        name = 'load-%s' % name
        func = load_store_chunk
        args = args + (load_stored,)

    dsk = {
        (name,) + t[1:]: (func, t, out, slc, lock, return_stored) + args
        for t, slc in zip(core.flatten(arr.__dask_keys__()), slices)
    }

    return dsk


def retrieve_from_ooc(keys, dsk_pre, dsk_post=None):
    """
    Creates a Dask graph for loading stored ``keys`` from ``dsk``.

    Parameters
    ----------
    keys: Sequence
        A sequence containing Dask graph keys to load
    dsk_pre: Mapping
        A Dask graph corresponding to a Dask Array before computation
    dsk_post: Mapping, optional
        A Dask graph corresponding to a Dask Array after computation

    Examples
    --------
    >>> import dask.array as da
    >>> d = da.ones((5, 6), chunks=(2, 3))
    >>> a = np.empty(d.shape)
    >>> g = insert_to_ooc(d, a)
    >>> retrieve_from_ooc(g.keys(), g)  # doctest: +SKIP
    """

    if not dsk_post:
        dsk_post = {k: k for k in keys}

    load_dsk = {
        ('load-' + k[0],) + k[1:]: (load_chunk, dsk_post[k]) + dsk_pre[k][3:-1]
        for k in keys
    }

    return load_dsk


def asarray(a):
    """Convert the input to a dask array.

    Parameters
    ----------
    a : array-like
        Input data, in any form that can be converted to a dask array.

    Returns
    -------
    out : dask array
        Dask array interpretation of a.

    Examples
    --------
    >>> import dask.array as da
    >>> import numpy as np
    >>> x = np.arange(3)
    >>> da.asarray(x)
    dask.array<array, shape=(3,), dtype=int64, chunksize=(3,)>

    >>> y = [[1, 2, 3], [4, 5, 6]]
    >>> da.asarray(y)
    dask.array<array, shape=(2, 3), dtype=int64, chunksize=(2, 3)>
    """
    if isinstance(a, Array):
        return a
    if isinstance(a, (list, tuple)) and any(isinstance(i, Array) for i in a):
        a = stack(a)
    elif not isinstance(getattr(a, 'shape', None), Iterable):
        a = np.asarray(a)
    return from_array(a, chunks=a.shape, getitem=getter_inline)


def asanyarray(a):
    """Convert the input to a dask array.

    Subclasses of ``np.ndarray`` will be passed through as chunks unchanged.

    Parameters
    ----------
    a : array-like
        Input data, in any form that can be converted to a dask array.

    Returns
    -------
    out : dask array
        Dask array interpretation of a.

    Examples
    --------
    >>> import dask.array as da
    >>> import numpy as np
    >>> x = np.arange(3)
    >>> da.asanyarray(x)
    dask.array<array, shape=(3,), dtype=int64, chunksize=(3,)>

    >>> y = [[1, 2, 3], [4, 5, 6]]
    >>> da.asanyarray(y)
    dask.array<array, shape=(2, 3), dtype=int64, chunksize=(2, 3)>
    """
    if isinstance(a, Array):
        return a
    if isinstance(a, (list, tuple)) and any(isinstance(i, Array) for i in a):
        a = stack(a)
    elif not isinstance(getattr(a, 'shape', None), Iterable):
        a = np.asanyarray(a)
    return from_array(a, chunks=a.shape, getitem=getter_inline,
                      asarray=False)


def is_scalar_for_elemwise(arg):
    """

    >>> is_scalar_for_elemwise(42)
    True
    >>> is_scalar_for_elemwise('foo')
    True
    >>> is_scalar_for_elemwise(True)
    True
    >>> is_scalar_for_elemwise(np.array(42))
    True
    >>> is_scalar_for_elemwise([1, 2, 3])
    True
    >>> is_scalar_for_elemwise(np.array([1, 2, 3]))
    False
    >>> is_scalar_for_elemwise(from_array(np.array(0), chunks=()))
    False
    >>> is_scalar_for_elemwise(np.dtype('i4'))
    True
    """
    # the second half of shape_condition is essentially just to ensure that
    # dask series / frame are treated as scalars in elemwise.
    maybe_shape = getattr(arg, 'shape', None)
    shape_condition = (not isinstance(maybe_shape, Iterable) or
                       any(is_dask_collection(x) for x in maybe_shape))

    return (np.isscalar(arg) or
            shape_condition or
            isinstance(arg, np.dtype) or
            (isinstance(arg, np.ndarray) and arg.ndim == 0))


def broadcast_shapes(*shapes):
    """
    Determines output shape from broadcasting arrays.

    Parameters
    ----------
    shapes : tuples
        The shapes of the arguments.

    Returns
    -------
    output_shape : tuple

    Raises
    ------
    ValueError
        If the input shapes cannot be successfully broadcast together.
    """
    if len(shapes) == 1:
        return shapes[0]
    out = []
    for sizes in zip_longest(*map(reversed, shapes), fillvalue=-1):
        dim = 0 if 0 in sizes else np.max(sizes)
        if any(i not in [-1, 0, 1, dim] and not np.isnan(i) for i in sizes):
            raise ValueError("operands could not be broadcast together with "
                             "shapes {0}".format(' '.join(map(str, shapes))))
        out.append(dim)
    return tuple(reversed(out))


def elemwise(op, *args, **kwargs):
    """ Apply elementwise function across arguments

    Respects broadcasting rules

    Examples
    --------
    >>> elemwise(add, x, y)  # doctest: +SKIP
    >>> elemwise(sin, x)  # doctest: +SKIP

    See Also
    --------
    atop
    """
    out = kwargs.pop('out', None)
    if not set(['name', 'dtype']).issuperset(kwargs):
        msg = "%s does not take the following keyword arguments %s"
        raise TypeError(msg % (op.__name__, str(sorted(set(kwargs) - set(['name', 'dtype'])))))

    args = [np.asarray(a) if isinstance(a, (list, tuple)) else a for a in args]

    shapes = []
    for arg in args:
        shape = getattr(arg, "shape", ())
        if any(is_dask_collection(x) for x in shape):
            # Want to excluded Delayed shapes and dd.Scalar
            shape = ()
        shapes.append(shape)

    shapes = [s if isinstance(s, Iterable) else () for s in shapes]
    out_ndim = len(broadcast_shapes(*shapes))   # Raises ValueError if dimensions mismatch
    expr_inds = tuple(range(out_ndim))[::-1]

    need_enforce_dtype = False
    if 'dtype' in kwargs:
        dt = kwargs['dtype']
    else:
        # We follow NumPy's rules for dtype promotion, which special cases
        # scalars and 0d ndarrays (which it considers equivalent) by using
        # their values to compute the result dtype:
        # https://github.com/numpy/numpy/issues/6240
        # We don't inspect the values of 0d dask arrays, because these could
        # hold potentially very expensive calculations. Instead, we treat
        # them just like other arrays, and if necessary cast the result of op
        # to match.
        vals = [np.empty((1,) * max(1, a.ndim), dtype=a.dtype)
                if not is_scalar_for_elemwise(a) else a
                for a in args]
        try:
            dt = apply_infer_dtype(op, vals, {}, 'elemwise', suggest_dtype=False)
        except Exception:
            return NotImplemented
        need_enforce_dtype = any(not is_scalar_for_elemwise(a) and a.ndim == 0 for a in args)

    name = kwargs.get('name', None) or '%s-%s' % (funcname(op),
                                                  tokenize(op, dt, *args))

    atop_kwargs = dict(dtype=dt, name=name, token=funcname(op).strip('_'))
    if need_enforce_dtype:
        atop_kwargs['enforce_dtype'] = dt
        atop_kwargs['enforce_dtype_function'] = op
        op = _enforce_dtype
    result = atop(op, expr_inds,
                  *concat((a, tuple(range(a.ndim)[::-1])
                           if not is_scalar_for_elemwise(a)
                           else None) for a in args),
                  **atop_kwargs)

    return handle_out(out, result)


def handle_out(out, result):
    """ Handle out parameters

    If out is a dask.array then this overwrites the contents of that array with
    the result
    """
    if isinstance(out, tuple):
        if len(out) == 1:
            out = out[0]
        elif len(out) > 1:
            raise NotImplementedError("The out parameter is not fully supported")
        else:
            out = None
    if isinstance(out, Array):
        if out.shape != result.shape:
            raise ValueError(
                "Mismatched shapes between result and out parameter. "
                "out=%s, result=%s" % (str(out.shape), str(result.shape)))
        out._chunks = result.chunks
        out.dask = result.dask
        out.dtype = result.dtype
        out.name = result.name
    elif out is not None:
        msg = ("The out parameter is not fully supported."
               " Received type %s, expected Dask Array" % type(out).__name__)
        raise NotImplementedError(msg)
    else:
        return result


def _enforce_dtype(*args, **kwargs):
    """Calls a function and converts its result to the given dtype.

    The parameters have deliberately been given unwieldy names to avoid
    clashes with keyword arguments consumed by atop

    A dtype of `object` is treated as a special case and not enforced,
    because it is used as a dummy value in some places when the result will
    not be a block in an Array.

    Parameters
    ----------
    enforce_dtype : dtype
        Result dtype
    enforce_dtype_function : callable
        The wrapped function, which will be passed the remaining arguments
    """
    dtype = kwargs.pop('enforce_dtype')
    function = kwargs.pop('enforce_dtype_function')

    result = function(*args, **kwargs)
    if dtype != result.dtype and dtype != object:
        if not np.can_cast(result, dtype, casting='same_kind'):
            raise ValueError("Inferred dtype from function %r was %r "
                             "but got %r, which can't be cast using "
                             "casting='same_kind'" %
                             (funcname(function), str(dtype), str(result.dtype)))
        if np.isscalar(result):
            # scalar astype method doesn't take the keyword arguments, so
            # have to convert via 0-dimensional array and back.
            result = result.astype(dtype)
        else:
            try:
                result = result.astype(dtype, copy=False)
            except TypeError:
                # Missing copy kwarg
                result = result.astype(dtype)
    return result


def broadcast_to(x, shape, chunks=None):
    """Broadcast an array to a new shape.

    Parameters
    ----------
    x : array_like
        The array to broadcast.
    shape : tuple
        The shape of the desired array.
    chunks : tuple, optional
        If provided, then the result will use these chunks instead of the same
        chunks as the source array. Setting chunks explicitly as part of
        broadcast_to is more efficient than rechunking afterwards. Chunks are
        only allowed to differ from the original shape along dimensions that
        are new on the result or have size 1 the input array.

    Returns
    -------
    broadcast : dask array

    See Also
    --------
    :func:`numpy.broadcast_to`
    """
    x = asarray(x)
    shape = tuple(shape)

    if x.shape == shape and (chunks is None or chunks == x.chunks):
        return x

    ndim_new = len(shape) - x.ndim
    if ndim_new < 0 or any(new != old
                           for new, old in zip(shape[ndim_new:], x.shape)
                           if old != 1):
        raise ValueError('cannot broadcast shape %s to shape %s'
                         % (x.shape, shape))

    if chunks is None:
        chunks = (tuple((s,) for s in shape[:ndim_new]) +
                  tuple(bd if old > 1 else (new,)
                  for bd, old, new in zip(x.chunks, x.shape, shape[ndim_new:])))
    else:
        chunks = normalize_chunks(chunks, shape, dtype=x.dtype,
                                  previous_chunks=x.chunks)
        for old_bd, new_bd in zip(x.chunks, chunks[ndim_new:]):
            if old_bd != new_bd and old_bd != (1,):
                raise ValueError('cannot broadcast chunks %s to chunks %s: '
                                 'new chunks must either be along a new '
                                 'dimension or a dimension of size 1'
                                 % (x.chunks, chunks))

    name = 'broadcast_to-' + tokenize(x, shape, chunks)
    dsk = {}

    enumerated_chunks = product(*(enumerate(bds) for bds in chunks))
    for new_index, chunk_shape in (zip(*ec) for ec in enumerated_chunks):
        old_index = tuple(0 if bd == (1,) else i
                          for bd, i in zip(x.chunks, new_index[ndim_new:]))
        old_key = (x.name,) + old_index
        new_key = (name,) + new_index
        dsk[new_key] = (chunk.broadcast_to, old_key, quote(chunk_shape))

    return Array(sharedict.merge((name, dsk), x.dask), name, chunks,
                 dtype=x.dtype)


@wraps(np.broadcast_arrays)
def broadcast_arrays(*args, **kwargs):
    subok = bool(kwargs.pop("subok", False))

    to_array = asanyarray if subok else asarray
    args = tuple(to_array(e) for e in args)

    if kwargs:
        raise TypeError("unsupported keyword argument(s) provided")

    shape = broadcast_shapes(*(e.shape for e in args))
    chunks = broadcast_chunks(*(e.chunks for e in args))

    result = [broadcast_to(e, shape=shape, chunks=chunks) for e in args]

    return result


def offset_func(func, offset, *args):
    """  Offsets inputs by offset

    >>> double = lambda x: x * 2
    >>> f = offset_func(double, (10,))
    >>> f(1)
    22
    >>> f(300)
    620
    """
    def _offset(*args):
        args2 = list(map(add, args, offset))
        return func(*args2)

    with ignoring(Exception):
        _offset.__name__ = 'offset_' + func.__name__

    return _offset


def chunks_from_arrays(arrays):
    """ Chunks tuple from nested list of arrays

    >>> x = np.array([1, 2])
    >>> chunks_from_arrays([x, x])
    ((2, 2),)

    >>> x = np.array([[1, 2]])
    >>> chunks_from_arrays([[x], [x]])
    ((1, 1), (2,))

    >>> x = np.array([[1, 2]])
    >>> chunks_from_arrays([[x, x]])
    ((1,), (2, 2))

    >>> chunks_from_arrays([1, 1])
    ((1, 1),)
    """
    if not arrays:
        return ()
    result = []
    dim = 0

    def shape(x):
        try:
            return x.shape
        except AttributeError:
            return (1,)

    while isinstance(arrays, (list, tuple)):
        result.append(tuple([shape(deepfirst(a))[dim] for a in arrays]))
        arrays = arrays[0]
        dim += 1
    return tuple(result)


def deepfirst(seq):
    """ First element in a nested list

    >>> deepfirst([[[1, 2], [3, 4]], [5, 6], [7, 8]])
    1
    """
    if not isinstance(seq, (list, tuple)):
        return seq
    else:
        return deepfirst(seq[0])


def ndimlist(seq):
    if not isinstance(seq, (list, tuple)):
        return 0
    elif not seq:
        return 1
    else:
        return 1 + ndimlist(seq[0])


def shapelist(a):
    """ Get the shape of nested list """
    if type(a) is list:
        return tuple([len(a)] + list(shapelist(a[0])))
    else:
        return ()


def reshapelist(shape, seq):
    """ Reshape iterator to nested shape

    >>> reshapelist((2, 3), range(6))
    [[0, 1, 2], [3, 4, 5]]
    """
    if len(shape) == 1:
        return list(seq)
    else:
        n = int(len(seq) / shape[0])
        return [reshapelist(shape[1:], part) for part in partition(n, seq)]


def transposelist(arrays, axes, extradims=0):
    """ Permute axes of nested list

    >>> transposelist([[1,1,1],[1,1,1]], [2,1])
    [[[1, 1], [1, 1], [1, 1]]]

    >>> transposelist([[1,1,1],[1,1,1]], [2,1], extradims=1)
    [[[[1], [1]], [[1], [1]], [[1], [1]]]]
    """
    if len(axes) != ndimlist(arrays):
        raise ValueError("Length of axes should equal depth of nested arrays")
    if extradims < 0:
        raise ValueError("`newdims` should be positive")
    if len(axes) > len(set(axes)):
        raise ValueError("`axes` should be unique")

    ndim = max(axes) + 1
    shape = shapelist(arrays)
    newshape = [shape[axes.index(i)] if i in axes else 1 for i in range(ndim + extradims)]

    result = list(core.flatten(arrays))
    return reshapelist(newshape, result)


def stack(seq, axis=0):
    """
    Stack arrays along a new axis

    Given a sequence of dask arrays, form a new dask array by stacking them
    along a new dimension (axis=0 by default)

    Examples
    --------

    Create slices

    >>> import dask.array as da
    >>> import numpy as np

    >>> data = [from_array(np.ones((4, 4)), chunks=(2, 2))
    ...          for i in range(3)]

    >>> x = da.stack(data, axis=0)
    >>> x.shape
    (3, 4, 4)

    >>> da.stack(data, axis=1).shape
    (4, 3, 4)

    >>> da.stack(data, axis=-1).shape
    (4, 4, 3)

    Result is a new dask Array

    See Also
    --------
    concatenate
    """
    n = len(seq)
    ndim = len(seq[0].shape)
    if axis < 0:
        axis = ndim + axis + 1
    if axis > ndim:
        raise ValueError("Axis must not be greater than number of dimensions"
                         "\nData has %d dimensions, but got axis=%d" %
                         (ndim, axis))
    if not all(x.shape == seq[0].shape for x in seq):
        idx = np.where(np.asanyarray([x.shape for x in seq]) != seq[0].shape)[0]
        raise ValueError("Stacked arrays must have the same shape. "
                         "The first {0} had shape {1}, while array "
                         "{2} has shape {3}".format(idx[0],
                                                    seq[0].shape,
                                                    idx[0] + 1,
                                                    seq[idx[0]].shape))

    ind = list(range(ndim))
    uc_args = list(concat((x, ind) for x in seq))
    _, seq = unify_chunks(*uc_args)

    dt = reduce(np.promote_types, [a.dtype for a in seq])
    seq = [x.astype(dt) for x in seq]

    assert len(set(a.chunks for a in seq)) == 1  # same chunks
    chunks = (seq[0].chunks[:axis] + ((1,) * n,) + seq[0].chunks[axis:])

    names = [a.name for a in seq]
    name = 'stack-' + tokenize(names, axis)
    keys = list(product([name], *[range(len(bd)) for bd in chunks]))

    inputs = [(names[key[axis + 1]], ) + key[1:axis + 1] + key[axis + 2:]
              for key in keys]
    values = [(getitem, inp, (slice(None, None, None),) * axis +
              (None, ) + (slice(None, None, None), ) * (ndim - axis))
              for inp in inputs]

    dsk = dict(zip(keys, values))
    dsk2 = sharedict.merge((name, dsk), *[a.dask for a in seq])

    return Array(dsk2, name, chunks, dtype=dt)


def concatenate3(arrays):
    """ Recursive np.concatenate

    Input should be a nested list of numpy arrays arranged in the order they
    should appear in the array itself.  Each array should have the same number
    of dimensions as the desired output and the nesting of the lists.

    >>> x = np.array([[1, 2]])
    >>> concatenate3([[x, x, x], [x, x, x]])
    array([[1, 2, 1, 2, 1, 2],
           [1, 2, 1, 2, 1, 2]])

    >>> concatenate3([[x, x], [x, x], [x, x]])
    array([[1, 2, 1, 2],
           [1, 2, 1, 2],
           [1, 2, 1, 2]])
    """
    arrays = concrete(arrays)
    if not arrays:
        return np.empty(0)

    advanced = max(core.flatten(arrays, container=(list, tuple)),
                   key=lambda x: getattr(x, '__array_priority__', 0))
    if concatenate_lookup.dispatch(type(advanced)) is not np.concatenate:
        x = unpack_singleton(arrays)
        return _concatenate2(arrays, axes=list(range(x.ndim)))

    ndim = ndimlist(arrays)
    if not ndim:
        return arrays
    chunks = chunks_from_arrays(arrays)
    shape = tuple(map(sum, chunks))

    def dtype(x):
        try:
            return x.dtype
        except AttributeError:
            return type(x)

    result = np.empty(shape=shape, dtype=dtype(deepfirst(arrays)))

    for (idx, arr) in zip(slices_from_chunks(chunks), core.flatten(arrays)):
        if hasattr(arr, 'ndim'):
            while arr.ndim < ndim:
                arr = arr[None, ...]
        result[idx] = arr

    return result


def concatenate_axes(arrays, axes):
    """ Recursively call np.concatenate along axes """
    if len(axes) != ndimlist(arrays):
        raise ValueError("Length of axes should equal depth of nested arrays")

    extradims = max(0, deepfirst(arrays).ndim - (max(axes) + 1))
    return concatenate3(transposelist(arrays, axes, extradims=extradims))


def to_hdf5(filename, *args, **kwargs):
    """ Store arrays in HDF5 file

    This saves several dask arrays into several datapaths in an HDF5 file.
    It creates the necessary datasets and handles clean file opening/closing.

    >>> da.to_hdf5('myfile.hdf5', '/x', x)  # doctest: +SKIP

    or

    >>> da.to_hdf5('myfile.hdf5', {'/x': x, '/y': y})  # doctest: +SKIP

    Optionally provide arguments as though to ``h5py.File.create_dataset``

    >>> da.to_hdf5('myfile.hdf5', '/x', x, compression='lzf', shuffle=True)  # doctest: +SKIP

    This can also be used as a method on a single Array

    >>> x.to_hdf5('myfile.hdf5', '/x')  # doctest: +SKIP

    See Also
    --------
    da.store
    h5py.File.create_dataset
    """
    if len(args) == 1 and isinstance(args[0], dict):
        data = args[0]
    elif (len(args) == 2 and
          isinstance(args[0], str) and
          isinstance(args[1], Array)):
        data = {args[0]: args[1]}
    else:
        raise ValueError("Please provide {'/data/path': array} dictionary")

    chunks = kwargs.pop('chunks', True)

    import h5py
    with h5py.File(filename) as f:
        dsets = [f.require_dataset(dp, shape=x.shape, dtype=x.dtype,
                                   chunks=tuple([c[0] for c in x.chunks])
                                   if chunks is True else chunks, **kwargs)
                 for dp, x in data.items()]
        store(list(data.values()), dsets)


def interleave_none(a, b):
    """

    >>> interleave_none([0, None, 2, None], [1, 3])
    (0, 1, 2, 3)
    """
    result = []
    i = j = 0
    n = len(a) + len(b)
    while i + j < n:
        if a[i] is not None:
            result.append(a[i])
            i += 1
        else:
            result.append(b[j])
            i += 1
            j += 1
    return tuple(result)


def keyname(name, i, okey):
    """

    >>> keyname('x', 3, [None, None, 0, 2])
    ('x', 3, 0, 2)
    """
    return (name, i) + tuple(k for k in okey if k is not None)


def _vindex(x, *indexes):
    """Point wise indexing with broadcasting.

    >>> x = np.arange(56).reshape((7, 8))
    >>> x
    array([[ 0,  1,  2,  3,  4,  5,  6,  7],
           [ 8,  9, 10, 11, 12, 13, 14, 15],
           [16, 17, 18, 19, 20, 21, 22, 23],
           [24, 25, 26, 27, 28, 29, 30, 31],
           [32, 33, 34, 35, 36, 37, 38, 39],
           [40, 41, 42, 43, 44, 45, 46, 47],
           [48, 49, 50, 51, 52, 53, 54, 55]])

    >>> d = from_array(x, chunks=(3, 4))
    >>> result = _vindex(d, [0, 1, 6, 0], [0, 1, 0, 7])
    >>> result.compute()
    array([ 0,  9, 48,  7])
    """
    indexes = replace_ellipsis(x.ndim, indexes)

    nonfancy_indexes = []
    reduced_indexes = []
    for i, ind in enumerate(indexes):
        if isinstance(ind, Number):
            nonfancy_indexes.append(ind)
        elif isinstance(ind, slice):
            nonfancy_indexes.append(ind)
            reduced_indexes.append(slice(None))
        else:
            nonfancy_indexes.append(slice(None))
            reduced_indexes.append(ind)

    nonfancy_indexes = tuple(nonfancy_indexes)
    reduced_indexes = tuple(reduced_indexes)

    x = x[nonfancy_indexes]

    array_indexes = {}
    for i, (ind, size) in enumerate(zip(reduced_indexes, x.shape)):
        if not isinstance(ind, slice):
            ind = np.array(ind, copy=True)
            if ind.dtype.kind == 'b':
                raise IndexError('vindex does not support indexing with '
                                 'boolean arrays')
            if ((ind >= size) | (ind < -size)).any():
                raise IndexError('vindex key has entries out of bounds for '
                                 'indexing along axis %s of size %s: %r'
                                 % (i, size, ind))
            ind %= size
            array_indexes[i] = ind

    if array_indexes:
        x = _vindex_array(x, array_indexes)

    return x


def _vindex_array(x, dict_indexes):
    """Point wise indexing with only NumPy Arrays."""

    try:
        broadcast_indexes = np.broadcast_arrays(*dict_indexes.values())
    except ValueError:
        # note: error message exactly matches numpy
        shapes_str = ' '.join(str(a.shape) for a in dict_indexes.values())
        raise IndexError('shape mismatch: indexing arrays could not be '
                         'broadcast together with shapes ' + shapes_str)
    broadcast_shape = broadcast_indexes[0].shape

    lookup = dict(zip(dict_indexes, broadcast_indexes))
    flat_indexes = [lookup[i].ravel().tolist() if i in lookup else None
                    for i in range(x.ndim)]
    flat_indexes.extend([None] * (x.ndim - len(flat_indexes)))

    flat_indexes = [
        list(index) if index is not None else index for index in flat_indexes
    ]
    bounds = [list(accumulate(add, (0,) + c)) for c in x.chunks]
    bounds2 = [
        b for i, b in zip(flat_indexes, bounds) if i is not None
    ]
    axis = _get_axis(flat_indexes)
    token = tokenize(x, flat_indexes)
    out_name = 'vindex-merge-' + token

    points = list()
    for i, idx in enumerate(zip(*[i for i in flat_indexes if i is not None])):
        block_idx = [np.searchsorted(b, ind, 'right') - 1
                     for b, ind in zip(bounds2, idx)]
        inblock_idx = [ind - bounds2[k][j]
                       for k, (ind, j) in enumerate(zip(idx, block_idx))]
        points.append((i, tuple(block_idx), tuple(inblock_idx)))

    chunks = [c for i, c in zip(flat_indexes, x.chunks) if i is None]
    chunks.insert(0, (len(points),) if points else (0,))
    chunks = tuple(chunks)

    if points:
        per_block = groupby(1, points)
        per_block = dict((k, v) for k, v in per_block.items() if v)

        other_blocks = list(product(*[list(range(len(c))) if i is None else [None]
                                    for i, c in zip(flat_indexes, x.chunks)]))

        full_slices = [
            slice(None, None) if i is None else None for i in flat_indexes
        ]

        name = 'vindex-slice-' + token
        dsk = dict((keyname(name, i, okey),
                    (_vindex_transpose,
                    (_vindex_slice, (x.name,) + interleave_none(okey, key),
                     interleave_none(full_slices, list(zip(*pluck(2, per_block[key]))))),
                     axis))
                   for i, key in enumerate(per_block)
                   for okey in other_blocks)

        dsk.update((keyname('vindex-merge-' + token, 0, okey),
                   (_vindex_merge,
                    [list(pluck(0, per_block[key])) for key in per_block],
                    [keyname(name, i, okey) for i in range(len(per_block))]))
                   for okey in other_blocks)

        result_1d = Array(
            sharedict.merge(x.dask, (out_name, dsk)), out_name, chunks, x.dtype
        )
        return result_1d.reshape(broadcast_shape + result_1d.shape[1:])

    # output has a zero dimension, just create a new zero-shape array with the
    # same dtype
    from .wrap import empty
    result_1d = empty(
        tuple(map(sum, chunks)), chunks=chunks, dtype=x.dtype, name=out_name
    )
    return result_1d.reshape(broadcast_shape + result_1d.shape[1:])


def _get_axis(indexes):
    """ Get axis along which point-wise slicing results lie

    This is mostly a hack because I can't figure out NumPy's rule on this and
    can't be bothered to go reading.

    >>> _get_axis([[1, 2], None, [1, 2], None])
    0
    >>> _get_axis([None, [1, 2], [1, 2], None])
    1
    >>> _get_axis([None, None, [1, 2], [1, 2]])
    2
    """
    ndim = len(indexes)
    indexes = [slice(None, None) if i is None else [0] for i in indexes]
    x = np.empty((2,) * ndim)
    x2 = x[tuple(indexes)]
    return x2.shape.index(1)


def _vindex_slice(block, points):
    """ Pull out point-wise slices from block """
    points = [p if isinstance(p, slice) else list(p) for p in points]
    return block[tuple(points)]


def _vindex_transpose(block, axis):
    """ Rotate block so that points are on the first dimension """
    axes = [axis] + list(range(axis)) + list(range(axis + 1, block.ndim))
    return block.transpose(axes)


def _vindex_merge(locations, values):
    """

    >>> locations = [0], [2, 1]
    >>> values = [np.array([[1, 2, 3]]),
    ...           np.array([[10, 20, 30], [40, 50, 60]])]

    >>> _vindex_merge(locations, values)
    array([[ 1,  2,  3],
           [40, 50, 60],
           [10, 20, 30]])
    """
    locations = list(map(list, locations))
    values = list(values)

    n = sum(map(len, locations))

    shape = list(values[0].shape)
    shape[0] = n
    shape = tuple(shape)

    dtype = values[0].dtype

    x = np.empty(shape, dtype=dtype)

    ind = [slice(None, None) for i in range(x.ndim)]
    for loc, val in zip(locations, values):
        ind[0] = loc
        x[tuple(ind)] = val

    return x


def to_npy_stack(dirname, x, axis=0):
    """ Write dask array to a stack of .npy files

    This partitions the dask.array along one axis and stores each block along
    that axis as a single .npy file in the specified directory

    Examples
    --------
    >>> x = da.ones((5, 10, 10), chunks=(2, 4, 4))  # doctest: +SKIP
    >>> da.to_npy_stack('data/', x, axis=0)  # doctest: +SKIP

        $ tree data/
        data/
        |-- 0.npy
        |-- 1.npy
        |-- 2.npy
        |-- info

    The ``.npy`` files store numpy arrays for ``x[0:2], x[2:4], and x[4:5]``
    respectively, as is specified by the chunk size along the zeroth axis.  The
    info file stores the dtype, chunks, and axis information of the array.

    You can load these stacks with the ``da.from_npy_stack`` function.

    >>> y = da.from_npy_stack('data/')  # doctest: +SKIP

    See Also
    --------
    from_npy_stack
    """

    chunks = tuple((c if i == axis else (sum(c),))
                   for i, c in enumerate(x.chunks))
    xx = x.rechunk(chunks)

    if not os.path.exists(dirname):
        os.mkdir(dirname)

    meta = {'chunks': chunks, 'dtype': x.dtype, 'axis': axis}

    with open(os.path.join(dirname, 'info'), 'wb') as f:
        pickle.dump(meta, f)

    name = 'to-npy-stack-' + str(uuid.uuid1())
    dsk = {(name, i): (np.save, os.path.join(dirname, '%d.npy' % i), key)
           for i, key in enumerate(core.flatten(xx.__dask_keys__()))}

    compute_as_if_collection(Array, sharedict.merge(dsk, xx.dask), list(dsk))


def from_npy_stack(dirname, mmap_mode='r'):
    """ Load dask array from stack of npy files

    See ``da.to_npy_stack`` for docstring

    Parameters
    ----------
    dirname: string
        Directory of .npy files
    mmap_mode: (None or 'r')
        Read data in memory map mode
    """
    with open(os.path.join(dirname, 'info'), 'rb') as f:
        info = pickle.load(f)

    dtype = info['dtype']
    chunks = info['chunks']
    axis = info['axis']

    name = 'from-npy-stack-%s' % dirname
    keys = list(product([name], *[range(len(c)) for c in chunks]))
    values = [(np.load, os.path.join(dirname, '%d.npy' % i), mmap_mode)
              for i in range(len(chunks[axis]))]
    dsk = dict(zip(keys, values))

    return Array(dsk, name, chunks, dtype)<|MERGE_RESOLUTION|>--- conflicted
+++ resolved
@@ -37,14 +37,9 @@
 from ..utils import (homogeneous_deepmap, ndeepmap, ignoring, concrete,
                      is_integer, IndexCallable, funcname, derived_from,
                      SerializableLock, ensure_dict, Dispatch, factors,
-<<<<<<< HEAD
                      parse_bytes, has_keyword, M)
-from ..compatibility import unicode, long, zip_longest, apply
-=======
-                     parse_bytes, has_keyword)
 from ..compatibility import (unicode, long, zip_longest, apply,
                              Iterable, Iterator, Mapping)
->>>>>>> b88b8056
 from ..core import quote
 from ..delayed import Delayed, to_task_dask
 from .. import threaded, core
