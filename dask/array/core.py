from __future__ import annotations

import contextlib
import math
import operator
import os
import pickle
import re
import sys
import traceback
import uuid
import warnings
from bisect import bisect
from collections.abc import Collection, Hashable, Iterable, Iterator, Mapping
from functools import partial, reduce, wraps
from itertools import product, zip_longest
from numbers import Integral, Number
from operator import add, mul
from threading import Lock
from typing import Any, Sequence

import numpy as np
from fsspec import get_mapper
from tlz import accumulate, concat, first, frequencies, groupby, partition
from tlz.curried import pluck

from .. import compute, config, core, threaded
from ..base import (
    DaskMethodsMixin,
    compute_as_if_collection,
    dont_optimize,
    is_dask_collection,
    persist,
    tokenize,
)
from ..blockwise import broadcast_dimensions
from ..context import globalmethod
from ..core import quote
from ..delayed import Delayed, delayed
from ..highlevelgraph import HighLevelGraph
from ..layers import BlockwiseCreateArray, reshapelist
from ..sizeof import sizeof
from ..utils import (
    IndexCallable,
    M,
    SerializableLock,
    cached_property,
    concrete,
    derived_from,
    factors,
    format_bytes,
    funcname,
    has_keyword,
    is_arraylike,
    is_dataframe_like,
    is_index_like,
    is_integer,
    is_series_like,
    ndeepmap,
    ndimlist,
    parse_bytes,
    typename,
)
from ..widgets import get_template
from . import chunk
from .chunk import getitem
from .chunk_types import is_valid_array_chunk, is_valid_chunk_type

# Keep einsum_lookup and tensordot_lookup here for backwards compatibility
from .dispatch import concatenate_lookup, einsum_lookup, tensordot_lookup  # noqa: F401
from .numpy_compat import _numpy_120, _Recurser
from .slicing import cached_cumsum, replace_ellipsis, setitem_array, slice_array

config.update_defaults({"array": {"chunk-size": "128MiB", "rechunk-threshold": 4}})

unknown_chunk_message = (
    "\n\n"
    "A possible solution: "
    "https://docs.dask.org/en/latest/array-chunks.html#unknown-chunks\n"
    "Summary: to compute chunks sizes, use\n\n"
    "   x.compute_chunk_sizes()  # for Dask Array `x`\n"
    "   ddf.to_dask_array(lengths=True)  # for Dask DataFrame `ddf`"
)


class PerformanceWarning(Warning):
    """A warning given when bad chunking may cause poor performance"""


def getter(a, b, asarray=True, lock=None):
    if isinstance(b, tuple) and any(x is None for x in b):
        b2 = tuple(x for x in b if x is not None)
        b3 = tuple(
            None if x is None else slice(None, None)
            for x in b
            if not isinstance(x, Integral)
        )
        return getter(a, b2, asarray=asarray, lock=lock)[b3]

    if lock:
        lock.acquire()
    try:
        c = a[b]
        # Below we special-case `np.matrix` to force a conversion to
        # `np.ndarray` and preserve original Dask behavior for `getter`,
        # as for all purposes `np.matrix` is array-like and thus
        # `is_arraylike` evaluates to `True` in that case.
        if asarray and (not is_arraylike(c) or isinstance(c, np.matrix)):
            c = np.asarray(c)
    finally:
        if lock:
            lock.release()
    return c


def getter_nofancy(a, b, asarray=True, lock=None):
    """A simple wrapper around ``getter``.

    Used to indicate to the optimization passes that the backend doesn't
    support fancy indexing.
    """
    return getter(a, b, asarray=asarray, lock=lock)


def getter_inline(a, b, asarray=True, lock=None):
    """A getter function that optimizations feel comfortable inlining

    Slicing operations with this function may be inlined into a graph, such as
    in the following rewrite

    **Before**

    >>> a = x[:10]  # doctest: +SKIP
    >>> b = a + 1  # doctest: +SKIP
    >>> c = a * 2  # doctest: +SKIP

    **After**

    >>> b = x[:10] + 1  # doctest: +SKIP
    >>> c = x[:10] * 2  # doctest: +SKIP

    This inlining can be relevant to operations when running off of disk.
    """
    return getter(a, b, asarray=asarray, lock=lock)


from .optimization import fuse_slice, optimize

# __array_function__ dict for mapping aliases and mismatching names
_HANDLED_FUNCTIONS = {}


def implements(*numpy_functions):
    """Register an __array_function__ implementation for dask.array.Array

    Register that a function implements the API of a NumPy function (or several
    NumPy functions in case of aliases) which is handled with
    ``__array_function__``.

    Parameters
    ----------
    \\*numpy_functions : callables
        One or more NumPy functions that are handled by ``__array_function__``
        and will be mapped by `implements` to a `dask.array` function.
    """

    def decorator(dask_func):
        for numpy_function in numpy_functions:
            _HANDLED_FUNCTIONS[numpy_function] = dask_func

        return dask_func

    return decorator


def _should_delegate(other) -> bool:
    """Check whether Dask should delegate to the other.
    This implementation follows NEP-13:
    https://numpy.org/neps/nep-0013-ufunc-overrides.html#behavior-in-combination-with-python-s-binary-operations
    """
    if hasattr(other, "__array_ufunc__") and other.__array_ufunc__ is None:
        return True
    elif (
        hasattr(other, "__array_ufunc__")
        and not is_valid_array_chunk(other)
        and type(other).__array_ufunc__ is not Array.__array_ufunc__
    ):
        return True
    return False


def check_if_handled_given_other(f):
    """Check if method is handled by Dask given type of other

    Ensures proper deferral to upcast types in dunder operations without
    assuming unknown types are automatically downcast types.
    """

    @wraps(f)
    def wrapper(self, other):
        if _should_delegate(other):
            return NotImplemented
        else:
            return f(self, other)

    return wrapper


def slices_from_chunks(chunks):
    """Translate chunks tuple to a set of slices in product order

    >>> slices_from_chunks(((2, 2), (3, 3, 3)))  # doctest: +NORMALIZE_WHITESPACE
     [(slice(0, 2, None), slice(0, 3, None)),
      (slice(0, 2, None), slice(3, 6, None)),
      (slice(0, 2, None), slice(6, 9, None)),
      (slice(2, 4, None), slice(0, 3, None)),
      (slice(2, 4, None), slice(3, 6, None)),
      (slice(2, 4, None), slice(6, 9, None))]
    """
    cumdims = [cached_cumsum(bds, initial_zero=True) for bds in chunks]
    slices = [
        [slice(s, s + dim) for s, dim in zip(starts, shapes)]
        for starts, shapes in zip(cumdims, chunks)
    ]
    return list(product(*slices))


def _get_from_block_info(getter, block_info):
    return getter(tuple(slice(*s, None) for s in block_info["array-location"]))


def graph_from_arraylike(
    arr,
    chunks,
    getitem=getter,
    shape=None,
    out_name=None,
    lock=False,
    asarray=True,
    dtype=None,
    inline_array=True,
):
    """Dask getting various chunks from an array-like

    >>> graph_from_arraylike('X', chunks=(2, 3), shape=(4, 6))  # doctest: +SKIP
    {('X', 0, 0): (getter, 'X', (slice(0, 2), slice(0, 3))),
     ('X', 1, 0): (getter, 'X', (slice(2, 4), slice(0, 3))),
     ('X', 1, 1): (getter, 'X', (slice(2, 4), slice(3, 6))),
     ('X', 0, 1): (getter, 'X', (slice(0, 2), slice(3, 6)))}

    >>> graph_from_arraylike('X', chunks=((2, 2), (3, 3)))  # doctest: +SKIP
    {('X', 0, 0): (getter, 'X', (slice(0, 2), slice(0, 3))),
     ('X', 1, 0): (getter, 'X', (slice(2, 4), slice(0, 3))),
     ('X', 1, 1): (getter, 'X', (slice(2, 4), slice(3, 6))),
     ('X', 0, 1): (getter, 'X', (slice(0, 2), slice(3, 6)))}
    """
    out_name = out_name or arr
    chunks = normalize_chunks(chunks, shape, dtype=dtype)

    # If we are inlining the array-like, we can make it an embarassingly parallel
    # blockwise operation.
    if inline_array:
        if (
            has_keyword(getitem, "asarray")
            and has_keyword(getitem, "lock")
            and (not asarray or lock)
        ):
            getter = partial(getitem, arr, asarray=asarray, lock=lock)
        else:
            # Common case, drop extra parameters
            getter = partial(getitem, arr)

        return BlockwiseCreateArray(
            out_name, partial(_get_from_block_info, getter), shape, chunks
        )
    else:
        keys = product([out_name], *(range(len(bds)) for bds in chunks))
        slices = slices_from_chunks(chunks)

        if (
            has_keyword(getitem, "asarray")
            and has_keyword(getitem, "lock")
            and (not asarray or lock)
        ):
            values = [(getitem, out_name, x, asarray, lock) for x in slices]
        else:
            # Common case, drop extra parameters
            values = [(getitem, out_name, x) for x in slices]

        dsk = dict(zip(keys, values))
        dsk[out_name] = arr
        return dsk


def dotmany(A, B, leftfunc=None, rightfunc=None, **kwargs):
    """Dot product of many aligned chunks

    >>> x = np.array([[1, 2], [1, 2]])
    >>> y = np.array([[10, 20], [10, 20]])
    >>> dotmany([x, x, x], [y, y, y])
    array([[ 90, 180],
           [ 90, 180]])

    Optionally pass in functions to apply to the left and right chunks

    >>> dotmany([x, x, x], [y, y, y], rightfunc=np.transpose)
    array([[150, 150],
           [150, 150]])
    """
    if leftfunc:
        A = map(leftfunc, A)
    if rightfunc:
        B = map(rightfunc, B)
    return sum(map(partial(np.dot, **kwargs), A, B))


def _concatenate2(arrays, axes=[]):
    """Recursively concatenate nested lists of arrays along axes

    Each entry in axes corresponds to each level of the nested list.  The
    length of axes should correspond to the level of nesting of arrays.
    If axes is an empty list or tuple, return arrays, or arrays[0] if
    arrays is a list.

    >>> x = np.array([[1, 2], [3, 4]])
    >>> _concatenate2([x, x], axes=[0])
    array([[1, 2],
           [3, 4],
           [1, 2],
           [3, 4]])

    >>> _concatenate2([x, x], axes=[1])
    array([[1, 2, 1, 2],
           [3, 4, 3, 4]])

    >>> _concatenate2([[x, x], [x, x]], axes=[0, 1])
    array([[1, 2, 1, 2],
           [3, 4, 3, 4],
           [1, 2, 1, 2],
           [3, 4, 3, 4]])

    Supports Iterators
    >>> _concatenate2(iter([x, x]), axes=[1])
    array([[1, 2, 1, 2],
           [3, 4, 3, 4]])

    Special Case
    >>> _concatenate2([x, x], axes=())
    array([[1, 2],
           [3, 4]])
    """
    if axes == ():
        if isinstance(arrays, list):
            return arrays[0]
        else:
            return arrays

    if isinstance(arrays, Iterator):
        arrays = list(arrays)
    if not isinstance(arrays, (list, tuple)):
        return arrays
    if len(axes) > 1:
        arrays = [_concatenate2(a, axes=axes[1:]) for a in arrays]
    concatenate = concatenate_lookup.dispatch(
        type(max(arrays, key=lambda x: getattr(x, "__array_priority__", 0)))
    )
    if isinstance(arrays[0], dict):
        # Handle concatenation of `dict`s, used as a replacement for structured
        # arrays when that's not supported by the array library (e.g., CuPy).
        keys = list(arrays[0].keys())
        assert all(list(a.keys()) == keys for a in arrays)
        ret = dict()
        for k in keys:
            ret[k] = concatenate(list(a[k] for a in arrays), axis=axes[0])
        return ret
    else:
        return concatenate(arrays, axis=axes[0])


def apply_infer_dtype(func, args, kwargs, funcname, suggest_dtype="dtype", nout=None):
    """
    Tries to infer output dtype of ``func`` for a small set of input arguments.

    Parameters
    ----------
    func: Callable
        Function for which output dtype is to be determined

    args: List of array like
        Arguments to the function, which would usually be used. Only attributes
        ``ndim`` and ``dtype`` are used.

    kwargs: dict
        Additional ``kwargs`` to the ``func``

    funcname: String
        Name of calling function to improve potential error messages

    suggest_dtype: None/False or String
        If not ``None`` adds suggestion to potential error message to specify a dtype
        via the specified kwarg. Defaults to ``'dtype'``.

    nout: None or Int
        ``None`` if function returns single output, integer if many.
        Deafults to ``None``.

    Returns
    -------
    : dtype or List of dtype
        One or many dtypes (depending on ``nout``)
    """
    from .utils import meta_from_array

    # make sure that every arg is an evaluated array
    args = [
        np.ones_like(meta_from_array(x), shape=((1,) * x.ndim), dtype=x.dtype)
        if is_arraylike(x)
        else x
        for x in args
    ]
    try:
        with np.errstate(all="ignore"):
            o = func(*args, **kwargs)
    except Exception as e:
        exc_type, exc_value, exc_traceback = sys.exc_info()
        tb = "".join(traceback.format_tb(exc_traceback))
        suggest = (
            (
                "Please specify the dtype explicitly using the "
                "`{dtype}` kwarg.\n\n".format(dtype=suggest_dtype)
            )
            if suggest_dtype
            else ""
        )
        msg = (
            f"`dtype` inference failed in `{funcname}`.\n\n"
            f"{suggest}"
            "Original error is below:\n"
            "------------------------\n"
            f"{e!r}\n\n"
            "Traceback:\n"
            "---------\n"
            f"{tb}"
        )
    else:
        msg = None
    if msg is not None:
        raise ValueError(msg)
    return o.dtype if nout is None else tuple(e.dtype for e in o)


def normalize_arg(x):
    """Normalize user provided arguments to blockwise or map_blocks

    We do a few things:

    1.  If they are string literals that might collide with blockwise_token then we
        quote them
    2.  IF they are large (as defined by sizeof) then we put them into the
        graph on their own by using dask.delayed
    """
    if is_dask_collection(x):
        return x
    elif isinstance(x, str) and re.match(r"_\d+", x):
        return delayed(x)
    elif isinstance(x, list) and len(x) >= 10:
        return delayed(x)
    elif sizeof(x) > 1e6:
        return delayed(x)
    else:
        return x


def _pass_extra_kwargs(func, keys, *args, **kwargs):
    """Helper for :func:`dask.array.map_blocks` to pass `block_info` or `block_id`.

    For each element of `keys`, a corresponding element of args is changed
    to a keyword argument with that key, before all arguments re passed on
    to `func`.
    """
    kwargs.update(zip(keys, args))
    return func(*args[len(keys) :], **kwargs)


def map_blocks(
    func,
    *args,
    name=None,
    token=None,
    dtype=None,
    chunks=None,
    drop_axis=[],
    new_axis=None,
    meta=None,
    **kwargs,
):
    """Map a function across all blocks of a dask array.

    Note that ``map_blocks`` will attempt to automatically determine the output
    array type by calling ``func`` on 0-d versions of the inputs. Please refer to
    the ``meta`` keyword argument below if you expect that the function will not
    succeed when operating on 0-d arrays.

    Parameters
    ----------
    func : callable
        Function to apply to every block in the array.
    args : dask arrays or other objects
    dtype : np.dtype, optional
        The ``dtype`` of the output array. It is recommended to provide this.
        If not provided, will be inferred by applying the function to a small
        set of fake data.
    chunks : tuple, optional
        Chunk shape of resulting blocks if the function does not preserve
        shape. If not provided, the resulting array is assumed to have the same
        block structure as the first input array.
    drop_axis : number or iterable, optional
        Dimensions lost by the function.
    new_axis : number or iterable, optional
        New dimensions created by the function. Note that these are applied
        after ``drop_axis`` (if present).
    token : string, optional
        The key prefix to use for the output array. If not provided, will be
        determined from the function name.
    name : string, optional
        The key name to use for the output array. Note that this fully
        specifies the output key name, and must be unique. If not provided,
        will be determined by a hash of the arguments.
    meta : array-like, optional
        The ``meta`` of the output array, when specified is expected to be an
        array of the same type and dtype of that returned when calling ``.compute()``
        on the array returned by this function. When not provided, ``meta`` will be
        inferred by applying the function to a small set of fake data, usually a
        0-d array. It's important to ensure that ``func`` can successfully complete
        computation without raising exceptions when 0-d is passed to it, providing
        ``meta`` will be required otherwise. If the output type is known beforehand
        (e.g., ``np.ndarray``, ``cupy.ndarray``), an empty array of such type dtype
        can be passed, for example: ``meta=np.array((), dtype=np.int32)``.
    **kwargs :
        Other keyword arguments to pass to function. Values must be constants
        (not dask.arrays)

    See Also
    --------
    dask.array.blockwise : Generalized operation with control over block alignment.

    Examples
    --------
    >>> import dask.array as da
    >>> x = da.arange(6, chunks=3)

    >>> x.map_blocks(lambda x: x * 2).compute()
    array([ 0,  2,  4,  6,  8, 10])

    The ``da.map_blocks`` function can also accept multiple arrays.

    >>> d = da.arange(5, chunks=2)
    >>> e = da.arange(5, chunks=2)

    >>> f = da.map_blocks(lambda a, b: a + b**2, d, e)
    >>> f.compute()
    array([ 0,  2,  6, 12, 20])

    If the function changes shape of the blocks then you must provide chunks
    explicitly.

    >>> y = x.map_blocks(lambda x: x[::2], chunks=((2, 2),))

    You have a bit of freedom in specifying chunks.  If all of the output chunk
    sizes are the same, you can provide just that chunk size as a single tuple.

    >>> a = da.arange(18, chunks=(6,))
    >>> b = a.map_blocks(lambda x: x[:3], chunks=(3,))

    If the function changes the dimension of the blocks you must specify the
    created or destroyed dimensions.

    >>> b = a.map_blocks(lambda x: x[None, :, None], chunks=(1, 6, 1),
    ...                  new_axis=[0, 2])

    If ``chunks`` is specified but ``new_axis`` is not, then it is inferred to
    add the necessary number of axes on the left.

    Map_blocks aligns blocks by block positions without regard to shape. In the
    following example we have two arrays with the same number of blocks but
    with different shape and chunk sizes.

    >>> x = da.arange(1000, chunks=(100,))
    >>> y = da.arange(100, chunks=(10,))

    The relevant attribute to match is numblocks.

    >>> x.numblocks
    (10,)
    >>> y.numblocks
    (10,)

    If these match (up to broadcasting rules) then we can map arbitrary
    functions across blocks

    >>> def func(a, b):
    ...     return np.array([a.max(), b.max()])

    >>> da.map_blocks(func, x, y, chunks=(2,), dtype='i8')
    dask.array<func, shape=(20,), dtype=int64, chunksize=(2,), chunktype=numpy.ndarray>

    >>> _.compute()
    array([ 99,   9, 199,  19, 299,  29, 399,  39, 499,  49, 599,  59, 699,
            69, 799,  79, 899,  89, 999,  99])

    Your block function get information about where it is in the array by
    accepting a special ``block_info`` or ``block_id`` keyword argument.

    >>> def func(block_info=None):
    ...     pass

    This will receive the following information:

    >>> block_info  # doctest: +SKIP
    {0: {'shape': (1000,),
         'num-chunks': (10,),
         'chunk-location': (4,),
         'array-location': [(400, 500)]},
     None: {'shape': (1000,),
            'num-chunks': (10,),
            'chunk-location': (4,),
            'array-location': [(400, 500)],
            'chunk-shape': (100,),
            'dtype': dtype('float64')}}

    For each argument and keyword arguments that are dask arrays (the positions
    of which are the first index), you will receive the shape of the full
    array, the number of chunks of the full array in each dimension, the chunk
    location (for example the fourth chunk over in the first dimension), and
    the array location (for example the slice corresponding to ``40:50``). The
    same information is provided for the output, with the key ``None``, plus
    the shape and dtype that should be returned.

    These features can be combined to synthesize an array from scratch, for
    example:

    >>> def func(block_info=None):
    ...     loc = block_info[None]['array-location'][0]
    ...     return np.arange(loc[0], loc[1])

    >>> da.map_blocks(func, chunks=((4, 4),), dtype=np.float_)
    dask.array<func, shape=(8,), dtype=float64, chunksize=(4,), chunktype=numpy.ndarray>

    >>> _.compute()
    array([0, 1, 2, 3, 4, 5, 6, 7])

    ``block_id`` is similar to ``block_info`` but contains only the ``chunk_location``:

    >>> def func(block_id=None):
    ...     pass

    This will receive the following information:

    >>> block_id  # doctest: +SKIP
    (4, 3)

    You may specify the key name prefix of the resulting task in the graph with
    the optional ``token`` keyword argument.

    >>> x.map_blocks(lambda x: x + 1, name='increment')
    dask.array<increment, shape=(1000,), dtype=int64, chunksize=(100,), chunktype=numpy.ndarray>

    For functions that may not handle 0-d arrays, it's also possible to specify
    ``meta`` with an empty array matching the type of the expected result. In
    the example below, ``func`` will result in an ``IndexError`` when computing
    ``meta``:

    >>> da.map_blocks(lambda x: x[2], da.random.random(5), meta=np.array(()))
    dask.array<lambda, shape=(5,), dtype=float64, chunksize=(5,), chunktype=numpy.ndarray>

    Similarly, it's possible to specify a non-NumPy array to ``meta``, and provide
    a ``dtype``:

    >>> import cupy  # doctest: +SKIP
    >>> rs = da.random.RandomState(RandomState=cupy.random.RandomState)  # doctest: +SKIP
    >>> dt = np.float32
    >>> da.map_blocks(lambda x: x[2], rs.random(5, dtype=dt), meta=cupy.array((), dtype=dt))  # doctest: +SKIP
    dask.array<lambda, shape=(5,), dtype=float32, chunksize=(5,), chunktype=cupy.ndarray>
    """
    if not callable(func):
        msg = (
            "First argument must be callable function, not %s\n"
            "Usage:   da.map_blocks(function, x)\n"
            "   or:   da.map_blocks(function, x, y, z)"
        )
        raise TypeError(msg % type(func).__name__)
    if token:
        warnings.warn("The token= keyword to map_blocks has been moved to name=")
        name = token

    name = f"{name or funcname(func)}-{tokenize(func, *args, **kwargs)}"
    new_axes = {}

    if isinstance(drop_axis, Number):
        drop_axis = [drop_axis]
    if isinstance(new_axis, Number):
        new_axis = [new_axis]  # TODO: handle new_axis

    arrs = [a for a in args if isinstance(a, Array)]

    argpairs = [
        (a, tuple(range(a.ndim))[::-1]) if isinstance(a, Array) else (a, None)
        for a in args
    ]
    if arrs:
        out_ind = tuple(range(max(a.ndim for a in arrs)))[::-1]
    else:
        out_ind = ()

    original_kwargs = kwargs

    if dtype is None and meta is None:
        try:
            meta = compute_meta(func, dtype, *args, **kwargs)
        except Exception:
            pass

        dtype = apply_infer_dtype(func, args, original_kwargs, "map_blocks")

    if drop_axis:
        ndim_out = len(out_ind)
        if any(i < -ndim_out or i >= ndim_out for i in drop_axis):
            raise ValueError(
                f"drop_axis out of range (drop_axis={drop_axis}, "
                f"but output is {ndim_out}d)."
            )
        drop_axis = [i % ndim_out for i in drop_axis]
        out_ind = tuple(x for i, x in enumerate(out_ind) if i not in drop_axis)
    if new_axis is None and chunks is not None and len(out_ind) < len(chunks):
        new_axis = range(len(chunks) - len(out_ind))
    if new_axis:
        # new_axis = [x + len(drop_axis) for x in new_axis]
        out_ind = list(out_ind)
        for ax in sorted(new_axis):
            n = len(out_ind) + len(drop_axis)
            out_ind.insert(ax, n)
            if chunks is not None:
                new_axes[n] = chunks[ax]
            else:
                new_axes[n] = 1
        out_ind = tuple(out_ind)
        if max(new_axis) > max(out_ind):
            raise ValueError("New_axis values do not fill in all dimensions")

    if chunks is not None:
        if len(chunks) != len(out_ind):
            raise ValueError(
                f"Provided chunks have {len(chunks)} dims; expected {len(out_ind)} dims"
            )
        adjust_chunks = dict(zip(out_ind, chunks))
    else:
        adjust_chunks = None

    out = blockwise(
        func,
        out_ind,
        *concat(argpairs),
        name=name,
        new_axes=new_axes,
        dtype=dtype,
        concatenate=True,
        align_arrays=False,
        adjust_chunks=adjust_chunks,
        meta=meta,
        **kwargs,
    )

    extra_argpairs = []
    extra_names = []
    # If func has block_id as an argument, construct an array of block IDs and
    # prepare to inject it.
    if has_keyword(func, "block_id"):
        block_id_name = "block-id-" + out.name
        block_id_dsk = {
            (block_id_name,) + block_id: block_id
            for block_id in product(*(range(len(c)) for c in out.chunks))
        }
        block_id_array = Array(
            block_id_dsk,
            block_id_name,
            chunks=tuple((1,) * len(c) for c in out.chunks),
            dtype=np.object_,
        )
        extra_argpairs.append((block_id_array, out_ind))
        extra_names.append("block_id")

    # If func has block_info as an argument, construct an array of block info
    # objects and prepare to inject it.
    if has_keyword(func, "block_info"):
        starts = {}
        num_chunks = {}
        shapes = {}

        for i, (arg, in_ind) in enumerate(argpairs):
            if in_ind is not None:
                shapes[i] = arg.shape
                if drop_axis:
                    # We concatenate along dropped axes, so we need to treat them
                    # as if there is only a single chunk.
                    starts[i] = [
                        (
                            cached_cumsum(arg.chunks[j], initial_zero=True)
                            if ind in out_ind
                            else [0, arg.shape[j]]
                        )
                        for j, ind in enumerate(in_ind)
                    ]
                    num_chunks[i] = tuple(len(s) - 1 for s in starts[i])
                else:
                    starts[i] = [
                        cached_cumsum(c, initial_zero=True) for c in arg.chunks
                    ]
                    num_chunks[i] = arg.numblocks
        out_starts = [cached_cumsum(c, initial_zero=True) for c in out.chunks]

        block_info_name = "block-info-" + out.name
        block_info_dsk = {}
        for block_id in product(*(range(len(c)) for c in out.chunks)):
            # Get position of chunk, indexed by axis labels
            location = {out_ind[i]: loc for i, loc in enumerate(block_id)}
            info = {}
            for i, shape in shapes.items():
                # Compute chunk key in the array, taking broadcasting into
                # account. We don't directly know which dimensions are
                # broadcast, but any dimension with only one chunk can be
                # treated as broadcast.
                arr_k = tuple(
                    location.get(ind, 0) if num_chunks[i][j] > 1 else 0
                    for j, ind in enumerate(argpairs[i][1])
                )
                info[i] = {
                    "shape": shape,
                    "num-chunks": num_chunks[i],
                    "array-location": [
                        (starts[i][ij][j], starts[i][ij][j + 1])
                        for ij, j in enumerate(arr_k)
                    ],
                    "chunk-location": arr_k,
                }

            info[None] = {
                "shape": out.shape,
                "num-chunks": out.numblocks,
                "array-location": [
                    (out_starts[ij][j], out_starts[ij][j + 1])
                    for ij, j in enumerate(block_id)
                ],
                "chunk-location": block_id,
                "chunk-shape": tuple(
                    out.chunks[ij][j] for ij, j in enumerate(block_id)
                ),
                "dtype": dtype,
            }
            block_info_dsk[(block_info_name,) + block_id] = info

        block_info = Array(
            block_info_dsk,
            block_info_name,
            chunks=tuple((1,) * len(c) for c in out.chunks),
            dtype=np.object_,
        )
        extra_argpairs.append((block_info, out_ind))
        extra_names.append("block_info")

    if extra_argpairs:
        # Rewrite the Blockwise layer. It would be nice to find a way to
        # avoid doing it twice, but it's currently needed to determine
        # out.chunks from the first pass. Since it constructs a Blockwise
        # rather than an expanded graph, it shouldn't be too expensive.
        out = blockwise(
            _pass_extra_kwargs,
            out_ind,
            func,
            None,
            tuple(extra_names),
            None,
            *concat(extra_argpairs),
            *concat(argpairs),
            name=out.name,
            dtype=out.dtype,
            concatenate=True,
            align_arrays=False,
            adjust_chunks=dict(zip(out_ind, out.chunks)),
            meta=meta,
            **kwargs,
        )

    return out


def broadcast_chunks(*chunkss):
    """Construct a chunks tuple that broadcasts many chunks tuples

    >>> a = ((5, 5),)
    >>> b = ((5, 5),)
    >>> broadcast_chunks(a, b)
    ((5, 5),)

    >>> a = ((10, 10, 10), (5, 5),)
    >>> b = ((5, 5),)
    >>> broadcast_chunks(a, b)
    ((10, 10, 10), (5, 5))

    >>> a = ((10, 10, 10), (5, 5),)
    >>> b = ((1,), (5, 5),)
    >>> broadcast_chunks(a, b)
    ((10, 10, 10), (5, 5))

    >>> a = ((10, 10, 10), (5, 5),)
    >>> b = ((3, 3,), (5, 5),)
    >>> broadcast_chunks(a, b)
    Traceback (most recent call last):
        ...
    ValueError: Chunks do not align: [(10, 10, 10), (3, 3)]
    """
    if not chunkss:
        return ()
    elif len(chunkss) == 1:
        return chunkss[0]
    n = max(map(len, chunkss))
    chunkss2 = [((1,),) * (n - len(c)) + c for c in chunkss]
    result = []
    for i in range(n):
        step1 = [c[i] for c in chunkss2]
        if all(c == (1,) for c in step1):
            step2 = step1
        else:
            step2 = [c for c in step1 if c != (1,)]
        if len(set(step2)) != 1:
            raise ValueError("Chunks do not align: %s" % str(step2))
        result.append(step2[0])
    return tuple(result)


def store(
    sources: Array | Collection[Array],
    targets,
    lock: bool | Lock = True,
    regions: tuple[slice, ...] | Collection[tuple[slice, ...]] | None = None,
    compute: bool = True,
    return_stored: bool = False,
    **kwargs,
):
    """Store dask arrays in array-like objects, overwrite data in target

    This stores dask arrays into object that supports numpy-style setitem
    indexing.  It stores values chunk by chunk so that it does not have to
    fill up memory.  For best performance you can align the block size of
    the storage target with the block size of your array.

    If your data fits in memory then you may prefer calling
    ``np.array(myarray)`` instead.

    Parameters
    ----------

    sources: Array or collection of Arrays
    targets: array-like or Delayed or collection of array-likes and/or Delayeds
        These should support setitem syntax ``target[10:20] = ...``
    lock: boolean or threading.Lock, optional
        Whether or not to lock the data stores while storing.
        Pass True (lock each file individually), False (don't lock) or a
        particular :class:`threading.Lock` object to be shared among all writes.
    regions: tuple of slices or collection of tuples of slices
        Each ``region`` tuple in ``regions`` should be such that
        ``target[region].shape = source.shape``
        for the corresponding source and target in sources and targets,
        respectively. If this is a tuple, the contents will be assumed to be
        slices, so do not provide a tuple of tuples.
    compute: boolean, optional
        If true compute immediately; return :class:`dask.delayed.Delayed` otherwise.
    return_stored: boolean, optional
        Optionally return the stored result (default False).
    kwargs:
        Parameters passed to compute/persist (only used if compute=True)

    Returns
    -------

    If return_stored=True
        tuple of Arrays
    If return_stored=False and compute=True
        None
    If return_stored=False and compute=False
        Delayed

    Examples
    --------

    >>> import h5py  # doctest: +SKIP
    >>> f = h5py.File('myfile.hdf5', mode='a')  # doctest: +SKIP
    >>> dset = f.create_dataset('/data', shape=x.shape,
    ...                                  chunks=x.chunks,
    ...                                  dtype='f8')  # doctest: +SKIP

    >>> store(x, dset)  # doctest: +SKIP

    Alternatively store many arrays at the same time

    >>> store([x, y, z], [dset1, dset2, dset3])  # doctest: +SKIP
    """

    if isinstance(sources, Array):
        sources = [sources]
        targets = [targets]

    if any(not isinstance(s, Array) for s in sources):
        raise ValueError("All sources must be dask array objects")

    if len(sources) != len(targets):
        raise ValueError(
            "Different number of sources [%d] and targets [%d]"
            % (len(sources), len(targets))
        )

    if isinstance(regions, tuple) or regions is None:
        regions = [regions]

    if len(sources) > 1 and len(regions) == 1:
        regions *= len(sources)

    if len(sources) != len(regions):
        raise ValueError(
            "Different number of sources [%d] and targets [%d] than regions [%d]"
            % (len(sources), len(targets), len(regions))
        )

    # Optimize all sources together
    sources_hlg = HighLevelGraph.merge(*[e.__dask_graph__() for e in sources])
    sources_layer = Array.__dask_optimize__(
        sources_hlg, list(core.flatten([e.__dask_keys__() for e in sources]))
    )
    sources_name = "store-sources-" + tokenize(sources)
    layers = {sources_name: sources_layer}
    dependencies = {sources_name: set()}

    # Optimize all targets together
    targets_keys = []
    targets_dsks = []
    for t in targets:
        if isinstance(t, Delayed):
            targets_keys.append(t.key)
            targets_dsks.append(t.__dask_graph__())
        elif is_dask_collection(t):
            raise TypeError("Targets must be either Delayed objects or array-likes")

    if targets_dsks:
        targets_hlg = HighLevelGraph.merge(*targets_dsks)
        targets_layer = Delayed.__dask_optimize__(targets_hlg, targets_keys)
        targets_name = "store-targets-" + tokenize(targets_keys)
        layers[targets_name] = targets_layer
        dependencies[targets_name] = set()

    load_stored = return_stored and not compute

    map_names = [
        "store-map-" + tokenize(s, t if isinstance(t, Delayed) else id(t), r)
        for s, t, r in zip(sources, targets, regions)
    ]
    map_keys = []

    for s, t, n, r in zip(sources, targets, map_names, regions):
        map_layer = insert_to_ooc(
            keys=s.__dask_keys__(),
            chunks=s.chunks,
            out=t.key if isinstance(t, Delayed) else t,
            name=n,
            lock=lock,
            region=r,
            return_stored=return_stored,
            load_stored=load_stored,
        )
        layers[n] = map_layer
        if isinstance(t, Delayed):
            dependencies[n] = {sources_name, targets_name}
        else:
            dependencies[n] = {sources_name}
        map_keys += map_layer.keys()

    if return_stored:
        store_dsk = HighLevelGraph(layers, dependencies)
        load_store_dsk = store_dsk
        if compute:
            store_dlyds = [Delayed(k, store_dsk) for k in map_keys]
            store_dlyds = persist(*store_dlyds, **kwargs)
            store_dsk_2 = HighLevelGraph.merge(*[e.dask for e in store_dlyds])
            load_store_dsk = retrieve_from_ooc(map_keys, store_dsk, store_dsk_2)
            map_names = ["load-" + n for n in map_names]

        return tuple(
            Array(load_store_dsk, n, s.chunks, meta=s)
            for s, n in zip(sources, map_names)
        )

    elif compute:
        store_dsk = HighLevelGraph(layers, dependencies)
        compute_as_if_collection(Array, store_dsk, map_keys, **kwargs)
        return None

    else:
        key = "store-" + tokenize(map_names)
        layers[key] = {key: map_keys}
        dependencies[key] = set(map_names)
        store_dsk = HighLevelGraph(layers, dependencies)
        return Delayed(key, store_dsk)


def blockdims_from_blockshape(shape, chunks):
    """

    >>> blockdims_from_blockshape((10, 10), (4, 3))
    ((4, 4, 2), (3, 3, 3, 1))
    >>> blockdims_from_blockshape((10, 0), (4, 0))
    ((4, 4, 2), (0,))
    """
    if chunks is None:
        raise TypeError("Must supply chunks= keyword argument")
    if shape is None:
        raise TypeError("Must supply shape= keyword argument")
    if np.isnan(sum(shape)) or np.isnan(sum(chunks)):
        raise ValueError(
            "Array chunk sizes are unknown. shape: %s, chunks: %s%s"
            % (shape, chunks, unknown_chunk_message)
        )
    if not all(map(is_integer, chunks)):
        raise ValueError("chunks can only contain integers.")
    if not all(map(is_integer, shape)):
        raise ValueError("shape can only contain integers.")
    shape = tuple(map(int, shape))
    chunks = tuple(map(int, chunks))
    return tuple(
        ((bd,) * (d // bd) + ((d % bd,) if d % bd else ()) if d else (0,))
        for d, bd in zip(shape, chunks)
    )


def finalize(results):
    if not results:
        return concatenate3(results)
    results2 = results
    while isinstance(results2, (tuple, list)):
        if len(results2) > 1:
            return concatenate3(results)
        else:
            results2 = results2[0]
    return unpack_singleton(results)


CHUNKS_NONE_ERROR_MESSAGE = """
You must specify a chunks= keyword argument.
This specifies the chunksize of your array blocks.

See the following documentation page for details:
  https://docs.dask.org/en/latest/array-creation.html#chunks
""".strip()


class Array(DaskMethodsMixin):
    """Parallel Dask Array

    A parallel nd-array comprised of many numpy arrays arranged in a grid.

    This constructor is for advanced uses only.  For normal use see the
    :func:`dask.array.from_array` function.

    Parameters
    ----------
    dask : dict
        Task dependency graph
    name : string
        Name of array in dask
    shape : tuple of ints
        Shape of the entire array
    chunks: iterable of tuples
        block sizes along each dimension
    dtype : str or dtype
        Typecode or data-type for the new Dask Array
    meta : empty ndarray
        empty ndarray created with same NumPy backend, ndim and dtype as the
        Dask Array being created (overrides dtype)

    See Also
    --------
    dask.array.from_array
    """

    __slots__ = "dask", "__name", "_cached_keys", "__chunks", "_meta", "__dict__"

    def __new__(cls, dask, name, chunks, dtype=None, meta=None, shape=None):
        self = super().__new__(cls)
        assert isinstance(dask, Mapping)
        if not isinstance(dask, HighLevelGraph):
            dask = HighLevelGraph.from_collections(name, dask, dependencies=())
        self.dask = dask
        self._name = str(name)
        meta = meta_from_array(meta, dtype=dtype)

        if (
            isinstance(chunks, str)
            or isinstance(chunks, tuple)
            and chunks
            and any(isinstance(c, str) for c in chunks)
        ):
            dt = meta.dtype
        else:
            dt = None
        self._chunks = normalize_chunks(chunks, shape, dtype=dt)
        if self.chunks is None:
            raise ValueError(CHUNKS_NONE_ERROR_MESSAGE)
        self._meta = meta_from_array(meta, ndim=self.ndim, dtype=dtype)

        for plugin in config.get("array_plugins", ()):
            result = plugin(self)
            if result is not None:
                self = result

        try:
            layer = self.dask.layers[name]
        except (AttributeError, KeyError):
            # self is no longer an Array after applying the plugins, OR
            # a plugin replaced the HighLevelGraph with a plain dict, OR
            # name is not the top layer's name (this can happen after the layer is
            # manipulated, to avoid a collision)
            pass
        else:
            if layer.collection_annotations is None:
                layer.collection_annotations = {
                    "shape": self.shape,
                    "dtype": self.dtype,
                    "chunksize": self.chunksize,
                    "chunks": self.chunks,
                    "type": typename(type(self)),
                    "chunk_type": typename(type(self._meta)),
                }
            else:
                layer.collection_annotations.update(
                    {
                        "shape": self.shape,
                        "dtype": self.dtype,
                        "chunksize": self.chunksize,
                        "chunks": self.chunks,
                        "type": typename(type(self)),
                        "chunk_type": typename(type(self._meta)),
                    }
                )

        return self

    def __reduce__(self):
        return (Array, (self.dask, self.name, self.chunks, self.dtype))

    def __dask_graph__(self):
        return self.dask

    def __dask_layers__(self):
        return (self.name,)

    def __dask_keys__(self):
        if self._cached_keys is not None:
            return self._cached_keys

        name, chunks, numblocks = self.name, self.chunks, self.numblocks

        def keys(*args):
            if not chunks:
                return [(name,)]
            ind = len(args)
            if ind + 1 == len(numblocks):
                result = [(name,) + args + (i,) for i in range(numblocks[ind])]
            else:
                result = [keys(*(args + (i,))) for i in range(numblocks[ind])]
            return result

        self._cached_keys = result = keys()
        return result

    def __dask_tokenize__(self):
        return self.name

    __dask_optimize__ = globalmethod(
        optimize, key="array_optimize", falsey=dont_optimize
    )
    __dask_scheduler__ = staticmethod(threaded.get)

    def __dask_postcompute__(self):
        return finalize, ()

    def __dask_postpersist__(self):
        return self._rebuild, ()

    def _rebuild(self, dsk, *, rename=None):
        name = self._name
        if rename:
            name = rename.get(name, name)
        return Array(dsk, name, self.chunks, self.dtype, self._meta)

    def _reset_cache(self, key=None):
        """
        Reset cached properties.

        Parameters
        ----------
        key : str, optional
            Remove specified key. The default removes all items.
        """
        if key is None:
            self.__dict__.clear()
        else:
            self.__dict__.pop(key, None)

    @cached_property
    def _key_array(self):
        return np.array(self.__dask_keys__(), dtype=object)

    @cached_property
    def numblocks(self):
        return tuple(map(len, self.chunks))

    @cached_property
    def npartitions(self):
        return reduce(mul, self.numblocks, 1)

    def compute_chunk_sizes(self):
        """
        Compute the chunk sizes for a Dask array. This is especially useful
        when the chunk sizes are unknown (e.g., when indexing one Dask array
        with another).

        Notes
        -----
        This function modifies the Dask array in-place.

        Examples
        --------
        >>> import dask.array as da
        >>> import numpy as np
        >>> x = da.from_array([-2, -1, 0, 1, 2], chunks=2)
        >>> x.chunks
        ((2, 2, 1),)
        >>> y = x[x <= 0]
        >>> y.chunks
        ((nan, nan, nan),)
        >>> y.compute_chunk_sizes()  # in-place computation
        dask.array<getitem, shape=(3,), dtype=int64, chunksize=(2,), chunktype=numpy.ndarray>
        >>> y.chunks
        ((2, 1, 0),)

        """
        x = self
        chunk_shapes = x.map_blocks(
            _get_chunk_shape,
            dtype=int,
            chunks=tuple(len(c) * (1,) for c in x.chunks) + ((x.ndim,),),
            new_axis=x.ndim,
        )

        c = []
        for i in range(x.ndim):
            s = x.ndim * [0] + [i]
            s[i] = slice(None)
            s = tuple(s)

            c.append(tuple(chunk_shapes[s]))

        # `map_blocks` assigns numpy dtypes
        # cast chunk dimensions back to python int before returning
        x._chunks = tuple(
            tuple(int(chunk) for chunk in chunks) for chunks in compute(tuple(c))[0]
        )
        return x

    @cached_property
    def shape(self):
        return tuple(cached_cumsum(c, initial_zero=True)[-1] for c in self.chunks)

    @property
    def chunksize(self):
        return tuple(max(c) for c in self.chunks)

    @property
    def dtype(self):
        if isinstance(self._meta, tuple):
            dtype = self._meta[0].dtype
        else:
            dtype = self._meta.dtype
        return dtype

    @property
    def _chunks(self):
        """Non-public chunks property. Allows setting a chunk value."""
        return self.__chunks

    @_chunks.setter
    def _chunks(self, chunks):
        self.__chunks = chunks

        # When the chunks changes the cached properties that was
        # dependent on it needs to be deleted:
        for key in ["numblocks", "npartitions", "shape", "ndim", "size", "_key_array"]:
            self._reset_cache(key)

    @property
    def chunks(self):
        """Chunks property."""
        return self.__chunks

    @chunks.setter
    def chunks(self, chunks):
        raise TypeError(
            "Can not set chunks directly\n\n"
            "Please use the rechunk method instead:\n"
            f"  x.rechunk({chunks})\n\n"
            "If trying to avoid unknown chunks, use\n"
            "  x.compute_chunk_sizes()"
        )

    def __len__(self):
        if not self.chunks:
            raise TypeError("len() of unsized object")
        return sum(self.chunks[0])

    def __array_ufunc__(self, numpy_ufunc, method, *inputs, **kwargs):
        out = kwargs.get("out", ())
        for x in inputs + out:
            if _should_delegate(x):
                return NotImplemented

        if method == "__call__":
            if numpy_ufunc is np.matmul:
                from .routines import matmul

                # special case until apply_gufunc handles optional dimensions
                return matmul(*inputs, **kwargs)
            if numpy_ufunc.signature is not None:
                from .gufunc import apply_gufunc

                return apply_gufunc(
                    numpy_ufunc, numpy_ufunc.signature, *inputs, **kwargs
                )
            if numpy_ufunc.nout > 1:
                from . import ufunc

                try:
                    da_ufunc = getattr(ufunc, numpy_ufunc.__name__)
                except AttributeError:
                    return NotImplemented
                return da_ufunc(*inputs, **kwargs)
            else:
                return elemwise(numpy_ufunc, *inputs, **kwargs)
        elif method == "outer":
            from . import ufunc

            try:
                da_ufunc = getattr(ufunc, numpy_ufunc.__name__)
            except AttributeError:
                return NotImplemented
            return da_ufunc.outer(*inputs, **kwargs)
        else:
            return NotImplemented

    def __repr__(self):
        """

        >>> import dask.array as da
        >>> da.ones((10, 10), chunks=(5, 5), dtype='i4')
        dask.array<..., shape=(10, 10), dtype=int32, chunksize=(5, 5), chunktype=numpy.ndarray>
        """
        chunksize = str(self.chunksize)
        name = self.name.rsplit("-", 1)[0]
        return (
            "dask.array<{}, shape={}, dtype={}, chunksize={}, chunktype={}.{}>".format(
                name,
                self.shape,
                self.dtype,
                chunksize,
                type(self._meta).__module__.split(".")[0],
                type(self._meta).__name__,
            )
        )

    def _repr_html_(self):
        try:
            grid = self.to_svg(size=config.get("array.svg.size", 120))
        except NotImplementedError:
            grid = ""

        if "sparse" in typename(type(self._meta)):
            nbytes = None
            cbytes = None
        elif not math.isnan(self.nbytes):
            nbytes = format_bytes(self.nbytes)
            cbytes = format_bytes(np.prod(self.chunksize) * self.dtype.itemsize)
        else:
            nbytes = "unknown"
            cbytes = "unknown"

        return get_template("array.html.j2").render(
            array=self,
            grid=grid,
            nbytes=nbytes,
            cbytes=cbytes,
        )

    @cached_property
    def ndim(self):
        return len(self.shape)

    @cached_property
    def size(self):
        """Number of elements in array"""
        return reduce(mul, self.shape, 1)

    @property
    def nbytes(self):
        """Number of bytes in array"""
        return self.size * self.dtype.itemsize

    @property
    def itemsize(self):
        """Length of one array element in bytes"""
        return self.dtype.itemsize

    @property
    def _name(self):
        return self.__name

    @_name.setter
    def _name(self, val):
        self.__name = val
        # Clear the key cache when the name is reset
        self._cached_keys = None
        self._reset_cache("_key_array")

    @property
    def name(self):
        return self.__name

    @name.setter
    def name(self, val):
        raise TypeError(
            "Cannot set name directly\n\n"
            "Name is used to relate the array to the task graph.\n"
            "It is uncommon to need to change it, but if you do\n"
            "please set ``._name``"
        )

    def __iter__(self):
        for i in range(len(self)):
            yield self[i]

    __array_priority__ = 11  # higher than numpy.ndarray and numpy.matrix

    def __array__(self, dtype=None, **kwargs):
        x = self.compute()
        if dtype and x.dtype != dtype:
            x = x.astype(dtype)
        if not isinstance(x, np.ndarray):
            x = np.array(x)
        return x

    def __array_function__(self, func, types, args, kwargs):
        import dask.array as module

        def handle_nonmatching_names(func, args, kwargs):
            if func not in _HANDLED_FUNCTIONS:
                warnings.warn(
                    "The `{}` function is not implemented by Dask array. "
                    "You may want to use the da.map_blocks function "
                    "or something similar to silence this warning. "
                    "Your code may stop working in a future release.".format(
                        func.__module__ + "." + func.__name__
                    ),
                    FutureWarning,
                )
                # Need to convert to array object (e.g. numpy.ndarray or
                # cupy.ndarray) as needed, so we can call the NumPy function
                # again and it gets the chance to dispatch to the right
                # implementation.
                args, kwargs = compute(args, kwargs)
                return func(*args, **kwargs)

            return _HANDLED_FUNCTIONS[func](*args, **kwargs)

        # First, verify that all types are handled by Dask. Otherwise, return NotImplemented.
        if not all(type is Array or is_valid_chunk_type(type) for type in types):
            return NotImplemented

        # Now try to find a matching function name.  If that doesn't work, we may
        # be dealing with an alias or a function that's simply not in the Dask API.
        # Handle aliases via the _HANDLED_FUNCTIONS dict mapping, and warn otherwise.
        for submodule in func.__module__.split(".")[1:]:
            try:
                module = getattr(module, submodule)
            except AttributeError:
                return handle_nonmatching_names(func, args, kwargs)

        if not hasattr(module, func.__name__):
            return handle_nonmatching_names(func, args, kwargs)

        da_func = getattr(module, func.__name__)
        if da_func is func:
            return handle_nonmatching_names(func, args, kwargs)

        # If ``like`` is contained in ``da_func``'s signature, add ``like=self``
        # to the kwargs dictionary.
        if has_keyword(da_func, "like"):
            kwargs["like"] = self

        return da_func(*args, **kwargs)

    @property
    def _elemwise(self):
        return elemwise

    @wraps(store)
    def store(self, target, **kwargs):
        r = store([self], [target], **kwargs)

        if kwargs.get("return_stored", False):
            r = r[0]

        return r

    def to_svg(self, size=500):
        """Convert chunks from Dask Array into an SVG Image

        Parameters
        ----------
        chunks: tuple
        size: int
            Rough size of the image

        Examples
        --------
        >>> x.to_svg(size=500)  # doctest: +SKIP

        Returns
        -------
        text: An svg string depicting the array as a grid of chunks
        """
        from .svg import svg

        return svg(self.chunks, size=size)

    def to_hdf5(self, filename, datapath, **kwargs):
        """Store array in HDF5 file

        >>> x.to_hdf5('myfile.hdf5', '/x')  # doctest: +SKIP

        Optionally provide arguments as though to ``h5py.File.create_dataset``

        >>> x.to_hdf5('myfile.hdf5', '/x', compression='lzf', shuffle=True)  # doctest: +SKIP

        See Also
        --------
        da.store
        h5py.File.create_dataset
        """
        return to_hdf5(filename, datapath, self, **kwargs)

    def to_dask_dataframe(self, columns=None, index=None, meta=None):
        """Convert dask Array to dask Dataframe

        Parameters
        ----------
        columns: list or string
            list of column names if DataFrame, single string if Series
        index : dask.dataframe.Index, optional
            An optional *dask* Index to use for the output Series or DataFrame.

            The default output index depends on whether the array has any unknown
            chunks. If there are any unknown chunks, the output has ``None``
            for all the divisions (one per chunk). If all the chunks are known,
            a default index with known divsions is created.

            Specifying ``index`` can be useful if you're conforming a Dask Array
            to an existing dask Series or DataFrame, and you would like the
            indices to match.
        meta : object, optional
            An optional `meta` parameter can be passed for dask
            to specify the concrete dataframe type to use for partitions of
            the Dask dataframe. By default, pandas DataFrame is used.

        See Also
        --------
        dask.dataframe.from_dask_array
        """
        from ..dataframe import from_dask_array

        return from_dask_array(self, columns=columns, index=index, meta=meta)

    def __bool__(self):
        if self.size > 1:
            raise ValueError(
                f"The truth value of a {self.__class__.__name__} is ambiguous. "
                "Use a.any() or a.all()."
            )
        else:
            return bool(self.compute())

    __nonzero__ = __bool__  # python 2

    def _scalarfunc(self, cast_type):
        if self.size > 1:
            raise TypeError("Only length-1 arrays can be converted to Python scalars")
        else:
            return cast_type(self.compute())

    def __int__(self):
        return self._scalarfunc(int)

    __long__ = __int__  # python 2

    def __float__(self):
        return self._scalarfunc(float)

    def __complex__(self):
        return self._scalarfunc(complex)

    def __index__(self):
        return self._scalarfunc(operator.index)

    def __setitem__(self, key, value):
        if value is np.ma.masked:
            value = np.ma.masked_all(())

        ## Use the "where" method for cases when key is an Array
        if isinstance(key, Array):
            from .routines import where

            if isinstance(value, Array) and value.ndim > 1:
                raise ValueError("boolean index array should have 1 dimension")
            try:
                y = where(key, value, self)
            except ValueError as e:
                raise ValueError(
                    "Boolean index assignment in Dask "
                    "expects equally shaped arrays.\nExample: da1[da2] = da3 "
                    "where da1.shape == (4,), da2.shape == (4,) "
                    "and da3.shape == (4,)."
                ) from e
            self._meta = y._meta
            self.dask = y.dask
            self._name = y.name
            self._chunks = y.chunks
            return

        if np.isnan(self.shape).any():
            raise ValueError(f"Arrays chunk sizes are unknown. {unknown_chunk_message}")

        # Still here? Then apply the assignment to other type of
        # indices via the `setitem_array` function.
        value = asanyarray(value)

        out = "setitem-" + tokenize(self, key, value)
        dsk = setitem_array(out, self, key, value)

        meta = meta_from_array(self._meta)
        if np.isscalar(meta):
            meta = np.array(meta)

        graph = HighLevelGraph.from_collections(out, dsk, dependencies=[self])
        y = Array(graph, out, chunks=self.chunks, dtype=self.dtype, meta=meta)

        self._meta = y._meta
        self.dask = y.dask
        self._name = y.name
        self._chunks = y.chunks

    def __getitem__(self, index):
        # Field access, e.g. x['a'] or x[['a', 'b']]
        if isinstance(index, str) or (
            isinstance(index, list) and index and all(isinstance(i, str) for i in index)
        ):
            if isinstance(index, str):
                dt = self.dtype[index]
            else:
                dt = np.dtype(
                    {
                        "names": index,
                        "formats": [self.dtype.fields[name][0] for name in index],
                        "offsets": [self.dtype.fields[name][1] for name in index],
                        "itemsize": self.dtype.itemsize,
                    }
                )

            if dt.shape:
                new_axis = list(range(self.ndim, self.ndim + len(dt.shape)))
                chunks = self.chunks + tuple((i,) for i in dt.shape)
                return self.map_blocks(
                    getitem, index, dtype=dt.base, chunks=chunks, new_axis=new_axis
                )
            else:
                return self.map_blocks(getitem, index, dtype=dt)

        if not isinstance(index, tuple):
            index = (index,)

        from .slicing import (
            normalize_index,
            slice_with_bool_dask_array,
            slice_with_int_dask_array,
        )

        index2 = normalize_index(index, self.shape)
        dependencies = {self.name}
        for i in index2:
            if isinstance(i, Array):
                dependencies.add(i.name)

        if any(isinstance(i, Array) and i.dtype.kind in "iu" for i in index2):
            self, index2 = slice_with_int_dask_array(self, index2)
        if any(isinstance(i, Array) and i.dtype == bool for i in index2):
            self, index2 = slice_with_bool_dask_array(self, index2)

        if all(isinstance(i, slice) and i == slice(None) for i in index2):
            return self

        out = "getitem-" + tokenize(self, index2)
        dsk, chunks = slice_array(out, self.name, self.chunks, index2, self.itemsize)

        graph = HighLevelGraph.from_collections(out, dsk, dependencies=[self])

        meta = meta_from_array(self._meta, ndim=len(chunks))
        if np.isscalar(meta):
            meta = np.array(meta)

        return Array(graph, out, chunks, meta=meta)

    def _vindex(self, key):
        if not isinstance(key, tuple):
            key = (key,)
        if any(k is None for k in key):
            raise IndexError(
                "vindex does not support indexing with None (np.newaxis), "
                "got {}".format(key)
            )
        if all(isinstance(k, slice) for k in key):
            if all(
                k.indices(d) == slice(0, d).indices(d) for k, d in zip(key, self.shape)
            ):
                return self
            raise IndexError(
                "vindex requires at least one non-slice to vectorize over "
                "when the slices are not over the entire array (i.e, x[:]). "
                "Use normal slicing instead when only using slices. Got: {}".format(key)
            )
        return _vindex(self, *key)

    @property
    def vindex(self):
        """Vectorized indexing with broadcasting.

        This is equivalent to numpy's advanced indexing, using arrays that are
        broadcast against each other. This allows for pointwise indexing:

        >>> import dask.array as da
        >>> x = np.array([[1, 2, 3], [4, 5, 6], [7, 8, 9]])
        >>> x = da.from_array(x, chunks=2)
        >>> x.vindex[[0, 1, 2], [0, 1, 2]].compute()
        array([1, 5, 9])

        Mixed basic/advanced indexing with slices/arrays is also supported. The
        order of dimensions in the result follows those proposed for
        `ndarray.vindex <https://github.com/numpy/numpy/pull/6256>`_:
        the subspace spanned by arrays is followed by all slices.

        Note: ``vindex`` provides more general functionality than standard
        indexing, but it also has fewer optimizations and can be significantly
        slower.
        """
        return IndexCallable(self._vindex)

    @property
    def blocks(self):
        """An array-like interface to the blocks of an array.

        This returns a ``Blockview`` object that provides an array-like interface
        to the blocks of a dask array.  Numpy-style indexing of a ``Blockview`` object
        returns a selection of blocks as a new dask array.

        You can index ``array.blocks`` like a numpy array of shape
        equal to the number of blocks in each dimension, (available as
        array.blocks.size).  The dimensionality of the output array matches
        the dimension of this array, even if integer indices are passed.
        Slicing with ``np.newaxis`` or multiple lists is not supported.

        Examples
        --------
        >>> import dask.array as da
        >>> x = da.arange(8, chunks=2)
        >>> x.blocks.shape # aliases x.numblocks
        (4,)
        >>> x.blocks[0].compute()
        array([0, 1])
        >>> x.blocks[:3].compute()
        array([0, 1, 2, 3, 4, 5])
        >>> x.blocks[::2].compute()
        array([0, 1, 4, 5])
        >>> x.blocks[[-1, 0]].compute()
        array([6, 7, 0, 1])
        >>> x.blocks.ravel() # doctest: +NORMALIZE_WHITESPACE
        [dask.array<blocks, shape=(2,), dtype=int64, chunksize=(2,), chunktype=numpy.ndarray>,
         dask.array<blocks, shape=(2,), dtype=int64, chunksize=(2,), chunktype=numpy.ndarray>,
         dask.array<blocks, shape=(2,), dtype=int64, chunksize=(2,), chunktype=numpy.ndarray>,
         dask.array<blocks, shape=(2,), dtype=int64, chunksize=(2,), chunktype=numpy.ndarray>]

        Returns
        -------
        An instance of ``dask.array.Blockview``
        """
        return BlockView(self)

    @property
    def partitions(self):
        """Slice an array by partitions. Alias of dask array .blocks attribute.

        This alias allows you to write agnostic code that works with both
        dask arrays and dask dataframes.

        This returns a ``Blockview`` object that provides an array-like interface
        to the blocks of a dask array.  Numpy-style indexing of a ``Blockview`` object
        returns a selection of blocks as a new dask array.

        You can index ``array.blocks`` like a numpy array of shape
        equal to the number of blocks in each dimension, (available as
        array.blocks.size).  The dimensionality of the output array matches
        the dimension of this array, even if integer indices are passed.
        Slicing with ``np.newaxis`` or multiple lists is not supported.

        Examples
        --------
        >>> import dask.array as da
        >>> x = da.arange(8, chunks=2)
        >>> x.partitions.shape # aliases x.numblocks
        (4,)
        >>> x.partitions[0].compute()
        array([0, 1])
        >>> x.partitions[:3].compute()
        array([0, 1, 2, 3, 4, 5])
        >>> x.partitions[::2].compute()
        array([0, 1, 4, 5])
        >>> x.partitions[[-1, 0]].compute()
        array([6, 7, 0, 1])
        >>> x.partitions.ravel() # doctest: +NORMALIZE_WHITESPACE
        [dask.array<blocks, shape=(2,), dtype=int64, chunksize=(2,), chunktype=numpy.ndarray>,
         dask.array<blocks, shape=(2,), dtype=int64, chunksize=(2,), chunktype=numpy.ndarray>,
         dask.array<blocks, shape=(2,), dtype=int64, chunksize=(2,), chunktype=numpy.ndarray>,
         dask.array<blocks, shape=(2,), dtype=int64, chunksize=(2,), chunktype=numpy.ndarray>]

        Returns
        -------
        An instance of ``da.array.Blockview``
        """
        return self.blocks

    @derived_from(np.ndarray)
    def dot(self, other):
        from .routines import tensordot

        return tensordot(self, other, axes=((self.ndim - 1,), (other.ndim - 2,)))

    @property
    def A(self):
        return self

    @property
    def T(self):
        return self.transpose()

    @derived_from(np.ndarray)
    def transpose(self, *axes):
        from .routines import transpose

        if not axes:
            axes = None
        elif len(axes) == 1 and isinstance(axes[0], Iterable):
            axes = axes[0]
        if (axes == tuple(range(self.ndim))) or (axes == tuple(range(-self.ndim, 0))):
            # no transpose necessary
            return self
        else:
            return transpose(self, axes=axes)

    @derived_from(np.ndarray)
    def ravel(self):
        from .routines import ravel

        return ravel(self)

    flatten = ravel

    @derived_from(np.ndarray)
    def choose(self, choices):
        from .routines import choose

        return choose(self, choices)

    @derived_from(np.ndarray)
    def reshape(self, *shape, merge_chunks=True):
        """
        .. note::

           See :meth:`dask.array.reshape` for an explanation of
           the ``merge_chunks`` keyword.
        """
        from .reshape import reshape

        if len(shape) == 1 and not isinstance(shape[0], Number):
            shape = shape[0]
        return reshape(self, shape, merge_chunks=merge_chunks)

    def topk(self, k, axis=-1, split_every=None):
        """The top k elements of an array.

        See :func:`dask.array.topk` for docstring.

        """
        from .reductions import topk

        return topk(self, k, axis=axis, split_every=split_every)

    def argtopk(self, k, axis=-1, split_every=None):
        """The indices of the top k elements of an array.

        See :func:`dask.array.argtopk` for docstring.

        """
        from .reductions import argtopk

        return argtopk(self, k, axis=axis, split_every=split_every)

    def astype(self, dtype, **kwargs):
        """Copy of the array, cast to a specified type.

        Parameters
        ----------
        dtype : str or dtype
            Typecode or data-type to which the array is cast.
        casting : {'no', 'equiv', 'safe', 'same_kind', 'unsafe'}, optional
            Controls what kind of data casting may occur. Defaults to 'unsafe'
            for backwards compatibility.

            * 'no' means the data types should not be cast at all.
            * 'equiv' means only byte-order changes are allowed.
            * 'safe' means only casts which can preserve values are allowed.
            * 'same_kind' means only safe casts or casts within a kind,
                like float64 to float32, are allowed.
            * 'unsafe' means any data conversions may be done.
        copy : bool, optional
            By default, astype always returns a newly allocated array. If this
            is set to False and the `dtype` requirement is satisfied, the input
            array is returned instead of a copy.
        """
        # Scalars don't take `casting` or `copy` kwargs - as such we only pass
        # them to `map_blocks` if specified by user (different than defaults).
        extra = set(kwargs) - {"casting", "copy"}
        if extra:
            raise TypeError(
                f"astype does not take the following keyword arguments: {list(extra)}"
            )
        casting = kwargs.get("casting", "unsafe")
        dtype = np.dtype(dtype)
        if self.dtype == dtype:
            return self
        elif not np.can_cast(self.dtype, dtype, casting=casting):
            raise TypeError(
                f"Cannot cast array from {self.dtype!r} to {dtype!r} "
                f"according to the rule {casting!r}"
            )
        return self.map_blocks(chunk.astype, dtype=dtype, astype_dtype=dtype, **kwargs)

    def __abs__(self):
        return elemwise(operator.abs, self)

    @check_if_handled_given_other
    def __add__(self, other):
        return elemwise(operator.add, self, other)

    @check_if_handled_given_other
    def __radd__(self, other):
        return elemwise(operator.add, other, self)

    @check_if_handled_given_other
    def __and__(self, other):
        return elemwise(operator.and_, self, other)

    @check_if_handled_given_other
    def __rand__(self, other):
        return elemwise(operator.and_, other, self)

    @check_if_handled_given_other
    def __div__(self, other):
        return elemwise(operator.div, self, other)

    @check_if_handled_given_other
    def __rdiv__(self, other):
        return elemwise(operator.div, other, self)

    @check_if_handled_given_other
    def __eq__(self, other):
        return elemwise(operator.eq, self, other)

    @check_if_handled_given_other
    def __gt__(self, other):
        return elemwise(operator.gt, self, other)

    @check_if_handled_given_other
    def __ge__(self, other):
        return elemwise(operator.ge, self, other)

    def __invert__(self):
        return elemwise(operator.invert, self)

    @check_if_handled_given_other
    def __lshift__(self, other):
        return elemwise(operator.lshift, self, other)

    @check_if_handled_given_other
    def __rlshift__(self, other):
        return elemwise(operator.lshift, other, self)

    @check_if_handled_given_other
    def __lt__(self, other):
        return elemwise(operator.lt, self, other)

    @check_if_handled_given_other
    def __le__(self, other):
        return elemwise(operator.le, self, other)

    @check_if_handled_given_other
    def __mod__(self, other):
        return elemwise(operator.mod, self, other)

    @check_if_handled_given_other
    def __rmod__(self, other):
        return elemwise(operator.mod, other, self)

    @check_if_handled_given_other
    def __mul__(self, other):
        return elemwise(operator.mul, self, other)

    @check_if_handled_given_other
    def __rmul__(self, other):
        return elemwise(operator.mul, other, self)

    @check_if_handled_given_other
    def __ne__(self, other):
        return elemwise(operator.ne, self, other)

    def __neg__(self):
        return elemwise(operator.neg, self)

    @check_if_handled_given_other
    def __or__(self, other):
        return elemwise(operator.or_, self, other)

    def __pos__(self):
        return self

    @check_if_handled_given_other
    def __ror__(self, other):
        return elemwise(operator.or_, other, self)

    @check_if_handled_given_other
    def __pow__(self, other):
        return elemwise(operator.pow, self, other)

    @check_if_handled_given_other
    def __rpow__(self, other):
        return elemwise(operator.pow, other, self)

    @check_if_handled_given_other
    def __rshift__(self, other):
        return elemwise(operator.rshift, self, other)

    @check_if_handled_given_other
    def __rrshift__(self, other):
        return elemwise(operator.rshift, other, self)

    @check_if_handled_given_other
    def __sub__(self, other):
        return elemwise(operator.sub, self, other)

    @check_if_handled_given_other
    def __rsub__(self, other):
        return elemwise(operator.sub, other, self)

    @check_if_handled_given_other
    def __truediv__(self, other):
        return elemwise(operator.truediv, self, other)

    @check_if_handled_given_other
    def __rtruediv__(self, other):
        return elemwise(operator.truediv, other, self)

    @check_if_handled_given_other
    def __floordiv__(self, other):
        return elemwise(operator.floordiv, self, other)

    @check_if_handled_given_other
    def __rfloordiv__(self, other):
        return elemwise(operator.floordiv, other, self)

    @check_if_handled_given_other
    def __xor__(self, other):
        return elemwise(operator.xor, self, other)

    @check_if_handled_given_other
    def __rxor__(self, other):
        return elemwise(operator.xor, other, self)

    @check_if_handled_given_other
    def __matmul__(self, other):
        from .routines import matmul

        return matmul(self, other)

    @check_if_handled_given_other
    def __rmatmul__(self, other):
        from .routines import matmul

        return matmul(other, self)

    @check_if_handled_given_other
    def __divmod__(self, other):
        from .ufunc import divmod

        return divmod(self, other)

    @check_if_handled_given_other
    def __rdivmod__(self, other):
        from .ufunc import divmod

        return divmod(other, self)

    @derived_from(np.ndarray)
    def any(self, axis=None, keepdims=False, split_every=None, out=None):
        from .reductions import any

        return any(self, axis=axis, keepdims=keepdims, split_every=split_every, out=out)

    @derived_from(np.ndarray)
    def all(self, axis=None, keepdims=False, split_every=None, out=None):
        from .reductions import all

        return all(self, axis=axis, keepdims=keepdims, split_every=split_every, out=out)

    @derived_from(np.ndarray)
    def min(self, axis=None, keepdims=False, split_every=None, out=None):
        from .reductions import min

        return min(self, axis=axis, keepdims=keepdims, split_every=split_every, out=out)

    @derived_from(np.ndarray)
    def max(self, axis=None, keepdims=False, split_every=None, out=None):
        from .reductions import max

        return max(self, axis=axis, keepdims=keepdims, split_every=split_every, out=out)

    @derived_from(np.ndarray)
    def argmin(self, axis=None, split_every=None, out=None):
        from .reductions import argmin

        return argmin(self, axis=axis, split_every=split_every, out=out)

    @derived_from(np.ndarray)
    def argmax(self, axis=None, split_every=None, out=None):
        from .reductions import argmax

        return argmax(self, axis=axis, split_every=split_every, out=out)

    @derived_from(np.ndarray)
    def sum(self, axis=None, dtype=None, keepdims=False, split_every=None, out=None):
        from .reductions import sum

        return sum(
            self,
            axis=axis,
            dtype=dtype,
            keepdims=keepdims,
            split_every=split_every,
            out=out,
        )

    @derived_from(np.ndarray)
    def trace(self, offset=0, axis1=0, axis2=1, dtype=None):
        from .reductions import trace

        return trace(self, offset=offset, axis1=axis1, axis2=axis2, dtype=dtype)

    @derived_from(np.ndarray)
    def prod(self, axis=None, dtype=None, keepdims=False, split_every=None, out=None):
        from .reductions import prod

        return prod(
            self,
            axis=axis,
            dtype=dtype,
            keepdims=keepdims,
            split_every=split_every,
            out=out,
        )

    @derived_from(np.ndarray)
    def mean(self, axis=None, dtype=None, keepdims=False, split_every=None, out=None):
        from .reductions import mean

        return mean(
            self,
            axis=axis,
            dtype=dtype,
            keepdims=keepdims,
            split_every=split_every,
            out=out,
        )

    @derived_from(np.ndarray)
    def std(
        self, axis=None, dtype=None, keepdims=False, ddof=0, split_every=None, out=None
    ):
        from .reductions import std

        return std(
            self,
            axis=axis,
            dtype=dtype,
            keepdims=keepdims,
            ddof=ddof,
            split_every=split_every,
            out=out,
        )

    @derived_from(np.ndarray)
    def var(
        self, axis=None, dtype=None, keepdims=False, ddof=0, split_every=None, out=None
    ):
        from .reductions import var

        return var(
            self,
            axis=axis,
            dtype=dtype,
            keepdims=keepdims,
            ddof=ddof,
            split_every=split_every,
            out=out,
        )

    def moment(
        self,
        order,
        axis=None,
        dtype=None,
        keepdims=False,
        ddof=0,
        split_every=None,
        out=None,
    ):
        """Calculate the nth centralized moment.

        Parameters
        ----------
        order : int
            Order of the moment that is returned, must be >= 2.
        axis : int, optional
            Axis along which the central moment is computed. The default is to
            compute the moment of the flattened array.
        dtype : data-type, optional
            Type to use in computing the moment. For arrays of integer type the
            default is float64; for arrays of float types it is the same as the
            array type.
        keepdims : bool, optional
            If this is set to True, the axes which are reduced are left in the
            result as dimensions with size one. With this option, the result
            will broadcast correctly against the original array.
        ddof : int, optional
            "Delta Degrees of Freedom": the divisor used in the calculation is
            N - ddof, where N represents the number of elements. By default
            ddof is zero.

        Returns
        -------
        moment : ndarray

        References
        ----------
        .. [1] Pebay, Philippe (2008), "Formulas for Robust, One-Pass Parallel
           Computation of Covariances and Arbitrary-Order Statistical Moments",
           Technical Report SAND2008-6212, Sandia National Laboratories.

        """

        from .reductions import moment

        return moment(
            self,
            order,
            axis=axis,
            dtype=dtype,
            keepdims=keepdims,
            ddof=ddof,
            split_every=split_every,
            out=out,
        )

    @wraps(map_blocks)
    def map_blocks(self, func, *args, **kwargs):
        return map_blocks(func, self, *args, **kwargs)

    def map_overlap(self, func, depth, boundary=None, trim=True, **kwargs):
        """Map a function over blocks of the array with some overlap

        We share neighboring zones between blocks of the array, then map a
        function, then trim away the neighboring strips.

        Note that this function will attempt to automatically determine the output
        array type before computing it, please refer to the ``meta`` keyword argument
        in :func:`map_blocks <dask.array.core.map_blocks>` if you expect that the function will not succeed when
        operating on 0-d arrays.

        Parameters
        ----------
        func: function
            The function to apply to each extended block
        depth: int, tuple, or dict
            The number of elements that each block should share with its neighbors
            If a tuple or dict then this can be different per axis
        boundary: str, tuple, dict
            How to handle the boundaries.
            Values include 'reflect', 'periodic', 'nearest', 'none',
            or any constant value like 0 or np.nan
        trim: bool
            Whether or not to trim ``depth`` elements from each block after
            calling the map function.
            Set this to False if your mapping function already does this for you
        **kwargs:
            Other keyword arguments valid in :func:`map_blocks <dask.array.core.map_blocks>`.

        Examples
        --------
        >>> import dask.array as da
        >>> x = np.array([1, 1, 2, 3, 3, 3, 2, 1, 1])
        >>> x = da.from_array(x, chunks=5)
        >>> def derivative(x):
        ...     return x - np.roll(x, 1)

        >>> y = x.map_overlap(derivative, depth=1, boundary=0)
        >>> y.compute()
        array([ 1,  0,  1,  1,  0,  0, -1, -1,  0])

        >>> import dask.array as da
        >>> x = np.arange(16).reshape((4, 4))
        >>> d = da.from_array(x, chunks=(2, 2))
        >>> d.map_overlap(lambda x: x + x.size, depth=1).compute()
        array([[16, 17, 18, 19],
               [20, 21, 22, 23],
               [24, 25, 26, 27],
               [28, 29, 30, 31]])

        >>> func = lambda x: x + x.size
        >>> depth = {0: 1, 1: 1}
        >>> boundary = {0: 'reflect', 1: 'none'}
        >>> d.map_overlap(func, depth, boundary).compute()  # doctest: +NORMALIZE_WHITESPACE
        array([[12,  13,  14,  15],
               [16,  17,  18,  19],
               [20,  21,  22,  23],
               [24,  25,  26,  27]])

        >>> x = np.arange(16).reshape((4, 4))
        >>> d = da.from_array(x, chunks=(2, 2))
        >>> y = d.map_overlap(lambda x: x + x[2], depth=1, meta=np.array(()))
        >>> y
        dask.array<_trim, shape=(4, 4), dtype=float64, chunksize=(2, 2), chunktype=numpy.ndarray>
        >>> y.compute()
        array([[ 4,  6,  8, 10],
               [ 8, 10, 12, 14],
               [20, 22, 24, 26],
               [24, 26, 28, 30]])

        >>> import cupy  # doctest: +SKIP
        >>> x = cupy.arange(16).reshape((5, 4))  # doctest: +SKIP
        >>> d = da.from_array(x, chunks=(2, 2))  # doctest: +SKIP
        >>> y = d.map_overlap(lambda x: x + x[2], depth=1, meta=cupy.array(()))  # doctest: +SKIP
        >>> y  # doctest: +SKIP
        dask.array<_trim, shape=(4, 4), dtype=float64, chunksize=(2, 2), chunktype=cupy.ndarray>
        >>> y.compute()  # doctest: +SKIP
        array([[ 4,  6,  8, 10],
               [ 8, 10, 12, 14],
               [20, 22, 24, 26],
               [24, 26, 28, 30]])
        """
        from .overlap import map_overlap

        return map_overlap(
            func, self, depth=depth, boundary=boundary, trim=trim, **kwargs
        )

    @derived_from(np.ndarray)
    def cumsum(self, axis, dtype=None, out=None, *, method="sequential"):
        """Dask added an additional keyword-only argument ``method``.

        method : {'sequential', 'blelloch'}, optional
            Choose which method to use to perform the cumsum.  Default is 'sequential'.

            * 'sequential' performs the cumsum of each prior block before the current block.
            * 'blelloch' is a work-efficient parallel cumsum.  It exposes parallelism by
              first taking the sum of each block and combines the sums via a binary tree.
              This method may be faster or more memory efficient depending on workload,
              scheduler, and hardware.  More benchmarking is necessary.
        """
        from .reductions import cumsum

        return cumsum(self, axis, dtype, out=out, method=method)

    @derived_from(np.ndarray)
    def cumprod(self, axis, dtype=None, out=None, *, method="sequential"):
        """Dask added an additional keyword-only argument ``method``.

        method : {'sequential', 'blelloch'}, optional
            Choose which method to use to perform the cumprod.  Default is 'sequential'.

            * 'sequential' performs the cumprod of each prior block before the current block.
            * 'blelloch' is a work-efficient parallel cumprod.  It exposes parallelism by first
              taking the product of each block and combines the products via a binary tree.
              This method may be faster or more memory efficient depending on workload,
              scheduler, and hardware.  More benchmarking is necessary.
        """
        from .reductions import cumprod

        return cumprod(self, axis, dtype, out=out, method=method)

    @derived_from(np.ndarray)
    def squeeze(self, axis=None):
        from .routines import squeeze

        return squeeze(self, axis)

    def rechunk(
        self, chunks="auto", threshold=None, block_size_limit=None, balance=False
    ):
        """See da.rechunk for docstring"""
        from .rechunk import rechunk  # avoid circular import

        return rechunk(self, chunks, threshold, block_size_limit, balance)

    @property
    def real(self):
        from .ufunc import real

        return real(self)

    @property
    def imag(self):
        from .ufunc import imag

        return imag(self)

    def conj(self):
        from .ufunc import conj

        return conj(self)

    @derived_from(np.ndarray)
    def clip(self, min=None, max=None):
        from .ufunc import clip

        return clip(self, min, max)

    def view(self, dtype=None, order="C"):
        """Get a view of the array as a new data type

        Parameters
        ----------
        dtype:
            The dtype by which to view the array.
            The default, None, results in the view having the same data-type
            as the original array.
        order: string
            'C' or 'F' (Fortran) ordering

        This reinterprets the bytes of the array under a new dtype.  If that
        dtype does not have the same size as the original array then the shape
        will change.

        Beware that both numpy and dask.array can behave oddly when taking
        shape-changing views of arrays under Fortran ordering.  Under some
        versions of NumPy this function will fail when taking shape-changing
        views of Fortran ordered arrays if the first dimension has chunks of
        size one.
        """
        if dtype is None:
            dtype = self.dtype
        else:
            dtype = np.dtype(dtype)
        mult = self.dtype.itemsize / dtype.itemsize

        if order == "C":
            chunks = self.chunks[:-1] + (
                tuple(ensure_int(c * mult) for c in self.chunks[-1]),
            )
        elif order == "F":
            chunks = (
                tuple(ensure_int(c * mult) for c in self.chunks[0]),
            ) + self.chunks[1:]
        else:
            raise ValueError("Order must be one of 'C' or 'F'")

        return self.map_blocks(
            chunk.view, dtype, order=order, dtype=dtype, chunks=chunks
        )

    @derived_from(np.ndarray)
    def swapaxes(self, axis1, axis2):
        from .routines import swapaxes

        return swapaxes(self, axis1, axis2)

    @derived_from(np.ndarray)
    def round(self, decimals=0):
        from .routines import round

        return round(self, decimals=decimals)

    def copy(self):
        """
        Copy array.  This is a no-op for dask.arrays, which are immutable
        """
        if self.npartitions == 1:
            return self.map_blocks(M.copy)
        else:
            return Array(self.dask, self.name, self.chunks, meta=self)

    def __deepcopy__(self, memo):
        c = self.copy()
        memo[id(self)] = c
        return c

    def to_delayed(self, optimize_graph=True):
        """Convert into an array of :class:`dask.delayed.Delayed` objects, one per chunk.

        Parameters
        ----------
        optimize_graph : bool, optional
            If True [default], the graph is optimized before converting into
            :class:`dask.delayed.Delayed` objects.

        See Also
        --------
        dask.array.from_delayed
        """
        keys = self.__dask_keys__()
        graph = self.__dask_graph__()
        if optimize_graph:
            graph = self.__dask_optimize__(graph, keys)  # TODO, don't collape graph
            name = "delayed-" + self.name
            graph = HighLevelGraph.from_collections(name, graph, dependencies=())
        L = ndeepmap(self.ndim, lambda k: Delayed(k, graph), keys)
        return np.array(L, dtype=object)

    @derived_from(np.ndarray)
    def repeat(self, repeats, axis=None):
        from .creation import repeat

        return repeat(self, repeats, axis=axis)

    @derived_from(np.ndarray)
    def nonzero(self):
        from .routines import nonzero

        return nonzero(self)

    def to_zarr(self, *args, **kwargs):
        """Save array to the zarr storage format

        See https://zarr.readthedocs.io for details about the format.

        See function :func:`dask.array.to_zarr` for parameters.
        """
        return to_zarr(self, *args, **kwargs)

    def to_tiledb(self, uri, *args, **kwargs):
        """Save array to the TileDB storage manager

        See function :func:`dask.array.to_tiledb` for argument documentation.

        See https://docs.tiledb.io for details about the format and engine.
        """
        from .tiledb_io import to_tiledb

        return to_tiledb(self, uri, *args, **kwargs)


def ensure_int(f):
    i = int(f)
    if i != f:
        raise ValueError("Could not coerce %f to integer" % f)
    return i


def normalize_chunks(chunks, shape=None, limit=None, dtype=None, previous_chunks=None):
    """Normalize chunks to tuple of tuples

    This takes in a variety of input types and information and produces a full
    tuple-of-tuples result for chunks, suitable to be passed to Array or
    rechunk or any other operation that creates a Dask array.

    Parameters
    ----------
    chunks: tuple, int, dict, or string
        The chunks to be normalized.  See examples below for more details
    shape: Tuple[int]
        The shape of the array
    limit: int (optional)
        The maximum block size to target in bytes,
        if freedom is given to choose
    dtype: np.dtype
    previous_chunks: Tuple[Tuple[int]] optional
        Chunks from a previous array that we should use for inspiration when
        rechunking auto dimensions.  If not provided but auto-chunking exists
        then auto-dimensions will prefer square-like chunk shapes.

    Examples
    --------
    Specify uniform chunk sizes

    >>> from dask.array.core import normalize_chunks
    >>> normalize_chunks((2, 2), shape=(5, 6))
    ((2, 2, 1), (2, 2, 2))

    Also passes through fully explicit tuple-of-tuples

    >>> normalize_chunks(((2, 2, 1), (2, 2, 2)), shape=(5, 6))
    ((2, 2, 1), (2, 2, 2))

    Cleans up lists to tuples

    >>> normalize_chunks([[2, 2], [3, 3]])
    ((2, 2), (3, 3))

    Expands integer inputs 10 -> (10, 10)

    >>> normalize_chunks(10, shape=(30, 5))
    ((10, 10, 10), (5,))

    Expands dict inputs

    >>> normalize_chunks({0: 2, 1: 3}, shape=(6, 6))
    ((2, 2, 2), (3, 3))

    The values -1 and None get mapped to full size

    >>> normalize_chunks((5, -1), shape=(10, 10))
    ((5, 5), (10,))

    Use the value "auto" to automatically determine chunk sizes along certain
    dimensions.  This uses the ``limit=`` and ``dtype=`` keywords to
    determine how large to make the chunks.  The term "auto" can be used
    anywhere an integer can be used.  See array chunking documentation for more
    information.

    >>> normalize_chunks(("auto",), shape=(20,), limit=5, dtype='uint8')
    ((5, 5, 5, 5),)

    You can also use byte sizes (see :func:`dask.utils.parse_bytes`) in place of
    "auto" to ask for a particular size

    >>> normalize_chunks("1kiB", shape=(2000,), dtype='float32')
    ((250, 250, 250, 250, 250, 250, 250, 250),)

    Respects null dimensions

    >>> normalize_chunks((), shape=(0, 0))
    ((0,), (0,))
    """
    if dtype and not isinstance(dtype, np.dtype):
        dtype = np.dtype(dtype)
    if chunks is None:
        raise ValueError(CHUNKS_NONE_ERROR_MESSAGE)
    if isinstance(chunks, list):
        chunks = tuple(chunks)
    if isinstance(chunks, (Number, str)):
        chunks = (chunks,) * len(shape)
    if isinstance(chunks, dict):
        chunks = tuple(chunks.get(i, None) for i in range(len(shape)))
    if isinstance(chunks, np.ndarray):
        chunks = chunks.tolist()
    if not chunks and shape and all(s == 0 for s in shape):
        chunks = ((0,),) * len(shape)

    if (
        shape
        and len(shape) == 1
        and len(chunks) > 1
        and all(isinstance(c, (Number, str)) for c in chunks)
    ):
        chunks = (chunks,)

    if shape and len(chunks) != len(shape):
        raise ValueError(
            "Chunks and shape must be of the same length/dimension. "
            "Got chunks=%s, shape=%s" % (chunks, shape)
        )
    if -1 in chunks or None in chunks:
        chunks = tuple(s if c == -1 or c is None else c for c, s in zip(chunks, shape))

    # If specifying chunk size in bytes, use that value to set the limit.
    # Verify there is only one consistent value of limit or chunk-bytes used.
    for c in chunks:
        if isinstance(c, str) and c != "auto":
            parsed = parse_bytes(c)
            if limit is None:
                limit = parsed
            elif parsed != limit:
                raise ValueError(
                    "Only one consistent value of limit or chunk is allowed."
                    "Used %s != %s" % (parsed, limit)
                )
    # Substitute byte limits with 'auto' now that limit is set.
    chunks = tuple("auto" if isinstance(c, str) and c != "auto" else c for c in chunks)

    if any(c == "auto" for c in chunks):
        chunks = auto_chunks(chunks, shape, limit, dtype, previous_chunks)

    if shape is not None:
        chunks = tuple(c if c not in {None, -1} else s for c, s in zip(chunks, shape))

    if chunks and shape is not None:
        chunks = sum(
            (
                blockdims_from_blockshape((s,), (c,))
                if not isinstance(c, (tuple, list))
                else (c,)
                for s, c in zip(shape, chunks)
            ),
            (),
        )
    for c in chunks:
        if not c:
            raise ValueError(
                "Empty tuples are not allowed in chunks. Express "
                "zero length dimensions with 0(s) in chunks"
            )

    if shape is not None:
        if len(chunks) != len(shape):
            raise ValueError(
                "Input array has %d dimensions but the supplied "
                "chunks has only %d dimensions" % (len(shape), len(chunks))
            )
        if not all(
            c == s or (math.isnan(c) or math.isnan(s))
            for c, s in zip(map(sum, chunks), shape)
        ):
            raise ValueError(
                "Chunks do not add up to shape. "
                "Got chunks=%s, shape=%s" % (chunks, shape)
            )

    return tuple(tuple(int(x) if not math.isnan(x) else x for x in c) for c in chunks)


def _compute_multiplier(limit: int, dtype, largest_block: int, result):
    """
    Utility function for auto_chunk, to fin how much larger or smaller the ideal
    chunk size is relative to what we have now.
    """
    return (
        limit
        / dtype.itemsize
        / largest_block
        / np.prod(list(r if r != 0 else 1 for r in result.values()))
    )


def auto_chunks(chunks, shape, limit, dtype, previous_chunks=None):
    """Determine automatic chunks

    This takes in a chunks value that contains ``"auto"`` values in certain
    dimensions and replaces those values with concrete dimension sizes that try
    to get chunks to be of a certain size in bytes, provided by the ``limit=``
    keyword.  If multiple dimensions are marked as ``"auto"`` then they will
    all respond to meet the desired byte limit, trying to respect the aspect
    ratio of their dimensions in ``previous_chunks=``, if given.

    Parameters
    ----------
    chunks: Tuple
        A tuple of either dimensions or tuples of explicit chunk dimensions
        Some entries should be "auto"
    shape: Tuple[int]
    limit: int, str
        The maximum allowable size of a chunk in bytes
    previous_chunks: Tuple[Tuple[int]]

    See also
    --------
    normalize_chunks: for full docstring and parameters
    """
    if previous_chunks is not None:
        previous_chunks = tuple(
            c if isinstance(c, tuple) else (c,) for c in previous_chunks
        )
    chunks = list(chunks)

    autos = {i for i, c in enumerate(chunks) if c == "auto"}
    if not autos:
        return tuple(chunks)

    if limit is None:
        limit = config.get("array.chunk-size")
    if isinstance(limit, str):
        limit = parse_bytes(limit)

    if dtype is None:
        raise TypeError("dtype must be known for auto-chunking")

    if dtype.hasobject:
        raise NotImplementedError(
            "Can not use auto rechunking with object dtype. "
            "We are unable to estimate the size in bytes of object data"
        )

    for x in tuple(chunks) + tuple(shape):
        if (
            isinstance(x, Number)
            and np.isnan(x)
            or isinstance(x, tuple)
            and np.isnan(x).any()
        ):
            raise ValueError(
                "Can not perform automatic rechunking with unknown "
                "(nan) chunk sizes.%s" % unknown_chunk_message
            )

    limit = max(1, limit)

    largest_block = np.prod(
        [cs if isinstance(cs, Number) else max(cs) for cs in chunks if cs != "auto"]
    )

    if previous_chunks:
        # Base ideal ratio on the median chunk size of the previous chunks
        result = {a: np.median(previous_chunks[a]) for a in autos}

        ideal_shape = []
        for i, s in enumerate(shape):
            chunk_frequencies = frequencies(previous_chunks[i])
            mode, count = max(chunk_frequencies.items(), key=lambda kv: kv[1])
            if mode > 1 and count >= len(previous_chunks[i]) / 2:
                ideal_shape.append(mode)
            else:
                ideal_shape.append(s)

        # How much larger or smaller the ideal chunk size is relative to what we have now
        multiplier = _compute_multiplier(limit, dtype, largest_block, result)

        last_multiplier = 0
        last_autos = set()
        while (
            multiplier != last_multiplier or autos != last_autos
        ):  # while things change
            last_multiplier = multiplier  # record previous values
            last_autos = set(autos)  # record previous values

            # Expand or contract each of the dimensions appropriately
            for a in sorted(autos):
                if ideal_shape[a] == 0:
                    result[a] = 0
                    continue
                proposed = result[a] * multiplier ** (1 / len(autos))
                if proposed > shape[a]:  # we've hit the shape boundary
                    autos.remove(a)
                    largest_block *= shape[a]
                    chunks[a] = shape[a]
                    del result[a]
                else:
                    result[a] = round_to(proposed, ideal_shape[a])

            # recompute how much multiplier we have left, repeat
            multiplier = _compute_multiplier(limit, dtype, largest_block, result)

        for k, v in result.items():
            chunks[k] = v
        return tuple(chunks)

    else:
        size = (limit / dtype.itemsize / largest_block) ** (1 / len(autos))
        small = [i for i in autos if shape[i] < size]
        if small:
            for i in small:
                chunks[i] = (shape[i],)
            return auto_chunks(chunks, shape, limit, dtype)

        for i in autos:
            chunks[i] = round_to(size, shape[i])

        return tuple(chunks)


def round_to(c, s):
    """Return a chunk dimension that is close to an even multiple or factor

    We want values for c that are nicely aligned with s.

    If c is smaller than s then we want the largest factor of s that is less than the
    desired chunk size, but not less than half, which is too much.  If no such
    factor exists then we just go with the original chunk size and accept an
    uneven chunk at the end.

    If c is larger than s then we want the largest multiple of s that is still
    smaller than c.
    """
    if c <= s:
        try:
            return max(f for f in factors(s) if c / 2 <= f <= c)
        except ValueError:  # no matching factors within factor of two
            return max(1, int(c))
    else:
        return c // s * s


def _get_chunk_shape(a):
    s = np.asarray(a.shape, dtype=int)
    return s[len(s) * (None,) + (slice(None),)]


def from_array(
    x,
    chunks="auto",
    name=None,
    lock=False,
    asarray=None,
    fancy=True,
    getitem=None,
    meta=None,
    inline_array=False,
):
    """Create dask array from something that looks like an array.

    Input must have a ``.shape``, ``.ndim``, ``.dtype`` and support numpy-style slicing.

    Parameters
    ----------
    x : array_like
    chunks : int, tuple
        How to chunk the array. Must be one of the following forms:

        - A blocksize like 1000.
        - A blockshape like (1000, 1000).
        - Explicit sizes of all blocks along all dimensions like
          ((1000, 1000, 500), (400, 400)).
        - A size in bytes, like "100 MiB" which will choose a uniform
          block-like shape
        - The word "auto" which acts like the above, but uses a configuration
          value ``array.chunk-size`` for the chunk size

        -1 or None as a blocksize indicate the size of the corresponding
        dimension.
    name : str or bool, optional
        The key name to use for the array. Defaults to a hash of ``x``.

        Hashing is useful if the same value of ``x`` is used to create multiple
        arrays, as Dask can then recognise that they're the same and
        avoid duplicate computations. However, it can also be slow, and if the
        array is not contiguous it is copied for hashing. If the array uses
        stride tricks (such as :func:`numpy.broadcast_to` or
        :func:`skimage.util.view_as_windows`) to have a larger logical
        than physical size, this copy can cause excessive memory usage.

        If you don't need the deduplication provided by hashing, use
        ``name=False`` to generate a random name instead of hashing, which
        avoids the pitfalls described above. Using ``name=True`` is
        equivalent to the default.

        By default, hashing uses python's standard sha1. This behaviour can be
        changed by installing cityhash, xxhash or murmurhash. If installed,
        a large-factor speedup can be obtained in the tokenisation step.

        .. note::

           Because this ``name`` is used as the key in task graphs, you should
           ensure that it uniquely identifies the data contained within. If
           you'd like to provide a descriptive name that is still unique, combine
           the descriptive name with :func:`dask.base.tokenize` of the
           ``array_like``. See :ref:`graphs` for more.

    lock : bool or Lock, optional
        If ``x`` doesn't support concurrent reads then provide a lock here, or
        pass in True to have dask.array create one for you.
    asarray : bool, optional
        If True then call np.asarray on chunks to convert them to numpy arrays.
        If False then chunks are passed through unchanged.
        If None (default) then we use True if the ``__array_function__`` method
        is undefined.
    fancy : bool, optional
        If ``x`` doesn't support fancy indexing (e.g. indexing with lists or
        arrays) then set to False. Default is True.
    meta : Array-like, optional
        The metadata for the resulting dask array.  This is the kind of array
        that will result from slicing the input array.
        Defaults to the input array.
    inline_array : bool, default False
        How to include the array in the task graph. By default
        (``inline_array=False``) the array is included in a task by itself,
        and each chunk refers to that task by its key.

        .. code-block:: python

           >>> x = h5py.File("data.h5")["/x"]  # doctest: +SKIP
           >>> a = da.from_array(x, chunks=500)  # doctest: +SKIP
           >>> dict(a.dask)  # doctest: +SKIP
           {
              'array-original-<name>': <HDF5 dataset ...>,
              ('array-<name>', 0): (getitem, "array-original-<name>", ...),
              ('array-<name>', 1): (getitem, "array-original-<name>", ...)
           }

        With ``inline_array=True``, Dask will instead inline the array directly
        in the values of the task graph.

        .. code-block:: python

           >>> a = da.from_array(x, chunks=500, inline_array=True)  # doctest: +SKIP
           >>> dict(a.dask)  # doctest: +SKIP
           {
              ('array-<name>', 0): (getitem, <HDF5 dataset ...>, ...),
              ('array-<name>', 1): (getitem, <HDF5 dataset ...>, ...)
           }

        Note that there's no key in the task graph with just the array `x`
        anymore. Instead it's placed directly in the values.

        The right choice for ``inline_array`` depends on several factors,
        including the size of ``x``, how expensive it is to create, which
        scheduler you're using, and the pattern of downstream computations.
        As a heuristic, ``inline_array=True`` may be the right choice when
        the array ``x`` is cheap to serialize and deserialize (since it's
        included in the graph many times) and if you're experiencing ordering
        issues (see :ref:`order` for more).

        This has no effect when ``x`` is a NumPy array.

    Examples
    --------

    >>> x = h5py.File('...')['/data/path']  # doctest: +SKIP
    >>> a = da.from_array(x, chunks=(1000, 1000))  # doctest: +SKIP

    If your underlying datastore does not support concurrent reads then include
    the ``lock=True`` keyword argument or ``lock=mylock`` if you want multiple
    arrays to coordinate around the same lock.

    >>> a = da.from_array(x, chunks=(1000, 1000), lock=True)  # doctest: +SKIP

    If your underlying datastore has a ``.chunks`` attribute (as h5py and zarr
    datasets do) then a multiple of that chunk shape will be used if you
    do not provide a chunk shape.

    >>> a = da.from_array(x, chunks='auto')  # doctest: +SKIP
    >>> a = da.from_array(x, chunks='100 MiB')  # doctest: +SKIP
    >>> a = da.from_array(x)  # doctest: +SKIP

    If providing a name, ensure that it is unique

    >>> import dask.base
    >>> token = dask.base.tokenize(x)  # doctest: +SKIP
    >>> a = da.from_array('myarray-' + token)  # doctest: +SKIP

    NumPy ndarrays are eagerly sliced and then embedded in the graph.

    >>> import dask.array
    >>> a = dask.array.from_array(np.array([[1, 2], [3, 4]]), chunks=(1,1))
    >>> a.dask[a.name, 0, 0][0]
    array([1])

    Chunks with exactly-specified, different sizes can be created.

    >>> import numpy as np
    >>> import dask.array as da
    >>> x = np.random.random((100, 6))
    >>> a = da.from_array(x, chunks=((67, 33), (6,)))
    """
    if isinstance(x, Array):
        raise ValueError(
            "Array is already a dask array. Use 'asarray' or " "'rechunk' instead."
        )
    elif is_dask_collection(x):
        warnings.warn(
            "Passing an object to dask.array.from_array which is already a "
            "Dask collection. This can lead to unexpected behavior."
        )

    if isinstance(x, (list, tuple, memoryview) + np.ScalarType):
        x = np.array(x)

    if asarray is None:
        asarray = not hasattr(x, "__array_function__")

    previous_chunks = getattr(x, "chunks", None)

    chunks = normalize_chunks(
        chunks, x.shape, dtype=x.dtype, previous_chunks=previous_chunks
    )

    if name in (None, True):
        token = tokenize(x, chunks)
        name = name or "array-" + token
    elif name is False:
        name = "array-" + str(uuid.uuid1())

    if lock is True:
        lock = SerializableLock()

    is_ndarray = type(x) is np.ndarray
    is_single_block = all(len(c) == 1 for c in chunks)
    # Always use the getter for h5py etc. Not using isinstance(x, np.ndarray)
    # because np.matrix is a subclass of np.ndarray.
    if is_ndarray and not is_single_block and not lock:
        # eagerly slice numpy arrays to prevent memory blowup
        # GH5367, GH5601
        slices = slices_from_chunks(chunks)
        keys = product([name], *(range(len(bds)) for bds in chunks))
        values = [x[slc] for slc in slices]
        dsk = dict(zip(keys, values))

    elif is_ndarray and is_single_block:
        # No slicing needed
        dsk = {(name,) + (0,) * x.ndim: x}
    else:
        if getitem is None:
            if fancy:
                getitem = getter
            else:
                getitem = getter_nofancy

        dsk = graph_from_arraylike(
            x,
            chunks,
            getitem=getitem,
            shape=x.shape,
            out_name=name,
            lock=lock,
            asarray=asarray,
            dtype=x.dtype,
            inline_array=inline_array,
        )
        dsk = HighLevelGraph.from_collections(name, dsk)

    # Workaround for TileDB, its indexing is 1-based,
    # and doesn't seems to support 0-length slicing
    if x.__class__.__module__.split(".")[0] == "tiledb" and hasattr(x, "_ctx_"):
        return Array(dsk, name, chunks, dtype=x.dtype)

    if meta is None:
        meta = x

    return Array(dsk, name, chunks, meta=meta, dtype=getattr(x, "dtype", None))


def from_zarr(
    url,
    component=None,
    storage_options=None,
    chunks=None,
    name=None,
    inline_array=False,
    **kwargs,
):
    """Load array from the zarr storage format

    See https://zarr.readthedocs.io for details about the format.

    Parameters
    ----------
    url: Zarr Array or str or MutableMapping
        Location of the data. A URL can include a protocol specifier like s3://
        for remote data. Can also be any MutableMapping instance, which should
        be serializable if used in multiple processes.
    component: str or None
        If the location is a zarr group rather than an array, this is the
        subcomponent that should be loaded, something like ``'foo/bar'``.
    storage_options: dict
        Any additional parameters for the storage backend (ignored for local
        paths)
    chunks: tuple of ints or tuples of ints
        Passed to :func:`dask.array.from_array`, allows setting the chunks on
        initialisation, if the chunking scheme in the on-disc dataset is not
        optimal for the calculations to follow.
    name : str, optional
         An optional keyname for the array.  Defaults to hashing the input
    kwargs:
        Passed to :class:`zarr.core.Array`.
    inline_array : bool, default False
        Whether to inline the zarr Array in the values of the task graph.
        See :meth:`dask.array.from_array` for an explanation.

    See Also
    --------
    from_array
    """
    import zarr

    storage_options = storage_options or {}
    if isinstance(url, zarr.Array):
        z = url
    elif isinstance(url, (str, os.PathLike)):
        if isinstance(url, os.PathLike):
            url = os.fspath(url)
        mapper = get_mapper(url, **storage_options)
        z = zarr.Array(mapper, read_only=True, path=component, **kwargs)
    else:
        mapper = url
        z = zarr.Array(mapper, read_only=True, path=component, **kwargs)
    chunks = chunks if chunks is not None else z.chunks
    if name is None:
        name = "from-zarr-" + tokenize(z, component, storage_options, chunks, **kwargs)
    return from_array(z, chunks, name=name, inline_array=inline_array)


def to_zarr(
    arr,
    url,
    component=None,
    storage_options=None,
    overwrite=False,
    compute=True,
    return_stored=False,
    **kwargs,
):
    """Save array to the zarr storage format

    See https://zarr.readthedocs.io for details about the format.

    Parameters
    ----------
    arr: dask.array
        Data to store
    url: Zarr Array or str or MutableMapping
        Location of the data. A URL can include a protocol specifier like s3://
        for remote data. Can also be any MutableMapping instance, which should
        be serializable if used in multiple processes.
    component: str or None
        If the location is a zarr group rather than an array, this is the
        subcomponent that should be created/over-written.
    storage_options: dict
        Any additional parameters for the storage backend (ignored for local
        paths)
    overwrite: bool
        If given array already exists, overwrite=False will cause an error,
        where overwrite=True will replace the existing data.
    compute: bool
        See :func:`~dask.array.store` for more details.
    return_stored: bool
        See :func:`~dask.array.store` for more details.
    **kwargs:
        Passed to the :func:`zarr.creation.create` function, e.g., compression options.

    Raises
    ------
    ValueError
        If ``arr`` has unknown chunk sizes, which is not supported by Zarr.

    See Also
    --------
    dask.array.store
    dask.array.Array.compute_chunk_sizes

    """
    import zarr

    if np.isnan(arr.shape).any():
        raise ValueError(
            "Saving a dask array with unknown chunk sizes is not "
            "currently supported by Zarr.%s" % unknown_chunk_message
        )

    if isinstance(url, zarr.Array):
        z = url
        if isinstance(z.store, (dict, zarr.DictStore)) and "distributed" in config.get(
            "scheduler", ""
        ):
            raise RuntimeError(
                "Cannot store into in memory Zarr Array using "
                "the Distributed Scheduler."
            )
        arr = arr.rechunk(z.chunks)
        return arr.store(z, lock=False, compute=compute, return_stored=return_stored)

    if not _check_regular_chunks(arr.chunks):
        raise ValueError(
            "Attempt to save array to zarr with irregular "
            "chunking, please call `arr.rechunk(...)` first."
        )

    storage_options = storage_options or {}

    if isinstance(url, str):
        mapper = get_mapper(url, **storage_options)
    else:
        # assume the object passed is already a mapper
        mapper = url

    chunks = [c[0] for c in arr.chunks]

    z = zarr.create(
        shape=arr.shape,
        chunks=chunks,
        dtype=arr.dtype,
        store=mapper,
        path=component,
        overwrite=overwrite,
        **kwargs,
    )
    return arr.store(z, lock=False, compute=compute, return_stored=return_stored)


def _check_regular_chunks(chunkset):
    """Check if the chunks are regular

    "Regular" in this context means that along every axis, the chunks all
    have the same size, except the last one, which may be smaller

    Parameters
    ----------
    chunkset: tuple of tuples of ints
        From the ``.chunks`` attribute of an ``Array``

    Returns
    -------
    True if chunkset passes, else False

    Examples
    --------
    >>> import dask.array as da
    >>> arr = da.zeros(10, chunks=(5, ))
    >>> _check_regular_chunks(arr.chunks)
    True

    >>> arr = da.zeros(10, chunks=((3, 3, 3, 1), ))
    >>> _check_regular_chunks(arr.chunks)
    True

    >>> arr = da.zeros(10, chunks=((3, 1, 3, 3), ))
    >>> _check_regular_chunks(arr.chunks)
    False
    """
    for chunks in chunkset:
        if len(chunks) == 1:
            continue
        if len(set(chunks[:-1])) > 1:
            return False
        if chunks[-1] > chunks[0]:
            return False
    return True


def from_delayed(value, shape, dtype=None, meta=None, name=None):
    """Create a dask array from a dask delayed value

    This routine is useful for constructing dask arrays in an ad-hoc fashion
    using dask delayed, particularly when combined with stack and concatenate.

    The dask array will consist of a single chunk.

    Examples
    --------
    >>> import dask
    >>> import dask.array as da
    >>> import numpy as np
    >>> value = dask.delayed(np.ones)(5)
    >>> array = da.from_delayed(value, (5,), dtype=float)
    >>> array
    dask.array<from-value, shape=(5,), dtype=float64, chunksize=(5,), chunktype=numpy.ndarray>
    >>> array.compute()
    array([1., 1., 1., 1., 1.])
    """
    from ..delayed import Delayed, delayed

    if not isinstance(value, Delayed) and hasattr(value, "key"):
        value = delayed(value)

    name = name or "from-value-" + tokenize(value, shape, dtype, meta)
    dsk = {(name,) + (0,) * len(shape): value.key}
    chunks = tuple((d,) for d in shape)
    # TODO: value._key may not be the name of the layer in value.dask
    # This should be fixed after we build full expression graphs
    graph = HighLevelGraph.from_collections(name, dsk, dependencies=[value])
    return Array(graph, name, chunks, dtype=dtype, meta=meta)


def from_func(func, shape, dtype=None, name=None, args=(), kwargs={}):
    """Create dask array in a single block by calling a function

    Calling the provided function with func(*args, **kwargs) should return a
    NumPy array of the indicated shape and dtype.

    Examples
    --------

    >>> a = from_func(np.arange, (3,), dtype='i8', args=(3,))
    >>> a.compute()
    array([0, 1, 2])

    This works particularly well when coupled with dask.array functions like
    concatenate and stack:

    >>> arrays = [from_func(np.array, (), dtype='i8', args=(n,)) for n in range(5)]
    >>> stack(arrays).compute()
    array([0, 1, 2, 3, 4])
    """
    name = name or "from_func-" + tokenize(func, shape, dtype, args, kwargs)
    if args or kwargs:
        func = partial(func, *args, **kwargs)
    dsk = {(name,) + (0,) * len(shape): (func,)}
    chunks = tuple((i,) for i in shape)
    return Array(dsk, name, chunks, dtype)


def common_blockdim(blockdims):
    """Find the common block dimensions from the list of block dimensions

    Currently only implements the simplest possible heuristic: the common
    block-dimension is the only one that does not span fully span a dimension.
    This is a conservative choice that allows us to avoid potentially very
    expensive rechunking.

    Assumes that each element of the input block dimensions has all the same
    sum (i.e., that they correspond to dimensions of the same size).

    Examples
    --------
    >>> common_blockdim([(3,), (2, 1)])
    (2, 1)
    >>> common_blockdim([(1, 2), (2, 1)])
    (1, 1, 1)
    >>> common_blockdim([(2, 2), (3, 1)])  # doctest: +SKIP
    Traceback (most recent call last):
        ...
    ValueError: Chunks do not align
    """
    if not any(blockdims):
        return ()
    non_trivial_dims = {d for d in blockdims if len(d) > 1}
    if len(non_trivial_dims) == 1:
        return first(non_trivial_dims)
    if len(non_trivial_dims) == 0:
        return max(blockdims, key=first)

    if np.isnan(sum(map(sum, blockdims))):
        raise ValueError(
            "Arrays' chunk sizes (%s) are unknown.\n\n"
            "A possible solution:\n"
            "  x.compute_chunk_sizes()" % blockdims
        )

    if len(set(map(sum, non_trivial_dims))) > 1:
        raise ValueError("Chunks do not add up to same value", blockdims)

    # We have multiple non-trivial chunks on this axis
    # e.g. (5, 2) and (4, 3)

    # We create a single chunk tuple with the same total length
    # that evenly divides both, e.g. (4, 1, 2)

    # To accomplish this we walk down all chunk tuples together, finding the
    # smallest element, adding it to the output, and subtracting it from all
    # other elements and remove the element itself.  We stop once we have
    # burned through all of the chunk tuples.
    # For efficiency's sake we reverse the lists so that we can pop off the end
    rchunks = [list(ntd)[::-1] for ntd in non_trivial_dims]
    total = sum(first(non_trivial_dims))
    i = 0

    out = []
    while i < total:
        m = min(c[-1] for c in rchunks)
        out.append(m)
        for c in rchunks:
            c[-1] -= m
            if c[-1] == 0:
                c.pop()
        i += m

    return tuple(out)


def unify_chunks(*args, **kwargs):
    """
    Unify chunks across a sequence of arrays

    This utility function is used within other common operations like
    :func:`dask.array.core.map_blocks` and :func:`dask.array.core.blockwise`.
    It is not commonly used by end-users directly.

    Parameters
    ----------
    *args: sequence of Array, index pairs
        Sequence like (x, 'ij', y, 'jk', z, 'i')

    Examples
    --------
    >>> import dask.array as da
    >>> x = da.ones(10, chunks=((5, 2, 3),))
    >>> y = da.ones(10, chunks=((2, 3, 5),))
    >>> chunkss, arrays = unify_chunks(x, 'i', y, 'i')
    >>> chunkss
    {'i': (2, 3, 2, 3)}

    >>> x = da.ones((100, 10), chunks=(20, 5))
    >>> y = da.ones((10, 100), chunks=(4, 50))
    >>> chunkss, arrays = unify_chunks(x, 'ij', y, 'jk', 'constant', None)
    >>> chunkss  # doctest: +SKIP
    {'k': (50, 50), 'i': (20, 20, 20, 20, 20), 'j': (4, 1, 3, 2)}

    >>> unify_chunks(0, None)
    ({}, [0])

    Returns
    -------
    chunkss : dict
        Map like {index: chunks}.
    arrays : list
        List of rechunked arrays.

    See Also
    --------
    common_blockdim
    """
    if not args:
        return {}, []

    arginds = [
        (asanyarray(a) if ind is not None else a, ind) for a, ind in partition(2, args)
    ]  # [x, ij, y, jk]
    warn = kwargs.get("warn", True)

    arrays, inds = zip(*arginds)
    if all(ind is None for ind in inds):
        return {}, list(arrays)
    if all(ind == inds[0] for ind in inds) and all(
        a.chunks == arrays[0].chunks for a in arrays
    ):
        return dict(zip(inds[0], arrays[0].chunks)), arrays

    nameinds = []
    blockdim_dict = dict()
    max_parts = 0
    for a, ind in arginds:
        if ind is not None:
            nameinds.append((a.name, ind))
            blockdim_dict[a.name] = a.chunks
            max_parts = max(max_parts, a.npartitions)
        else:
            nameinds.append((a, ind))

    chunkss = broadcast_dimensions(nameinds, blockdim_dict, consolidate=common_blockdim)
    nparts = np.prod(list(map(len, chunkss.values())))

    if warn and nparts and nparts >= max_parts * 10:
        warnings.warn(
            "Increasing number of chunks by factor of %d" % (nparts / max_parts),
            PerformanceWarning,
            stacklevel=3,
        )

    arrays = []
    for a, i in arginds:
        if i is None:
            arrays.append(a)
        else:
            chunks = tuple(
                chunkss[j]
                if a.shape[n] > 1
                else a.shape[n]
                if not np.isnan(sum(chunkss[j]))
                else None
                for n, j in enumerate(i)
            )
            if chunks != a.chunks and all(a.chunks):
                arrays.append(a.rechunk(chunks))
            else:
                arrays.append(a)
    return chunkss, arrays


def unpack_singleton(x):
    """

    >>> unpack_singleton([[[[1]]]])
    1
    >>> unpack_singleton(np.array(np.datetime64('2000-01-01')))
    array('2000-01-01', dtype='datetime64[D]')
    """
    while isinstance(x, (list, tuple)):
        try:
            x = x[0]
        except (IndexError, TypeError, KeyError):
            break
    return x


def block(arrays, allow_unknown_chunksizes=False):
    """
    Assemble an nd-array from nested lists of blocks.

    Blocks in the innermost lists are concatenated along the last
    dimension (-1), then these are concatenated along the second-last
    dimension (-2), and so on until the outermost list is reached

    Blocks can be of any dimension, but will not be broadcasted using the normal
    rules. Instead, leading axes of size 1 are inserted, to make ``block.ndim``
    the same for all blocks. This is primarily useful for working with scalars,
    and means that code like ``block([v, 1])`` is valid, where
    ``v.ndim == 1``.

    When the nested list is two levels deep, this allows block matrices to be
    constructed from their components.

    Parameters
    ----------
    arrays : nested list of array_like or scalars (but not tuples)
        If passed a single ndarray or scalar (a nested list of depth 0), this
        is returned unmodified (and not copied).

        Elements shapes must match along the appropriate axes (without
        broadcasting), but leading 1s will be prepended to the shape as
        necessary to make the dimensions match.

    allow_unknown_chunksizes: bool
        Allow unknown chunksizes, such as come from converting from dask
        dataframes.  Dask.array is unable to verify that chunks line up.  If
        data comes from differently aligned sources then this can cause
        unexpected results.

    Returns
    -------
    block_array : ndarray
        The array assembled from the given blocks.

        The dimensionality of the output is equal to the greatest of:
        * the dimensionality of all the inputs
        * the depth to which the input list is nested

    Raises
    ------
    ValueError
        * If list depths are mismatched - for instance, ``[[a, b], c]`` is
          illegal, and should be spelt ``[[a, b], [c]]``
        * If lists are empty - for instance, ``[[a, b], []]``

    See Also
    --------
    concatenate : Join a sequence of arrays together.
    stack : Stack arrays in sequence along a new dimension.
    hstack : Stack arrays in sequence horizontally (column wise).
    vstack : Stack arrays in sequence vertically (row wise).
    dstack : Stack arrays in sequence depth wise (along third dimension).
    vsplit : Split array into a list of multiple sub-arrays vertically.

    Notes
    -----

    When called with only scalars, ``block`` is equivalent to an ndarray
    call. So ``block([[1, 2], [3, 4]])`` is equivalent to
    ``array([[1, 2], [3, 4]])``.

    This function does not enforce that the blocks lie on a fixed grid.
    ``block([[a, b], [c, d]])`` is not restricted to arrays of the form::

        AAAbb
        AAAbb
        cccDD

    But is also allowed to produce, for some ``a, b, c, d``::

        AAAbb
        AAAbb
        cDDDD

    Since concatenation happens along the last axis first, `block` is _not_
    capable of producing the following directly::

        AAAbb
        cccbb
        cccDD

    Matlab's "square bracket stacking", ``[A, B, ...; p, q, ...]``, is
    equivalent to ``block([[A, B, ...], [p, q, ...]])``.
    """

    # This was copied almost verbatim from numpy.core.shape_base.block
    # See numpy license at https://github.com/numpy/numpy/blob/master/LICENSE.txt
    # or NUMPY_LICENSE.txt within this directory

    def atleast_nd(x, ndim):
        x = asanyarray(x)
        diff = max(ndim - x.ndim, 0)
        if diff == 0:
            return x
        else:
            return x[(None,) * diff + (Ellipsis,)]

    def format_index(index):
        return "arrays" + "".join(f"[{i}]" for i in index)

    rec = _Recurser(recurse_if=lambda x: type(x) is list)

    # ensure that the lists are all matched in depth
    list_ndim = None
    any_empty = False
    for index, value, entering in rec.walk(arrays):
        if type(value) is tuple:
            # not strictly necessary, but saves us from:
            #  - more than one way to do things - no point treating tuples like
            #    lists
            #  - horribly confusing behaviour that results when tuples are
            #    treated like ndarray
            raise TypeError(
                "{} is a tuple. "
                "Only lists can be used to arrange blocks, and np.block does "
                "not allow implicit conversion from tuple to ndarray.".format(
                    format_index(index)
                )
            )
        if not entering:
            curr_depth = len(index)
        elif len(value) == 0:
            curr_depth = len(index) + 1
            any_empty = True
        else:
            continue

        if list_ndim is not None and list_ndim != curr_depth:
            raise ValueError(
                "List depths are mismatched. First element was at depth {}, "
                "but there is an element at depth {} ({})".format(
                    list_ndim, curr_depth, format_index(index)
                )
            )
        list_ndim = curr_depth

    # do this here so we catch depth mismatches first
    if any_empty:
        raise ValueError("Lists cannot be empty")

    # convert all the arrays to ndarrays
    arrays = rec.map_reduce(arrays, f_map=asanyarray, f_reduce=list)

    # determine the maximum dimension of the elements
    elem_ndim = rec.map_reduce(arrays, f_map=lambda xi: xi.ndim, f_reduce=max)
    ndim = max(list_ndim, elem_ndim)

    # first axis to concatenate along
    first_axis = ndim - list_ndim

    # Make all the elements the same dimension
    arrays = rec.map_reduce(
        arrays, f_map=lambda xi: atleast_nd(xi, ndim), f_reduce=list
    )

    # concatenate innermost lists on the right, outermost on the left
    return rec.map_reduce(
        arrays,
        f_reduce=lambda xs, axis: concatenate(
            list(xs), axis=axis, allow_unknown_chunksizes=allow_unknown_chunksizes
        ),
        f_kwargs=lambda axis: dict(axis=(axis + 1)),
        axis=first_axis,
    )


def concatenate(seq, axis=0, allow_unknown_chunksizes=False):
    """
    Concatenate arrays along an existing axis

    Given a sequence of dask Arrays form a new dask Array by stacking them
    along an existing dimension (axis=0 by default)

    Parameters
    ----------
    seq: list of dask.arrays
    axis: int
        Dimension along which to align all of the arrays
    allow_unknown_chunksizes: bool
        Allow unknown chunksizes, such as come from converting from dask
        dataframes.  Dask.array is unable to verify that chunks line up.  If
        data comes from differently aligned sources then this can cause
        unexpected results.

    Examples
    --------

    Create slices

    >>> import dask.array as da
    >>> import numpy as np

    >>> data = [da.from_array(np.ones((4, 4)), chunks=(2, 2))
    ...          for i in range(3)]

    >>> x = da.concatenate(data, axis=0)
    >>> x.shape
    (12, 4)

    >>> da.concatenate(data, axis=1).shape
    (4, 12)

    Result is a new dask Array

    See Also
    --------
    stack
    """
    from . import wrap

    seq = [asarray(a, allow_unknown_chunksizes=allow_unknown_chunksizes) for a in seq]

    if not seq:
        raise ValueError("Need array(s) to concatenate")

    seq_metas = [meta_from_array(s) for s in seq]
    _concatenate = concatenate_lookup.dispatch(
        type(max(seq_metas, key=lambda x: getattr(x, "__array_priority__", 0)))
    )
    meta = _concatenate(seq_metas, axis=axis)

    # Promote types to match meta
    seq = [a.astype(meta.dtype) for a in seq]

    # Find output array shape
    ndim = len(seq[0].shape)
    shape = tuple(
        sum(a.shape[i] for a in seq) if i == axis else seq[0].shape[i]
        for i in range(ndim)
    )

    # Drop empty arrays
    seq2 = [a for a in seq if a.size]
    if not seq2:
        seq2 = seq

    if axis < 0:
        axis = ndim + axis
    if axis >= ndim:
        msg = (
            "Axis must be less than than number of dimensions"
            "\nData has %d dimensions, but got axis=%d"
        )
        raise ValueError(msg % (ndim, axis))

    n = len(seq2)
    if n == 0:
        try:
            return wrap.empty_like(meta, shape=shape, chunks=shape, dtype=meta.dtype)
        except TypeError:
            return wrap.empty(shape, chunks=shape, dtype=meta.dtype)
    elif n == 1:
        return seq2[0]

    if not allow_unknown_chunksizes and not all(
        i == axis or all(x.shape[i] == seq2[0].shape[i] for x in seq2)
        for i in range(ndim)
    ):
        if any(map(np.isnan, seq2[0].shape)):
            raise ValueError(
                "Tried to concatenate arrays with unknown"
                " shape %s.\n\nTwo solutions:\n"
                "  1. Force concatenation pass"
                " allow_unknown_chunksizes=True.\n"
                "  2. Compute shapes with "
                "[x.compute_chunk_sizes() for x in seq]" % str(seq2[0].shape)
            )
        raise ValueError("Shapes do not align: %s", [x.shape for x in seq2])

    inds = [list(range(ndim)) for i in range(n)]
    for i, ind in enumerate(inds):
        ind[axis] = -(i + 1)

    uc_args = list(concat(zip(seq2, inds)))
    _, seq2 = unify_chunks(*uc_args, warn=False)

    bds = [a.chunks for a in seq2]

    chunks = (
        seq2[0].chunks[:axis]
        + (sum((bd[axis] for bd in bds), ()),)
        + seq2[0].chunks[axis + 1 :]
    )

    cum_dims = [0] + list(accumulate(add, [len(a.chunks[axis]) for a in seq2]))

    names = [a.name for a in seq2]

    name = "concatenate-" + tokenize(names, axis)
    keys = list(product([name], *[range(len(bd)) for bd in chunks]))

    values = [
        (names[bisect(cum_dims, key[axis + 1]) - 1],)
        + key[1 : axis + 1]
        + (key[axis + 1] - cum_dims[bisect(cum_dims, key[axis + 1]) - 1],)
        + key[axis + 2 :]
        for key in keys
    ]

    dsk = dict(zip(keys, values))
    graph = HighLevelGraph.from_collections(name, dsk, dependencies=seq2)

    return Array(graph, name, chunks, meta=meta)


def load_store_chunk(x, out, index, lock, return_stored, load_stored):
    """
    A function inserted in a Dask graph for storing a chunk.

    Parameters
    ----------
    x: array-like
        An array (potentially a NumPy one)
    out: array-like
        Where to store results too.
    index: slice-like
        Where to store result from ``x`` in ``out``.
    lock: Lock-like or False
        Lock to use before writing to ``out``.
    return_stored: bool
        Whether to return ``out``.
    load_stored: bool
        Whether to return the array stored in ``out``.
        Ignored if ``return_stored`` is not ``True``.

    Examples
    --------

    >>> a = np.ones((5, 6))
    >>> b = np.empty(a.shape)
    >>> load_store_chunk(a, b, (slice(None), slice(None)), False, False, False)
    """

    result = None
    if return_stored and not load_stored:
        result = out

    if lock:
        lock.acquire()
    try:
        if x is not None:
            if is_arraylike(x):
                out[index] = x
            else:
                out[index] = np.asanyarray(x)
        if return_stored and load_stored:
            result = out[index]
    finally:
        if lock:
            lock.release()

    return result


def store_chunk(x, out, index, lock, return_stored):
    return load_store_chunk(x, out, index, lock, return_stored, False)


def load_chunk(out, index, lock):
    return load_store_chunk(None, out, index, lock, True, True)


def insert_to_ooc(
    keys: list,
    chunks: tuple[tuple[int, ...], ...],
    out,
    name: str,
    *,
    lock: Lock | bool = True,
    region: slice | None = None,
    return_stored: bool = False,
    load_stored: bool = False,
) -> dict:
    """
    Creates a Dask graph for storing chunks from ``arr`` in ``out``.

    Parameters
    ----------
    keys: list
        Dask keys of the input array
    chunks: tuple
        Dask chunks of the input array
    out: array-like
        Where to store results to
    name: str
        First element of dask keys
    lock: Lock-like or bool, optional
        Whether to lock or with what (default is ``True``,
        which means a :class:`threading.Lock` instance).
    region: slice-like, optional
        Where in ``out`` to store ``arr``'s results
        (default is ``None``, meaning all of ``out``).
    return_stored: bool, optional
        Whether to return ``out``
        (default is ``False``, meaning ``None`` is returned).
    load_stored: bool, optional
        Whether to handling loading from ``out`` at the same time.
        Ignored if ``return_stored`` is not ``True``.
        (default is ``False``, meaning defer to ``return_stored``).

    Returns
    -------
    dask graph of store operation

    Examples
    --------
    >>> import dask.array as da
    >>> d = da.ones((5, 6), chunks=(2, 3))
    >>> a = np.empty(d.shape)
    >>> insert_to_ooc(d.__dask_keys__(), d.chunks, a, "store-123")  # doctest: +SKIP
    """

    if lock is True:
        lock = Lock()

    slices = slices_from_chunks(chunks)
    if region:
        slices = [fuse_slice(region, slc) for slc in slices]

    if return_stored and load_stored:
        func = load_store_chunk
        args = (load_stored,)
    else:
        func = store_chunk
        args = ()

    dsk = {
        (name,) + t[1:]: (func, t, out, slc, lock, return_stored) + args
        for t, slc in zip(core.flatten(keys), slices)
    }
    return dsk


def retrieve_from_ooc(
    keys: Collection[Hashable], dsk_pre: Mapping, dsk_post: Mapping
) -> dict:
    """
    Creates a Dask graph for loading stored ``keys`` from ``dsk``.

    Parameters
    ----------
    keys: Collection
        A sequence containing Dask graph keys to load
    dsk_pre: Mapping
        A Dask graph corresponding to a Dask Array before computation
    dsk_post: Mapping
        A Dask graph corresponding to a Dask Array after computation

    Examples
    --------
    >>> import dask.array as da
    >>> d = da.ones((5, 6), chunks=(2, 3))
    >>> a = np.empty(d.shape)
    >>> g = insert_to_ooc(d.__dask_keys__(), d.chunks, a, "store-123")
    >>> retrieve_from_ooc(g.keys(), g, {k: k for k in g.keys()})  # doctest: +SKIP
    """
    load_dsk = {
        ("load-" + k[0],) + k[1:]: (load_chunk, dsk_post[k]) + dsk_pre[k][3:-1]
        for k in keys
    }

    return load_dsk


def asarray(
    a, allow_unknown_chunksizes=False, dtype=None, order=None, *, like=None, **kwargs
):
    """Convert the input to a dask array.

    Parameters
    ----------
    a : array-like
        Input data, in any form that can be converted to a dask array. This
        includes lists, lists of tuples, tuples, tuples of tuples, tuples of
        lists and ndarrays.
    allow_unknown_chunksizes: bool
        Allow unknown chunksizes, such as come from converting from dask
        dataframes.  Dask.array is unable to verify that chunks line up.  If
        data comes from differently aligned sources then this can cause
        unexpected results.
    dtype : data-type, optional
        By default, the data-type is inferred from the input data.
    order : {‘C’, ‘F’, ‘A’, ‘K’}, optional
        Memory layout. ‘A’ and ‘K’ depend on the order of input array a.
        ‘C’ row-major (C-style), ‘F’ column-major (Fortran-style) memory
        representation. ‘A’ (any) means ‘F’ if a is Fortran contiguous, ‘C’
        otherwise ‘K’ (keep) preserve input order. Defaults to ‘C’.
    like: array-like
        Reference object to allow the creation of Dask arrays with chunks
        that are not NumPy arrays. If an array-like passed in as ``like``
        supports the ``__array_function__`` protocol, the chunk type of the
        resulting array will be definde by it. In this case, it ensures the
        creation of a Dask array compatible with that passed in via this
        argument. If ``like`` is a Dask array, the chunk type of the
        resulting array will be defined by the chunk type of ``like``.
        Requires NumPy 1.20.0 or higher.

    Returns
    -------
    out : dask array
        Dask array interpretation of a.

    Examples
    --------
    >>> import dask.array as da
    >>> import numpy as np
    >>> x = np.arange(3)
    >>> da.asarray(x)
    dask.array<array, shape=(3,), dtype=int64, chunksize=(3,), chunktype=numpy.ndarray>

    >>> y = [[1, 2, 3], [4, 5, 6]]
    >>> da.asarray(y)
    dask.array<array, shape=(2, 3), dtype=int64, chunksize=(2, 3), chunktype=numpy.ndarray>
    """
    if like is None:
        if isinstance(a, Array):
            return a
        elif hasattr(a, "to_dask_array"):
            return a.to_dask_array()
        elif type(a).__module__.split(".")[0] == "xarray" and hasattr(a, "data"):
            return asarray(a.data)
        elif isinstance(a, (list, tuple)) and any(isinstance(i, Array) for i in a):
            return stack(a, allow_unknown_chunksizes=allow_unknown_chunksizes)
        elif not isinstance(getattr(a, "shape", None), Iterable):
            a = np.asarray(a, dtype=dtype, order=order)
    else:
        if not _numpy_120:
            raise RuntimeError("The use of ``like`` required NumPy >= 1.20")

        like_meta = meta_from_array(like)
        if isinstance(a, Array):
            return a.map_blocks(np.asarray, like=like_meta, dtype=dtype, order=order)
        else:
            a = np.asarray(a, like=like_meta, dtype=dtype, order=order)
    return from_array(a, getitem=getter_inline, **kwargs)


<<<<<<< HEAD
def asanyarray(a, **kwargs):
=======
def asanyarray(a, dtype=None, order=None, *, like=None):
>>>>>>> 6eb7fd3f
    """Convert the input to a dask array.

    Subclasses of ``np.ndarray`` will be passed through as chunks unchanged.

    Parameters
    ----------
    a : array-like
        Input data, in any form that can be converted to a dask array. This
        includes lists, lists of tuples, tuples, tuples of tuples, tuples of
        lists and ndarrays.
    dtype : data-type, optional
        By default, the data-type is inferred from the input data.
    order : {‘C’, ‘F’, ‘A’, ‘K’}, optional
        Memory layout. ‘A’ and ‘K’ depend on the order of input array a.
        ‘C’ row-major (C-style), ‘F’ column-major (Fortran-style) memory
        representation. ‘A’ (any) means ‘F’ if a is Fortran contiguous, ‘C’
        otherwise ‘K’ (keep) preserve input order. Defaults to ‘C’.
    like: array-like
        Reference object to allow the creation of Dask arrays with chunks
        that are not NumPy arrays. If an array-like passed in as ``like``
        supports the ``__array_function__`` protocol, the chunk type of the
        resulting array will be definde by it. In this case, it ensures the
        creation of a Dask array compatible with that passed in via this
        argument. If ``like`` is a Dask array, the chunk type of the
        resulting array will be defined by the chunk type of ``like``.
        Requires NumPy 1.20.0 or higher.

    Returns
    -------
    out : dask array
        Dask array interpretation of a.

    Examples
    --------
    >>> import dask.array as da
    >>> import numpy as np
    >>> x = np.arange(3)
    >>> da.asanyarray(x)
    dask.array<array, shape=(3,), dtype=int64, chunksize=(3,), chunktype=numpy.ndarray>

    >>> y = [[1, 2, 3], [4, 5, 6]]
    >>> da.asanyarray(y)
    dask.array<array, shape=(2, 3), dtype=int64, chunksize=(2, 3), chunktype=numpy.ndarray>
    """
<<<<<<< HEAD
    if isinstance(a, Array):
        return a
    elif hasattr(a, "to_dask_array"):
        return a.to_dask_array()
    elif type(a).__module__.split(".")[0] == "xarray" and hasattr(a, "data"):
        return asanyarray(a.data)
    elif isinstance(a, (list, tuple)) and any(isinstance(i, Array) for i in a):
        return stack(a)
    elif not isinstance(getattr(a, "shape", None), Iterable):
        a = np.asanyarray(a)
    return from_array(a, chunks=a.shape, getitem=getter_inline, asarray=False, **kwargs)
=======
    if like is None:
        if isinstance(a, Array):
            return a
        elif hasattr(a, "to_dask_array"):
            return a.to_dask_array()
        elif type(a).__module__.split(".")[0] == "xarray" and hasattr(a, "data"):
            return asanyarray(a.data)
        elif isinstance(a, (list, tuple)) and any(isinstance(i, Array) for i in a):
            return stack(a)
        elif not isinstance(getattr(a, "shape", None), Iterable):
            a = np.asanyarray(a, dtype=dtype, order=order)
    else:
        if not _numpy_120:
            raise RuntimeError("The use of ``like`` required NumPy >= 1.20")

        like_meta = meta_from_array(like)
        if isinstance(a, Array):
            return a.map_blocks(np.asanyarray, like=like_meta, dtype=dtype, order=order)
        else:
            a = np.asanyarray(a, like=like_meta, dtype=dtype, order=order)
    return from_array(a, chunks=a.shape, getitem=getter_inline, asarray=False)
>>>>>>> 6eb7fd3f


def is_scalar_for_elemwise(arg):
    """

    >>> is_scalar_for_elemwise(42)
    True
    >>> is_scalar_for_elemwise('foo')
    True
    >>> is_scalar_for_elemwise(True)
    True
    >>> is_scalar_for_elemwise(np.array(42))
    True
    >>> is_scalar_for_elemwise([1, 2, 3])
    True
    >>> is_scalar_for_elemwise(np.array([1, 2, 3]))
    False
    >>> is_scalar_for_elemwise(from_array(np.array(0), chunks=()))
    False
    >>> is_scalar_for_elemwise(np.dtype('i4'))
    True
    """
    # the second half of shape_condition is essentially just to ensure that
    # dask series / frame are treated as scalars in elemwise.
    maybe_shape = getattr(arg, "shape", None)
    shape_condition = not isinstance(maybe_shape, Iterable) or any(
        is_dask_collection(x) for x in maybe_shape
    )

    return (
        np.isscalar(arg)
        or shape_condition
        or isinstance(arg, np.dtype)
        or (isinstance(arg, np.ndarray) and arg.ndim == 0)
    )


def broadcast_shapes(*shapes):
    """
    Determines output shape from broadcasting arrays.

    Parameters
    ----------
    shapes : tuples
        The shapes of the arguments.

    Returns
    -------
    output_shape : tuple

    Raises
    ------
    ValueError
        If the input shapes cannot be successfully broadcast together.
    """
    if len(shapes) == 1:
        return shapes[0]
    out = []
    for sizes in zip_longest(*map(reversed, shapes), fillvalue=-1):
        if np.isnan(sizes).any():
            dim = np.nan
        else:
            dim = 0 if 0 in sizes else np.max(sizes)
        if any(i not in [-1, 0, 1, dim] and not np.isnan(i) for i in sizes):
            raise ValueError(
                "operands could not be broadcast together with "
                "shapes {}".format(" ".join(map(str, shapes)))
            )
        out.append(dim)
    return tuple(reversed(out))


def elemwise(op, *args, **kwargs):
    """Apply elementwise function across arguments

    Respects broadcasting rules

    Examples
    --------
    >>> elemwise(add, x, y)  # doctest: +SKIP
    >>> elemwise(sin, x)  # doctest: +SKIP

    See Also
    --------
    blockwise
    """
    out = kwargs.pop("out", None)
    if not {"name", "dtype"}.issuperset(kwargs):
        msg = "%s does not take the following keyword arguments %s"
        raise TypeError(
            msg % (op.__name__, str(sorted(set(kwargs) - {"name", "dtype"})))
        )

    args = [np.asarray(a) if isinstance(a, (list, tuple)) else a for a in args]

    shapes = []
    for arg in args:
        shape = getattr(arg, "shape", ())
        if any(is_dask_collection(x) for x in shape):
            # Want to exclude Delayed shapes and dd.Scalar
            shape = ()
        shapes.append(shape)

    shapes = [s if isinstance(s, Iterable) else () for s in shapes]
    out_ndim = len(
        broadcast_shapes(*shapes)
    )  # Raises ValueError if dimensions mismatch
    expr_inds = tuple(range(out_ndim))[::-1]

    need_enforce_dtype = False
    if "dtype" in kwargs:
        need_enforce_dtype = True
        dt = kwargs["dtype"]
    else:
        # We follow NumPy's rules for dtype promotion, which special cases
        # scalars and 0d ndarrays (which it considers equivalent) by using
        # their values to compute the result dtype:
        # https://github.com/numpy/numpy/issues/6240
        # We don't inspect the values of 0d dask arrays, because these could
        # hold potentially very expensive calculations. Instead, we treat
        # them just like other arrays, and if necessary cast the result of op
        # to match.
        vals = [
            np.empty((1,) * max(1, a.ndim), dtype=a.dtype)
            if not is_scalar_for_elemwise(a)
            else a
            for a in args
        ]
        try:
            dt = apply_infer_dtype(op, vals, {}, "elemwise", suggest_dtype=False)
        except Exception:
            return NotImplemented
        need_enforce_dtype = any(
            not is_scalar_for_elemwise(a) and a.ndim == 0 for a in args
        )

    name = kwargs.get("name", None) or f"{funcname(op)}-{tokenize(op, dt, *args)}"

    blockwise_kwargs = dict(dtype=dt, name=name, token=funcname(op).strip("_"))
    if need_enforce_dtype:
        blockwise_kwargs["enforce_dtype"] = dt
        blockwise_kwargs["enforce_dtype_function"] = op
        op = _enforce_dtype
    result = blockwise(
        op,
        expr_inds,
        *concat(
            (a, tuple(range(a.ndim)[::-1]) if not is_scalar_for_elemwise(a) else None)
            for a in args
        ),
        **blockwise_kwargs,
    )

    return handle_out(out, result)


def handle_out(out, result):
    """Handle out parameters

    If out is a dask.array then this overwrites the contents of that array with
    the result
    """
    if isinstance(out, tuple):
        if len(out) == 1:
            out = out[0]
        elif len(out) > 1:
            raise NotImplementedError("The out parameter is not fully supported")
        else:
            out = None
    if isinstance(out, Array):
        if out.shape != result.shape:
            raise ValueError(
                "Mismatched shapes between result and out parameter. "
                "out=%s, result=%s" % (str(out.shape), str(result.shape))
            )
        out._chunks = result.chunks
        out.dask = result.dask
        out._meta = result._meta
        out._name = result.name
    elif out is not None:
        msg = (
            "The out parameter is not fully supported."
            " Received type %s, expected Dask Array" % type(out).__name__
        )
        raise NotImplementedError(msg)
    else:
        return result


def _enforce_dtype(*args, **kwargs):
    """Calls a function and converts its result to the given dtype.

    The parameters have deliberately been given unwieldy names to avoid
    clashes with keyword arguments consumed by blockwise

    A dtype of `object` is treated as a special case and not enforced,
    because it is used as a dummy value in some places when the result will
    not be a block in an Array.

    Parameters
    ----------
    enforce_dtype : dtype
        Result dtype
    enforce_dtype_function : callable
        The wrapped function, which will be passed the remaining arguments
    """
    dtype = kwargs.pop("enforce_dtype")
    function = kwargs.pop("enforce_dtype_function")

    result = function(*args, **kwargs)
    if hasattr(result, "dtype") and dtype != result.dtype and dtype != object:
        if not np.can_cast(result, dtype, casting="same_kind"):
            raise ValueError(
                "Inferred dtype from function %r was %r "
                "but got %r, which can't be cast using "
                "casting='same_kind'"
                % (funcname(function), str(dtype), str(result.dtype))
            )
        if np.isscalar(result):
            # scalar astype method doesn't take the keyword arguments, so
            # have to convert via 0-dimensional array and back.
            result = result.astype(dtype)
        else:
            try:
                result = result.astype(dtype, copy=False)
            except TypeError:
                # Missing copy kwarg
                result = result.astype(dtype)
    return result


def broadcast_to(x, shape, chunks=None, meta=None):
    """Broadcast an array to a new shape.

    Parameters
    ----------
    x : array_like
        The array to broadcast.
    shape : tuple
        The shape of the desired array.
    chunks : tuple, optional
        If provided, then the result will use these chunks instead of the same
        chunks as the source array. Setting chunks explicitly as part of
        broadcast_to is more efficient than rechunking afterwards. Chunks are
        only allowed to differ from the original shape along dimensions that
        are new on the result or have size 1 the input array.
    meta : empty ndarray
        empty ndarray created with same NumPy backend, ndim and dtype as the
        Dask Array being created (overrides dtype)

    Returns
    -------
    broadcast : dask array

    See Also
    --------
    :func:`numpy.broadcast_to`
    """
    x = asarray(x)
    shape = tuple(shape)

    if meta is None:
        meta = meta_from_array(x)

    if x.shape == shape and (chunks is None or chunks == x.chunks):
        return x

    ndim_new = len(shape) - x.ndim
    if ndim_new < 0 or any(
        new != old for new, old in zip(shape[ndim_new:], x.shape) if old != 1
    ):
        raise ValueError(f"cannot broadcast shape {x.shape} to shape {shape}")

    if chunks is None:
        chunks = tuple((s,) for s in shape[:ndim_new]) + tuple(
            bd if old > 1 else (new,)
            for bd, old, new in zip(x.chunks, x.shape, shape[ndim_new:])
        )
    else:
        chunks = normalize_chunks(
            chunks, shape, dtype=x.dtype, previous_chunks=x.chunks
        )
        for old_bd, new_bd in zip(x.chunks, chunks[ndim_new:]):
            if old_bd != new_bd and old_bd != (1,):
                raise ValueError(
                    "cannot broadcast chunks %s to chunks %s: "
                    "new chunks must either be along a new "
                    "dimension or a dimension of size 1" % (x.chunks, chunks)
                )

    name = "broadcast_to-" + tokenize(x, shape, chunks)
    dsk = {}

    enumerated_chunks = product(*(enumerate(bds) for bds in chunks))
    for new_index, chunk_shape in (zip(*ec) for ec in enumerated_chunks):
        old_index = tuple(
            0 if bd == (1,) else i for bd, i in zip(x.chunks, new_index[ndim_new:])
        )
        old_key = (x.name,) + old_index
        new_key = (name,) + new_index
        dsk[new_key] = (np.broadcast_to, old_key, quote(chunk_shape))

    graph = HighLevelGraph.from_collections(name, dsk, dependencies=[x])
    return Array(graph, name, chunks, dtype=x.dtype, meta=meta)


@derived_from(np)
def broadcast_arrays(*args, **kwargs):
    subok = bool(kwargs.pop("subok", False))

    to_array = asanyarray if subok else asarray
    args = tuple(to_array(e) for e in args)

    if kwargs:
        raise TypeError("unsupported keyword argument(s) provided")

    # Unify uneven chunking
    inds = [list(reversed(range(x.ndim))) for x in args]
    uc_args = concat(zip(args, inds))
    _, args = unify_chunks(*uc_args, warn=False)

    shape = broadcast_shapes(*(e.shape for e in args))
    chunks = broadcast_chunks(*(e.chunks for e in args))

    result = [broadcast_to(e, shape=shape, chunks=chunks) for e in args]

    return result


def offset_func(func, offset, *args):
    """Offsets inputs by offset

    >>> double = lambda x: x * 2
    >>> f = offset_func(double, (10,))
    >>> f(1)
    22
    >>> f(300)
    620
    """

    def _offset(*args):
        args2 = list(map(add, args, offset))
        return func(*args2)

    with contextlib.suppress(Exception):
        _offset.__name__ = "offset_" + func.__name__

    return _offset


def chunks_from_arrays(arrays):
    """Chunks tuple from nested list of arrays

    >>> x = np.array([1, 2])
    >>> chunks_from_arrays([x, x])
    ((2, 2),)

    >>> x = np.array([[1, 2]])
    >>> chunks_from_arrays([[x], [x]])
    ((1, 1), (2,))

    >>> x = np.array([[1, 2]])
    >>> chunks_from_arrays([[x, x]])
    ((1,), (2, 2))

    >>> chunks_from_arrays([1, 1])
    ((1, 1),)
    """
    if not arrays:
        return ()
    result = []
    dim = 0

    def shape(x):
        try:
            return x.shape
        except AttributeError:
            return (1,)

    while isinstance(arrays, (list, tuple)):
        result.append(tuple(shape(deepfirst(a))[dim] for a in arrays))
        arrays = arrays[0]
        dim += 1
    return tuple(result)


def deepfirst(seq):
    """First element in a nested list

    >>> deepfirst([[[1, 2], [3, 4]], [5, 6], [7, 8]])
    1
    """
    if not isinstance(seq, (list, tuple)):
        return seq
    else:
        return deepfirst(seq[0])


def shapelist(a):
    """Get the shape of nested list"""
    if type(a) is list:
        return tuple([len(a)] + list(shapelist(a[0])))
    else:
        return ()


def transposelist(arrays, axes, extradims=0):
    """Permute axes of nested list

    >>> transposelist([[1,1,1],[1,1,1]], [2,1])
    [[[1, 1], [1, 1], [1, 1]]]

    >>> transposelist([[1,1,1],[1,1,1]], [2,1], extradims=1)
    [[[[1], [1]], [[1], [1]], [[1], [1]]]]
    """
    if len(axes) != ndimlist(arrays):
        raise ValueError("Length of axes should equal depth of nested arrays")
    if extradims < 0:
        raise ValueError("`newdims` should be positive")
    if len(axes) > len(set(axes)):
        raise ValueError("`axes` should be unique")

    ndim = max(axes) + 1
    shape = shapelist(arrays)
    newshape = [
        shape[axes.index(i)] if i in axes else 1 for i in range(ndim + extradims)
    ]

    result = list(core.flatten(arrays))
    return reshapelist(newshape, result)


def stack(seq, axis=0, allow_unknown_chunksizes=False):
    """
    Stack arrays along a new axis

    Given a sequence of dask arrays, form a new dask array by stacking them
    along a new dimension (axis=0 by default)

    Parameters
    ----------
    seq: list of dask.arrays
    axis: int
        Dimension along which to align all of the arrays
    allow_unknown_chunksizes: bool
        Allow unknown chunksizes, such as come from converting from dask
        dataframes.  Dask.array is unable to verify that chunks line up.  If
        data comes from differently aligned sources then this can cause
        unexpected results.

    Examples
    --------

    Create slices

    >>> import dask.array as da
    >>> import numpy as np

    >>> data = [da.from_array(np.ones((4, 4)), chunks=(2, 2))
    ...         for i in range(3)]

    >>> x = da.stack(data, axis=0)
    >>> x.shape
    (3, 4, 4)

    >>> da.stack(data, axis=1).shape
    (4, 3, 4)

    >>> da.stack(data, axis=-1).shape
    (4, 4, 3)

    Result is a new dask Array

    See Also
    --------
    concatenate
    """
    from . import wrap

    seq = [asarray(a, allow_unknown_chunksizes=allow_unknown_chunksizes) for a in seq]

    if not seq:
        raise ValueError("Need array(s) to stack")
    if not allow_unknown_chunksizes and not all(x.shape == seq[0].shape for x in seq):
        idx = first(i for i in enumerate(seq) if i[1].shape != seq[0].shape)
        raise ValueError(
            "Stacked arrays must have the same shape. The first array had shape "
            f"{seq[0].shape}, while array {idx[0] + 1} has shape {idx[1].shape}."
        )

    meta = np.stack([meta_from_array(a) for a in seq], axis=axis)
    seq = [x.astype(meta.dtype) for x in seq]

    ndim = meta.ndim - 1
    if axis < 0:
        axis = ndim + axis + 1
    shape = tuple(
        len(seq)
        if i == axis
        else (seq[0].shape[i] if i < axis else seq[0].shape[i - 1])
        for i in range(meta.ndim)
    )

    seq2 = [a for a in seq if a.size]
    if not seq2:
        seq2 = seq

    n = len(seq2)
    if n == 0:
        try:
            return wrap.empty_like(meta, shape=shape, chunks=shape, dtype=meta.dtype)
        except TypeError:
            return wrap.empty(shape, chunks=shape, dtype=meta.dtype)

    ind = list(range(ndim))
    uc_args = list(concat((x, ind) for x in seq2))
    _, seq2 = unify_chunks(*uc_args)

    assert len({a.chunks for a in seq2}) == 1  # same chunks
    chunks = seq2[0].chunks[:axis] + ((1,) * n,) + seq2[0].chunks[axis:]

    names = [a.name for a in seq2]
    name = "stack-" + tokenize(names, axis)
    keys = list(product([name], *[range(len(bd)) for bd in chunks]))

    inputs = [
        (names[key[axis + 1]],) + key[1 : axis + 1] + key[axis + 2 :] for key in keys
    ]
    values = [
        (
            getitem,
            inp,
            (slice(None, None, None),) * axis
            + (None,)
            + (slice(None, None, None),) * (ndim - axis),
        )
        for inp in inputs
    ]

    layer = dict(zip(keys, values))
    graph = HighLevelGraph.from_collections(name, layer, dependencies=seq2)

    return Array(graph, name, chunks, meta=meta)


def concatenate3(arrays):
    """Recursive np.concatenate

    Input should be a nested list of numpy arrays arranged in the order they
    should appear in the array itself.  Each array should have the same number
    of dimensions as the desired output and the nesting of the lists.

    >>> x = np.array([[1, 2]])
    >>> concatenate3([[x, x, x], [x, x, x]])
    array([[1, 2, 1, 2, 1, 2],
           [1, 2, 1, 2, 1, 2]])

    >>> concatenate3([[x, x], [x, x], [x, x]])
    array([[1, 2, 1, 2],
           [1, 2, 1, 2],
           [1, 2, 1, 2]])
    """
    # We need this as __array_function__ may not exist on older NumPy versions.
    # And to reduce verbosity.
    NDARRAY_ARRAY_FUNCTION = getattr(np.ndarray, "__array_function__", None)

    arrays = concrete(arrays)
    if not arrays:
        return np.empty(0)

    advanced = max(
        core.flatten(arrays, container=(list, tuple)),
        key=lambda x: getattr(x, "__array_priority__", 0),
    )

    if not all(
        NDARRAY_ARRAY_FUNCTION
        is getattr(type(arr), "__array_function__", NDARRAY_ARRAY_FUNCTION)
        for arr in core.flatten(arrays, container=(list, tuple))
    ):
        try:
            x = unpack_singleton(arrays)
            return _concatenate2(arrays, axes=tuple(range(x.ndim)))
        except TypeError:
            pass

    if concatenate_lookup.dispatch(type(advanced)) is not np.concatenate:
        x = unpack_singleton(arrays)
        return _concatenate2(arrays, axes=list(range(x.ndim)))

    ndim = ndimlist(arrays)
    if not ndim:
        return arrays
    chunks = chunks_from_arrays(arrays)
    shape = tuple(map(sum, chunks))

    def dtype(x):
        try:
            return x.dtype
        except AttributeError:
            return type(x)

    result = np.empty(shape=shape, dtype=dtype(deepfirst(arrays)))

    for (idx, arr) in zip(
        slices_from_chunks(chunks), core.flatten(arrays, container=(list, tuple))
    ):
        if hasattr(arr, "ndim"):
            while arr.ndim < ndim:
                arr = arr[None, ...]
        result[idx] = arr

    return result


def concatenate_axes(arrays, axes):
    """Recursively call np.concatenate along axes"""
    if len(axes) != ndimlist(arrays):
        raise ValueError("Length of axes should equal depth of nested arrays")

    extradims = max(0, deepfirst(arrays).ndim - (max(axes) + 1))
    return concatenate3(transposelist(arrays, axes, extradims=extradims))


def to_hdf5(filename, *args, **kwargs):
    """Store arrays in HDF5 file

    This saves several dask arrays into several datapaths in an HDF5 file.
    It creates the necessary datasets and handles clean file opening/closing.

    >>> da.to_hdf5('myfile.hdf5', '/x', x)  # doctest: +SKIP

    or

    >>> da.to_hdf5('myfile.hdf5', {'/x': x, '/y': y})  # doctest: +SKIP

    Optionally provide arguments as though to ``h5py.File.create_dataset``

    >>> da.to_hdf5('myfile.hdf5', '/x', x, compression='lzf', shuffle=True)  # doctest: +SKIP

    This can also be used as a method on a single Array

    >>> x.to_hdf5('myfile.hdf5', '/x')  # doctest: +SKIP

    See Also
    --------
    da.store
    h5py.File.create_dataset
    """
    if len(args) == 1 and isinstance(args[0], dict):
        data = args[0]
    elif len(args) == 2 and isinstance(args[0], str) and isinstance(args[1], Array):
        data = {args[0]: args[1]}
    else:
        raise ValueError("Please provide {'/data/path': array} dictionary")

    chunks = kwargs.pop("chunks", True)

    import h5py

    with h5py.File(filename, mode="a") as f:
        dsets = [
            f.require_dataset(
                dp,
                shape=x.shape,
                dtype=x.dtype,
                chunks=tuple(c[0] for c in x.chunks) if chunks is True else chunks,
                **kwargs,
            )
            for dp, x in data.items()
        ]
        store(list(data.values()), dsets)


def interleave_none(a, b):
    """

    >>> interleave_none([0, None, 2, None], [1, 3])
    (0, 1, 2, 3)
    """
    result = []
    i = j = 0
    n = len(a) + len(b)
    while i + j < n:
        if a[i] is not None:
            result.append(a[i])
            i += 1
        else:
            result.append(b[j])
            i += 1
            j += 1
    return tuple(result)


def keyname(name, i, okey):
    """

    >>> keyname('x', 3, [None, None, 0, 2])
    ('x', 3, 0, 2)
    """
    return (name, i) + tuple(k for k in okey if k is not None)


def _vindex(x, *indexes):
    """Point wise indexing with broadcasting.

    >>> x = np.arange(56).reshape((7, 8))
    >>> x
    array([[ 0,  1,  2,  3,  4,  5,  6,  7],
           [ 8,  9, 10, 11, 12, 13, 14, 15],
           [16, 17, 18, 19, 20, 21, 22, 23],
           [24, 25, 26, 27, 28, 29, 30, 31],
           [32, 33, 34, 35, 36, 37, 38, 39],
           [40, 41, 42, 43, 44, 45, 46, 47],
           [48, 49, 50, 51, 52, 53, 54, 55]])

    >>> d = from_array(x, chunks=(3, 4))
    >>> result = _vindex(d, [0, 1, 6, 0], [0, 1, 0, 7])
    >>> result.compute()
    array([ 0,  9, 48,  7])
    """
    indexes = replace_ellipsis(x.ndim, indexes)

    nonfancy_indexes = []
    reduced_indexes = []
    for i, ind in enumerate(indexes):
        if isinstance(ind, Number):
            nonfancy_indexes.append(ind)
        elif isinstance(ind, slice):
            nonfancy_indexes.append(ind)
            reduced_indexes.append(slice(None))
        else:
            nonfancy_indexes.append(slice(None))
            reduced_indexes.append(ind)

    nonfancy_indexes = tuple(nonfancy_indexes)
    reduced_indexes = tuple(reduced_indexes)

    x = x[nonfancy_indexes]

    array_indexes = {}
    for i, (ind, size) in enumerate(zip(reduced_indexes, x.shape)):
        if not isinstance(ind, slice):
            ind = np.array(ind, copy=True)
            if ind.dtype.kind == "b":
                raise IndexError("vindex does not support indexing with boolean arrays")
            if ((ind >= size) | (ind < -size)).any():
                raise IndexError(
                    "vindex key has entries out of bounds for "
                    "indexing along axis %s of size %s: %r" % (i, size, ind)
                )
            ind %= size
            array_indexes[i] = ind

    if array_indexes:
        x = _vindex_array(x, array_indexes)

    return x


def _vindex_array(x, dict_indexes):
    """Point wise indexing with only NumPy Arrays."""

    try:
        broadcast_indexes = np.broadcast_arrays(*dict_indexes.values())
    except ValueError as e:
        # note: error message exactly matches numpy
        shapes_str = " ".join(str(a.shape) for a in dict_indexes.values())
        raise IndexError(
            "shape mismatch: indexing arrays could not be "
            "broadcast together with shapes " + shapes_str
        ) from e
    broadcast_shape = broadcast_indexes[0].shape

    lookup = dict(zip(dict_indexes, broadcast_indexes))
    flat_indexes = [
        lookup[i].ravel().tolist() if i in lookup else None for i in range(x.ndim)
    ]
    flat_indexes.extend([None] * (x.ndim - len(flat_indexes)))

    flat_indexes = [
        list(index) if index is not None else index for index in flat_indexes
    ]
    bounds = [list(accumulate(add, (0,) + c)) for c in x.chunks]
    bounds2 = [b for i, b in zip(flat_indexes, bounds) if i is not None]
    axis = _get_axis(flat_indexes)
    token = tokenize(x, flat_indexes)
    out_name = "vindex-merge-" + token

    points = list()
    for i, idx in enumerate(zip(*[i for i in flat_indexes if i is not None])):
        block_idx = [bisect(b, ind) - 1 for b, ind in zip(bounds2, idx)]
        inblock_idx = [
            ind - bounds2[k][j] for k, (ind, j) in enumerate(zip(idx, block_idx))
        ]
        points.append((i, tuple(block_idx), tuple(inblock_idx)))

    chunks = [c for i, c in zip(flat_indexes, x.chunks) if i is None]
    chunks.insert(0, (len(points),) if points else (0,))
    chunks = tuple(chunks)

    if points:
        per_block = groupby(1, points)
        per_block = {k: v for k, v in per_block.items() if v}

        other_blocks = list(
            product(
                *[
                    list(range(len(c))) if i is None else [None]
                    for i, c in zip(flat_indexes, x.chunks)
                ]
            )
        )

        full_slices = [slice(None, None) if i is None else None for i in flat_indexes]

        name = "vindex-slice-" + token
        vindex_merge_name = "vindex-merge-" + token
        dsk = {}
        for okey in other_blocks:
            for i, key in enumerate(per_block):
                dsk[keyname(name, i, okey)] = (
                    _vindex_transpose,
                    (
                        _vindex_slice,
                        (x.name,) + interleave_none(okey, key),
                        interleave_none(
                            full_slices, list(zip(*pluck(2, per_block[key])))
                        ),
                    ),
                    axis,
                )
            dsk[keyname(vindex_merge_name, 0, okey)] = (
                _vindex_merge,
                [list(pluck(0, per_block[key])) for key in per_block],
                [keyname(name, i, okey) for i in range(len(per_block))],
            )

        result_1d = Array(
            HighLevelGraph.from_collections(out_name, dsk, dependencies=[x]),
            out_name,
            chunks,
            x.dtype,
            meta=x._meta,
        )
        return result_1d.reshape(broadcast_shape + result_1d.shape[1:])

    # output has a zero dimension, just create a new zero-shape array with the
    # same dtype
    from .wrap import empty

    result_1d = empty(
        tuple(map(sum, chunks)), chunks=chunks, dtype=x.dtype, name=out_name
    )
    return result_1d.reshape(broadcast_shape + result_1d.shape[1:])


def _get_axis(indexes):
    """Get axis along which point-wise slicing results lie

    This is mostly a hack because I can't figure out NumPy's rule on this and
    can't be bothered to go reading.

    >>> _get_axis([[1, 2], None, [1, 2], None])
    0
    >>> _get_axis([None, [1, 2], [1, 2], None])
    1
    >>> _get_axis([None, None, [1, 2], [1, 2]])
    2
    """
    ndim = len(indexes)
    indexes = [slice(None, None) if i is None else [0] for i in indexes]
    x = np.empty((2,) * ndim)
    x2 = x[tuple(indexes)]
    return x2.shape.index(1)


def _vindex_slice(block, points):
    """Pull out point-wise slices from block"""
    points = [p if isinstance(p, slice) else list(p) for p in points]
    return block[tuple(points)]


def _vindex_transpose(block, axis):
    """Rotate block so that points are on the first dimension"""
    axes = [axis] + list(range(axis)) + list(range(axis + 1, block.ndim))
    return block.transpose(axes)


def _vindex_merge(locations, values):
    """

    >>> locations = [0], [2, 1]
    >>> values = [np.array([[1, 2, 3]]),
    ...           np.array([[10, 20, 30], [40, 50, 60]])]

    >>> _vindex_merge(locations, values)
    array([[ 1,  2,  3],
           [40, 50, 60],
           [10, 20, 30]])
    """
    locations = list(map(list, locations))
    values = list(values)

    n = sum(map(len, locations))

    shape = list(values[0].shape)
    shape[0] = n
    shape = tuple(shape)

    dtype = values[0].dtype

    x = np.empty_like(values[0], dtype=dtype, shape=shape)

    ind = [slice(None, None) for i in range(x.ndim)]
    for loc, val in zip(locations, values):
        ind[0] = loc
        x[tuple(ind)] = val

    return x


def to_npy_stack(dirname, x, axis=0):
    """Write dask array to a stack of .npy files

    This partitions the dask.array along one axis and stores each block along
    that axis as a single .npy file in the specified directory

    Examples
    --------
    >>> x = da.ones((5, 10, 10), chunks=(2, 4, 4))  # doctest: +SKIP
    >>> da.to_npy_stack('data/', x, axis=0)  # doctest: +SKIP

    The ``.npy`` files store numpy arrays for ``x[0:2], x[2:4], and x[4:5]``
    respectively, as is specified by the chunk size along the zeroth axis::

        $ tree data/
        data/
        |-- 0.npy
        |-- 1.npy
        |-- 2.npy
        |-- info

    The ``info`` file stores the dtype, chunks, and axis information of the array.
    You can load these stacks with the :func:`dask.array.from_npy_stack` function.

    >>> y = da.from_npy_stack('data/')  # doctest: +SKIP

    See Also
    --------
    from_npy_stack
    """

    chunks = tuple((c if i == axis else (sum(c),)) for i, c in enumerate(x.chunks))
    xx = x.rechunk(chunks)

    if not os.path.exists(dirname):
        os.mkdir(dirname)

    meta = {"chunks": chunks, "dtype": x.dtype, "axis": axis}

    with open(os.path.join(dirname, "info"), "wb") as f:
        pickle.dump(meta, f)

    name = "to-npy-stack-" + str(uuid.uuid1())
    dsk = {
        (name, i): (np.save, os.path.join(dirname, "%d.npy" % i), key)
        for i, key in enumerate(core.flatten(xx.__dask_keys__()))
    }

    graph = HighLevelGraph.from_collections(name, dsk, dependencies=[xx])
    compute_as_if_collection(Array, graph, list(dsk))


def from_npy_stack(dirname, mmap_mode="r"):
    """Load dask array from stack of npy files

    See :func:`dask.array.to_npy_stack` for docstring.

    Parameters
    ----------
    dirname: string
        Directory of .npy files
    mmap_mode: (None or 'r')
        Read data in memory map mode
    """
    with open(os.path.join(dirname, "info"), "rb") as f:
        info = pickle.load(f)

    dtype = info["dtype"]
    chunks = info["chunks"]
    axis = info["axis"]

    name = "from-npy-stack-%s" % dirname
    keys = list(product([name], *[range(len(c)) for c in chunks]))
    values = [
        (np.load, os.path.join(dirname, "%d.npy" % i), mmap_mode)
        for i in range(len(chunks[axis]))
    ]
    dsk = dict(zip(keys, values))

    return Array(dsk, name, chunks, dtype)


def new_da_object(dsk, name, chunks, meta=None, dtype=None):
    """Generic constructor for dask.array or dask.dataframe objects.

    Decides the appropriate output class based on the type of `meta` provided.
    """
    if is_dataframe_like(meta) or is_series_like(meta) or is_index_like(meta):
        from ..dataframe.core import new_dd_object

        assert all(len(c) == 1 for c in chunks[1:])
        divisions = [None] * (len(chunks[0]) + 1)
        return new_dd_object(dsk, name, meta, divisions)
    else:
        return Array(dsk, name=name, chunks=chunks, meta=meta, dtype=dtype)


class BlockView:
    """An array-like interface to the blocks of an array.

    ``BlockView`` provides an array-like interface
    to the blocks of a dask array.  Numpy-style indexing of a
     ``BlockView`` returns a selection of blocks as a new dask array.

    You can index ``BlockView`` like a numpy array of shape
    equal to the number of blocks in each dimension, (available as
    array.blocks.size).  The dimensionality of the output array matches
    the dimension of this array, even if integer indices are passed.
    Slicing with ``np.newaxis`` or multiple lists is not supported.

    Examples
    --------
    >>> import dask.array as da
    >>> from dask.array.core import BlockView
    >>> x = da.arange(8, chunks=2)
    >>> bv = BlockView(x)
    >>> bv.shape # aliases x.numblocks
    (4,)
    >>> bv.size
    4
    >>> bv[0].compute()
    array([0, 1])
    >>> bv[:3].compute()
    array([0, 1, 2, 3, 4, 5])
    >>> bv[::2].compute()
    array([0, 1, 4, 5])
    >>> bv[[-1, 0]].compute()
    array([6, 7, 0, 1])
    >>> bv.ravel()  # doctest: +NORMALIZE_WHITESPACE
    [dask.array<blocks, shape=(2,), dtype=int64, chunksize=(2,), chunktype=numpy.ndarray>,
     dask.array<blocks, shape=(2,), dtype=int64, chunksize=(2,), chunktype=numpy.ndarray>,
     dask.array<blocks, shape=(2,), dtype=int64, chunksize=(2,), chunktype=numpy.ndarray>,
     dask.array<blocks, shape=(2,), dtype=int64, chunksize=(2,), chunktype=numpy.ndarray>]

    Returns
    -------
    An instance of ``da.array.Blockview``
    """

    def __init__(self, array: Array) -> BlockView:
        self._array = array

    def __getitem__(
        self, index: int | Sequence[int] | slice | Sequence[slice]
    ) -> Array:
        from .slicing import normalize_index

        if not isinstance(index, tuple):
            index = (index,)
        if sum(isinstance(ind, (np.ndarray, list)) for ind in index) > 1:
            raise ValueError("Can only slice with a single list")
        if any(ind is None for ind in index):
            raise ValueError("Slicing with np.newaxis or None is not supported")
        index = normalize_index(index, self._array.numblocks)
        index = tuple(slice(k, k + 1) if isinstance(k, Number) else k for k in index)

        name = "blocks-" + tokenize(self._array, index)

        new_keys = self._array._key_array[index]

        chunks = tuple(
            tuple(np.array(c)[i].tolist()) for c, i in zip(self._array.chunks, index)
        )

        keys = product(*(range(len(c)) for c in chunks))

        layer = {(name,) + key: tuple(new_keys[key].tolist()) for key in keys}

        graph = HighLevelGraph.from_collections(name, layer, dependencies=[self._array])
        return Array(graph, name, chunks, meta=self._array)

    def __eq__(self, other: Any) -> bool:
        if isinstance(other, BlockView):
            return self._array is other._array
        else:
            return NotImplemented

    @property
    def size(self) -> int:
        """
        The total number of blocks in the array.
        """
        return np.prod(self.shape)

    @property
    def shape(self) -> tuple[int, ...]:
        """
        The number of blocks per axis. Alias of ``dask.array.numblocks``.
        """
        return self._array.numblocks

    def ravel(self) -> list[Array]:
        """
        Return a flattened list of all the blocks in the array in C order.
        """
        return [self[idx] for idx in np.ndindex(self.shape)]


from .blockwise import blockwise
from .utils import compute_meta, meta_from_array<|MERGE_RESOLUTION|>--- conflicted
+++ resolved
@@ -4246,11 +4246,7 @@
     return from_array(a, getitem=getter_inline, **kwargs)
 
 
-<<<<<<< HEAD
-def asanyarray(a, **kwargs):
-=======
-def asanyarray(a, dtype=None, order=None, *, like=None):
->>>>>>> 6eb7fd3f
+def asanyarray(a, dtype=None, order=None, *, like=None, inline_array=False):
     """Convert the input to a dask array.
 
     Subclasses of ``np.ndarray`` will be passed through as chunks unchanged.
@@ -4277,6 +4273,9 @@
         argument. If ``like`` is a Dask array, the chunk type of the
         resulting array will be defined by the chunk type of ``like``.
         Requires NumPy 1.20.0 or higher.
+    inline_array:
+        Whether to inline the array in the resulting dask graph. For more information,
+        see the documentation for ``dask.array.from_array()``.
 
     Returns
     -------
@@ -4295,19 +4294,6 @@
     >>> da.asanyarray(y)
     dask.array<array, shape=(2, 3), dtype=int64, chunksize=(2, 3), chunktype=numpy.ndarray>
     """
-<<<<<<< HEAD
-    if isinstance(a, Array):
-        return a
-    elif hasattr(a, "to_dask_array"):
-        return a.to_dask_array()
-    elif type(a).__module__.split(".")[0] == "xarray" and hasattr(a, "data"):
-        return asanyarray(a.data)
-    elif isinstance(a, (list, tuple)) and any(isinstance(i, Array) for i in a):
-        return stack(a)
-    elif not isinstance(getattr(a, "shape", None), Iterable):
-        a = np.asanyarray(a)
-    return from_array(a, chunks=a.shape, getitem=getter_inline, asarray=False, **kwargs)
-=======
     if like is None:
         if isinstance(a, Array):
             return a
@@ -4328,8 +4314,13 @@
             return a.map_blocks(np.asanyarray, like=like_meta, dtype=dtype, order=order)
         else:
             a = np.asanyarray(a, like=like_meta, dtype=dtype, order=order)
-    return from_array(a, chunks=a.shape, getitem=getter_inline, asarray=False)
->>>>>>> 6eb7fd3f
+    return from_array(
+        a,
+        chunks=a.shape,
+        getitem=getter_inline,
+        asarray=False,
+        inline_array=inline_array,
+    )
 
 
 def is_scalar_for_elemwise(arg):
