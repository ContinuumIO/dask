import math
import operator
import os
import pickle
import re
import sys
import traceback
import uuid
import warnings
from bisect import bisect
from collections.abc import Iterable, Iterator, Mapping
from functools import partial, reduce, wraps
from itertools import product, zip_longest
from numbers import Integral, Number
from operator import add, getitem, mul
from threading import Lock

import numpy as np
from fsspec import get_mapper
from tlz import accumulate, concat, first, frequencies, groupby, partition
from tlz.curried import pluck

from .. import compute, config, core, threaded
from ..base import (
    DaskMethodsMixin,
    compute_as_if_collection,
    dont_optimize,
    is_dask_collection,
    persist,
    tokenize,
)
from ..blockwise import broadcast_dimensions
from ..context import globalmethod
from ..core import quote
from ..delayed import Delayed, delayed
from ..highlevelgraph import HighLevelGraph
from ..sizeof import sizeof
from ..utils import (
    Dispatch,
    IndexCallable,
    M,
    SerializableLock,
    cached_property,
    concrete,
    derived_from,
    factors,
    format_bytes,
    funcname,
    has_keyword,
    ignoring,
    is_arraylike,
    is_dataframe_like,
    is_index_like,
<<<<<<< HEAD
    cached_property,
)
from ..core import quote
from ..delayed import delayed, Delayed
from ..layers import BlockwiseCreateArray
from .. import threaded, core
from ..sizeof import sizeof
from ..highlevelgraph import HighLevelGraph
from .numpy_compat import _Recurser
from .slicing import (
    slice_array,
    replace_ellipsis,
    cached_cumsum,
=======
    is_integer,
    is_series_like,
    ndeepmap,
    ndimlist,
    parse_bytes,
    typename,
>>>>>>> 09862ed9
)
from . import chunk
from .chunk_types import is_valid_array_chunk, is_valid_chunk_type
from .numpy_compat import _Recurser
from .slicing import cached_cumsum, replace_ellipsis, setitem_array, slice_array

config.update_defaults({"array": {"chunk-size": "128MiB", "rechunk-threshold": 4}})


concatenate_lookup = Dispatch("concatenate")
tensordot_lookup = Dispatch("tensordot")
einsum_lookup = Dispatch("einsum")
concatenate_lookup.register((object, np.ndarray), np.concatenate)
tensordot_lookup.register((object, np.ndarray), np.tensordot)
einsum_lookup.register((object, np.ndarray), np.einsum)

unknown_chunk_message = (
    "\n\n"
    "A possible solution: "
    "https://docs.dask.org/en/latest/array-chunks.html#unknown-chunks\n"
    "Summary: to compute chunks sizes, use\n\n"
    "   x.compute_chunk_sizes()  # for Dask Array `x`\n"
    "   ddf.to_dask_array(lengths=True)  # for Dask DataFrame `ddf`"
)


class PerformanceWarning(Warning):
    """ A warning given when bad chunking may cause poor performance """


def getter(a, b, asarray=True, lock=None):
    if isinstance(b, tuple) and any(x is None for x in b):
        b2 = tuple(x for x in b if x is not None)
        b3 = tuple(
            None if x is None else slice(None, None)
            for x in b
            if not isinstance(x, Integral)
        )
        return getter(a, b2, asarray=asarray, lock=lock)[b3]

    if lock:
        lock.acquire()
    try:
        c = a[b]
        # Below we special-case `np.matrix` to force a conversion to
        # `np.ndarray` and preserve original Dask behavior for `getter`,
        # as for all purposes `np.matrix` is array-like and thus
        # `is_arraylike` evaluates to `True` in that case.
        if asarray and (not is_arraylike(c) or isinstance(c, np.matrix)):
            c = np.asarray(c)
    finally:
        if lock:
            lock.release()
    return c


def getter_nofancy(a, b, asarray=True, lock=None):
    """A simple wrapper around ``getter``.

    Used to indicate to the optimization passes that the backend doesn't
    support fancy indexing.
    """
    return getter(a, b, asarray=asarray, lock=lock)


def getter_inline(a, b, asarray=True, lock=None):
    """A getter function that optimizations feel comfortable inlining

    Slicing operations with this function may be inlined into a graph, such as
    in the following rewrite

    **Before**

    >>> a = x[:10]  # doctest: +SKIP
    >>> b = a + 1  # doctest: +SKIP
    >>> c = a * 2  # doctest: +SKIP

    **After**

    >>> b = x[:10] + 1  # doctest: +SKIP
    >>> c = x[:10] * 2  # doctest: +SKIP

    This inlining can be relevant to operations when running off of disk.
    """
    return getter(a, b, asarray=asarray, lock=lock)


from .optimization import fuse_slice, optimize

# __array_function__ dict for mapping aliases and mismatching names
_HANDLED_FUNCTIONS = {}


def implements(*numpy_functions):
    """Register an __array_function__ implementation for dask.array.Array

    Register that a function implements the API of a NumPy function (or several
    NumPy functions in case of aliases) which is handled with
    ``__array_function__``.

    Parameters
    ----------
    \\*numpy_functions : callables
        One or more NumPy functions that are handled by ``__array_function__``
        and will be mapped by `implements` to a `dask.array` function.
    """

    def decorator(dask_func):
        for numpy_function in numpy_functions:
            _HANDLED_FUNCTIONS[numpy_function] = dask_func

        return dask_func

    return decorator


def _should_delegate(other) -> bool:
    """Check whether Dask should delegate to the other.
    This implementation follows NEP-13:
    https://numpy.org/neps/nep-0013-ufunc-overrides.html#behavior-in-combination-with-python-s-binary-operations
    """
    if hasattr(other, "__array_ufunc__") and other.__array_ufunc__ is None:
        return True
    elif (
        hasattr(other, "__array_ufunc__")
        and not is_valid_array_chunk(other)
        and type(other).__array_ufunc__ is not Array.__array_ufunc__
    ):
        return True
    return False


def check_if_handled_given_other(f):
    """Check if method is handled by Dask given type of other

    Ensures proper deferral to upcast types in dunder operations without
    assuming unknown types are automatically downcast types.
    """

    @wraps(f)
    def wrapper(self, other):
        if _should_delegate(other):
            return NotImplemented
        else:
            return f(self, other)

    return wrapper


def slices_from_chunks(chunks):
    """Translate chunks tuple to a set of slices in product order

    >>> slices_from_chunks(((2, 2), (3, 3, 3)))  # doctest: +NORMALIZE_WHITESPACE
     [(slice(0, 2, None), slice(0, 3, None)),
      (slice(0, 2, None), slice(3, 6, None)),
      (slice(0, 2, None), slice(6, 9, None)),
      (slice(2, 4, None), slice(0, 3, None)),
      (slice(2, 4, None), slice(3, 6, None)),
      (slice(2, 4, None), slice(6, 9, None))]
    """
    cumdims = [cached_cumsum(bds, initial_zero=True) for bds in chunks]
    slices = [
        [slice(s, s + dim) for s, dim in zip(starts, shapes)]
        for starts, shapes in zip(cumdims, chunks)
    ]
    return list(product(*slices))


def _get_from_block_info(getter, block_info):
    return getter(tuple(slice(*s, None) for s in block_info["array-location"]))


def graph_from_arraylike(
    arr,
    chunks,
    getitem=getter,
    shape=None,
    out_name=None,
    lock=False,
    asarray=True,
    dtype=None,
):
    """Dask getting various chunks from an array-like

    >>> graph_from_arraylike('X', chunks=(2, 3), shape=(4, 6))  # doctest: +SKIP
    {('X', 0, 0): (getter, 'X', (slice(0, 2), slice(0, 3))),
     ('X', 1, 0): (getter, 'X', (slice(2, 4), slice(0, 3))),
     ('X', 1, 1): (getter, 'X', (slice(2, 4), slice(3, 6))),
     ('X', 0, 1): (getter, 'X', (slice(0, 2), slice(3, 6)))}

    >>> graph_from_arraylike('X', chunks=((2, 2), (3, 3)))  # doctest: +SKIP
    {('X', 0, 0): (getter, 'X', (slice(0, 2), slice(0, 3))),
     ('X', 1, 0): (getter, 'X', (slice(2, 4), slice(0, 3))),
     ('X', 1, 1): (getter, 'X', (slice(2, 4), slice(3, 6))),
     ('X', 0, 1): (getter, 'X', (slice(0, 2), slice(3, 6)))}
    """
    # TODO: probably get shape, dtype(?) from arr
    out_name = out_name or arr
    chunks = normalize_chunks(chunks, shape, dtype=dtype)

    if (
        has_keyword(getitem, "asarray")
        and has_keyword(getitem, "lock")
        and (not asarray or lock)
    ):
        getter = partial(getitem, arr, asarray=asarray, lock=lock)
    else:
        # Common case, drop extra parameters
        getter = partial(getitem, arr)

    return BlockwiseCreateArray(
        out_name, partial(_get_from_block_info, getter), shape, chunks
    )


def dotmany(A, B, leftfunc=None, rightfunc=None, **kwargs):
    """Dot product of many aligned chunks

    >>> x = np.array([[1, 2], [1, 2]])
    >>> y = np.array([[10, 20], [10, 20]])
    >>> dotmany([x, x, x], [y, y, y])
    array([[ 90, 180],
           [ 90, 180]])

    Optionally pass in functions to apply to the left and right chunks

    >>> dotmany([x, x, x], [y, y, y], rightfunc=np.transpose)
    array([[150, 150],
           [150, 150]])
    """
    if leftfunc:
        A = map(leftfunc, A)
    if rightfunc:
        B = map(rightfunc, B)
    return sum(map(partial(np.dot, **kwargs), A, B))


def _concatenate2(arrays, axes=[]):
    """Recursively concatenate nested lists of arrays along axes

    Each entry in axes corresponds to each level of the nested list.  The
    length of axes should correspond to the level of nesting of arrays.
    If axes is an empty list or tuple, return arrays, or arrays[0] if
    arrays is a list.

    >>> x = np.array([[1, 2], [3, 4]])
    >>> _concatenate2([x, x], axes=[0])
    array([[1, 2],
           [3, 4],
           [1, 2],
           [3, 4]])

    >>> _concatenate2([x, x], axes=[1])
    array([[1, 2, 1, 2],
           [3, 4, 3, 4]])

    >>> _concatenate2([[x, x], [x, x]], axes=[0, 1])
    array([[1, 2, 1, 2],
           [3, 4, 3, 4],
           [1, 2, 1, 2],
           [3, 4, 3, 4]])

    Supports Iterators
    >>> _concatenate2(iter([x, x]), axes=[1])
    array([[1, 2, 1, 2],
           [3, 4, 3, 4]])

    Special Case
    >>> _concatenate2([x, x], axes=())
    array([[1, 2],
           [3, 4]])
    """
    if axes == ():
        if isinstance(arrays, list):
            return arrays[0]
        else:
            return arrays

    if isinstance(arrays, Iterator):
        arrays = list(arrays)
    if not isinstance(arrays, (list, tuple)):
        return arrays
    if len(axes) > 1:
        arrays = [_concatenate2(a, axes=axes[1:]) for a in arrays]
    concatenate = concatenate_lookup.dispatch(
        type(max(arrays, key=lambda x: getattr(x, "__array_priority__", 0)))
    )
    return concatenate(arrays, axis=axes[0])


def apply_infer_dtype(func, args, kwargs, funcname, suggest_dtype="dtype", nout=None):
    """
    Tries to infer output dtype of ``func`` for a small set of input arguments.

    Parameters
    ----------
    func: Callable
        Function for which output dtype is to be determined

    args: List of array like
        Arguments to the function, which would usually be used. Only attributes
        ``ndim`` and ``dtype`` are used.

    kwargs: dict
        Additional ``kwargs`` to the ``func``

    funcname: String
        Name of calling function to improve potential error messages

    suggest_dtype: None/False or String
        If not ``None`` adds suggestion to potential error message to specify a dtype
        via the specified kwarg. Defaults to ``'dtype'``.

    nout: None or Int
        ``None`` if function returns single output, integer if many.
        Deafults to ``None``.

    Returns
    -------
    : dtype or List of dtype
        One or many dtypes (depending on ``nout``)
    """
    args = [
        np.ones((1,) * x.ndim, dtype=x.dtype) if isinstance(x, Array) else x
        for x in args
    ]
    try:
        with np.errstate(all="ignore"):
            o = func(*args, **kwargs)
    except Exception as e:
        exc_type, exc_value, exc_traceback = sys.exc_info()
        tb = "".join(traceback.format_tb(exc_traceback))
        suggest = (
            (
                "Please specify the dtype explicitly using the "
                "`{dtype}` kwarg.\n\n".format(dtype=suggest_dtype)
            )
            if suggest_dtype
            else ""
        )
        msg = (
            "`dtype` inference failed in `{0}`.\n\n"
            "{1}"
            "Original error is below:\n"
            "------------------------\n"
            "{2}\n\n"
            "Traceback:\n"
            "---------\n"
            "{3}"
        ).format(funcname, suggest, repr(e), tb)
    else:
        msg = None
    if msg is not None:
        raise ValueError(msg)
    return o.dtype if nout is None else tuple(e.dtype for e in o)


def normalize_arg(x):
    """Normalize user provided arguments to blockwise or map_blocks

    We do a few things:

    1.  If they are string literals that might collide with blockwise_token then we
        quote them
    2.  IF they are large (as defined by sizeof) then we put them into the
        graph on their own by using dask.delayed
    """
    if is_dask_collection(x):
        return x
    elif isinstance(x, str) and re.match(r"_\d+", x):
        return delayed(x)
    elif isinstance(x, list) and len(x) >= 10:
        return delayed(x)
    elif sizeof(x) > 1e6:
        return delayed(x)
    else:
        return x


def _pass_extra_kwargs(func, keys, *args, **kwargs):
    """Helper for :func:`map_blocks` to pass `block_info` or `block_id`.

    For each element of `keys`, a corresponding element of args is changed
    to a keyword argument with that key, before all arguments re passed on
    to `func`.
    """
    kwargs.update(zip(keys, args))
    return func(*args[len(keys) :], **kwargs)


def map_blocks(
    func,
    *args,
    name=None,
    token=None,
    dtype=None,
    chunks=None,
    drop_axis=[],
    new_axis=None,
    meta=None,
    **kwargs,
):
    """Map a function across all blocks of a dask array.

    Note that ``map_blocks`` will attempt to automatically determine the output
    array type by calling ``func`` on 0-d versions of the inputs. Please refer to
    the ``meta`` keyword argument below if you expect that the function will not
    succeed when operating on 0-d arrays.

    Parameters
    ----------
    func : callable
        Function to apply to every block in the array.
    args : dask arrays or other objects
    dtype : np.dtype, optional
        The ``dtype`` of the output array. It is recommended to provide this.
        If not provided, will be inferred by applying the function to a small
        set of fake data.
    chunks : tuple, optional
        Chunk shape of resulting blocks if the function does not preserve
        shape. If not provided, the resulting array is assumed to have the same
        block structure as the first input array.
    drop_axis : number or iterable, optional
        Dimensions lost by the function.
    new_axis : number or iterable, optional
        New dimensions created by the function. Note that these are applied
        after ``drop_axis`` (if present).
    token : string, optional
        The key prefix to use for the output array. If not provided, will be
        determined from the function name.
    name : string, optional
        The key name to use for the output array. Note that this fully
        specifies the output key name, and must be unique. If not provided,
        will be determined by a hash of the arguments.
    meta : array-like, optional
        The ``meta`` of the output array, when specified is expected to be an
        array of the same type and dtype of that returned when calling ``.compute()``
        on the array returned by this function. When not provided, ``meta`` will be
        inferred by applying the function to a small set of fake data, usually a
        0-d array. It's important to ensure that ``func`` can successfully complete
        computation without raising exceptions when 0-d is passed to it, providing
        ``meta`` will be required otherwise. If the output type is known beforehand
        (e.g., ``np.ndarray``, ``cupy.ndarray``), an empty array of such type dtype
        can be passed, for example: ``meta=np.array((), dtype=np.int32)``.
    **kwargs :
        Other keyword arguments to pass to function. Values must be constants
        (not dask.arrays)

    See Also
    --------
    dask.array.blockwise : Generalized operation with control over block alignment.

    Examples
    --------
    >>> import dask.array as da
    >>> x = da.arange(6, chunks=3)

    >>> x.map_blocks(lambda x: x * 2).compute()
    array([ 0,  2,  4,  6,  8, 10])

    The ``da.map_blocks`` function can also accept multiple arrays.

    >>> d = da.arange(5, chunks=2)
    >>> e = da.arange(5, chunks=2)

    >>> f = da.map_blocks(lambda a, b: a + b**2, d, e)
    >>> f.compute()
    array([ 0,  2,  6, 12, 20])

    If the function changes shape of the blocks then you must provide chunks
    explicitly.

    >>> y = x.map_blocks(lambda x: x[::2], chunks=((2, 2),))

    You have a bit of freedom in specifying chunks.  If all of the output chunk
    sizes are the same, you can provide just that chunk size as a single tuple.

    >>> a = da.arange(18, chunks=(6,))
    >>> b = a.map_blocks(lambda x: x[:3], chunks=(3,))

    If the function changes the dimension of the blocks you must specify the
    created or destroyed dimensions.

    >>> b = a.map_blocks(lambda x: x[None, :, None], chunks=(1, 6, 1),
    ...                  new_axis=[0, 2])

    If ``chunks`` is specified but ``new_axis`` is not, then it is inferred to
    add the necessary number of axes on the left.

    Map_blocks aligns blocks by block positions without regard to shape. In the
    following example we have two arrays with the same number of blocks but
    with different shape and chunk sizes.

    >>> x = da.arange(1000, chunks=(100,))
    >>> y = da.arange(100, chunks=(10,))

    The relevant attribute to match is numblocks.

    >>> x.numblocks
    (10,)
    >>> y.numblocks
    (10,)

    If these match (up to broadcasting rules) then we can map arbitrary
    functions across blocks

    >>> def func(a, b):
    ...     return np.array([a.max(), b.max()])

    >>> da.map_blocks(func, x, y, chunks=(2,), dtype='i8')
    dask.array<func, shape=(20,), dtype=int64, chunksize=(2,), chunktype=numpy.ndarray>

    >>> _.compute()
    array([ 99,   9, 199,  19, 299,  29, 399,  39, 499,  49, 599,  59, 699,
            69, 799,  79, 899,  89, 999,  99])

    Your block function get information about where it is in the array by
    accepting a special ``block_info`` or ``block_id`` keyword argument.

    >>> def func(block_info=None):
    ...     pass

    This will receive the following information:

    >>> block_info  # doctest: +SKIP
    {0: {'shape': (1000,),
         'num-chunks': (10,),
         'chunk-location': (4,),
         'array-location': [(400, 500)]},
     None: {'shape': (1000,),
            'num-chunks': (10,),
            'chunk-location': (4,),
            'array-location': [(400, 500)],
            'chunk-shape': (100,),
            'dtype': dtype('float64')}}

    For each argument and keyword arguments that are dask arrays (the positions
    of which are the first index), you will receive the shape of the full
    array, the number of chunks of the full array in each dimension, the chunk
    location (for example the fourth chunk over in the first dimension), and
    the array location (for example the slice corresponding to ``40:50``). The
    same information is provided for the output, with the key ``None``, plus
    the shape and dtype that should be returned.

    These features can be combined to synthesize an array from scratch, for
    example:

    >>> def func(block_info=None):
    ...     loc = block_info[None]['array-location'][0]
    ...     return np.arange(loc[0], loc[1])

    >>> da.map_blocks(func, chunks=((4, 4),), dtype=np.float_)
    dask.array<func, shape=(8,), dtype=float64, chunksize=(4,), chunktype=numpy.ndarray>

    >>> _.compute()
    array([0, 1, 2, 3, 4, 5, 6, 7])

    ``block_id`` is similar to ``block_info`` but contains only the ``chunk_location``:

    >>> def func(block_id=None):
    ...     pass

    This will receive the following information:

    >>> block_id  # doctest: +SKIP
    (4, 3)

    You may specify the key name prefix of the resulting task in the graph with
    the optional ``token`` keyword argument.

    >>> x.map_blocks(lambda x: x + 1, name='increment')  # doctest: +SKIP
    dask.array<increment, shape=(100,), dtype=int64, chunksize=(10,), chunktype=numpy.ndarray>

    For functions that may not handle 0-d arrays, it's also possible to specify
    ``meta`` with an empty array matching the type of the expected result. In
    the example below, ``func`` will result in an ``IndexError`` when computing
    ``meta``:

    >>> da.map_blocks(lambda x: x[2], da.random.random(5), meta=np.array(()))
    dask.array<lambda, shape=(5,), dtype=float64, chunksize=(5,), chunktype=numpy.ndarray>

    Similarly, it's possible to specify a non-NumPy array to ``meta``, and provide
    a ``dtype``:

    >>> import cupy  # doctest: +SKIP
    >>> rs = da.random.RandomState(RandomState=cupy.random.RandomState)  # doctest: +SKIP
    >>> dt = np.float32
    >>> da.map_blocks(lambda x: x[2], rs.random(5, dtype=dt), meta=cupy.array((), dtype=dt))  # doctest: +SKIP
    dask.array<lambda, shape=(5,), dtype=float32, chunksize=(5,), chunktype=cupy.ndarray>
    """
    if not callable(func):
        msg = (
            "First argument must be callable function, not %s\n"
            "Usage:   da.map_blocks(function, x)\n"
            "   or:   da.map_blocks(function, x, y, z)"
        )
        raise TypeError(msg % type(func).__name__)
    if token:
        warnings.warn("The token= keyword to map_blocks has been moved to name=")
        name = token

    name = "%s-%s" % (name or funcname(func), tokenize(func, *args, **kwargs))
    new_axes = {}

    if isinstance(drop_axis, Number):
        drop_axis = [drop_axis]
    if isinstance(new_axis, Number):
        new_axis = [new_axis]  # TODO: handle new_axis

    arrs = [a for a in args if isinstance(a, Array)]

    argpairs = [
        (a, tuple(range(a.ndim))[::-1]) if isinstance(a, Array) else (a, None)
        for a in args
    ]
    if arrs:
        out_ind = tuple(range(max(a.ndim for a in arrs)))[::-1]
    else:
        out_ind = ()

    original_kwargs = kwargs

    if dtype is None and meta is None:
        try:
            meta = compute_meta(func, dtype, *args, **kwargs)
        except Exception:
            pass

        dtype = apply_infer_dtype(func, args, original_kwargs, "map_blocks")

    if drop_axis:
        out_ind = tuple(x for i, x in enumerate(out_ind) if i not in drop_axis)
    if new_axis is None and chunks is not None and len(out_ind) < len(chunks):
        new_axis = range(len(chunks) - len(out_ind))
    if new_axis:
        # new_axis = [x + len(drop_axis) for x in new_axis]
        out_ind = list(out_ind)
        for ax in sorted(new_axis):
            n = len(out_ind) + len(drop_axis)
            out_ind.insert(ax, n)
            if chunks is not None:
                new_axes[n] = chunks[ax]
            else:
                new_axes[n] = 1
        out_ind = tuple(out_ind)
        if max(new_axis) > max(out_ind):
            raise ValueError("New_axis values do not fill in all dimensions")

    if chunks is not None:
        if len(chunks) != len(out_ind):
            raise ValueError(
                "Provided chunks have {0} dims, expected {1} "
                "dims.".format(len(chunks), len(out_ind))
            )
        adjust_chunks = dict(zip(out_ind, chunks))
    else:
        adjust_chunks = None

    out = blockwise(
        func,
        out_ind,
        *concat(argpairs),
        name=name,
        new_axes=new_axes,
        dtype=dtype,
        concatenate=True,
        align_arrays=False,
        adjust_chunks=adjust_chunks,
        meta=meta,
        **kwargs,
    )

    extra_argpairs = []
    extra_names = []
    # If func has block_id as an argument, construct an array of block IDs and
    # prepare to inject it.
    if has_keyword(func, "block_id"):
        block_id_name = "block-id-" + out.name
        block_id_dsk = {
            (block_id_name,) + block_id: block_id
            for block_id in product(*(range(len(c)) for c in out.chunks))
        }
        block_id_array = Array(
            block_id_dsk,
            block_id_name,
            chunks=tuple((1,) * len(c) for c in out.chunks),
            dtype=np.object_,
        )
        extra_argpairs.append((block_id_array, out_ind))
        extra_names.append("block_id")

    # If func has block_info as an argument, construct an array of block info
    # objects and prepare to inject it.
    if has_keyword(func, "block_info"):
        starts = {}
        num_chunks = {}
        shapes = {}

        for i, (arg, in_ind) in enumerate(argpairs):
            if in_ind is not None:
                shapes[i] = arg.shape
                if drop_axis:
                    # We concatenate along dropped axes, so we need to treat them
                    # as if there is only a single chunk.
                    starts[i] = [
                        (
                            cached_cumsum(arg.chunks[j], initial_zero=True)
                            if ind in out_ind
                            else [0, arg.shape[j]]
                        )
                        for j, ind in enumerate(in_ind)
                    ]
                    num_chunks[i] = tuple(len(s) - 1 for s in starts[i])
                else:
                    starts[i] = [
                        cached_cumsum(c, initial_zero=True) for c in arg.chunks
                    ]
                    num_chunks[i] = arg.numblocks
        out_starts = [cached_cumsum(c, initial_zero=True) for c in out.chunks]

        block_info_name = "block-info-" + out.name
        block_info_dsk = {}
        for block_id in product(*(range(len(c)) for c in out.chunks)):
            # Get position of chunk, indexed by axis labels
            location = {out_ind[i]: loc for i, loc in enumerate(block_id)}
            info = {}
            for i, shape in shapes.items():
                # Compute chunk key in the array, taking broadcasting into
                # account. We don't directly know which dimensions are
                # broadcast, but any dimension with only one chunk can be
                # treated as broadcast.
                arr_k = tuple(
                    location.get(ind, 0) if num_chunks[i][j] > 1 else 0
                    for j, ind in enumerate(argpairs[i][1])
                )
                info[i] = {
                    "shape": shape,
                    "num-chunks": num_chunks[i],
                    "array-location": [
                        (starts[i][ij][j], starts[i][ij][j + 1])
                        for ij, j in enumerate(arr_k)
                    ],
                    "chunk-location": arr_k,
                }

            info[None] = {
                "shape": out.shape,
                "num-chunks": out.numblocks,
                "array-location": [
                    (out_starts[ij][j], out_starts[ij][j + 1])
                    for ij, j in enumerate(block_id)
                ],
                "chunk-location": block_id,
                "chunk-shape": tuple(
                    out.chunks[ij][j] for ij, j in enumerate(block_id)
                ),
                "dtype": dtype,
            }
            block_info_dsk[(block_info_name,) + block_id] = info

        block_info = Array(
            block_info_dsk,
            block_info_name,
            chunks=tuple((1,) * len(c) for c in out.chunks),
            dtype=np.object_,
        )
        extra_argpairs.append((block_info, out_ind))
        extra_names.append("block_info")

    if extra_argpairs:
        # Rewrite the Blockwise layer. It would be nice to find a way to
        # avoid doing it twice, but it's currently needed to determine
        # out.chunks from the first pass. Since it constructs a Blockwise
        # rather than an expanded graph, it shouldn't be too expensive.
        out = blockwise(
            _pass_extra_kwargs,
            out_ind,
            func,
            None,
            tuple(extra_names),
            None,
            *concat(extra_argpairs),
            *concat(argpairs),
            name=out.name,
            dtype=out.dtype,
            concatenate=True,
            align_arrays=False,
            adjust_chunks=dict(zip(out_ind, out.chunks)),
            meta=meta,
            **kwargs,
        )

    return out


def broadcast_chunks(*chunkss):
    """Construct a chunks tuple that broadcasts many chunks tuples

    >>> a = ((5, 5),)
    >>> b = ((5, 5),)
    >>> broadcast_chunks(a, b)
    ((5, 5),)

    >>> a = ((10, 10, 10), (5, 5),)
    >>> b = ((5, 5),)
    >>> broadcast_chunks(a, b)
    ((10, 10, 10), (5, 5))

    >>> a = ((10, 10, 10), (5, 5),)
    >>> b = ((1,), (5, 5),)
    >>> broadcast_chunks(a, b)
    ((10, 10, 10), (5, 5))

    >>> a = ((10, 10, 10), (5, 5),)
    >>> b = ((3, 3,), (5, 5),)
    >>> broadcast_chunks(a, b)
    Traceback (most recent call last):
        ...
    ValueError: Chunks do not align: [(10, 10, 10), (3, 3)]
    """
    if not chunkss:
        return ()
    elif len(chunkss) == 1:
        return chunkss[0]
    n = max(map(len, chunkss))
    chunkss2 = [((1,),) * (n - len(c)) + c for c in chunkss]
    result = []
    for i in range(n):
        step1 = [c[i] for c in chunkss2]
        if all(c == (1,) for c in step1):
            step2 = step1
        else:
            step2 = [c for c in step1 if c != (1,)]
        if len(set(step2)) != 1:
            raise ValueError("Chunks do not align: %s" % str(step2))
        result.append(step2[0])
    return tuple(result)


def store(
    sources,
    targets,
    lock=True,
    regions=None,
    compute=True,
    return_stored=False,
    **kwargs,
):
    """Store dask arrays in array-like objects, overwrite data in target

    This stores dask arrays into object that supports numpy-style setitem
    indexing.  It stores values chunk by chunk so that it does not have to
    fill up memory.  For best performance you can align the block size of
    the storage target with the block size of your array.

    If your data fits in memory then you may prefer calling
    ``np.array(myarray)`` instead.

    Parameters
    ----------

    sources: Array or iterable of Arrays
    targets: array-like or Delayed or iterable of array-likes and/or Delayeds
        These should support setitem syntax ``target[10:20] = ...``
    lock: boolean or threading.Lock, optional
        Whether or not to lock the data stores while storing.
        Pass True (lock each file individually), False (don't lock) or a
        particular ``threading.Lock`` object to be shared among all writes.
    regions: tuple of slices or list of tuples of slices
        Each ``region`` tuple in ``regions`` should be such that
        ``target[region].shape = source.shape``
        for the corresponding source and target in sources and targets,
        respectively. If this is a tuple, the contents will be assumed to be
        slices, so do not provide a tuple of tuples.
    compute: boolean, optional
        If true compute immediately, return ``dask.delayed.Delayed`` otherwise
    return_stored: boolean, optional
        Optionally return the stored result (default False).

    Examples
    --------
    >>> x = ...  # doctest: +SKIP

    >>> import h5py  # doctest: +SKIP
    >>> f = h5py.File('myfile.hdf5', mode='a')  # doctest: +SKIP
    >>> dset = f.create_dataset('/data', shape=x.shape,
    ...                                  chunks=x.chunks,
    ...                                  dtype='f8')  # doctest: +SKIP

    >>> store(x, dset)  # doctest: +SKIP

    Alternatively store many arrays at the same time

    >>> store([x, y, z], [dset1, dset2, dset3])  # doctest: +SKIP
    """

    if isinstance(sources, Array):
        sources = [sources]
        targets = [targets]

    if any(not isinstance(s, Array) for s in sources):
        raise ValueError("All sources must be dask array objects")

    if len(sources) != len(targets):
        raise ValueError(
            "Different number of sources [%d] and targets [%d]"
            % (len(sources), len(targets))
        )

    if isinstance(regions, tuple) or regions is None:
        regions = [regions]

    if len(sources) > 1 and len(regions) == 1:
        regions *= len(sources)

    if len(sources) != len(regions):
        raise ValueError(
            "Different number of sources [%d] and targets [%d] than regions [%d]"
            % (len(sources), len(targets), len(regions))
        )

    # Optimize all sources together
    sources_dsk = HighLevelGraph.merge(*[e.__dask_graph__() for e in sources])
    sources_dsk = Array.__dask_optimize__(
        sources_dsk, list(core.flatten([e.__dask_keys__() for e in sources]))
    )
    sources2 = [Array(sources_dsk, e.name, e.chunks, meta=e) for e in sources]

    # Optimize all targets together
    targets2 = []
    targets_keys = []
    targets_dsk = []
    for e in targets:
        if isinstance(e, Delayed):
            targets2.append(e.key)
            targets_keys.extend(e.__dask_keys__())
            targets_dsk.append(e.__dask_graph__())
        elif is_dask_collection(e):
            raise TypeError("Targets must be either Delayed objects or array-likes")
        else:
            targets2.append(e)

    targets_dsk = HighLevelGraph.merge(*targets_dsk)
    targets_dsk = Delayed.__dask_optimize__(targets_dsk, targets_keys)

    load_stored = return_stored and not compute
    toks = [str(uuid.uuid1()) for _ in range(len(sources))]
    store_dsk = HighLevelGraph.merge(
        *[
            insert_to_ooc(s, t, lock, r, return_stored, load_stored, tok)
            for s, t, r, tok in zip(sources2, targets2, regions, toks)
        ]
    )
    store_keys = list(store_dsk.keys())

    store_dsk = HighLevelGraph.merge(store_dsk, targets_dsk, sources_dsk)
    store_dsk = HighLevelGraph.from_collections(id(store_dsk), dict(store_dsk))

    if return_stored:
        load_store_dsk = store_dsk
        if compute:
            store_dlyds = [Delayed(k, store_dsk) for k in store_keys]
            store_dlyds = persist(*store_dlyds, **kwargs)
            store_dsk_2 = HighLevelGraph.merge(*[e.dask for e in store_dlyds])

            load_store_dsk = retrieve_from_ooc(store_keys, store_dsk, store_dsk_2)

        result = tuple(
            Array(load_store_dsk, "load-store-%s" % t, s.chunks, meta=s)
            for s, t in zip(sources, toks)
        )

        return result
    else:
        name = "store-" + str(uuid.uuid1())
        dsk = HighLevelGraph.merge({name: store_keys}, store_dsk)
        result = Delayed(name, dsk)

        if compute:
            result.compute(**kwargs)
            return None
        else:
            return result


def blockdims_from_blockshape(shape, chunks):
    """

    >>> blockdims_from_blockshape((10, 10), (4, 3))
    ((4, 4, 2), (3, 3, 3, 1))
    >>> blockdims_from_blockshape((10, 0), (4, 0))
    ((4, 4, 2), (0,))
    """
    if chunks is None:
        raise TypeError("Must supply chunks= keyword argument")
    if shape is None:
        raise TypeError("Must supply shape= keyword argument")
    if np.isnan(sum(shape)) or np.isnan(sum(chunks)):
        raise ValueError(
            "Array chunk sizes are unknown. shape: %s, chunks: %s%s"
            % (shape, chunks, unknown_chunk_message)
        )
    if not all(map(is_integer, chunks)):
        raise ValueError("chunks can only contain integers.")
    if not all(map(is_integer, shape)):
        raise ValueError("shape can only contain integers.")
    shape = tuple(map(int, shape))
    chunks = tuple(map(int, chunks))
    return tuple(
        ((bd,) * (d // bd) + ((d % bd,) if d % bd else ()) if d else (0,))
        for d, bd in zip(shape, chunks)
    )


def finalize(results):
    if not results:
        return concatenate3(results)
    results2 = results
    while isinstance(results2, (tuple, list)):
        if len(results2) > 1:
            return concatenate3(results)
        else:
            results2 = results2[0]
    return unpack_singleton(results)


CHUNKS_NONE_ERROR_MESSAGE = """
You must specify a chunks= keyword argument.
This specifies the chunksize of your array blocks.

See the following documentation page for details:
  https://docs.dask.org/en/latest/array-creation.html#chunks
""".strip()


class Array(DaskMethodsMixin):
    """Parallel Dask Array

    A parallel nd-array comprised of many numpy arrays arranged in a grid.

    This constructor is for advanced uses only.  For normal use see the
    ``da.from_array`` function.

    Parameters
    ----------
    dask : dict
        Task dependency graph
    name : string
        Name of array in dask
    shape : tuple of ints
        Shape of the entire array
    chunks: iterable of tuples
        block sizes along each dimension
    dtype : str or dtype
        Typecode or data-type for the new Dask Array
    meta : empty ndarray
        empty ndarray created with same NumPy backend, ndim and dtype as the
        Dask Array being created (overrides dtype)

    See Also
    --------
    dask.array.from_array
    """

    __slots__ = "dask", "__name", "_cached_keys", "__chunks", "_meta", "__dict__"

    def __new__(cls, dask, name, chunks, dtype=None, meta=None, shape=None):
        self = super(Array, cls).__new__(cls)
        assert isinstance(dask, Mapping)
        if not isinstance(dask, HighLevelGraph):
            dask = HighLevelGraph.from_collections(name, dask, dependencies=())
        self.dask = dask
        self._name = str(name)
        meta = meta_from_array(meta, dtype=dtype)

        if (
            isinstance(chunks, str)
            or isinstance(chunks, tuple)
            and chunks
            and any(isinstance(c, str) for c in chunks)
        ):
            dt = meta.dtype
        else:
            dt = None
        self._chunks = normalize_chunks(chunks, shape, dtype=dt)
        if self.chunks is None:
            raise ValueError(CHUNKS_NONE_ERROR_MESSAGE)

        self._meta = meta_from_array(meta, ndim=self.ndim, dtype=dtype)

        for plugin in config.get("array_plugins", ()):
            result = plugin(self)
            if result is not None:
                self = result

        return self

    def __reduce__(self):
        return (Array, (self.dask, self.name, self.chunks, self.dtype))

    def __dask_graph__(self):
        return self.dask

    def __dask_layers__(self):
        return (self.name,)

    def __dask_keys__(self):
        if self._cached_keys is not None:
            return self._cached_keys

        name, chunks, numblocks = self.name, self.chunks, self.numblocks

        def keys(*args):
            if not chunks:
                return [(name,)]
            ind = len(args)
            if ind + 1 == len(numblocks):
                result = [(name,) + args + (i,) for i in range(numblocks[ind])]
            else:
                result = [keys(*(args + (i,))) for i in range(numblocks[ind])]
            return result

        self._cached_keys = result = keys()
        return result

    def __dask_tokenize__(self):
        return self.name

    __dask_optimize__ = globalmethod(
        optimize, key="array_optimize", falsey=dont_optimize
    )
    __dask_scheduler__ = staticmethod(threaded.get)

    def __dask_postcompute__(self):
        return finalize, ()

    def __dask_postpersist__(self):
        return self._rebuild, ()

    def _rebuild(self, dsk, *, rename=None):
        name = self._name
        if rename:
            name = rename.get(name, name)
        return Array(dsk, name, self.chunks, self.dtype, self._meta)

    def _reset_cache(self, key=None):
        """
        Reset cached properties.

        Parameters
        ----------
        key : str, optional
            Remove specified key. The default removes all items.
        """
        if key is None:
            self.__dict__.clear()
        else:
            self.__dict__.pop(key, None)

    @cached_property
    def numblocks(self):
        return tuple(map(len, self.chunks))

    @cached_property
    def npartitions(self):
        return reduce(mul, self.numblocks, 1)

    def compute_chunk_sizes(self):
        """
        Compute the chunk sizes for a Dask array. This is especially useful
        when the chunk sizes are unknown (e.g., when indexing one Dask array
        with another).

        Notes
        -----
        This function modifies the Dask array in-place.

        Examples
        --------
        >>> import dask.array as da
        >>> import numpy as np
        >>> x = da.from_array([-2, -1, 0, 1, 2], chunks=2)
        >>> x.chunks
        ((2, 2, 1),)
        >>> y = x[x <= 0]
        >>> y.chunks
        ((nan, nan, nan),)
        >>> y.compute_chunk_sizes()  # in-place computation
        dask.array<getitem, shape=(3,), dtype=int64, chunksize=(2,), chunktype=numpy.ndarray>
        >>> y.chunks
        ((2, 1, 0),)

        """
        x = self
        chunk_shapes = x.map_blocks(
            _get_chunk_shape,
            dtype=int,
            chunks=tuple(len(c) * (1,) for c in x.chunks) + ((x.ndim,),),
            new_axis=x.ndim,
        )

        c = []
        for i in range(x.ndim):
            s = x.ndim * [0] + [i]
            s[i] = slice(None)
            s = tuple(s)

            c.append(tuple(chunk_shapes[s]))

        # `map_blocks` assigns numpy dtypes
        # cast chunk dimensions back to python int before returning
        x._chunks = tuple(
            [tuple([int(chunk) for chunk in chunks]) for chunks in compute(tuple(c))[0]]
        )
        return x

    @cached_property
    def shape(self):
        return tuple(cached_cumsum(c, initial_zero=True)[-1] for c in self.chunks)

    @property
    def chunksize(self):
        return tuple(max(c) for c in self.chunks)

    @property
    def dtype(self):
        return self._meta.dtype

    @property
    def _chunks(self):
        """Non-public chunks property. Allows setting a chunk value."""
        return self.__chunks

    @_chunks.setter
    def _chunks(self, chunks):
        self.__chunks = chunks

        # When the chunks changes the cached properties that was
        # dependent on it needs to be deleted:
        for key in ["numblocks", "npartitions", "shape", "ndim", "size"]:
            self._reset_cache(key)

    @property
    def chunks(self):
        """Chunks property."""
        return self.__chunks

    @chunks.setter
    def chunks(self, chunks):
        raise TypeError(
            "Can not set chunks directly\n\n"
            "Please use the rechunk method instead:\n"
            f"  x.rechunk({chunks})\n\n"
            "If trying to avoid unknown chunks, use\n"
            "  x.compute_chunk_sizes()"
        )

    def __len__(self):
        if not self.chunks:
            raise TypeError("len() of unsized object")
        return sum(self.chunks[0])

    def __array_ufunc__(self, numpy_ufunc, method, *inputs, **kwargs):
        out = kwargs.get("out", ())
        for x in inputs + out:
            if _should_delegate(x):
                return NotImplemented

        if method == "__call__":
            if numpy_ufunc is np.matmul:
                from .routines import matmul

                # special case until apply_gufunc handles optional dimensions
                return matmul(*inputs, **kwargs)
            if numpy_ufunc.signature is not None:
                from .gufunc import apply_gufunc

                return apply_gufunc(
                    numpy_ufunc, numpy_ufunc.signature, *inputs, **kwargs
                )
            if numpy_ufunc.nout > 1:
                from . import ufunc

                try:
                    da_ufunc = getattr(ufunc, numpy_ufunc.__name__)
                except AttributeError:
                    return NotImplemented
                return da_ufunc(*inputs, **kwargs)
            else:
                return elemwise(numpy_ufunc, *inputs, **kwargs)
        elif method == "outer":
            from . import ufunc

            try:
                da_ufunc = getattr(ufunc, numpy_ufunc.__name__)
            except AttributeError:
                return NotImplemented
            return da_ufunc.outer(*inputs, **kwargs)
        else:
            return NotImplemented

    def __repr__(self):
        """

        >>> import dask.array as da
        >>> da.ones((10, 10), chunks=(5, 5), dtype='i4')
        dask.array<..., shape=(10, 10), dtype=int32, chunksize=(5, 5), chunktype=numpy.ndarray>
        """
        chunksize = str(self.chunksize)
        name = self.name.rsplit("-", 1)[0]
        return "dask.array<%s, shape=%s, dtype=%s, chunksize=%s, chunktype=%s.%s>" % (
            name,
            self.shape,
            self.dtype,
            chunksize,
            type(self._meta).__module__.split(".")[0],
            type(self._meta).__name__,
        )

    def _repr_html_(self):
        table = self._repr_html_table()
        try:
            grid = self.to_svg(size=config.get("array.svg.size", 120))
        except NotImplementedError:
            grid = ""

        both = [
            "<table>",
            "<tr>",
            "<td>",
            table,
            "</td>",
            "<td>",
            grid,
            "</td>",
            "</tr>",
            "</table>",
        ]
        return "\n".join(both)

    def _repr_html_table(self):
        if "sparse" in typename(type(self._meta)):
            nbytes = None
            cbytes = None
        elif not math.isnan(self.nbytes):
            nbytes = format_bytes(self.nbytes)
            cbytes = format_bytes(np.prod(self.chunksize) * self.dtype.itemsize)
        else:
            nbytes = "unknown"
            cbytes = "unknown"

        table = [
            "<table>",
            "  <thead>",
            "    <tr><td> </td><th> Array </th><th> Chunk </th></tr>",
            "  </thead>",
            "  <tbody>",
            "    <tr><th> Bytes </th><td> %s </td> <td> %s </td></tr>"
            % (nbytes, cbytes)
            if nbytes is not None
            else "",
            "    <tr><th> Shape </th><td> %s </td> <td> %s </td></tr>"
            % (str(self.shape), str(self.chunksize)),
            "    <tr><th> Count </th><td> %d Tasks </td><td> %d Chunks </td></tr>"
            % (len(self.__dask_graph__()), self.npartitions),
            "    <tr><th> Type </th><td> %s </td><td> %s.%s </td></tr>"
            % (
                self.dtype,
                type(self._meta).__module__.split(".")[0],
                type(self._meta).__name__,
            ),
            "  </tbody>",
            "</table>",
        ]
        return "\n".join(table)

    @cached_property
    def ndim(self):
        return len(self.shape)

    @cached_property
    def size(self):
        """ Number of elements in array """
        return reduce(mul, self.shape, 1)

    @property
    def nbytes(self):
        """ Number of bytes in array """
        return self.size * self.dtype.itemsize

    @property
    def itemsize(self):
        """ Length of one array element in bytes """
        return self.dtype.itemsize

    @property
    def _name(self):
        return self.__name

    @_name.setter
    def _name(self, val):
        self.__name = val
        # Clear the key cache when the name is reset
        self._cached_keys = None

    @property
    def name(self):
        return self.__name

    @name.setter
    def name(self, val):
        raise TypeError(
            "Cannot set name directly\n\n"
            "Name is used to relate the array to the task graph.\n"
            "It is uncommon to need to change it, but if you do\n"
            "please set ``._name``"
        )

    __array_priority__ = 11  # higher than numpy.ndarray and numpy.matrix

    def __array__(self, dtype=None, **kwargs):
        x = self.compute()
        if dtype and x.dtype != dtype:
            x = x.astype(dtype)
        if not isinstance(x, np.ndarray):
            x = np.array(x)
        return x

    def __array_function__(self, func, types, args, kwargs):
        import dask.array as module

        def handle_nonmatching_names(func, args, kwargs):
            if func not in _HANDLED_FUNCTIONS:
                warnings.warn(
                    "The `{}` function is not implemented by Dask array. "
                    "You may want to use the da.map_blocks function "
                    "or something similar to silence this warning. "
                    "Your code may stop working in a future release.".format(
                        func.__module__ + "." + func.__name__
                    ),
                    FutureWarning,
                )
                # Need to convert to array object (e.g. numpy.ndarray or
                # cupy.ndarray) as needed, so we can call the NumPy function
                # again and it gets the chance to dispatch to the right
                # implementation.
                args, kwargs = compute(args, kwargs)
                return func(*args, **kwargs)

            return _HANDLED_FUNCTIONS[func](*args, **kwargs)

        # First, verify that all types are handled by Dask. Otherwise, return NotImplemented.
        if not all(type is Array or is_valid_chunk_type(type) for type in types):
            return NotImplemented

        # Now try to find a matching function name.  If that doesn't work, we may
        # be dealing with an alias or a function that's simply not in the Dask API.
        # Handle aliases via the _HANDLED_FUNCTIONS dict mapping, and warn otherwise.
        for submodule in func.__module__.split(".")[1:]:
            try:
                module = getattr(module, submodule)
            except AttributeError:
                return handle_nonmatching_names(func, args, kwargs)

        if not hasattr(module, func.__name__):
            return handle_nonmatching_names(func, args, kwargs)

        da_func = getattr(module, func.__name__)
        if da_func is func:
            return handle_nonmatching_names(func, args, kwargs)
        return da_func(*args, **kwargs)

    @property
    def _elemwise(self):
        return elemwise

    @wraps(store)
    def store(self, target, **kwargs):
        r = store([self], [target], **kwargs)

        if kwargs.get("return_stored", False):
            r = r[0]

        return r

    def to_svg(self, size=500):
        """Convert chunks from Dask Array into an SVG Image

        Parameters
        ----------
        chunks: tuple
        size: int
            Rough size of the image

        Examples
        --------
        >>> x.to_svg(size=500)  # doctest: +SKIP

        Returns
        -------
        text: An svg string depicting the array as a grid of chunks
        """
        from .svg import svg

        return svg(self.chunks, size=size)

    def to_hdf5(self, filename, datapath, **kwargs):
        """Store array in HDF5 file

        >>> x.to_hdf5('myfile.hdf5', '/x')  # doctest: +SKIP

        Optionally provide arguments as though to ``h5py.File.create_dataset``

        >>> x.to_hdf5('myfile.hdf5', '/x', compression='lzf', shuffle=True)  # doctest: +SKIP

        See Also
        --------
        da.store
        h5py.File.create_dataset
        """
        return to_hdf5(filename, datapath, self, **kwargs)

    def to_dask_dataframe(self, columns=None, index=None, meta=None):
        """Convert dask Array to dask Dataframe

        Parameters
        ----------
        columns: list or string
            list of column names if DataFrame, single string if Series
        index : dask.dataframe.Index, optional
            An optional *dask* Index to use for the output Series or DataFrame.

            The default output index depends on whether the array has any unknown
            chunks. If there are any unknown chunks, the output has ``None``
            for all the divisions (one per chunk). If all the chunks are known,
            a default index with known divsions is created.

            Specifying ``index`` can be useful if you're conforming a Dask Array
            to an existing dask Series or DataFrame, and you would like the
            indices to match.
        meta : object, optional
            An optional `meta` parameter can be passed for dask
            to specify the concrete dataframe type to use for partitions of
            the Dask dataframe. By default, pandas DataFrame is used.

        See Also
        --------
        dask.dataframe.from_dask_array
        """
        from ..dataframe import from_dask_array

        return from_dask_array(self, columns=columns, index=index, meta=meta)

    def __bool__(self):
        if self.size > 1:
            raise ValueError(
                "The truth value of a {0} is ambiguous. "
                "Use a.any() or a.all().".format(self.__class__.__name__)
            )
        else:
            return bool(self.compute())

    __nonzero__ = __bool__  # python 2

    def _scalarfunc(self, cast_type):
        if self.size > 1:
            raise TypeError("Only length-1 arrays can be converted to Python scalars")
        else:
            return cast_type(self.compute())

    def __int__(self):
        return self._scalarfunc(int)

    __long__ = __int__  # python 2

    def __float__(self):
        return self._scalarfunc(float)

    def __complex__(self):
        return self._scalarfunc(complex)

    def __index__(self):
        return self._scalarfunc(operator.index)

    def __setitem__(self, key, value):
        if value is np.ma.masked:
            value = np.ma.masked_all(())

        ## Use the "where" method for cases when key is an Array
        if isinstance(key, Array):
            from .routines import where

            if isinstance(value, Array) and value.ndim > 1:
                raise ValueError("boolean index array should have 1 dimension")
            try:
                y = where(key, value, self)
            except ValueError as e:
                raise ValueError(
                    "Boolean index assignment in Dask "
                    "expects equally shaped arrays.\nExample: da1[da2] = da3 "
                    "where da1.shape == (4,), da2.shape == (4,) "
                    "and da3.shape == (4,)."
                ) from e
            self._meta = y._meta
            self.dask = y.dask
            self._name = y.name
            self._chunks = y.chunks
            return

        # Still here? Then apply the assignment to other type of
        # indices via the `setitem_array` function.
        value = asanyarray(value)

        out = "setitem-" + tokenize(self, key, value)
        dsk = setitem_array(out, self, key, value)

        graph = HighLevelGraph.from_collections(out, dsk, dependencies=[self])
        y = Array(graph, out, chunks=self.chunks, dtype=self.dtype)

        self._meta = y._meta
        self.dask = y.dask
        self._name = y.name
        self._chunks = y.chunks

    def __getitem__(self, index):
        # Field access, e.g. x['a'] or x[['a', 'b']]
        if isinstance(index, str) or (
            isinstance(index, list) and index and all(isinstance(i, str) for i in index)
        ):
            if isinstance(index, str):
                dt = self.dtype[index]
            else:
                dt = np.dtype(
                    {
                        "names": index,
                        "formats": [self.dtype.fields[name][0] for name in index],
                        "offsets": [self.dtype.fields[name][1] for name in index],
                        "itemsize": self.dtype.itemsize,
                    }
                )

            if dt.shape:
                new_axis = list(range(self.ndim, self.ndim + len(dt.shape)))
                chunks = self.chunks + tuple((i,) for i in dt.shape)
                return self.map_blocks(
                    getitem, index, dtype=dt.base, chunks=chunks, new_axis=new_axis
                )
            else:
                return self.map_blocks(getitem, index, dtype=dt)

        if not isinstance(index, tuple):
            index = (index,)

        from .slicing import (
            normalize_index,
            slice_with_bool_dask_array,
            slice_with_int_dask_array,
        )

        index2 = normalize_index(index, self.shape)
        dependencies = {self.name}
        for i in index2:
            if isinstance(i, Array):
                dependencies.add(i.name)

        if any(isinstance(i, Array) and i.dtype.kind in "iu" for i in index2):
            self, index2 = slice_with_int_dask_array(self, index2)
        if any(isinstance(i, Array) and i.dtype == bool for i in index2):
            self, index2 = slice_with_bool_dask_array(self, index2)

        if all(isinstance(i, slice) and i == slice(None) for i in index2):
            return self

        out = "getitem-" + tokenize(self, index2)
        dsk, chunks = slice_array(out, self.name, self.chunks, index2, self.itemsize)

        graph = HighLevelGraph.from_collections(out, dsk, dependencies=[self])

        meta = meta_from_array(self._meta, ndim=len(chunks))
        if np.isscalar(meta):
            meta = np.array(meta)

        return Array(graph, out, chunks, meta=meta)

    def _vindex(self, key):
        if not isinstance(key, tuple):
            key = (key,)
        if any(k is None for k in key):
            raise IndexError(
                "vindex does not support indexing with None (np.newaxis), "
                "got {}".format(key)
            )
        if all(isinstance(k, slice) for k in key):
            if all(
                k.indices(d) == slice(0, d).indices(d) for k, d in zip(key, self.shape)
            ):
                return self
            raise IndexError(
                "vindex requires at least one non-slice to vectorize over "
                "when the slices are not over the entire array (i.e, x[:]). "
                "Use normal slicing instead when only using slices. Got: {}".format(key)
            )
        return _vindex(self, *key)

    @property
    def vindex(self):
        """Vectorized indexing with broadcasting.

        This is equivalent to numpy's advanced indexing, using arrays that are
        broadcast against each other. This allows for pointwise indexing:

        >>> import dask.array as da
        >>> x = np.array([[1, 2, 3], [4, 5, 6], [7, 8, 9]])
        >>> x = da.from_array(x, chunks=2)
        >>> x.vindex[[0, 1, 2], [0, 1, 2]].compute()
        array([1, 5, 9])

        Mixed basic/advanced indexing with slices/arrays is also supported. The
        order of dimensions in the result follows those proposed for
        `ndarray.vindex <https://github.com/numpy/numpy/pull/6256>`_:
        the subspace spanned by arrays is followed by all slices.

        Note: ``vindex`` provides more general functionality than standard
        indexing, but it also has fewer optimizations and can be significantly
        slower.
        """
        return IndexCallable(self._vindex)

    def _blocks(self, index):
        from .slicing import normalize_index

        if not isinstance(index, tuple):
            index = (index,)
        if sum(isinstance(ind, (np.ndarray, list)) for ind in index) > 1:
            raise ValueError("Can only slice with a single list")
        if any(ind is None for ind in index):
            raise ValueError("Slicing with np.newaxis or None is not supported")
        index = normalize_index(index, self.numblocks)
        index = tuple(slice(k, k + 1) if isinstance(k, Number) else k for k in index)

        name = "blocks-" + tokenize(self, index)

        new_keys = np.array(self.__dask_keys__(), dtype=object)[index]

        chunks = tuple(
            tuple(np.array(c)[i].tolist()) for c, i in zip(self.chunks, index)
        )

        keys = product(*(range(len(c)) for c in chunks))

        layer = {(name,) + key: tuple(new_keys[key].tolist()) for key in keys}

        graph = HighLevelGraph.from_collections(name, layer, dependencies=[self])
        return Array(graph, name, chunks, meta=self)

    @property
    def blocks(self):
        """Slice an array by blocks

        This allows blockwise slicing of a Dask array.  You can perform normal
        Numpy-style slicing but now rather than slice elements of the array you
        slice along blocks so, for example, ``x.blocks[0, ::2]`` produces a new
        dask array with every other block in the first row of blocks.

        You can index blocks in any way that could index a numpy array of shape
        equal to the number of blocks in each dimension, (available as
        array.numblocks).  The dimension of the output array will be the same
        as the dimension of this array, even if integer indices are passed.
        This does not support slicing with ``np.newaxis`` or multiple lists.

        Examples
        --------
        >>> import dask.array as da
        >>> x = da.arange(10, chunks=2)
        >>> x.blocks[0].compute()
        array([0, 1])
        >>> x.blocks[:3].compute()
        array([0, 1, 2, 3, 4, 5])
        >>> x.blocks[::2].compute()
        array([0, 1, 4, 5, 8, 9])
        >>> x.blocks[[-1, 0]].compute()
        array([8, 9, 0, 1])

        Returns
        -------
        A Dask array
        """
        return IndexCallable(self._blocks)

    @property
    def partitions(self):
        """Slice an array by partitions. Alias of dask array .blocks attribute.

        This alias allows you to write agnostic code that works with both
        dask arrays and dask dataframes.

        This allows blockwise slicing of a Dask array.  You can perform normal
        Numpy-style slicing but now rather than slice elements of the array you
        slice along blocks so, for example, ``x.blocks[0, ::2]`` produces a new
        dask array with every other block in the first row of blocks.

        You can index blocks in any way that could index a numpy array of shape
        equal to the number of blocks in each dimension, (available as
        array.numblocks).  The dimension of the output array will be the same
        as the dimension of this array, even if integer indices are passed.
        This does not support slicing with ``np.newaxis`` or multiple lists.

        Examples
        --------
        >>> import dask.array as da
        >>> x = da.arange(10, chunks=2)
        >>> x.partitions[0].compute()
        array([0, 1])
        >>> x.partitions[:3].compute()
        array([0, 1, 2, 3, 4, 5])
        >>> x.partitions[::2].compute()
        array([0, 1, 4, 5, 8, 9])
        >>> x.partitions[[-1, 0]].compute()
        array([8, 9, 0, 1])
        >>> all(x.partitions[:].compute() == x.blocks[:].compute())
        True

        Returns
        -------
        A Dask array
        """
        return self.blocks

    @derived_from(np.ndarray)
    def dot(self, other):
        from .routines import tensordot

        return tensordot(self, other, axes=((self.ndim - 1,), (other.ndim - 2,)))

    @property
    def A(self):
        return self

    @property
    def T(self):
        return self.transpose()

    @derived_from(np.ndarray)
    def transpose(self, *axes):
        from .routines import transpose

        if not axes:
            axes = None
        elif len(axes) == 1 and isinstance(axes[0], Iterable):
            axes = axes[0]
        if (axes == tuple(range(self.ndim))) or (axes == tuple(range(-self.ndim, 0))):
            # no transpose necessary
            return self
        else:
            return transpose(self, axes=axes)

    @derived_from(np.ndarray)
    def ravel(self):
        from .routines import ravel

        return ravel(self)

    flatten = ravel

    @derived_from(np.ndarray)
    def choose(self, choices):
        from .routines import choose

        return choose(self, choices)

    @derived_from(np.ndarray)
    def reshape(self, *shape, merge_chunks=True):
        """
        .. note::

           See :meth:`dask.array.reshape` for an explanation of
           the ``merge_chunks`` keyword.
        """
        from .reshape import reshape

        if len(shape) == 1 and not isinstance(shape[0], Number):
            shape = shape[0]
        return reshape(self, shape, merge_chunks=merge_chunks)

    def topk(self, k, axis=-1, split_every=None):
        """The top k elements of an array.

        See ``da.topk`` for docstring"""
        from .reductions import topk

        return topk(self, k, axis=axis, split_every=split_every)

    def argtopk(self, k, axis=-1, split_every=None):
        """The indices of the top k elements of an array.

        See ``da.argtopk`` for docstring"""
        from .reductions import argtopk

        return argtopk(self, k, axis=axis, split_every=split_every)

    def astype(self, dtype, **kwargs):
        """Copy of the array, cast to a specified type.

        Parameters
        ----------
        dtype : str or dtype
            Typecode or data-type to which the array is cast.
        casting : {'no', 'equiv', 'safe', 'same_kind', 'unsafe'}, optional
            Controls what kind of data casting may occur. Defaults to 'unsafe'
            for backwards compatibility.

            * 'no' means the data types should not be cast at all.
            * 'equiv' means only byte-order changes are allowed.
            * 'safe' means only casts which can preserve values are allowed.
            * 'same_kind' means only safe casts or casts within a kind,
                like float64 to float32, are allowed.
            * 'unsafe' means any data conversions may be done.
        copy : bool, optional
            By default, astype always returns a newly allocated array. If this
            is set to False and the `dtype` requirement is satisfied, the input
            array is returned instead of a copy.
        """
        # Scalars don't take `casting` or `copy` kwargs - as such we only pass
        # them to `map_blocks` if specified by user (different than defaults).
        extra = set(kwargs) - {"casting", "copy"}
        if extra:
            raise TypeError(
                "astype does not take the following keyword "
                "arguments: {0!s}".format(list(extra))
            )
        casting = kwargs.get("casting", "unsafe")
        dtype = np.dtype(dtype)
        if self.dtype == dtype:
            return self
        elif not np.can_cast(self.dtype, dtype, casting=casting):
            raise TypeError(
                "Cannot cast array from {0!r} to {1!r}"
                " according to the rule "
                "{2!r}".format(self.dtype, dtype, casting)
            )
        return self.map_blocks(chunk.astype, dtype=dtype, astype_dtype=dtype, **kwargs)

    def __abs__(self):
        return elemwise(operator.abs, self)

    @check_if_handled_given_other
    def __add__(self, other):
        return elemwise(operator.add, self, other)

    @check_if_handled_given_other
    def __radd__(self, other):
        return elemwise(operator.add, other, self)

    @check_if_handled_given_other
    def __and__(self, other):
        return elemwise(operator.and_, self, other)

    @check_if_handled_given_other
    def __rand__(self, other):
        return elemwise(operator.and_, other, self)

    @check_if_handled_given_other
    def __div__(self, other):
        return elemwise(operator.div, self, other)

    @check_if_handled_given_other
    def __rdiv__(self, other):
        return elemwise(operator.div, other, self)

    @check_if_handled_given_other
    def __eq__(self, other):
        return elemwise(operator.eq, self, other)

    @check_if_handled_given_other
    def __gt__(self, other):
        return elemwise(operator.gt, self, other)

    @check_if_handled_given_other
    def __ge__(self, other):
        return elemwise(operator.ge, self, other)

    def __invert__(self):
        return elemwise(operator.invert, self)

    @check_if_handled_given_other
    def __lshift__(self, other):
        return elemwise(operator.lshift, self, other)

    @check_if_handled_given_other
    def __rlshift__(self, other):
        return elemwise(operator.lshift, other, self)

    @check_if_handled_given_other
    def __lt__(self, other):
        return elemwise(operator.lt, self, other)

    @check_if_handled_given_other
    def __le__(self, other):
        return elemwise(operator.le, self, other)

    @check_if_handled_given_other
    def __mod__(self, other):
        return elemwise(operator.mod, self, other)

    @check_if_handled_given_other
    def __rmod__(self, other):
        return elemwise(operator.mod, other, self)

    @check_if_handled_given_other
    def __mul__(self, other):
        return elemwise(operator.mul, self, other)

    @check_if_handled_given_other
    def __rmul__(self, other):
        return elemwise(operator.mul, other, self)

    @check_if_handled_given_other
    def __ne__(self, other):
        return elemwise(operator.ne, self, other)

    def __neg__(self):
        return elemwise(operator.neg, self)

    @check_if_handled_given_other
    def __or__(self, other):
        return elemwise(operator.or_, self, other)

    def __pos__(self):
        return self

    @check_if_handled_given_other
    def __ror__(self, other):
        return elemwise(operator.or_, other, self)

    @check_if_handled_given_other
    def __pow__(self, other):
        return elemwise(operator.pow, self, other)

    @check_if_handled_given_other
    def __rpow__(self, other):
        return elemwise(operator.pow, other, self)

    @check_if_handled_given_other
    def __rshift__(self, other):
        return elemwise(operator.rshift, self, other)

    @check_if_handled_given_other
    def __rrshift__(self, other):
        return elemwise(operator.rshift, other, self)

    @check_if_handled_given_other
    def __sub__(self, other):
        return elemwise(operator.sub, self, other)

    @check_if_handled_given_other
    def __rsub__(self, other):
        return elemwise(operator.sub, other, self)

    @check_if_handled_given_other
    def __truediv__(self, other):
        return elemwise(operator.truediv, self, other)

    @check_if_handled_given_other
    def __rtruediv__(self, other):
        return elemwise(operator.truediv, other, self)

    @check_if_handled_given_other
    def __floordiv__(self, other):
        return elemwise(operator.floordiv, self, other)

    @check_if_handled_given_other
    def __rfloordiv__(self, other):
        return elemwise(operator.floordiv, other, self)

    @check_if_handled_given_other
    def __xor__(self, other):
        return elemwise(operator.xor, self, other)

    @check_if_handled_given_other
    def __rxor__(self, other):
        return elemwise(operator.xor, other, self)

    @check_if_handled_given_other
    def __matmul__(self, other):
        from .routines import matmul

        return matmul(self, other)

    @check_if_handled_given_other
    def __rmatmul__(self, other):
        from .routines import matmul

        return matmul(other, self)

    @check_if_handled_given_other
    def __divmod__(self, other):
        from .ufunc import divmod

        return divmod(self, other)

    @check_if_handled_given_other
    def __rdivmod__(self, other):
        from .ufunc import divmod

        return divmod(other, self)

    @derived_from(np.ndarray)
    def any(self, axis=None, keepdims=False, split_every=None, out=None):
        from .reductions import any

        return any(self, axis=axis, keepdims=keepdims, split_every=split_every, out=out)

    @derived_from(np.ndarray)
    def all(self, axis=None, keepdims=False, split_every=None, out=None):
        from .reductions import all

        return all(self, axis=axis, keepdims=keepdims, split_every=split_every, out=out)

    @derived_from(np.ndarray)
    def min(self, axis=None, keepdims=False, split_every=None, out=None):
        from .reductions import min

        return min(self, axis=axis, keepdims=keepdims, split_every=split_every, out=out)

    @derived_from(np.ndarray)
    def max(self, axis=None, keepdims=False, split_every=None, out=None):
        from .reductions import max

        return max(self, axis=axis, keepdims=keepdims, split_every=split_every, out=out)

    @derived_from(np.ndarray)
    def argmin(self, axis=None, split_every=None, out=None):
        from .reductions import argmin

        return argmin(self, axis=axis, split_every=split_every, out=out)

    @derived_from(np.ndarray)
    def argmax(self, axis=None, split_every=None, out=None):
        from .reductions import argmax

        return argmax(self, axis=axis, split_every=split_every, out=out)

    @derived_from(np.ndarray)
    def sum(self, axis=None, dtype=None, keepdims=False, split_every=None, out=None):
        from .reductions import sum

        return sum(
            self,
            axis=axis,
            dtype=dtype,
            keepdims=keepdims,
            split_every=split_every,
            out=out,
        )

    @derived_from(np.ndarray)
    def trace(self, offset=0, axis1=0, axis2=1, dtype=None):
        from .reductions import trace

        return trace(self, offset=offset, axis1=axis1, axis2=axis2, dtype=dtype)

    @derived_from(np.ndarray)
    def prod(self, axis=None, dtype=None, keepdims=False, split_every=None, out=None):
        from .reductions import prod

        return prod(
            self,
            axis=axis,
            dtype=dtype,
            keepdims=keepdims,
            split_every=split_every,
            out=out,
        )

    @derived_from(np.ndarray)
    def mean(self, axis=None, dtype=None, keepdims=False, split_every=None, out=None):
        from .reductions import mean

        return mean(
            self,
            axis=axis,
            dtype=dtype,
            keepdims=keepdims,
            split_every=split_every,
            out=out,
        )

    @derived_from(np.ndarray)
    def std(
        self, axis=None, dtype=None, keepdims=False, ddof=0, split_every=None, out=None
    ):
        from .reductions import std

        return std(
            self,
            axis=axis,
            dtype=dtype,
            keepdims=keepdims,
            ddof=ddof,
            split_every=split_every,
            out=out,
        )

    @derived_from(np.ndarray)
    def var(
        self, axis=None, dtype=None, keepdims=False, ddof=0, split_every=None, out=None
    ):
        from .reductions import var

        return var(
            self,
            axis=axis,
            dtype=dtype,
            keepdims=keepdims,
            ddof=ddof,
            split_every=split_every,
            out=out,
        )

    def moment(
        self,
        order,
        axis=None,
        dtype=None,
        keepdims=False,
        ddof=0,
        split_every=None,
        out=None,
    ):
        """Calculate the nth centralized moment.

        Parameters
        ----------
        order : int
            Order of the moment that is returned, must be >= 2.
        axis : int, optional
            Axis along which the central moment is computed. The default is to
            compute the moment of the flattened array.
        dtype : data-type, optional
            Type to use in computing the moment. For arrays of integer type the
            default is float64; for arrays of float types it is the same as the
            array type.
        keepdims : bool, optional
            If this is set to True, the axes which are reduced are left in the
            result as dimensions with size one. With this option, the result
            will broadcast correctly against the original array.
        ddof : int, optional
            "Delta Degrees of Freedom": the divisor used in the calculation is
            N - ddof, where N represents the number of elements. By default
            ddof is zero.

        Returns
        -------
        moment : ndarray

        References
        ----------
        .. [1] Pebay, Philippe (2008), "Formulas for Robust, One-Pass Parallel
           Computation of Covariances and Arbitrary-Order Statistical Moments",
           Technical Report SAND2008-6212, Sandia National Laboratories.

        """

        from .reductions import moment

        return moment(
            self,
            order,
            axis=axis,
            dtype=dtype,
            keepdims=keepdims,
            ddof=ddof,
            split_every=split_every,
            out=out,
        )

    @wraps(map_blocks)
    def map_blocks(self, func, *args, **kwargs):
        return map_blocks(func, self, *args, **kwargs)

    def map_overlap(self, func, depth, boundary=None, trim=True, **kwargs):
        """Map a function over blocks of the array with some overlap

        We share neighboring zones between blocks of the array, then map a
        function, then trim away the neighboring strips.

        Note that this function will attempt to automatically determine the output
        array type before computing it, please refer to the ``meta`` keyword argument
        in ``map_blocks`` if you expect that the function will not succeed when
        operating on 0-d arrays.

        Parameters
        ----------
        func: function
            The function to apply to each extended block
        depth: int, tuple, or dict
            The number of elements that each block should share with its neighbors
            If a tuple or dict then this can be different per axis
        boundary: str, tuple, dict
            How to handle the boundaries.
            Values include 'reflect', 'periodic', 'nearest', 'none',
            or any constant value like 0 or np.nan
        trim: bool
            Whether or not to trim ``depth`` elements from each block after
            calling the map function.
            Set this to False if your mapping function already does this for you
        **kwargs:
            Other keyword arguments valid in ``map_blocks``

        Examples
        --------
        >>> import dask.array as da
        >>> x = np.array([1, 1, 2, 3, 3, 3, 2, 1, 1])
        >>> x = da.from_array(x, chunks=5)
        >>> def derivative(x):
        ...     return x - np.roll(x, 1)

        >>> y = x.map_overlap(derivative, depth=1, boundary=0)
        >>> y.compute()
        array([ 1,  0,  1,  1,  0,  0, -1, -1,  0])

        >>> import dask.array as da
        >>> x = np.arange(16).reshape((4, 4))
        >>> d = da.from_array(x, chunks=(2, 2))
        >>> d.map_overlap(lambda x: x + x.size, depth=1).compute()
        array([[16, 17, 18, 19],
               [20, 21, 22, 23],
               [24, 25, 26, 27],
               [28, 29, 30, 31]])

        >>> func = lambda x: x + x.size
        >>> depth = {0: 1, 1: 1}
        >>> boundary = {0: 'reflect', 1: 'none'}
        >>> d.map_overlap(func, depth, boundary).compute()  # doctest: +NORMALIZE_WHITESPACE
        array([[12,  13,  14,  15],
               [16,  17,  18,  19],
               [20,  21,  22,  23],
               [24,  25,  26,  27]])

        >>> x = np.arange(16).reshape((4, 4))
        >>> d = da.from_array(x, chunks=(2, 2))
        >>> y = d.map_overlap(lambda x: x + x[2], depth=1, meta=np.array(()))
        >>> y
        dask.array<_trim, shape=(4, 4), dtype=float64, chunksize=(2, 2), chunktype=numpy.ndarray>
        >>> y.compute()
        array([[ 4,  6,  8, 10],
               [ 8, 10, 12, 14],
               [20, 22, 24, 26],
               [24, 26, 28, 30]])

        >>> import cupy  # doctest: +SKIP
        >>> x = cupy.arange(16).reshape((5, 4))  # doctest: +SKIP
        >>> d = da.from_array(x, chunks=(2, 2))  # doctest: +SKIP
        >>> y = d.map_overlap(lambda x: x + x[2], depth=1, meta=cupy.array(()))  # doctest: +SKIP
        >>> y  # doctest: +SKIP
        dask.array<_trim, shape=(4, 4), dtype=float64, chunksize=(2, 2), chunktype=cupy.ndarray>
        >>> y.compute()  # doctest: +SKIP
        array([[ 4,  6,  8, 10],
               [ 8, 10, 12, 14],
               [20, 22, 24, 26],
               [24, 26, 28, 30]])
        """
        from .overlap import map_overlap

        return map_overlap(
            func, self, depth=depth, boundary=boundary, trim=trim, **kwargs
        )

    @derived_from(np.ndarray)
    def cumsum(self, axis, dtype=None, out=None, *, method="sequential"):
        """Dask added an additional keyword-only argument ``method``.

        method : {'sequential', 'blelloch'}, optional
            Choose which method to use to perform the cumsum.  Default is 'sequential'.

            * 'sequential' performs the cumsum of each prior block before the current block.
            * 'blelloch' is a work-efficient parallel cumsum.  It exposes parallelism by
              first taking the sum of each block and combines the sums via a binary tree.
              This method may be faster or more memory efficient depending on workload,
              scheduler, and hardware.  More benchmarking is necessary.
        """
        from .reductions import cumsum

        return cumsum(self, axis, dtype, out=out, method=method)

    @derived_from(np.ndarray)
    def cumprod(self, axis, dtype=None, out=None, *, method="sequential"):
        """Dask added an additional keyword-only argument ``method``.

        method : {'sequential', 'blelloch'}, optional
            Choose which method to use to perform the cumprod.  Default is 'sequential'.

            * 'sequential' performs the cumprod of each prior block before the current block.
            * 'blelloch' is a work-efficient parallel cumprod.  It exposes parallelism by first
              taking the product of each block and combines the products via a binary tree.
              This method may be faster or more memory efficient depending on workload,
              scheduler, and hardware.  More benchmarking is necessary.
        """
        from .reductions import cumprod

        return cumprod(self, axis, dtype, out=out, method=method)

    @derived_from(np.ndarray)
    def squeeze(self, axis=None):
        from .routines import squeeze

        return squeeze(self, axis)

    def rechunk(
        self, chunks="auto", threshold=None, block_size_limit=None, balance=False
    ):
        """ See da.rechunk for docstring """
        from . import rechunk  # avoid circular import

        return rechunk(self, chunks, threshold, block_size_limit, balance)

    @property
    def real(self):
        from .ufunc import real

        return real(self)

    @property
    def imag(self):
        from .ufunc import imag

        return imag(self)

    def conj(self):
        from .ufunc import conj

        return conj(self)

    @derived_from(np.ndarray)
    def clip(self, min=None, max=None):
        from .ufunc import clip

        return clip(self, min, max)

    def view(self, dtype=None, order="C"):
        """Get a view of the array as a new data type

        Parameters
        ----------
        dtype:
            The dtype by which to view the array.
            The default, None, results in the view having the same data-type
            as the original array.
        order: string
            'C' or 'F' (Fortran) ordering

        This reinterprets the bytes of the array under a new dtype.  If that
        dtype does not have the same size as the original array then the shape
        will change.

        Beware that both numpy and dask.array can behave oddly when taking
        shape-changing views of arrays under Fortran ordering.  Under some
        versions of NumPy this function will fail when taking shape-changing
        views of Fortran ordered arrays if the first dimension has chunks of
        size one.
        """
        if dtype is None:
            dtype = self.dtype
        else:
            dtype = np.dtype(dtype)
        mult = self.dtype.itemsize / dtype.itemsize

        if order == "C":
            chunks = self.chunks[:-1] + (
                tuple(ensure_int(c * mult) for c in self.chunks[-1]),
            )
        elif order == "F":
            chunks = (
                tuple(ensure_int(c * mult) for c in self.chunks[0]),
            ) + self.chunks[1:]
        else:
            raise ValueError("Order must be one of 'C' or 'F'")

        return self.map_blocks(
            chunk.view, dtype, order=order, dtype=dtype, chunks=chunks
        )

    @derived_from(np.ndarray)
    def swapaxes(self, axis1, axis2):
        from .routines import swapaxes

        return swapaxes(self, axis1, axis2)

    @derived_from(np.ndarray)
    def round(self, decimals=0):
        from .routines import round

        return round(self, decimals=decimals)

    def copy(self):
        """
        Copy array.  This is a no-op for dask.arrays, which are immutable
        """
        if self.npartitions == 1:
            return self.map_blocks(M.copy)
        else:
            return Array(self.dask, self.name, self.chunks, meta=self)

    def __deepcopy__(self, memo):
        c = self.copy()
        memo[id(self)] = c
        return c

    def to_delayed(self, optimize_graph=True):
        """Convert into an array of ``dask.delayed`` objects, one per chunk.

        Parameters
        ----------
        optimize_graph : bool, optional
            If True [default], the graph is optimized before converting into
            ``dask.delayed`` objects.

        See Also
        --------
        dask.array.from_delayed
        """
        keys = self.__dask_keys__()
        graph = self.__dask_graph__()
        if optimize_graph:
            graph = self.__dask_optimize__(graph, keys)  # TODO, don't collape graph
            name = "delayed-" + self.name
            graph = HighLevelGraph.from_collections(name, graph, dependencies=())
        L = ndeepmap(self.ndim, lambda k: Delayed(k, graph), keys)
        return np.array(L, dtype=object)

    @derived_from(np.ndarray)
    def repeat(self, repeats, axis=None):
        from .creation import repeat

        return repeat(self, repeats, axis=axis)

    @derived_from(np.ndarray)
    def nonzero(self):
        from .routines import nonzero

        return nonzero(self)

    def to_zarr(self, *args, **kwargs):
        """Save array to the zarr storage format

        See https://zarr.readthedocs.io for details about the format.

        See function ``to_zarr()`` for parameters.
        """
        return to_zarr(self, *args, **kwargs)

    def to_tiledb(self, uri, *args, **kwargs):
        """Save array to the TileDB storage manager

        See function ``to_tiledb()`` for argument documentation.

        See https://docs.tiledb.io for details about the format and engine.
        """
        from .tiledb_io import to_tiledb

        return to_tiledb(self, uri, *args, **kwargs)


def ensure_int(f):
    i = int(f)
    if i != f:
        raise ValueError("Could not coerce %f to integer" % f)
    return i


def normalize_chunks(chunks, shape=None, limit=None, dtype=None, previous_chunks=None):
    """Normalize chunks to tuple of tuples

    This takes in a variety of input types and information and produces a full
    tuple-of-tuples result for chunks, suitable to be passed to Array or
    rechunk or any other operation that creates a Dask array.

    Parameters
    ----------
    chunks: tuple, int, dict, or string
        The chunks to be normalized.  See examples below for more details
    shape: Tuple[int]
        The shape of the array
    limit: int (optional)
        The maximum block size to target in bytes,
        if freedom is given to choose
    dtype: np.dtype
    previous_chunks: Tuple[Tuple[int]] optional
        Chunks from a previous array that we should use for inspiration when
        rechunking auto dimensions.  If not provided but auto-chunking exists
        then auto-dimensions will prefer square-like chunk shapes.

    Examples
    --------
    Specify uniform chunk sizes

    >>> from dask.array.core import normalize_chunks
    >>> normalize_chunks((2, 2), shape=(5, 6))
    ((2, 2, 1), (2, 2, 2))

    Also passes through fully explicit tuple-of-tuples

    >>> normalize_chunks(((2, 2, 1), (2, 2, 2)), shape=(5, 6))
    ((2, 2, 1), (2, 2, 2))

    Cleans up lists to tuples

    >>> normalize_chunks([[2, 2], [3, 3]])
    ((2, 2), (3, 3))

    Expands integer inputs 10 -> (10, 10)

    >>> normalize_chunks(10, shape=(30, 5))
    ((10, 10, 10), (5,))

    Expands dict inputs

    >>> normalize_chunks({0: 2, 1: 3}, shape=(6, 6))
    ((2, 2, 2), (3, 3))

    The values -1 and None get mapped to full size

    >>> normalize_chunks((5, -1), shape=(10, 10))
    ((5, 5), (10,))

    Use the value "auto" to automatically determine chunk sizes along certain
    dimensions.  This uses the ``limit=`` and ``dtype=`` keywords to
    determine how large to make the chunks.  The term "auto" can be used
    anywhere an integer can be used.  See array chunking documentation for more
    information.

    >>> normalize_chunks(("auto",), shape=(20,), limit=5, dtype='uint8')
    ((5, 5, 5, 5),)

    You can also use byte sizes (see ``dask.utils.parse_bytes``) in place of
    "auto" to ask for a particular size

    >>> normalize_chunks("1kiB", shape=(2000,), dtype='float32')
    ((250, 250, 250, 250, 250, 250, 250, 250),)

    Respects null dimensions

    >>> normalize_chunks((), shape=(0, 0))
    ((0,), (0,))
    """
    if dtype and not isinstance(dtype, np.dtype):
        dtype = np.dtype(dtype)
    if chunks is None:
        raise ValueError(CHUNKS_NONE_ERROR_MESSAGE)
    if isinstance(chunks, list):
        chunks = tuple(chunks)
    if isinstance(chunks, (Number, str)):
        chunks = (chunks,) * len(shape)
    if isinstance(chunks, dict):
        chunks = tuple(chunks.get(i, None) for i in range(len(shape)))
    if isinstance(chunks, np.ndarray):
        chunks = chunks.tolist()
    if not chunks and shape and all(s == 0 for s in shape):
        chunks = ((0,),) * len(shape)

    if (
        shape
        and len(shape) == 1
        and len(chunks) > 1
        and all(isinstance(c, (Number, str)) for c in chunks)
    ):
        chunks = (chunks,)

    if shape and len(chunks) != len(shape):
        raise ValueError(
            "Chunks and shape must be of the same length/dimension. "
            "Got chunks=%s, shape=%s" % (chunks, shape)
        )
    if -1 in chunks or None in chunks:
        chunks = tuple(s if c == -1 or c is None else c for c, s in zip(chunks, shape))

    # If specifying chunk size in bytes, use that value to set the limit.
    # Verify there is only one consistent value of limit or chunk-bytes used.
    for c in chunks:
        if isinstance(c, str) and c != "auto":
            parsed = parse_bytes(c)
            if limit is None:
                limit = parsed
            elif parsed != limit:
                raise ValueError(
                    "Only one consistent value of limit or chunk is allowed."
                    "Used %s != %s" % (parsed, limit)
                )
    # Substitute byte limits with 'auto' now that limit is set.
    chunks = tuple("auto" if isinstance(c, str) and c != "auto" else c for c in chunks)

    if any(c == "auto" for c in chunks):
        chunks = auto_chunks(chunks, shape, limit, dtype, previous_chunks)

    if shape is not None:
        chunks = tuple(c if c not in {None, -1} else s for c, s in zip(chunks, shape))

    if chunks and shape is not None:
        chunks = sum(
            (
                blockdims_from_blockshape((s,), (c,))
                if not isinstance(c, (tuple, list))
                else (c,)
                for s, c in zip(shape, chunks)
            ),
            (),
        )
    for c in chunks:
        if not c:
            raise ValueError(
                "Empty tuples are not allowed in chunks. Express "
                "zero length dimensions with 0(s) in chunks"
            )

    if shape is not None:
        if len(chunks) != len(shape):
            raise ValueError(
                "Input array has %d dimensions but the supplied "
                "chunks has only %d dimensions" % (len(shape), len(chunks))
            )
        if not all(
            c == s or (math.isnan(c) or math.isnan(s))
            for c, s in zip(map(sum, chunks), shape)
        ):
            raise ValueError(
                "Chunks do not add up to shape. "
                "Got chunks=%s, shape=%s" % (chunks, shape)
            )

    return tuple(tuple(int(x) if not math.isnan(x) else x for x in c) for c in chunks)


def _compute_multiplier(limit: int, dtype, largest_block: int, result):
    """
    Utility function for auto_chunk, to fin how much larger or smaller the ideal
    chunk size is relative to what we have now.
    """
    return (
        limit
        / dtype.itemsize
        / largest_block
        / np.prod(list(r if r != 0 else 1 for r in result.values()))
    )


def auto_chunks(chunks, shape, limit, dtype, previous_chunks=None):
    """Determine automatic chunks

    This takes in a chunks value that contains ``"auto"`` values in certain
    dimensions and replaces those values with concrete dimension sizes that try
    to get chunks to be of a certain size in bytes, provided by the ``limit=``
    keyword.  If multiple dimensions are marked as ``"auto"`` then they will
    all respond to meet the desired byte limit, trying to respect the aspect
    ratio of their dimensions in ``previous_chunks=``, if given.

    Parameters
    ----------
    chunks: Tuple
        A tuple of either dimensions or tuples of explicit chunk dimensions
        Some entries should be "auto"
    shape: Tuple[int]
    limit: int, str
        The maximum allowable size of a chunk in bytes
    previous_chunks: Tuple[Tuple[int]]

    See also
    --------
    normalize_chunks: for full docstring and parameters
    """
    if previous_chunks is not None:
        previous_chunks = tuple(
            c if isinstance(c, tuple) else (c,) for c in previous_chunks
        )
    chunks = list(chunks)

    autos = {i for i, c in enumerate(chunks) if c == "auto"}
    if not autos:
        return tuple(chunks)

    if limit is None:
        limit = config.get("array.chunk-size")
    if isinstance(limit, str):
        limit = parse_bytes(limit)

    if dtype is None:
        raise TypeError("DType must be known for auto-chunking")

    if dtype.hasobject:
        raise NotImplementedError(
            "Can not use auto rechunking with object dtype. "
            "We are unable to estimate the size in bytes of object data"
        )

    for x in tuple(chunks) + tuple(shape):
        if (
            isinstance(x, Number)
            and np.isnan(x)
            or isinstance(x, tuple)
            and np.isnan(x).any()
        ):
            raise ValueError(
                "Can not perform automatic rechunking with unknown "
                "(nan) chunk sizes.%s" % unknown_chunk_message
            )

    limit = max(1, limit)

    largest_block = np.prod(
        [cs if isinstance(cs, Number) else max(cs) for cs in chunks if cs != "auto"]
    )

    if previous_chunks:
        # Base ideal ratio on the median chunk size of the previous chunks
        result = {a: np.median(previous_chunks[a]) for a in autos}

        ideal_shape = []
        for i, s in enumerate(shape):
            chunk_frequencies = frequencies(previous_chunks[i])
            mode, count = max(chunk_frequencies.items(), key=lambda kv: kv[1])
            if mode > 1 and count >= len(previous_chunks[i]) / 2:
                ideal_shape.append(mode)
            else:
                ideal_shape.append(s)

        # How much larger or smaller the ideal chunk size is relative to what we have now
        multiplier = _compute_multiplier(limit, dtype, largest_block, result)

        last_multiplier = 0
        last_autos = set()
        while (
            multiplier != last_multiplier or autos != last_autos
        ):  # while things change
            last_multiplier = multiplier  # record previous values
            last_autos = set(autos)  # record previous values

            # Expand or contract each of the dimensions appropriately
            for a in sorted(autos):
                if ideal_shape[a] == 0:
                    result[a] = 0
                    continue
                proposed = result[a] * multiplier ** (1 / len(autos))
                if proposed > shape[a]:  # we've hit the shape boundary
                    autos.remove(a)
                    largest_block *= shape[a]
                    chunks[a] = shape[a]
                    del result[a]
                else:
                    result[a] = round_to(proposed, ideal_shape[a])

            # recompute how much multiplier we have left, repeat
            multiplier = _compute_multiplier(limit, dtype, largest_block, result)

        for k, v in result.items():
            chunks[k] = v
        return tuple(chunks)

    else:
        size = (limit / dtype.itemsize / largest_block) ** (1 / len(autos))
        small = [i for i in autos if shape[i] < size]
        if small:
            for i in small:
                chunks[i] = (shape[i],)
            return auto_chunks(chunks, shape, limit, dtype)

        for i in autos:
            chunks[i] = round_to(size, shape[i])

        return tuple(chunks)


def round_to(c, s):
    """Return a chunk dimension that is close to an even multiple or factor

    We want values for c that are nicely aligned with s.

    If c is smaller than s then we want the largest factor of s that is less than the
    desired chunk size, but not less than half, which is too much.  If no such
    factor exists then we just go with the original chunk size and accept an
    uneven chunk at the end.

    If c is larger than s then we want the largest multiple of s that is still
    smaller than c.
    """
    if c <= s:
        try:
            return max(f for f in factors(s) if c / 2 <= f <= c)
        except ValueError:  # no matching factors within factor of two
            return max(1, int(c))
    else:
        return c // s * s


def _get_chunk_shape(a):
    s = np.asarray(a.shape, dtype=int)
    return s[len(s) * (None,) + (slice(None),)]


def from_array(
    x,
    chunks="auto",
    name=None,
    lock=False,
    asarray=None,
    fancy=True,
    getitem=None,
    meta=None,
):
    """Create dask array from something that looks like an array.

    Input must have a ``.shape``, ``.ndim``, ``.dtype`` and support numpy-style slicing.

    Parameters
    ----------
    x : array_like
    chunks : int, tuple
        How to chunk the array. Must be one of the following forms:

        - A blocksize like 1000.
        - A blockshape like (1000, 1000).
        - Explicit sizes of all blocks along all dimensions like
          ((1000, 1000, 500), (400, 400)).
        - A size in bytes, like "100 MiB" which will choose a uniform
          block-like shape
        - The word "auto" which acts like the above, but uses a configuration
          value ``array.chunk-size`` for the chunk size

        -1 or None as a blocksize indicate the size of the corresponding
        dimension.
    name : str or bool, optional
        The key name to use for the array. Defaults to a hash of ``x``.

        Hashing is useful if the same value of ``x`` is used to create multiple
        arrays, as Dask can then recognise that they're the same and
        avoid duplicate computations. However, it can also be slow, and if the
        array is not contiguous it is copied for hashing. If the array uses
        stride tricks (such as ``np.broadcast_to`` or
        ``skimage.util.view_as_windows``) to have a larger logical
        than physical size, this copy can cause excessive memory usage.

        If you don't need the deduplication provided by hashing, use
        ``name=False`` to generate a random name instead of hashing, which
        avoids the pitfalls described above. Using ``name=True`` is
        equivalent to the default.

        By default, hashing uses python's standard sha1. This behaviour can be
        changed by installing cityhash, xxhash or murmurhash. If installed,
        a large-factor speedup can be obtained in the tokenisation step.

        .. note::

           Because this ``name`` is used as the key in task graphs, you should
           ensure that it uniquely identifies the data contained within. If
           you'd like to provide a descriptive name that is still unique, combine
           the descriptive name with :func:`dask.base.tokenize` of the
           ``array_like``. See :ref:`graphs` for more.

    lock : bool or Lock, optional
        If ``x`` doesn't support concurrent reads then provide a lock here, or
        pass in True to have dask.array create one for you.
    asarray : bool, optional
        If True then call np.asarray on chunks to convert them to numpy arrays.
        If False then chunks are passed through unchanged.
        If None (default) then we use True if the ``__array_function__`` method
        is undefined.
    fancy : bool, optional
        If ``x`` doesn't support fancy indexing (e.g. indexing with lists or
        arrays) then set to False. Default is True.
    meta : Array-like, optional
        The metadata for the resulting dask array.  This is the kind of array
        that will result from slicing the input array.
        Defaults to the input array.

    Examples
    --------

    >>> x = h5py.File('...')['/data/path']  # doctest: +SKIP
    >>> a = da.from_array(x, chunks=(1000, 1000))  # doctest: +SKIP

    If your underlying datastore does not support concurrent reads then include
    the ``lock=True`` keyword argument or ``lock=mylock`` if you want multiple
    arrays to coordinate around the same lock.

    >>> a = da.from_array(x, chunks=(1000, 1000), lock=True)  # doctest: +SKIP

    If your underlying datastore has a ``.chunks`` attribute (as h5py and zarr
    datasets do) then a multiple of that chunk shape will be used if you
    do not provide a chunk shape.

    >>> a = da.from_array(x, chunks='auto')  # doctest: +SKIP
    >>> a = da.from_array(x, chunks='100 MiB')  # doctest: +SKIP
    >>> a = da.from_array(x)  # doctest: +SKIP

    If providing a name, ensure that it is unique

    >>> import dask.base
    >>> token = dask.base.tokenize(x)  # doctest: +SKIP
    >>> a = da.from_array('myarray-' + token)  # doctest: +SKIP

    NumPy ndarrays are eagerly sliced and then embedded in the graph.

    >>> import dask.array
    >>> a = dask.array.from_array(np.array([[1, 2], [3, 4]]), chunks=(1,1))
    >>> a.dask[a.name, 0, 0][0]
    array([1])

    Chunks with exactly-specified, different sizes can be created.

    >>> import numpy as np
    >>> import dask.array as da
    >>> x = np.random.random((100, 6))
    >>> a = da.from_array(x, chunks=((67, 33), (6,)))
    """
    if isinstance(x, Array):
        raise ValueError(
            "Array is already a dask array. Use 'asarray' or " "'rechunk' instead."
        )
    elif is_dask_collection(x):
        warnings.warn(
            "Passing an object to dask.array.from_array which is already a "
            "Dask collection. This can lead to unexpected behavior."
        )

    if isinstance(x, (list, tuple, memoryview) + np.ScalarType):
        x = np.array(x)

    if asarray is None:
        asarray = not hasattr(x, "__array_function__")

    previous_chunks = getattr(x, "chunks", None)

    chunks = normalize_chunks(
        chunks, x.shape, dtype=x.dtype, previous_chunks=previous_chunks
    )

    if name in (None, True):
        token = tokenize(x, chunks)
        name = name or "array-" + token
    elif name is False:
        name = "array-" + str(uuid.uuid1())

    if lock is True:
        lock = SerializableLock()

    is_ndarray = type(x) is np.ndarray
    is_single_block = all(len(c) == 1 for c in chunks)
    # Always use the getter for h5py etc. Not using isinstance(x, np.ndarray)
    # because np.matrix is a subclass of np.ndarray.
    if is_ndarray and not is_single_block and not lock:
        # eagerly slice numpy arrays to prevent memory blowup
        # GH5367, GH5601
        slices = slices_from_chunks(chunks)
        keys = product([name], *(range(len(bds)) for bds in chunks))
        values = [x[slc] for slc in slices]
        dsk = dict(zip(keys, values))

    elif is_ndarray and is_single_block:
        # No slicing needed
        dsk = {(name,) + (0,) * x.ndim: x}
    else:
        if getitem is None:
            if fancy:
                getitem = getter
            else:
                getitem = getter_nofancy

        dsk = graph_from_arraylike(
            x,
            chunks,
            getitem=getitem,
            shape=x.shape,
            out_name=name,
            lock=lock,
            asarray=asarray,
            dtype=x.dtype,
        )
        dsk = HighLevelGraph.from_collections(name, dsk)

    # Workaround for TileDB, its indexing is 1-based,
    # and doesn't seems to support 0-length slicing
    if x.__class__.__module__.split(".")[0] == "tiledb" and hasattr(x, "_ctx_"):
        return Array(dsk, name, chunks, dtype=x.dtype)

    if meta is None:
        meta = x

    return Array(dsk, name, chunks, meta=meta, dtype=getattr(x, "dtype", None))


def from_zarr(
    url,
    component=None,
    storage_options=None,
    chunks=None,
    name=None,
    **kwargs,
):
    """Load array from the zarr storage format

    See https://zarr.readthedocs.io for details about the format.

    Parameters
    ----------
    url: Zarr Array or str or MutableMapping
        Location of the data. A URL can include a protocol specifier like s3://
        for remote data. Can also be any MutableMapping instance, which should
        be serializable if used in multiple processes.
    component: str or None
        If the location is a zarr group rather than an array, this is the
        subcomponent that should be loaded, something like ``'foo/bar'``.
    storage_options: dict
        Any additional parameters for the storage backend (ignored for local
        paths)
    chunks: tuple of ints or tuples of ints
        Passed to ``da.from_array``, allows setting the chunks on
        initialisation, if the chunking scheme in the on-disc dataset is not
        optimal for the calculations to follow.
    name : str, optional
         An optional keyname for the array.  Defaults to hashing the input
    kwargs: passed to ``zarr.Array``.

    See Also
    --------
    from_array
    """
    import zarr

    storage_options = storage_options or {}
    if isinstance(url, zarr.Array):
        z = url
    elif isinstance(url, str):
        mapper = get_mapper(url, **storage_options)
        z = zarr.Array(mapper, read_only=True, path=component, **kwargs)
    else:
        mapper = url
        z = zarr.Array(mapper, read_only=True, path=component, **kwargs)
    chunks = chunks if chunks is not None else z.chunks
    if name is None:
        name = "from-zarr-" + tokenize(z, component, storage_options, chunks, **kwargs)
    return from_array(z, chunks, name=name)


def to_zarr(
    arr,
    url,
    component=None,
    storage_options=None,
    overwrite=False,
    compute=True,
    return_stored=False,
    **kwargs,
):
    """Save array to the zarr storage format

    See https://zarr.readthedocs.io for details about the format.

    Parameters
    ----------
    arr: dask.array
        Data to store
    url: Zarr Array or str or MutableMapping
        Location of the data. A URL can include a protocol specifier like s3://
        for remote data. Can also be any MutableMapping instance, which should
        be serializable if used in multiple processes.
    component: str or None
        If the location is a zarr group rather than an array, this is the
        subcomponent that should be created/over-written.
    storage_options: dict
        Any additional parameters for the storage backend (ignored for local
        paths)
    overwrite: bool
        If given array already exists, overwrite=False will cause an error,
        where overwrite=True will replace the existing data.  Note that this
        check is done at computation time, not during graph creation.
    compute, return_stored: see ``store()``
    kwargs: passed to the ``zarr.create()`` function, e.g., compression options

    Raises
    ------
    ValueError
        If ``arr`` has unknown chunk sizes, which is not supported by Zarr.

    See Also
    --------
    dask.array.Array.compute_chunk_sizes

    """
    import zarr

    if np.isnan(arr.shape).any():
        raise ValueError(
            "Saving a dask array with unknown chunk sizes is not "
            "currently supported by Zarr.%s" % unknown_chunk_message
        )

    if isinstance(url, zarr.Array):
        z = url
        if isinstance(z.store, (dict, zarr.DictStore)) and "distributed" in config.get(
            "scheduler", ""
        ):
            raise RuntimeError(
                "Cannot store into in memory Zarr Array using "
                "the Distributed Scheduler."
            )
        arr = arr.rechunk(z.chunks)
        return arr.store(z, lock=False, compute=compute, return_stored=return_stored)

    if not _check_regular_chunks(arr.chunks):
        raise ValueError(
            "Attempt to save array to zarr with irregular "
            "chunking, please call `arr.rechunk(...)` first."
        )

    storage_options = storage_options or {}

    if isinstance(url, str):
        mapper = get_mapper(url, **storage_options)
    else:
        # assume the object passed is already a mapper
        mapper = url

    chunks = [c[0] for c in arr.chunks]

    # The zarr.create function has the side-effect of immediately
    # creating metadata on disk.  This may not be desired,
    # particularly if compute=False.  The caller may be creating many
    # arrays on a slow filesystem, with the desire that any I/O be
    # sharded across workers (not done serially on the originating
    # machine).  Or the caller may decide later to not to do this
    # computation, and so nothing should be written to disk.
    z = delayed(zarr.create)(
        shape=arr.shape,
        chunks=chunks,
        dtype=arr.dtype,
        store=mapper,
        path=component,
        overwrite=overwrite,
        **kwargs,
    )
    return arr.store(z, lock=False, compute=compute, return_stored=return_stored)


def _check_regular_chunks(chunkset):
    """Check if the chunks are regular

    "Regular" in this context means that along every axis, the chunks all
    have the same size, except the last one, which may be smaller

    Parameters
    ----------
    chunkset: tuple of tuples of ints
        From the ``.chunks`` attribute of an ``Array``

    Returns
    -------
    True if chunkset passes, else False

    Examples
    --------
    >>> import dask.array as da
    >>> arr = da.zeros(10, chunks=(5, ))
    >>> _check_regular_chunks(arr.chunks)
    True

    >>> arr = da.zeros(10, chunks=((3, 3, 3, 1), ))
    >>> _check_regular_chunks(arr.chunks)
    True

    >>> arr = da.zeros(10, chunks=((3, 1, 3, 3), ))
    >>> _check_regular_chunks(arr.chunks)
    False
    """
    for chunks in chunkset:
        if len(chunks) == 1:
            continue
        if len(set(chunks[:-1])) > 1:
            return False
        if chunks[-1] > chunks[0]:
            return False
    return True


def from_delayed(value, shape, dtype=None, meta=None, name=None):
    """Create a dask array from a dask delayed value

    This routine is useful for constructing dask arrays in an ad-hoc fashion
    using dask delayed, particularly when combined with stack and concatenate.

    The dask array will consist of a single chunk.

    Examples
    --------
    >>> import dask
    >>> import dask.array as da
    >>> import numpy as np
    >>> value = dask.delayed(np.ones)(5)
    >>> array = da.from_delayed(value, (5,), dtype=float)
    >>> array
    dask.array<from-value, shape=(5,), dtype=float64, chunksize=(5,), chunktype=numpy.ndarray>
    >>> array.compute()
    array([1., 1., 1., 1., 1.])
    """
    from ..delayed import Delayed, delayed

    if not isinstance(value, Delayed) and hasattr(value, "key"):
        value = delayed(value)

    name = name or "from-value-" + tokenize(value, shape, dtype, meta)
    dsk = {(name,) + (0,) * len(shape): value.key}
    chunks = tuple((d,) for d in shape)
    # TODO: value._key may not be the name of the layer in value.dask
    # This should be fixed after we build full expression graphs
    graph = HighLevelGraph.from_collections(name, dsk, dependencies=[value])
    return Array(graph, name, chunks, dtype=dtype, meta=meta)


def from_func(func, shape, dtype=None, name=None, args=(), kwargs={}):
    """Create dask array in a single block by calling a function

    Calling the provided function with func(*args, **kwargs) should return a
    NumPy array of the indicated shape and dtype.

    Examples
    --------

    >>> a = from_func(np.arange, (3,), dtype='i8', args=(3,))
    >>> a.compute()
    array([0, 1, 2])

    This works particularly well when coupled with dask.array functions like
    concatenate and stack:

    >>> arrays = [from_func(np.array, (), dtype='i8', args=(n,)) for n in range(5)]
    >>> stack(arrays).compute()
    array([0, 1, 2, 3, 4])
    """
    name = name or "from_func-" + tokenize(func, shape, dtype, args, kwargs)
    if args or kwargs:
        func = partial(func, *args, **kwargs)
    dsk = {(name,) + (0,) * len(shape): (func,)}
    chunks = tuple((i,) for i in shape)
    return Array(dsk, name, chunks, dtype)


def common_blockdim(blockdims):
    """Find the common block dimensions from the list of block dimensions

    Currently only implements the simplest possible heuristic: the common
    block-dimension is the only one that does not span fully span a dimension.
    This is a conservative choice that allows us to avoid potentially very
    expensive rechunking.

    Assumes that each element of the input block dimensions has all the same
    sum (i.e., that they correspond to dimensions of the same size).

    Examples
    --------
    >>> common_blockdim([(3,), (2, 1)])
    (2, 1)
    >>> common_blockdim([(1, 2), (2, 1)])
    (1, 1, 1)
    >>> common_blockdim([(2, 2), (3, 1)])  # doctest: +SKIP
    Traceback (most recent call last):
        ...
    ValueError: Chunks do not align
    """
    if not any(blockdims):
        return ()
    non_trivial_dims = set([d for d in blockdims if len(d) > 1])
    if len(non_trivial_dims) == 1:
        return first(non_trivial_dims)
    if len(non_trivial_dims) == 0:
        return max(blockdims, key=first)

    if np.isnan(sum(map(sum, blockdims))):
        raise ValueError(
            "Arrays' chunk sizes (%s) are unknown.\n\n"
            "A possible solution:\n"
            "  x.compute_chunk_sizes()" % blockdims
        )

    if len(set(map(sum, non_trivial_dims))) > 1:
        raise ValueError("Chunks do not add up to same value", blockdims)

    # We have multiple non-trivial chunks on this axis
    # e.g. (5, 2) and (4, 3)

    # We create a single chunk tuple with the same total length
    # that evenly divides both, e.g. (4, 1, 2)

    # To accomplish this we walk down all chunk tuples together, finding the
    # smallest element, adding it to the output, and subtracting it from all
    # other elements and remove the element itself.  We stop once we have
    # burned through all of the chunk tuples.
    # For efficiency's sake we reverse the lists so that we can pop off the end
    rchunks = [list(ntd)[::-1] for ntd in non_trivial_dims]
    total = sum(first(non_trivial_dims))
    i = 0

    out = []
    while i < total:
        m = min(c[-1] for c in rchunks)
        out.append(m)
        for c in rchunks:
            c[-1] -= m
            if c[-1] == 0:
                c.pop()
        i += m

    return tuple(out)


def unify_chunks(*args, **kwargs):
    """
    Unify chunks across a sequence of arrays

    This utility function is used within other common operations like
    ``map_blocks`` and ``blockwise``.  It is not commonly used by end-users
    directly.

    Parameters
    ----------
    *args: sequence of Array, index pairs
        Sequence like (x, 'ij', y, 'jk', z, 'i')

    Examples
    --------
    >>> import dask.array as da
    >>> x = da.ones(10, chunks=((5, 2, 3),))
    >>> y = da.ones(10, chunks=((2, 3, 5),))
    >>> chunkss, arrays = unify_chunks(x, 'i', y, 'i')
    >>> chunkss
    {'i': (2, 3, 2, 3)}

    >>> x = da.ones((100, 10), chunks=(20, 5))
    >>> y = da.ones((10, 100), chunks=(4, 50))
    >>> chunkss, arrays = unify_chunks(x, 'ij', y, 'jk', 'constant', None)
    >>> chunkss  # doctest: +SKIP
    {'k': (50, 50), 'i': (20, 20, 20, 20, 20), 'j': (4, 1, 3, 2)}

    >>> unify_chunks(0, None)
    ({}, [0])

    Returns
    -------
    chunkss : dict
        Map like {index: chunks}.
    arrays : list
        List of rechunked arrays.

    See Also
    --------
    common_blockdim
    """
    if not args:
        return {}, []

    arginds = [
        (asanyarray(a) if ind is not None else a, ind) for a, ind in partition(2, args)
    ]  # [x, ij, y, jk]
    warn = kwargs.get("warn", True)

    arrays, inds = zip(*arginds)
    if all(ind is None for ind in inds):
        return {}, list(arrays)
    if all(ind == inds[0] for ind in inds) and all(
        a.chunks == arrays[0].chunks for a in arrays
    ):
        return dict(zip(inds[0], arrays[0].chunks)), arrays

    nameinds = []
    blockdim_dict = dict()
    max_parts = 0
    for a, ind in arginds:
        if ind is not None:
            nameinds.append((a.name, ind))
            blockdim_dict[a.name] = a.chunks
            max_parts = max(max_parts, a.npartitions)
        else:
            nameinds.append((a, ind))

    chunkss = broadcast_dimensions(nameinds, blockdim_dict, consolidate=common_blockdim)
    nparts = np.prod(list(map(len, chunkss.values())))

    if warn and nparts and nparts >= max_parts * 10:
        warnings.warn(
            "Increasing number of chunks by factor of %d" % (nparts / max_parts),
            PerformanceWarning,
            stacklevel=3,
        )

    arrays = []
    for a, i in arginds:
        if i is None:
            arrays.append(a)
        else:
            chunks = tuple(
                chunkss[j]
                if a.shape[n] > 1
                else a.shape[n]
                if not np.isnan(sum(chunkss[j]))
                else None
                for n, j in enumerate(i)
            )
            if chunks != a.chunks and all(a.chunks):
                arrays.append(a.rechunk(chunks))
            else:
                arrays.append(a)
    return chunkss, arrays


def unpack_singleton(x):
    """

    >>> unpack_singleton([[[[1]]]])
    1
    >>> unpack_singleton(np.array(np.datetime64('2000-01-01')))
    array('2000-01-01', dtype='datetime64[D]')
    """
    while isinstance(x, (list, tuple)):
        try:
            x = x[0]
        except (IndexError, TypeError, KeyError):
            break
    return x


def block(arrays, allow_unknown_chunksizes=False):
    """
    Assemble an nd-array from nested lists of blocks.

    Blocks in the innermost lists are concatenated along the last
    dimension (-1), then these are concatenated along the second-last
    dimension (-2), and so on until the outermost list is reached

    Blocks can be of any dimension, but will not be broadcasted using the normal
    rules. Instead, leading axes of size 1 are inserted, to make ``block.ndim``
    the same for all blocks. This is primarily useful for working with scalars,
    and means that code like ``block([v, 1])`` is valid, where
    ``v.ndim == 1``.

    When the nested list is two levels deep, this allows block matrices to be
    constructed from their components.

    Parameters
    ----------
    arrays : nested list of array_like or scalars (but not tuples)
        If passed a single ndarray or scalar (a nested list of depth 0), this
        is returned unmodified (and not copied).

        Elements shapes must match along the appropriate axes (without
        broadcasting), but leading 1s will be prepended to the shape as
        necessary to make the dimensions match.

    allow_unknown_chunksizes: bool
        Allow unknown chunksizes, such as come from converting from dask
        dataframes.  Dask.array is unable to verify that chunks line up.  If
        data comes from differently aligned sources then this can cause
        unexpected results.

    Returns
    -------
    block_array : ndarray
        The array assembled from the given blocks.

        The dimensionality of the output is equal to the greatest of:
        * the dimensionality of all the inputs
        * the depth to which the input list is nested

    Raises
    ------
    ValueError
        * If list depths are mismatched - for instance, ``[[a, b], c]`` is
          illegal, and should be spelt ``[[a, b], [c]]``
        * If lists are empty - for instance, ``[[a, b], []]``

    See Also
    --------
    concatenate : Join a sequence of arrays together.
    stack : Stack arrays in sequence along a new dimension.
    hstack : Stack arrays in sequence horizontally (column wise).
    vstack : Stack arrays in sequence vertically (row wise).
    dstack : Stack arrays in sequence depth wise (along third dimension).
    vsplit : Split array into a list of multiple sub-arrays vertically.

    Notes
    -----

    When called with only scalars, ``block`` is equivalent to an ndarray
    call. So ``block([[1, 2], [3, 4]])`` is equivalent to
    ``array([[1, 2], [3, 4]])``.

    This function does not enforce that the blocks lie on a fixed grid.
    ``block([[a, b], [c, d]])`` is not restricted to arrays of the form::

        AAAbb
        AAAbb
        cccDD

    But is also allowed to produce, for some ``a, b, c, d``::

        AAAbb
        AAAbb
        cDDDD

    Since concatenation happens along the last axis first, `block` is _not_
    capable of producing the following directly::

        AAAbb
        cccbb
        cccDD

    Matlab's "square bracket stacking", ``[A, B, ...; p, q, ...]``, is
    equivalent to ``block([[A, B, ...], [p, q, ...]])``.
    """

    # This was copied almost verbatim from numpy.core.shape_base.block
    # See numpy license at https://github.com/numpy/numpy/blob/master/LICENSE.txt
    # or NUMPY_LICENSE.txt within this directory

    def atleast_nd(x, ndim):
        x = asanyarray(x)
        diff = max(ndim - x.ndim, 0)
        if diff == 0:
            return x
        else:
            return x[(None,) * diff + (Ellipsis,)]

    def format_index(index):
        return "arrays" + "".join("[{}]".format(i) for i in index)

    rec = _Recurser(recurse_if=lambda x: type(x) is list)

    # ensure that the lists are all matched in depth
    list_ndim = None
    any_empty = False
    for index, value, entering in rec.walk(arrays):
        if type(value) is tuple:
            # not strictly necessary, but saves us from:
            #  - more than one way to do things - no point treating tuples like
            #    lists
            #  - horribly confusing behaviour that results when tuples are
            #    treated like ndarray
            raise TypeError(
                "{} is a tuple. "
                "Only lists can be used to arrange blocks, and np.block does "
                "not allow implicit conversion from tuple to ndarray.".format(
                    format_index(index)
                )
            )
        if not entering:
            curr_depth = len(index)
        elif len(value) == 0:
            curr_depth = len(index) + 1
            any_empty = True
        else:
            continue

        if list_ndim is not None and list_ndim != curr_depth:
            raise ValueError(
                "List depths are mismatched. First element was at depth {}, "
                "but there is an element at depth {} ({})".format(
                    list_ndim, curr_depth, format_index(index)
                )
            )
        list_ndim = curr_depth

    # do this here so we catch depth mismatches first
    if any_empty:
        raise ValueError("Lists cannot be empty")

    # convert all the arrays to ndarrays
    arrays = rec.map_reduce(arrays, f_map=asanyarray, f_reduce=list)

    # determine the maximum dimension of the elements
    elem_ndim = rec.map_reduce(arrays, f_map=lambda xi: xi.ndim, f_reduce=max)
    ndim = max(list_ndim, elem_ndim)

    # first axis to concatenate along
    first_axis = ndim - list_ndim

    # Make all the elements the same dimension
    arrays = rec.map_reduce(
        arrays, f_map=lambda xi: atleast_nd(xi, ndim), f_reduce=list
    )

    # concatenate innermost lists on the right, outermost on the left
    return rec.map_reduce(
        arrays,
        f_reduce=lambda xs, axis: concatenate(
            list(xs), axis=axis, allow_unknown_chunksizes=allow_unknown_chunksizes
        ),
        f_kwargs=lambda axis: dict(axis=(axis + 1)),
        axis=first_axis,
    )


def concatenate(seq, axis=0, allow_unknown_chunksizes=False):
    """
    Concatenate arrays along an existing axis

    Given a sequence of dask Arrays form a new dask Array by stacking them
    along an existing dimension (axis=0 by default)

    Parameters
    ----------
    seq: list of dask.arrays
    axis: int
        Dimension along which to align all of the arrays
    allow_unknown_chunksizes: bool
        Allow unknown chunksizes, such as come from converting from dask
        dataframes.  Dask.array is unable to verify that chunks line up.  If
        data comes from differently aligned sources then this can cause
        unexpected results.

    Examples
    --------

    Create slices

    >>> import dask.array as da
    >>> import numpy as np

    >>> data = [da.from_array(np.ones((4, 4)), chunks=(2, 2))
    ...          for i in range(3)]

    >>> x = da.concatenate(data, axis=0)
    >>> x.shape
    (12, 4)

    >>> da.concatenate(data, axis=1).shape
    (4, 12)

    Result is a new dask Array

    See Also
    --------
    stack
    """
    from . import wrap

    seq = [asarray(a) for a in seq]

    if not seq:
        raise ValueError("Need array(s) to concatenate")

    seq_metas = [meta_from_array(s) for s in seq]
    _concatenate = concatenate_lookup.dispatch(
        type(max(seq_metas, key=lambda x: getattr(x, "__array_priority__", 0)))
    )
    meta = _concatenate(seq_metas, axis=axis)

    # Promote types to match meta
    seq = [a.astype(meta.dtype) for a in seq]

    # Find output array shape
    ndim = len(seq[0].shape)
    shape = tuple(
        sum((a.shape[i] for a in seq)) if i == axis else seq[0].shape[i]
        for i in range(ndim)
    )

    # Drop empty arrays
    seq2 = [a for a in seq if a.size]
    if not seq2:
        seq2 = seq

    if axis < 0:
        axis = ndim + axis
    if axis >= ndim:
        msg = (
            "Axis must be less than than number of dimensions"
            "\nData has %d dimensions, but got axis=%d"
        )
        raise ValueError(msg % (ndim, axis))

    n = len(seq2)
    if n == 0:
        try:
            return wrap.empty_like(meta, shape=shape, chunks=shape, dtype=meta.dtype)
        except TypeError:
            return wrap.empty(shape, chunks=shape, dtype=meta.dtype)
    elif n == 1:
        return seq2[0]

    if not allow_unknown_chunksizes and not all(
        i == axis or all(x.shape[i] == seq2[0].shape[i] for x in seq2)
        for i in range(ndim)
    ):
        if any(map(np.isnan, seq2[0].shape)):
            raise ValueError(
                "Tried to concatenate arrays with unknown"
                " shape %s.\n\nTwo solutions:\n"
                "  1. Force concatenation pass"
                " allow_unknown_chunksizes=True.\n"
                "  2. Compute shapes with "
                "[x.compute_chunk_sizes() for x in seq]" % str(seq2[0].shape)
            )
        raise ValueError("Shapes do not align: %s", [x.shape for x in seq2])

    inds = [list(range(ndim)) for i in range(n)]
    for i, ind in enumerate(inds):
        ind[axis] = -(i + 1)

    uc_args = list(concat(zip(seq2, inds)))
    _, seq2 = unify_chunks(*uc_args, warn=False)

    bds = [a.chunks for a in seq2]

    chunks = (
        seq2[0].chunks[:axis]
        + (sum([bd[axis] for bd in bds], ()),)
        + seq2[0].chunks[axis + 1 :]
    )

    cum_dims = [0] + list(accumulate(add, [len(a.chunks[axis]) for a in seq2]))

    names = [a.name for a in seq2]

    name = "concatenate-" + tokenize(names, axis)
    keys = list(product([name], *[range(len(bd)) for bd in chunks]))

    values = [
        (names[bisect(cum_dims, key[axis + 1]) - 1],)
        + key[1 : axis + 1]
        + (key[axis + 1] - cum_dims[bisect(cum_dims, key[axis + 1]) - 1],)
        + key[axis + 2 :]
        for key in keys
    ]

    dsk = dict(zip(keys, values))
    graph = HighLevelGraph.from_collections(name, dsk, dependencies=seq2)

    return Array(graph, name, chunks, meta=meta)


def load_store_chunk(x, out, index, lock, return_stored, load_stored):
    """
    A function inserted in a Dask graph for storing a chunk.

    Parameters
    ----------
    x: array-like
        An array (potentially a NumPy one)
    out: array-like
        Where to store results too.
    index: slice-like
        Where to store result from ``x`` in ``out``.
    lock: Lock-like or False
        Lock to use before writing to ``out``.
    return_stored: bool
        Whether to return ``out``.
    load_stored: bool
        Whether to return the array stored in ``out``.
        Ignored if ``return_stored`` is not ``True``.

    Examples
    --------

    >>> a = np.ones((5, 6))
    >>> b = np.empty(a.shape)
    >>> load_store_chunk(a, b, (slice(None), slice(None)), False, False, False)
    """

    result = None
    if return_stored and not load_stored:
        result = out

    if lock:
        lock.acquire()
    try:
        if x is not None:
            if is_arraylike(x):
                out[index] = x
            else:
                out[index] = np.asanyarray(x)
        if return_stored and load_stored:
            result = out[index]
    finally:
        if lock:
            lock.release()

    return result


def store_chunk(x, out, index, lock, return_stored):
    return load_store_chunk(x, out, index, lock, return_stored, False)


def load_chunk(out, index, lock):
    return load_store_chunk(None, out, index, lock, True, True)


def insert_to_ooc(
    arr, out, lock=True, region=None, return_stored=False, load_stored=False, tok=None
):
    """
    Creates a Dask graph for storing chunks from ``arr`` in ``out``.

    Parameters
    ----------
    arr: da.Array
        A dask array
    out: array-like
        Where to store results too.
    lock: Lock-like or bool, optional
        Whether to lock or with what (default is ``True``,
        which means a ``threading.Lock`` instance).
    region: slice-like, optional
        Where in ``out`` to store ``arr``'s results
        (default is ``None``, meaning all of ``out``).
    return_stored: bool, optional
        Whether to return ``out``
        (default is ``False``, meaning ``None`` is returned).
    load_stored: bool, optional
        Whether to handling loading from ``out`` at the same time.
        Ignored if ``return_stored`` is not ``True``.
        (default is ``False``, meaning defer to ``return_stored``).
    tok: str, optional
        Token to use when naming keys

    Examples
    --------
    >>> import dask.array as da
    >>> d = da.ones((5, 6), chunks=(2, 3))
    >>> a = np.empty(d.shape)
    >>> insert_to_ooc(d, a)  # doctest: +SKIP
    """

    if lock is True:
        lock = Lock()

    slices = slices_from_chunks(arr.chunks)
    if region:
        slices = [fuse_slice(region, slc) for slc in slices]

    name = "store-%s" % (tok or str(uuid.uuid1()))
    func = store_chunk
    args = ()
    if return_stored and load_stored:
        name = "load-%s" % name
        func = load_store_chunk
        args = args + (load_stored,)

    dsk = {
        (name,) + t[1:]: (func, t, out, slc, lock, return_stored) + args
        for t, slc in zip(core.flatten(arr.__dask_keys__()), slices)
    }

    return dsk


def retrieve_from_ooc(keys, dsk_pre, dsk_post=None):
    """
    Creates a Dask graph for loading stored ``keys`` from ``dsk``.

    Parameters
    ----------
    keys: Sequence
        A sequence containing Dask graph keys to load
    dsk_pre: Mapping
        A Dask graph corresponding to a Dask Array before computation
    dsk_post: Mapping, optional
        A Dask graph corresponding to a Dask Array after computation

    Examples
    --------
    >>> import dask.array as da
    >>> d = da.ones((5, 6), chunks=(2, 3))
    >>> a = np.empty(d.shape)
    >>> g = insert_to_ooc(d, a)
    >>> retrieve_from_ooc(g.keys(), g)  # doctest: +SKIP
    """

    if not dsk_post:
        dsk_post = {k: k for k in keys}

    load_dsk = {
        ("load-" + k[0],) + k[1:]: (load_chunk, dsk_post[k]) + dsk_pre[k][3:-1]
        for k in keys
    }

    return load_dsk


def asarray(a, **kwargs):
    """Convert the input to a dask array.

    Parameters
    ----------
    a : array-like
        Input data, in any form that can be converted to a dask array.

    Returns
    -------
    out : dask array
        Dask array interpretation of a.

    Examples
    --------
    >>> import dask.array as da
    >>> import numpy as np
    >>> x = np.arange(3)
    >>> da.asarray(x)
    dask.array<array, shape=(3,), dtype=int64, chunksize=(3,), chunktype=numpy.ndarray>

    >>> y = [[1, 2, 3], [4, 5, 6]]
    >>> da.asarray(y)
    dask.array<array, shape=(2, 3), dtype=int64, chunksize=(2, 3), chunktype=numpy.ndarray>
    """
    if isinstance(a, Array):
        return a
    elif hasattr(a, "to_dask_array"):
        return a.to_dask_array()
    elif type(a).__module__.split(".")[0] == "xarray" and hasattr(a, "data"):
        return asarray(a.data)
    elif isinstance(a, (list, tuple)) and any(isinstance(i, Array) for i in a):
        return stack(a)
    elif not isinstance(getattr(a, "shape", None), Iterable):
        a = np.asarray(a)
    return from_array(a, getitem=getter_inline, **kwargs)


def asanyarray(a):
    """Convert the input to a dask array.

    Subclasses of ``np.ndarray`` will be passed through as chunks unchanged.

    Parameters
    ----------
    a : array-like
        Input data, in any form that can be converted to a dask array.

    Returns
    -------
    out : dask array
        Dask array interpretation of a.

    Examples
    --------
    >>> import dask.array as da
    >>> import numpy as np
    >>> x = np.arange(3)
    >>> da.asanyarray(x)
    dask.array<array, shape=(3,), dtype=int64, chunksize=(3,), chunktype=numpy.ndarray>

    >>> y = [[1, 2, 3], [4, 5, 6]]
    >>> da.asanyarray(y)
    dask.array<array, shape=(2, 3), dtype=int64, chunksize=(2, 3), chunktype=numpy.ndarray>
    """
    if isinstance(a, Array):
        return a
    elif hasattr(a, "to_dask_array"):
        return a.to_dask_array()
    elif type(a).__module__.split(".")[0] == "xarray" and hasattr(a, "data"):
        return asanyarray(a.data)
    elif isinstance(a, (list, tuple)) and any(isinstance(i, Array) for i in a):
        return stack(a)
    elif not isinstance(getattr(a, "shape", None), Iterable):
        a = np.asanyarray(a)
    return from_array(a, chunks=a.shape, getitem=getter_inline, asarray=False)


def is_scalar_for_elemwise(arg):
    """

    >>> is_scalar_for_elemwise(42)
    True
    >>> is_scalar_for_elemwise('foo')
    True
    >>> is_scalar_for_elemwise(True)
    True
    >>> is_scalar_for_elemwise(np.array(42))
    True
    >>> is_scalar_for_elemwise([1, 2, 3])
    True
    >>> is_scalar_for_elemwise(np.array([1, 2, 3]))
    False
    >>> is_scalar_for_elemwise(from_array(np.array(0), chunks=()))
    False
    >>> is_scalar_for_elemwise(np.dtype('i4'))
    True
    """
    # the second half of shape_condition is essentially just to ensure that
    # dask series / frame are treated as scalars in elemwise.
    maybe_shape = getattr(arg, "shape", None)
    shape_condition = not isinstance(maybe_shape, Iterable) or any(
        is_dask_collection(x) for x in maybe_shape
    )

    return (
        np.isscalar(arg)
        or shape_condition
        or isinstance(arg, np.dtype)
        or (isinstance(arg, np.ndarray) and arg.ndim == 0)
    )


def broadcast_shapes(*shapes):
    """
    Determines output shape from broadcasting arrays.

    Parameters
    ----------
    shapes : tuples
        The shapes of the arguments.

    Returns
    -------
    output_shape : tuple

    Raises
    ------
    ValueError
        If the input shapes cannot be successfully broadcast together.
    """
    if len(shapes) == 1:
        return shapes[0]
    out = []
    for sizes in zip_longest(*map(reversed, shapes), fillvalue=-1):
        if np.isnan(sizes).any():
            dim = np.nan
        else:
            dim = 0 if 0 in sizes else np.max(sizes)
        if any(i not in [-1, 0, 1, dim] and not np.isnan(i) for i in sizes):
            raise ValueError(
                "operands could not be broadcast together with "
                "shapes {0}".format(" ".join(map(str, shapes)))
            )
        out.append(dim)
    return tuple(reversed(out))


def elemwise(op, *args, **kwargs):
    """Apply elementwise function across arguments

    Respects broadcasting rules

    Examples
    --------
    >>> elemwise(add, x, y)  # doctest: +SKIP
    >>> elemwise(sin, x)  # doctest: +SKIP

    See Also
    --------
    blockwise
    """
    out = kwargs.pop("out", None)
    if not set(["name", "dtype"]).issuperset(kwargs):
        msg = "%s does not take the following keyword arguments %s"
        raise TypeError(
            msg % (op.__name__, str(sorted(set(kwargs) - set(["name", "dtype"]))))
        )

    args = [np.asarray(a) if isinstance(a, (list, tuple)) else a for a in args]

    shapes = []
    for arg in args:
        shape = getattr(arg, "shape", ())
        if any(is_dask_collection(x) for x in shape):
            # Want to exclude Delayed shapes and dd.Scalar
            shape = ()
        shapes.append(shape)

    shapes = [s if isinstance(s, Iterable) else () for s in shapes]
    out_ndim = len(
        broadcast_shapes(*shapes)
    )  # Raises ValueError if dimensions mismatch
    expr_inds = tuple(range(out_ndim))[::-1]

    need_enforce_dtype = False
    if "dtype" in kwargs:
        dt = kwargs["dtype"]
    else:
        # We follow NumPy's rules for dtype promotion, which special cases
        # scalars and 0d ndarrays (which it considers equivalent) by using
        # their values to compute the result dtype:
        # https://github.com/numpy/numpy/issues/6240
        # We don't inspect the values of 0d dask arrays, because these could
        # hold potentially very expensive calculations. Instead, we treat
        # them just like other arrays, and if necessary cast the result of op
        # to match.
        vals = [
            np.empty((1,) * max(1, a.ndim), dtype=a.dtype)
            if not is_scalar_for_elemwise(a)
            else a
            for a in args
        ]
        try:
            dt = apply_infer_dtype(op, vals, {}, "elemwise", suggest_dtype=False)
        except Exception:
            return NotImplemented
        need_enforce_dtype = any(
            not is_scalar_for_elemwise(a) and a.ndim == 0 for a in args
        )

    name = kwargs.get("name", None) or "%s-%s" % (funcname(op), tokenize(op, dt, *args))

    blockwise_kwargs = dict(dtype=dt, name=name, token=funcname(op).strip("_"))
    if need_enforce_dtype:
        blockwise_kwargs["enforce_dtype"] = dt
        blockwise_kwargs["enforce_dtype_function"] = op
        op = _enforce_dtype
    result = blockwise(
        op,
        expr_inds,
        *concat(
            (a, tuple(range(a.ndim)[::-1]) if not is_scalar_for_elemwise(a) else None)
            for a in args
        ),
        **blockwise_kwargs,
    )

    return handle_out(out, result)


def handle_out(out, result):
    """Handle out parameters

    If out is a dask.array then this overwrites the contents of that array with
    the result
    """
    if isinstance(out, tuple):
        if len(out) == 1:
            out = out[0]
        elif len(out) > 1:
            raise NotImplementedError("The out parameter is not fully supported")
        else:
            out = None
    if isinstance(out, Array):
        if out.shape != result.shape:
            raise ValueError(
                "Mismatched shapes between result and out parameter. "
                "out=%s, result=%s" % (str(out.shape), str(result.shape))
            )
        out._chunks = result.chunks
        out.dask = result.dask
        out._meta = result._meta
        out._name = result.name
    elif out is not None:
        msg = (
            "The out parameter is not fully supported."
            " Received type %s, expected Dask Array" % type(out).__name__
        )
        raise NotImplementedError(msg)
    else:
        return result


def _enforce_dtype(*args, **kwargs):
    """Calls a function and converts its result to the given dtype.

    The parameters have deliberately been given unwieldy names to avoid
    clashes with keyword arguments consumed by blockwise

    A dtype of `object` is treated as a special case and not enforced,
    because it is used as a dummy value in some places when the result will
    not be a block in an Array.

    Parameters
    ----------
    enforce_dtype : dtype
        Result dtype
    enforce_dtype_function : callable
        The wrapped function, which will be passed the remaining arguments
    """
    dtype = kwargs.pop("enforce_dtype")
    function = kwargs.pop("enforce_dtype_function")

    result = function(*args, **kwargs)
    if hasattr(result, "dtype") and dtype != result.dtype and dtype != object:
        if not np.can_cast(result, dtype, casting="same_kind"):
            raise ValueError(
                "Inferred dtype from function %r was %r "
                "but got %r, which can't be cast using "
                "casting='same_kind'"
                % (funcname(function), str(dtype), str(result.dtype))
            )
        if np.isscalar(result):
            # scalar astype method doesn't take the keyword arguments, so
            # have to convert via 0-dimensional array and back.
            result = result.astype(dtype)
        else:
            try:
                result = result.astype(dtype, copy=False)
            except TypeError:
                # Missing copy kwarg
                result = result.astype(dtype)
    return result


def broadcast_to(x, shape, chunks=None, meta=None):
    """Broadcast an array to a new shape.

    Parameters
    ----------
    x : array_like
        The array to broadcast.
    shape : tuple
        The shape of the desired array.
    chunks : tuple, optional
        If provided, then the result will use these chunks instead of the same
        chunks as the source array. Setting chunks explicitly as part of
        broadcast_to is more efficient than rechunking afterwards. Chunks are
        only allowed to differ from the original shape along dimensions that
        are new on the result or have size 1 the input array.
    meta : empty ndarray
        empty ndarray created with same NumPy backend, ndim and dtype as the
        Dask Array being created (overrides dtype)

    Returns
    -------
    broadcast : dask array

    See Also
    --------
    :func:`numpy.broadcast_to`
    """
    x = asarray(x)
    shape = tuple(shape)

    if meta is None:
        meta = meta_from_array(x)

    if x.shape == shape and (chunks is None or chunks == x.chunks):
        return x

    ndim_new = len(shape) - x.ndim
    if ndim_new < 0 or any(
        new != old for new, old in zip(shape[ndim_new:], x.shape) if old != 1
    ):
        raise ValueError("cannot broadcast shape %s to shape %s" % (x.shape, shape))

    if chunks is None:
        chunks = tuple((s,) for s in shape[:ndim_new]) + tuple(
            bd if old > 1 else (new,)
            for bd, old, new in zip(x.chunks, x.shape, shape[ndim_new:])
        )
    else:
        chunks = normalize_chunks(
            chunks, shape, dtype=x.dtype, previous_chunks=x.chunks
        )
        for old_bd, new_bd in zip(x.chunks, chunks[ndim_new:]):
            if old_bd != new_bd and old_bd != (1,):
                raise ValueError(
                    "cannot broadcast chunks %s to chunks %s: "
                    "new chunks must either be along a new "
                    "dimension or a dimension of size 1" % (x.chunks, chunks)
                )

    name = "broadcast_to-" + tokenize(x, shape, chunks)
    dsk = {}

    enumerated_chunks = product(*(enumerate(bds) for bds in chunks))
    for new_index, chunk_shape in (zip(*ec) for ec in enumerated_chunks):
        old_index = tuple(
            0 if bd == (1,) else i for bd, i in zip(x.chunks, new_index[ndim_new:])
        )
        old_key = (x.name,) + old_index
        new_key = (name,) + new_index
        dsk[new_key] = (np.broadcast_to, old_key, quote(chunk_shape))

    graph = HighLevelGraph.from_collections(name, dsk, dependencies=[x])
    return Array(graph, name, chunks, dtype=x.dtype, meta=meta)


@derived_from(np)
def broadcast_arrays(*args, **kwargs):
    subok = bool(kwargs.pop("subok", False))

    to_array = asanyarray if subok else asarray
    args = tuple(to_array(e) for e in args)

    if kwargs:
        raise TypeError("unsupported keyword argument(s) provided")

    # Unify uneven chunking
    inds = [list(reversed(range(x.ndim))) for x in args]
    uc_args = concat(zip(args, inds))
    _, args = unify_chunks(*uc_args, warn=False)

    shape = broadcast_shapes(*(e.shape for e in args))
    chunks = broadcast_chunks(*(e.chunks for e in args))

    result = [broadcast_to(e, shape=shape, chunks=chunks) for e in args]

    return result


def offset_func(func, offset, *args):
    """Offsets inputs by offset

    >>> double = lambda x: x * 2
    >>> f = offset_func(double, (10,))
    >>> f(1)
    22
    >>> f(300)
    620
    """

    def _offset(*args):
        args2 = list(map(add, args, offset))
        return func(*args2)

    with ignoring(Exception):
        _offset.__name__ = "offset_" + func.__name__

    return _offset


def chunks_from_arrays(arrays):
    """Chunks tuple from nested list of arrays

    >>> x = np.array([1, 2])
    >>> chunks_from_arrays([x, x])
    ((2, 2),)

    >>> x = np.array([[1, 2]])
    >>> chunks_from_arrays([[x], [x]])
    ((1, 1), (2,))

    >>> x = np.array([[1, 2]])
    >>> chunks_from_arrays([[x, x]])
    ((1,), (2, 2))

    >>> chunks_from_arrays([1, 1])
    ((1, 1),)
    """
    if not arrays:
        return ()
    result = []
    dim = 0

    def shape(x):
        try:
            return x.shape
        except AttributeError:
            return (1,)

    while isinstance(arrays, (list, tuple)):
        result.append(tuple([shape(deepfirst(a))[dim] for a in arrays]))
        arrays = arrays[0]
        dim += 1
    return tuple(result)


def deepfirst(seq):
    """First element in a nested list

    >>> deepfirst([[[1, 2], [3, 4]], [5, 6], [7, 8]])
    1
    """
    if not isinstance(seq, (list, tuple)):
        return seq
    else:
        return deepfirst(seq[0])


def shapelist(a):
    """ Get the shape of nested list """
    if type(a) is list:
        return tuple([len(a)] + list(shapelist(a[0])))
    else:
        return ()


def reshapelist(shape, seq):
    """Reshape iterator to nested shape

    >>> reshapelist((2, 3), range(6))
    [[0, 1, 2], [3, 4, 5]]
    """
    if len(shape) == 1:
        return list(seq)
    else:
        n = int(len(seq) / shape[0])
        return [reshapelist(shape[1:], part) for part in partition(n, seq)]


def transposelist(arrays, axes, extradims=0):
    """Permute axes of nested list

    >>> transposelist([[1,1,1],[1,1,1]], [2,1])
    [[[1, 1], [1, 1], [1, 1]]]

    >>> transposelist([[1,1,1],[1,1,1]], [2,1], extradims=1)
    [[[[1], [1]], [[1], [1]], [[1], [1]]]]
    """
    if len(axes) != ndimlist(arrays):
        raise ValueError("Length of axes should equal depth of nested arrays")
    if extradims < 0:
        raise ValueError("`newdims` should be positive")
    if len(axes) > len(set(axes)):
        raise ValueError("`axes` should be unique")

    ndim = max(axes) + 1
    shape = shapelist(arrays)
    newshape = [
        shape[axes.index(i)] if i in axes else 1 for i in range(ndim + extradims)
    ]

    result = list(core.flatten(arrays))
    return reshapelist(newshape, result)


def stack(seq, axis=0, allow_unknown_chunksizes=False):
    """
    Stack arrays along a new axis

    Given a sequence of dask arrays, form a new dask array by stacking them
    along a new dimension (axis=0 by default)

    Parameters
    ----------
    seq: list of dask.arrays
    axis: int
        Dimension along which to align all of the arrays
    allow_unknown_chunksizes: bool
        Allow unknown chunksizes, such as come from converting from dask
        dataframes.  Dask.array is unable to verify that chunks line up.  If
        data comes from differently aligned sources then this can cause
        unexpected results.

    Examples
    --------

    Create slices

    >>> import dask.array as da
    >>> import numpy as np

    >>> data = [da.from_array(np.ones((4, 4)), chunks=(2, 2))
    ...         for i in range(3)]

    >>> x = da.stack(data, axis=0)
    >>> x.shape
    (3, 4, 4)

    >>> da.stack(data, axis=1).shape
    (4, 3, 4)

    >>> da.stack(data, axis=-1).shape
    (4, 4, 3)

    Result is a new dask Array

    See Also
    --------
    concatenate
    """
    from . import wrap

    seq = [asarray(a) for a in seq]

    if not seq:
        raise ValueError("Need array(s) to stack")
    if not allow_unknown_chunksizes and not all(x.shape == seq[0].shape for x in seq):
        idx = first(i for i in enumerate(seq) if i[1].shape != seq[0].shape)
        raise ValueError(
            "Stacked arrays must have the same shape. "
            "The first array had shape {0}, while array "
            "{1} has shape {2}.".format(seq[0].shape, idx[0] + 1, idx[1].shape)
        )

    meta = np.stack([meta_from_array(a) for a in seq], axis=axis)
    seq = [x.astype(meta.dtype) for x in seq]

    ndim = meta.ndim - 1
    if axis < 0:
        axis = ndim + axis + 1
    shape = tuple(
        len(seq)
        if i == axis
        else (seq[0].shape[i] if i < axis else seq[0].shape[i - 1])
        for i in range(meta.ndim)
    )

    seq2 = [a for a in seq if a.size]
    if not seq2:
        seq2 = seq

    n = len(seq2)
    if n == 0:
        try:
            return wrap.empty_like(meta, shape=shape, chunks=shape, dtype=meta.dtype)
        except TypeError:
            return wrap.empty(shape, chunks=shape, dtype=meta.dtype)

    ind = list(range(ndim))
    uc_args = list(concat((x, ind) for x in seq2))
    _, seq2 = unify_chunks(*uc_args)

    assert len(set(a.chunks for a in seq2)) == 1  # same chunks
    chunks = seq2[0].chunks[:axis] + ((1,) * n,) + seq2[0].chunks[axis:]

    names = [a.name for a in seq2]
    name = "stack-" + tokenize(names, axis)
    keys = list(product([name], *[range(len(bd)) for bd in chunks]))

    inputs = [
        (names[key[axis + 1]],) + key[1 : axis + 1] + key[axis + 2 :] for key in keys
    ]
    values = [
        (
            getitem,
            inp,
            (slice(None, None, None),) * axis
            + (None,)
            + (slice(None, None, None),) * (ndim - axis),
        )
        for inp in inputs
    ]

    layer = dict(zip(keys, values))
    graph = HighLevelGraph.from_collections(name, layer, dependencies=seq2)

    return Array(graph, name, chunks, meta=meta)


def concatenate3(arrays):
    """Recursive np.concatenate

    Input should be a nested list of numpy arrays arranged in the order they
    should appear in the array itself.  Each array should have the same number
    of dimensions as the desired output and the nesting of the lists.

    >>> x = np.array([[1, 2]])
    >>> concatenate3([[x, x, x], [x, x, x]])
    array([[1, 2, 1, 2, 1, 2],
           [1, 2, 1, 2, 1, 2]])

    >>> concatenate3([[x, x], [x, x], [x, x]])
    array([[1, 2, 1, 2],
           [1, 2, 1, 2],
           [1, 2, 1, 2]])
    """
    from .utils import IS_NEP18_ACTIVE

    # We need this as __array_function__ may not exist on older NumPy versions.
    # And to reduce verbosity.
    NDARRAY_ARRAY_FUNCTION = getattr(np.ndarray, "__array_function__", None)

    arrays = concrete(arrays)
    if not arrays:
        return np.empty(0)

    advanced = max(
        core.flatten(arrays, container=(list, tuple)),
        key=lambda x: getattr(x, "__array_priority__", 0),
    )

    if IS_NEP18_ACTIVE and not all(
        NDARRAY_ARRAY_FUNCTION
        is getattr(arr, "__array_function__", NDARRAY_ARRAY_FUNCTION)
        for arr in arrays
    ):
        try:
            x = unpack_singleton(arrays)
            return _concatenate2(arrays, axes=tuple(range(x.ndim)))
        except TypeError:
            pass

    if concatenate_lookup.dispatch(type(advanced)) is not np.concatenate:
        x = unpack_singleton(arrays)
        return _concatenate2(arrays, axes=list(range(x.ndim)))

    ndim = ndimlist(arrays)
    if not ndim:
        return arrays
    chunks = chunks_from_arrays(arrays)
    shape = tuple(map(sum, chunks))

    def dtype(x):
        try:
            return x.dtype
        except AttributeError:
            return type(x)

    result = np.empty(shape=shape, dtype=dtype(deepfirst(arrays)))

    for (idx, arr) in zip(slices_from_chunks(chunks), core.flatten(arrays)):
        if hasattr(arr, "ndim"):
            while arr.ndim < ndim:
                arr = arr[None, ...]
        result[idx] = arr

    return result


def concatenate_axes(arrays, axes):
    """ Recursively call np.concatenate along axes """
    if len(axes) != ndimlist(arrays):
        raise ValueError("Length of axes should equal depth of nested arrays")

    extradims = max(0, deepfirst(arrays).ndim - (max(axes) + 1))
    return concatenate3(transposelist(arrays, axes, extradims=extradims))


def to_hdf5(filename, *args, **kwargs):
    """Store arrays in HDF5 file

    This saves several dask arrays into several datapaths in an HDF5 file.
    It creates the necessary datasets and handles clean file opening/closing.

    >>> da.to_hdf5('myfile.hdf5', '/x', x)  # doctest: +SKIP

    or

    >>> da.to_hdf5('myfile.hdf5', {'/x': x, '/y': y})  # doctest: +SKIP

    Optionally provide arguments as though to ``h5py.File.create_dataset``

    >>> da.to_hdf5('myfile.hdf5', '/x', x, compression='lzf', shuffle=True)  # doctest: +SKIP

    This can also be used as a method on a single Array

    >>> x.to_hdf5('myfile.hdf5', '/x')  # doctest: +SKIP

    See Also
    --------
    da.store
    h5py.File.create_dataset
    """
    if len(args) == 1 and isinstance(args[0], dict):
        data = args[0]
    elif len(args) == 2 and isinstance(args[0], str) and isinstance(args[1], Array):
        data = {args[0]: args[1]}
    else:
        raise ValueError("Please provide {'/data/path': array} dictionary")

    chunks = kwargs.pop("chunks", True)

    import h5py

    with h5py.File(filename, mode="a") as f:
        dsets = [
            f.require_dataset(
                dp,
                shape=x.shape,
                dtype=x.dtype,
                chunks=tuple([c[0] for c in x.chunks]) if chunks is True else chunks,
                **kwargs,
            )
            for dp, x in data.items()
        ]
        store(list(data.values()), dsets)


def interleave_none(a, b):
    """

    >>> interleave_none([0, None, 2, None], [1, 3])
    (0, 1, 2, 3)
    """
    result = []
    i = j = 0
    n = len(a) + len(b)
    while i + j < n:
        if a[i] is not None:
            result.append(a[i])
            i += 1
        else:
            result.append(b[j])
            i += 1
            j += 1
    return tuple(result)


def keyname(name, i, okey):
    """

    >>> keyname('x', 3, [None, None, 0, 2])
    ('x', 3, 0, 2)
    """
    return (name, i) + tuple(k for k in okey if k is not None)


def _vindex(x, *indexes):
    """Point wise indexing with broadcasting.

    >>> x = np.arange(56).reshape((7, 8))
    >>> x
    array([[ 0,  1,  2,  3,  4,  5,  6,  7],
           [ 8,  9, 10, 11, 12, 13, 14, 15],
           [16, 17, 18, 19, 20, 21, 22, 23],
           [24, 25, 26, 27, 28, 29, 30, 31],
           [32, 33, 34, 35, 36, 37, 38, 39],
           [40, 41, 42, 43, 44, 45, 46, 47],
           [48, 49, 50, 51, 52, 53, 54, 55]])

    >>> d = from_array(x, chunks=(3, 4))
    >>> result = _vindex(d, [0, 1, 6, 0], [0, 1, 0, 7])
    >>> result.compute()
    array([ 0,  9, 48,  7])
    """
    indexes = replace_ellipsis(x.ndim, indexes)

    nonfancy_indexes = []
    reduced_indexes = []
    for i, ind in enumerate(indexes):
        if isinstance(ind, Number):
            nonfancy_indexes.append(ind)
        elif isinstance(ind, slice):
            nonfancy_indexes.append(ind)
            reduced_indexes.append(slice(None))
        else:
            nonfancy_indexes.append(slice(None))
            reduced_indexes.append(ind)

    nonfancy_indexes = tuple(nonfancy_indexes)
    reduced_indexes = tuple(reduced_indexes)

    x = x[nonfancy_indexes]

    array_indexes = {}
    for i, (ind, size) in enumerate(zip(reduced_indexes, x.shape)):
        if not isinstance(ind, slice):
            ind = np.array(ind, copy=True)
            if ind.dtype.kind == "b":
                raise IndexError("vindex does not support indexing with boolean arrays")
            if ((ind >= size) | (ind < -size)).any():
                raise IndexError(
                    "vindex key has entries out of bounds for "
                    "indexing along axis %s of size %s: %r" % (i, size, ind)
                )
            ind %= size
            array_indexes[i] = ind

    if array_indexes:
        x = _vindex_array(x, array_indexes)

    return x


def _vindex_array(x, dict_indexes):
    """Point wise indexing with only NumPy Arrays."""

    try:
        broadcast_indexes = np.broadcast_arrays(*dict_indexes.values())
    except ValueError as e:
        # note: error message exactly matches numpy
        shapes_str = " ".join(str(a.shape) for a in dict_indexes.values())
        raise IndexError(
            "shape mismatch: indexing arrays could not be "
            "broadcast together with shapes " + shapes_str
        ) from e
    broadcast_shape = broadcast_indexes[0].shape

    lookup = dict(zip(dict_indexes, broadcast_indexes))
    flat_indexes = [
        lookup[i].ravel().tolist() if i in lookup else None for i in range(x.ndim)
    ]
    flat_indexes.extend([None] * (x.ndim - len(flat_indexes)))

    flat_indexes = [
        list(index) if index is not None else index for index in flat_indexes
    ]
    bounds = [list(accumulate(add, (0,) + c)) for c in x.chunks]
    bounds2 = [b for i, b in zip(flat_indexes, bounds) if i is not None]
    axis = _get_axis(flat_indexes)
    token = tokenize(x, flat_indexes)
    out_name = "vindex-merge-" + token

    points = list()
    for i, idx in enumerate(zip(*[i for i in flat_indexes if i is not None])):
        block_idx = [bisect(b, ind) - 1 for b, ind in zip(bounds2, idx)]
        inblock_idx = [
            ind - bounds2[k][j] for k, (ind, j) in enumerate(zip(idx, block_idx))
        ]
        points.append((i, tuple(block_idx), tuple(inblock_idx)))

    chunks = [c for i, c in zip(flat_indexes, x.chunks) if i is None]
    chunks.insert(0, (len(points),) if points else (0,))
    chunks = tuple(chunks)

    if points:
        per_block = groupby(1, points)
        per_block = dict((k, v) for k, v in per_block.items() if v)

        other_blocks = list(
            product(
                *[
                    list(range(len(c))) if i is None else [None]
                    for i, c in zip(flat_indexes, x.chunks)
                ]
            )
        )

        full_slices = [slice(None, None) if i is None else None for i in flat_indexes]

        name = "vindex-slice-" + token
        vindex_merge_name = "vindex-merge-" + token
        dsk = {}
        for okey in other_blocks:
            for i, key in enumerate(per_block):
                dsk[keyname(name, i, okey)] = (
                    _vindex_transpose,
                    (
                        _vindex_slice,
                        (x.name,) + interleave_none(okey, key),
                        interleave_none(
                            full_slices, list(zip(*pluck(2, per_block[key])))
                        ),
                    ),
                    axis,
                )
            dsk[keyname(vindex_merge_name, 0, okey)] = (
                _vindex_merge,
                [list(pluck(0, per_block[key])) for key in per_block],
                [keyname(name, i, okey) for i in range(len(per_block))],
            )

        result_1d = Array(
            HighLevelGraph.from_collections(out_name, dsk, dependencies=[x]),
            out_name,
            chunks,
            x.dtype,
            meta=x._meta,
        )
        return result_1d.reshape(broadcast_shape + result_1d.shape[1:])

    # output has a zero dimension, just create a new zero-shape array with the
    # same dtype
    from .wrap import empty

    result_1d = empty(
        tuple(map(sum, chunks)), chunks=chunks, dtype=x.dtype, name=out_name
    )
    return result_1d.reshape(broadcast_shape + result_1d.shape[1:])


def _get_axis(indexes):
    """Get axis along which point-wise slicing results lie

    This is mostly a hack because I can't figure out NumPy's rule on this and
    can't be bothered to go reading.

    >>> _get_axis([[1, 2], None, [1, 2], None])
    0
    >>> _get_axis([None, [1, 2], [1, 2], None])
    1
    >>> _get_axis([None, None, [1, 2], [1, 2]])
    2
    """
    ndim = len(indexes)
    indexes = [slice(None, None) if i is None else [0] for i in indexes]
    x = np.empty((2,) * ndim)
    x2 = x[tuple(indexes)]
    return x2.shape.index(1)


def _vindex_slice(block, points):
    """ Pull out point-wise slices from block """
    points = [p if isinstance(p, slice) else list(p) for p in points]
    return block[tuple(points)]


def _vindex_transpose(block, axis):
    """ Rotate block so that points are on the first dimension """
    axes = [axis] + list(range(axis)) + list(range(axis + 1, block.ndim))
    return block.transpose(axes)


def _vindex_merge(locations, values):
    """

    >>> locations = [0], [2, 1]
    >>> values = [np.array([[1, 2, 3]]),
    ...           np.array([[10, 20, 30], [40, 50, 60]])]

    >>> _vindex_merge(locations, values)
    array([[ 1,  2,  3],
           [40, 50, 60],
           [10, 20, 30]])
    """
    from .utils import empty_like_safe

    locations = list(map(list, locations))
    values = list(values)

    n = sum(map(len, locations))

    shape = list(values[0].shape)
    shape[0] = n
    shape = tuple(shape)

    dtype = values[0].dtype

    x = empty_like_safe(values[0], dtype=dtype, shape=shape)

    ind = [slice(None, None) for i in range(x.ndim)]
    for loc, val in zip(locations, values):
        ind[0] = loc
        x[tuple(ind)] = val

    return x


def to_npy_stack(dirname, x, axis=0):
    """Write dask array to a stack of .npy files

    This partitions the dask.array along one axis and stores each block along
    that axis as a single .npy file in the specified directory

    Examples
    --------
    >>> x = da.ones((5, 10, 10), chunks=(2, 4, 4))  # doctest: +SKIP
    >>> da.to_npy_stack('data/', x, axis=0)  # doctest: +SKIP

    The ``.npy`` files store numpy arrays for ``x[0:2], x[2:4], and x[4:5]``
    respectively, as is specified by the chunk size along the zeroth axis::

        $ tree data/
        data/
        |-- 0.npy
        |-- 1.npy
        |-- 2.npy
        |-- info

    The ``info`` file stores the dtype, chunks, and axis information of the array.
    You can load these stacks with the ``da.from_npy_stack`` function.

    >>> y = da.from_npy_stack('data/')  # doctest: +SKIP

    See Also
    --------
    from_npy_stack
    """

    chunks = tuple((c if i == axis else (sum(c),)) for i, c in enumerate(x.chunks))
    xx = x.rechunk(chunks)

    if not os.path.exists(dirname):
        os.mkdir(dirname)

    meta = {"chunks": chunks, "dtype": x.dtype, "axis": axis}

    with open(os.path.join(dirname, "info"), "wb") as f:
        pickle.dump(meta, f)

    name = "to-npy-stack-" + str(uuid.uuid1())
    dsk = {
        (name, i): (np.save, os.path.join(dirname, "%d.npy" % i), key)
        for i, key in enumerate(core.flatten(xx.__dask_keys__()))
    }

    graph = HighLevelGraph.from_collections(name, dsk, dependencies=[xx])
    compute_as_if_collection(Array, graph, list(dsk))


def from_npy_stack(dirname, mmap_mode="r"):
    """Load dask array from stack of npy files

    See ``da.to_npy_stack`` for docstring

    Parameters
    ----------
    dirname: string
        Directory of .npy files
    mmap_mode: (None or 'r')
        Read data in memory map mode
    """
    with open(os.path.join(dirname, "info"), "rb") as f:
        info = pickle.load(f)

    dtype = info["dtype"]
    chunks = info["chunks"]
    axis = info["axis"]

    name = "from-npy-stack-%s" % dirname
    keys = list(product([name], *[range(len(c)) for c in chunks]))
    values = [
        (np.load, os.path.join(dirname, "%d.npy" % i), mmap_mode)
        for i in range(len(chunks[axis]))
    ]
    dsk = dict(zip(keys, values))

    return Array(dsk, name, chunks, dtype)


def new_da_object(dsk, name, chunks, meta=None, dtype=None):
    """Generic constructor for dask.array or dask.dataframe objects.

    Decides the appropriate output class based on the type of `meta` provided.
    """
    if is_dataframe_like(meta) or is_series_like(meta) or is_index_like(meta):
        from ..dataframe.core import new_dd_object

        assert all(len(c) == 1 for c in chunks[1:])
        divisions = [None] * (len(chunks[0]) + 1)
        return new_dd_object(dsk, name, meta, divisions)
    else:
        return Array(dsk, name=name, chunks=chunks, meta=meta, dtype=dtype)


from .blockwise import blockwise
from .utils import compute_meta, meta_from_array<|MERGE_RESOLUTION|>--- conflicted
+++ resolved
@@ -34,6 +34,7 @@
 from ..core import quote
 from ..delayed import Delayed, delayed
 from ..highlevelgraph import HighLevelGraph
+from ..layers import BlockwiseCreateArray
 from ..sizeof import sizeof
 from ..utils import (
     Dispatch,
@@ -51,28 +52,12 @@
     is_arraylike,
     is_dataframe_like,
     is_index_like,
-<<<<<<< HEAD
-    cached_property,
-)
-from ..core import quote
-from ..delayed import delayed, Delayed
-from ..layers import BlockwiseCreateArray
-from .. import threaded, core
-from ..sizeof import sizeof
-from ..highlevelgraph import HighLevelGraph
-from .numpy_compat import _Recurser
-from .slicing import (
-    slice_array,
-    replace_ellipsis,
-    cached_cumsum,
-=======
     is_integer,
     is_series_like,
     ndeepmap,
     ndimlist,
     parse_bytes,
     typename,
->>>>>>> 09862ed9
 )
 from . import chunk
 from .chunk_types import is_valid_array_chunk, is_valid_chunk_type
