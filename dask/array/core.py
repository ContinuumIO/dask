--- conflicted
+++ resolved
@@ -2555,7 +2555,6 @@
         return result
 
 
-<<<<<<< HEAD
 def _enforce_dtype(*args, **kwargs):
     """Calls a function and converts its result to the given dtype.
 
@@ -2587,211 +2586,6 @@
     return result
 
 
-@wraps(np.around)
-def around(x, decimals=0):
-    return map_blocks(partial(np.around, decimals=decimals), x, dtype=x.dtype)
-
-
-def isnull(values):
-    """ pandas.isnull for dask arrays """
-    import pandas as pd
-    return elemwise(pd.isnull, values, dtype='bool')
-
-
-def notnull(values):
-    """ pandas.notnull for dask arrays """
-    return ~isnull(values)
-
-
-@wraps(numpy_compat.isclose)
-def isclose(arr1, arr2, rtol=1e-5, atol=1e-8, equal_nan=False):
-    func = partial(numpy_compat.isclose, rtol=rtol, atol=atol, equal_nan=equal_nan)
-    return elemwise(func, arr1, arr2, dtype='bool')
-
-
-def variadic_choose(a, *choices):
-    return np.choose(a, choices)
-
-
-@wraps(np.choose)
-def choose(a, choices):
-    return elemwise(variadic_choose, a, *choices)
-
-
-chunks_none_error_message = """
-You must specify a chunks= keyword argument.
-This specifies the chunksize of your array blocks.
-
-See the following documentation page for details:
-  http://dask.pydata.org/en/latest/array-creation.html#chunks
-""".strip()
-
-
-def _isnonzero_vec(v):
-    return bool(np.count_nonzero(v))
-
-
-_isnonzero_vec = np.vectorize(_isnonzero_vec, otypes=[bool])
-
-
-def isnonzero(a):
-    try:
-        np.zeros(tuple(), dtype=a.dtype).astype(bool)
-    except ValueError:
-        ######################################################
-        # Handle special cases where conversion to bool does #
-        # not work correctly.                                #
-        #                                                    #
-        # xref: https://github.com/numpy/numpy/issues/9479   #
-        ######################################################
-        return a.map_blocks(_isnonzero_vec, dtype=bool)
-    else:
-        return a.astype(bool)
-
-
-@wraps(np.argwhere)
-def argwhere(a):
-    from .creation import indices
-
-    a = asarray(a)
-
-    nz = isnonzero(a).flatten()
-
-    ind = indices(a.shape, dtype=np.int64, chunks=a.chunks)
-    if ind.ndim > 1:
-        ind = stack([ind[i].ravel() for i in range(len(ind))], axis=1)
-    ind = compress(nz, ind, axis=0)
-
-    return ind
-
-
-@wraps(np.where)
-def where(condition, x=None, y=None):
-    if (x is None) != (y is None):
-        raise ValueError("either both or neither of x and y should be given")
-    if (x is None) and (y is None):
-        return nonzero(condition)
-
-    if np.isscalar(condition):
-        dtype = result_type(x, y)
-        x = asarray(x)
-        y = asarray(y)
-
-        shape = broadcast_shapes(x.shape, y.shape)
-        out = x if condition else y
-
-        return broadcast_to(out, shape).astype(dtype)
-    else:
-        return elemwise(np.where, condition, x, y)
-
-
-@wraps(np.count_nonzero)
-def count_nonzero(a, axis=None):
-    return isnonzero(asarray(a)).astype(np.int64).sum(axis=axis)
-
-
-@wraps(np.flatnonzero)
-def flatnonzero(a):
-    return argwhere(asarray(a).ravel())[:, 0]
-
-
-@wraps(np.nonzero)
-def nonzero(a):
-    ind = argwhere(a)
-    if ind.ndim > 1:
-        return tuple(ind[:, i] for i in range(ind.shape[1]))
-    else:
-        return (ind,)
-
-
-@wraps(chunk.coarsen)
-def coarsen(reduction, x, axes, trim_excess=False):
-    if (not trim_excess and
-        not all(bd % div == 0 for i, div in axes.items()
-                for bd in x.chunks[i])):
-        msg = "Coarsening factor does not align with block dimensions"
-        raise ValueError(msg)
-
-    if 'dask' in inspect.getfile(reduction):
-        reduction = getattr(np, reduction.__name__)
-
-    name = 'coarsen-' + tokenize(reduction, x, axes, trim_excess)
-    dsk = dict(((name,) + key[1:], (chunk.coarsen, reduction, key, axes,
-                                    trim_excess))
-               for key in core.flatten(x._keys()))
-    chunks = tuple(tuple(int(bd // axes.get(i, 1)) for bd in bds)
-                   for i, bds in enumerate(x.chunks))
-
-    dt = reduction(np.empty((1,) * x.ndim, dtype=x.dtype)).dtype
-    return Array(sharedict.merge(x.dask, (name, dsk)), name, chunks, dtype=dt)
-
-
-def split_at_breaks(array, breaks, axis=0):
-    """ Split an array into a list of arrays (using slices) at the given breaks
-
-    >>> split_at_breaks(np.arange(6), [3, 5])
-    [array([0, 1, 2]), array([3, 4]), array([5])]
-    """
-    padded_breaks = concat([[None], breaks, [None]])
-    slices = [slice(i, j) for i, j in sliding_window(2, padded_breaks)]
-    preslice = (slice(None),) * axis
-    split_array = [array[preslice + (s,)] for s in slices]
-    return split_array
-
-
-@wraps(np.insert)
-def insert(arr, obj, values, axis):
-    # axis is a required argument here to avoid needing to deal with the numpy
-    # default case (which reshapes the array to make it flat)
-    if not -arr.ndim <= axis < arr.ndim:
-        raise IndexError('axis %r is out of bounds for an array of dimension '
-                         '%s' % (axis, arr.ndim))
-    if axis < 0:
-        axis += arr.ndim
-
-    if isinstance(obj, slice):
-        obj = np.arange(*obj.indices(arr.shape[axis]))
-    obj = np.asarray(obj)
-    scalar_obj = obj.ndim == 0
-    if scalar_obj:
-        obj = np.atleast_1d(obj)
-
-    obj = np.where(obj < 0, obj + arr.shape[axis], obj)
-    if (np.diff(obj) < 0).any():
-        raise NotImplementedError(
-            'da.insert only implemented for monotonic ``obj`` argument')
-
-    split_arr = split_at_breaks(arr, np.unique(obj), axis)
-
-    if getattr(values, 'ndim', 0) == 0:
-        # we need to turn values into a dask array
-        name = 'values-' + tokenize(values)
-        dtype = getattr(values, 'dtype', type(values))
-        values = Array({(name,): values}, name, chunks=(), dtype=dtype)
-
-        values_shape = tuple(len(obj) if axis == n else s
-                             for n, s in enumerate(arr.shape))
-        values = broadcast_to(values, values_shape)
-    elif scalar_obj:
-        values = values[(slice(None),) * axis + (None,)]
-
-    values_chunks = tuple(values_bd if axis == n else arr_bd
-                          for n, (arr_bd, values_bd)
-                          in enumerate(zip(arr.chunks,
-                                           values.chunks)))
-    values = values.rechunk(values_chunks)
-
-    counts = np.bincount(obj)[:-1]
-    values_breaks = np.cumsum(counts[counts > 0])
-    split_values = split_at_breaks(values, values_breaks, axis)
-
-    interleaved = list(interleave([split_arr, split_values]))
-    interleaved = [i for i in interleaved if i.nbytes]
-    return concatenate(interleaved, axis=axis)
-
-
-=======
->>>>>>> 6c1c5bd1
 @wraps(chunk.broadcast_to)
 def broadcast_to(x, shape):
     x = asarray(x)
