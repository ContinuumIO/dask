from __future__ import annotations

import contextlib
import math
import operator
import os
import pickle
import re
import sys
import traceback
import uuid
import warnings
from bisect import bisect
from collections.abc import Collection, Iterable, Iterator, Mapping, Sequence
from functools import partial, reduce, wraps
from itertools import product, zip_longest
from numbers import Integral, Number
from operator import add, mul
from threading import Lock
from typing import Any, TypeVar, Union, cast

import numpy as np
from numpy.typing import ArrayLike
from tlz import accumulate, concat, first, frequencies, groupby, partition
from tlz.curried import pluck

from dask import compute, config, core
from dask.array import chunk
from dask.array.chunk import getitem
from dask.array.chunk_types import is_valid_array_chunk, is_valid_chunk_type

# Keep einsum_lookup and tensordot_lookup here for backwards compatibility
from dask.array.dispatch import (  # noqa: F401
    concatenate_lookup,
    einsum_lookup,
    tensordot_lookup,
)
from dask.array.numpy_compat import NUMPY_GE_200, _Recurser
from dask.array.slicing import replace_ellipsis, setitem_array, slice_array
from dask.base import (
    DaskMethodsMixin,
    compute_as_if_collection,
    dont_optimize,
    is_dask_collection,
    named_schedulers,
    persist,
    tokenize,
)
from dask.blockwise import blockwise as core_blockwise
from dask.blockwise import broadcast_dimensions
from dask.context import globalmethod
from dask.core import quote
from dask.delayed import Delayed, delayed
from dask.highlevelgraph import HighLevelGraph, MaterializedLayer
from dask.layers import ArraySliceDep, reshapelist
from dask.sizeof import sizeof
from dask.typing import Graph, Key, NestedKeys
from dask.utils import (
    IndexCallable,
    SerializableLock,
    cached_cumsum,
    cached_property,
    concrete,
    derived_from,
    format_bytes,
    funcname,
    has_keyword,
    is_arraylike,
    is_dataframe_like,
    is_index_like,
    is_integer,
    is_series_like,
    maybe_pluralize,
    ndeepmap,
    ndimlist,
    parse_bytes,
    typename,
)
from dask.widgets import get_template

T_IntOrNaN = Union[int, float]  # Should be Union[int, Literal[np.nan]]

DEFAULT_GET = named_schedulers.get("threads", named_schedulers["sync"])

unknown_chunk_message = (
    "\n\n"
    "A possible solution: "
    "https://docs.dask.org/en/latest/array-chunks.html#unknown-chunks\n"
    "Summary: to compute chunks sizes, use\n\n"
    "   x.compute_chunk_sizes()  # for Dask Array `x`\n"
    "   ddf.to_dask_array(lengths=True)  # for Dask DataFrame `ddf`"
)


class PerformanceWarning(Warning):
    """A warning given when bad chunking may cause poor performance"""


def getter(a, b, asarray=True, lock=None):
    if isinstance(b, tuple) and any(x is None for x in b):
        b2 = tuple(x for x in b if x is not None)
        b3 = tuple(
            None if x is None else slice(None, None)
            for x in b
            if not isinstance(x, Integral)
        )
        return getter(a, b2, asarray=asarray, lock=lock)[b3]

    if lock:
        lock.acquire()
    try:
        c = a[b]
        # Below we special-case `np.matrix` to force a conversion to
        # `np.ndarray` and preserve original Dask behavior for `getter`,
        # as for all purposes `np.matrix` is array-like and thus
        # `is_arraylike` evaluates to `True` in that case.
        if asarray and (not is_arraylike(c) or isinstance(c, np.matrix)):
            c = np.asarray(c)
    finally:
        if lock:
            lock.release()
    return c


def getter_nofancy(a, b, asarray=True, lock=None):
    """A simple wrapper around ``getter``.

    Used to indicate to the optimization passes that the backend doesn't
    support fancy indexing.
    """
    return getter(a, b, asarray=asarray, lock=lock)


def getter_inline(a, b, asarray=True, lock=None):
    """A getter function that optimizations feel comfortable inlining

    Slicing operations with this function may be inlined into a graph, such as
    in the following rewrite

    **Before**

    >>> a = x[:10]  # doctest: +SKIP
    >>> b = a + 1  # doctest: +SKIP
    >>> c = a * 2  # doctest: +SKIP

    **After**

    >>> b = x[:10] + 1  # doctest: +SKIP
    >>> c = x[:10] * 2  # doctest: +SKIP

    This inlining can be relevant to operations when running off of disk.
    """
    return getter(a, b, asarray=asarray, lock=lock)


from dask.array.optimization import fuse_slice, optimize

# __array_function__ dict for mapping aliases and mismatching names
_HANDLED_FUNCTIONS = {}


def implements(*numpy_functions):
    """Register an __array_function__ implementation for dask.array.Array

    Register that a function implements the API of a NumPy function (or several
    NumPy functions in case of aliases) which is handled with
    ``__array_function__``.

    Parameters
    ----------
    \\*numpy_functions : callables
        One or more NumPy functions that are handled by ``__array_function__``
        and will be mapped by `implements` to a `dask.array` function.
    """

    def decorator(dask_func):
        for numpy_function in numpy_functions:
            _HANDLED_FUNCTIONS[numpy_function] = dask_func

        return dask_func

    return decorator


def _should_delegate(self, other) -> bool:
    """Check whether Dask should delegate to the other.
    This implementation follows NEP-13:
    https://numpy.org/neps/nep-0013-ufunc-overrides.html#behavior-in-combination-with-python-s-binary-operations
    """
    if hasattr(other, "__array_ufunc__") and other.__array_ufunc__ is None:
        return True
    elif (
        hasattr(other, "__array_ufunc__")
        and not is_valid_array_chunk(other)
        # don't delegate to our own parent classes
        and not isinstance(self, type(other))
        and type(self) is not type(other)
    ):
        return True
    return False


def check_if_handled_given_other(f):
    """Check if method is handled by Dask given type of other

    Ensures proper deferral to upcast types in dunder operations without
    assuming unknown types are automatically downcast types.
    """

    @wraps(f)
    def wrapper(self, other):
        if _should_delegate(self, other):
            return NotImplemented
        else:
            return f(self, other)

    return wrapper


def slices_from_chunks(chunks):
    """Translate chunks tuple to a set of slices in product order

    >>> slices_from_chunks(((2, 2), (3, 3, 3)))  # doctest: +NORMALIZE_WHITESPACE
     [(slice(0, 2, None), slice(0, 3, None)),
      (slice(0, 2, None), slice(3, 6, None)),
      (slice(0, 2, None), slice(6, 9, None)),
      (slice(2, 4, None), slice(0, 3, None)),
      (slice(2, 4, None), slice(3, 6, None)),
      (slice(2, 4, None), slice(6, 9, None))]
    """
    cumdims = [cached_cumsum(bds, initial_zero=True) for bds in chunks]
    slices = [
        [slice(s, s + dim) for s, dim in zip(starts, shapes)]
        for starts, shapes in zip(cumdims, chunks)
    ]
    return list(product(*slices))


def graph_from_arraylike(
    arr,  # Any array-like which supports slicing
    chunks,
    shape,
    name,
    getitem=getter,
    lock=False,
    asarray=True,
    dtype=None,
    inline_array=False,
) -> HighLevelGraph:
    """
    HighLevelGraph for slicing chunks from an array-like according to a chunk pattern.

    If ``inline_array`` is True, this make a Blockwise layer of slicing tasks where the
    array-like is embedded into every task.,

    If ``inline_array`` is False, this inserts the array-like as a standalone value in
    a MaterializedLayer, then generates a Blockwise layer of slicing tasks that refer
    to it.

    >>> dict(graph_from_arraylike(arr, chunks=(2, 3), shape=(4, 6), name="X", inline_array=True))  # doctest: +SKIP
    {(arr, 0, 0): (getter, arr, (slice(0, 2), slice(0, 3))),
     (arr, 1, 0): (getter, arr, (slice(2, 4), slice(0, 3))),
     (arr, 1, 1): (getter, arr, (slice(2, 4), slice(3, 6))),
     (arr, 0, 1): (getter, arr, (slice(0, 2), slice(3, 6)))}

    >>> dict(  # doctest: +SKIP
            graph_from_arraylike(arr, chunks=((2, 2), (3, 3)), shape=(4,6), name="X", inline_array=False)
        )
    {"original-X": arr,
     ('X', 0, 0): (getter, 'original-X', (slice(0, 2), slice(0, 3))),
     ('X', 1, 0): (getter, 'original-X', (slice(2, 4), slice(0, 3))),
     ('X', 1, 1): (getter, 'original-X', (slice(2, 4), slice(3, 6))),
     ('X', 0, 1): (getter, 'original-X', (slice(0, 2), slice(3, 6)))}
    """
    chunks = normalize_chunks(chunks, shape, dtype=dtype)
    out_ind = tuple(range(len(shape)))

    if (
        has_keyword(getitem, "asarray")
        and has_keyword(getitem, "lock")
        and (not asarray or lock)
    ):
        kwargs = {"asarray": asarray, "lock": lock}
    else:
        # Common case, drop extra parameters
        kwargs = {}

    if inline_array:
        layer = core_blockwise(
            getitem,
            name,
            out_ind,
            arr,
            None,
            ArraySliceDep(chunks),
            out_ind,
            numblocks={},
            **kwargs,
        )
        return HighLevelGraph.from_collections(name, layer)
    else:
        original_name = "original-" + name

        layers = {}
        layers[original_name] = MaterializedLayer({original_name: arr})
        layers[name] = core_blockwise(
            getitem,
            name,
            out_ind,
            original_name,
            None,
            ArraySliceDep(chunks),
            out_ind,
            numblocks={},
            **kwargs,
        )

        deps = {
            original_name: set(),
            name: {original_name},
        }
        return HighLevelGraph(layers, deps)


def dotmany(A, B, leftfunc=None, rightfunc=None, **kwargs):
    """Dot product of many aligned chunks

    >>> x = np.array([[1, 2], [1, 2]])
    >>> y = np.array([[10, 20], [10, 20]])
    >>> dotmany([x, x, x], [y, y, y])
    array([[ 90, 180],
           [ 90, 180]])

    Optionally pass in functions to apply to the left and right chunks

    >>> dotmany([x, x, x], [y, y, y], rightfunc=np.transpose)
    array([[150, 150],
           [150, 150]])
    """
    if leftfunc:
        A = map(leftfunc, A)
    if rightfunc:
        B = map(rightfunc, B)
    return sum(map(partial(np.dot, **kwargs), A, B))


def _concatenate2(arrays, axes=None):
    """Recursively concatenate nested lists of arrays along axes

    Each entry in axes corresponds to each level of the nested list.  The
    length of axes should correspond to the level of nesting of arrays.
    If axes is an empty list or tuple, return arrays, or arrays[0] if
    arrays is a list.

    >>> x = np.array([[1, 2], [3, 4]])
    >>> _concatenate2([x, x], axes=[0])
    array([[1, 2],
           [3, 4],
           [1, 2],
           [3, 4]])

    >>> _concatenate2([x, x], axes=[1])
    array([[1, 2, 1, 2],
           [3, 4, 3, 4]])

    >>> _concatenate2([[x, x], [x, x]], axes=[0, 1])
    array([[1, 2, 1, 2],
           [3, 4, 3, 4],
           [1, 2, 1, 2],
           [3, 4, 3, 4]])

    Supports Iterators
    >>> _concatenate2(iter([x, x]), axes=[1])
    array([[1, 2, 1, 2],
           [3, 4, 3, 4]])

    Special Case
    >>> _concatenate2([x, x], axes=())
    array([[1, 2],
           [3, 4]])
    """
    if axes is None:
        axes = []

    if axes == ():
        if isinstance(arrays, list):
            return arrays[0]
        else:
            return arrays

    if isinstance(arrays, Iterator):
        arrays = list(arrays)
    if not isinstance(arrays, (list, tuple)):
        return arrays
    if len(axes) > 1:
        arrays = [_concatenate2(a, axes=axes[1:]) for a in arrays]
    concatenate = concatenate_lookup.dispatch(
        type(max(arrays, key=lambda x: getattr(x, "__array_priority__", 0)))
    )
    if isinstance(arrays[0], dict):
        # Handle concatenation of `dict`s, used as a replacement for structured
        # arrays when that's not supported by the array library (e.g., CuPy).
        keys = list(arrays[0].keys())
        assert all(list(a.keys()) == keys for a in arrays)
        ret = dict()
        for k in keys:
            ret[k] = concatenate(list(a[k] for a in arrays), axis=axes[0])
        return ret
    else:
        return concatenate(arrays, axis=axes[0])


def apply_infer_dtype(func, args, kwargs, funcname, suggest_dtype="dtype", nout=None):
    """
    Tries to infer output dtype of ``func`` for a small set of input arguments.

    Parameters
    ----------
    func: Callable
        Function for which output dtype is to be determined

    args: List of array like
        Arguments to the function, which would usually be used. Only attributes
        ``ndim`` and ``dtype`` are used.

    kwargs: dict
        Additional ``kwargs`` to the ``func``

    funcname: String
        Name of calling function to improve potential error messages

    suggest_dtype: None/False or String
        If not ``None`` adds suggestion to potential error message to specify a dtype
        via the specified kwarg. Defaults to ``'dtype'``.

    nout: None or Int
        ``None`` if function returns single output, integer if many.
        Defaults to ``None``.

    Returns
    -------
    : dtype or List of dtype
        One or many dtypes (depending on ``nout``)
    """
    from dask.array.utils import meta_from_array

    # make sure that every arg is an evaluated array
    args = [
        np.ones_like(meta_from_array(x), shape=((1,) * x.ndim), dtype=x.dtype)
        if is_arraylike(x)
        else x
        for x in args
    ]
    try:
        with np.errstate(all="ignore"):
            o = func(*args, **kwargs)
    except Exception as e:
        exc_type, exc_value, exc_traceback = sys.exc_info()
        tb = "".join(traceback.format_tb(exc_traceback))
        suggest = (
            (
                "Please specify the dtype explicitly using the "
                "`{dtype}` kwarg.\n\n".format(dtype=suggest_dtype)
            )
            if suggest_dtype
            else ""
        )
        msg = (
            f"`dtype` inference failed in `{funcname}`.\n\n"
            f"{suggest}"
            "Original error is below:\n"
            "------------------------\n"
            f"{e!r}\n\n"
            "Traceback:\n"
            "---------\n"
            f"{tb}"
        )
    else:
        msg = None
    if msg is not None:
        raise ValueError(msg)
    return getattr(o, "dtype", type(o)) if nout is None else tuple(e.dtype for e in o)


def normalize_arg(x):
    """Normalize user provided arguments to blockwise or map_blocks

    We do a few things:

    1.  If they are string literals that might collide with blockwise_token then we
        quote them
    2.  IF they are large (as defined by sizeof) then we put them into the
        graph on their own by using dask.delayed
    """
    if is_dask_collection(x):
        return x
    elif isinstance(x, str) and re.match(r"_\d+", x):
        return delayed(x)
    elif isinstance(x, list) and len(x) >= 10:
        return delayed(x)
    elif sizeof(x) > 1e6:
        return delayed(x)
    else:
        return x


def _pass_extra_kwargs(func, keys, *args, **kwargs):
    """Helper for :func:`dask.array.map_blocks` to pass `block_info` or `block_id`.

    For each element of `keys`, a corresponding element of args is changed
    to a keyword argument with that key, before all arguments re passed on
    to `func`.
    """
    kwargs.update(zip(keys, args))
    return func(*args[len(keys) :], **kwargs)


def map_blocks(
    func,
    *args,
    name=None,
    token=None,
    dtype=None,
    chunks=None,
    drop_axis=None,
    new_axis=None,
    enforce_ndim=False,
    meta=None,
    **kwargs,
):
    """Map a function across all blocks of a dask array.

    Note that ``map_blocks`` will attempt to automatically determine the output
    array type by calling ``func`` on 0-d versions of the inputs. Please refer to
    the ``meta`` keyword argument below if you expect that the function will not
    succeed when operating on 0-d arrays.

    Parameters
    ----------
    func : callable
        Function to apply to every block in the array.
        If ``func`` accepts ``block_info=`` or ``block_id=``
        as keyword arguments, these will be passed dictionaries
        containing information about input and output chunks/arrays
        during computation. See examples for details.
    args : dask arrays or other objects
    dtype : np.dtype, optional
        The ``dtype`` of the output array. It is recommended to provide this.
        If not provided, will be inferred by applying the function to a small
        set of fake data.
    chunks : tuple, optional
        Chunk shape of resulting blocks if the function does not preserve
        shape. If not provided, the resulting array is assumed to have the same
        block structure as the first input array.
    drop_axis : number or iterable, optional
        Dimensions lost by the function.
    new_axis : number or iterable, optional
        New dimensions created by the function. Note that these are applied
        after ``drop_axis`` (if present).
    enforce_ndim : bool, default False
        Whether to enforce at runtime that the dimensionality of the array
        produced by ``func`` actually matches that of the array returned by
        ``map_blocks``.
        If True, this will raise an error when there is a mismatch.
    token : string, optional
        The key prefix to use for the output array. If not provided, will be
        determined from the function name.
    name : string, optional
        The key name to use for the output array. Note that this fully
        specifies the output key name, and must be unique. If not provided,
        will be determined by a hash of the arguments.
    meta : array-like, optional
        The ``meta`` of the output array, when specified is expected to be an
        array of the same type and dtype of that returned when calling ``.compute()``
        on the array returned by this function. When not provided, ``meta`` will be
        inferred by applying the function to a small set of fake data, usually a
        0-d array. It's important to ensure that ``func`` can successfully complete
        computation without raising exceptions when 0-d is passed to it, providing
        ``meta`` will be required otherwise. If the output type is known beforehand
        (e.g., ``np.ndarray``, ``cupy.ndarray``), an empty array of such type dtype
        can be passed, for example: ``meta=np.array((), dtype=np.int32)``.
    **kwargs :
        Other keyword arguments to pass to function. Values must be constants
        (not dask.arrays)

    See Also
    --------
    dask.array.map_overlap : Generalized operation with overlap between neighbors.
    dask.array.blockwise : Generalized operation with control over block alignment.

    Examples
    --------
    >>> import dask.array as da
    >>> x = da.arange(6, chunks=3)

    >>> x.map_blocks(lambda x: x * 2).compute()
    array([ 0,  2,  4,  6,  8, 10])

    The ``da.map_blocks`` function can also accept multiple arrays.

    >>> d = da.arange(5, chunks=2)
    >>> e = da.arange(5, chunks=2)

    >>> f = da.map_blocks(lambda a, b: a + b**2, d, e)
    >>> f.compute()
    array([ 0,  2,  6, 12, 20])

    If the function changes shape of the blocks then you must provide chunks
    explicitly.

    >>> y = x.map_blocks(lambda x: x[::2], chunks=((2, 2),))

    You have a bit of freedom in specifying chunks.  If all of the output chunk
    sizes are the same, you can provide just that chunk size as a single tuple.

    >>> a = da.arange(18, chunks=(6,))
    >>> b = a.map_blocks(lambda x: x[:3], chunks=(3,))

    If the function changes the dimension of the blocks you must specify the
    created or destroyed dimensions.

    >>> b = a.map_blocks(lambda x: x[None, :, None], chunks=(1, 6, 1),
    ...                  new_axis=[0, 2])

    If ``chunks`` is specified but ``new_axis`` is not, then it is inferred to
    add the necessary number of axes on the left.

    Note that ``map_blocks()`` will concatenate chunks along axes specified by
    the keyword parameter ``drop_axis`` prior to applying the function.
    This is illustrated in the figure below:

    .. image:: /images/map_blocks_drop_axis.png

    Due to memory-size-constraints, it is often not advisable to use ``drop_axis``
    on an axis that is chunked.  In that case, it is better not to use
    ``map_blocks`` but rather
    ``dask.array.reduction(..., axis=dropped_axes, concatenate=False)`` which
    maintains a leaner memory footprint while it drops any axis.

    Map_blocks aligns blocks by block positions without regard to shape. In the
    following example we have two arrays with the same number of blocks but
    with different shape and chunk sizes.

    >>> x = da.arange(1000, chunks=(100,))
    >>> y = da.arange(100, chunks=(10,))

    The relevant attribute to match is numblocks.

    >>> x.numblocks
    (10,)
    >>> y.numblocks
    (10,)

    If these match (up to broadcasting rules) then we can map arbitrary
    functions across blocks

    >>> def func(a, b):
    ...     return np.array([a.max(), b.max()])

    >>> da.map_blocks(func, x, y, chunks=(2,), dtype='i8')
    dask.array<func, shape=(20,), dtype=int64, chunksize=(2,), chunktype=numpy.ndarray>

    >>> _.compute()
    array([ 99,   9, 199,  19, 299,  29, 399,  39, 499,  49, 599,  59, 699,
            69, 799,  79, 899,  89, 999,  99])

    Your block function can get information about where it is in the array by
    accepting a special ``block_info`` or ``block_id`` keyword argument.
    During computation, they will contain information about each of the input
    and output chunks (and dask arrays) relevant to each call of ``func``.

    >>> def func(block_info=None):
    ...     pass

    This will receive the following information:

    >>> block_info  # doctest: +SKIP
    {0: {'shape': (1000,),
         'num-chunks': (10,),
         'chunk-location': (4,),
         'array-location': [(400, 500)]},
     None: {'shape': (1000,),
            'num-chunks': (10,),
            'chunk-location': (4,),
            'array-location': [(400, 500)],
            'chunk-shape': (100,),
            'dtype': dtype('float64')}}

    The keys to the ``block_info`` dictionary indicate which is the input and
    output Dask array:

    - **Input Dask array(s):** ``block_info[0]`` refers to the first input Dask array.
      The dictionary key is ``0`` because that is the argument index corresponding
      to the first input Dask array.
      In cases where multiple Dask arrays have been passed as input to the function,
      you can access them with the number corresponding to the input argument,
      eg: ``block_info[1]``, ``block_info[2]``, etc.
      (Note that if you pass multiple Dask arrays as input to map_blocks,
      the arrays must match each other by having matching numbers of chunks,
      along corresponding dimensions up to broadcasting rules.)
    - **Output Dask array:** ``block_info[None]`` refers to the output Dask array,
      and contains information about the output chunks.
      The output chunk shape and dtype may may be different than the input chunks.

    For each dask array, ``block_info`` describes:

    - ``shape``: the shape of the full Dask array,
    - ``num-chunks``: the number of chunks of the full array in each dimension,
    - ``chunk-location``: the chunk location (for example the fourth chunk over
      in the first dimension), and
    - ``array-location``: the array location within the full Dask array
      (for example the slice corresponding to ``40:50``).

    In addition to these, there are two extra parameters described by
    ``block_info`` for the output array (in ``block_info[None]``):

    - ``chunk-shape``: the output chunk shape, and
    - ``dtype``: the output dtype.

    These features can be combined to synthesize an array from scratch, for
    example:

    >>> def func(block_info=None):
    ...     loc = block_info[None]['array-location'][0]
    ...     return np.arange(loc[0], loc[1])

    >>> da.map_blocks(func, chunks=((4, 4),), dtype=np.float64)
    dask.array<func, shape=(8,), dtype=float64, chunksize=(4,), chunktype=numpy.ndarray>

    >>> _.compute()
    array([0, 1, 2, 3, 4, 5, 6, 7])

    ``block_id`` is similar to ``block_info`` but contains only the ``chunk_location``:

    >>> def func(block_id=None):
    ...     pass

    This will receive the following information:

    >>> block_id  # doctest: +SKIP
    (4, 3)

    You may specify the key name prefix of the resulting task in the graph with
    the optional ``token`` keyword argument.

    >>> x.map_blocks(lambda x: x + 1, name='increment')
    dask.array<increment, shape=(1000,), dtype=int64, chunksize=(100,), chunktype=numpy.ndarray>

    For functions that may not handle 0-d arrays, it's also possible to specify
    ``meta`` with an empty array matching the type of the expected result. In
    the example below, ``func`` will result in an ``IndexError`` when computing
    ``meta``:

    >>> rng = da.random.default_rng()
    >>> da.map_blocks(lambda x: x[2], rng.random(5), meta=np.array(()))
    dask.array<lambda, shape=(5,), dtype=float64, chunksize=(5,), chunktype=numpy.ndarray>

    Similarly, it's possible to specify a non-NumPy array to ``meta``, and provide
    a ``dtype``:

    >>> import cupy  # doctest: +SKIP
    >>> rng = da.random.default_rng(cupy.random.default_rng())  # doctest: +SKIP
    >>> dt = np.float32
    >>> da.map_blocks(lambda x: x[2], rng.random(5, dtype=dt), meta=cupy.array((), dtype=dt))  # doctest: +SKIP
    dask.array<lambda, shape=(5,), dtype=float32, chunksize=(5,), chunktype=cupy.ndarray>
    """
    if drop_axis is None:
        drop_axis = []

    if not callable(func):
        msg = (
            "First argument must be callable function, not %s\n"
            "Usage:   da.map_blocks(function, x)\n"
            "   or:   da.map_blocks(function, x, y, z)"
        )
        raise TypeError(msg % type(func).__name__)
    if token:
        warnings.warn(
            "The `token=` keyword to `map_blocks` has been moved to `name=`. "
            "Please use `name=` instead as the `token=` keyword will be removed "
            "in a future release.",
            category=FutureWarning,
        )
        name = token

    name = f"{name or funcname(func)}-{tokenize(func, dtype, chunks, drop_axis, new_axis, *args, **kwargs)}"
    new_axes = {}

    if isinstance(drop_axis, Number):
        drop_axis = [drop_axis]
    if isinstance(new_axis, Number):
        new_axis = [new_axis]  # TODO: handle new_axis

    arrs = [a for a in args if isinstance(a, Array)]

    argpairs = [
        (a, tuple(range(a.ndim))[::-1]) if isinstance(a, Array) else (a, None)
        for a in args
    ]
    if arrs:
        out_ind = tuple(range(max(a.ndim for a in arrs)))[::-1]
    else:
        out_ind = ()

    original_kwargs = kwargs

    if dtype is None and meta is None:
        try:
            meta = compute_meta(func, dtype, *args, **kwargs)
        except Exception:
            pass

        dtype = apply_infer_dtype(func, args, original_kwargs, "map_blocks")

    if drop_axis:
        ndim_out = len(out_ind)
        if any(i < -ndim_out or i >= ndim_out for i in drop_axis):
            raise ValueError(
                f"drop_axis out of range (drop_axis={drop_axis}, "
                f"but output is {ndim_out}d)."
            )
        drop_axis = [i % ndim_out for i in drop_axis]
        out_ind = tuple(x for i, x in enumerate(out_ind) if i not in drop_axis)
    if new_axis is None and chunks is not None and len(out_ind) < len(chunks):
        new_axis = range(len(chunks) - len(out_ind))
    if new_axis:
        # new_axis = [x + len(drop_axis) for x in new_axis]
        out_ind = list(out_ind)
        for ax in sorted(new_axis):
            n = len(out_ind) + len(drop_axis)
            out_ind.insert(ax, n)
            if chunks is not None:
                new_axes[n] = chunks[ax]
            else:
                new_axes[n] = 1
        out_ind = tuple(out_ind)
        if max(new_axis) > max(out_ind):
            raise ValueError("New_axis values do not fill in all dimensions")

    if chunks is not None:
        if len(chunks) != len(out_ind):
            raise ValueError(
                f"Provided chunks have {len(chunks)} dims; expected {len(out_ind)} dims"
            )
        adjust_chunks = dict(zip(out_ind, chunks))
    else:
        adjust_chunks = None

    if enforce_ndim:
        out = blockwise(
            apply_and_enforce,
            out_ind,
            *concat(argpairs),
            expected_ndim=len(out_ind),
            _func=func,
            name=name,
            new_axes=new_axes,
            dtype=dtype,
            concatenate=True,
            align_arrays=False,
            adjust_chunks=adjust_chunks,
            meta=meta,
            **kwargs,
        )
    else:
        out = blockwise(
            func,
            out_ind,
            *concat(argpairs),
            name=name,
            new_axes=new_axes,
            dtype=dtype,
            concatenate=True,
            align_arrays=False,
            adjust_chunks=adjust_chunks,
            meta=meta,
            **kwargs,
        )

    extra_argpairs = []
    extra_names = []
    # If func has block_id as an argument, construct an array of block IDs and
    # prepare to inject it.
    if has_keyword(func, "block_id"):
        block_id_name = "block-id-" + out.name
        block_id_dsk = {
            (block_id_name,) + block_id: block_id
            for block_id in product(*(range(len(c)) for c in out.chunks))
        }
        block_id_array = Array(
            block_id_dsk,
            block_id_name,
            chunks=tuple((1,) * len(c) for c in out.chunks),
            dtype=np.object_,
        )
        extra_argpairs.append((block_id_array, out_ind))
        extra_names.append("block_id")

    # If func has block_info as an argument, construct an array of block info
    # objects and prepare to inject it.
    if has_keyword(func, "block_info"):
        starts = {}
        num_chunks = {}
        shapes = {}

        for i, (arg, in_ind) in enumerate(argpairs):
            if in_ind is not None:
                shapes[i] = arg.shape
                if drop_axis:
                    # We concatenate along dropped axes, so we need to treat them
                    # as if there is only a single chunk.
                    starts[i] = [
                        (
                            cached_cumsum(arg.chunks[j], initial_zero=True)
                            if ind in out_ind
                            else [0, arg.shape[j]]
                        )
                        for j, ind in enumerate(in_ind)
                    ]
                    num_chunks[i] = tuple(len(s) - 1 for s in starts[i])
                else:
                    starts[i] = [
                        cached_cumsum(c, initial_zero=True) for c in arg.chunks
                    ]
                    num_chunks[i] = arg.numblocks
        out_starts = [cached_cumsum(c, initial_zero=True) for c in out.chunks]

        block_info_name = "block-info-" + out.name
        block_info_dsk = {}
        for block_id in product(*(range(len(c)) for c in out.chunks)):
            # Get position of chunk, indexed by axis labels
            location = {out_ind[i]: loc for i, loc in enumerate(block_id)}
            info = {}
            for i, shape in shapes.items():
                # Compute chunk key in the array, taking broadcasting into
                # account. We don't directly know which dimensions are
                # broadcast, but any dimension with only one chunk can be
                # treated as broadcast.
                arr_k = tuple(
                    location.get(ind, 0) if num_chunks[i][j] > 1 else 0
                    for j, ind in enumerate(argpairs[i][1])
                )
                info[i] = {
                    "shape": shape,
                    "num-chunks": num_chunks[i],
                    "array-location": [
                        (starts[i][ij][j], starts[i][ij][j + 1])
                        for ij, j in enumerate(arr_k)
                    ],
                    "chunk-location": arr_k,
                }

            info[None] = {
                "shape": out.shape,
                "num-chunks": out.numblocks,
                "array-location": [
                    (out_starts[ij][j], out_starts[ij][j + 1])
                    for ij, j in enumerate(block_id)
                ],
                "chunk-location": block_id,
                "chunk-shape": tuple(
                    out.chunks[ij][j] for ij, j in enumerate(block_id)
                ),
                "dtype": dtype,
            }
            block_info_dsk[(block_info_name,) + block_id] = info

        block_info = Array(
            block_info_dsk,
            block_info_name,
            chunks=tuple((1,) * len(c) for c in out.chunks),
            dtype=np.object_,
        )
        extra_argpairs.append((block_info, out_ind))
        extra_names.append("block_info")

    if extra_argpairs:
        # Rewrite the Blockwise layer. It would be nice to find a way to
        # avoid doing it twice, but it's currently needed to determine
        # out.chunks from the first pass. Since it constructs a Blockwise
        # rather than an expanded graph, it shouldn't be too expensive.
        out = blockwise(
            _pass_extra_kwargs,
            out_ind,
            func,
            None,
            tuple(extra_names),
            None,
            *concat(extra_argpairs),
            *concat(argpairs),
            name=out.name,
            dtype=out.dtype,
            concatenate=True,
            align_arrays=False,
            adjust_chunks=dict(zip(out_ind, out.chunks)),
            meta=meta,
            **kwargs,
        )

    return out


def apply_and_enforce(*args, **kwargs):
    """Apply a function, and enforce the output.ndim to match expected_ndim

    Ensures the output has the expected dimensionality."""
    func = kwargs.pop("_func")
    expected_ndim = kwargs.pop("expected_ndim")
    out = func(*args, **kwargs)
    if getattr(out, "ndim", 0) != expected_ndim:
        out_ndim = getattr(out, "ndim", 0)
        raise ValueError(
            f"Dimension mismatch: expected output of {func} "
            f"to have dims = {expected_ndim}.  Got {out_ndim} instead."
        )
    return out


def broadcast_chunks(*chunkss):
    """Construct a chunks tuple that broadcasts many chunks tuples

    >>> a = ((5, 5),)
    >>> b = ((5, 5),)
    >>> broadcast_chunks(a, b)
    ((5, 5),)

    >>> a = ((10, 10, 10), (5, 5),)
    >>> b = ((5, 5),)
    >>> broadcast_chunks(a, b)
    ((10, 10, 10), (5, 5))

    >>> a = ((10, 10, 10), (5, 5),)
    >>> b = ((1,), (5, 5),)
    >>> broadcast_chunks(a, b)
    ((10, 10, 10), (5, 5))

    >>> a = ((10, 10, 10), (5, 5),)
    >>> b = ((3, 3,), (5, 5),)
    >>> broadcast_chunks(a, b)
    Traceback (most recent call last):
        ...
    ValueError: Chunks do not align: [(10, 10, 10), (3, 3)]
    """
    if not chunkss:
        return ()
    elif len(chunkss) == 1:
        return chunkss[0]
    n = max(map(len, chunkss))
    chunkss2 = [((1,),) * (n - len(c)) + c for c in chunkss]
    result = []
    for i in range(n):
        step1 = [c[i] for c in chunkss2]
        if all(c == (1,) for c in step1):
            step2 = step1
        else:
            step2 = [c for c in step1 if c != (1,)]
        if len(set(step2)) != 1:
            raise ValueError("Chunks do not align: %s" % str(step2))
        result.append(step2[0])
    return tuple(result)


def store(
    sources: Array | Collection[Array],
    targets: ArrayLike | Delayed | Collection[ArrayLike | Delayed],
    lock: bool | Lock = True,
    regions: tuple[slice, ...] | Collection[tuple[slice, ...]] | None = None,
    compute: bool = True,
    return_stored: bool = False,
    **kwargs,
):
    """Store dask arrays in array-like objects, overwrite data in target

    This stores dask arrays into object that supports numpy-style setitem
    indexing.  It stores values chunk by chunk so that it does not have to
    fill up memory.  For best performance you can align the block size of
    the storage target with the block size of your array.

    If your data fits in memory then you may prefer calling
    ``np.array(myarray)`` instead.

    Parameters
    ----------

    sources: Array or collection of Arrays
    targets: array-like or Delayed or collection of array-likes and/or Delayeds
        These should support setitem syntax ``target[10:20] = ...``.
        If sources is a single item, targets must be a single item; if sources is a
        collection of arrays, targets must be a matching collection.
    lock: boolean or threading.Lock, optional
        Whether or not to lock the data stores while storing.
        Pass True (lock each file individually), False (don't lock) or a
        particular :class:`threading.Lock` object to be shared among all writes.
    regions: tuple of slices or collection of tuples of slices, optional
        Each ``region`` tuple in ``regions`` should be such that
        ``target[region].shape = source.shape``
        for the corresponding source and target in sources and targets,
        respectively. If this is a tuple, the contents will be assumed to be
        slices, so do not provide a tuple of tuples.
    compute: boolean, optional
        If true compute immediately; return :class:`dask.delayed.Delayed` otherwise.
    return_stored: boolean, optional
        Optionally return the stored result (default False).
    kwargs:
        Parameters passed to compute/persist (only used if compute=True)

    Returns
    -------

    If return_stored=True
        tuple of Arrays
    If return_stored=False and compute=True
        None
    If return_stored=False and compute=False
        Delayed

    Examples
    --------

    >>> import h5py  # doctest: +SKIP
    >>> f = h5py.File('myfile.hdf5', mode='a')  # doctest: +SKIP
    >>> dset = f.create_dataset('/data', shape=x.shape,
    ...                                  chunks=x.chunks,
    ...                                  dtype='f8')  # doctest: +SKIP

    >>> store(x, dset)  # doctest: +SKIP

    Alternatively store many arrays at the same time

    >>> store([x, y, z], [dset1, dset2, dset3])  # doctest: +SKIP
    """

    if isinstance(sources, Array):
        sources = [sources]
        # There's no way to test that targets is a single array-like.
        # We need to trust the user.
        targets = [targets]  # type: ignore
    targets = cast("Collection[ArrayLike | Delayed]", targets)

    if any(not isinstance(s, Array) for s in sources):
        raise ValueError("All sources must be dask array objects")

    if len(sources) != len(targets):
        raise ValueError(
            "Different number of sources [%d] and targets [%d]"
            % (len(sources), len(targets))
        )

    if isinstance(regions, tuple) or regions is None:
        regions_list = [regions] * len(sources)
    else:
        regions_list = list(regions)
        if len(sources) != len(regions_list):
            raise ValueError(
                f"Different number of sources [{len(sources)}] and "
                f"targets [{len(targets)}] than regions [{len(regions_list)}]"
            )
    del regions

    # Optimize all sources together
    sources_hlg = HighLevelGraph.merge(*[e.__dask_graph__() for e in sources])
    sources_layer = Array.__dask_optimize__(
        sources_hlg, list(core.flatten([e.__dask_keys__() for e in sources]))
    )
    sources_name = "store-sources-" + tokenize(sources)
    layers = {sources_name: sources_layer}
    dependencies: dict[str, set[str]] = {sources_name: set()}

    # Optimize all targets together
    targets_keys = []
    targets_dsks = []
    for t in targets:
        if isinstance(t, Delayed):
            targets_keys.append(t.key)
            targets_dsks.append(t.__dask_graph__())
        elif is_dask_collection(t):
            raise TypeError("Targets must be either Delayed objects or array-likes")

    if targets_dsks:
        targets_hlg = HighLevelGraph.merge(*targets_dsks)
        targets_layer = Delayed.__dask_optimize__(targets_hlg, targets_keys)
        targets_name = "store-targets-" + tokenize(targets_keys)
        layers[targets_name] = targets_layer
        dependencies[targets_name] = set()

    load_stored = return_stored and not compute

    map_names = [
        "store-map-" + tokenize(s, t if isinstance(t, Delayed) else id(t), r)
        for s, t, r in zip(sources, targets, regions_list)
    ]
    map_keys: list[tuple] = []

    for s, t, n, r in zip(sources, targets, map_names, regions_list):
        map_layer = insert_to_ooc(
            keys=s.__dask_keys__(),
            chunks=s.chunks,
            out=t.key if isinstance(t, Delayed) else t,
            name=n,
            lock=lock,
            region=r,
            return_stored=return_stored,
            load_stored=load_stored,
        )
        layers[n] = map_layer
        if isinstance(t, Delayed):
            dependencies[n] = {sources_name, targets_name}
        else:
            dependencies[n] = {sources_name}
        map_keys += map_layer.keys()

    if return_stored:
        store_dsk = HighLevelGraph(layers, dependencies)
        load_store_dsk: HighLevelGraph | dict[tuple, Any] = store_dsk
        if compute:
            store_dlyds = [Delayed(k, store_dsk, layer=k[0]) for k in map_keys]
            store_dlyds = persist(*store_dlyds, **kwargs)
            store_dsk_2 = HighLevelGraph.merge(*[e.dask for e in store_dlyds])
            load_store_dsk = retrieve_from_ooc(map_keys, store_dsk, store_dsk_2)
            map_names = ["load-" + n for n in map_names]

        return tuple(
            Array(load_store_dsk, n, s.chunks, meta=s)
            for s, n in zip(sources, map_names)
        )

    elif compute:
        store_dsk = HighLevelGraph(layers, dependencies)
        compute_as_if_collection(Array, store_dsk, map_keys, **kwargs)
        return None

    else:
        key = "store-" + tokenize(map_names)
        layers[key] = {key: map_keys}
        dependencies[key] = set(map_names)
        store_dsk = HighLevelGraph(layers, dependencies)
        return Delayed(key, store_dsk)


def blockdims_from_blockshape(shape, chunks):
    """

    >>> blockdims_from_blockshape((10, 10), (4, 3))
    ((4, 4, 2), (3, 3, 3, 1))
    >>> blockdims_from_blockshape((10, 0), (4, 0))
    ((4, 4, 2), (0,))
    """
    if chunks is None:
        raise TypeError("Must supply chunks= keyword argument")
    if shape is None:
        raise TypeError("Must supply shape= keyword argument")
    if np.isnan(sum(shape)) or np.isnan(sum(chunks)):
        raise ValueError(
            "Array chunk sizes are unknown. shape: %s, chunks: %s%s"
            % (shape, chunks, unknown_chunk_message)
        )
    if not all(map(is_integer, chunks)):
        raise ValueError("chunks can only contain integers.")
    if not all(map(is_integer, shape)):
        raise ValueError("shape can only contain integers.")
    shape = tuple(map(int, shape))
    chunks = tuple(map(int, chunks))
    return tuple(
        ((bd,) * (d // bd) + ((d % bd,) if d % bd else ()) if d else (0,))
        for d, bd in zip(shape, chunks)
    )


def finalize(results):
    if not results:
        return concatenate3(results)
    results2 = results
    while isinstance(results2, (tuple, list)):
        if len(results2) > 1:
            return concatenate3(results)
        else:
            results2 = results2[0]
    return unpack_singleton(results)


CHUNKS_NONE_ERROR_MESSAGE = """
You must specify a chunks= keyword argument.
This specifies the chunksize of your array blocks.

See the following documentation page for details:
  https://docs.dask.org/en/latest/array-creation.html#chunks
""".strip()


class Array(DaskMethodsMixin):
    """Parallel Dask Array

    A parallel nd-array comprised of many numpy arrays arranged in a grid.

    This constructor is for advanced uses only.  For normal use see the
    :func:`dask.array.from_array` function.

    Parameters
    ----------
    dask : dict
        Task dependency graph
    name : string
        Name of array in dask
    shape : tuple of ints
        Shape of the entire array
    chunks: iterable of tuples
        block sizes along each dimension
    dtype : str or dtype
        Typecode or data-type for the new Dask Array
    meta : empty ndarray
        empty ndarray created with same NumPy backend, ndim and dtype as the
        Dask Array being created (overrides dtype)

    See Also
    --------
    dask.array.from_array
    """

    __slots__ = "dask", "__name", "_cached_keys", "__chunks", "_meta", "__dict__"

    def __new__(cls, dask, name, chunks, dtype=None, meta=None, shape=None):
        self = super().__new__(cls)
        assert isinstance(dask, Mapping)
        if not isinstance(dask, HighLevelGraph):
            dask = HighLevelGraph.from_collections(name, dask, dependencies=())
        self.dask = dask
        self._name = str(name)
        meta = meta_from_array(meta, dtype=dtype)

        if (
            isinstance(chunks, str)
            or isinstance(chunks, tuple)
            and chunks
            and any(isinstance(c, str) for c in chunks)
        ):
            dt = meta.dtype
        else:
            dt = None
        self._chunks = normalize_chunks(chunks, shape, dtype=dt)
        if self.chunks is None:
            raise ValueError(CHUNKS_NONE_ERROR_MESSAGE)
        self._meta = meta_from_array(meta, ndim=self.ndim, dtype=dtype)

        for plugin in config.get("array_plugins", ()):
            result = plugin(self)
            if result is not None:
                self = result

        try:
            layer = self.dask.layers[name]
        except (AttributeError, KeyError):
            # self is no longer an Array after applying the plugins, OR
            # a plugin replaced the HighLevelGraph with a plain dict, OR
            # name is not the top layer's name (this can happen after the layer is
            # manipulated, to avoid a collision)
            pass
        else:
            if layer.collection_annotations is None:
                layer.collection_annotations = {
                    "shape": self.shape,
                    "dtype": self.dtype,
                    "chunksize": self.chunksize,
                    "chunks": self.chunks,
                    "type": typename(type(self)),
                    "chunk_type": typename(type(self._meta)),
                }
            else:
                layer.collection_annotations.update(
                    {
                        "shape": self.shape,
                        "dtype": self.dtype,
                        "chunksize": self.chunksize,
                        "chunks": self.chunks,
                        "type": typename(type(self)),
                        "chunk_type": typename(type(self._meta)),
                    }
                )

        return self

    def __reduce__(self):
        return (Array, (self.dask, self.name, self.chunks, self.dtype, self._meta))

    def __dask_graph__(self) -> Graph:
        return self.dask

    def __dask_layers__(self) -> Sequence[str]:
        return (self.name,)

    def __dask_keys__(self) -> NestedKeys:
        if self._cached_keys is not None:
            return self._cached_keys

        name, chunks, numblocks = self.name, self.chunks, self.numblocks

        def keys(*args):
            if not chunks:
                return [(name,)]
            ind = len(args)
            if ind + 1 == len(numblocks):
                result = [(name,) + args + (i,) for i in range(numblocks[ind])]
            else:
                result = [keys(*(args + (i,))) for i in range(numblocks[ind])]
            return result

        self._cached_keys = result = keys()
        return result

    def __dask_tokenize__(self):
        return self.name

    __dask_optimize__ = globalmethod(
        optimize, key="array_optimize", falsey=dont_optimize
    )
    __dask_scheduler__ = staticmethod(DEFAULT_GET)

    def __dask_postcompute__(self):
        return finalize, ()

    def __dask_postpersist__(self):
        return self._rebuild, ()

    def _rebuild(self, dsk, *, rename=None):
        name = self._name
        if rename:
            name = rename.get(name, name)
        return Array(dsk, name, self.chunks, self.dtype, self._meta)

    def _reset_cache(self, key=None):
        """
        Reset cached properties.

        Parameters
        ----------
        key : str, optional
            Remove specified key. The default removes all items.
        """
        if key is None:
            self.__dict__.clear()
        else:
            self.__dict__.pop(key, None)

    @cached_property
    def _key_array(self):
        return np.array(self.__dask_keys__(), dtype=object)

    @cached_property
    def numblocks(self):
        return tuple(map(len, self.chunks))

    @cached_property
    def npartitions(self):
        return reduce(mul, self.numblocks, 1)

    def compute_chunk_sizes(self):
        """
        Compute the chunk sizes for a Dask array. This is especially useful
        when the chunk sizes are unknown (e.g., when indexing one Dask array
        with another).

        Notes
        -----
        This function modifies the Dask array in-place.

        Examples
        --------
        >>> import dask.array as da
        >>> import numpy as np
        >>> x = da.from_array([-2, -1, 0, 1, 2], chunks=2)
        >>> x.chunks
        ((2, 2, 1),)
        >>> y = x[x <= 0]
        >>> y.chunks
        ((nan, nan, nan),)
        >>> y.compute_chunk_sizes()  # in-place computation
        dask.array<getitem, shape=(3,), dtype=int64, chunksize=(2,), chunktype=numpy.ndarray>
        >>> y.chunks
        ((2, 1, 0),)

        """
        x = self
        chunk_shapes = x.map_blocks(
            _get_chunk_shape,
            dtype=int,
            chunks=tuple(len(c) * (1,) for c in x.chunks) + ((x.ndim,),),
            new_axis=x.ndim,
        )

        c = []
        for i in range(x.ndim):
            s = x.ndim * [0] + [i]
            s[i] = slice(None)
            s = tuple(s)

            c.append(tuple(chunk_shapes[s]))

        # `map_blocks` assigns numpy dtypes
        # cast chunk dimensions back to python int before returning
        x._chunks = tuple(
            tuple(int(chunk) for chunk in chunks) for chunks in compute(tuple(c))[0]
        )
        return x

    @cached_property
    def shape(self) -> tuple[T_IntOrNaN, ...]:
        return tuple(cached_cumsum(c, initial_zero=True)[-1] for c in self.chunks)

    @property
    def chunksize(self) -> tuple[T_IntOrNaN, ...]:
        return tuple(max(c) for c in self.chunks)

    @property
    def dtype(self):
        if isinstance(self._meta, tuple):
            dtype = self._meta[0].dtype
        else:
            dtype = self._meta.dtype
        return dtype

    @property
    def _chunks(self):
        """Non-public chunks property. Allows setting a chunk value."""
        return self.__chunks

    @_chunks.setter
    def _chunks(self, chunks):
        self.__chunks = chunks

        # When the chunks changes the cached properties that was
        # dependent on it needs to be deleted:
        for key in ["numblocks", "npartitions", "shape", "ndim", "size", "_key_array"]:
            self._reset_cache(key)

    @property
    def chunks(self):
        """Chunks property."""
        return self.__chunks

    @chunks.setter
    def chunks(self, chunks):
        raise TypeError(
            "Can not set chunks directly\n\n"
            "Please use the rechunk method instead:\n"
            f"  x.rechunk({chunks})\n\n"
            "If trying to avoid unknown chunks, use\n"
            "  x.compute_chunk_sizes()"
        )

    def __len__(self):
        if not self.chunks:
            raise TypeError("len() of unsized object")
        if np.isnan(self.chunks[0]).any():
            msg = (
                "Cannot call len() on object with unknown chunk size."
                f"{unknown_chunk_message}"
            )
            raise ValueError(msg)
        return int(sum(self.chunks[0]))

    def __array_ufunc__(self, numpy_ufunc, method, *inputs, **kwargs):
        out = kwargs.get("out", ())
        for x in inputs + out:
            if _should_delegate(self, x):
                return NotImplemented

        if method == "__call__":
            if numpy_ufunc is np.matmul:
                from dask.array.routines import matmul

                # special case until apply_gufunc handles optional dimensions
                return matmul(*inputs, **kwargs)
            if numpy_ufunc.signature is not None:
                from dask.array.gufunc import apply_gufunc

                return apply_gufunc(
                    numpy_ufunc, numpy_ufunc.signature, *inputs, **kwargs
                )
            if numpy_ufunc.nout > 1:
                from dask.array import ufunc

                try:
                    da_ufunc = getattr(ufunc, numpy_ufunc.__name__)
                except AttributeError:
                    return NotImplemented
                return da_ufunc(*inputs, **kwargs)
            else:
                return elemwise(numpy_ufunc, *inputs, **kwargs)
        elif method == "outer":
            from dask.array import ufunc

            try:
                da_ufunc = getattr(ufunc, numpy_ufunc.__name__)
            except AttributeError:
                return NotImplemented
            return da_ufunc.outer(*inputs, **kwargs)
        else:
            return NotImplemented

    def __repr__(self):
        """

        >>> import dask.array as da
        >>> da.ones((10, 10), chunks=(5, 5), dtype='i4')
        dask.array<..., shape=(10, 10), dtype=int32, chunksize=(5, 5), chunktype=numpy.ndarray>
        """
        chunksize = str(self.chunksize)
        name = self.name.rsplit("-", 1)[0]
        return (
            "dask.array<{}, shape={}, dtype={}, chunksize={}, chunktype={}.{}>".format(
                name,
                self.shape,
                self.dtype,
                chunksize,
                type(self._meta).__module__.split(".")[0],
                type(self._meta).__name__,
            )
        )

    def _repr_html_(self):
        try:
            grid = self.to_svg(size=config.get("array.svg.size", 120))
        except NotImplementedError:
            grid = ""

        if "sparse" in typename(type(self._meta)):
            nbytes = None
            cbytes = None
        elif not math.isnan(self.nbytes):
            nbytes = format_bytes(self.nbytes)
            cbytes = format_bytes(math.prod(self.chunksize) * self.dtype.itemsize)
        else:
            nbytes = "unknown"
            cbytes = "unknown"

        return get_template("array.html.j2").render(
            array=self,
            grid=grid,
            nbytes=nbytes,
            cbytes=cbytes,
            layers=maybe_pluralize(len(self.dask.layers), "graph layer"),
        )

    @cached_property
    def ndim(self) -> int:
        return len(self.shape)

    @cached_property
    def size(self) -> T_IntOrNaN:
        """Number of elements in array"""
        return reduce(mul, self.shape, 1)

    @property
    def nbytes(self) -> T_IntOrNaN:
        """Number of bytes in array"""
        return self.size * self.dtype.itemsize

    @property
    def itemsize(self) -> int:
        """Length of one array element in bytes"""
        return self.dtype.itemsize

    @property
    def _name(self):
        return self.__name

    @_name.setter
    def _name(self, val):
        self.__name = val
        # Clear the key cache when the name is reset
        self._cached_keys = None
        self._reset_cache("_key_array")

    @property
    def name(self):
        return self.__name

    @name.setter
    def name(self, val):
        raise TypeError(
            "Cannot set name directly\n\n"
            "Name is used to relate the array to the task graph.\n"
            "It is uncommon to need to change it, but if you do\n"
            "please set ``._name``"
        )

    def __iter__(self):
        for i in range(len(self)):
            yield self[i]

    __array_priority__ = 11  # higher than numpy.ndarray and numpy.matrix

    def __array__(self, dtype=None, **kwargs):
        x = self.compute()
        if dtype and x.dtype != dtype:
            x = x.astype(dtype)
        if not isinstance(x, np.ndarray):
            x = np.array(x)
        return x

    def __array_function__(self, func, types, args, kwargs):
        import dask.array as module

        def handle_nonmatching_names(func, args, kwargs):
            if func not in _HANDLED_FUNCTIONS:
                warnings.warn(
                    "The `{}` function is not implemented by Dask array. "
                    "You may want to use the da.map_blocks function "
                    "or something similar to silence this warning. "
                    "Your code may stop working in a future release.".format(
                        func.__module__ + "." + func.__name__
                    ),
                    FutureWarning,
                )
                # Need to convert to array object (e.g. numpy.ndarray or
                # cupy.ndarray) as needed, so we can call the NumPy function
                # again and it gets the chance to dispatch to the right
                # implementation.
                args, kwargs = compute(args, kwargs)
                return func(*args, **kwargs)

            return _HANDLED_FUNCTIONS[func](*args, **kwargs)

        # First, verify that all types are handled by Dask. Otherwise, return NotImplemented.
        if not all(
            # Accept our own superclasses as recommended by NEP-13
            # (https://numpy.org/neps/nep-0013-ufunc-overrides.html#subclass-hierarchies)
            issubclass(type(self), type_) or is_valid_chunk_type(type_)
            for type_ in types
        ):
            return NotImplemented

        # Now try to find a matching function name.  If that doesn't work, we may
        # be dealing with an alias or a function that's simply not in the Dask API.
        # Handle aliases via the _HANDLED_FUNCTIONS dict mapping, and warn otherwise.
        for submodule in func.__module__.split(".")[1:]:
            try:
                module = getattr(module, submodule)
            except AttributeError:
                return handle_nonmatching_names(func, args, kwargs)

        if not hasattr(module, func.__name__):
            return handle_nonmatching_names(func, args, kwargs)

        da_func = getattr(module, func.__name__)
        if da_func is func:
            return handle_nonmatching_names(func, args, kwargs)

        # If ``like`` is contained in ``da_func``'s signature, add ``like=self``
        # to the kwargs dictionary.
        if has_keyword(da_func, "like"):
            kwargs["like"] = self

        return da_func(*args, **kwargs)

    @property
    def _elemwise(self):
        return elemwise

    @wraps(store)
    def store(self, target, **kwargs):
        r = store([self], [target], **kwargs)

        if kwargs.get("return_stored", False):
            r = r[0]

        return r

    def to_svg(self, size=500):
        """Convert chunks from Dask Array into an SVG Image

        Parameters
        ----------
        chunks: tuple
        size: int
            Rough size of the image

        Examples
        --------
        >>> x.to_svg(size=500)  # doctest: +SKIP

        Returns
        -------
        text: An svg string depicting the array as a grid of chunks
        """
        from dask.array.svg import svg

        return svg(self.chunks, size=size)

    def to_hdf5(self, filename, datapath, **kwargs):
        """Store array in HDF5 file

        >>> x.to_hdf5('myfile.hdf5', '/x')  # doctest: +SKIP

        Optionally provide arguments as though to ``h5py.File.create_dataset``

        >>> x.to_hdf5('myfile.hdf5', '/x', compression='lzf', shuffle=True)  # doctest: +SKIP

        See Also
        --------
        dask.array.store
        h5py.File.create_dataset
        """
        return to_hdf5(filename, datapath, self, **kwargs)

    def to_dask_dataframe(self, columns=None, index=None, meta=None):
        """Convert dask Array to dask Dataframe

        Parameters
        ----------
        columns: list or string
            list of column names if DataFrame, single string if Series
        index : dask.dataframe.Index, optional
            An optional *dask* Index to use for the output Series or DataFrame.

            The default output index depends on whether the array has any unknown
            chunks. If there are any unknown chunks, the output has ``None``
            for all the divisions (one per chunk). If all the chunks are known,
            a default index with known divisions is created.

            Specifying ``index`` can be useful if you're conforming a Dask Array
            to an existing dask Series or DataFrame, and you would like the
            indices to match.
        meta : object, optional
            An optional `meta` parameter can be passed for dask
            to specify the concrete dataframe type to use for partitions of
            the Dask dataframe. By default, pandas DataFrame is used.

        See Also
        --------
        dask.dataframe.from_dask_array
        """
        from dask.dataframe import from_dask_array

        return from_dask_array(self, columns=columns, index=index, meta=meta)

    def to_backend(self, backend: str | None = None, **kwargs):
        """Move to a new Array backend

        Parameters
        ----------
        backend : str, Optional
            The name of the new backend to move to. The default
            is the current "array.backend" configuration.

        Returns
        -------
        Array
        """
        from dask.array.creation import to_backend

        return to_backend(self, backend=backend, **kwargs)

    def __bool__(self):
        if self.size > 1:
            raise ValueError(
                f"The truth value of a {self.__class__.__name__} is ambiguous. "
                "Use a.any() or a.all()."
            )
        else:
            return bool(self.compute())

    __nonzero__ = __bool__  # python 2

    def _scalarfunc(self, cast_type):
        if self.size > 1:
            raise TypeError("Only length-1 arrays can be converted to Python scalars")
        else:
            return cast_type(self.compute().item())

    def __int__(self):
        return self._scalarfunc(int)

    __long__ = __int__  # python 2

    def __float__(self):
        return self._scalarfunc(float)

    def __complex__(self):
        return self._scalarfunc(complex)

    def __index__(self):
        return self._scalarfunc(operator.index)

    def __setitem__(self, key, value):
        if value is np.ma.masked:
            value = np.ma.masked_all((), dtype=self.dtype)

        if (
            not is_dask_collection(value)
            and issubclass(self.dtype.type, Integral)
            and np.isnan(value).any()
        ):
            raise ValueError("cannot convert float NaN to integer")

        ## Use the "where" method for cases when key is an Array
        if isinstance(key, Array):
            from dask.array.routines import where

            if isinstance(value, Array) and value.ndim > 1:
                raise ValueError("boolean index array should have 1 dimension")
            try:
                y = where(key, value, self)
            except ValueError as e:
                raise ValueError(
                    "Boolean index assignment in Dask "
                    "expects equally shaped arrays.\nExample: da1[da2] = da3 "
                    "where da1.shape == (4,), da2.shape == (4,) "
                    "and da3.shape == (4,).\n"
                    "Alternatively, you can use the extended API that supports"
                    "indexing with tuples.\nExample: da1[(da2,)] = da3."
                ) from e
            self._meta = y._meta
            self.dask = y.dask
            self._name = y.name
            self._chunks = y.chunks
            return

        if np.isnan(self.shape).any():
            raise ValueError(f"Arrays chunk sizes are unknown. {unknown_chunk_message}")

        # Still here? Then apply the assignment to other type of
        # indices via the `setitem_array` function.
        value = asanyarray(value)

        out = "setitem-" + tokenize(self, key, value)
        dsk = setitem_array(out, self, key, value)

        meta = meta_from_array(self._meta)
        if np.isscalar(meta):
            meta = np.array(meta)

        graph = HighLevelGraph.from_collections(out, dsk, dependencies=[self])
        y = Array(graph, out, chunks=self.chunks, dtype=self.dtype, meta=meta)

        self._meta = y._meta
        self.dask = y.dask
        self._name = y.name
        self._chunks = y.chunks

    def __getitem__(self, index):
        # Field access, e.g. x['a'] or x[['a', 'b']]
        if isinstance(index, str) or (
            isinstance(index, list) and index and all(isinstance(i, str) for i in index)
        ):
            if isinstance(index, str):
                dt = self.dtype[index]
            else:
                dt = np.dtype(
                    {
                        "names": index,
                        "formats": [self.dtype.fields[name][0] for name in index],
                        "offsets": [self.dtype.fields[name][1] for name in index],
                        "itemsize": self.dtype.itemsize,
                    }
                )

            if dt.shape:
                new_axis = list(range(self.ndim, self.ndim + len(dt.shape)))
                chunks = self.chunks + tuple((i,) for i in dt.shape)
                return self.map_blocks(
                    getitem, index, dtype=dt.base, chunks=chunks, new_axis=new_axis
                )
            else:
                return self.map_blocks(getitem, index, dtype=dt)

        if not isinstance(index, tuple):
            index = (index,)

        from dask.array.slicing import (
            normalize_index,
            slice_with_bool_dask_array,
            slice_with_int_dask_array,
        )

        index2 = normalize_index(index, self.shape)
        dependencies = {self.name}
        for i in index2:
            if isinstance(i, Array):
                dependencies.add(i.name)

        if any(isinstance(i, Array) and i.dtype.kind in "iu" for i in index2):
            self, index2 = slice_with_int_dask_array(self, index2)
        if any(isinstance(i, Array) and i.dtype == bool for i in index2):
            self, index2 = slice_with_bool_dask_array(self, index2)

        if all(isinstance(i, slice) and i == slice(None) for i in index2):
            return self

        out = "getitem-" + tokenize(self, index2)
        dsk, chunks = slice_array(out, self.name, self.chunks, index2, self.itemsize)

        graph = HighLevelGraph.from_collections(out, dsk, dependencies=[self])

        meta = meta_from_array(self._meta, ndim=len(chunks))
        if np.isscalar(meta):
            meta = np.array(meta)

        return Array(graph, out, chunks, meta=meta)

    def _vindex(self, key):
        if not isinstance(key, tuple):
            key = (key,)
        if any(k is None for k in key):
            raise IndexError(
                "vindex does not support indexing with None (np.newaxis), "
                "got {}".format(key)
            )
        if all(isinstance(k, slice) for k in key):
            if all(
                k.indices(d) == slice(0, d).indices(d) for k, d in zip(key, self.shape)
            ):
                return self
            raise IndexError(
                "vindex requires at least one non-slice to vectorize over "
                "when the slices are not over the entire array (i.e, x[:]). "
                "Use normal slicing instead when only using slices. Got: {}".format(key)
            )
        elif any(is_dask_collection(k) for k in key):
            raise IndexError(
                "vindex does not support indexing with dask objects. Call compute "
                "on the indexer first to get an evalurated array. Got: {}".format(key)
            )
        return _vindex(self, *key)

    @property
    def vindex(self):
        """Vectorized indexing with broadcasting.

        This is equivalent to numpy's advanced indexing, using arrays that are
        broadcast against each other. This allows for pointwise indexing:

        >>> import dask.array as da
        >>> x = np.array([[1, 2, 3], [4, 5, 6], [7, 8, 9]])
        >>> x = da.from_array(x, chunks=2)
        >>> x.vindex[[0, 1, 2], [0, 1, 2]].compute()
        array([1, 5, 9])

        Mixed basic/advanced indexing with slices/arrays is also supported. The
        order of dimensions in the result follows those proposed for
        `ndarray.vindex <https://github.com/numpy/numpy/pull/6256>`_:
        the subspace spanned by arrays is followed by all slices.

        Note: ``vindex`` provides more general functionality than standard
        indexing, but it also has fewer optimizations and can be significantly
        slower.
        """
        return IndexCallable(self._vindex)

    @property
    def blocks(self):
        """An array-like interface to the blocks of an array.

        This returns a ``Blockview`` object that provides an array-like interface
        to the blocks of a dask array.  Numpy-style indexing of a ``Blockview`` object
        returns a selection of blocks as a new dask array.

        You can index ``array.blocks`` like a numpy array of shape
        equal to the number of blocks in each dimension, (available as
        array.blocks.size).  The dimensionality of the output array matches
        the dimension of this array, even if integer indices are passed.
        Slicing with ``np.newaxis`` or multiple lists is not supported.

        Examples
        --------
        >>> import dask.array as da
        >>> x = da.arange(8, chunks=2)
        >>> x.blocks.shape # aliases x.numblocks
        (4,)
        >>> x.blocks[0].compute()
        array([0, 1])
        >>> x.blocks[:3].compute()
        array([0, 1, 2, 3, 4, 5])
        >>> x.blocks[::2].compute()
        array([0, 1, 4, 5])
        >>> x.blocks[[-1, 0]].compute()
        array([6, 7, 0, 1])
        >>> x.blocks.ravel() # doctest: +NORMALIZE_WHITESPACE
        [dask.array<blocks, shape=(2,), dtype=int64, chunksize=(2,), chunktype=numpy.ndarray>,
         dask.array<blocks, shape=(2,), dtype=int64, chunksize=(2,), chunktype=numpy.ndarray>,
         dask.array<blocks, shape=(2,), dtype=int64, chunksize=(2,), chunktype=numpy.ndarray>,
         dask.array<blocks, shape=(2,), dtype=int64, chunksize=(2,), chunktype=numpy.ndarray>]

        Returns
        -------
        An instance of ``dask.array.Blockview``
        """
        return BlockView(self)

    @property
    def partitions(self):
        """Slice an array by partitions. Alias of dask array .blocks attribute.

        This alias allows you to write agnostic code that works with both
        dask arrays and dask dataframes.

        This returns a ``Blockview`` object that provides an array-like interface
        to the blocks of a dask array.  Numpy-style indexing of a ``Blockview`` object
        returns a selection of blocks as a new dask array.

        You can index ``array.blocks`` like a numpy array of shape
        equal to the number of blocks in each dimension, (available as
        array.blocks.size).  The dimensionality of the output array matches
        the dimension of this array, even if integer indices are passed.
        Slicing with ``np.newaxis`` or multiple lists is not supported.

        Examples
        --------
        >>> import dask.array as da
        >>> x = da.arange(8, chunks=2)
        >>> x.partitions.shape # aliases x.numblocks
        (4,)
        >>> x.partitions[0].compute()
        array([0, 1])
        >>> x.partitions[:3].compute()
        array([0, 1, 2, 3, 4, 5])
        >>> x.partitions[::2].compute()
        array([0, 1, 4, 5])
        >>> x.partitions[[-1, 0]].compute()
        array([6, 7, 0, 1])
        >>> x.partitions.ravel() # doctest: +NORMALIZE_WHITESPACE
        [dask.array<blocks, shape=(2,), dtype=int64, chunksize=(2,), chunktype=numpy.ndarray>,
         dask.array<blocks, shape=(2,), dtype=int64, chunksize=(2,), chunktype=numpy.ndarray>,
         dask.array<blocks, shape=(2,), dtype=int64, chunksize=(2,), chunktype=numpy.ndarray>,
         dask.array<blocks, shape=(2,), dtype=int64, chunksize=(2,), chunktype=numpy.ndarray>]

        Returns
        -------
        An instance of ``da.array.Blockview``
        """
        return self.blocks

    def dot(self, other):
        """Dot product of self and other.

        Refer to :func:`dask.array.tensordot` for full documentation.

        See Also
        --------
        dask.array.dot : equivalent function
        """
        from dask.array.routines import tensordot

        return tensordot(self, other, axes=((self.ndim - 1,), (other.ndim - 2,)))

    @property
    def A(self):
        return self

    @property
    def T(self):
        return self.transpose()

    def transpose(self, *axes):
        """Reverse or permute the axes of an array. Return the modified array.

        Refer to :func:`dask.array.transpose` for full documentation.

        See Also
        --------
        dask.array.transpose : equivalent function
        """
        from dask.array.routines import transpose

        if not axes:
            axes = None
        elif len(axes) == 1 and isinstance(axes[0], Iterable):
            axes = axes[0]
        if (axes == tuple(range(self.ndim))) or (axes == tuple(range(-self.ndim, 0))):
            # no transpose necessary
            return self
        else:
            return transpose(self, axes=axes)

    def ravel(self):
        """Return a flattened array.

        Refer to :func:`dask.array.ravel` for full documentation.

        See Also
        --------
        dask.array.ravel : equivalent function
        """
        from dask.array.routines import ravel

        return ravel(self)

    flatten = ravel

    def choose(self, choices):
        """Use an index array to construct a new array from a set of choices.

        Refer to :func:`dask.array.choose` for full documentation.

        See Also
        --------
        dask.array.choose : equivalent function
        """
        from dask.array.routines import choose

        return choose(self, choices)

    def reshape(self, *shape, merge_chunks=True, limit=None):
        """Reshape array to new shape

        Refer to :func:`dask.array.reshape` for full documentation.

        See Also
        --------
        dask.array.reshape : equivalent function
        """
        from dask.array.reshape import reshape

        if len(shape) == 1 and not isinstance(shape[0], Number):
            shape = shape[0]
        return reshape(self, shape, merge_chunks=merge_chunks, limit=limit)

    def topk(self, k, axis=-1, split_every=None):
        """The top k elements of an array.

        Refer to :func:`dask.array.topk` for full documentation.

        See Also
        --------
        dask.array.topk : equivalent function
        """
        from dask.array.reductions import topk

        return topk(self, k, axis=axis, split_every=split_every)

    def argtopk(self, k, axis=-1, split_every=None):
        """The indices of the top k elements of an array.

        Refer to :func:`dask.array.argtopk` for full documentation.

        See Also
        --------
        dask.array.argtopk : equivalent function
        """
        from dask.array.reductions import argtopk

        return argtopk(self, k, axis=axis, split_every=split_every)

    def astype(self, dtype, **kwargs):
        """Copy of the array, cast to a specified type.

        Parameters
        ----------
        dtype : str or dtype
            Typecode or data-type to which the array is cast.
        casting : {'no', 'equiv', 'safe', 'same_kind', 'unsafe'}, optional
            Controls what kind of data casting may occur. Defaults to 'unsafe'
            for backwards compatibility.

            * 'no' means the data types should not be cast at all.
            * 'equiv' means only byte-order changes are allowed.
            * 'safe' means only casts which can preserve values are allowed.
            * 'same_kind' means only safe casts or casts within a kind,
                like float64 to float32, are allowed.
            * 'unsafe' means any data conversions may be done.
        copy : bool, optional
            By default, astype always returns a newly allocated array. If this
            is set to False and the `dtype` requirement is satisfied, the input
            array is returned instead of a copy.

            .. note::

                Dask does not respect the contiguous memory layout of the array,
                and will ignore the ``order`` keyword argument.
                The default order is 'C' contiguous.
        """
        kwargs.pop("order", None)  # `order` is not respected, so we remove this kwarg
        # Scalars don't take `casting` or `copy` kwargs - as such we only pass
        # them to `map_blocks` if specified by user (different than defaults).
        extra = set(kwargs) - {"casting", "copy"}
        if extra:
            raise TypeError(
                f"astype does not take the following keyword arguments: {list(extra)}"
            )
        casting = kwargs.get("casting", "unsafe")
        dtype = np.dtype(dtype)
        if self.dtype == dtype:
            return self
        elif not np.can_cast(self.dtype, dtype, casting=casting):
            raise TypeError(
                f"Cannot cast array from {self.dtype!r} to {dtype!r} "
                f"according to the rule {casting!r}"
            )
        return self.map_blocks(chunk.astype, dtype=dtype, astype_dtype=dtype, **kwargs)

    def __abs__(self):
        return elemwise(operator.abs, self)

    @check_if_handled_given_other
    def __add__(self, other):
        return elemwise(operator.add, self, other)

    @check_if_handled_given_other
    def __radd__(self, other):
        return elemwise(operator.add, other, self)

    @check_if_handled_given_other
    def __and__(self, other):
        return elemwise(operator.and_, self, other)

    @check_if_handled_given_other
    def __rand__(self, other):
        return elemwise(operator.and_, other, self)

    @check_if_handled_given_other
    def __div__(self, other):
        return elemwise(operator.div, self, other)

    @check_if_handled_given_other
    def __rdiv__(self, other):
        return elemwise(operator.div, other, self)

    @check_if_handled_given_other
    def __eq__(self, other):
        return elemwise(operator.eq, self, other)

    @check_if_handled_given_other
    def __gt__(self, other):
        return elemwise(operator.gt, self, other)

    @check_if_handled_given_other
    def __ge__(self, other):
        return elemwise(operator.ge, self, other)

    def __invert__(self):
        return elemwise(operator.invert, self)

    @check_if_handled_given_other
    def __lshift__(self, other):
        return elemwise(operator.lshift, self, other)

    @check_if_handled_given_other
    def __rlshift__(self, other):
        return elemwise(operator.lshift, other, self)

    @check_if_handled_given_other
    def __lt__(self, other):
        return elemwise(operator.lt, self, other)

    @check_if_handled_given_other
    def __le__(self, other):
        return elemwise(operator.le, self, other)

    @check_if_handled_given_other
    def __mod__(self, other):
        return elemwise(operator.mod, self, other)

    @check_if_handled_given_other
    def __rmod__(self, other):
        return elemwise(operator.mod, other, self)

    @check_if_handled_given_other
    def __mul__(self, other):
        return elemwise(operator.mul, self, other)

    @check_if_handled_given_other
    def __rmul__(self, other):
        return elemwise(operator.mul, other, self)

    @check_if_handled_given_other
    def __ne__(self, other):
        return elemwise(operator.ne, self, other)

    def __neg__(self):
        return elemwise(operator.neg, self)

    @check_if_handled_given_other
    def __or__(self, other):
        return elemwise(operator.or_, self, other)

    def __pos__(self):
        return self

    @check_if_handled_given_other
    def __ror__(self, other):
        return elemwise(operator.or_, other, self)

    @check_if_handled_given_other
    def __pow__(self, other):
        return elemwise(operator.pow, self, other)

    @check_if_handled_given_other
    def __rpow__(self, other):
        return elemwise(operator.pow, other, self)

    @check_if_handled_given_other
    def __rshift__(self, other):
        return elemwise(operator.rshift, self, other)

    @check_if_handled_given_other
    def __rrshift__(self, other):
        return elemwise(operator.rshift, other, self)

    @check_if_handled_given_other
    def __sub__(self, other):
        return elemwise(operator.sub, self, other)

    @check_if_handled_given_other
    def __rsub__(self, other):
        return elemwise(operator.sub, other, self)

    @check_if_handled_given_other
    def __truediv__(self, other):
        return elemwise(operator.truediv, self, other)

    @check_if_handled_given_other
    def __rtruediv__(self, other):
        return elemwise(operator.truediv, other, self)

    @check_if_handled_given_other
    def __floordiv__(self, other):
        return elemwise(operator.floordiv, self, other)

    @check_if_handled_given_other
    def __rfloordiv__(self, other):
        return elemwise(operator.floordiv, other, self)

    @check_if_handled_given_other
    def __xor__(self, other):
        return elemwise(operator.xor, self, other)

    @check_if_handled_given_other
    def __rxor__(self, other):
        return elemwise(operator.xor, other, self)

    @check_if_handled_given_other
    def __matmul__(self, other):
        from dask.array.routines import matmul

        return matmul(self, other)

    @check_if_handled_given_other
    def __rmatmul__(self, other):
        from dask.array.routines import matmul

        return matmul(other, self)

    @check_if_handled_given_other
    def __divmod__(self, other):
        from dask.array.ufunc import divmod

        return divmod(self, other)

    @check_if_handled_given_other
    def __rdivmod__(self, other):
        from dask.array.ufunc import divmod

        return divmod(other, self)

    def any(self, axis=None, keepdims=False, split_every=None, out=None):
        """Returns True if any of the elements evaluate to True.

        Refer to :func:`dask.array.any` for full documentation.

        See Also
        --------
        dask.array.any : equivalent function
        """
        from dask.array.reductions import any

        return any(self, axis=axis, keepdims=keepdims, split_every=split_every, out=out)

    def all(self, axis=None, keepdims=False, split_every=None, out=None):
        """Returns True if all elements evaluate to True.

        Refer to :func:`dask.array.all` for full documentation.

        See Also
        --------
        dask.array.all : equivalent function
        """
        from dask.array.reductions import all

        return all(self, axis=axis, keepdims=keepdims, split_every=split_every, out=out)

    def min(self, axis=None, keepdims=False, split_every=None, out=None):
        """Return the minimum along a given axis.

        Refer to :func:`dask.array.min` for full documentation.

        See Also
        --------
        dask.array.min : equivalent function
        """
        from dask.array.reductions import min

        return min(self, axis=axis, keepdims=keepdims, split_every=split_every, out=out)

    def max(self, axis=None, keepdims=False, split_every=None, out=None):
        """Return the maximum along a given axis.

        Refer to :func:`dask.array.max` for full documentation.

        See Also
        --------
        dask.array.max : equivalent function
        """
        from dask.array.reductions import max

        return max(self, axis=axis, keepdims=keepdims, split_every=split_every, out=out)

    def argmin(self, axis=None, *, keepdims=False, split_every=None, out=None):
        """Return indices of the minimum values along the given axis.

        Refer to :func:`dask.array.argmin` for full documentation.

        See Also
        --------
        dask.array.argmin : equivalent function
        """
        from dask.array.reductions import argmin

        return argmin(
            self, axis=axis, keepdims=keepdims, split_every=split_every, out=out
        )

    def argmax(self, axis=None, *, keepdims=False, split_every=None, out=None):
        """Return indices of the maximum values along the given axis.

        Refer to :func:`dask.array.argmax` for full documentation.

        See Also
        --------
        dask.array.argmax : equivalent function
        """
        from dask.array.reductions import argmax

        return argmax(
            self, axis=axis, keepdims=keepdims, split_every=split_every, out=out
        )

    def sum(self, axis=None, dtype=None, keepdims=False, split_every=None, out=None):
        """
        Return the sum of the array elements over the given axis.

        Refer to :func:`dask.array.sum` for full documentation.

        See Also
        --------
        dask.array.sum : equivalent function
        """
        from dask.array.reductions import sum

        return sum(
            self,
            axis=axis,
            dtype=dtype,
            keepdims=keepdims,
            split_every=split_every,
            out=out,
        )

    def trace(self, offset=0, axis1=0, axis2=1, dtype=None):
        """Return the sum along diagonals of the array.

        Refer to :func:`dask.array.trace` for full documentation.

        See Also
        --------
        dask.array.trace : equivalent function
        """
        from dask.array.reductions import trace

        return trace(self, offset=offset, axis1=axis1, axis2=axis2, dtype=dtype)

    def prod(self, axis=None, dtype=None, keepdims=False, split_every=None, out=None):
        """Return the product of the array elements over the given axis

        Refer to :func:`dask.array.prod` for full documentation.

        See Also
        --------
        dask.array.prod : equivalent function
        """
        from dask.array.reductions import prod

        return prod(
            self,
            axis=axis,
            dtype=dtype,
            keepdims=keepdims,
            split_every=split_every,
            out=out,
        )

    def mean(self, axis=None, dtype=None, keepdims=False, split_every=None, out=None):
        """Returns the average of the array elements along given axis.

        Refer to :func:`dask.array.mean` for full documentation.

        See Also
        --------
        dask.array.mean : equivalent function
        """
        from dask.array.reductions import mean

        return mean(
            self,
            axis=axis,
            dtype=dtype,
            keepdims=keepdims,
            split_every=split_every,
            out=out,
        )

    def std(
        self, axis=None, dtype=None, keepdims=False, ddof=0, split_every=None, out=None
    ):
        """Returns the standard deviation of the array elements along given axis.

        Refer to :func:`dask.array.std` for full documentation.

        See Also
        --------
        dask.array.std : equivalent function
        """
        from dask.array.reductions import std

        return std(
            self,
            axis=axis,
            dtype=dtype,
            keepdims=keepdims,
            ddof=ddof,
            split_every=split_every,
            out=out,
        )

    def var(
        self, axis=None, dtype=None, keepdims=False, ddof=0, split_every=None, out=None
    ):
        """Returns the variance of the array elements, along given axis.

        Refer to :func:`dask.array.var` for full documentation.

        See Also
        --------
        dask.array.var : equivalent function
        """
        from dask.array.reductions import var

        return var(
            self,
            axis=axis,
            dtype=dtype,
            keepdims=keepdims,
            ddof=ddof,
            split_every=split_every,
            out=out,
        )

    def moment(
        self,
        order,
        axis=None,
        dtype=None,
        keepdims=False,
        ddof=0,
        split_every=None,
        out=None,
    ):
        """Calculate the nth centralized moment.

        Refer to :func:`dask.array.moment` for the full documentation.

        See Also
        --------
        dask.array.moment : equivalent function
        """
        from dask.array.reductions import moment

        return moment(
            self,
            order,
            axis=axis,
            dtype=dtype,
            keepdims=keepdims,
            ddof=ddof,
            split_every=split_every,
            out=out,
        )

    @wraps(map_blocks)
    def map_blocks(self, func, *args, **kwargs):
        return map_blocks(func, self, *args, **kwargs)

    def map_overlap(self, func, depth, boundary=None, trim=True, **kwargs):
        """Map a function over blocks of the array with some overlap

        Refer to :func:`dask.array.map_overlap` for full documentation.

        See Also
        --------
        dask.array.map_overlap : equivalent function
        """
        from dask.array.overlap import map_overlap

        return map_overlap(
            func, self, depth=depth, boundary=boundary, trim=trim, **kwargs
        )

    def cumsum(self, axis, dtype=None, out=None, *, method="sequential"):
        """Return the cumulative sum of the elements along the given axis.

        Refer to :func:`dask.array.cumsum` for full documentation.

        See Also
        --------
        dask.array.cumsum : equivalent function
        """
        from dask.array.reductions import cumsum

        return cumsum(self, axis, dtype, out=out, method=method)

    def cumprod(self, axis, dtype=None, out=None, *, method="sequential"):
        """Return the cumulative product of the elements along the given axis.

        Refer to :func:`dask.array.cumprod` for full documentation.

        See Also
        --------
        dask.array.cumprod : equivalent function
        """
        from dask.array.reductions import cumprod

        return cumprod(self, axis, dtype, out=out, method=method)

    def squeeze(self, axis=None):
        """Remove axes of length one from array.

        Refer to :func:`dask.array.squeeze` for full documentation.

        See Also
        --------
        dask.array.squeeze : equivalent function
        """
        from dask.array.routines import squeeze

        return squeeze(self, axis)

    def rechunk(
        self,
        chunks="auto",
        threshold=None,
        block_size_limit=None,
        balance=False,
        method=None,
    ):
        """Convert blocks in dask array x for new chunks.

        Refer to :func:`dask.array.rechunk` for full documentation.

        See Also
        --------
        dask.array.rechunk : equivalent function
        """
        from dask.array.rechunk import rechunk  # avoid circular import

        return rechunk(self, chunks, threshold, block_size_limit, balance, method)

    def shuffle(
        self,
        indexer: list[list[int]],
        axis,
    ):
<<<<<<< HEAD
        """Convert blocks in dask array x for new chunks.
=======
        """Reorders one dimensions of a Dask Array based on an indexer.
>>>>>>> 8fa8d2e8

        Refer to :func:`dask.array.shuffle` for full documentation.

        See Also
        --------
        dask.array.shuffle : equivalent function
        """
        from dask.array._shuffle import shuffle

        return shuffle(self, indexer, axis)

    @property
    def real(self):
        from dask.array.ufunc import real

        return real(self)

    @property
    def imag(self):
        from dask.array.ufunc import imag

        return imag(self)

    def conj(self):
        """Complex-conjugate all elements.

        Refer to :func:`dask.array.conj` for full documentation.

        See Also
        --------
        dask.array.conj : equivalent function
        """
        from dask.array.ufunc import conj

        return conj(self)

    def clip(self, min=None, max=None):
        """Return an array whose values are limited to ``[min, max]``.
        One of max or min must be given.

        Refer to :func:`dask.array.clip` for full documentation.

        See Also
        --------
        dask.array.clip : equivalent function
        """
        from dask.array.ufunc import clip

        return clip(self, min, max)

    def view(self, dtype=None, order="C"):
        """Get a view of the array as a new data type

        Parameters
        ----------
        dtype:
            The dtype by which to view the array.
            The default, None, results in the view having the same data-type
            as the original array.
        order: string
            'C' or 'F' (Fortran) ordering

        This reinterprets the bytes of the array under a new dtype.  If that
        dtype does not have the same size as the original array then the shape
        will change.

        Beware that both numpy and dask.array can behave oddly when taking
        shape-changing views of arrays under Fortran ordering.  Under some
        versions of NumPy this function will fail when taking shape-changing
        views of Fortran ordered arrays if the first dimension has chunks of
        size one.
        """
        if dtype is None:
            dtype = self.dtype
        else:
            dtype = np.dtype(dtype)
        mult = self.dtype.itemsize / dtype.itemsize

        if order == "C":
            chunks = self.chunks[:-1] + (
                tuple(ensure_int(c * mult) for c in self.chunks[-1]),
            )
        elif order == "F":
            chunks = (
                tuple(ensure_int(c * mult) for c in self.chunks[0]),
            ) + self.chunks[1:]
        else:
            raise ValueError("Order must be one of 'C' or 'F'")

        return self.map_blocks(
            chunk.view, dtype, order=order, dtype=dtype, chunks=chunks
        )

    def swapaxes(self, axis1, axis2):
        """Return a view of the array with ``axis1`` and ``axis2`` interchanged.

        Refer to :func:`dask.array.swapaxes` for full documentation.

        See Also
        --------
        dask.array.swapaxes : equivalent function
        """
        from dask.array.routines import swapaxes

        return swapaxes(self, axis1, axis2)

    def round(self, decimals=0):
        """Return array with each element rounded to the given number of decimals.

        Refer to :func:`dask.array.round` for full documentation.

        See Also
        --------
        dask.array.round : equivalent function
        """
        from dask.array.routines import round

        return round(self, decimals=decimals)

    def copy(self):
        """
        Copy array.  This is a no-op for dask.arrays, which are immutable
        """
        return Array(self.dask, self.name, self.chunks, meta=self)

    def __deepcopy__(self, memo):
        c = self.copy()
        memo[id(self)] = c
        return c

    def to_delayed(self, optimize_graph=True):
        """Convert into an array of :class:`dask.delayed.Delayed` objects, one per chunk.

        Parameters
        ----------
        optimize_graph : bool, optional
            If True [default], the graph is optimized before converting into
            :class:`dask.delayed.Delayed` objects.

        See Also
        --------
        dask.array.from_delayed
        """
        keys = self.__dask_keys__()
        graph = self.__dask_graph__()
        layer = self.__dask_layers__()[0]
        if optimize_graph:
            graph = self.__dask_optimize__(graph, keys)  # TODO, don't collape graph
            layer = "delayed-" + self.name
            graph = HighLevelGraph.from_collections(layer, graph, dependencies=())
        L = ndeepmap(self.ndim, lambda k: Delayed(k, graph, layer=layer), keys)
        return np.array(L, dtype=object)

    def repeat(self, repeats, axis=None):
        """Repeat elements of an array.

        Refer to :func:`dask.array.repeat` for full documentation.

        See Also
        --------
        dask.array.repeat : equivalent function
        """
        from dask.array.creation import repeat

        return repeat(self, repeats, axis=axis)

    def nonzero(self):
        """Return the indices of the elements that are non-zero.

        Refer to :func:`dask.array.nonzero` for full documentation.

        See Also
        --------
        dask.array.nonzero : equivalent function
        """
        from dask.array.routines import nonzero

        return nonzero(self)

    def to_zarr(self, *args, **kwargs):
        """Save array to the zarr storage format

        See https://zarr.readthedocs.io for details about the format.

        Refer to :func:`dask.array.to_zarr` for full documentation.

        See also
        --------
        dask.array.to_zarr : equivalent function
        """
        return to_zarr(self, *args, **kwargs)

    def to_tiledb(self, uri, *args, **kwargs):
        """Save array to the TileDB storage manager

        See https://docs.tiledb.io for details about the format and engine.

        See function :func:`dask.array.to_tiledb` for argument documentation.

        See also
        --------
        dask.array.to_tiledb : equivalent function
        """
        from dask.array.tiledb_io import to_tiledb

        return to_tiledb(self, uri, *args, **kwargs)


def ensure_int(f):
    i = int(f)
    if i != f:
        raise ValueError("Could not coerce %f to integer" % f)
    return i


def normalize_chunks(chunks, shape=None, limit=None, dtype=None, previous_chunks=None):
    """Normalize chunks to tuple of tuples

    This takes in a variety of input types and information and produces a full
    tuple-of-tuples result for chunks, suitable to be passed to Array or
    rechunk or any other operation that creates a Dask array.

    Parameters
    ----------
    chunks: tuple, int, dict, or string
        The chunks to be normalized.  See examples below for more details
    shape: Tuple[int]
        The shape of the array
    limit: int (optional)
        The maximum block size to target in bytes,
        if freedom is given to choose
    dtype: np.dtype
    previous_chunks: Tuple[Tuple[int]] optional
        Chunks from a previous array that we should use for inspiration when
        rechunking auto dimensions.  If not provided but auto-chunking exists
        then auto-dimensions will prefer square-like chunk shapes.

    Examples
    --------
    Specify uniform chunk sizes

    >>> from dask.array.core import normalize_chunks
    >>> normalize_chunks((2, 2), shape=(5, 6))
    ((2, 2, 1), (2, 2, 2))

    Also passes through fully explicit tuple-of-tuples

    >>> normalize_chunks(((2, 2, 1), (2, 2, 2)), shape=(5, 6))
    ((2, 2, 1), (2, 2, 2))

    Cleans up lists to tuples

    >>> normalize_chunks([[2, 2], [3, 3]])
    ((2, 2), (3, 3))

    Expands integer inputs 10 -> (10, 10)

    >>> normalize_chunks(10, shape=(30, 5))
    ((10, 10, 10), (5,))

    Expands dict inputs

    >>> normalize_chunks({0: 2, 1: 3}, shape=(6, 6))
    ((2, 2, 2), (3, 3))

    The values -1 and None get mapped to full size

    >>> normalize_chunks((5, -1), shape=(10, 10))
    ((5, 5), (10,))

    Use the value "auto" to automatically determine chunk sizes along certain
    dimensions.  This uses the ``limit=`` and ``dtype=`` keywords to
    determine how large to make the chunks.  The term "auto" can be used
    anywhere an integer can be used.  See array chunking documentation for more
    information.

    >>> normalize_chunks(("auto",), shape=(20,), limit=5, dtype='uint8')
    ((5, 5, 5, 5),)

    You can also use byte sizes (see :func:`dask.utils.parse_bytes`) in place of
    "auto" to ask for a particular size

    >>> normalize_chunks("1kiB", shape=(2000,), dtype='float32')
    ((256, 256, 256, 256, 256, 256, 256, 208),)

    Respects null dimensions

    >>> normalize_chunks((), shape=(0, 0))
    ((0,), (0,))
    """
    if dtype and not isinstance(dtype, np.dtype):
        dtype = np.dtype(dtype)
    if chunks is None:
        raise ValueError(CHUNKS_NONE_ERROR_MESSAGE)
    if isinstance(chunks, list):
        chunks = tuple(chunks)
    if isinstance(chunks, (Number, str)):
        chunks = (chunks,) * len(shape)
    if isinstance(chunks, dict):
        chunks = tuple(chunks.get(i, None) for i in range(len(shape)))
    if isinstance(chunks, np.ndarray):
        chunks = chunks.tolist()
    if not chunks and shape and all(s == 0 for s in shape):
        chunks = ((0,),) * len(shape)

    if (
        shape
        and len(shape) == 1
        and len(chunks) > 1
        and all(isinstance(c, (Number, str)) for c in chunks)
    ):
        chunks = (chunks,)

    if shape and len(chunks) != len(shape):
        raise ValueError(
            "Chunks and shape must be of the same length/dimension. "
            "Got chunks=%s, shape=%s" % (chunks, shape)
        )
    if -1 in chunks or None in chunks:
        chunks = tuple(s if c == -1 or c is None else c for c, s in zip(chunks, shape))

    # If specifying chunk size in bytes, use that value to set the limit.
    # Verify there is only one consistent value of limit or chunk-bytes used.
    for c in chunks:
        if isinstance(c, str) and c != "auto":
            parsed = parse_bytes(c)
            if limit is None:
                limit = parsed
            elif parsed != limit:
                raise ValueError(
                    "Only one consistent value of limit or chunk is allowed."
                    "Used %s != %s" % (parsed, limit)
                )
    # Substitute byte limits with 'auto' now that limit is set.
    chunks = tuple("auto" if isinstance(c, str) and c != "auto" else c for c in chunks)

    if any(c == "auto" for c in chunks):
        chunks = auto_chunks(chunks, shape, limit, dtype, previous_chunks)

    if shape is not None:
        chunks = tuple(c if c not in {None, -1} else s for c, s in zip(chunks, shape))

    allints = None
    if chunks and shape is not None:
        # allints: did we start with chunks as a simple tuple of ints?
        allints = all(isinstance(c, int) for c in chunks)
        chunks = sum(
            (
                blockdims_from_blockshape((s,), (c,))
                if not isinstance(c, (tuple, list))
                else (c,)
                for s, c in zip(shape, chunks)
            ),
            (),
        )
    for c in chunks:
        if not c:
            raise ValueError(
                "Empty tuples are not allowed in chunks. Express "
                "zero length dimensions with 0(s) in chunks"
            )

    if shape is not None:
        if len(chunks) != len(shape):
            raise ValueError(
                "Input array has %d dimensions but the supplied "
                "chunks has only %d dimensions" % (len(shape), len(chunks))
            )
        if not all(
            c == s or (math.isnan(c) or math.isnan(s))
            for c, s in zip(map(sum, chunks), shape)
        ):
            raise ValueError(
                "Chunks do not add up to shape. "
                "Got chunks=%s, shape=%s" % (chunks, shape)
            )
    if allints or isinstance(sum(sum(_) for _ in chunks), int):
        # Fastpath for when we already know chunks contains only integers
        return tuple(tuple(ch) for ch in chunks)
    return tuple(
        tuple(int(x) if not math.isnan(x) else np.nan for x in c) for c in chunks
    )


def _compute_multiplier(limit: int, dtype, largest_block: int, result):
    """
    Utility function for auto_chunk, to fin how much larger or smaller the ideal
    chunk size is relative to what we have now.
    """
    return (
        limit
        / dtype.itemsize
        / largest_block
        / math.prod(r for r in result.values() if r)
    )


def auto_chunks(chunks, shape, limit, dtype, previous_chunks=None):
    """Determine automatic chunks

    This takes in a chunks value that contains ``"auto"`` values in certain
    dimensions and replaces those values with concrete dimension sizes that try
    to get chunks to be of a certain size in bytes, provided by the ``limit=``
    keyword.  If multiple dimensions are marked as ``"auto"`` then they will
    all respond to meet the desired byte limit, trying to respect the aspect
    ratio of their dimensions in ``previous_chunks=``, if given.

    Parameters
    ----------
    chunks: Tuple
        A tuple of either dimensions or tuples of explicit chunk dimensions
        Some entries should be "auto"
    shape: Tuple[int]
    limit: int, str
        The maximum allowable size of a chunk in bytes
    previous_chunks: Tuple[Tuple[int]]

    See also
    --------
    normalize_chunks: for full docstring and parameters
    """
    if previous_chunks is not None:
        previous_chunks = tuple(
            c if isinstance(c, tuple) else (c,) for c in previous_chunks
        )
    chunks = list(chunks)

    autos = {i for i, c in enumerate(chunks) if c == "auto"}
    if not autos:
        return tuple(chunks)

    if limit is None:
        limit = config.get("array.chunk-size")
    if isinstance(limit, str):
        limit = parse_bytes(limit)

    if dtype is None:
        raise TypeError("dtype must be known for auto-chunking")

    if dtype.hasobject:
        raise NotImplementedError(
            "Can not use auto rechunking with object dtype. "
            "We are unable to estimate the size in bytes of object data"
        )

    for x in tuple(chunks) + tuple(shape):
        if (
            isinstance(x, Number)
            and np.isnan(x)
            or isinstance(x, tuple)
            and np.isnan(x).any()
        ):
            raise ValueError(
                "Can not perform automatic rechunking with unknown "
                "(nan) chunk sizes.%s" % unknown_chunk_message
            )

    limit = max(1, limit)

    largest_block = math.prod(
        cs if isinstance(cs, Number) else max(cs) for cs in chunks if cs != "auto"
    )

    if previous_chunks:
        # Base ideal ratio on the median chunk size of the previous chunks
        result = {a: np.median(previous_chunks[a]) for a in autos}

        ideal_shape = []
        for i, s in enumerate(shape):
            chunk_frequencies = frequencies(previous_chunks[i])
            mode, count = max(chunk_frequencies.items(), key=lambda kv: kv[1])
            if mode > 1 and count >= len(previous_chunks[i]) / 2:
                ideal_shape.append(mode)
            else:
                ideal_shape.append(s)

        # How much larger or smaller the ideal chunk size is relative to what we have now
        multiplier = _compute_multiplier(limit, dtype, largest_block, result)

        last_multiplier = 0
        last_autos = set()
        while (
            multiplier != last_multiplier or autos != last_autos
        ):  # while things change
            last_multiplier = multiplier  # record previous values
            last_autos = set(autos)  # record previous values

            # Expand or contract each of the dimensions appropriately
            for a in sorted(autos):
                if ideal_shape[a] == 0:
                    result[a] = 0
                    continue
                proposed = result[a] * multiplier ** (1 / len(autos))
                if proposed > shape[a]:  # we've hit the shape boundary
                    autos.remove(a)
                    largest_block *= shape[a]
                    chunks[a] = shape[a]
                    del result[a]
                else:
                    result[a] = round_to(proposed, ideal_shape[a])

            # recompute how much multiplier we have left, repeat
            multiplier = _compute_multiplier(limit, dtype, largest_block, result)

        for k, v in result.items():
            chunks[k] = v
        return tuple(chunks)

    else:
        # Check if dtype.itemsize is greater than 0
        if dtype.itemsize == 0:
            raise ValueError(
                "auto-chunking with dtype.itemsize == 0 is not supported, please pass in `chunks` explicitly"
            )
        size = (limit / dtype.itemsize / largest_block) ** (1 / len(autos))
        small = [i for i in autos if shape[i] < size]
        if small:
            for i in small:
                chunks[i] = (shape[i],)
            return auto_chunks(chunks, shape, limit, dtype)

        for i in autos:
            chunks[i] = round_to(size, shape[i])

        return tuple(chunks)


def round_to(c, s):
    """Return a chunk dimension that is close to an even multiple or factor

    We want values for c that are nicely aligned with s.

    If c is smaller than s we use the original chunk size and accept an
    uneven chunk at the end.

    If c is larger than s then we want the largest multiple of s that is still
    smaller than c.
    """
    if c <= s:
        return max(1, int(c))
    else:
        return c // s * s


def _get_chunk_shape(a):
    s = np.asarray(a.shape, dtype=int)
    return s[len(s) * (None,) + (slice(None),)]


def from_array(
    x,
    chunks="auto",
    name=None,
    lock=False,
    asarray=None,
    fancy=True,
    getitem=None,
    meta=None,
    inline_array=False,
):
    """Create dask array from something that looks like an array.

    Input must have a ``.shape``, ``.ndim``, ``.dtype`` and support numpy-style slicing.

    Parameters
    ----------
    x : array_like
    chunks : int, tuple
        How to chunk the array. Must be one of the following forms:

        - A blocksize like 1000.
        - A blockshape like (1000, 1000).
        - Explicit sizes of all blocks along all dimensions like
          ((1000, 1000, 500), (400, 400)).
        - A size in bytes, like "100 MiB" which will choose a uniform
          block-like shape
        - The word "auto" which acts like the above, but uses a configuration
          value ``array.chunk-size`` for the chunk size

        -1 or None as a blocksize indicate the size of the corresponding
        dimension.
    name : str or bool, optional
        The key name to use for the array. Defaults to a hash of ``x``.

        Hashing is useful if the same value of ``x`` is used to create multiple
        arrays, as Dask can then recognise that they're the same and
        avoid duplicate computations. However, it can also be slow, and if the
        array is not contiguous it is copied for hashing. If the array uses
        stride tricks (such as :func:`numpy.broadcast_to` or
        :func:`skimage.util.view_as_windows`) to have a larger logical
        than physical size, this copy can cause excessive memory usage.

        If you don't need the deduplication provided by hashing, use
        ``name=False`` to generate a random name instead of hashing, which
        avoids the pitfalls described above. Using ``name=True`` is
        equivalent to the default.

        By default, hashing uses python's standard sha1. This behaviour can be
        changed by installing cityhash, xxhash or murmurhash. If installed,
        a large-factor speedup can be obtained in the tokenisation step.

        .. note::

           Because this ``name`` is used as the key in task graphs, you should
           ensure that it uniquely identifies the data contained within. If
           you'd like to provide a descriptive name that is still unique, combine
           the descriptive name with :func:`dask.base.tokenize` of the
           ``array_like``. See :ref:`graphs` for more.

    lock : bool or Lock, optional
        If ``x`` doesn't support concurrent reads then provide a lock here, or
        pass in True to have dask.array create one for you.
    asarray : bool, optional
        If True then call np.asarray on chunks to convert them to numpy arrays.
        If False then chunks are passed through unchanged.
        If None (default) then we use True if the ``__array_function__`` method
        is undefined.

        .. note::

            Dask does not preserve the memory layout of the original array when
            the array is created using Fortran rather than C ordering.

    fancy : bool, optional
        If ``x`` doesn't support fancy indexing (e.g. indexing with lists or
        arrays) then set to False. Default is True.
    meta : Array-like, optional
        The metadata for the resulting dask array.  This is the kind of array
        that will result from slicing the input array.
        Defaults to the input array.
    inline_array : bool, default False
        How to include the array in the task graph. By default
        (``inline_array=False``) the array is included in a task by itself,
        and each chunk refers to that task by its key.

        .. code-block:: python

           >>> x = h5py.File("data.h5")["/x"]  # doctest: +SKIP
           >>> a = da.from_array(x, chunks=500)  # doctest: +SKIP
           >>> dict(a.dask)  # doctest: +SKIP
           {
              'array-original-<name>': <HDF5 dataset ...>,
              ('array-<name>', 0): (getitem, "array-original-<name>", ...),
              ('array-<name>', 1): (getitem, "array-original-<name>", ...)
           }

        With ``inline_array=True``, Dask will instead inline the array directly
        in the values of the task graph.

        .. code-block:: python

           >>> a = da.from_array(x, chunks=500, inline_array=True)  # doctest: +SKIP
           >>> dict(a.dask)  # doctest: +SKIP
           {
              ('array-<name>', 0): (getitem, <HDF5 dataset ...>, ...),
              ('array-<name>', 1): (getitem, <HDF5 dataset ...>, ...)
           }

        Note that there's no key in the task graph with just the array `x`
        anymore. Instead it's placed directly in the values.

        The right choice for ``inline_array`` depends on several factors,
        including the size of ``x``, how expensive it is to create, which
        scheduler you're using, and the pattern of downstream computations.
        As a heuristic, ``inline_array=True`` may be the right choice when
        the array ``x`` is cheap to serialize and deserialize (since it's
        included in the graph many times) and if you're experiencing ordering
        issues (see :ref:`order` for more).

        This has no effect when ``x`` is a NumPy array.

    Examples
    --------

    >>> x = h5py.File('...')['/data/path']  # doctest: +SKIP
    >>> a = da.from_array(x, chunks=(1000, 1000))  # doctest: +SKIP

    If your underlying datastore does not support concurrent reads then include
    the ``lock=True`` keyword argument or ``lock=mylock`` if you want multiple
    arrays to coordinate around the same lock.

    >>> a = da.from_array(x, chunks=(1000, 1000), lock=True)  # doctest: +SKIP

    If your underlying datastore has a ``.chunks`` attribute (as h5py and zarr
    datasets do) then a multiple of that chunk shape will be used if you
    do not provide a chunk shape.

    >>> a = da.from_array(x, chunks='auto')  # doctest: +SKIP
    >>> a = da.from_array(x, chunks='100 MiB')  # doctest: +SKIP
    >>> a = da.from_array(x)  # doctest: +SKIP

    If providing a name, ensure that it is unique

    >>> import dask.base
    >>> token = dask.base.tokenize(x)  # doctest: +SKIP
    >>> a = da.from_array('myarray-' + token)  # doctest: +SKIP

    NumPy ndarrays are eagerly sliced and then embedded in the graph.

    >>> import dask.array
    >>> a = dask.array.from_array(np.array([[1, 2], [3, 4]]), chunks=(1,1))
    >>> a.dask[a.name, 0, 0][0]
    array([1])

    Chunks with exactly-specified, different sizes can be created.

    >>> import numpy as np
    >>> import dask.array as da
    >>> rng = np.random.default_rng()
    >>> x = rng.random((100, 6))
    >>> a = da.from_array(x, chunks=((67, 33), (6,)))
    """
    if isinstance(x, Array):
        raise ValueError(
            "Array is already a dask array. Use 'asarray' or 'rechunk' instead."
        )
    elif is_dask_collection(x):
        warnings.warn(
            "Passing an object to dask.array.from_array which is already a "
            "Dask collection. This can lead to unexpected behavior."
        )

    if isinstance(x, (list, tuple, memoryview) + np.ScalarType):
        x = np.array(x)

    if asarray is None:
        asarray = not hasattr(x, "__array_function__")

    previous_chunks = getattr(x, "chunks", None)

    chunks = normalize_chunks(
        chunks, x.shape, dtype=x.dtype, previous_chunks=previous_chunks
    )

    if name in (None, True):
        token = tokenize(x, chunks, lock, asarray, fancy, getitem, inline_array)
        name = name or "array-" + token
    elif name is False:
        name = "array-" + str(uuid.uuid1())

    if lock is True:
        lock = SerializableLock()

    is_ndarray = type(x) in (np.ndarray, np.ma.core.MaskedArray)
    is_single_block = all(len(c) == 1 for c in chunks)
    # Always use the getter for h5py etc. Not using isinstance(x, np.ndarray)
    # because np.matrix is a subclass of np.ndarray.
    if is_ndarray and not is_single_block and not lock:
        # eagerly slice numpy arrays to prevent memory blowup
        # GH5367, GH5601
        slices = slices_from_chunks(chunks)
        keys = product([name], *(range(len(bds)) for bds in chunks))
        values = [x[slc] for slc in slices]
        dsk = dict(zip(keys, values))

    elif is_ndarray and is_single_block:
        # No slicing needed
        dsk = {(name,) + (0,) * x.ndim: x}
    else:
        if getitem is None:
            if fancy:
                getitem = getter
            else:
                getitem = getter_nofancy

        dsk = graph_from_arraylike(
            x,
            chunks,
            x.shape,
            name,
            getitem=getitem,
            lock=lock,
            asarray=asarray,
            dtype=x.dtype,
            inline_array=inline_array,
        )

    # Workaround for TileDB, its indexing is 1-based,
    # and doesn't seems to support 0-length slicing
    if x.__class__.__module__.split(".")[0] == "tiledb" and hasattr(x, "_ctx_"):
        return Array(dsk, name, chunks, dtype=x.dtype)

    if meta is None:
        meta = x

    return Array(dsk, name, chunks, meta=meta, dtype=getattr(x, "dtype", None))


def from_zarr(
    url,
    component=None,
    storage_options=None,
    chunks=None,
    name=None,
    inline_array=False,
    **kwargs,
):
    """Load array from the zarr storage format

    See https://zarr.readthedocs.io for details about the format.

    Parameters
    ----------
    url: Zarr Array or str or MutableMapping
        Location of the data. A URL can include a protocol specifier like s3://
        for remote data. Can also be any MutableMapping instance, which should
        be serializable if used in multiple processes.
    component: str or None
        If the location is a zarr group rather than an array, this is the
        subcomponent that should be loaded, something like ``'foo/bar'``.
    storage_options: dict
        Any additional parameters for the storage backend (ignored for local
        paths)
    chunks: tuple of ints or tuples of ints
        Passed to :func:`dask.array.from_array`, allows setting the chunks on
        initialisation, if the chunking scheme in the on-disc dataset is not
        optimal for the calculations to follow.
    name : str, optional
         An optional keyname for the array.  Defaults to hashing the input
    kwargs:
        Passed to :class:`zarr.core.Array`.
    inline_array : bool, default False
        Whether to inline the zarr Array in the values of the task graph.
        See :meth:`dask.array.from_array` for an explanation.

    See Also
    --------
    from_array
    """
    import zarr

    storage_options = storage_options or {}
    if isinstance(url, zarr.Array):
        z = url
    elif isinstance(url, (str, os.PathLike)):
        if isinstance(url, os.PathLike):
            url = os.fspath(url)
        if storage_options:
            store = zarr.storage.FSStore(url, **storage_options)
        else:
            store = url
        z = zarr.Array(store, read_only=True, path=component, **kwargs)
    else:
        z = zarr.Array(url, read_only=True, path=component, **kwargs)
    chunks = chunks if chunks is not None else z.chunks
    if name is None:
        name = "from-zarr-" + tokenize(z, component, storage_options, chunks, **kwargs)
    return from_array(z, chunks, name=name, inline_array=inline_array)


def to_zarr(
    arr,
    url,
    component=None,
    storage_options=None,
    overwrite=False,
    region=None,
    compute=True,
    return_stored=False,
    **kwargs,
):
    """Save array to the zarr storage format

    See https://zarr.readthedocs.io for details about the format.

    Parameters
    ----------
    arr: dask.array
        Data to store
    url: Zarr Array or str or MutableMapping
        Location of the data. A URL can include a protocol specifier like s3://
        for remote data. Can also be any MutableMapping instance, which should
        be serializable if used in multiple processes.
    component: str or None
        If the location is a zarr group rather than an array, this is the
        subcomponent that should be created/over-written.
    storage_options: dict
        Any additional parameters for the storage backend (ignored for local
        paths)
    overwrite: bool
        If given array already exists, overwrite=False will cause an error,
        where overwrite=True will replace the existing data.
    region: tuple of slices or None
        The region of data that should be written if ``url`` is a zarr.Array.
        Not to be used with other types of ``url``.
    compute: bool
        See :func:`~dask.array.store` for more details.
    return_stored: bool
        See :func:`~dask.array.store` for more details.
    **kwargs:
        Passed to the :func:`zarr.creation.create` function, e.g., compression options.

    Raises
    ------
    ValueError
        If ``arr`` has unknown chunk sizes, which is not supported by Zarr.
        If ``region`` is specified and ``url`` is not a zarr.Array

    See Also
    --------
    dask.array.store
    dask.array.Array.compute_chunk_sizes

    """
    import zarr

    if np.isnan(arr.shape).any():
        raise ValueError(
            "Saving a dask array with unknown chunk sizes is not "
            "currently supported by Zarr.%s" % unknown_chunk_message
        )

    if isinstance(url, zarr.Array):
        z = url
        if isinstance(z.store, (dict, zarr.storage.MemoryStore, zarr.storage.KVStore)):
            try:
                from distributed import default_client

                default_client()
            except (ImportError, ValueError):
                pass
            else:
                raise RuntimeError(
                    "Cannot store into in memory Zarr Array using "
                    "the distributed scheduler."
                )

        if region is None:
            arr = arr.rechunk(z.chunks)
            regions = None
        else:
            from dask.array.slicing import new_blockdim, normalize_index

            old_chunks = normalize_chunks(z.chunks, z.shape)
            index = normalize_index(region, z.shape)
            chunks = tuple(
                tuple(new_blockdim(s, c, r))
                for s, c, r in zip(z.shape, old_chunks, index)
            )
            arr = arr.rechunk(chunks)
            regions = [region]
        return arr.store(
            z, lock=False, regions=regions, compute=compute, return_stored=return_stored
        )

    if region is not None:
        raise ValueError("Cannot use `region` keyword when url is not a `zarr.Array`.")

    if not _check_regular_chunks(arr.chunks):
        raise ValueError(
            "Attempt to save array to zarr with irregular "
            "chunking, please call `arr.rechunk(...)` first."
        )

    storage_options = storage_options or {}

    if storage_options:
        store = zarr.storage.FSStore(url, **storage_options)
    else:
        store = url

    chunks = [c[0] for c in arr.chunks]

    z = zarr.create(
        shape=arr.shape,
        chunks=chunks,
        dtype=arr.dtype,
        store=store,
        path=component,
        overwrite=overwrite,
        **kwargs,
    )
    return arr.store(z, lock=False, compute=compute, return_stored=return_stored)


def _check_regular_chunks(chunkset):
    """Check if the chunks are regular

    "Regular" in this context means that along every axis, the chunks all
    have the same size, except the last one, which may be smaller

    Parameters
    ----------
    chunkset: tuple of tuples of ints
        From the ``.chunks`` attribute of an ``Array``

    Returns
    -------
    True if chunkset passes, else False

    Examples
    --------
    >>> import dask.array as da
    >>> arr = da.zeros(10, chunks=(5, ))
    >>> _check_regular_chunks(arr.chunks)
    True

    >>> arr = da.zeros(10, chunks=((3, 3, 3, 1), ))
    >>> _check_regular_chunks(arr.chunks)
    True

    >>> arr = da.zeros(10, chunks=((3, 1, 3, 3), ))
    >>> _check_regular_chunks(arr.chunks)
    False
    """
    for chunks in chunkset:
        if len(chunks) == 1:
            continue
        if len(set(chunks[:-1])) > 1:
            return False
        if chunks[-1] > chunks[0]:
            return False
    return True


def from_delayed(value, shape, dtype=None, meta=None, name=None):
    """Create a dask array from a dask delayed value

    This routine is useful for constructing dask arrays in an ad-hoc fashion
    using dask delayed, particularly when combined with stack and concatenate.

    The dask array will consist of a single chunk.

    Examples
    --------
    >>> import dask
    >>> import dask.array as da
    >>> import numpy as np
    >>> value = dask.delayed(np.ones)(5)
    >>> array = da.from_delayed(value, (5,), dtype=float)
    >>> array
    dask.array<from-value, shape=(5,), dtype=float64, chunksize=(5,), chunktype=numpy.ndarray>
    >>> array.compute()
    array([1., 1., 1., 1., 1.])
    """
    from dask.delayed import Delayed, delayed

    if not isinstance(value, Delayed) and hasattr(value, "key"):
        value = delayed(value)

    name = name or "from-value-" + tokenize(value, shape, dtype, meta)
    dsk = {(name,) + (0,) * len(shape): value.key}
    chunks = tuple((d,) for d in shape)
    # TODO: value._key may not be the name of the layer in value.dask
    # This should be fixed after we build full expression graphs
    graph = HighLevelGraph.from_collections(name, dsk, dependencies=[value])
    return Array(graph, name, chunks, dtype=dtype, meta=meta)


def from_func(func, shape, dtype=None, name=None, args=(), kwargs=None):
    """Create dask array in a single block by calling a function

    Calling the provided function with func(*args, **kwargs) should return a
    NumPy array of the indicated shape and dtype.

    Examples
    --------

    >>> a = from_func(np.arange, (3,), dtype='i8', args=(3,))
    >>> a.compute()
    array([0, 1, 2])

    This works particularly well when coupled with dask.array functions like
    concatenate and stack:

    >>> arrays = [from_func(np.array, (), dtype='i8', args=(n,)) for n in range(5)]
    >>> stack(arrays).compute()
    array([0, 1, 2, 3, 4])
    """
    if kwargs is None:
        kwargs = {}

    name = name or "from_func-" + tokenize(func, shape, dtype, args, kwargs)
    if args or kwargs:
        func = partial(func, *args, **kwargs)
    dsk = {(name,) + (0,) * len(shape): (func,)}
    chunks = tuple((i,) for i in shape)
    return Array(dsk, name, chunks, dtype)


def common_blockdim(blockdims):
    """Find the common block dimensions from the list of block dimensions

    Currently only implements the simplest possible heuristic: the common
    block-dimension is the only one that does not span fully span a dimension.
    This is a conservative choice that allows us to avoid potentially very
    expensive rechunking.

    Assumes that each element of the input block dimensions has all the same
    sum (i.e., that they correspond to dimensions of the same size).

    Examples
    --------
    >>> common_blockdim([(3,), (2, 1)])
    (2, 1)
    >>> common_blockdim([(1, 2), (2, 1)])
    (1, 1, 1)
    >>> common_blockdim([(2, 2), (3, 1)])  # doctest: +SKIP
    Traceback (most recent call last):
        ...
    ValueError: Chunks do not align
    """
    if not any(blockdims):
        return ()
    non_trivial_dims = {d for d in blockdims if len(d) > 1}
    if len(non_trivial_dims) == 1:
        return first(non_trivial_dims)
    if len(non_trivial_dims) == 0:
        return max(blockdims, key=first)

    if np.isnan(sum(map(sum, blockdims))):
        raise ValueError(
            "Arrays' chunk sizes (%s) are unknown.\n\n"
            "A possible solution:\n"
            "  x.compute_chunk_sizes()" % blockdims
        )

    if len(set(map(sum, non_trivial_dims))) > 1:
        raise ValueError("Chunks do not add up to same value", blockdims)

    # We have multiple non-trivial chunks on this axis
    # e.g. (5, 2) and (4, 3)

    # We create a single chunk tuple with the same total length
    # that evenly divides both, e.g. (4, 1, 2)

    # To accomplish this we walk down all chunk tuples together, finding the
    # smallest element, adding it to the output, and subtracting it from all
    # other elements and remove the element itself.  We stop once we have
    # burned through all of the chunk tuples.
    # For efficiency's sake we reverse the lists so that we can pop off the end
    rchunks = [list(ntd)[::-1] for ntd in non_trivial_dims]
    total = sum(first(non_trivial_dims))
    i = 0

    out = []
    while i < total:
        m = min(c[-1] for c in rchunks)
        out.append(m)
        for c in rchunks:
            c[-1] -= m
            if c[-1] == 0:
                c.pop()
        i += m

    return tuple(out)


def unify_chunks(*args, **kwargs):
    """
    Unify chunks across a sequence of arrays

    This utility function is used within other common operations like
    :func:`dask.array.core.map_blocks` and :func:`dask.array.core.blockwise`.
    It is not commonly used by end-users directly.

    Parameters
    ----------
    *args: sequence of Array, index pairs
        Sequence like (x, 'ij', y, 'jk', z, 'i')

    Examples
    --------
    >>> import dask.array as da
    >>> x = da.ones(10, chunks=((5, 2, 3),))
    >>> y = da.ones(10, chunks=((2, 3, 5),))
    >>> chunkss, arrays = unify_chunks(x, 'i', y, 'i')
    >>> chunkss
    {'i': (2, 3, 2, 3)}

    >>> x = da.ones((100, 10), chunks=(20, 5))
    >>> y = da.ones((10, 100), chunks=(4, 50))
    >>> chunkss, arrays = unify_chunks(x, 'ij', y, 'jk', 'constant', None)
    >>> chunkss  # doctest: +SKIP
    {'k': (50, 50), 'i': (20, 20, 20, 20, 20), 'j': (4, 1, 3, 2)}

    >>> unify_chunks(0, None)
    ({}, [0])

    Returns
    -------
    chunkss : dict
        Map like {index: chunks}.
    arrays : list
        List of rechunked arrays.

    See Also
    --------
    common_blockdim
    """
    if not args:
        return {}, []

    arginds = [
        (asanyarray(a) if ind is not None else a, ind) for a, ind in partition(2, args)
    ]  # [x, ij, y, jk]
    warn = kwargs.get("warn", True)

    arrays, inds = zip(*arginds)
    if all(ind is None for ind in inds):
        return {}, list(arrays)
    if all(ind == inds[0] for ind in inds) and all(
        a.chunks == arrays[0].chunks for a in arrays
    ):
        return dict(zip(inds[0], arrays[0].chunks)), arrays

    nameinds = []
    blockdim_dict = dict()
    max_parts = 0
    for a, ind in arginds:
        if ind is not None:
            nameinds.append((a.name, ind))
            blockdim_dict[a.name] = a.chunks
            max_parts = max(max_parts, a.npartitions)
        else:
            nameinds.append((a, ind))

    chunkss = broadcast_dimensions(nameinds, blockdim_dict, consolidate=common_blockdim)
    nparts = math.prod(map(len, chunkss.values()))

    if warn and nparts and nparts >= max_parts * 10:
        warnings.warn(
            "Increasing number of chunks by factor of %d" % (nparts / max_parts),
            PerformanceWarning,
            stacklevel=3,
        )

    arrays = []
    for a, i in arginds:
        if i is None:
            arrays.append(a)
        else:
            chunks = tuple(
                chunkss[j]
                if a.shape[n] > 1
                else a.shape[n]
                if not np.isnan(sum(chunkss[j]))
                else None
                for n, j in enumerate(i)
            )
            if chunks != a.chunks and all(a.chunks):
                arrays.append(a.rechunk(chunks))
            else:
                arrays.append(a)
    return chunkss, arrays


def unpack_singleton(x):
    """

    >>> unpack_singleton([[[[1]]]])
    1
    >>> unpack_singleton(np.array(np.datetime64('2000-01-01')))
    array('2000-01-01', dtype='datetime64[D]')
    """
    while isinstance(x, (list, tuple)):
        try:
            x = x[0]
        except (IndexError, TypeError, KeyError):
            break
    return x


def block(arrays, allow_unknown_chunksizes=False):
    """
    Assemble an nd-array from nested lists of blocks.

    Blocks in the innermost lists are concatenated along the last
    dimension (-1), then these are concatenated along the second-last
    dimension (-2), and so on until the outermost list is reached

    Blocks can be of any dimension, but will not be broadcasted using the normal
    rules. Instead, leading axes of size 1 are inserted, to make ``block.ndim``
    the same for all blocks. This is primarily useful for working with scalars,
    and means that code like ``block([v, 1])`` is valid, where
    ``v.ndim == 1``.

    When the nested list is two levels deep, this allows block matrices to be
    constructed from their components.

    Parameters
    ----------
    arrays : nested list of array_like or scalars (but not tuples)
        If passed a single ndarray or scalar (a nested list of depth 0), this
        is returned unmodified (and not copied).

        Elements shapes must match along the appropriate axes (without
        broadcasting), but leading 1s will be prepended to the shape as
        necessary to make the dimensions match.

    allow_unknown_chunksizes: bool
        Allow unknown chunksizes, such as come from converting from dask
        dataframes.  Dask.array is unable to verify that chunks line up.  If
        data comes from differently aligned sources then this can cause
        unexpected results.

    Returns
    -------
    block_array : ndarray
        The array assembled from the given blocks.

        The dimensionality of the output is equal to the greatest of:
        * the dimensionality of all the inputs
        * the depth to which the input list is nested

    Raises
    ------
    ValueError
        * If list depths are mismatched - for instance, ``[[a, b], c]`` is
          illegal, and should be spelt ``[[a, b], [c]]``
        * If lists are empty - for instance, ``[[a, b], []]``

    See Also
    --------
    concatenate : Join a sequence of arrays together.
    stack : Stack arrays in sequence along a new dimension.
    hstack : Stack arrays in sequence horizontally (column wise).
    vstack : Stack arrays in sequence vertically (row wise).
    dstack : Stack arrays in sequence depth wise (along third dimension).
    vsplit : Split array into a list of multiple sub-arrays vertically.

    Notes
    -----

    When called with only scalars, ``block`` is equivalent to an ndarray
    call. So ``block([[1, 2], [3, 4]])`` is equivalent to
    ``array([[1, 2], [3, 4]])``.

    This function does not enforce that the blocks lie on a fixed grid.
    ``block([[a, b], [c, d]])`` is not restricted to arrays of the form::

        AAAbb
        AAAbb
        cccDD

    But is also allowed to produce, for some ``a, b, c, d``::

        AAAbb
        AAAbb
        cDDDD

    Since concatenation happens along the last axis first, `block` is _not_
    capable of producing the following directly::

        AAAbb
        cccbb
        cccDD

    Matlab's "square bracket stacking", ``[A, B, ...; p, q, ...]``, is
    equivalent to ``block([[A, B, ...], [p, q, ...]])``.
    """

    # This was copied almost verbatim from numpy.core.shape_base.block
    # See numpy license at https://github.com/numpy/numpy/blob/master/LICENSE.txt
    # or NUMPY_LICENSE.txt within this directory

    def atleast_nd(x, ndim):
        x = asanyarray(x)
        diff = max(ndim - x.ndim, 0)
        if diff == 0:
            return x
        else:
            return x[(None,) * diff + (Ellipsis,)]

    def format_index(index):
        return "arrays" + "".join(f"[{i}]" for i in index)

    rec = _Recurser(recurse_if=lambda x: type(x) is list)

    # ensure that the lists are all matched in depth
    list_ndim = None
    any_empty = False
    for index, value, entering in rec.walk(arrays):
        if type(value) is tuple:
            # not strictly necessary, but saves us from:
            #  - more than one way to do things - no point treating tuples like
            #    lists
            #  - horribly confusing behaviour that results when tuples are
            #    treated like ndarray
            raise TypeError(
                "{} is a tuple. "
                "Only lists can be used to arrange blocks, and np.block does "
                "not allow implicit conversion from tuple to ndarray.".format(
                    format_index(index)
                )
            )
        if not entering:
            curr_depth = len(index)
        elif len(value) == 0:
            curr_depth = len(index) + 1
            any_empty = True
        else:
            continue

        if list_ndim is not None and list_ndim != curr_depth:
            raise ValueError(
                "List depths are mismatched. First element was at depth {}, "
                "but there is an element at depth {} ({})".format(
                    list_ndim, curr_depth, format_index(index)
                )
            )
        list_ndim = curr_depth

    # do this here so we catch depth mismatches first
    if any_empty:
        raise ValueError("Lists cannot be empty")

    # convert all the arrays to ndarrays
    arrays = rec.map_reduce(arrays, f_map=asanyarray, f_reduce=list)

    # determine the maximum dimension of the elements
    elem_ndim = rec.map_reduce(arrays, f_map=lambda xi: xi.ndim, f_reduce=max)
    ndim = max(list_ndim, elem_ndim)

    # first axis to concatenate along
    first_axis = ndim - list_ndim

    # Make all the elements the same dimension
    arrays = rec.map_reduce(
        arrays, f_map=lambda xi: atleast_nd(xi, ndim), f_reduce=list
    )

    # concatenate innermost lists on the right, outermost on the left
    return rec.map_reduce(
        arrays,
        f_reduce=lambda xs, axis: concatenate(
            list(xs), axis=axis, allow_unknown_chunksizes=allow_unknown_chunksizes
        ),
        f_kwargs=lambda axis: dict(axis=(axis + 1)),
        axis=first_axis,
    )


def concatenate(seq, axis=0, allow_unknown_chunksizes=False):
    """
    Concatenate arrays along an existing axis

    Given a sequence of dask Arrays form a new dask Array by stacking them
    along an existing dimension (axis=0 by default)

    Parameters
    ----------
    seq: list of dask.arrays
    axis: int
        Dimension along which to align all of the arrays. If axis is None,
        arrays are flattened before use.
    allow_unknown_chunksizes: bool
        Allow unknown chunksizes, such as come from converting from dask
        dataframes.  Dask.array is unable to verify that chunks line up.  If
        data comes from differently aligned sources then this can cause
        unexpected results.

    Examples
    --------

    Create slices

    >>> import dask.array as da
    >>> import numpy as np

    >>> data = [da.from_array(np.ones((4, 4)), chunks=(2, 2))
    ...          for i in range(3)]

    >>> x = da.concatenate(data, axis=0)
    >>> x.shape
    (12, 4)

    >>> da.concatenate(data, axis=1).shape
    (4, 12)

    Result is a new dask Array

    See Also
    --------
    stack
    """
    from dask.array import wrap

    seq = [asarray(a, allow_unknown_chunksizes=allow_unknown_chunksizes) for a in seq]

    if not seq:
        raise ValueError("Need array(s) to concatenate")

    if axis is None:
        seq = [a.flatten() for a in seq]
        axis = 0

    seq_metas = [meta_from_array(s) for s in seq]
    _concatenate = concatenate_lookup.dispatch(
        type(max(seq_metas, key=lambda x: getattr(x, "__array_priority__", 0)))
    )
    meta = _concatenate(seq_metas, axis=axis)

    # Promote types to match meta
    seq = [a.astype(meta.dtype) for a in seq]

    # Find output array shape
    ndim = len(seq[0].shape)
    shape = tuple(
        sum(a.shape[i] for a in seq) if i == axis else seq[0].shape[i]
        for i in range(ndim)
    )

    # Drop empty arrays
    seq2 = [a for a in seq if a.size]
    if not seq2:
        seq2 = seq

    if axis < 0:
        axis = ndim + axis
    if axis >= ndim:
        msg = (
            "Axis must be less than than number of dimensions"
            "\nData has %d dimensions, but got axis=%d"
        )
        raise ValueError(msg % (ndim, axis))

    n = len(seq2)
    if n == 0:
        try:
            return wrap.empty_like(meta, shape=shape, chunks=shape, dtype=meta.dtype)
        except TypeError:
            return wrap.empty(shape, chunks=shape, dtype=meta.dtype)
    elif n == 1:
        return seq2[0]

    if not allow_unknown_chunksizes and not all(
        i == axis or all(x.shape[i] == seq2[0].shape[i] for x in seq2)
        for i in range(ndim)
    ):
        if any(map(np.isnan, seq2[0].shape)):
            raise ValueError(
                "Tried to concatenate arrays with unknown"
                " shape %s.\n\nTwo solutions:\n"
                "  1. Force concatenation pass"
                " allow_unknown_chunksizes=True.\n"
                "  2. Compute shapes with "
                "[x.compute_chunk_sizes() for x in seq]" % str(seq2[0].shape)
            )
        raise ValueError("Shapes do not align: %s", [x.shape for x in seq2])

    inds = [list(range(ndim)) for i in range(n)]
    for i, ind in enumerate(inds):
        ind[axis] = -(i + 1)

    uc_args = list(concat(zip(seq2, inds)))
    _, seq2 = unify_chunks(*uc_args, warn=False)

    bds = [a.chunks for a in seq2]

    chunks = (
        seq2[0].chunks[:axis]
        + (sum((bd[axis] for bd in bds), ()),)
        + seq2[0].chunks[axis + 1 :]
    )

    cum_dims = [0] + list(accumulate(add, [len(a.chunks[axis]) for a in seq2]))

    names = [a.name for a in seq2]

    name = "concatenate-" + tokenize(names, axis)
    keys = list(product([name], *[range(len(bd)) for bd in chunks]))

    values = [
        (names[bisect(cum_dims, key[axis + 1]) - 1],)
        + key[1 : axis + 1]
        + (key[axis + 1] - cum_dims[bisect(cum_dims, key[axis + 1]) - 1],)
        + key[axis + 2 :]
        for key in keys
    ]

    dsk = dict(zip(keys, values))
    graph = HighLevelGraph.from_collections(name, dsk, dependencies=seq2)

    return Array(graph, name, chunks, meta=meta)


def load_store_chunk(
    x: Any,
    out: Any,
    index: slice,
    lock: Any,
    return_stored: bool,
    load_stored: bool,
):
    """
    A function inserted in a Dask graph for storing a chunk.

    Parameters
    ----------
    x: array-like
        An array (potentially a NumPy one)
    out: array-like
        Where to store results.
    index: slice-like
        Where to store result from ``x`` in ``out``.
    lock: Lock-like or False
        Lock to use before writing to ``out``.
    return_stored: bool
        Whether to return ``out``.
    load_stored: bool
        Whether to return the array stored in ``out``.
        Ignored if ``return_stored`` is not ``True``.

    Returns
    -------

    If return_stored=True and load_stored=False
        out
    If return_stored=True and load_stored=True
        out[index]
    If return_stored=False and compute=False
        None

    Examples
    --------

    >>> a = np.ones((5, 6))
    >>> b = np.empty(a.shape)
    >>> load_store_chunk(a, b, (slice(None), slice(None)), False, False, False)
    """
    if lock:
        lock.acquire()
    try:
        if x is not None and x.size != 0:
            if is_arraylike(x):
                out[index] = x
            else:
                out[index] = np.asanyarray(x)

        if return_stored and load_stored:
            return out[index]
        elif return_stored and not load_stored:
            return out
        else:
            return None
    finally:
        if lock:
            lock.release()


def store_chunk(
    x: ArrayLike, out: ArrayLike, index: slice, lock: Any, return_stored: bool
):
    return load_store_chunk(x, out, index, lock, return_stored, False)


A = TypeVar("A", bound=ArrayLike)


def load_chunk(out: A, index: slice, lock: Any) -> A:
    return load_store_chunk(None, out, index, lock, True, True)


def insert_to_ooc(
    keys: list,
    chunks: tuple[tuple[int, ...], ...],
    out: ArrayLike,
    name: str,
    *,
    lock: Lock | bool = True,
    region: tuple[slice, ...] | slice | None = None,
    return_stored: bool = False,
    load_stored: bool = False,
) -> dict:
    """
    Creates a Dask graph for storing chunks from ``arr`` in ``out``.

    Parameters
    ----------
    keys: list
        Dask keys of the input array
    chunks: tuple
        Dask chunks of the input array
    out: array-like
        Where to store results to
    name: str
        First element of dask keys
    lock: Lock-like or bool, optional
        Whether to lock or with what (default is ``True``,
        which means a :class:`threading.Lock` instance).
    region: slice-like, optional
        Where in ``out`` to store ``arr``'s results
        (default is ``None``, meaning all of ``out``).
    return_stored: bool, optional
        Whether to return ``out``
        (default is ``False``, meaning ``None`` is returned).
    load_stored: bool, optional
        Whether to handling loading from ``out`` at the same time.
        Ignored if ``return_stored`` is not ``True``.
        (default is ``False``, meaning defer to ``return_stored``).

    Returns
    -------
    dask graph of store operation

    Examples
    --------
    >>> import dask.array as da
    >>> d = da.ones((5, 6), chunks=(2, 3))
    >>> a = np.empty(d.shape)
    >>> insert_to_ooc(d.__dask_keys__(), d.chunks, a, "store-123")  # doctest: +SKIP
    """

    if lock is True:
        lock = Lock()

    slices = slices_from_chunks(chunks)
    if region:
        slices = [fuse_slice(region, slc) for slc in slices]

    if return_stored and load_stored:
        func = load_store_chunk
        args = (load_stored,)
    else:
        func = store_chunk  # type: ignore
        args = ()  # type: ignore

    dsk = {
        (name,) + t[1:]: (func, t, out, slc, lock, return_stored) + args
        for t, slc in zip(core.flatten(keys), slices)
    }
    return dsk


def retrieve_from_ooc(
    keys: Collection[Key], dsk_pre: Graph, dsk_post: Graph
) -> dict[tuple, Any]:
    """
    Creates a Dask graph for loading stored ``keys`` from ``dsk``.

    Parameters
    ----------
    keys: Collection
        A sequence containing Dask graph keys to load
    dsk_pre: Mapping
        A Dask graph corresponding to a Dask Array before computation
    dsk_post: Mapping
        A Dask graph corresponding to a Dask Array after computation

    Examples
    --------
    >>> import dask.array as da
    >>> d = da.ones((5, 6), chunks=(2, 3))
    >>> a = np.empty(d.shape)
    >>> g = insert_to_ooc(d.__dask_keys__(), d.chunks, a, "store-123")
    >>> retrieve_from_ooc(g.keys(), g, {k: k for k in g.keys()})  # doctest: +SKIP
    """
    load_dsk = {
        ("load-" + k[0],) + k[1:]: (load_chunk, dsk_post[k]) + dsk_pre[k][3:-1]  # type: ignore
        for k in keys
    }

    return load_dsk


def asarray(
    a, allow_unknown_chunksizes=False, dtype=None, order=None, *, like=None, **kwargs
):
    """Convert the input to a dask array.

    Parameters
    ----------
    a : array-like
        Input data, in any form that can be converted to a dask array. This
        includes lists, lists of tuples, tuples, tuples of tuples, tuples of
        lists and ndarrays.
    allow_unknown_chunksizes: bool
        Allow unknown chunksizes, such as come from converting from dask
        dataframes.  Dask.array is unable to verify that chunks line up.  If
        data comes from differently aligned sources then this can cause
        unexpected results.
    dtype : data-type, optional
        By default, the data-type is inferred from the input data.
    order : {‘C’, ‘F’, ‘A’, ‘K’}, optional
        Memory layout. ‘A’ and ‘K’ depend on the order of input array a.
        ‘C’ row-major (C-style), ‘F’ column-major (Fortran-style) memory
        representation. ‘A’ (any) means ‘F’ if a is Fortran contiguous, ‘C’
        otherwise ‘K’ (keep) preserve input order. Defaults to ‘C’.
    like: array-like
        Reference object to allow the creation of Dask arrays with chunks
        that are not NumPy arrays. If an array-like passed in as ``like``
        supports the ``__array_function__`` protocol, the chunk type of the
        resulting array will be defined by it. In this case, it ensures the
        creation of a Dask array compatible with that passed in via this
        argument. If ``like`` is a Dask array, the chunk type of the
        resulting array will be defined by the chunk type of ``like``.
        Requires NumPy 1.20.0 or higher.

    Returns
    -------
    out : dask array
        Dask array interpretation of a.

    Examples
    --------
    >>> import dask.array as da
    >>> import numpy as np
    >>> x = np.arange(3)
    >>> da.asarray(x)
    dask.array<array, shape=(3,), dtype=int64, chunksize=(3,), chunktype=numpy.ndarray>

    >>> y = [[1, 2, 3], [4, 5, 6]]
    >>> da.asarray(y)
    dask.array<array, shape=(2, 3), dtype=int64, chunksize=(2, 3), chunktype=numpy.ndarray>
    """
    if like is None:
        if isinstance(a, Array):
            return a
        elif hasattr(a, "to_dask_array"):
            return a.to_dask_array()
        elif type(a).__module__.split(".")[0] == "xarray" and hasattr(a, "data"):
            return asarray(a.data)
        elif isinstance(a, (list, tuple)) and any(isinstance(i, Array) for i in a):
            return stack(a, allow_unknown_chunksizes=allow_unknown_chunksizes)
        elif not isinstance(getattr(a, "shape", None), Iterable):
            a = np.asarray(a, dtype=dtype, order=order)
    else:
        like_meta = meta_from_array(like)
        if isinstance(a, Array):
            return a.map_blocks(np.asarray, like=like_meta, dtype=dtype, order=order)
        else:
            a = np.asarray(a, like=like_meta, dtype=dtype, order=order)
    return from_array(a, getitem=getter_inline, **kwargs)


def asanyarray(a, dtype=None, order=None, *, like=None, inline_array=False):
    """Convert the input to a dask array.

    Subclasses of ``np.ndarray`` will be passed through as chunks unchanged.

    Parameters
    ----------
    a : array-like
        Input data, in any form that can be converted to a dask array. This
        includes lists, lists of tuples, tuples, tuples of tuples, tuples of
        lists and ndarrays.
    dtype : data-type, optional
        By default, the data-type is inferred from the input data.
    order : {‘C’, ‘F’, ‘A’, ‘K’}, optional
        Memory layout. ‘A’ and ‘K’ depend on the order of input array a.
        ‘C’ row-major (C-style), ‘F’ column-major (Fortran-style) memory
        representation. ‘A’ (any) means ‘F’ if a is Fortran contiguous, ‘C’
        otherwise ‘K’ (keep) preserve input order. Defaults to ‘C’.
    like: array-like
        Reference object to allow the creation of Dask arrays with chunks
        that are not NumPy arrays. If an array-like passed in as ``like``
        supports the ``__array_function__`` protocol, the chunk type of the
        resulting array will be defined by it. In this case, it ensures the
        creation of a Dask array compatible with that passed in via this
        argument. If ``like`` is a Dask array, the chunk type of the
        resulting array will be defined by the chunk type of ``like``.
        Requires NumPy 1.20.0 or higher.
    inline_array:
        Whether to inline the array in the resulting dask graph. For more information,
        see the documentation for ``dask.array.from_array()``.

    Returns
    -------
    out : dask array
        Dask array interpretation of a.

    Examples
    --------
    >>> import dask.array as da
    >>> import numpy as np
    >>> x = np.arange(3)
    >>> da.asanyarray(x)
    dask.array<array, shape=(3,), dtype=int64, chunksize=(3,), chunktype=numpy.ndarray>

    >>> y = [[1, 2, 3], [4, 5, 6]]
    >>> da.asanyarray(y)
    dask.array<array, shape=(2, 3), dtype=int64, chunksize=(2, 3), chunktype=numpy.ndarray>
    """
    if like is None:
        if isinstance(a, Array):
            return a
        elif hasattr(a, "to_dask_array"):
            return a.to_dask_array()
        elif type(a).__module__.split(".")[0] == "xarray" and hasattr(a, "data"):
            return asanyarray(a.data)
        elif isinstance(a, (list, tuple)) and any(isinstance(i, Array) for i in a):
            return stack(a)
        elif not isinstance(getattr(a, "shape", None), Iterable):
            a = np.asanyarray(a, dtype=dtype, order=order)
    else:
        like_meta = meta_from_array(like)
        if isinstance(a, Array):
            return a.map_blocks(np.asanyarray, like=like_meta, dtype=dtype, order=order)
        else:
            a = np.asanyarray(a, like=like_meta, dtype=dtype, order=order)
    return from_array(
        a,
        chunks=a.shape,
        getitem=getter_inline,
        asarray=False,
        inline_array=inline_array,
    )


def is_scalar_for_elemwise(arg):
    """

    >>> is_scalar_for_elemwise(42)
    True
    >>> is_scalar_for_elemwise('foo')
    True
    >>> is_scalar_for_elemwise(True)
    True
    >>> is_scalar_for_elemwise(np.array(42))
    True
    >>> is_scalar_for_elemwise([1, 2, 3])
    True
    >>> is_scalar_for_elemwise(np.array([1, 2, 3]))
    False
    >>> is_scalar_for_elemwise(from_array(np.array(0), chunks=()))
    False
    >>> is_scalar_for_elemwise(np.dtype('i4'))
    True
    """
    # the second half of shape_condition is essentially just to ensure that
    # dask series / frame are treated as scalars in elemwise.
    maybe_shape = getattr(arg, "shape", None)
    shape_condition = not isinstance(maybe_shape, Iterable) or any(
        is_dask_collection(x) for x in maybe_shape
    )

    return (
        np.isscalar(arg)
        or shape_condition
        or isinstance(arg, np.dtype)
        or (isinstance(arg, np.ndarray) and arg.ndim == 0)
    )


def broadcast_shapes(*shapes):
    """
    Determines output shape from broadcasting arrays.

    Parameters
    ----------
    shapes : tuples
        The shapes of the arguments.

    Returns
    -------
    output_shape : tuple

    Raises
    ------
    ValueError
        If the input shapes cannot be successfully broadcast together.
    """
    if len(shapes) == 1:
        return shapes[0]
    out = []
    for sizes in zip_longest(*map(reversed, shapes), fillvalue=-1):
        if np.isnan(sizes).any():
            dim = np.nan
        else:
            dim = 0 if 0 in sizes else np.max(sizes)
        if any(i not in [-1, 0, 1, dim] and not np.isnan(i) for i in sizes):
            raise ValueError(
                "operands could not be broadcast together with "
                "shapes {}".format(" ".join(map(str, shapes)))
            )
        out.append(dim)
    return tuple(reversed(out))


def elemwise(op, *args, out=None, where=True, dtype=None, name=None, **kwargs):
    """Apply an elementwise ufunc-like function blockwise across arguments.

    Like numpy ufuncs, broadcasting rules are respected.

    Parameters
    ----------
    op : callable
        The function to apply. Should be numpy ufunc-like in the parameters
        that it accepts.
    *args : Any
        Arguments to pass to `op`. Non-dask array-like objects are first
        converted to dask arrays, then all arrays are broadcast together before
        applying the function blockwise across all arguments. Any scalar
        arguments are passed as-is following normal numpy ufunc behavior.
    out : dask array, optional
        If out is a dask.array then this overwrites the contents of that array
        with the result.
    where : array_like, optional
        An optional boolean mask marking locations where the ufunc should be
        applied. Can be a scalar, dask array, or any other array-like object.
        Mirrors the ``where`` argument to numpy ufuncs, see e.g. ``numpy.add``
        for more information.
    dtype : dtype, optional
        If provided, overrides the output array dtype.
    name : str, optional
        A unique key name to use when building the backing dask graph. If not
        provided, one will be automatically generated based on the input
        arguments.

    Examples
    --------
    >>> elemwise(add, x, y)  # doctest: +SKIP
    >>> elemwise(sin, x)  # doctest: +SKIP
    >>> elemwise(sin, x, out=dask_array)  # doctest: +SKIP

    See Also
    --------
    blockwise
    """
    if kwargs:
        raise TypeError(
            f"{op.__name__} does not take the following keyword arguments "
            f"{sorted(kwargs)}"
        )

    out = _elemwise_normalize_out(out)
    where = _elemwise_normalize_where(where)
    args = [np.asarray(a) if isinstance(a, (list, tuple)) else a for a in args]

    shapes = []
    for arg in args:
        shape = getattr(arg, "shape", ())
        if any(is_dask_collection(x) for x in shape):
            # Want to exclude Delayed shapes and dd.Scalar
            shape = ()
        shapes.append(shape)
    if isinstance(where, Array):
        shapes.append(where.shape)
    if isinstance(out, Array):
        shapes.append(out.shape)

    shapes = [s if isinstance(s, Iterable) else () for s in shapes]
    out_ndim = len(
        broadcast_shapes(*shapes)
    )  # Raises ValueError if dimensions mismatch
    expr_inds = tuple(range(out_ndim))[::-1]

    if dtype is not None:
        need_enforce_dtype = True
    else:
        # We follow NumPy's rules for dtype promotion, which special cases
        # scalars and 0d ndarrays (which it considers equivalent) by using
        # their values to compute the result dtype:
        # https://github.com/numpy/numpy/issues/6240
        # We don't inspect the values of 0d dask arrays, because these could
        # hold potentially very expensive calculations. Instead, we treat
        # them just like other arrays, and if necessary cast the result of op
        # to match.
        vals = [
            np.empty((1,) * max(1, a.ndim), dtype=a.dtype)
            if not is_scalar_for_elemwise(a)
            else a
            for a in args
        ]
        try:
            dtype = apply_infer_dtype(op, vals, {}, "elemwise", suggest_dtype=False)
        except Exception:
            return NotImplemented
        need_enforce_dtype = any(
            not is_scalar_for_elemwise(a) and a.ndim == 0 for a in args
        )

    if not name:
        name = f"{funcname(op)}-{tokenize(op, dtype, *args, where)}"

    blockwise_kwargs = dict(dtype=dtype, name=name, token=funcname(op).strip("_"))

    if where is not True:
        blockwise_kwargs["elemwise_where_function"] = op
        op = _elemwise_handle_where
        args.extend([where, out])

    if need_enforce_dtype:
        blockwise_kwargs["enforce_dtype"] = dtype
        blockwise_kwargs["enforce_dtype_function"] = op
        op = _enforce_dtype

    result = blockwise(
        op,
        expr_inds,
        *concat(
            (a, tuple(range(a.ndim)[::-1]) if not is_scalar_for_elemwise(a) else None)
            for a in args
        ),
        **blockwise_kwargs,
    )

    return handle_out(out, result)


def _elemwise_normalize_where(where):
    if where is True:
        return True
    elif where is False or where is None:
        return False
    return asarray(where)


def _elemwise_handle_where(*args, **kwargs):
    function = kwargs.pop("elemwise_where_function")
    *args, where, out = args
    if hasattr(out, "copy"):
        out = out.copy()
    return function(*args, where=where, out=out, **kwargs)


def _elemwise_normalize_out(out):
    if isinstance(out, tuple):
        if len(out) == 1:
            out = out[0]
        elif len(out) > 1:
            raise NotImplementedError("The out parameter is not fully supported")
        else:
            out = None
    if not (out is None or isinstance(out, Array)):
        raise NotImplementedError(
            f"The out parameter is not fully supported."
            f" Received type {type(out).__name__}, expected Dask Array"
        )
    return out


def handle_out(out, result):
    """Handle out parameters

    If out is a dask.array then this overwrites the contents of that array with
    the result
    """
    out = _elemwise_normalize_out(out)
    if isinstance(out, Array):
        if out.shape != result.shape:
            raise ValueError(
                "Mismatched shapes between result and out parameter. "
                "out=%s, result=%s" % (str(out.shape), str(result.shape))
            )
        out._chunks = result.chunks
        out.dask = result.dask
        out._meta = result._meta
        out._name = result.name
        return out
    else:
        return result


def _enforce_dtype(*args, **kwargs):
    """Calls a function and converts its result to the given dtype.

    The parameters have deliberately been given unwieldy names to avoid
    clashes with keyword arguments consumed by blockwise

    A dtype of `object` is treated as a special case and not enforced,
    because it is used as a dummy value in some places when the result will
    not be a block in an Array.

    Parameters
    ----------
    enforce_dtype : dtype
        Result dtype
    enforce_dtype_function : callable
        The wrapped function, which will be passed the remaining arguments
    """
    dtype = kwargs.pop("enforce_dtype")
    function = kwargs.pop("enforce_dtype_function")

    result = function(*args, **kwargs)
    if hasattr(result, "dtype") and dtype != result.dtype and dtype != object:
        if not np.can_cast(result, dtype, casting="same_kind"):
            raise ValueError(
                "Inferred dtype from function %r was %r "
                "but got %r, which can't be cast using "
                "casting='same_kind'"
                % (funcname(function), str(dtype), str(result.dtype))
            )
        if np.isscalar(result):
            # scalar astype method doesn't take the keyword arguments, so
            # have to convert via 0-dimensional array and back.
            result = result.astype(dtype)
        else:
            try:
                result = result.astype(dtype, copy=False)
            except TypeError:
                # Missing copy kwarg
                result = result.astype(dtype)
    return result


def broadcast_to(x, shape, chunks=None, meta=None):
    """Broadcast an array to a new shape.

    Parameters
    ----------
    x : array_like
        The array to broadcast.
    shape : tuple
        The shape of the desired array.
    chunks : tuple, optional
        If provided, then the result will use these chunks instead of the same
        chunks as the source array. Setting chunks explicitly as part of
        broadcast_to is more efficient than rechunking afterwards. Chunks are
        only allowed to differ from the original shape along dimensions that
        are new on the result or have size 1 the input array.
    meta : empty ndarray
        empty ndarray created with same NumPy backend, ndim and dtype as the
        Dask Array being created (overrides dtype)

    Returns
    -------
    broadcast : dask array

    See Also
    --------
    :func:`numpy.broadcast_to`
    """
    x = asarray(x)
    shape = tuple(shape)

    if meta is None:
        meta = meta_from_array(x)

    if x.shape == shape and (chunks is None or chunks == x.chunks):
        return x

    ndim_new = len(shape) - x.ndim
    if ndim_new < 0 or any(
        new != old for new, old in zip(shape[ndim_new:], x.shape) if old != 1
    ):
        raise ValueError(f"cannot broadcast shape {x.shape} to shape {shape}")

    if chunks is None:
        chunks = tuple((s,) for s in shape[:ndim_new]) + tuple(
            bd if old > 1 else (new,)
            for bd, old, new in zip(x.chunks, x.shape, shape[ndim_new:])
        )
    else:
        chunks = normalize_chunks(
            chunks, shape, dtype=x.dtype, previous_chunks=x.chunks
        )
        for old_bd, new_bd in zip(x.chunks, chunks[ndim_new:]):
            if old_bd != new_bd and old_bd != (1,):
                raise ValueError(
                    "cannot broadcast chunks %s to chunks %s: "
                    "new chunks must either be along a new "
                    "dimension or a dimension of size 1" % (x.chunks, chunks)
                )

    name = "broadcast_to-" + tokenize(x, shape, chunks)
    dsk = {}

    enumerated_chunks = product(*(enumerate(bds) for bds in chunks))
    for new_index, chunk_shape in (zip(*ec) for ec in enumerated_chunks):
        old_index = tuple(
            0 if bd == (1,) else i for bd, i in zip(x.chunks, new_index[ndim_new:])
        )
        old_key = (x.name,) + old_index
        new_key = (name,) + new_index
        dsk[new_key] = (np.broadcast_to, old_key, quote(chunk_shape))

    graph = HighLevelGraph.from_collections(name, dsk, dependencies=[x])
    return Array(graph, name, chunks, dtype=x.dtype, meta=meta)


@derived_from(np)
def broadcast_arrays(*args, subok=False):
    subok = bool(subok)

    to_array = asanyarray if subok else asarray
    args = tuple(to_array(e) for e in args)

    # Unify uneven chunking
    inds = [list(reversed(range(x.ndim))) for x in args]
    uc_args = concat(zip(args, inds))
    _, args = unify_chunks(*uc_args, warn=False)

    shape = broadcast_shapes(*(e.shape for e in args))
    chunks = broadcast_chunks(*(e.chunks for e in args))

    if NUMPY_GE_200:
        result = tuple(broadcast_to(e, shape=shape, chunks=chunks) for e in args)
    else:
        result = [broadcast_to(e, shape=shape, chunks=chunks) for e in args]

    return result


def offset_func(func, offset, *args):
    """Offsets inputs by offset

    >>> double = lambda x: x * 2
    >>> f = offset_func(double, (10,))
    >>> f(1)
    22
    >>> f(300)
    620
    """

    def _offset(*args):
        args2 = list(map(add, args, offset))
        return func(*args2)

    with contextlib.suppress(Exception):
        _offset.__name__ = "offset_" + func.__name__

    return _offset


def chunks_from_arrays(arrays):
    """Chunks tuple from nested list of arrays

    >>> x = np.array([1, 2])
    >>> chunks_from_arrays([x, x])
    ((2, 2),)

    >>> x = np.array([[1, 2]])
    >>> chunks_from_arrays([[x], [x]])
    ((1, 1), (2,))

    >>> x = np.array([[1, 2]])
    >>> chunks_from_arrays([[x, x]])
    ((1,), (2, 2))

    >>> chunks_from_arrays([1, 1])
    ((1, 1),)
    """
    if not arrays:
        return ()
    result = []
    dim = 0

    def shape(x):
        try:
            return x.shape if x.shape else (1,)
        except AttributeError:
            return (1,)

    while isinstance(arrays, (list, tuple)):
        result.append(tuple(shape(deepfirst(a))[dim] for a in arrays))
        arrays = arrays[0]
        dim += 1
    return tuple(result)


def deepfirst(seq):
    """First element in a nested list

    >>> deepfirst([[[1, 2], [3, 4]], [5, 6], [7, 8]])
    1
    """
    if not isinstance(seq, (list, tuple)):
        return seq
    else:
        return deepfirst(seq[0])


def shapelist(a):
    """Get the shape of nested list"""
    if type(a) is list:
        return tuple([len(a)] + list(shapelist(a[0])))
    else:
        return ()


def transposelist(arrays, axes, extradims=0):
    """Permute axes of nested list

    >>> transposelist([[1,1,1],[1,1,1]], [2,1])
    [[[1, 1], [1, 1], [1, 1]]]

    >>> transposelist([[1,1,1],[1,1,1]], [2,1], extradims=1)
    [[[[1], [1]], [[1], [1]], [[1], [1]]]]
    """
    if len(axes) != ndimlist(arrays):
        raise ValueError("Length of axes should equal depth of nested arrays")
    if extradims < 0:
        raise ValueError("`newdims` should be positive")
    if len(axes) > len(set(axes)):
        raise ValueError("`axes` should be unique")

    ndim = max(axes) + 1
    shape = shapelist(arrays)
    newshape = [
        shape[axes.index(i)] if i in axes else 1 for i in range(ndim + extradims)
    ]

    result = list(core.flatten(arrays))
    return reshapelist(newshape, result)


def stack(seq, axis=0, allow_unknown_chunksizes=False):
    """
    Stack arrays along a new axis

    Given a sequence of dask arrays, form a new dask array by stacking them
    along a new dimension (axis=0 by default)

    Parameters
    ----------
    seq: list of dask.arrays
    axis: int
        Dimension along which to align all of the arrays
    allow_unknown_chunksizes: bool
        Allow unknown chunksizes, such as come from converting from dask
        dataframes.  Dask.array is unable to verify that chunks line up.  If
        data comes from differently aligned sources then this can cause
        unexpected results.

    Examples
    --------

    Create slices

    >>> import dask.array as da
    >>> import numpy as np

    >>> data = [da.from_array(np.ones((4, 4)), chunks=(2, 2))
    ...         for i in range(3)]

    >>> x = da.stack(data, axis=0)
    >>> x.shape
    (3, 4, 4)

    >>> da.stack(data, axis=1).shape
    (4, 3, 4)

    >>> da.stack(data, axis=-1).shape
    (4, 4, 3)

    Result is a new dask Array

    See Also
    --------
    concatenate
    """
    from dask.array import wrap

    seq = [asarray(a, allow_unknown_chunksizes=allow_unknown_chunksizes) for a in seq]

    if not seq:
        raise ValueError("Need array(s) to stack")
    if not allow_unknown_chunksizes and not all(x.shape == seq[0].shape for x in seq):
        idx = first(i for i in enumerate(seq) if i[1].shape != seq[0].shape)
        raise ValueError(
            "Stacked arrays must have the same shape. The first array had shape "
            f"{seq[0].shape}, while array {idx[0] + 1} has shape {idx[1].shape}."
        )

    meta = np.stack([meta_from_array(a) for a in seq], axis=axis)
    seq = [x.astype(meta.dtype) for x in seq]

    ndim = meta.ndim - 1
    if axis < 0:
        axis = ndim + axis + 1
    shape = tuple(
        len(seq)
        if i == axis
        else (seq[0].shape[i] if i < axis else seq[0].shape[i - 1])
        for i in range(meta.ndim)
    )

    seq2 = [a for a in seq if a.size]
    if not seq2:
        seq2 = seq

    n = len(seq2)
    if n == 0:
        try:
            return wrap.empty_like(meta, shape=shape, chunks=shape, dtype=meta.dtype)
        except TypeError:
            return wrap.empty(shape, chunks=shape, dtype=meta.dtype)

    ind = list(range(ndim))
    uc_args = list(concat((x, ind) for x in seq2))
    _, seq2 = unify_chunks(*uc_args)

    assert len({a.chunks for a in seq2}) == 1  # same chunks
    chunks = seq2[0].chunks[:axis] + ((1,) * n,) + seq2[0].chunks[axis:]

    names = [a.name for a in seq2]
    name = "stack-" + tokenize(names, axis)
    keys = list(product([name], *[range(len(bd)) for bd in chunks]))

    inputs = [
        (names[key[axis + 1]],) + key[1 : axis + 1] + key[axis + 2 :] for key in keys
    ]
    values = [
        (
            getitem,
            inp,
            (slice(None, None, None),) * axis
            + (None,)
            + (slice(None, None, None),) * (ndim - axis),
        )
        for inp in inputs
    ]

    layer = dict(zip(keys, values))
    graph = HighLevelGraph.from_collections(name, layer, dependencies=seq2)

    return Array(graph, name, chunks, meta=meta)


def concatenate3(arrays):
    """Recursive np.concatenate

    Input should be a nested list of numpy arrays arranged in the order they
    should appear in the array itself.  Each array should have the same number
    of dimensions as the desired output and the nesting of the lists.

    >>> x = np.array([[1, 2]])
    >>> concatenate3([[x, x, x], [x, x, x]])
    array([[1, 2, 1, 2, 1, 2],
           [1, 2, 1, 2, 1, 2]])

    >>> concatenate3([[x, x], [x, x], [x, x]])
    array([[1, 2, 1, 2],
           [1, 2, 1, 2],
           [1, 2, 1, 2]])
    """
    # We need this as __array_function__ may not exist on older NumPy versions.
    # And to reduce verbosity.
    NDARRAY_ARRAY_FUNCTION = getattr(np.ndarray, "__array_function__", None)

    arrays = concrete(arrays)
    if not arrays:
        return np.empty(0)

    advanced = max(
        core.flatten(arrays, container=(list, tuple)),
        key=lambda x: getattr(x, "__array_priority__", 0),
    )

    if not all(
        NDARRAY_ARRAY_FUNCTION
        is getattr(type(arr), "__array_function__", NDARRAY_ARRAY_FUNCTION)
        for arr in core.flatten(arrays, container=(list, tuple))
    ):
        try:
            x = unpack_singleton(arrays)
            return _concatenate2(arrays, axes=tuple(range(x.ndim)))
        except TypeError:
            pass

    if concatenate_lookup.dispatch(type(advanced)) is not np.concatenate:
        x = unpack_singleton(arrays)
        return _concatenate2(arrays, axes=list(range(x.ndim)))

    ndim = ndimlist(arrays)
    if not ndim:
        return arrays
    chunks = chunks_from_arrays(arrays)
    shape = tuple(map(sum, chunks))

    def dtype(x):
        try:
            return x.dtype
        except AttributeError:
            return type(x)

    result = np.empty(shape=shape, dtype=dtype(deepfirst(arrays)))

    for idx, arr in zip(
        slices_from_chunks(chunks), core.flatten(arrays, container=(list, tuple))
    ):
        if hasattr(arr, "ndim"):
            while arr.ndim < ndim:
                arr = arr[None, ...]
        result[idx] = arr

    return result


def concatenate_axes(arrays, axes):
    """Recursively call np.concatenate along axes"""
    if len(axes) != ndimlist(arrays):
        raise ValueError("Length of axes should equal depth of nested arrays")

    extradims = max(0, deepfirst(arrays).ndim - (max(axes) + 1))
    return concatenate3(transposelist(arrays, axes, extradims=extradims))


def to_hdf5(filename, *args, chunks=True, **kwargs):
    """Store arrays in HDF5 file

    This saves several dask arrays into several datapaths in an HDF5 file.
    It creates the necessary datasets and handles clean file opening/closing.

    Parameters
    ----------
    chunks: tuple or ``True``
        Chunk shape, or ``True`` to pass the chunks from the dask array.
        Defaults to ``True``.

    Examples
    --------

    >>> da.to_hdf5('myfile.hdf5', '/x', x)  # doctest: +SKIP

    or

    >>> da.to_hdf5('myfile.hdf5', {'/x': x, '/y': y})  # doctest: +SKIP

    Optionally provide arguments as though to ``h5py.File.create_dataset``

    >>> da.to_hdf5('myfile.hdf5', '/x', x, compression='lzf', shuffle=True)  # doctest: +SKIP

    >>> da.to_hdf5('myfile.hdf5', '/x', x, chunks=(10,20,30))  # doctest: +SKIP

    This can also be used as a method on a single Array

    >>> x.to_hdf5('myfile.hdf5', '/x')  # doctest: +SKIP

    See Also
    --------
    da.store
    h5py.File.create_dataset
    """
    if len(args) == 1 and isinstance(args[0], dict):
        data = args[0]
    elif len(args) == 2 and isinstance(args[0], str) and isinstance(args[1], Array):
        data = {args[0]: args[1]}
    else:
        raise ValueError("Please provide {'/data/path': array} dictionary")

    import h5py

    with h5py.File(filename, mode="a") as f:
        dsets = [
            f.require_dataset(
                dp,
                shape=x.shape,
                dtype=x.dtype,
                chunks=tuple(c[0] for c in x.chunks) if chunks is True else chunks,
                **kwargs,
            )
            for dp, x in data.items()
        ]
        store(list(data.values()), dsets)


def interleave_none(a, b):
    """

    >>> interleave_none([0, None, 2, None], [1, 3])
    (0, 1, 2, 3)
    """
    result = []
    i = j = 0
    n = len(a) + len(b)
    while i + j < n:
        if a[i] is not None:
            result.append(a[i])
            i += 1
        else:
            result.append(b[j])
            i += 1
            j += 1
    return tuple(result)


def keyname(name, i, okey):
    """

    >>> keyname('x', 3, [None, None, 0, 2])
    ('x', 3, 0, 2)
    """
    return (name, i) + tuple(k for k in okey if k is not None)


def _vindex(x, *indexes):
    """Point wise indexing with broadcasting.

    >>> x = np.arange(56).reshape((7, 8))
    >>> x
    array([[ 0,  1,  2,  3,  4,  5,  6,  7],
           [ 8,  9, 10, 11, 12, 13, 14, 15],
           [16, 17, 18, 19, 20, 21, 22, 23],
           [24, 25, 26, 27, 28, 29, 30, 31],
           [32, 33, 34, 35, 36, 37, 38, 39],
           [40, 41, 42, 43, 44, 45, 46, 47],
           [48, 49, 50, 51, 52, 53, 54, 55]])

    >>> d = from_array(x, chunks=(3, 4))
    >>> result = _vindex(d, [0, 1, 6, 0], [0, 1, 0, 7])
    >>> result.compute()
    array([ 0,  9, 48,  7])
    """
    indexes = replace_ellipsis(x.ndim, indexes)

    nonfancy_indexes = []
    reduced_indexes = []
    for ind in indexes:
        if isinstance(ind, Number):
            nonfancy_indexes.append(ind)
        elif isinstance(ind, slice):
            nonfancy_indexes.append(ind)
            reduced_indexes.append(slice(None))
        else:
            nonfancy_indexes.append(slice(None))
            reduced_indexes.append(ind)

    nonfancy_indexes = tuple(nonfancy_indexes)
    reduced_indexes = tuple(reduced_indexes)

    x = x[nonfancy_indexes]

    array_indexes = {}
    for i, (ind, size) in enumerate(zip(reduced_indexes, x.shape)):
        if not isinstance(ind, slice):
            ind = np.array(ind, copy=True)
            if ind.dtype.kind == "b":
                raise IndexError("vindex does not support indexing with boolean arrays")
            if ((ind >= size) | (ind < -size)).any():
                raise IndexError(
                    "vindex key has entries out of bounds for "
                    "indexing along axis %s of size %s: %r" % (i, size, ind)
                )
            ind %= size
            array_indexes[i] = ind

    if array_indexes:
        x = _vindex_array(x, array_indexes)

    return x


def _vindex_array(x, dict_indexes):
    """Point wise indexing with only NumPy Arrays."""

    try:
        broadcast_indexes = np.broadcast_arrays(*dict_indexes.values())
    except ValueError as e:
        # note: error message exactly matches numpy
        shapes_str = " ".join(str(a.shape) for a in dict_indexes.values())
        raise IndexError(
            "shape mismatch: indexing arrays could not be "
            "broadcast together with shapes " + shapes_str
        ) from e
    broadcast_shape = broadcast_indexes[0].shape

    lookup = dict(zip(dict_indexes, broadcast_indexes))
    flat_indexes = [
        lookup[i].ravel().tolist() if i in lookup else None for i in range(x.ndim)
    ]
    flat_indexes.extend([None] * (x.ndim - len(flat_indexes)))

    flat_indexes = [
        list(index) if index is not None else index for index in flat_indexes
    ]
    bounds = [list(accumulate(add, (0,) + c)) for c in x.chunks]
    bounds2 = [b for i, b in zip(flat_indexes, bounds) if i is not None]
    axis = _get_axis(flat_indexes)
    token = tokenize(x, flat_indexes)
    out_name = "vindex-merge-" + token

    points = list()
    for i, idx in enumerate(zip(*[i for i in flat_indexes if i is not None])):
        block_idx = [bisect(b, ind) - 1 for b, ind in zip(bounds2, idx)]
        inblock_idx = [
            ind - bounds2[k][j] for k, (ind, j) in enumerate(zip(idx, block_idx))
        ]
        points.append((i, tuple(block_idx), tuple(inblock_idx)))

    chunks = [c for i, c in zip(flat_indexes, x.chunks) if i is None]
    chunks.insert(0, (len(points),) if points else (0,))
    chunks = tuple(chunks)

    if points:
        per_block = groupby(1, points)
        per_block = {k: v for k, v in per_block.items() if v}

        other_blocks = list(
            product(
                *[
                    list(range(len(c))) if i is None else [None]
                    for i, c in zip(flat_indexes, x.chunks)
                ]
            )
        )

        full_slices = [slice(None, None) if i is None else None for i in flat_indexes]

        name = "vindex-slice-" + token
        vindex_merge_name = "vindex-merge-" + token
        dsk = {}
        for okey in other_blocks:
            for i, key in enumerate(per_block):
                dsk[keyname(name, i, okey)] = (
                    _vindex_transpose,
                    (
                        _vindex_slice,
                        (x.name,) + interleave_none(okey, key),
                        interleave_none(
                            full_slices, list(zip(*pluck(2, per_block[key])))
                        ),
                    ),
                    axis,
                )
            dsk[keyname(vindex_merge_name, 0, okey)] = (
                _vindex_merge,
                [list(pluck(0, per_block[key])) for key in per_block],
                [keyname(name, i, okey) for i in range(len(per_block))],
            )

        result_1d = Array(
            HighLevelGraph.from_collections(out_name, dsk, dependencies=[x]),
            out_name,
            chunks,
            x.dtype,
            meta=x._meta,
        )
        return result_1d.reshape(broadcast_shape + result_1d.shape[1:])

    # output has a zero dimension, just create a new zero-shape array with the
    # same dtype
    from dask.array.wrap import empty

    result_1d = empty(
        tuple(map(sum, chunks)), chunks=chunks, dtype=x.dtype, name=out_name
    )
    return result_1d.reshape(broadcast_shape + result_1d.shape[1:])


def _get_axis(indexes):
    """Get axis along which point-wise slicing results lie

    This is mostly a hack because I can't figure out NumPy's rule on this and
    can't be bothered to go reading.

    >>> _get_axis([[1, 2], None, [1, 2], None])
    0
    >>> _get_axis([None, [1, 2], [1, 2], None])
    1
    >>> _get_axis([None, None, [1, 2], [1, 2]])
    2
    """
    ndim = len(indexes)
    indexes = [slice(None, None) if i is None else [0] for i in indexes]
    x = np.empty((2,) * ndim)
    x2 = x[tuple(indexes)]
    return x2.shape.index(1)


def _vindex_slice(block, points):
    """Pull out point-wise slices from block"""
    points = [p if isinstance(p, slice) else list(p) for p in points]
    return block[tuple(points)]


def _vindex_transpose(block, axis):
    """Rotate block so that points are on the first dimension"""
    axes = [axis] + list(range(axis)) + list(range(axis + 1, block.ndim))
    return block.transpose(axes)


def _vindex_merge(locations, values):
    """

    >>> locations = [0], [2, 1]
    >>> values = [np.array([[1, 2, 3]]),
    ...           np.array([[10, 20, 30], [40, 50, 60]])]

    >>> _vindex_merge(locations, values)
    array([[ 1,  2,  3],
           [40, 50, 60],
           [10, 20, 30]])
    """
    locations = list(map(list, locations))
    values = list(values)

    n = sum(map(len, locations))

    shape = list(values[0].shape)
    shape[0] = n
    shape = tuple(shape)

    dtype = values[0].dtype

    x = np.empty_like(values[0], dtype=dtype, shape=shape)

    ind = [slice(None, None) for i in range(x.ndim)]
    for loc, val in zip(locations, values):
        ind[0] = loc
        x[tuple(ind)] = val

    return x


def to_npy_stack(dirname, x, axis=0):
    """Write dask array to a stack of .npy files

    This partitions the dask.array along one axis and stores each block along
    that axis as a single .npy file in the specified directory

    Examples
    --------
    >>> x = da.ones((5, 10, 10), chunks=(2, 4, 4))  # doctest: +SKIP
    >>> da.to_npy_stack('data/', x, axis=0)  # doctest: +SKIP

    The ``.npy`` files store numpy arrays for ``x[0:2], x[2:4], and x[4:5]``
    respectively, as is specified by the chunk size along the zeroth axis::

        $ tree data/
        data/
        |-- 0.npy
        |-- 1.npy
        |-- 2.npy
        |-- info

    The ``info`` file stores the dtype, chunks, and axis information of the array.
    You can load these stacks with the :func:`dask.array.from_npy_stack` function.

    >>> y = da.from_npy_stack('data/')  # doctest: +SKIP

    See Also
    --------
    from_npy_stack
    """

    chunks = tuple((c if i == axis else (sum(c),)) for i, c in enumerate(x.chunks))
    xx = x.rechunk(chunks)

    if not os.path.exists(dirname):
        os.mkdir(dirname)

    meta = {"chunks": chunks, "dtype": x.dtype, "axis": axis}

    with open(os.path.join(dirname, "info"), "wb") as f:
        pickle.dump(meta, f)

    name = "to-npy-stack-" + str(uuid.uuid1())
    dsk = {
        (name, i): (np.save, os.path.join(dirname, "%d.npy" % i), key)
        for i, key in enumerate(core.flatten(xx.__dask_keys__()))
    }

    graph = HighLevelGraph.from_collections(name, dsk, dependencies=[xx])
    compute_as_if_collection(Array, graph, list(dsk))


def from_npy_stack(dirname, mmap_mode="r"):
    """Load dask array from stack of npy files

    Parameters
    ----------
    dirname: string
        Directory of .npy files
    mmap_mode: (None or 'r')
        Read data in memory map mode

    See Also
    --------
    to_npy_stack
    """
    with open(os.path.join(dirname, "info"), "rb") as f:
        info = pickle.load(f)

    dtype = info["dtype"]
    chunks = info["chunks"]
    axis = info["axis"]

    name = "from-npy-stack-%s" % dirname
    keys = list(product([name], *[range(len(c)) for c in chunks]))
    values = [
        (np.load, os.path.join(dirname, "%d.npy" % i), mmap_mode)
        for i in range(len(chunks[axis]))
    ]
    dsk = dict(zip(keys, values))

    return Array(dsk, name, chunks, dtype)


def new_da_object(dsk, name, chunks, meta=None, dtype=None):
    """Generic constructor for dask.array or dask.dataframe objects.

    Decides the appropriate output class based on the type of `meta` provided.
    """
    if is_dataframe_like(meta) or is_series_like(meta) or is_index_like(meta):
        from dask.dataframe.core import new_dd_object

        assert all(len(c) == 1 for c in chunks[1:])
        divisions = [None] * (len(chunks[0]) + 1)
        return new_dd_object(dsk, name, meta, divisions)
    else:
        return Array(dsk, name=name, chunks=chunks, meta=meta, dtype=dtype)


class BlockView:
    """An array-like interface to the blocks of an array.

    ``BlockView`` provides an array-like interface
    to the blocks of a dask array.  Numpy-style indexing of a
     ``BlockView`` returns a selection of blocks as a new dask array.

    You can index ``BlockView`` like a numpy array of shape
    equal to the number of blocks in each dimension, (available as
    array.blocks.size).  The dimensionality of the output array matches
    the dimension of this array, even if integer indices are passed.
    Slicing with ``np.newaxis`` or multiple lists is not supported.

    Examples
    --------
    >>> import dask.array as da
    >>> from dask.array.core import BlockView
    >>> x = da.arange(8, chunks=2)
    >>> bv = BlockView(x)
    >>> bv.shape # aliases x.numblocks
    (4,)
    >>> bv.size
    4
    >>> bv[0].compute()
    array([0, 1])
    >>> bv[:3].compute()
    array([0, 1, 2, 3, 4, 5])
    >>> bv[::2].compute()
    array([0, 1, 4, 5])
    >>> bv[[-1, 0]].compute()
    array([6, 7, 0, 1])
    >>> bv.ravel()  # doctest: +NORMALIZE_WHITESPACE
    [dask.array<blocks, shape=(2,), dtype=int64, chunksize=(2,), chunktype=numpy.ndarray>,
     dask.array<blocks, shape=(2,), dtype=int64, chunksize=(2,), chunktype=numpy.ndarray>,
     dask.array<blocks, shape=(2,), dtype=int64, chunksize=(2,), chunktype=numpy.ndarray>,
     dask.array<blocks, shape=(2,), dtype=int64, chunksize=(2,), chunktype=numpy.ndarray>]

    Returns
    -------
    An instance of ``da.array.Blockview``
    """

    def __init__(self, array: Array):
        self._array = array

    def __getitem__(self, index: Any) -> Array:
        from dask.array.slicing import normalize_index

        if not isinstance(index, tuple):
            index = (index,)
        if sum(isinstance(ind, (np.ndarray, list)) for ind in index) > 1:
            raise ValueError("Can only slice with a single list")
        if any(ind is None for ind in index):
            raise ValueError("Slicing with np.newaxis or None is not supported")
        index = normalize_index(index, self._array.numblocks)
        index = tuple(
            slice(k, k + 1) if isinstance(k, Number) else k  # type: ignore
            for k in index
        )

        name = "blocks-" + tokenize(self._array, index)

        new_keys = self._array._key_array[index]

        chunks = tuple(
            tuple(np.array(c)[i].tolist()) for c, i in zip(self._array.chunks, index)
        )

        keys = product(*(range(len(c)) for c in chunks))

        graph: Graph = {(name,) + key: tuple(new_keys[key].tolist()) for key in keys}

        hlg = HighLevelGraph.from_collections(name, graph, dependencies=[self._array])
        return Array(hlg, name, chunks, meta=self._array)

    def __eq__(self, other: Any) -> bool:
        if isinstance(other, BlockView):
            return self._array is other._array
        else:
            return NotImplemented

    @property
    def size(self) -> int:
        """
        The total number of blocks in the array.
        """
        return math.prod(self.shape)

    @property
    def shape(self) -> tuple[int, ...]:
        """
        The number of blocks per axis. Alias of ``dask.array.numblocks``.
        """
        return self._array.numblocks

    def ravel(self) -> list[Array]:
        """
        Return a flattened list of all the blocks in the array in C order.
        """
        return [self[idx] for idx in np.ndindex(self.shape)]


from dask.array.blockwise import blockwise
from dask.array.utils import compute_meta, meta_from_array<|MERGE_RESOLUTION|>--- conflicted
+++ resolved
@@ -2767,11 +2767,7 @@
         indexer: list[list[int]],
         axis,
     ):
-<<<<<<< HEAD
-        """Convert blocks in dask array x for new chunks.
-=======
         """Reorders one dimensions of a Dask Array based on an indexer.
->>>>>>> 8fa8d2e8
 
         Refer to :func:`dask.array.shuffle` for full documentation.
 
