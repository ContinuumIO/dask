--- conflicted
+++ resolved
@@ -368,12 +368,11 @@
         return np.concatenate(arrays, axis=axis)
 
 
-<<<<<<< HEAD
 def map_blocks_multiple_outputs(x, func, blockshapes=None, blockdimss=None,
                                 nout=None):
     """ Map a multi-output function across all blocks of a dask array
 
-    Same as ``map_blocks`` but accepts a function that returns an iterable of
+    Same as ``map_blocks`` but accepts a function that returns a sequence of
     blocks, e.g.:
 
     Example
@@ -431,11 +430,7 @@
     return result
 
 
-
-def map_blocks(x, func, blockshape=None, blockdims=None):
-=======
 def map_blocks(x, func, blockshape=None, blockdims=None, dtype=None):
->>>>>>> e4e5df35
     """ Map a function across all blocks of a dask array
 
     You must also specify the blockdims/blockshape of the resulting array.  If
