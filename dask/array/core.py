from __future__ import absolute_import, division, print_function

from bisect import bisect
import copy
from functools import partial, wraps
from itertools import product
import math
from numbers import Number, Integral
import operator
from operator import add, getitem, mul
import os
import re
import sys
import traceback
import pickle
from threading import Lock
import uuid
import warnings

try:
    from cytoolz import (partition, concat, first, groupby, accumulate)
    from cytoolz.curried import pluck
except ImportError:
    from toolz import (partition, concat, first, groupby, accumulate)
    from toolz.curried import pluck
from toolz import map, reduce, frequencies
import numpy as np

from . import chunk
from .. import config
from ..base import (DaskMethodsMixin, tokenize, dont_optimize,
                    compute_as_if_collection, persist, is_dask_collection)
from ..blockwise import broadcast_dimensions, subs
from ..context import globalmethod
from ..utils import (ndeepmap, ignoring, concrete,
                     is_integer, IndexCallable, funcname, derived_from,
                     SerializableLock, Dispatch, factors,
                     parse_bytes, has_keyword, M, ndimlist)
from ..compatibility import (unicode, zip_longest,
                             Iterable, Iterator, Mapping)
from ..core import quote
from ..delayed import delayed, Delayed
from .. import threaded, core
from ..sizeof import sizeof
from ..highlevelgraph import HighLevelGraph
from ..bytes.core import get_mapper, get_fs_token_paths
from .numpy_compat import _Recurser, _make_sliced_dtype
from .slicing import slice_array, replace_ellipsis
from .blockwise import blockwise


config.update_defaults({'array': {
    'chunk-size': '128MiB',
    'rechunk-threshold': 4
}})


concatenate_lookup = Dispatch('concatenate')
tensordot_lookup = Dispatch('tensordot')
einsum_lookup = Dispatch('einsum')
concatenate_lookup.register((object, np.ndarray), np.concatenate)
tensordot_lookup.register((object, np.ndarray), np.tensordot)
einsum_lookup.register((object, np.ndarray), np.einsum)


<<<<<<< HEAD
=======
@tensordot_lookup.register_lazy('cupy')
@concatenate_lookup.register_lazy('cupy')
@einsum_lookup.register_lazy('cupy')
def register_cupy():
    import cupy
    concatenate_lookup.register(cupy.ndarray, cupy.concatenate)
    tensordot_lookup.register(cupy.ndarray, cupy.tensordot)

    @einsum_lookup.register(cupy.ndarray)
    def _cupy_einsum(*args, **kwargs):
        # NB: cupy does not accept `order` or `casting` kwargs - ignore
        kwargs.pop('casting', None)
        kwargs.pop('order', None)
        return cupy.einsum(*args, **kwargs)


@tensordot_lookup.register_lazy('sparse')
@concatenate_lookup.register_lazy('sparse')
def register_sparse():
    import sparse
    concatenate_lookup.register(sparse.COO, sparse.concatenate)
    tensordot_lookup.register(sparse.COO, sparse.tensordot)


@concatenate_lookup.register_lazy('scipy')
def register_scipy_sparse():
    import scipy.sparse

    def _concatenate(L, axis=0):
        if axis == 0:
            return scipy.sparse.vstack(L)
        elif axis == 1:
            return scipy.sparse.hstack(L)
        else:
            msg = ("Can only concatenate scipy sparse matrices for axis in "
                   "{0, 1}.  Got %s" % axis)
            raise ValueError(msg)
    concatenate_lookup.register(scipy.sparse.spmatrix, _concatenate)


>>>>>>> 7989ebd4
class PerformanceWarning(Warning):
    """ A warning given when bad chunking may cause poor performance """


def getter(a, b, asarray=True, lock=None):
    if isinstance(b, tuple) and any(x is None for x in b):
        b2 = tuple(x for x in b if x is not None)
        b3 = tuple(None if x is None else slice(None, None)
                   for x in b if not isinstance(x, Integral))
        return getter(a, b2, asarray=asarray, lock=lock)[b3]

    if lock:
        lock.acquire()
    try:
        c = a[b]
        if asarray:
            c = np.asarray(c)
    finally:
        if lock:
            lock.release()
    return c


def getter_nofancy(a, b, asarray=True, lock=None):
    """ A simple wrapper around ``getter``.

    Used to indicate to the optimization passes that the backend doesn't
    support fancy indexing.
    """
    return getter(a, b, asarray=asarray, lock=lock)


def getter_inline(a, b, asarray=True, lock=None):
    """ A getter function that optimizations feel comfortable inlining

    Slicing operations with this function may be inlined into a graph, such as
    in the following rewrite

    **Before**

    >>> a = x[:10]  # doctest: +SKIP
    >>> b = a + 1  # doctest: +SKIP
    >>> c = a * 2  # doctest: +SKIP

    **After**

    >>> b = x[:10] + 1  # doctest: +SKIP
    >>> c = x[:10] * 2  # doctest: +SKIP

    This inlining can be relevant to operations when running off of disk.
    """
    return getter(a, b, asarray=asarray, lock=lock)


from .optimization import optimize, fuse_slice


def slices_from_chunks(chunks):
    """ Translate chunks tuple to a set of slices in product order

    >>> slices_from_chunks(((2, 2), (3, 3, 3)))  # doctest: +NORMALIZE_WHITESPACE
     [(slice(0, 2, None), slice(0, 3, None)),
      (slice(0, 2, None), slice(3, 6, None)),
      (slice(0, 2, None), slice(6, 9, None)),
      (slice(2, 4, None), slice(0, 3, None)),
      (slice(2, 4, None), slice(3, 6, None)),
      (slice(2, 4, None), slice(6, 9, None))]
    """
    cumdims = [list(accumulate(add, (0,) + bds[:-1])) for bds in chunks]
    shapes = product(*chunks)
    starts = product(*cumdims)
    return [tuple(slice(s, s + dim) for s, dim in zip(start, shape))
            for start, shape in zip(starts, shapes)]


def getem(arr, chunks, getitem=getter, shape=None, out_name=None, lock=False,
          asarray=True, dtype=None):
    """ Dask getting various chunks from an array-like

    >>> getem('X', chunks=(2, 3), shape=(4, 6))  # doctest: +SKIP
    {('X', 0, 0): (getter, 'X', (slice(0, 2), slice(0, 3))),
     ('X', 1, 0): (getter, 'X', (slice(2, 4), slice(0, 3))),
     ('X', 1, 1): (getter, 'X', (slice(2, 4), slice(3, 6))),
     ('X', 0, 1): (getter, 'X', (slice(0, 2), slice(3, 6)))}

    >>> getem('X', chunks=((2, 2), (3, 3)))  # doctest: +SKIP
    {('X', 0, 0): (getter, 'X', (slice(0, 2), slice(0, 3))),
     ('X', 1, 0): (getter, 'X', (slice(2, 4), slice(0, 3))),
     ('X', 1, 1): (getter, 'X', (slice(2, 4), slice(3, 6))),
     ('X', 0, 1): (getter, 'X', (slice(0, 2), slice(3, 6)))}
    """
    out_name = out_name or arr
    chunks = normalize_chunks(chunks, shape, dtype=dtype)

    keys = list(product([out_name], *[range(len(bds)) for bds in chunks]))
    slices = slices_from_chunks(chunks)

    if getitem is not operator.getitem and (not asarray or lock):
        values = [(getitem, arr, x, asarray, lock) for x in slices]
    else:
        # Common case, drop extra parameters
        values = [(getitem, arr, x) for x in slices]

    return dict(zip(keys, values))


def dotmany(A, B, leftfunc=None, rightfunc=None, **kwargs):
    """ Dot product of many aligned chunks

    >>> x = np.array([[1, 2], [1, 2]])
    >>> y = np.array([[10, 20], [10, 20]])
    >>> dotmany([x, x, x], [y, y, y])
    array([[ 90, 180],
           [ 90, 180]])

    Optionally pass in functions to apply to the left and right chunks

    >>> dotmany([x, x, x], [y, y, y], rightfunc=np.transpose)
    array([[150, 150],
           [150, 150]])
    """
    if leftfunc:
        A = map(leftfunc, A)
    if rightfunc:
        B = map(rightfunc, B)
    return sum(map(partial(np.dot, **kwargs), A, B))


def _concatenate2(arrays, axes=[]):
    """ Recursively Concatenate nested lists of arrays along axes

    Each entry in axes corresponds to each level of the nested list.  The
    length of axes should correspond to the level of nesting of arrays.

    >>> x = np.array([[1, 2], [3, 4]])
    >>> _concatenate2([x, x], axes=[0])
    array([[1, 2],
           [3, 4],
           [1, 2],
           [3, 4]])

    >>> _concatenate2([x, x], axes=[1])
    array([[1, 2, 1, 2],
           [3, 4, 3, 4]])

    >>> _concatenate2([[x, x], [x, x]], axes=[0, 1])
    array([[1, 2, 1, 2],
           [3, 4, 3, 4],
           [1, 2, 1, 2],
           [3, 4, 3, 4]])

    Supports Iterators
    >>> _concatenate2(iter([x, x]), axes=[1])
    array([[1, 2, 1, 2],
           [3, 4, 3, 4]])
    """
    if isinstance(arrays, Iterator):
        arrays = list(arrays)
    if not isinstance(arrays, (list, tuple)):
        return arrays
    if len(axes) > 1:
        arrays = [_concatenate2(a, axes=axes[1:]) for a in arrays]
    concatenate = concatenate_lookup.dispatch(type(max(arrays, key=lambda x: x.__array_priority__)))
    return concatenate(arrays, axis=axes[0])


def apply_infer_dtype(func, args, kwargs, funcname, suggest_dtype='dtype', nout=None):
    """
    Tries to infer output dtype of ``func`` for a small set of input arguments.

    Parameters
    ----------
    func: Callable
        Function for which output dtype is to be determined

    args: List of array like
        Arguments to the function, which would usually be used. Only attributes
        ``ndim`` and ``dtype`` are used.

    kwargs: dict
        Additional ``kwargs`` to the ``func``

    funcname: String
        Name of calling function to improve potential error messages

    suggest_dtype: None/False or String
        If not ``None`` adds suggestion to potential error message to specify a dtype
        via the specified kwarg. Defaults to ``'dtype'``.

    nout: None or Int
        ``None`` if function returns single output, integer if many.
        Deafults to ``None``.

    Returns
    -------
    : dtype or List of dtype
        One or many dtypes (depending on ``nout``)
    """
    args = [np.ones((1,) * x.ndim, dtype=x.dtype)
            if isinstance(x, Array) else x for x in args]
    try:
        with np.errstate(all='ignore'):
            o = func(*args, **kwargs)
    except Exception as e:
        exc_type, exc_value, exc_traceback = sys.exc_info()
        tb = ''.join(traceback.format_tb(exc_traceback))
        suggest = ("Please specify the dtype explicitly using the "
                   "`{dtype}` kwarg.\n\n".format(dtype=suggest_dtype)) if suggest_dtype else ""
        msg = ("`dtype` inference failed in `{0}`.\n\n"
               "{1}"
               "Original error is below:\n"
               "------------------------\n"
               "{2}\n\n"
               "Traceback:\n"
               "---------\n"
               "{3}").format(funcname, suggest, repr(e), tb)
    else:
        msg = None
    if msg is not None:
        raise ValueError(msg)
    return o.dtype if nout is None else tuple(e.dtype for e in o)


def normalize_arg(x):
    """ Normalize user provided arguments to blockwise or map_blocks

    We do a few things:

    1.  If they are string literals that might collide with blockwise_token then we
        quote them
    2.  IF they are large (as defined by sizeof) then we put them into the
        graph on their own by using dask.delayed
    """
    if is_dask_collection(x):
        return x
    elif isinstance(x, str) and re.match(r'_\d+', x):
        return delayed(x)
    elif sizeof(x) > 1e6:
        return delayed(x)
    else:
        return x


def map_blocks(func, *args, **kwargs):
    """ Map a function across all blocks of a dask array.

    Parameters
    ----------
    func : callable
        Function to apply to every block in the array.
    args : dask arrays or other objects
    dtype : np.dtype, optional
        The ``dtype`` of the output array. It is recommended to provide this.
        If not provided, will be inferred by applying the function to a small
        set of fake data.
    chunks : tuple, optional
        Chunk shape of resulting blocks if the function does not preserve
        shape. If not provided, the resulting array is assumed to have the same
        block structure as the first input array.
    drop_axis : number or iterable, optional
        Dimensions lost by the function.
    new_axis : number or iterable, optional
        New dimensions created by the function. Note that these are applied
        after ``drop_axis`` (if present).
    token : string, optional
        The key prefix to use for the output array. If not provided, will be
        determined from the function name.
    name : string, optional
        The key name to use for the output array. Note that this fully
        specifies the output key name, and must be unique. If not provided,
        will be determined by a hash of the arguments.
    **kwargs :
        Other keyword arguments to pass to function. Values must be constants
        (not dask.arrays)

    Examples
    --------
    >>> import dask.array as da
    >>> x = da.arange(6, chunks=3)

    >>> x.map_blocks(lambda x: x * 2).compute()
    array([ 0,  2,  4,  6,  8, 10])

    The ``da.map_blocks`` function can also accept multiple arrays.

    >>> d = da.arange(5, chunks=2)
    >>> e = da.arange(5, chunks=2)

    >>> f = map_blocks(lambda a, b: a + b**2, d, e)
    >>> f.compute()
    array([ 0,  2,  6, 12, 20])

    If the function changes shape of the blocks then you must provide chunks
    explicitly.

    >>> y = x.map_blocks(lambda x: x[::2], chunks=((2, 2),))

    You have a bit of freedom in specifying chunks.  If all of the output chunk
    sizes are the same, you can provide just that chunk size as a single tuple.

    >>> a = da.arange(18, chunks=(6,))
    >>> b = a.map_blocks(lambda x: x[:3], chunks=(3,))

    If the function changes the dimension of the blocks you must specify the
    created or destroyed dimensions.

    >>> b = a.map_blocks(lambda x: x[None, :, None], chunks=(1, 6, 1),
    ...                  new_axis=[0, 2])

    Map_blocks aligns blocks by block positions without regard to shape. In the
    following example we have two arrays with the same number of blocks but
    with different shape and chunk sizes.

    >>> x = da.arange(1000, chunks=(100,))
    >>> y = da.arange(100, chunks=(10,))

    The relevant attribute to match is numblocks.

    >>> x.numblocks
    (10,)
    >>> y.numblocks
    (10,)

    If these match (up to broadcasting rules) then we can map arbitrary
    functions across blocks

    >>> def func(a, b):
    ...     return np.array([a.max(), b.max()])

    >>> da.map_blocks(func, x, y, chunks=(2,), dtype='i8')
    dask.array<func, shape=(20,), dtype=int64, chunksize=(2,)>

    >>> _.compute()
    array([ 99,   9, 199,  19, 299,  29, 399,  39, 499,  49, 599,  59, 699,
            69, 799,  79, 899,  89, 999,  99])

    Your block function get information about where it is in the array by
    accepting a special ``block_info`` keyword argument.

    >>> def func(block, block_info=None):
    ...     pass

    This will receive the following information:

    >>> block_info  # doctest: +SKIP
    {0: {'shape': (1000,),
         'num-chunks': (10,),
         'chunk-location': (4,),
         'array-location': [(400, 500)]}}

    For each argument and keyword arguments that are dask arrays (the positions
    of which are the first index), you will receive the shape of the full
    array, the number of chunks of the full array in each dimension, the chunk
    location (for example the fourth chunk over in the first dimension), and
    the array location (for example the slice corresponding to ``40:50``).

    You may specify the key name prefix of the resulting task in the graph with
    the optional ``token`` keyword argument.

    >>> x.map_blocks(lambda x: x + 1, name='increment')  # doctest: +SKIP
    dask.array<increment, shape=(100,), dtype=int64, chunksize=(10,)>
    """
    if not callable(func):
        msg = ("First argument must be callable function, not %s\n"
               "Usage:   da.map_blocks(function, x)\n"
               "   or:   da.map_blocks(function, x, y, z)")
        raise TypeError(msg % type(func).__name__)
    name = kwargs.pop('name', None)
    token = kwargs.pop('token', None)
    if token:
        warnings.warn("The token= keyword to map_blocks has been moved to name=")
        name = token

    name = '%s-%s' % (name or funcname(func), tokenize(func, *args, **kwargs))
    dtype = kwargs.pop('dtype', None)
    chunks = kwargs.pop('chunks', None)
    drop_axis = kwargs.pop('drop_axis', [])
    new_axis = kwargs.pop('new_axis', [])
    new_axes = {}

    if isinstance(drop_axis, Number):
        drop_axis = [drop_axis]
    if isinstance(new_axis, Number):
        new_axis = [new_axis]  # TODO: handle new_axis

    arrs = [a for a in args if isinstance(a, Array)]

    argpairs = [(a, tuple(range(a.ndim))[::-1])
                if isinstance(a, Array)
                else (a, None)
                for a in args]
    out_ind = tuple(range(max(a.ndim for a in arrs)))[::-1]

    if has_keyword(func, 'block_id'):
        kwargs['block_id'] = '__block_id_dummy__'
    if has_keyword(func, 'block_info'):
        kwargs['block_info'] = '__block_info_dummy__'

    original_kwargs = kwargs

    if dtype is None:
        dtype = apply_infer_dtype(func, args, original_kwargs, 'map_blocks')

    if drop_axis:
        out_ind = tuple(x for i, x in enumerate(out_ind) if i not in drop_axis)
    if new_axis:
        # new_axis = [x + len(drop_axis) for x in new_axis]
        out_ind = list(out_ind)
        for ax in sorted(new_axis):
            n = len(out_ind) + len(drop_axis)
            out_ind.insert(ax, n)
            if chunks is not None:
                new_axes[n] = chunks[ax]
            else:
                new_axes[n] = 1
        out_ind = tuple(out_ind)
        if max(new_axis) > max(out_ind):
            raise ValueError("New_axis values do not fill in all dimensions")
    out = blockwise(func, out_ind, *concat(argpairs), name=name,
                    new_axes=new_axes, dtype=dtype, concatenate=True,
                    align_arrays=False, **kwargs)

    if (has_keyword(func, 'block_id') or has_keyword(func, 'block_info') or drop_axis):
        dsk = out.dask.layers[out.name]
        dsk = dict(dsk)
        out.dask.layers[out.name] = dsk

    if has_keyword(func, 'block_id'):
        for k, vv in dsk.items():
            v = copy.copy(vv[0])  # Need to copy and unpack subgraph callable
            v.dsk = copy.copy(v.dsk)
            [(key, task)] = v.dsk.items()
            task = subs(task, {'__block_id_dummy__': k[1:]})
            v.dsk[key] = task
            dsk[k] = (v,) + vv[1:]

    # If func has block_info as an argument, add it to the kwargs for each call
    if has_keyword(func, 'block_info'):
        starts = {}
        num_chunks = {}
        shapes = {}

        for i, arg in enumerate(args):
            if isinstance(arg, Array):
                starts[i] = [np.cumsum((0,) + c) for c in arg.chunks]
                shapes[i] = arg.shape
                num_chunks[i] = arg.numblocks
        for k, v in kwargs.items():
            if isinstance(v, Array):
                starts[k] = [np.cumsum((0,) + c) for c in v.chunks]
                shapes[k] = arg.shape
                num_chunks[i] = arg.numblocks

        for k, v in dsk.items():
            vv = v
            v = v[0]
            [(key, task)] = v.dsk.items()  # unpack subgraph callable

            if new_axis:
                # anything using the keys in dsk is incorrect, as the
                # original array doesn't have values for `new_axis`.
                old_k = tuple(x for i, x in enumerate(k) if i not in new_axis)
            else:
                old_k = k

            info = {i: {'shape': shapes[i],
                        'num-chunks': num_chunks[i],
                        'array-location': [(starts[i][ij][j], starts[i][ij][j + 1])
                                           for ij, j in enumerate(old_k[1:])],
                        'chunk-location': old_k[1:]}
                    for i in shapes}

            v = copy.copy(v)  # Need to copy and unpack subgraph callable
            v.dsk = copy.copy(v.dsk)
            [(key, task)] = v.dsk.items()
            task = subs(task, {'__block_info_dummy__': info})
            v.dsk[key] = task
            dsk[k] = (v,) + vv[1:]

    if chunks:
        if len(chunks) != len(out.numblocks):
            raise ValueError("Provided chunks have {0} dims, expected {1} "
                             "dims.".format(len(chunks), len(out.numblocks)))
        chunks2 = []
        for i, (c, nb) in enumerate(zip(chunks, out.numblocks)):
            if isinstance(c, tuple):
                # We only check cases where numblocks > 1. Becuase of
                # broadcasting, we can't (easily) validate the chunks
                # when the number of blocks is 1.
                # See https://github.com/dask/dask/issues/4299 for more.
                if nb > 1 and len(c) != nb:
                    raise ValueError("Dimension {0} has {1} blocks, "
                                     "chunks specified with "
                                     "{2} blocks".format(i, nb, len(c)))
                chunks2.append(c)
            else:
                chunks2.append(nb * (c,))
        out._chunks = normalize_chunks(chunks2)

    return out


def broadcast_chunks(*chunkss):
    """ Construct a chunks tuple that broadcasts many chunks tuples

    >>> a = ((5, 5),)
    >>> b = ((5, 5),)
    >>> broadcast_chunks(a, b)
    ((5, 5),)

    >>> a = ((10, 10, 10), (5, 5),)
    >>> b = ((5, 5),)
    >>> broadcast_chunks(a, b)
    ((10, 10, 10), (5, 5))

    >>> a = ((10, 10, 10), (5, 5),)
    >>> b = ((1,), (5, 5),)
    >>> broadcast_chunks(a, b)
    ((10, 10, 10), (5, 5))

    >>> a = ((10, 10, 10), (5, 5),)
    >>> b = ((3, 3,), (5, 5),)
    >>> broadcast_chunks(a, b)
    Traceback (most recent call last):
        ...
    ValueError: Chunks do not align: [(10, 10, 10), (3, 3)]
    """
    if not chunkss:
        return ()
    elif len(chunkss) == 1:
        return chunkss[0]
    n = max(map(len, chunkss))
    chunkss2 = [((1,),) * (n - len(c)) + c for c in chunkss]
    result = []
    for i in range(n):
        step1 = [c[i] for c in chunkss2]
        if all(c == (1,) for c in step1):
            step2 = step1
        else:
            step2 = [c for c in step1 if c != (1,)]
        if len(set(step2)) != 1:
            raise ValueError("Chunks do not align: %s" % str(step2))
        result.append(step2[0])
    return tuple(result)


def store(sources, targets, lock=True, regions=None, compute=True,
          return_stored=False, **kwargs):
    """ Store dask arrays in array-like objects, overwrite data in target

    This stores dask arrays into object that supports numpy-style setitem
    indexing.  It stores values chunk by chunk so that it does not have to
    fill up memory.  For best performance you can align the block size of
    the storage target with the block size of your array.

    If your data fits in memory then you may prefer calling
    ``np.array(myarray)`` instead.

    Parameters
    ----------

    sources: Array or iterable of Arrays
    targets: array-like or Delayed or iterable of array-likes and/or Delayeds
        These should support setitem syntax ``target[10:20] = ...``
    lock: boolean or threading.Lock, optional
        Whether or not to lock the data stores while storing.
        Pass True (lock each file individually), False (don't lock) or a
        particular ``threading.Lock`` object to be shared among all writes.
    regions: tuple of slices or iterable of tuple of slices
        Each ``region`` tuple in ``regions`` should be such that
        ``target[region].shape = source.shape``
        for the corresponding source and target in sources and targets, respectively.
    compute: boolean, optional
        If true compute immediately, return ``dask.delayed.Delayed`` otherwise
    return_stored: boolean, optional
        Optionally return the stored result (default False).

    Examples
    --------
    >>> x = ...  # doctest: +SKIP

    >>> import h5py  # doctest: +SKIP
    >>> f = h5py.File('myfile.hdf5')  # doctest: +SKIP
    >>> dset = f.create_dataset('/data', shape=x.shape,
    ...                                  chunks=x.chunks,
    ...                                  dtype='f8')  # doctest: +SKIP

    >>> store(x, dset)  # doctest: +SKIP

    Alternatively store many arrays at the same time

    >>> store([x, y, z], [dset1, dset2, dset3])  # doctest: +SKIP
    """

    if isinstance(sources, Array):
        sources = [sources]
        targets = [targets]

    if any(not isinstance(s, Array) for s in sources):
        raise ValueError("All sources must be dask array objects")

    if len(sources) != len(targets):
        raise ValueError("Different number of sources [%d] and targets [%d]"
                         % (len(sources), len(targets)))

    if isinstance(regions, tuple) or regions is None:
        regions = [regions]

    if len(sources) > 1 and len(regions) == 1:
        regions *= len(sources)

    if len(sources) != len(regions):
        raise ValueError("Different number of sources [%d] and targets [%d] than regions [%d]"
                         % (len(sources), len(targets), len(regions)))

    # Optimize all sources together
    sources_dsk = HighLevelGraph.merge(*[e.__dask_graph__() for e in sources])
    sources_dsk = Array.__dask_optimize__(
        sources_dsk,
        list(core.flatten([e.__dask_keys__() for e in sources]))
    )
    sources2 = [Array(sources_dsk, e.name, e.chunks, e.dtype) for e in sources]

    # Optimize all targets together
    targets2 = []
    targets_keys = []
    targets_dsk = []
    for e in targets:
        if isinstance(e, Delayed):
            targets2.append(e.key)
            targets_keys.extend(e.__dask_keys__())
            targets_dsk.append(e.__dask_graph__())
        elif is_dask_collection(e):
            raise TypeError(
                "Targets must be either Delayed objects or array-likes"
            )
        else:
            targets2.append(e)

    targets_dsk = HighLevelGraph.merge(*targets_dsk)
    targets_dsk = Delayed.__dask_optimize__(targets_dsk, targets_keys)

    load_stored = (return_stored and not compute)
    toks = [str(uuid.uuid1()) for _ in range(len(sources))]
    store_dsk = HighLevelGraph.merge(*[
        insert_to_ooc(s, t, lock, r, return_stored, load_stored, tok)
        for s, t, r, tok in zip(sources2, targets2, regions, toks)
    ])
    store_keys = list(store_dsk.keys())

    store_dsk = HighLevelGraph.merge(store_dsk, targets_dsk, sources_dsk)

    if return_stored:
        load_store_dsk = store_dsk
        if compute:
            store_dlyds = [Delayed(k, store_dsk) for k in store_keys]
            store_dlyds = persist(*store_dlyds, **kwargs)
            store_dsk_2 = HighLevelGraph.merge(*[e.dask for e in store_dlyds])

            load_store_dsk = retrieve_from_ooc(
                store_keys, store_dsk, store_dsk_2
            )

        result = tuple(
            Array(load_store_dsk, 'load-store-%s' % t, s.chunks, s.dtype)
            for s, t in zip(sources, toks)
        )

        return result
    else:
        name = 'store-' + str(uuid.uuid1())
        dsk = HighLevelGraph.merge({name: store_keys}, store_dsk)
        result = Delayed(name, dsk)

        if compute:
            result.compute(**kwargs)
            return None
        else:
            return result


def blockdims_from_blockshape(shape, chunks):
    """

    >>> blockdims_from_blockshape((10, 10), (4, 3))
    ((4, 4, 2), (3, 3, 3, 1))
    >>> blockdims_from_blockshape((10, 0), (4, 0))
    ((4, 4, 2), (0,))
    """
    if chunks is None:
        raise TypeError("Must supply chunks= keyword argument")
    if shape is None:
        raise TypeError("Must supply shape= keyword argument")
    if np.isnan(sum(shape)) or np.isnan(sum(chunks)):
        raise ValueError("Array chunk sizes are unknown. shape: %s, chunks: %s"
                         % (shape, chunks))
    if not all(map(is_integer, chunks)):
        raise ValueError("chunks can only contain integers.")
    if not all(map(is_integer, shape)):
        raise ValueError("shape can only contain integers.")
    shape = tuple(map(int, shape))
    chunks = tuple(map(int, chunks))
    return tuple(((bd,) * (d // bd) + ((d % bd,) if d % bd else ())
                 if d else (0,))
                 for d, bd in zip(shape, chunks))


def finalize(results):
    if not results:
        return concatenate3(results)
    results2 = results
    while isinstance(results2, (tuple, list)):
        if len(results2) > 1:
            return concatenate3(results)
        else:
            results2 = results2[0]
    return unpack_singleton(results)


CHUNKS_NONE_ERROR_MESSAGE = """
You must specify a chunks= keyword argument.
This specifies the chunksize of your array blocks.

See the following documentation page for details:
  https://docs.dask.org/en/latest/array-creation.html#chunks
""".strip()


class Array(DaskMethodsMixin):
    """ Parallel Dask Array

    A parallel nd-array comprised of many numpy arrays arranged in a grid.

    This constructor is for advanced uses only.  For normal use see the
    ``da.from_array`` function.

    Parameters
    ----------

    dask : dict
        Task dependency graph
    name : string
        Name of array in dask
    shape : tuple of ints
        Shape of the entire array
    chunks: iterable of tuples
        block sizes along each dimension

    See Also
    --------
    dask.array.from_array
    """
    __slots__ = 'dask', '_name', '_cached_keys', '_chunks', 'dtype'

    def __new__(cls, dask, name, chunks, dtype, shape=None):
        self = super(Array, cls).__new__(cls)
        assert isinstance(dask, Mapping)
        if not isinstance(dask, HighLevelGraph):
            dask = HighLevelGraph.from_collections(name, dask, dependencies=())
        self.dask = dask
        self.name = name
        if dtype is None:
            raise ValueError("You must specify the dtype of the array")
        self.dtype = np.dtype(dtype)

        self._chunks = normalize_chunks(chunks, shape, dtype=self.dtype)
        if self._chunks is None:
            raise ValueError(CHUNKS_NONE_ERROR_MESSAGE)

        for plugin in config.get('array_plugins', ()):
            result = plugin(self)
            if result is not None:
                self = result

        return self

    def __reduce__(self):
        return (Array, (self.dask, self.name, self.chunks, self.dtype))

    def __dask_graph__(self):
        return self.dask

    def __dask_layers__(self):
        return (self.name,)

    def __dask_keys__(self):
        if self._cached_keys is not None:
            return self._cached_keys

        name, chunks, numblocks = self.name, self.chunks, self.numblocks

        def keys(*args):
            if not chunks:
                return [(name,)]
            ind = len(args)
            if ind + 1 == len(numblocks):
                result = [(name,) + args + (i,) for i in range(numblocks[ind])]
            else:
                result = [keys(*(args + (i,))) for i in range(numblocks[ind])]
            return result

        self._cached_keys = result = keys()
        return result

    def __dask_tokenize__(self):
        return self.name

    __dask_optimize__ = globalmethod(optimize, key='array_optimize',
                                     falsey=dont_optimize)
    __dask_scheduler__ = staticmethod(threaded.get)

    def __dask_postcompute__(self):
        return finalize, ()

    def __dask_postpersist__(self):
        return Array, (self.name, self.chunks, self.dtype)

    @property
    def numblocks(self):
        return tuple(map(len, self.chunks))

    @property
    def npartitions(self):
        return reduce(mul, self.numblocks, 1)

    @property
    def shape(self):
        return tuple(map(sum, self.chunks))

    @property
    def chunksize(self):
        return tuple(max(c) for c in self.chunks)

    @property
    def _meta(self):
        return np.empty(shape=(), dtype=self.dtype)

    def _get_chunks(self):
        return self._chunks

    def _set_chunks(self, chunks):
        raise TypeError("Can not set chunks directly\n\n"
                        "Please use the rechunk method instead:\n"
                        "  x.rechunk(%s)" % str(chunks))

    chunks = property(_get_chunks, _set_chunks, "chunks property")

    def __len__(self):
        if not self.chunks:
            raise TypeError("len() of unsized object")
        return sum(self.chunks[0])

    def __array_ufunc__(self, numpy_ufunc, method, *inputs, **kwargs):
        out = kwargs.get('out', ())
        for x in inputs + out:
            if not isinstance(x, (np.ndarray, Number, Array)):
                return NotImplemented

        if method == '__call__':
            if numpy_ufunc is np.matmul:
                from .routines import matmul
                # special case until apply_gufunc handles optional dimensions
                return matmul(*inputs, **kwargs)
            if numpy_ufunc.signature is not None:
                from .gufunc import apply_gufunc
                return apply_gufunc(numpy_ufunc,
                                    numpy_ufunc.signature,
                                    *inputs,
                                    **kwargs)
            if numpy_ufunc.nout > 1:
                from . import ufunc
                try:
                    da_ufunc = getattr(ufunc, numpy_ufunc.__name__)
                except AttributeError:
                    return NotImplemented
                return da_ufunc(*inputs, **kwargs)
            else:
                return elemwise(numpy_ufunc, *inputs, **kwargs)
        elif method == 'outer':
            from . import ufunc
            try:
                da_ufunc = getattr(ufunc, numpy_ufunc.__name__)
            except AttributeError:
                return NotImplemented
            return da_ufunc.outer(*inputs, **kwargs)
        else:
            return NotImplemented

    def __repr__(self):
        """

        >>> import dask.array as da
        >>> da.ones((10, 10), chunks=(5, 5), dtype='i4')
        dask.array<..., shape=(10, 10), dtype=int32, chunksize=(5, 5)>
        """
        chunksize = str(self.chunksize)
        name = self.name.rsplit('-', 1)[0]
        return ("dask.array<%s, shape=%s, dtype=%s, chunksize=%s>" %
                (name, self.shape, self.dtype, chunksize))

    @property
    def ndim(self):
        return len(self.shape)

    @property
    def size(self):
        """ Number of elements in array """
        return reduce(mul, self.shape, 1)

    @property
    def nbytes(self):
        """ Number of bytes in array """
        return self.size * self.dtype.itemsize

    @property
    def itemsize(self):
        """ Length of one array element in bytes """
        return self.dtype.itemsize

    @property
    def name(self):
        return self._name

    @name.setter
    def name(self, val):
        self._name = val
        # Clear the key cache when the name is reset
        self._cached_keys = None

    __array_priority__ = 11  # higher than numpy.ndarray and numpy.matrix

    def __array__(self, dtype=None, **kwargs):
        x = self.compute()
        if dtype and x.dtype != dtype:
            x = x.astype(dtype)
        if not isinstance(x, np.ndarray):
            x = np.array(x)
        return x

    @property
    def _elemwise(self):
        return elemwise

    @wraps(store)
    def store(self, target, **kwargs):
        r = store([self], [target], **kwargs)

        if kwargs.get("return_stored", False):
            r = r[0]

        return r

    def to_hdf5(self, filename, datapath, **kwargs):
        """ Store array in HDF5 file

        >>> x.to_hdf5('myfile.hdf5', '/x')  # doctest: +SKIP

        Optionally provide arguments as though to ``h5py.File.create_dataset``

        >>> x.to_hdf5('myfile.hdf5', '/x', compression='lzf', shuffle=True)  # doctest: +SKIP

        See Also
        --------
        da.store
        h5py.File.create_dataset
        """
        return to_hdf5(filename, datapath, self, **kwargs)

    def to_dask_dataframe(self, columns=None, index=None):
        """ Convert dask Array to dask Dataframe

        Parameters
        ----------
        columns: list or string
            list of column names if DataFrame, single string if Series
        index : dask.dataframe.Index, optional
            An optional *dask* Index to use for the output Series or DataFrame.

            The default output index depends on whether the array has any unknown
            chunks. If there are any unknown chunks, the output has ``None``
            for all the divisions (one per chunk). If all the chunks are known,
            a default index with known divsions is created.

            Specifying ``index`` can be useful if you're conforming a Dask Array
            to an existing dask Series or DataFrame, and you would like the
            indices to match.

        See Also
        --------
        dask.dataframe.from_dask_array
        """
        from ..dataframe import from_dask_array
        return from_dask_array(self, columns=columns, index=index)

    def __bool__(self):
        if self.size > 1:
            raise ValueError("The truth value of a {0} is ambiguous. "
                             "Use a.any() or a.all()."
                             .format(self.__class__.__name__))
        else:
            return bool(self.compute())

    __nonzero__ = __bool__  # python 2

    def _scalarfunc(self, cast_type):
        if self.size > 1:
            raise TypeError("Only length-1 arrays can be converted "
                            "to Python scalars")
        else:
            return cast_type(self.compute())

    def __int__(self):
        return self._scalarfunc(int)

    __long__ = __int__  # python 2

    def __float__(self):
        return self._scalarfunc(float)

    def __complex__(self):
        return self._scalarfunc(complex)

    def __setitem__(self, key, value):
        from .routines import where
        if isinstance(key, Array):
            if isinstance(value, Array) and value.ndim > 1:
                raise ValueError('boolean index array should have 1 dimension')
            y = where(key, value, self)
            self.dtype = y.dtype
            self.dask = y.dask
            self.name = y.name
            self._chunks = y.chunks
            return self
        else:
            raise NotImplementedError("Item assignment with %s not supported"
                                      % type(key))

    def __getitem__(self, index):
        # Field access, e.g. x['a'] or x[['a', 'b']]
        if (isinstance(index, (str, unicode)) or
                (isinstance(index, list) and index and
                 all(isinstance(i, (str, unicode)) for i in index))):
            if isinstance(index, (str, unicode)):
                dt = self.dtype[index]
            else:
                dt = _make_sliced_dtype(self.dtype, index)

            if dt.shape:
                new_axis = list(range(self.ndim, self.ndim + len(dt.shape)))
                chunks = self.chunks + tuple((i,) for i in dt.shape)
                return self.map_blocks(getitem, index, dtype=dt.base,
                                       chunks=chunks, new_axis=new_axis)
            else:
                return self.map_blocks(getitem, index, dtype=dt)

        if not isinstance(index, tuple):
            index = (index,)

        from .slicing import normalize_index, slice_with_int_dask_array, slice_with_bool_dask_array
        index2 = normalize_index(index, self.shape)

        dependencies = {self.name}
        for i in index2:
            if isinstance(i, Array):
                dependencies.add(i.name)

        if any(isinstance(i, Array) and i.dtype.kind in 'iu' for i in index2):
            self, index2 = slice_with_int_dask_array(self, index2)
        if any(isinstance(i, Array) and i.dtype == bool for i in index2):
            self, index2 = slice_with_bool_dask_array(self, index2)

        if all(isinstance(i, slice) and i == slice(None) for i in index2):
            return self

        out = 'getitem-' + tokenize(self, index2)
        dsk, chunks = slice_array(out, self.name, self.chunks, index2)

        graph = HighLevelGraph.from_collections(out, dsk, dependencies=[self])
        return Array(graph, out, chunks, dtype=self.dtype)

    def _vindex(self, key):
        if not isinstance(key, tuple):
            key = (key,)
        if any(k is None for k in key):
            raise IndexError(
                "vindex does not support indexing with None (np.newaxis), "
                "got {}".format(key))
        if all(isinstance(k, slice) for k in key):
            if all(k.indices(d) == slice(0, d).indices(d)
                   for k, d in zip(key, self.shape)):
                return self
            raise IndexError(
                "vindex requires at least one non-slice to vectorize over "
                "when the slices are not over the entire array (i.e, x[:]). "
                "Use normal slicing instead when only using slices. Got: {}"
                .format(key))
        return _vindex(self, *key)

    @property
    def vindex(self):
        """Vectorized indexing with broadcasting.

        This is equivalent to numpy's advanced indexing, using arrays that are
        broadcast against each other. This allows for pointwise indexing:

        >>> x = np.array([[1, 2, 3], [4, 5, 6], [7, 8, 9]])
        >>> x = from_array(x, chunks=2)
        >>> x.vindex[[0, 1, 2], [0, 1, 2]].compute()
        array([1, 5, 9])

        Mixed basic/advanced indexing with slices/arrays is also supported. The
        order of dimensions in the result follows those proposed for
        ndarray.vindex [1]_: the subspace spanned by arrays is followed by all
        slices.

        Note: ``vindex`` provides more general functionality than standard
        indexing, but it also has fewer optimizations and can be significantly
        slower.

        _[1]: https://github.com/numpy/numpy/pull/6256
        """
        return IndexCallable(self._vindex)

    def _blocks(self, index):
        from .slicing import normalize_index
        if not isinstance(index, tuple):
            index = (index,)
        if sum(isinstance(ind, (np.ndarray, list)) for ind in index) > 1:
            raise ValueError("Can only slice with a single list")
        if any(ind is None for ind in index):
            raise ValueError("Slicing with np.newaxis or None is not supported")
        index = normalize_index(index, self.numblocks)
        index = tuple(slice(k, k + 1) if isinstance(k, Number) else k
                      for k in index)

        name = 'blocks-' + tokenize(self, index)

        new_keys = np.array(self.__dask_keys__(), dtype=object)[index]

        chunks = tuple(tuple(np.array(c)[i].tolist())
                       for c, i in zip(self.chunks, index))

        keys = list(product(*[range(len(c)) for c in chunks]))

        layer = {(name,) + key: tuple(new_keys[key].tolist()) for key in keys}

        graph = HighLevelGraph.from_collections(name, layer, dependencies=[self])
        return Array(graph, name, chunks, self.dtype)

    @property
    def blocks(self):
        """ Slice an array by blocks

        This allows blockwise slicing of a Dask array.  You can perform normal
        Numpy-style slicing but now rather than slice elements of the array you
        slice along blocks so, for example, ``x.blocks[0, ::2]`` produces a new
        dask array with every other block in the first row of blocks.

        You can index blocks in any way that could index a numpy array of shape
        equal to the number of blocks in each dimension, (available as
        array.numblocks).  The dimension of the output array will be the same
        as the dimension of this array, even if integer indices are passed.
        This does not support slicing with ``np.newaxis`` or multiple lists.

        Examples
        --------
        >>> import dask.array as da
        >>> x = da.arange(10, chunks=2)
        >>> x.blocks[0].compute()
        array([0, 1])
        >>> x.blocks[:3].compute()
        array([0, 1, 2, 3, 4, 5])
        >>> x.blocks[::2].compute()
        array([0, 1, 4, 5, 8, 9])
        >>> x.blocks[[-1, 0]].compute()
        array([8, 9, 0, 1])

        Returns
        -------
        A Dask array
        """
        return IndexCallable(self._blocks)

    @derived_from(np.ndarray)
    def dot(self, other):
        from .routines import tensordot
        return tensordot(self, other,
                         axes=((self.ndim - 1,), (other.ndim - 2,)))

    @property
    def A(self):
        return self

    @property
    def T(self):
        return self.transpose()

    @derived_from(np.ndarray)
    def transpose(self, *axes):
        from .routines import transpose
        if not axes:
            axes = None
        elif len(axes) == 1 and isinstance(axes[0], Iterable):
            axes = axes[0]
        return transpose(self, axes=axes)

    @derived_from(np.ndarray)
    def ravel(self):
        from .routines import ravel
        return ravel(self)

    flatten = ravel

    @derived_from(np.ndarray)
    def choose(self, choices):
        from .routines import choose
        return choose(self, choices)

    @derived_from(np.ndarray)
    def reshape(self, *shape):
        from .reshape import reshape
        if len(shape) == 1 and not isinstance(shape[0], Number):
            shape = shape[0]
        return reshape(self, shape)

    def topk(self, k, axis=-1, split_every=None):
        """The top k elements of an array.

        See ``da.topk`` for docstring"""
        from .reductions import topk
        return topk(self, k, axis=axis, split_every=split_every)

    def argtopk(self, k, axis=-1, split_every=None):
        """The indices of the top k elements of an array.

        See ``da.argtopk`` for docstring"""
        from .reductions import argtopk
        return argtopk(self, k, axis=axis, split_every=split_every)

    def astype(self, dtype, **kwargs):
        """Copy of the array, cast to a specified type.

        Parameters
        ----------
        dtype : str or dtype
            Typecode or data-type to which the array is cast.
        casting : {'no', 'equiv', 'safe', 'same_kind', 'unsafe'}, optional
            Controls what kind of data casting may occur. Defaults to 'unsafe'
            for backwards compatibility.

            * 'no' means the data types should not be cast at all.
            * 'equiv' means only byte-order changes are allowed.
            * 'safe' means only casts which can preserve values are allowed.
            * 'same_kind' means only safe casts or casts within a kind,
                like float64 to float32, are allowed.
            * 'unsafe' means any data conversions may be done.
        copy : bool, optional
            By default, astype always returns a newly allocated array. If this
            is set to False and the `dtype` requirement is satisfied, the input
            array is returned instead of a copy.
        """
        # Scalars don't take `casting` or `copy` kwargs - as such we only pass
        # them to `map_blocks` if specified by user (different than defaults).
        extra = set(kwargs) - {'casting', 'copy'}
        if extra:
            raise TypeError("astype does not take the following keyword "
                            "arguments: {0!s}".format(list(extra)))
        casting = kwargs.get('casting', 'unsafe')
        dtype = np.dtype(dtype)
        if self.dtype == dtype:
            return self
        elif not np.can_cast(self.dtype, dtype, casting=casting):
            raise TypeError("Cannot cast array from {0!r} to {1!r}"
                            " according to the rule "
                            "{2!r}".format(self.dtype, dtype, casting))
        return self.map_blocks(chunk.astype, dtype=dtype,
                               astype_dtype=dtype, **kwargs)

    def __abs__(self):
        return elemwise(operator.abs, self)

    def __add__(self, other):
        return elemwise(operator.add, self, other)

    def __radd__(self, other):
        return elemwise(operator.add, other, self)

    def __and__(self, other):
        return elemwise(operator.and_, self, other)

    def __rand__(self, other):
        return elemwise(operator.and_, other, self)

    def __div__(self, other):
        return elemwise(operator.div, self, other)

    def __rdiv__(self, other):
        return elemwise(operator.div, other, self)

    def __eq__(self, other):
        return elemwise(operator.eq, self, other)

    def __gt__(self, other):
        return elemwise(operator.gt, self, other)

    def __ge__(self, other):
        return elemwise(operator.ge, self, other)

    def __invert__(self):
        return elemwise(operator.invert, self)

    def __lshift__(self, other):
        return elemwise(operator.lshift, self, other)

    def __rlshift__(self, other):
        return elemwise(operator.lshift, other, self)

    def __lt__(self, other):
        return elemwise(operator.lt, self, other)

    def __le__(self, other):
        return elemwise(operator.le, self, other)

    def __mod__(self, other):
        return elemwise(operator.mod, self, other)

    def __rmod__(self, other):
        return elemwise(operator.mod, other, self)

    def __mul__(self, other):
        return elemwise(operator.mul, self, other)

    def __rmul__(self, other):
        return elemwise(operator.mul, other, self)

    def __ne__(self, other):
        return elemwise(operator.ne, self, other)

    def __neg__(self):
        return elemwise(operator.neg, self)

    def __or__(self, other):
        return elemwise(operator.or_, self, other)

    def __pos__(self):
        return self

    def __ror__(self, other):
        return elemwise(operator.or_, other, self)

    def __pow__(self, other):
        return elemwise(operator.pow, self, other)

    def __rpow__(self, other):
        return elemwise(operator.pow, other, self)

    def __rshift__(self, other):
        return elemwise(operator.rshift, self, other)

    def __rrshift__(self, other):
        return elemwise(operator.rshift, other, self)

    def __sub__(self, other):
        return elemwise(operator.sub, self, other)

    def __rsub__(self, other):
        return elemwise(operator.sub, other, self)

    def __truediv__(self, other):
        return elemwise(operator.truediv, self, other)

    def __rtruediv__(self, other):
        return elemwise(operator.truediv, other, self)

    def __floordiv__(self, other):
        return elemwise(operator.floordiv, self, other)

    def __rfloordiv__(self, other):
        return elemwise(operator.floordiv, other, self)

    def __xor__(self, other):
        return elemwise(operator.xor, self, other)

    def __rxor__(self, other):
        return elemwise(operator.xor, other, self)

    def __matmul__(self, other):
        from .routines import matmul
        return matmul(self, other)

    def __rmatmul__(self, other):
        from .routines import matmul
        return matmul(other, self)

    @derived_from(np.ndarray)
    def any(self, axis=None, keepdims=False, split_every=None, out=None):
        from .reductions import any
        return any(self, axis=axis, keepdims=keepdims, split_every=split_every,
                   out=out)

    @derived_from(np.ndarray)
    def all(self, axis=None, keepdims=False, split_every=None, out=None):
        from .reductions import all
        return all(self, axis=axis, keepdims=keepdims, split_every=split_every,
                   out=out)

    @derived_from(np.ndarray)
    def min(self, axis=None, keepdims=False, split_every=None, out=None):
        from .reductions import min
        return min(self, axis=axis, keepdims=keepdims, split_every=split_every,
                   out=out)

    @derived_from(np.ndarray)
    def max(self, axis=None, keepdims=False, split_every=None, out=None):
        from .reductions import max
        return max(self, axis=axis, keepdims=keepdims, split_every=split_every,
                   out=out)

    @derived_from(np.ndarray)
    def argmin(self, axis=None, split_every=None, out=None):
        from .reductions import argmin
        return argmin(self, axis=axis, split_every=split_every, out=out)

    @derived_from(np.ndarray)
    def argmax(self, axis=None, split_every=None, out=None):
        from .reductions import argmax
        return argmax(self, axis=axis, split_every=split_every, out=out)

    @derived_from(np.ndarray)
    def sum(self, axis=None, dtype=None, keepdims=False, split_every=None,
            out=None):
        from .reductions import sum
        return sum(self, axis=axis, dtype=dtype, keepdims=keepdims,
                   split_every=split_every, out=out)

    @derived_from(np.ndarray)
    def prod(self, axis=None, dtype=None, keepdims=False, split_every=None,
             out=None):
        from .reductions import prod
        return prod(self, axis=axis, dtype=dtype, keepdims=keepdims,
                    split_every=split_every, out=out)

    @derived_from(np.ndarray)
    def mean(self, axis=None, dtype=None, keepdims=False, split_every=None,
             out=None):
        from .reductions import mean
        return mean(self, axis=axis, dtype=dtype, keepdims=keepdims,
                    split_every=split_every, out=out)

    @derived_from(np.ndarray)
    def std(self, axis=None, dtype=None, keepdims=False, ddof=0,
            split_every=None, out=None):
        from .reductions import std
        return std(self, axis=axis, dtype=dtype, keepdims=keepdims, ddof=ddof,
                   split_every=split_every, out=out)

    @derived_from(np.ndarray)
    def var(self, axis=None, dtype=None, keepdims=False, ddof=0,
            split_every=None, out=None):
        from .reductions import var
        return var(self, axis=axis, dtype=dtype, keepdims=keepdims, ddof=ddof,
                   split_every=split_every, out=out)

    def moment(self, order, axis=None, dtype=None, keepdims=False, ddof=0,
               split_every=None, out=None):
        """Calculate the nth centralized moment.

        Parameters
        ----------
        order : int
            Order of the moment that is returned, must be >= 2.
        axis : int, optional
            Axis along which the central moment is computed. The default is to
            compute the moment of the flattened array.
        dtype : data-type, optional
            Type to use in computing the moment. For arrays of integer type the
            default is float64; for arrays of float types it is the same as the
            array type.
        keepdims : bool, optional
            If this is set to True, the axes which are reduced are left in the
            result as dimensions with size one. With this option, the result
            will broadcast correctly against the original array.
        ddof : int, optional
            "Delta Degrees of Freedom": the divisor used in the calculation is
            N - ddof, where N represents the number of elements. By default
            ddof is zero.

        Returns
        -------
        moment : ndarray

        References
        ----------
        .. [1] Pebay, Philippe (2008), "Formulas for Robust, One-Pass Parallel
        Computation of Covariances and Arbitrary-Order Statistical Moments"
        (PDF), Technical Report SAND2008-6212, Sandia National Laboratories

        """

        from .reductions import moment
        return moment(self, order, axis=axis, dtype=dtype, keepdims=keepdims,
                      ddof=ddof, split_every=split_every, out=out)

    @wraps(map_blocks)
    def map_blocks(self, func, *args, **kwargs):
        return map_blocks(func, self, *args, **kwargs)

    def map_overlap(self, func, depth, boundary=None, trim=True, **kwargs):
        """ Map a function over blocks of the array with some overlap

        We share neighboring zones between blocks of the array, then map a
        function, then trim away the neighboring strips.

        Parameters
        ----------
        func: function
            The function to apply to each extended block
        depth: int, tuple, or dict
            The number of elements that each block should share with its neighbors
            If a tuple or dict then this can be different per axis
        boundary: str, tuple, dict
            How to handle the boundaries.
            Values include 'reflect', 'periodic', 'nearest', 'none',
            or any constant value like 0 or np.nan
        trim: bool
            Whether or not to trim ``depth`` elements from each block after
            calling the map function.
            Set this to False if your mapping function already does this for you
        **kwargs:
            Other keyword arguments valid in ``map_blocks``

        Examples
        --------
        >>> x = np.array([1, 1, 2, 3, 3, 3, 2, 1, 1])
        >>> x = from_array(x, chunks=5)
        >>> def derivative(x):
        ...     return x - np.roll(x, 1)

        >>> y = x.map_overlap(derivative, depth=1, boundary=0)
        >>> y.compute()
        array([ 1,  0,  1,  1,  0,  0, -1, -1,  0])

        >>> import dask.array as da
        >>> x = np.arange(16).reshape((4, 4))
        >>> d = da.from_array(x, chunks=(2, 2))
        >>> d.map_overlap(lambda x: x + x.size, depth=1).compute()
        array([[16, 17, 18, 19],
               [20, 21, 22, 23],
               [24, 25, 26, 27],
               [28, 29, 30, 31]])

        >>> func = lambda x: x + x.size
        >>> depth = {0: 1, 1: 1}
        >>> boundary = {0: 'reflect', 1: 'none'}
        >>> d.map_overlap(func, depth, boundary).compute()  # doctest: +NORMALIZE_WHITESPACE
        array([[12,  13,  14,  15],
               [16,  17,  18,  19],
               [20,  21,  22,  23],
               [24,  25,  26,  27]])
        """
        from .overlap import map_overlap
        return map_overlap(self, func, depth, boundary, trim, **kwargs)

    def cumsum(self, axis, dtype=None, out=None):
        """ See da.cumsum for docstring """
        from .reductions import cumsum
        return cumsum(self, axis, dtype, out=out)

    def cumprod(self, axis, dtype=None, out=None):
        """ See da.cumprod for docstring """
        from .reductions import cumprod
        return cumprod(self, axis, dtype, out=out)

    @derived_from(np.ndarray)
    def squeeze(self, axis=None):
        from .routines import squeeze
        return squeeze(self, axis)

    def rechunk(self, chunks, threshold=None, block_size_limit=None):
        """ See da.rechunk for docstring """
        from . import rechunk   # avoid circular import
        return rechunk(self, chunks, threshold, block_size_limit)

    @property
    def real(self):
        from .ufunc import real
        return real(self)

    @property
    def imag(self):
        from .ufunc import imag
        return imag(self)

    def conj(self):
        from .ufunc import conj
        return conj(self)

    @derived_from(np.ndarray)
    def clip(self, min=None, max=None):
        from .ufunc import clip
        return clip(self, min, max)

    def view(self, dtype, order='C'):
        """ Get a view of the array as a new data type

        Parameters
        ----------
        dtype:
            The dtype by which to view the array
        order: string
            'C' or 'F' (Fortran) ordering

        This reinterprets the bytes of the array under a new dtype.  If that
        dtype does not have the same size as the original array then the shape
        will change.

        Beware that both numpy and dask.array can behave oddly when taking
        shape-changing views of arrays under Fortran ordering.  Under some
        versions of NumPy this function will fail when taking shape-changing
        views of Fortran ordered arrays if the first dimension has chunks of
        size one.
        """
        dtype = np.dtype(dtype)
        mult = self.dtype.itemsize / dtype.itemsize

        if order == 'C':
            chunks = self.chunks[:-1] + (tuple(ensure_int(c * mult)
                                         for c in self.chunks[-1]),)
        elif order == 'F':
            chunks = ((tuple(ensure_int(c * mult) for c in self.chunks[0]), ) +
                      self.chunks[1:])
        else:
            raise ValueError("Order must be one of 'C' or 'F'")

        return self.map_blocks(chunk.view, dtype, order=order,
                               dtype=dtype, chunks=chunks)

    @derived_from(np.ndarray)
    def swapaxes(self, axis1, axis2):
        from .routines import swapaxes
        return swapaxes(self, axis1, axis2)

    @derived_from(np.ndarray)
    def round(self, decimals=0):
        from .routines import round
        return round(self, decimals=decimals)

    def copy(self):
        """
        Copy array.  This is a no-op for dask.arrays, which are immutable
        """
        if self.npartitions == 1:
            return self.map_blocks(M.copy)
        else:
            return Array(self.dask, self.name, self.chunks, self.dtype)

    def __deepcopy__(self, memo):
        c = self.copy()
        memo[id(self)] = c
        return c

    def to_delayed(self, optimize_graph=True):
        """Convert into an array of ``dask.delayed`` objects, one per chunk.

        Parameters
        ----------
        optimize_graph : bool, optional
            If True [default], the graph is optimized before converting into
            ``dask.delayed`` objects.

        See Also
        --------
        dask.array.from_delayed
        """
        keys = self.__dask_keys__()
        graph = self.__dask_graph__()
        if optimize_graph:
            graph = self.__dask_optimize__(graph, keys)  # TODO, don't collape graph
            name = 'delayed-' + self.name
            graph = HighLevelGraph.from_collections(name, graph, dependencies=())
        L = ndeepmap(self.ndim, lambda k: Delayed(k, graph), keys)
        return np.array(L, dtype=object)

    @derived_from(np.ndarray)
    def repeat(self, repeats, axis=None):
        from .creation import repeat
        return repeat(self, repeats, axis=axis)

    @derived_from(np.ndarray)
    def nonzero(self):
        from .routines import nonzero
        return nonzero(self)

    def to_zarr(self, *args, **kwargs):
        """Save array to the zarr storage format

        See https://zarr.readthedocs.io for details about the format.

        See function ``to_zarr()`` for parameters.
        """
        return to_zarr(self, *args, **kwargs)


def ensure_int(f):
    i = int(f)
    if i != f:
        raise ValueError("Could not coerce %f to integer" % f)
    return i


def normalize_chunks(chunks, shape=None, limit=None, dtype=None,
                     previous_chunks=None):
    """ Normalize chunks to tuple of tuples

    This takes in a variety of input types and information and produces a full
    tuple-of-tuples result for chunks, suitable to be passed to Array or
    rechunk or any other operation that creates a Dask array.

    Parameters
    ----------
    chunks: tuple, int, dict, or string
        The chunks to be normalized.  See examples below for more details
    shape: Tuple[int]
        The shape of the array
    limit: int (optional)
        The maximum block size to target in bytes,
        if freedom is given to choose
    dtype: np.dtype
    previous_chunks: Tuple[Tuple[int]] optional
        Chunks from a previous array that we should use for inspiration when
        rechunking auto dimensions.  If not provided but auto-chunking exists
        then auto-dimensions will prefer square-like chunk shapes.

    Examples
    --------
    Specify uniform chunk sizes

    >>> normalize_chunks((2, 2), shape=(5, 6))
    ((2, 2, 1), (2, 2, 2))

    Also passes through fully explicit tuple-of-tuples

    >>> normalize_chunks(((2, 2, 1), (2, 2, 2)), shape=(5, 6))
    ((2, 2, 1), (2, 2, 2))

    Cleans up lists to tuples

    >>> normalize_chunks([[2, 2], [3, 3]])
    ((2, 2), (3, 3))

    Expands integer inputs 10 -> (10, 10)

    >>> normalize_chunks(10, shape=(30, 5))
    ((10, 10, 10), (5,))

    Expands dict inputs

    >>> normalize_chunks({0: 2, 1: 3}, shape=(6, 6))
    ((2, 2, 2), (3, 3))

    The value -1 gets mapped to full size

    >>> normalize_chunks((5, -1), shape=(10, 10))
    ((5, 5), (10,))

    Use the value "auto" to automatically determine chunk sizes along certain
    dimensions.  This uses the ``limit=`` and ``dtype=`` keywords to
    determine how large to make the chunks.  The term "auto" can be used
    anywhere an integer can be used.  See array chunking documentation for more
    information.

    >>> normalize_chunks(("auto",), shape=(20,), limit=5, dtype='uint8')
    ((5, 5, 5, 5),)

    Respects null dimensions

    >>> normalize_chunks((), shape=(0, 0))
    ((0,), (0,))
    """
    if dtype and not isinstance(dtype, np.dtype):
        dtype = np.dtype(dtype)
    if chunks is None:
        raise ValueError(CHUNKS_NONE_ERROR_MESSAGE)
    if isinstance(chunks, list):
        chunks = tuple(chunks)
    if isinstance(chunks, (Number, str)):
        chunks = (chunks,) * len(shape)
    if isinstance(chunks, dict):
        chunks = tuple(chunks.get(i, None) for i in range(len(shape)))
    if isinstance(chunks, np.ndarray):
        chunks = chunks.tolist()
    if not chunks and shape and all(s == 0 for s in shape):
        chunks = ((0,),) * len(shape)

    if (shape and len(shape) == 1 and len(chunks) > 1 and
            all(isinstance(c, (Number, str)) for c in chunks)):
        chunks = chunks,

    if shape and len(chunks) != len(shape):
        raise ValueError(
            "Chunks and shape must be of the same length/dimension. "
            "Got chunks=%s, shape=%s" % (chunks, shape))
    if -1 in chunks:
        chunks = tuple(s if c == -1 else c for c, s in zip(chunks, shape))

    if any(c == 'auto' for c in chunks):
        chunks = auto_chunks(chunks, shape, limit, dtype, previous_chunks)

    if shape is not None:
        chunks = tuple(c if c not in {None, -1} else s
                       for c, s in zip(chunks, shape))

    if chunks and shape is not None:
        chunks = sum((blockdims_from_blockshape((s,), (c,))
                      if not isinstance(c, (tuple, list)) else (c,)
                      for s, c in zip(shape, chunks)), ())
    for c in chunks:
        if not c:
            raise ValueError("Empty tuples are not allowed in chunks. Express "
                             "zero length dimensions with 0(s) in chunks")

    if shape is not None:
        if len(chunks) != len(shape):
            raise ValueError("Input array has %d dimensions but the supplied "
                             "chunks has only %d dimensions" %
                             (len(shape), len(chunks)))
        if not all(c == s or (math.isnan(c) or math.isnan(s))
                   for c, s in zip(map(sum, chunks), shape)):
            raise ValueError("Chunks do not add up to shape. "
                             "Got chunks=%s, shape=%s" % (chunks, shape))

    return tuple(tuple(int(x) if not math.isnan(x) else x for x in c) for c in chunks)


def auto_chunks(chunks, shape, limit, dtype, previous_chunks=None):
    """ Determine automatic chunks

    This takes in a chunks value that contains ``"auto"`` values in certain
    dimensions and replaces those values with concrete dimension sizes that try
    to get chunks to be of a certain size in bytes, provided by the ``limit=``
    keyword.  If multiple dimensions are marked as ``"auto"`` then they will
    all respond to meet the desired byte limit, trying to respect the aspect
    ratio of their dimensions in ``previous_chunks=``, if given.

    Parameters
    ----------
    chunks: Tuple
        A tuple of either dimensions or tuples of explicit chunk dimensions
        Some entries should be "auto"
    shape: Tuple[int]
    limit: int
        The maximum allowable size of a chunk in bytes
    previous_chunks: Tuple[Tuple[int]]

    See also
    --------
    normalize_chunks: for full docstring and parameters
    """
    if previous_chunks is not None:
        previous_chunks = tuple(c if isinstance(c, tuple) else (c,)
                                for c in previous_chunks)
    chunks = list(chunks)

    autos = {i for i, c in enumerate(chunks) if c == 'auto'}
    if not autos:
        return tuple(chunks)

    if limit is None:
        limit = config.get('array.chunk-size')
    if isinstance(limit, str):
        limit = parse_bytes(limit)

    if dtype is None:
        raise TypeError("DType must be known for auto-chunking")

    if dtype.hasobject:
        raise NotImplementedError(
            "Can not use auto rechunking with object dtype. "
            "We are unable to estimate the size in bytes of object data")

    for x in tuple(chunks) + tuple(shape):
        if (isinstance(x, Number) and np.isnan(x) or
                isinstance(x, tuple) and np.isnan(x).any()):
            raise ValueError("Can not perform automatic rechunking with unknown "
                             "(nan) chunk sizes")

    limit = max(1, limit // dtype.itemsize)

    largest_block = np.prod([cs if isinstance(cs, Number) else max(cs)
                             for cs in chunks if cs != 'auto'])

    if previous_chunks:
        # Base ideal ratio on the median chunk size of the previous chunks
        result = {a: np.median(previous_chunks[a]) for a in autos}

        ideal_shape = []
        for i, s in enumerate(shape):
            chunk_frequencies = frequencies(previous_chunks[i])
            mode, count = max(chunk_frequencies.items(), key=lambda kv: kv[1])
            if mode > 1 and count >= len(previous_chunks[i]) / 2:
                ideal_shape.append(mode)
            else:
                ideal_shape.append(s)

        # How much larger or smaller the ideal chunk size is relative to what we have now
        multiplier = limit / largest_block / np.prod(list(result.values()))
        last_multiplier = 0
        last_autos = set()

        while (multiplier != last_multiplier or
               autos != last_autos):  # while things change
            last_multiplier = multiplier  # record previous values
            last_autos = set(autos)  # record previous values

            # Expand or contract each of the dimensions appropriately
            for a in sorted(autos):
                proposed = result[a] * multiplier ** (1 / len(autos))
                if proposed > shape[a]:  # we've hit the shape boundary
                    autos.remove(a)
                    largest_block *= shape[a]
                    chunks[a] = shape[a]
                    del result[a]
                else:
                    result[a] = round_to(proposed, ideal_shape[a])

            # recompute how much multiplier we have left, repeat
            multiplier = limit / largest_block / np.prod(list(result.values()))

        for k, v in result.items():
            chunks[k] = v
        return tuple(chunks)

    else:
        size = (limit / largest_block) ** (1 / len(autos))
        small = [i for i in autos if shape[i] < size]
        if small:
            for i in small:
                chunks[i] = (shape[i],)
            return auto_chunks(chunks, shape, limit, dtype)

        for i in autos:
            chunks[i] = round_to(size, shape[i])

        return tuple(chunks)


def round_to(c, s):
    """ Return a chunk dimension that is close to an even multiple or factor

    We want values for c that are nicely aligned with s.

    If c is smaller than s then we want the largest factor of s that is less than the
    desired chunk size, but not less than half, which is too much.  If no such
    factor exists then we just go with the original chunk size and accept an
    uneven chunk at the end.

    If c is larger than s then we want the largest multiple of s that is still
    smaller than c.
    """
    if c <= s:
        try:
            return max(f for f in factors(s) if c / 2 <= f <= c)
        except ValueError:  # no matching factors within factor of two
            return max(1, int(c))
    else:
        return c // s * s


def from_array(x, chunks, name=None, lock=False, asarray=True, fancy=True,
               getitem=None):
    """ Create dask array from something that looks like an array

    Input must have a ``.shape`` and support numpy-style slicing.

    Parameters
    ----------
    x : array_like
    chunks : int, tuple
        How to chunk the array. Must be one of the following forms:
        -   A blocksize like 1000.
        -   A blockshape like (1000, 1000).
        -   Explicit sizes of all blocks along all dimensions like
            ((1000, 1000, 500), (400, 400)).

        -1 as a blocksize indicates the size of the corresponding dimension.
    name : str, optional
        The key name to use for the array. Defaults to a hash of ``x``.
        By default, hash uses python's standard sha1. This behaviour can be
        changed by installing cityhash, xxhash or murmurhash. If installed,
        a large-factor speedup can be obtained in the tokenisation step.
        Use ``name=False`` to generate a random name instead of hashing (fast)
    lock : bool or Lock, optional
        If ``x`` doesn't support concurrent reads then provide a lock here, or
        pass in True to have dask.array create one for you.
    asarray : bool, optional
        If True (default), then chunks will be converted to instances of
        ``ndarray``. Set to False to pass passed chunks through unchanged.
    fancy : bool, optional
        If ``x`` doesn't support fancy indexing (e.g. indexing with lists or
        arrays) then set to False. Default is True.

    Examples
    --------

    >>> x = h5py.File('...')['/data/path']  # doctest: +SKIP
    >>> a = da.from_array(x, chunks=(1000, 1000))  # doctest: +SKIP

    If your underlying datastore does not support concurrent reads then include
    the ``lock=True`` keyword argument or ``lock=mylock`` if you want multiple
    arrays to coordinate around the same lock.

    >>> a = da.from_array(x, chunks=(1000, 1000), lock=True)  # doctest: +SKIP
    """
    if isinstance(x, (list, tuple, memoryview) + np.ScalarType):
        x = np.array(x)

    chunks = normalize_chunks(chunks, x.shape, dtype=x.dtype)
    if name in (None, True):
        token = tokenize(x, chunks)
        original_name = 'array-original-' + token
        name = name or 'array-' + token
    elif name is False:
        original_name = name = 'array-' + str(uuid.uuid1())
    else:
        original_name = name
    if lock is True:
        lock = SerializableLock()

    # Always use the getter for h5py etc. Not using isinstance(x, np.ndarray)
    # because np.matrix is a subclass of np.ndarray.
    if type(x) is np.ndarray and all(len(c) == 1 for c in chunks):
        # No slicing needed
        dsk = {(name, ) + (0, ) * x.ndim: x}
    else:
        if getitem is None:
            if type(x) is np.ndarray and not lock:
                # simpler and cleaner, but missing all the nuances of getter
                getitem = operator.getitem
            elif fancy:
                getitem = getter
            else:
                getitem = getter_nofancy

        dsk = getem(original_name, chunks, getitem=getitem, shape=x.shape,
                    out_name=name, lock=lock, asarray=asarray,
                    dtype=x.dtype)
        dsk[original_name] = x

    return Array(dsk, name, chunks, dtype=x.dtype)


def from_zarr(url, component=None, storage_options=None, chunks=None, **kwargs):
    """Load array from the zarr storage format

    See https://zarr.readthedocs.io for details about the format.

    Parameters
    ----------
    url: Zarr Array or str or MutableMapping
        Location of the data. A URL can include a protocol specifier like s3://
        for remote data. Can also be any MutableMapping instance, which should
        be serializable if used in multiple processes.
    component: str or None
        If the location is a zarr group rather than an array, this is the
        subcomponent that should be loaded, something like ``'foo/bar'``.
    storage_options: dict
        Any additional parameters for the storage backend (ignored for local
        paths)
    chunks: tuple of ints or tuples of ints
        Passed to ``da.from_array``, allows setting the chunks on
        initialisation, if the chunking scheme in the on-disc dataset is not
        optimal for the calculations to follow.
    kwargs: passed to ``zarr.Array``.
    """
    import zarr
    storage_options = storage_options or {}
    if isinstance(url, zarr.Array):
        z = url
    elif isinstance(url, str):
        fs, fs_token, path = get_fs_token_paths(
            url, 'rb', storage_options=storage_options)
        assert len(path) == 1
        mapper = get_mapper(fs, path[0])
        z = zarr.Array(mapper, read_only=True, path=component, **kwargs)
    else:
        mapper = url
        z = zarr.Array(mapper, read_only=True, path=component, **kwargs)
    chunks = chunks if chunks is not None else z.chunks
    return from_array(z, chunks, name='zarr-%s' % url)


def to_zarr(arr, url, component=None, storage_options=None,
            overwrite=False, compute=True, return_stored=False, **kwargs):
    """Save array to the zarr storage format

    See https://zarr.readthedocs.io for details about the format.

    Parameters
    ----------
    arr: dask.array
        Data to store
    url: Zarr Array or str or MutableMapping
        Location of the data. A URL can include a protocol specifier like s3://
        for remote data. Can also be any MutableMapping instance, which should
        be serializable if used in multiple processes.
    component: str or None
        If the location is a zarr group rather than an array, this is the
        subcomponent that should be created/over-written.
    storage_options: dict
        Any additional parameters for the storage backend (ignored for local
        paths)
    overwrite: bool
        If given array already exists, overwrite=False will cause an error,
        where overwrite=True will replace the existing data.
    compute, return_stored: see ``store()``
    kwargs: passed to the ``zarr.create()`` function, e.g., compression options
    """
    import zarr

    if isinstance(url, zarr.Array):
        z = url
        if (isinstance(z.store, (dict, zarr.DictStore)) and
                'distributed' in config.get('scheduler', '')):
            raise RuntimeError('Cannot store into in memory Zarr Array using '
                               'the Distributed Scheduler.')
        arr = arr.rechunk(z.chunks)
        return arr.store(z, lock=False, compute=compute,
                         return_stored=return_stored)

    if not _check_regular_chunks(arr.chunks):
        raise ValueError('Attempt to save array to zarr with irregular '
                         'chunking, please call `arr.rechunk(...)` first.')

    storage_options = storage_options or {}

    if isinstance(url, str):
        fs, fs_token, path = get_fs_token_paths(
            url, 'rb', storage_options=storage_options)
        assert len(path) == 1
        mapper = get_mapper(fs, path[0])
    else:
        # assume the object passed is already a mapper
        mapper = url

    chunks = [c[0] for c in arr.chunks]
    z = zarr.create(shape=arr.shape, chunks=chunks, dtype=arr.dtype,
                    store=mapper, path=component, overwrite=overwrite, **kwargs)
    return arr.store(z, lock=False, compute=compute,
                     return_stored=return_stored)


def _check_regular_chunks(chunkset):
    """Check if the chunks are regular

    "Regular" in this context means that along every axis, the chunks all
    have the same size, except the last one, which may be smaller

    Parameters
    ----------
    chunkset: tuple of tuples of ints
        From the ``.chunks`` attribute of an ``Array``

    Returns
    -------
    True if chunkset passes, else False

    Examples
    --------
    >>> import dask.array as da
    >>> arr = da.zeros(10, chunks=(5, ))
    >>> _check_regular_chunks(arr.chunks)
    True

    >>> arr = da.zeros(10, chunks=((3, 3, 3, 1), ))
    >>> _check_regular_chunks(arr.chunks)
    True

    >>> arr = da.zeros(10, chunks=((3, 1, 3, 3), ))
    >>> _check_regular_chunks(arr.chunks)
    False
    """
    for chunks in chunkset:
        if len(chunks) == 1:
            continue
        if len(set(chunks[:-1])) > 1:
            return False
        if chunks[-1] > chunks[0]:
            return False
    return True


def from_delayed(value, shape, dtype, name=None):
    """ Create a dask array from a dask delayed value

    This routine is useful for constructing dask arrays in an ad-hoc fashion
    using dask delayed, particularly when combined with stack and concatenate.

    The dask array will consist of a single chunk.

    Examples
    --------
    >>> from dask import delayed
    >>> value = delayed(np.ones)(5)
    >>> array = from_delayed(value, (5,), float)
    >>> array
    dask.array<from-value, shape=(5,), dtype=float64, chunksize=(5,)>
    >>> array.compute()
    array([1., 1., 1., 1., 1.])
    """
    from dask.delayed import delayed, Delayed
    if not isinstance(value, Delayed) and hasattr(value, 'key'):
        value = delayed(value)
    name = name or 'from-value-' + tokenize(value, shape, dtype)
    dsk = {(name,) + (0,) * len(shape): value.key}
    chunks = tuple((d,) for d in shape)
    # TODO: value._key may not be the name of the layer in value.dask
    # This should be fixed after we build full expression graphs
    graph = HighLevelGraph.from_collections(name, dsk, dependencies=[value])
    return Array(graph, name, chunks, dtype)


def from_func(func, shape, dtype=None, name=None, args=(), kwargs={}):
    """ Create dask array in a single block by calling a function

    Calling the provided function with func(*args, **kwargs) should return a
    NumPy array of the indicated shape and dtype.

    Examples
    --------

    >>> a = from_func(np.arange, (3,), dtype='i8', args=(3,))
    >>> a.compute()
    array([0, 1, 2])

    This works particularly well when coupled with dask.array functions like
    concatenate and stack:

    >>> arrays = [from_func(np.array, (), dtype='i8', args=(n,)) for n in range(5)]
    >>> stack(arrays).compute()
    array([0, 1, 2, 3, 4])
    """
    name = name or 'from_func-' + tokenize(func, shape, dtype, args, kwargs)
    if args or kwargs:
        func = partial(func, *args, **kwargs)
    dsk = {(name,) + (0,) * len(shape): (func,)}
    chunks = tuple((i,) for i in shape)
    return Array(dsk, name, chunks, dtype)


def common_blockdim(blockdims):
    """ Find the common block dimensions from the list of block dimensions

    Currently only implements the simplest possible heuristic: the common
    block-dimension is the only one that does not span fully span a dimension.
    This is a conservative choice that allows us to avoid potentially very
    expensive rechunking.

    Assumes that each element of the input block dimensions has all the same
    sum (i.e., that they correspond to dimensions of the same size).

    Examples
    --------
    >>> common_blockdim([(3,), (2, 1)])
    (2, 1)
    >>> common_blockdim([(1, 2), (2, 1)])
    (1, 1, 1)
    >>> common_blockdim([(2, 2), (3, 1)])  # doctest: +SKIP
    Traceback (most recent call last):
        ...
    ValueError: Chunks do not align
    """
    if not any(blockdims):
        return ()
    non_trivial_dims = set([d for d in blockdims if len(d) > 1])
    if len(non_trivial_dims) == 1:
        return first(non_trivial_dims)
    if len(non_trivial_dims) == 0:
        return max(blockdims, key=first)

    if np.isnan(sum(map(sum, blockdims))):
        raise ValueError("Arrays chunk sizes are unknown: %s", blockdims)

    if len(set(map(sum, non_trivial_dims))) > 1:
        raise ValueError("Chunks do not add up to same value", blockdims)

    # We have multiple non-trivial chunks on this axis
    # e.g. (5, 2) and (4, 3)

    # We create a single chunk tuple with the same total length
    # that evenly divides both, e.g. (4, 1, 2)

    # To accomplish this we walk down all chunk tuples together, finding the
    # smallest element, adding it to the output, and subtracting it from all
    # other elements and remove the element itself.  We stop once we have
    # burned through all of the chunk tuples.
    # For efficiency's sake we reverse the lists so that we can pop off the end
    rchunks = [list(ntd)[::-1] for ntd in non_trivial_dims]
    total = sum(first(non_trivial_dims))
    i = 0

    out = []
    while i < total:
        m = min(c[-1] for c in rchunks)
        out.append(m)
        for c in rchunks:
            c[-1] -= m
            if c[-1] == 0:
                c.pop()
        i += m

    return tuple(out)


def unify_chunks(*args, **kwargs):
    """
    Unify chunks across a sequence of arrays

    Parameters
    ----------
    *args: sequence of Array, index pairs
        Sequence like (x, 'ij', y, 'jk', z, 'i')

    Examples
    --------
    >>> import dask.array as da
    >>> x = da.ones(10, chunks=((5, 2, 3),))
    >>> y = da.ones(10, chunks=((2, 3, 5),))
    >>> chunkss, arrays = unify_chunks(x, 'i', y, 'i')
    >>> chunkss
    {'i': (2, 3, 2, 3)}

    >>> x = da.ones((100, 10), chunks=(20, 5))
    >>> y = da.ones((10, 100), chunks=(4, 50))
    >>> chunkss, arrays = unify_chunks(x, 'ij', y, 'jk')
    >>> chunkss  # doctest: +SKIP
    {'k': (50, 50), 'i': (20, 20, 20, 20, 20), 'j': (4, 1, 3, 2)}

    Returns
    -------
    chunkss : dict
        Map like {index: chunks}.
    arrays : list
        List of rechunked arrays.

    See Also
    --------
    common_blockdim
    """
    if not args:
        return {}, []

    arginds = [(asarray(a) if ind is not None else a, ind)
               for a, ind in partition(2, args)]  # [x, ij, y, jk]
    args = list(concat(arginds))  # [(x, ij), (y, jk)]
    warn = kwargs.get('warn', True)

    arrays, inds = zip(*arginds)
    if all(ind == inds[0] for ind in inds) and all(a.chunks == arrays[0].chunks for a in arrays):
        return dict(zip(inds[0], arrays[0].chunks)), arrays

    nameinds = [(a.name if i is not None else a, i) for a, i in arginds]
    blockdim_dict = {a.name: a.chunks
                     for a, ind in arginds
                     if ind is not None}

    chunkss = broadcast_dimensions(nameinds, blockdim_dict,
                                   consolidate=common_blockdim)
    max_parts = max(arg.npartitions for arg, ind in arginds if ind is not None)
    nparts = np.prod(list(map(len, chunkss.values())))

    if warn and nparts and nparts >= max_parts * 10:
        warnings.warn("Increasing number of chunks by factor of %d" %
                      (nparts / max_parts), PerformanceWarning, stacklevel=3)

    arrays = []
    for a, i in arginds:
        if i is None:
            arrays.append(a)
        else:
            chunks = tuple(chunkss[j] if a.shape[n] > 1 else a.shape[n]
                           if not np.isnan(sum(chunkss[j])) else None
                           for n, j in enumerate(i))
            if chunks != a.chunks and all(a.chunks):
                arrays.append(a.rechunk(chunks))
            else:
                arrays.append(a)
    return chunkss, arrays


def unpack_singleton(x):
    """

    >>> unpack_singleton([[[[1]]]])
    1
    >>> unpack_singleton(np.array(np.datetime64('2000-01-01')))
    array('2000-01-01', dtype='datetime64[D]')
    """
    while isinstance(x, (list, tuple)):
        try:
            x = x[0]
        except (IndexError, TypeError, KeyError):
            break
    return x


def block(arrays, allow_unknown_chunksizes=False):
    """
    Assemble an nd-array from nested lists of blocks.

    Blocks in the innermost lists are concatenated along the last
    dimension (-1), then these are concatenated along the second-last
    dimension (-2), and so on until the outermost list is reached

    Blocks can be of any dimension, but will not be broadcasted using the normal
    rules. Instead, leading axes of size 1 are inserted, to make ``block.ndim``
    the same for all blocks. This is primarily useful for working with scalars,
    and means that code like ``block([v, 1])`` is valid, where
    ``v.ndim == 1``.

    When the nested list is two levels deep, this allows block matrices to be
    constructed from their components.

    Parameters
    ----------
    arrays : nested list of array_like or scalars (but not tuples)
        If passed a single ndarray or scalar (a nested list of depth 0), this
        is returned unmodified (and not copied).

        Elements shapes must match along the appropriate axes (without
        broadcasting), but leading 1s will be prepended to the shape as
        necessary to make the dimensions match.

    allow_unknown_chunksizes: bool
        Allow unknown chunksizes, such as come from converting from dask
        dataframes.  Dask.array is unable to verify that chunks line up.  If
        data comes from differently aligned sources then this can cause
        unexpected results.

    Returns
    -------
    block_array : ndarray
        The array assembled from the given blocks.

        The dimensionality of the output is equal to the greatest of:
        * the dimensionality of all the inputs
        * the depth to which the input list is nested

    Raises
    ------
    ValueError
        * If list depths are mismatched - for instance, ``[[a, b], c]`` is
          illegal, and should be spelt ``[[a, b], [c]]``
        * If lists are empty - for instance, ``[[a, b], []]``

    See Also
    --------
    concatenate : Join a sequence of arrays together.
    stack : Stack arrays in sequence along a new dimension.
    hstack : Stack arrays in sequence horizontally (column wise).
    vstack : Stack arrays in sequence vertically (row wise).
    dstack : Stack arrays in sequence depth wise (along third dimension).
    vsplit : Split array into a list of multiple sub-arrays vertically.

    Notes
    -----

    When called with only scalars, ``block`` is equivalent to an ndarray
    call. So ``block([[1, 2], [3, 4]])`` is equivalent to
    ``array([[1, 2], [3, 4]])``.

    This function does not enforce that the blocks lie on a fixed grid.
    ``block([[a, b], [c, d]])`` is not restricted to arrays of the form::

        AAAbb
        AAAbb
        cccDD

    But is also allowed to produce, for some ``a, b, c, d``::

        AAAbb
        AAAbb
        cDDDD

    Since concatenation happens along the last axis first, `block` is _not_
    capable of producing the following directly::

        AAAbb
        cccbb
        cccDD

    Matlab's "square bracket stacking", ``[A, B, ...; p, q, ...]``, is
    equivalent to ``block([[A, B, ...], [p, q, ...]])``.
    """

    # This was copied almost verbatim from numpy.core.shape_base.block
    # See numpy license at https://github.com/numpy/numpy/blob/master/LICENSE.txt
    # or NUMPY_LICENSE.txt within this directory

    def atleast_nd(x, ndim):
        x = asanyarray(x)
        diff = max(ndim - x.ndim, 0)
        return x[(None,) * diff + (Ellipsis,)]

    def format_index(index):
        return 'arrays' + ''.join('[{}]'.format(i) for i in index)

    rec = _Recurser(recurse_if=lambda x: type(x) is list)

    # ensure that the lists are all matched in depth
    list_ndim = None
    any_empty = False
    for index, value, entering in rec.walk(arrays):
        if type(value) is tuple:
            # not strictly necessary, but saves us from:
            #  - more than one way to do things - no point treating tuples like
            #    lists
            #  - horribly confusing behaviour that results when tuples are
            #    treated like ndarray
            raise TypeError(
                '{} is a tuple. '
                'Only lists can be used to arrange blocks, and np.block does '
                'not allow implicit conversion from tuple to ndarray.'.format(
                    format_index(index)
                )
            )
        if not entering:
            curr_depth = len(index)
        elif len(value) == 0:
            curr_depth = len(index) + 1
            any_empty = True
        else:
            continue

        if list_ndim is not None and list_ndim != curr_depth:
            raise ValueError(
                "List depths are mismatched. First element was at depth {}, "
                "but there is an element at depth {} ({})".format(
                    list_ndim,
                    curr_depth,
                    format_index(index)
                )
            )
        list_ndim = curr_depth

    # do this here so we catch depth mismatches first
    if any_empty:
        raise ValueError('Lists cannot be empty')

    # convert all the arrays to ndarrays
    arrays = rec.map_reduce(
        arrays,
        f_map=asanyarray,
        f_reduce=list
    )

    # determine the maximum dimension of the elements
    elem_ndim = rec.map_reduce(
        arrays,
        f_map=lambda xi: xi.ndim,
        f_reduce=max
    )
    ndim = max(list_ndim, elem_ndim)

    # first axis to concatenate along
    first_axis = ndim - list_ndim

    # Make all the elements the same dimension
    arrays = rec.map_reduce(
        arrays,
        f_map=lambda xi: atleast_nd(xi, ndim),
        f_reduce=list
    )

    # concatenate innermost lists on the right, outermost on the left
    return rec.map_reduce(
        arrays,
        f_reduce=lambda xs, axis: concatenate(
            list(xs),
            axis=axis,
            allow_unknown_chunksizes=allow_unknown_chunksizes
        ),
        f_kwargs=lambda axis: dict(axis=(axis + 1)),
        axis=first_axis
    )


def concatenate(seq, axis=0, allow_unknown_chunksizes=False):
    """
    Concatenate arrays along an existing axis

    Given a sequence of dask Arrays form a new dask Array by stacking them
    along an existing dimension (axis=0 by default)

    Parameters
    ----------
    seq: list of dask.arrays
    axis: int
        Dimension along which to align all of the arrays
    allow_unknown_chunksizes: bool
        Allow unknown chunksizes, such as come from converting from dask
        dataframes.  Dask.array is unable to verify that chunks line up.  If
        data comes from differently aligned sources then this can cause
        unexpected results.

    Examples
    --------

    Create slices

    >>> import dask.array as da
    >>> import numpy as np

    >>> data = [from_array(np.ones((4, 4)), chunks=(2, 2))
    ...          for i in range(3)]

    >>> x = da.concatenate(data, axis=0)
    >>> x.shape
    (12, 4)

    >>> da.concatenate(data, axis=1).shape
    (4, 12)

    Result is a new dask Array

    See Also
    --------
    stack
    """
    n = len(seq)
    ndim = len(seq[0].shape)

    if axis < 0:
        axis = ndim + axis
    if axis >= ndim:
        msg = ("Axis must be less than than number of dimensions"
               "\nData has %d dimensions, but got axis=%d")
        raise ValueError(msg % (ndim, axis))

    if n == 1:
        return seq[0]

    if (not allow_unknown_chunksizes and
        not all(i == axis or all(x.shape[i] == seq[0].shape[i] for x in seq)
                for i in range(ndim))):
        if any(map(np.isnan, seq[0].shape)):
            raise ValueError("Tried to concatenate arrays with unknown"
                             " shape %s.  To force concatenation pass"
                             " allow_unknown_chunksizes=True."
                             % str(seq[0].shape))
        raise ValueError("Shapes do not align: %s", [x.shape for x in seq])

    inds = [list(range(ndim)) for i in range(n)]
    for i, ind in enumerate(inds):
        ind[axis] = -(i + 1)

    uc_args = list(concat(zip(seq, inds)))
    _, seq = unify_chunks(*uc_args, warn=False)

    bds = [a.chunks for a in seq]

    chunks = (seq[0].chunks[:axis] + (sum([bd[axis] for bd in bds], ()), ) +
              seq[0].chunks[axis + 1:])

    cum_dims = [0] + list(accumulate(add, [len(a.chunks[axis]) for a in seq]))

    seq_dtypes = [a.dtype for a in seq]
    if len(set(seq_dtypes)) > 1:
        dt = reduce(np.promote_types, seq_dtypes)
        seq = [x.astype(dt) for x in seq]
    else:
        dt = seq_dtypes[0]

    names = [a.name for a in seq]

    name = 'concatenate-' + tokenize(names, axis)
    keys = list(product([name], *[range(len(bd)) for bd in chunks]))

    values = [(names[bisect(cum_dims, key[axis + 1]) - 1],) + key[1:axis + 1] +
              (key[axis + 1] - cum_dims[bisect(cum_dims, key[axis + 1]) - 1], ) +
              key[axis + 2:] for key in keys]

    dsk = dict(zip(keys, values))
    graph = HighLevelGraph.from_collections(name, dsk, dependencies=seq)

    return Array(graph, name, chunks, dtype=dt)


def load_store_chunk(x, out, index, lock, return_stored, load_stored):
    """
    A function inserted in a Dask graph for storing a chunk.

    Parameters
    ----------
    x: array-like
        An array (potentially a NumPy one)
    out: array-like
        Where to store results too.
    index: slice-like
        Where to store result from ``x`` in ``out``.
    lock: Lock-like or False
        Lock to use before writing to ``out``.
    return_stored: bool
        Whether to return ``out``.
    load_stored: bool
        Whether to return the array stored in ``out``.
        Ignored if ``return_stored`` is not ``True``.

    Examples
    --------

    >>> a = np.ones((5, 6))
    >>> b = np.empty(a.shape)
    >>> load_store_chunk(a, b, (slice(None), slice(None)), False, False, False)
    """

    result = None
    if return_stored and not load_stored:
        result = out

    if lock:
        lock.acquire()
    try:
        if x is not None:
            out[index] = np.asanyarray(x)
        if return_stored and load_stored:
            result = out[index]
    finally:
        if lock:
            lock.release()

    return result


def store_chunk(x, out, index, lock, return_stored):
    return load_store_chunk(x, out, index, lock, return_stored, False)


def load_chunk(out, index, lock):
    return load_store_chunk(None, out, index, lock, True, True)


def insert_to_ooc(arr, out, lock=True, region=None,
                  return_stored=False, load_stored=False, tok=None):
    """
    Creates a Dask graph for storing chunks from ``arr`` in ``out``.

    Parameters
    ----------
    arr: da.Array
        A dask array
    out: array-like
        Where to store results too.
    lock: Lock-like or bool, optional
        Whether to lock or with what (default is ``True``,
        which means a ``threading.Lock`` instance).
    region: slice-like, optional
        Where in ``out`` to store ``arr``'s results
        (default is ``None``, meaning all of ``out``).
    return_stored: bool, optional
        Whether to return ``out``
        (default is ``False``, meaning ``None`` is returned).
    load_stored: bool, optional
        Whether to handling loading from ``out`` at the same time.
        Ignored if ``return_stored`` is not ``True``.
        (default is ``False``, meaning defer to ``return_stored``).
    tok: str, optional
        Token to use when naming keys

    Examples
    --------
    >>> import dask.array as da
    >>> d = da.ones((5, 6), chunks=(2, 3))
    >>> a = np.empty(d.shape)
    >>> insert_to_ooc(d, a)  # doctest: +SKIP
    """

    if lock is True:
        lock = Lock()

    slices = slices_from_chunks(arr.chunks)
    if region:
        slices = [fuse_slice(region, slc) for slc in slices]

    name = 'store-%s' % (tok or str(uuid.uuid1()))
    func = store_chunk
    args = ()
    if return_stored and load_stored:
        name = 'load-%s' % name
        func = load_store_chunk
        args = args + (load_stored,)

    dsk = {
        (name,) + t[1:]: (func, t, out, slc, lock, return_stored) + args
        for t, slc in zip(core.flatten(arr.__dask_keys__()), slices)
    }

    return dsk


def retrieve_from_ooc(keys, dsk_pre, dsk_post=None):
    """
    Creates a Dask graph for loading stored ``keys`` from ``dsk``.

    Parameters
    ----------
    keys: Sequence
        A sequence containing Dask graph keys to load
    dsk_pre: Mapping
        A Dask graph corresponding to a Dask Array before computation
    dsk_post: Mapping, optional
        A Dask graph corresponding to a Dask Array after computation

    Examples
    --------
    >>> import dask.array as da
    >>> d = da.ones((5, 6), chunks=(2, 3))
    >>> a = np.empty(d.shape)
    >>> g = insert_to_ooc(d, a)
    >>> retrieve_from_ooc(g.keys(), g)  # doctest: +SKIP
    """

    if not dsk_post:
        dsk_post = {k: k for k in keys}

    load_dsk = {
        ('load-' + k[0],) + k[1:]: (load_chunk, dsk_post[k]) + dsk_pre[k][3:-1]
        for k in keys
    }

    return load_dsk


def asarray(a, **kwargs):
    """Convert the input to a dask array.

    Parameters
    ----------
    a : array-like
        Input data, in any form that can be converted to a dask array.

    Returns
    -------
    out : dask array
        Dask array interpretation of a.

    Examples
    --------
    >>> import dask.array as da
    >>> import numpy as np
    >>> x = np.arange(3)
    >>> da.asarray(x)
    dask.array<array, shape=(3,), dtype=int64, chunksize=(3,)>

    >>> y = [[1, 2, 3], [4, 5, 6]]
    >>> da.asarray(y)
    dask.array<array, shape=(2, 3), dtype=int64, chunksize=(2, 3)>
    """
    def frame_types():
        try:
            import dask.dataframe as dd
            return (dd.Series, dd.DataFrame)
        except ImportError:
            return ()

    if isinstance(a, Array):
        return a
    if isinstance(a, (list, tuple)) and any(isinstance(i, Array) for i in a):
        a = stack(a)
    elif isinstance(a, frame_types()):
        return a.to_dask_array()
    elif not isinstance(getattr(a, 'shape', None), Iterable):
        a = np.asarray(a)
    return from_array(a, chunks=a.shape, getitem=getter_inline, **kwargs)


def asanyarray(a):
    """Convert the input to a dask array.

    Subclasses of ``np.ndarray`` will be passed through as chunks unchanged.

    Parameters
    ----------
    a : array-like
        Input data, in any form that can be converted to a dask array.

    Returns
    -------
    out : dask array
        Dask array interpretation of a.

    Examples
    --------
    >>> import dask.array as da
    >>> import numpy as np
    >>> x = np.arange(3)
    >>> da.asanyarray(x)
    dask.array<array, shape=(3,), dtype=int64, chunksize=(3,)>

    >>> y = [[1, 2, 3], [4, 5, 6]]
    >>> da.asanyarray(y)
    dask.array<array, shape=(2, 3), dtype=int64, chunksize=(2, 3)>
    """
    if isinstance(a, Array):
        return a
    elif hasattr(a, 'to_dask_array'):
        return a.to_dask_array()
    elif isinstance(a, (list, tuple)) and any(isinstance(i, Array) for i in a):
        a = stack(a)
    elif not isinstance(getattr(a, 'shape', None), Iterable):
        a = np.asanyarray(a)
    return from_array(a, chunks=a.shape, getitem=getter_inline,
                      asarray=False)


def is_scalar_for_elemwise(arg):
    """

    >>> is_scalar_for_elemwise(42)
    True
    >>> is_scalar_for_elemwise('foo')
    True
    >>> is_scalar_for_elemwise(True)
    True
    >>> is_scalar_for_elemwise(np.array(42))
    True
    >>> is_scalar_for_elemwise([1, 2, 3])
    True
    >>> is_scalar_for_elemwise(np.array([1, 2, 3]))
    False
    >>> is_scalar_for_elemwise(from_array(np.array(0), chunks=()))
    False
    >>> is_scalar_for_elemwise(np.dtype('i4'))
    True
    """
    # the second half of shape_condition is essentially just to ensure that
    # dask series / frame are treated as scalars in elemwise.
    maybe_shape = getattr(arg, 'shape', None)
    shape_condition = (not isinstance(maybe_shape, Iterable) or
                       any(is_dask_collection(x) for x in maybe_shape))

    return (np.isscalar(arg) or
            shape_condition or
            isinstance(arg, np.dtype) or
            (isinstance(arg, np.ndarray) and arg.ndim == 0))


def broadcast_shapes(*shapes):
    """
    Determines output shape from broadcasting arrays.

    Parameters
    ----------
    shapes : tuples
        The shapes of the arguments.

    Returns
    -------
    output_shape : tuple

    Raises
    ------
    ValueError
        If the input shapes cannot be successfully broadcast together.
    """
    if len(shapes) == 1:
        return shapes[0]
    out = []
    for sizes in zip_longest(*map(reversed, shapes), fillvalue=-1):
        if np.isnan(sizes).any():
            dim = np.nan
        else:
            dim = 0 if 0 in sizes else np.max(sizes)
        if any(i not in [-1, 0, 1, dim] and not np.isnan(i) for i in sizes):
            raise ValueError("operands could not be broadcast together with "
                             "shapes {0}".format(' '.join(map(str, shapes))))
        out.append(dim)
    return tuple(reversed(out))


def elemwise(op, *args, **kwargs):
    """ Apply elementwise function across arguments

    Respects broadcasting rules

    Examples
    --------
    >>> elemwise(add, x, y)  # doctest: +SKIP
    >>> elemwise(sin, x)  # doctest: +SKIP

    See Also
    --------
    blockwise
    """
    out = kwargs.pop('out', None)
    if not set(['name', 'dtype']).issuperset(kwargs):
        msg = "%s does not take the following keyword arguments %s"
        raise TypeError(msg % (op.__name__, str(sorted(set(kwargs) - set(['name', 'dtype'])))))

    args = [np.asarray(a) if isinstance(a, (list, tuple)) else a for a in args]

    shapes = []
    for arg in args:
        shape = getattr(arg, "shape", ())
        if any(is_dask_collection(x) for x in shape):
            # Want to excluded Delayed shapes and dd.Scalar
            shape = ()
        shapes.append(shape)

    shapes = [s if isinstance(s, Iterable) else () for s in shapes]
    out_ndim = len(broadcast_shapes(*shapes))   # Raises ValueError if dimensions mismatch
    expr_inds = tuple(range(out_ndim))[::-1]

    need_enforce_dtype = False
    if 'dtype' in kwargs:
        dt = kwargs['dtype']
    else:
        # We follow NumPy's rules for dtype promotion, which special cases
        # scalars and 0d ndarrays (which it considers equivalent) by using
        # their values to compute the result dtype:
        # https://github.com/numpy/numpy/issues/6240
        # We don't inspect the values of 0d dask arrays, because these could
        # hold potentially very expensive calculations. Instead, we treat
        # them just like other arrays, and if necessary cast the result of op
        # to match.
        vals = [np.empty((1,) * max(1, a.ndim), dtype=a.dtype)
                if not is_scalar_for_elemwise(a) else a
                for a in args]
        try:
            dt = apply_infer_dtype(op, vals, {}, 'elemwise', suggest_dtype=False)
        except Exception:
            return NotImplemented
        need_enforce_dtype = any(not is_scalar_for_elemwise(a) and a.ndim == 0 for a in args)

    name = kwargs.get('name', None) or '%s-%s' % (funcname(op),
                                                  tokenize(op, dt, *args))

    blockwise_kwargs = dict(dtype=dt, name=name, token=funcname(op).strip('_'))
    if need_enforce_dtype:
        blockwise_kwargs['enforce_dtype'] = dt
        blockwise_kwargs['enforce_dtype_function'] = op
        op = _enforce_dtype
    result = blockwise(op, expr_inds,
                       *concat((a, tuple(range(a.ndim)[::-1])
                                if not is_scalar_for_elemwise(a)
                                else None) for a in args),
                       **blockwise_kwargs)

    return handle_out(out, result)


def handle_out(out, result):
    """ Handle out parameters

    If out is a dask.array then this overwrites the contents of that array with
    the result
    """
    if isinstance(out, tuple):
        if len(out) == 1:
            out = out[0]
        elif len(out) > 1:
            raise NotImplementedError("The out parameter is not fully supported")
        else:
            out = None
    if isinstance(out, Array):
        if out.shape != result.shape:
            raise ValueError(
                "Mismatched shapes between result and out parameter. "
                "out=%s, result=%s" % (str(out.shape), str(result.shape)))
        out._chunks = result.chunks
        out.dask = result.dask
        out.dtype = result.dtype
        out.name = result.name
    elif out is not None:
        msg = ("The out parameter is not fully supported."
               " Received type %s, expected Dask Array" % type(out).__name__)
        raise NotImplementedError(msg)
    else:
        return result


def _enforce_dtype(*args, **kwargs):
    """Calls a function and converts its result to the given dtype.

    The parameters have deliberately been given unwieldy names to avoid
    clashes with keyword arguments consumed by blockwise

    A dtype of `object` is treated as a special case and not enforced,
    because it is used as a dummy value in some places when the result will
    not be a block in an Array.

    Parameters
    ----------
    enforce_dtype : dtype
        Result dtype
    enforce_dtype_function : callable
        The wrapped function, which will be passed the remaining arguments
    """
    dtype = kwargs.pop('enforce_dtype')
    function = kwargs.pop('enforce_dtype_function')

    result = function(*args, **kwargs)
    if hasattr(result, 'dtype') and dtype != result.dtype and dtype != object:
        if not np.can_cast(result, dtype, casting='same_kind'):
            raise ValueError("Inferred dtype from function %r was %r "
                             "but got %r, which can't be cast using "
                             "casting='same_kind'" %
                             (funcname(function), str(dtype), str(result.dtype)))
        if np.isscalar(result):
            # scalar astype method doesn't take the keyword arguments, so
            # have to convert via 0-dimensional array and back.
            result = result.astype(dtype)
        else:
            try:
                result = result.astype(dtype, copy=False)
            except TypeError:
                # Missing copy kwarg
                result = result.astype(dtype)
    return result


def broadcast_to(x, shape, chunks=None):
    """Broadcast an array to a new shape.

    Parameters
    ----------
    x : array_like
        The array to broadcast.
    shape : tuple
        The shape of the desired array.
    chunks : tuple, optional
        If provided, then the result will use these chunks instead of the same
        chunks as the source array. Setting chunks explicitly as part of
        broadcast_to is more efficient than rechunking afterwards. Chunks are
        only allowed to differ from the original shape along dimensions that
        are new on the result or have size 1 the input array.

    Returns
    -------
    broadcast : dask array

    See Also
    --------
    :func:`numpy.broadcast_to`
    """
    x = asarray(x)
    shape = tuple(shape)

    if x.shape == shape and (chunks is None or chunks == x.chunks):
        return x

    ndim_new = len(shape) - x.ndim
    if ndim_new < 0 or any(new != old
                           for new, old in zip(shape[ndim_new:], x.shape)
                           if old != 1):
        raise ValueError('cannot broadcast shape %s to shape %s'
                         % (x.shape, shape))

    if chunks is None:
        chunks = (tuple((s,) for s in shape[:ndim_new]) +
                  tuple(bd if old > 1 else (new,)
                  for bd, old, new in zip(x.chunks, x.shape, shape[ndim_new:])))
    else:
        chunks = normalize_chunks(chunks, shape, dtype=x.dtype,
                                  previous_chunks=x.chunks)
        for old_bd, new_bd in zip(x.chunks, chunks[ndim_new:]):
            if old_bd != new_bd and old_bd != (1,):
                raise ValueError('cannot broadcast chunks %s to chunks %s: '
                                 'new chunks must either be along a new '
                                 'dimension or a dimension of size 1'
                                 % (x.chunks, chunks))

    name = 'broadcast_to-' + tokenize(x, shape, chunks)
    dsk = {}

    enumerated_chunks = product(*(enumerate(bds) for bds in chunks))
    for new_index, chunk_shape in (zip(*ec) for ec in enumerated_chunks):
        old_index = tuple(0 if bd == (1,) else i
                          for bd, i in zip(x.chunks, new_index[ndim_new:]))
        old_key = (x.name,) + old_index
        new_key = (name,) + new_index
        dsk[new_key] = (np.broadcast_to, old_key, quote(chunk_shape))

    graph = HighLevelGraph.from_collections(name, dsk, dependencies=[x])
    return Array(graph, name, chunks, dtype=x.dtype)


@wraps(np.broadcast_arrays)
def broadcast_arrays(*args, **kwargs):
    subok = bool(kwargs.pop("subok", False))

    to_array = asanyarray if subok else asarray
    args = tuple(to_array(e) for e in args)

    if kwargs:
        raise TypeError("unsupported keyword argument(s) provided")

    shape = broadcast_shapes(*(e.shape for e in args))
    chunks = broadcast_chunks(*(e.chunks for e in args))

    result = [broadcast_to(e, shape=shape, chunks=chunks) for e in args]

    return result


def offset_func(func, offset, *args):
    """  Offsets inputs by offset

    >>> double = lambda x: x * 2
    >>> f = offset_func(double, (10,))
    >>> f(1)
    22
    >>> f(300)
    620
    """
    def _offset(*args):
        args2 = list(map(add, args, offset))
        return func(*args2)

    with ignoring(Exception):
        _offset.__name__ = 'offset_' + func.__name__

    return _offset


def chunks_from_arrays(arrays):
    """ Chunks tuple from nested list of arrays

    >>> x = np.array([1, 2])
    >>> chunks_from_arrays([x, x])
    ((2, 2),)

    >>> x = np.array([[1, 2]])
    >>> chunks_from_arrays([[x], [x]])
    ((1, 1), (2,))

    >>> x = np.array([[1, 2]])
    >>> chunks_from_arrays([[x, x]])
    ((1,), (2, 2))

    >>> chunks_from_arrays([1, 1])
    ((1, 1),)
    """
    if not arrays:
        return ()
    result = []
    dim = 0

    def shape(x):
        try:
            return x.shape
        except AttributeError:
            return (1,)

    while isinstance(arrays, (list, tuple)):
        result.append(tuple([shape(deepfirst(a))[dim] for a in arrays]))
        arrays = arrays[0]
        dim += 1
    return tuple(result)


def deepfirst(seq):
    """ First element in a nested list

    >>> deepfirst([[[1, 2], [3, 4]], [5, 6], [7, 8]])
    1
    """
    if not isinstance(seq, (list, tuple)):
        return seq
    else:
        return deepfirst(seq[0])


def shapelist(a):
    """ Get the shape of nested list """
    if type(a) is list:
        return tuple([len(a)] + list(shapelist(a[0])))
    else:
        return ()


def reshapelist(shape, seq):
    """ Reshape iterator to nested shape

    >>> reshapelist((2, 3), range(6))
    [[0, 1, 2], [3, 4, 5]]
    """
    if len(shape) == 1:
        return list(seq)
    else:
        n = int(len(seq) / shape[0])
        return [reshapelist(shape[1:], part) for part in partition(n, seq)]


def transposelist(arrays, axes, extradims=0):
    """ Permute axes of nested list

    >>> transposelist([[1,1,1],[1,1,1]], [2,1])
    [[[1, 1], [1, 1], [1, 1]]]

    >>> transposelist([[1,1,1],[1,1,1]], [2,1], extradims=1)
    [[[[1], [1]], [[1], [1]], [[1], [1]]]]
    """
    if len(axes) != ndimlist(arrays):
        raise ValueError("Length of axes should equal depth of nested arrays")
    if extradims < 0:
        raise ValueError("`newdims` should be positive")
    if len(axes) > len(set(axes)):
        raise ValueError("`axes` should be unique")

    ndim = max(axes) + 1
    shape = shapelist(arrays)
    newshape = [shape[axes.index(i)] if i in axes else 1 for i in range(ndim + extradims)]

    result = list(core.flatten(arrays))
    return reshapelist(newshape, result)


def stack(seq, axis=0):
    """
    Stack arrays along a new axis

    Given a sequence of dask arrays, form a new dask array by stacking them
    along a new dimension (axis=0 by default)

    Examples
    --------

    Create slices

    >>> import dask.array as da
    >>> import numpy as np

    >>> data = [from_array(np.ones((4, 4)), chunks=(2, 2))
    ...          for i in range(3)]

    >>> x = da.stack(data, axis=0)
    >>> x.shape
    (3, 4, 4)

    >>> da.stack(data, axis=1).shape
    (4, 3, 4)

    >>> da.stack(data, axis=-1).shape
    (4, 4, 3)

    Result is a new dask Array

    See Also
    --------
    concatenate
    """
    n = len(seq)
    ndim = len(seq[0].shape)
    if axis < 0:
        axis = ndim + axis + 1
    if axis > ndim:
        raise ValueError("Axis must not be greater than number of dimensions"
                         "\nData has %d dimensions, but got axis=%d" %
                         (ndim, axis))
    if not all(x.shape == seq[0].shape for x in seq):
        idx = np.where(np.asanyarray([x.shape for x in seq]) != seq[0].shape)[0]
        raise ValueError("Stacked arrays must have the same shape. "
                         "The first {0} had shape {1}, while array "
                         "{2} has shape {3}".format(idx[0],
                                                    seq[0].shape,
                                                    idx[0] + 1,
                                                    seq[idx[0]].shape))

    ind = list(range(ndim))
    uc_args = list(concat((x, ind) for x in seq))
    _, seq = unify_chunks(*uc_args)

    dt = reduce(np.promote_types, [a.dtype for a in seq])
    seq = [x.astype(dt) for x in seq]

    assert len(set(a.chunks for a in seq)) == 1  # same chunks
    chunks = (seq[0].chunks[:axis] + ((1,) * n,) + seq[0].chunks[axis:])

    names = [a.name for a in seq]
    name = 'stack-' + tokenize(names, axis)
    keys = list(product([name], *[range(len(bd)) for bd in chunks]))

    inputs = [(names[key[axis + 1]], ) + key[1:axis + 1] + key[axis + 2:]
              for key in keys]
    values = [(getitem, inp, (slice(None, None, None),) * axis +
              (None, ) + (slice(None, None, None), ) * (ndim - axis))
              for inp in inputs]

    layer = dict(zip(keys, values))
    graph = HighLevelGraph.from_collections(name, layer, dependencies=seq)

    return Array(graph, name, chunks, dtype=dt)


def concatenate3(arrays):
    """ Recursive np.concatenate

    Input should be a nested list of numpy arrays arranged in the order they
    should appear in the array itself.  Each array should have the same number
    of dimensions as the desired output and the nesting of the lists.

    >>> x = np.array([[1, 2]])
    >>> concatenate3([[x, x, x], [x, x, x]])
    array([[1, 2, 1, 2, 1, 2],
           [1, 2, 1, 2, 1, 2]])

    >>> concatenate3([[x, x], [x, x], [x, x]])
    array([[1, 2, 1, 2],
           [1, 2, 1, 2],
           [1, 2, 1, 2]])
    """
    arrays = concrete(arrays)
    if not arrays:
        return np.empty(0)

    advanced = max(core.flatten(arrays, container=(list, tuple)),
                   key=lambda x: getattr(x, '__array_priority__', 0))
    if concatenate_lookup.dispatch(type(advanced)) is not np.concatenate:
        x = unpack_singleton(arrays)
        return _concatenate2(arrays, axes=list(range(x.ndim)))

    ndim = ndimlist(arrays)
    if not ndim:
        return arrays
    chunks = chunks_from_arrays(arrays)
    shape = tuple(map(sum, chunks))

    def dtype(x):
        try:
            return x.dtype
        except AttributeError:
            return type(x)

    result = np.empty(shape=shape, dtype=dtype(deepfirst(arrays)))

    for (idx, arr) in zip(slices_from_chunks(chunks), core.flatten(arrays)):
        if hasattr(arr, 'ndim'):
            while arr.ndim < ndim:
                arr = arr[None, ...]
        result[idx] = arr

    return result


def concatenate_axes(arrays, axes):
    """ Recursively call np.concatenate along axes """
    if len(axes) != ndimlist(arrays):
        raise ValueError("Length of axes should equal depth of nested arrays")

    extradims = max(0, deepfirst(arrays).ndim - (max(axes) + 1))
    return concatenate3(transposelist(arrays, axes, extradims=extradims))


def to_hdf5(filename, *args, **kwargs):
    """ Store arrays in HDF5 file

    This saves several dask arrays into several datapaths in an HDF5 file.
    It creates the necessary datasets and handles clean file opening/closing.

    >>> da.to_hdf5('myfile.hdf5', '/x', x)  # doctest: +SKIP

    or

    >>> da.to_hdf5('myfile.hdf5', {'/x': x, '/y': y})  # doctest: +SKIP

    Optionally provide arguments as though to ``h5py.File.create_dataset``

    >>> da.to_hdf5('myfile.hdf5', '/x', x, compression='lzf', shuffle=True)  # doctest: +SKIP

    This can also be used as a method on a single Array

    >>> x.to_hdf5('myfile.hdf5', '/x')  # doctest: +SKIP

    See Also
    --------
    da.store
    h5py.File.create_dataset
    """
    if len(args) == 1 and isinstance(args[0], dict):
        data = args[0]
    elif (len(args) == 2 and
          isinstance(args[0], str) and
          isinstance(args[1], Array)):
        data = {args[0]: args[1]}
    else:
        raise ValueError("Please provide {'/data/path': array} dictionary")

    chunks = kwargs.pop('chunks', True)

    import h5py
    with h5py.File(filename) as f:
        dsets = [f.require_dataset(dp, shape=x.shape, dtype=x.dtype,
                                   chunks=tuple([c[0] for c in x.chunks])
                                   if chunks is True else chunks, **kwargs)
                 for dp, x in data.items()]
        store(list(data.values()), dsets)


def interleave_none(a, b):
    """

    >>> interleave_none([0, None, 2, None], [1, 3])
    (0, 1, 2, 3)
    """
    result = []
    i = j = 0
    n = len(a) + len(b)
    while i + j < n:
        if a[i] is not None:
            result.append(a[i])
            i += 1
        else:
            result.append(b[j])
            i += 1
            j += 1
    return tuple(result)


def keyname(name, i, okey):
    """

    >>> keyname('x', 3, [None, None, 0, 2])
    ('x', 3, 0, 2)
    """
    return (name, i) + tuple(k for k in okey if k is not None)


def _vindex(x, *indexes):
    """Point wise indexing with broadcasting.

    >>> x = np.arange(56).reshape((7, 8))
    >>> x
    array([[ 0,  1,  2,  3,  4,  5,  6,  7],
           [ 8,  9, 10, 11, 12, 13, 14, 15],
           [16, 17, 18, 19, 20, 21, 22, 23],
           [24, 25, 26, 27, 28, 29, 30, 31],
           [32, 33, 34, 35, 36, 37, 38, 39],
           [40, 41, 42, 43, 44, 45, 46, 47],
           [48, 49, 50, 51, 52, 53, 54, 55]])

    >>> d = from_array(x, chunks=(3, 4))
    >>> result = _vindex(d, [0, 1, 6, 0], [0, 1, 0, 7])
    >>> result.compute()
    array([ 0,  9, 48,  7])
    """
    indexes = replace_ellipsis(x.ndim, indexes)

    nonfancy_indexes = []
    reduced_indexes = []
    for i, ind in enumerate(indexes):
        if isinstance(ind, Number):
            nonfancy_indexes.append(ind)
        elif isinstance(ind, slice):
            nonfancy_indexes.append(ind)
            reduced_indexes.append(slice(None))
        else:
            nonfancy_indexes.append(slice(None))
            reduced_indexes.append(ind)

    nonfancy_indexes = tuple(nonfancy_indexes)
    reduced_indexes = tuple(reduced_indexes)

    x = x[nonfancy_indexes]

    array_indexes = {}
    for i, (ind, size) in enumerate(zip(reduced_indexes, x.shape)):
        if not isinstance(ind, slice):
            ind = np.array(ind, copy=True)
            if ind.dtype.kind == 'b':
                raise IndexError('vindex does not support indexing with '
                                 'boolean arrays')
            if ((ind >= size) | (ind < -size)).any():
                raise IndexError('vindex key has entries out of bounds for '
                                 'indexing along axis %s of size %s: %r'
                                 % (i, size, ind))
            ind %= size
            array_indexes[i] = ind

    if array_indexes:
        x = _vindex_array(x, array_indexes)

    return x


def _vindex_array(x, dict_indexes):
    """Point wise indexing with only NumPy Arrays."""

    try:
        broadcast_indexes = np.broadcast_arrays(*dict_indexes.values())
    except ValueError:
        # note: error message exactly matches numpy
        shapes_str = ' '.join(str(a.shape) for a in dict_indexes.values())
        raise IndexError('shape mismatch: indexing arrays could not be '
                         'broadcast together with shapes ' + shapes_str)
    broadcast_shape = broadcast_indexes[0].shape

    lookup = dict(zip(dict_indexes, broadcast_indexes))
    flat_indexes = [lookup[i].ravel().tolist() if i in lookup else None
                    for i in range(x.ndim)]
    flat_indexes.extend([None] * (x.ndim - len(flat_indexes)))

    flat_indexes = [
        list(index) if index is not None else index for index in flat_indexes
    ]
    bounds = [list(accumulate(add, (0,) + c)) for c in x.chunks]
    bounds2 = [
        b for i, b in zip(flat_indexes, bounds) if i is not None
    ]
    axis = _get_axis(flat_indexes)
    token = tokenize(x, flat_indexes)
    out_name = 'vindex-merge-' + token

    points = list()
    for i, idx in enumerate(zip(*[i for i in flat_indexes if i is not None])):
        block_idx = [np.searchsorted(b, ind, 'right') - 1
                     for b, ind in zip(bounds2, idx)]
        inblock_idx = [ind - bounds2[k][j]
                       for k, (ind, j) in enumerate(zip(idx, block_idx))]
        points.append((i, tuple(block_idx), tuple(inblock_idx)))

    chunks = [c for i, c in zip(flat_indexes, x.chunks) if i is None]
    chunks.insert(0, (len(points),) if points else (0,))
    chunks = tuple(chunks)

    if points:
        per_block = groupby(1, points)
        per_block = dict((k, v) for k, v in per_block.items() if v)

        other_blocks = list(product(*[list(range(len(c))) if i is None else [None]
                                    for i, c in zip(flat_indexes, x.chunks)]))

        full_slices = [
            slice(None, None) if i is None else None for i in flat_indexes
        ]

        name = 'vindex-slice-' + token
        dsk = dict((keyname(name, i, okey),
                    (_vindex_transpose,
                    (_vindex_slice, (x.name,) + interleave_none(okey, key),
                     interleave_none(full_slices, list(zip(*pluck(2, per_block[key]))))),
                     axis))
                   for i, key in enumerate(per_block)
                   for okey in other_blocks)

        dsk.update((keyname('vindex-merge-' + token, 0, okey),
                   (_vindex_merge,
                    [list(pluck(0, per_block[key])) for key in per_block],
                    [keyname(name, i, okey) for i in range(len(per_block))]))
                   for okey in other_blocks)

        result_1d = Array(
            HighLevelGraph.from_collections(out_name, dsk, dependencies=[x]),
            out_name, chunks, x.dtype
        )
        return result_1d.reshape(broadcast_shape + result_1d.shape[1:])

    # output has a zero dimension, just create a new zero-shape array with the
    # same dtype
    from .wrap import empty
    result_1d = empty(
        tuple(map(sum, chunks)), chunks=chunks, dtype=x.dtype, name=out_name
    )
    return result_1d.reshape(broadcast_shape + result_1d.shape[1:])


def _get_axis(indexes):
    """ Get axis along which point-wise slicing results lie

    This is mostly a hack because I can't figure out NumPy's rule on this and
    can't be bothered to go reading.

    >>> _get_axis([[1, 2], None, [1, 2], None])
    0
    >>> _get_axis([None, [1, 2], [1, 2], None])
    1
    >>> _get_axis([None, None, [1, 2], [1, 2]])
    2
    """
    ndim = len(indexes)
    indexes = [slice(None, None) if i is None else [0] for i in indexes]
    x = np.empty((2,) * ndim)
    x2 = x[tuple(indexes)]
    return x2.shape.index(1)


def _vindex_slice(block, points):
    """ Pull out point-wise slices from block """
    points = [p if isinstance(p, slice) else list(p) for p in points]
    return block[tuple(points)]


def _vindex_transpose(block, axis):
    """ Rotate block so that points are on the first dimension """
    axes = [axis] + list(range(axis)) + list(range(axis + 1, block.ndim))
    return block.transpose(axes)


def _vindex_merge(locations, values):
    """

    >>> locations = [0], [2, 1]
    >>> values = [np.array([[1, 2, 3]]),
    ...           np.array([[10, 20, 30], [40, 50, 60]])]

    >>> _vindex_merge(locations, values)
    array([[ 1,  2,  3],
           [40, 50, 60],
           [10, 20, 30]])
    """
    locations = list(map(list, locations))
    values = list(values)

    n = sum(map(len, locations))

    shape = list(values[0].shape)
    shape[0] = n
    shape = tuple(shape)

    dtype = values[0].dtype

    x = np.empty(shape, dtype=dtype)

    ind = [slice(None, None) for i in range(x.ndim)]
    for loc, val in zip(locations, values):
        ind[0] = loc
        x[tuple(ind)] = val

    return x


def to_npy_stack(dirname, x, axis=0):
    """ Write dask array to a stack of .npy files

    This partitions the dask.array along one axis and stores each block along
    that axis as a single .npy file in the specified directory

    Examples
    --------
    >>> x = da.ones((5, 10, 10), chunks=(2, 4, 4))  # doctest: +SKIP
    >>> da.to_npy_stack('data/', x, axis=0)  # doctest: +SKIP

        $ tree data/
        data/
        |-- 0.npy
        |-- 1.npy
        |-- 2.npy
        |-- info

    The ``.npy`` files store numpy arrays for ``x[0:2], x[2:4], and x[4:5]``
    respectively, as is specified by the chunk size along the zeroth axis.  The
    info file stores the dtype, chunks, and axis information of the array.

    You can load these stacks with the ``da.from_npy_stack`` function.

    >>> y = da.from_npy_stack('data/')  # doctest: +SKIP

    See Also
    --------
    from_npy_stack
    """

    chunks = tuple((c if i == axis else (sum(c),))
                   for i, c in enumerate(x.chunks))
    xx = x.rechunk(chunks)

    if not os.path.exists(dirname):
        os.mkdir(dirname)

    meta = {'chunks': chunks, 'dtype': x.dtype, 'axis': axis}

    with open(os.path.join(dirname, 'info'), 'wb') as f:
        pickle.dump(meta, f)

    name = 'to-npy-stack-' + str(uuid.uuid1())
    dsk = {(name, i): (np.save, os.path.join(dirname, '%d.npy' % i), key)
           for i, key in enumerate(core.flatten(xx.__dask_keys__()))}

    graph = HighLevelGraph.from_collections(name, dsk, dependencies=[xx])
    compute_as_if_collection(Array, graph, list(dsk))


def from_npy_stack(dirname, mmap_mode='r'):
    """ Load dask array from stack of npy files

    See ``da.to_npy_stack`` for docstring

    Parameters
    ----------
    dirname: string
        Directory of .npy files
    mmap_mode: (None or 'r')
        Read data in memory map mode
    """
    with open(os.path.join(dirname, 'info'), 'rb') as f:
        info = pickle.load(f)

    dtype = info['dtype']
    chunks = info['chunks']
    axis = info['axis']

    name = 'from-npy-stack-%s' % dirname
    keys = list(product([name], *[range(len(c)) for c in chunks]))
    values = [(np.load, os.path.join(dirname, '%d.npy' % i), mmap_mode)
              for i in range(len(chunks[axis]))]
    dsk = dict(zip(keys, values))

    return Array(dsk, name, chunks, dtype)<|MERGE_RESOLUTION|>--- conflicted
+++ resolved
@@ -63,49 +63,6 @@
 einsum_lookup.register((object, np.ndarray), np.einsum)
 
 
-<<<<<<< HEAD
-=======
-@tensordot_lookup.register_lazy('cupy')
-@concatenate_lookup.register_lazy('cupy')
-@einsum_lookup.register_lazy('cupy')
-def register_cupy():
-    import cupy
-    concatenate_lookup.register(cupy.ndarray, cupy.concatenate)
-    tensordot_lookup.register(cupy.ndarray, cupy.tensordot)
-
-    @einsum_lookup.register(cupy.ndarray)
-    def _cupy_einsum(*args, **kwargs):
-        # NB: cupy does not accept `order` or `casting` kwargs - ignore
-        kwargs.pop('casting', None)
-        kwargs.pop('order', None)
-        return cupy.einsum(*args, **kwargs)
-
-
-@tensordot_lookup.register_lazy('sparse')
-@concatenate_lookup.register_lazy('sparse')
-def register_sparse():
-    import sparse
-    concatenate_lookup.register(sparse.COO, sparse.concatenate)
-    tensordot_lookup.register(sparse.COO, sparse.tensordot)
-
-
-@concatenate_lookup.register_lazy('scipy')
-def register_scipy_sparse():
-    import scipy.sparse
-
-    def _concatenate(L, axis=0):
-        if axis == 0:
-            return scipy.sparse.vstack(L)
-        elif axis == 1:
-            return scipy.sparse.hstack(L)
-        else:
-            msg = ("Can only concatenate scipy sparse matrices for axis in "
-                   "{0, 1}.  Got %s" % axis)
-            raise ValueError(msg)
-    concatenate_lookup.register(scipy.sparse.spmatrix, _concatenate)
-
-
->>>>>>> 7989ebd4
 class PerformanceWarning(Warning):
     """ A warning given when bad chunking may cause poor performance """
 
