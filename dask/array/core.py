from __future__ import annotations

import contextlib
import math
import operator
import os
import pickle
import re
import sys
import traceback
import uuid
import warnings
from bisect import bisect
from collections.abc import Collection, Iterable, Iterator, Mapping, Sequence
from functools import partial, reduce, wraps
from itertools import product, zip_longest
from numbers import Integral, Number
from operator import add, mul
from threading import Lock
from typing import Any, Literal, TypeVar, Union, cast

import numpy as np
from numpy.typing import ArrayLike
from tlz import accumulate, concat, first, frequencies, groupby, partition
from tlz.curried import pluck

from dask import compute, config, core
from dask.array import chunk
from dask.array.chunk import getitem
from dask.array.chunk_types import is_valid_array_chunk, is_valid_chunk_type

# Keep einsum_lookup and tensordot_lookup here for backwards compatibility
from dask.array.dispatch import (  # noqa: F401
    concatenate_lookup,
    einsum_lookup,
    tensordot_lookup,
)
from dask.array.numpy_compat import NUMPY_GE_200, _Recurser
from dask.array.slicing import replace_ellipsis, setitem_array, slice_array
from dask.base import (
    DaskMethodsMixin,
    compute_as_if_collection,
    dont_optimize,
    is_dask_collection,
    named_schedulers,
    persist,
    tokenize,
)
from dask.blockwise import blockwise as core_blockwise
from dask.blockwise import broadcast_dimensions
from dask.context import globalmethod
from dask.core import quote
from dask.delayed import Delayed, delayed
from dask.highlevelgraph import HighLevelGraph, MaterializedLayer
from dask.layers import ArraySliceDep, reshapelist
from dask.sizeof import sizeof
from dask.typing import Graph, Key, NestedKeys
from dask.utils import (
    IndexCallable,
    SerializableLock,
    cached_cumsum,
    cached_property,
    concrete,
    derived_from,
    format_bytes,
    funcname,
    has_keyword,
    is_arraylike,
    is_dataframe_like,
    is_index_like,
    is_integer,
    is_series_like,
    maybe_pluralize,
    ndeepmap,
    ndimlist,
    parse_bytes,
    typename,
)
from dask.widgets import get_template

T_IntOrNaN = Union[int, float]  # Should be Union[int, Literal[np.nan]]

DEFAULT_GET = named_schedulers.get("threads", named_schedulers["sync"])

unknown_chunk_message = (
    "\n\n"
    "A possible solution: "
    "https://docs.dask.org/en/latest/array-chunks.html#unknown-chunks\n"
    "Summary: to compute chunks sizes, use\n\n"
    "   x.compute_chunk_sizes()  # for Dask Array `x`\n"
    "   ddf.to_dask_array(lengths=True)  # for Dask DataFrame `ddf`"
)


class PerformanceWarning(Warning):
    """A warning given when bad chunking may cause poor performance"""


def getter(a, b, asarray=True, lock=None):
    if isinstance(b, tuple) and any(x is None for x in b):
        b2 = tuple(x for x in b if x is not None)
        b3 = tuple(
            None if x is None else slice(None, None)
            for x in b
            if not isinstance(x, Integral)
        )
        return getter(a, b2, asarray=asarray, lock=lock)[b3]

    if lock:
        lock.acquire()
    try:
        c = a[b]
        # Below we special-case `np.matrix` to force a conversion to
        # `np.ndarray` and preserve original Dask behavior for `getter`,
        # as for all purposes `np.matrix` is array-like and thus
        # `is_arraylike` evaluates to `True` in that case.
        if asarray and (not is_arraylike(c) or isinstance(c, np.matrix)):
            c = np.asarray(c)
    finally:
        if lock:
            lock.release()
    return c


def getter_nofancy(a, b, asarray=True, lock=None):
    """A simple wrapper around ``getter``.

    Used to indicate to the optimization passes that the backend doesn't
    support fancy indexing.
    """
    return getter(a, b, asarray=asarray, lock=lock)


def getter_inline(a, b, asarray=True, lock=None):
    """A getter function that optimizations feel comfortable inlining

    Slicing operations with this function may be inlined into a graph, such as
    in the following rewrite

    **Before**

    >>> a = x[:10]  # doctest: +SKIP
    >>> b = a + 1  # doctest: +SKIP
    >>> c = a * 2  # doctest: +SKIP

    **After**

    >>> b = x[:10] + 1  # doctest: +SKIP
    >>> c = x[:10] * 2  # doctest: +SKIP

    This inlining can be relevant to operations when running off of disk.
    """
    return getter(a, b, asarray=asarray, lock=lock)


from dask.array.optimization import fuse_slice, optimize

# __array_function__ dict for mapping aliases and mismatching names
_HANDLED_FUNCTIONS = {}


def implements(*numpy_functions):
    """Register an __array_function__ implementation for dask.array.Array

    Register that a function implements the API of a NumPy function (or several
    NumPy functions in case of aliases) which is handled with
    ``__array_function__``.

    Parameters
    ----------
    \\*numpy_functions : callables
        One or more NumPy functions that are handled by ``__array_function__``
        and will be mapped by `implements` to a `dask.array` function.
    """

    def decorator(dask_func):
        for numpy_function in numpy_functions:
            _HANDLED_FUNCTIONS[numpy_function] = dask_func

        return dask_func

    return decorator


def _should_delegate(self, other) -> bool:
    """Check whether Dask should delegate to the other.
    This implementation follows NEP-13:
    https://numpy.org/neps/nep-0013-ufunc-overrides.html#behavior-in-combination-with-python-s-binary-operations
    """
    if hasattr(other, "__array_ufunc__") and other.__array_ufunc__ is None:
        return True
    elif (
        hasattr(other, "__array_ufunc__")
        and not is_valid_array_chunk(other)
        # don't delegate to our own parent classes
        and not isinstance(self, type(other))
        and type(self) is not type(other)
    ):
        return True
    return False


def check_if_handled_given_other(f):
    """Check if method is handled by Dask given type of other

    Ensures proper deferral to upcast types in dunder operations without
    assuming unknown types are automatically downcast types.
    """

    @wraps(f)
    def wrapper(self, other):
        if _should_delegate(self, other):
            return NotImplemented
        else:
            return f(self, other)

    return wrapper


def slices_from_chunks(chunks):
    """Translate chunks tuple to a set of slices in product order

    >>> slices_from_chunks(((2, 2), (3, 3, 3)))  # doctest: +NORMALIZE_WHITESPACE
     [(slice(0, 2, None), slice(0, 3, None)),
      (slice(0, 2, None), slice(3, 6, None)),
      (slice(0, 2, None), slice(6, 9, None)),
      (slice(2, 4, None), slice(0, 3, None)),
      (slice(2, 4, None), slice(3, 6, None)),
      (slice(2, 4, None), slice(6, 9, None))]
    """
    cumdims = [cached_cumsum(bds, initial_zero=True) for bds in chunks]
    slices = [
        [slice(s, s + dim) for s, dim in zip(starts, shapes)]
        for starts, shapes in zip(cumdims, chunks)
    ]
    return list(product(*slices))


def graph_from_arraylike(
    arr,  # Any array-like which supports slicing
    chunks,
    shape,
    name,
    getitem=getter,
    lock=False,
    asarray=True,
    dtype=None,
    inline_array=False,
) -> HighLevelGraph:
    """
    HighLevelGraph for slicing chunks from an array-like according to a chunk pattern.

    If ``inline_array`` is True, this make a Blockwise layer of slicing tasks where the
    array-like is embedded into every task.,

    If ``inline_array`` is False, this inserts the array-like as a standalone value in
    a MaterializedLayer, then generates a Blockwise layer of slicing tasks that refer
    to it.

    >>> dict(graph_from_arraylike(arr, chunks=(2, 3), shape=(4, 6), name="X", inline_array=True))  # doctest: +SKIP
    {(arr, 0, 0): (getter, arr, (slice(0, 2), slice(0, 3))),
     (arr, 1, 0): (getter, arr, (slice(2, 4), slice(0, 3))),
     (arr, 1, 1): (getter, arr, (slice(2, 4), slice(3, 6))),
     (arr, 0, 1): (getter, arr, (slice(0, 2), slice(3, 6)))}

    >>> dict(  # doctest: +SKIP
            graph_from_arraylike(arr, chunks=((2, 2), (3, 3)), shape=(4,6), name="X", inline_array=False)
        )
    {"original-X": arr,
     ('X', 0, 0): (getter, 'original-X', (slice(0, 2), slice(0, 3))),
     ('X', 1, 0): (getter, 'original-X', (slice(2, 4), slice(0, 3))),
     ('X', 1, 1): (getter, 'original-X', (slice(2, 4), slice(3, 6))),
     ('X', 0, 1): (getter, 'original-X', (slice(0, 2), slice(3, 6)))}
    """
    chunks = normalize_chunks(chunks, shape, dtype=dtype)
    out_ind = tuple(range(len(shape)))

    if (
        has_keyword(getitem, "asarray")
        and has_keyword(getitem, "lock")
        and (not asarray or lock)
    ):
        kwargs = {"asarray": asarray, "lock": lock}
    else:
        # Common case, drop extra parameters
        kwargs = {}

    if inline_array:
        layer = core_blockwise(
            getitem,
            name,
            out_ind,
            arr,
            None,
            ArraySliceDep(chunks),
            out_ind,
            numblocks={},
            **kwargs,
        )
        return HighLevelGraph.from_collections(name, layer)
    else:
        original_name = "original-" + name

        layers = {}
        layers[original_name] = MaterializedLayer({original_name: arr})
        layers[name] = core_blockwise(
            getitem,
            name,
            out_ind,
            original_name,
            None,
            ArraySliceDep(chunks),
            out_ind,
            numblocks={},
            **kwargs,
        )

        deps = {
            original_name: set(),
            name: {original_name},
        }
        return HighLevelGraph(layers, deps)


def dotmany(A, B, leftfunc=None, rightfunc=None, **kwargs):
    """Dot product of many aligned chunks

    >>> x = np.array([[1, 2], [1, 2]])
    >>> y = np.array([[10, 20], [10, 20]])
    >>> dotmany([x, x, x], [y, y, y])
    array([[ 90, 180],
           [ 90, 180]])

    Optionally pass in functions to apply to the left and right chunks

    >>> dotmany([x, x, x], [y, y, y], rightfunc=np.transpose)
    array([[150, 150],
           [150, 150]])
    """
    if leftfunc:
        A = map(leftfunc, A)
    if rightfunc:
        B = map(rightfunc, B)
    return sum(map(partial(np.dot, **kwargs), A, B))


def _concatenate2(arrays, axes=None):
    """Recursively concatenate nested lists of arrays along axes

    Each entry in axes corresponds to each level of the nested list.  The
    length of axes should correspond to the level of nesting of arrays.
    If axes is an empty list or tuple, return arrays, or arrays[0] if
    arrays is a list.

    >>> x = np.array([[1, 2], [3, 4]])
    >>> _concatenate2([x, x], axes=[0])
    array([[1, 2],
           [3, 4],
           [1, 2],
           [3, 4]])

    >>> _concatenate2([x, x], axes=[1])
    array([[1, 2, 1, 2],
           [3, 4, 3, 4]])

    >>> _concatenate2([[x, x], [x, x]], axes=[0, 1])
    array([[1, 2, 1, 2],
           [3, 4, 3, 4],
           [1, 2, 1, 2],
           [3, 4, 3, 4]])

    Supports Iterators
    >>> _concatenate2(iter([x, x]), axes=[1])
    array([[1, 2, 1, 2],
           [3, 4, 3, 4]])

    Special Case
    >>> _concatenate2([x, x], axes=())
    array([[1, 2],
           [3, 4]])
    """
    if axes is None:
        axes = []

    if axes == ():
        if isinstance(arrays, list):
            return arrays[0]
        else:
            return arrays

    if isinstance(arrays, Iterator):
        arrays = list(arrays)
    if not isinstance(arrays, (list, tuple)):
        return arrays
    if len(axes) > 1:
        arrays = [_concatenate2(a, axes=axes[1:]) for a in arrays]
    concatenate = concatenate_lookup.dispatch(
        type(max(arrays, key=lambda x: getattr(x, "__array_priority__", 0)))
    )
    if isinstance(arrays[0], dict):
        # Handle concatenation of `dict`s, used as a replacement for structured
        # arrays when that's not supported by the array library (e.g., CuPy).
        keys = list(arrays[0].keys())
        assert all(list(a.keys()) == keys for a in arrays)
        ret = dict()
        for k in keys:
            ret[k] = concatenate(list(a[k] for a in arrays), axis=axes[0])
        return ret
    else:
        return concatenate(arrays, axis=axes[0])


def apply_infer_dtype(func, args, kwargs, funcname, suggest_dtype="dtype", nout=None):
    """
    Tries to infer output dtype of ``func`` for a small set of input arguments.

    Parameters
    ----------
    func: Callable
        Function for which output dtype is to be determined

    args: List of array like
        Arguments to the function, which would usually be used. Only attributes
        ``ndim`` and ``dtype`` are used.

    kwargs: dict
        Additional ``kwargs`` to the ``func``

    funcname: String
        Name of calling function to improve potential error messages

    suggest_dtype: None/False or String
        If not ``None`` adds suggestion to potential error message to specify a dtype
        via the specified kwarg. Defaults to ``'dtype'``.

    nout: None or Int
        ``None`` if function returns single output, integer if many.
        Defaults to ``None``.

    Returns
    -------
    : dtype or List of dtype
        One or many dtypes (depending on ``nout``)
    """
    from dask.array.utils import meta_from_array

    # make sure that every arg is an evaluated array
    args = [
        np.ones_like(meta_from_array(x), shape=((1,) * x.ndim), dtype=x.dtype)
        if is_arraylike(x)
        else x
        for x in args
    ]
    try:
        with np.errstate(all="ignore"):
            o = func(*args, **kwargs)
    except Exception as e:
        exc_type, exc_value, exc_traceback = sys.exc_info()
        tb = "".join(traceback.format_tb(exc_traceback))
        suggest = (
            (
                "Please specify the dtype explicitly using the "
                "`{dtype}` kwarg.\n\n".format(dtype=suggest_dtype)
            )
            if suggest_dtype
            else ""
        )
        msg = (
            f"`dtype` inference failed in `{funcname}`.\n\n"
            f"{suggest}"
            "Original error is below:\n"
            "------------------------\n"
            f"{e!r}\n\n"
            "Traceback:\n"
            "---------\n"
            f"{tb}"
        )
    else:
        msg = None
    if msg is not None:
        raise ValueError(msg)
    return getattr(o, "dtype", type(o)) if nout is None else tuple(e.dtype for e in o)


def normalize_arg(x):
    """Normalize user provided arguments to blockwise or map_blocks

    We do a few things:

    1.  If they are string literals that might collide with blockwise_token then we
        quote them
    2.  IF they are large (as defined by sizeof) then we put them into the
        graph on their own by using dask.delayed
    """
    if is_dask_collection(x):
        return x
    elif isinstance(x, str) and re.match(r"_\d+", x):
        return delayed(x)
    elif isinstance(x, list) and len(x) >= 10:
        return delayed(x)
    elif sizeof(x) > 1e6:
        return delayed(x)
    else:
        return x


def _pass_extra_kwargs(func, keys, *args, **kwargs):
    """Helper for :func:`dask.array.map_blocks` to pass `block_info` or `block_id`.

    For each element of `keys`, a corresponding element of args is changed
    to a keyword argument with that key, before all arguments re passed on
    to `func`.
    """
    kwargs.update(zip(keys, args))
    return func(*args[len(keys) :], **kwargs)


def map_blocks(
    func,
    *args,
    name=None,
    token=None,
    dtype=None,
    chunks=None,
    drop_axis=None,
    new_axis=None,
    enforce_ndim=False,
    meta=None,
    **kwargs,
):
    """Map a function across all blocks of a dask array.

    Note that ``map_blocks`` will attempt to automatically determine the output
    array type by calling ``func`` on 0-d versions of the inputs. Please refer to
    the ``meta`` keyword argument below if you expect that the function will not
    succeed when operating on 0-d arrays.

    Parameters
    ----------
    func : callable
        Function to apply to every block in the array.
        If ``func`` accepts ``block_info=`` or ``block_id=``
        as keyword arguments, these will be passed dictionaries
        containing information about input and output chunks/arrays
        during computation. See examples for details.
    args : dask arrays or other objects
    dtype : np.dtype, optional
        The ``dtype`` of the output array. It is recommended to provide this.
        If not provided, will be inferred by applying the function to a small
        set of fake data.
    chunks : tuple, optional
        Chunk shape of resulting blocks if the function does not preserve
        shape. If not provided, the resulting array is assumed to have the same
        block structure as the first input array.
    drop_axis : number or iterable, optional
        Dimensions lost by the function.
    new_axis : number or iterable, optional
        New dimensions created by the function. Note that these are applied
        after ``drop_axis`` (if present).
    enforce_ndim : bool, default False
        Whether to enforce at runtime that the dimensionality of the array
        produced by ``func`` actually matches that of the array returned by
        ``map_blocks``.
        If True, this will raise an error when there is a mismatch.
    token : string, optional
        The key prefix to use for the output array. If not provided, will be
        determined from the function name.
    name : string, optional
        The key name to use for the output array. Note that this fully
        specifies the output key name, and must be unique. If not provided,
        will be determined by a hash of the arguments.
    meta : array-like, optional
        The ``meta`` of the output array, when specified is expected to be an
        array of the same type and dtype of that returned when calling ``.compute()``
        on the array returned by this function. When not provided, ``meta`` will be
        inferred by applying the function to a small set of fake data, usually a
        0-d array. It's important to ensure that ``func`` can successfully complete
        computation without raising exceptions when 0-d is passed to it, providing
        ``meta`` will be required otherwise. If the output type is known beforehand
        (e.g., ``np.ndarray``, ``cupy.ndarray``), an empty array of such type dtype
        can be passed, for example: ``meta=np.array((), dtype=np.int32)``.
    **kwargs :
        Other keyword arguments to pass to function. Values must be constants
        (not dask.arrays)

    See Also
    --------
    dask.array.map_overlap : Generalized operation with overlap between neighbors.
    dask.array.blockwise : Generalized operation with control over block alignment.

    Examples
    --------
    >>> import dask.array as da
    >>> x = da.arange(6, chunks=3)

    >>> x.map_blocks(lambda x: x * 2).compute()
    array([ 0,  2,  4,  6,  8, 10])

    The ``da.map_blocks`` function can also accept multiple arrays.

    >>> d = da.arange(5, chunks=2)
    >>> e = da.arange(5, chunks=2)

    >>> f = da.map_blocks(lambda a, b: a + b**2, d, e)
    >>> f.compute()
    array([ 0,  2,  6, 12, 20])

    If the function changes shape of the blocks then you must provide chunks
    explicitly.

    >>> y = x.map_blocks(lambda x: x[::2], chunks=((2, 2),))

    You have a bit of freedom in specifying chunks.  If all of the output chunk
    sizes are the same, you can provide just that chunk size as a single tuple.

    >>> a = da.arange(18, chunks=(6,))
    >>> b = a.map_blocks(lambda x: x[:3], chunks=(3,))

    If the function changes the dimension of the blocks you must specify the
    created or destroyed dimensions.

    >>> b = a.map_blocks(lambda x: x[None, :, None], chunks=(1, 6, 1),
    ...                  new_axis=[0, 2])

    If ``chunks`` is specified but ``new_axis`` is not, then it is inferred to
    add the necessary number of axes on the left.

    Note that ``map_blocks()`` will concatenate chunks along axes specified by
    the keyword parameter ``drop_axis`` prior to applying the function.
    This is illustrated in the figure below:

    .. image:: /images/map_blocks_drop_axis.png

    Due to memory-size-constraints, it is often not advisable to use ``drop_axis``
    on an axis that is chunked.  In that case, it is better not to use
    ``map_blocks`` but rather
    ``dask.array.reduction(..., axis=dropped_axes, concatenate=False)`` which
    maintains a leaner memory footprint while it drops any axis.

    Map_blocks aligns blocks by block positions without regard to shape. In the
    following example we have two arrays with the same number of blocks but
    with different shape and chunk sizes.

    >>> x = da.arange(1000, chunks=(100,))
    >>> y = da.arange(100, chunks=(10,))

    The relevant attribute to match is numblocks.

    >>> x.numblocks
    (10,)
    >>> y.numblocks
    (10,)

    If these match (up to broadcasting rules) then we can map arbitrary
    functions across blocks

    >>> def func(a, b):
    ...     return np.array([a.max(), b.max()])

    >>> da.map_blocks(func, x, y, chunks=(2,), dtype='i8')
    dask.array<func, shape=(20,), dtype=int64, chunksize=(2,), chunktype=numpy.ndarray>

    >>> _.compute()
    array([ 99,   9, 199,  19, 299,  29, 399,  39, 499,  49, 599,  59, 699,
            69, 799,  79, 899,  89, 999,  99])

    Your block function can get information about where it is in the array by
    accepting a special ``block_info`` or ``block_id`` keyword argument.
    During computation, they will contain information about each of the input
    and output chunks (and dask arrays) relevant to each call of ``func``.

    >>> def func(block_info=None):
    ...     pass

    This will receive the following information:

    >>> block_info  # doctest: +SKIP
    {0: {'shape': (1000,),
         'num-chunks': (10,),
         'chunk-location': (4,),
         'array-location': [(400, 500)]},
     None: {'shape': (1000,),
            'num-chunks': (10,),
            'chunk-location': (4,),
            'array-location': [(400, 500)],
            'chunk-shape': (100,),
            'dtype': dtype('float64')}}

    The keys to the ``block_info`` dictionary indicate which is the input and
    output Dask array:

    - **Input Dask array(s):** ``block_info[0]`` refers to the first input Dask array.
      The dictionary key is ``0`` because that is the argument index corresponding
      to the first input Dask array.
      In cases where multiple Dask arrays have been passed as input to the function,
      you can access them with the number corresponding to the input argument,
      eg: ``block_info[1]``, ``block_info[2]``, etc.
      (Note that if you pass multiple Dask arrays as input to map_blocks,
      the arrays must match each other by having matching numbers of chunks,
      along corresponding dimensions up to broadcasting rules.)
    - **Output Dask array:** ``block_info[None]`` refers to the output Dask array,
      and contains information about the output chunks.
      The output chunk shape and dtype may may be different than the input chunks.

    For each dask array, ``block_info`` describes:

    - ``shape``: the shape of the full Dask array,
    - ``num-chunks``: the number of chunks of the full array in each dimension,
    - ``chunk-location``: the chunk location (for example the fourth chunk over
      in the first dimension), and
    - ``array-location``: the array location within the full Dask array
      (for example the slice corresponding to ``40:50``).

    In addition to these, there are two extra parameters described by
    ``block_info`` for the output array (in ``block_info[None]``):

    - ``chunk-shape``: the output chunk shape, and
    - ``dtype``: the output dtype.

    These features can be combined to synthesize an array from scratch, for
    example:

    >>> def func(block_info=None):
    ...     loc = block_info[None]['array-location'][0]
    ...     return np.arange(loc[0], loc[1])

    >>> da.map_blocks(func, chunks=((4, 4),), dtype=np.float64)
    dask.array<func, shape=(8,), dtype=float64, chunksize=(4,), chunktype=numpy.ndarray>

    >>> _.compute()
    array([0, 1, 2, 3, 4, 5, 6, 7])

    ``block_id`` is similar to ``block_info`` but contains only the ``chunk_location``:

    >>> def func(block_id=None):
    ...     pass

    This will receive the following information:

    >>> block_id  # doctest: +SKIP
    (4, 3)

    You may specify the key name prefix of the resulting task in the graph with
    the optional ``token`` keyword argument.

    >>> x.map_blocks(lambda x: x + 1, name='increment')
    dask.array<increment, shape=(1000,), dtype=int64, chunksize=(100,), chunktype=numpy.ndarray>

    For functions that may not handle 0-d arrays, it's also possible to specify
    ``meta`` with an empty array matching the type of the expected result. In
    the example below, ``func`` will result in an ``IndexError`` when computing
    ``meta``:

    >>> rng = da.random.default_rng()
    >>> da.map_blocks(lambda x: x[2], rng.random(5), meta=np.array(()))
    dask.array<lambda, shape=(5,), dtype=float64, chunksize=(5,), chunktype=numpy.ndarray>

    Similarly, it's possible to specify a non-NumPy array to ``meta``, and provide
    a ``dtype``:

    >>> import cupy  # doctest: +SKIP
    >>> rng = da.random.default_rng(cupy.random.default_rng())  # doctest: +SKIP
    >>> dt = np.float32
    >>> da.map_blocks(lambda x: x[2], rng.random(5, dtype=dt), meta=cupy.array((), dtype=dt))  # doctest: +SKIP
    dask.array<lambda, shape=(5,), dtype=float32, chunksize=(5,), chunktype=cupy.ndarray>
    """
    if drop_axis is None:
        drop_axis = []

    if not callable(func):
        msg = (
            "First argument must be callable function, not %s\n"
            "Usage:   da.map_blocks(function, x)\n"
            "   or:   da.map_blocks(function, x, y, z)"
        )
        raise TypeError(msg % type(func).__name__)
    if token:
        warnings.warn(
            "The `token=` keyword to `map_blocks` has been moved to `name=`. "
            "Please use `name=` instead as the `token=` keyword will be removed "
            "in a future release.",
            category=FutureWarning,
        )
        name = token

    name = f"{name or funcname(func)}-{tokenize(func, dtype, chunks, drop_axis, new_axis, *args, **kwargs)}"
    new_axes = {}

    if isinstance(drop_axis, Number):
        drop_axis = [drop_axis]
    if isinstance(new_axis, Number):
        new_axis = [new_axis]  # TODO: handle new_axis

    arrs = [a for a in args if isinstance(a, Array)]

    argpairs = [
        (a, tuple(range(a.ndim))[::-1]) if isinstance(a, Array) else (a, None)
        for a in args
    ]
    if arrs:
        out_ind = tuple(range(max(a.ndim for a in arrs)))[::-1]
    else:
        out_ind = ()

    original_kwargs = kwargs

    if dtype is None and meta is None:
        try:
            meta = compute_meta(func, dtype, *args, **kwargs)
        except Exception:
            pass

        dtype = apply_infer_dtype(func, args, original_kwargs, "map_blocks")

    if drop_axis:
        ndim_out = len(out_ind)
        if any(i < -ndim_out or i >= ndim_out for i in drop_axis):
            raise ValueError(
                f"drop_axis out of range (drop_axis={drop_axis}, "
                f"but output is {ndim_out}d)."
            )
        drop_axis = [i % ndim_out for i in drop_axis]
        out_ind = tuple(x for i, x in enumerate(out_ind) if i not in drop_axis)
    if new_axis is None and chunks is not None and len(out_ind) < len(chunks):
        new_axis = range(len(chunks) - len(out_ind))
    if new_axis:
        # new_axis = [x + len(drop_axis) for x in new_axis]
        out_ind = list(out_ind)
        for ax in sorted(new_axis):
            n = len(out_ind) + len(drop_axis)
            out_ind.insert(ax, n)
            if chunks is not None:
                new_axes[n] = chunks[ax]
            else:
                new_axes[n] = 1
        out_ind = tuple(out_ind)
        if max(new_axis) > max(out_ind):
            raise ValueError("New_axis values do not fill in all dimensions")

    if chunks is not None:
        if len(chunks) != len(out_ind):
            raise ValueError(
                f"Provided chunks have {len(chunks)} dims; expected {len(out_ind)} dims"
            )
        adjust_chunks = dict(zip(out_ind, chunks))
    else:
        adjust_chunks = None

    if enforce_ndim:
        out = blockwise(
            apply_and_enforce,
            out_ind,
            *concat(argpairs),
            expected_ndim=len(out_ind),
            _func=func,
            name=name,
            new_axes=new_axes,
            dtype=dtype,
            concatenate=True,
            align_arrays=False,
            adjust_chunks=adjust_chunks,
            meta=meta,
            **kwargs,
        )
    else:
        out = blockwise(
            func,
            out_ind,
            *concat(argpairs),
            name=name,
            new_axes=new_axes,
            dtype=dtype,
            concatenate=True,
            align_arrays=False,
            adjust_chunks=adjust_chunks,
            meta=meta,
            **kwargs,
        )

    extra_argpairs = []
    extra_names = []
    # If func has block_id as an argument, construct an array of block IDs and
    # prepare to inject it.
    if has_keyword(func, "block_id"):
        block_id_name = "block-id-" + out.name
        block_id_dsk = {
            (block_id_name,) + block_id: block_id
            for block_id in product(*(range(len(c)) for c in out.chunks))
        }
        block_id_array = Array(
            block_id_dsk,
            block_id_name,
            chunks=tuple((1,) * len(c) for c in out.chunks),
            dtype=np.object_,
        )
        extra_argpairs.append((block_id_array, out_ind))
        extra_names.append("block_id")

    # If func has block_info as an argument, construct an array of block info
    # objects and prepare to inject it.
    if has_keyword(func, "block_info"):
        starts = {}
        num_chunks = {}
        shapes = {}

        for i, (arg, in_ind) in enumerate(argpairs):
            if in_ind is not None:
                shapes[i] = arg.shape
                if drop_axis:
                    # We concatenate along dropped axes, so we need to treat them
                    # as if there is only a single chunk.
                    starts[i] = [
                        (
                            cached_cumsum(arg.chunks[j], initial_zero=True)
                            if ind in out_ind
                            else [0, arg.shape[j]]
                        )
                        for j, ind in enumerate(in_ind)
                    ]
                    num_chunks[i] = tuple(len(s) - 1 for s in starts[i])
                else:
                    starts[i] = [
                        cached_cumsum(c, initial_zero=True) for c in arg.chunks
                    ]
                    num_chunks[i] = arg.numblocks
        out_starts = [cached_cumsum(c, initial_zero=True) for c in out.chunks]

        block_info_name = "block-info-" + out.name
        block_info_dsk = {}
        for block_id in product(*(range(len(c)) for c in out.chunks)):
            # Get position of chunk, indexed by axis labels
            location = {out_ind[i]: loc for i, loc in enumerate(block_id)}
            info = {}
            for i, shape in shapes.items():
                # Compute chunk key in the array, taking broadcasting into
                # account. We don't directly know which dimensions are
                # broadcast, but any dimension with only one chunk can be
                # treated as broadcast.
                arr_k = tuple(
                    location.get(ind, 0) if num_chunks[i][j] > 1 else 0
                    for j, ind in enumerate(argpairs[i][1])
                )
                info[i] = {
                    "shape": shape,
                    "num-chunks": num_chunks[i],
                    "array-location": [
                        (starts[i][ij][j], starts[i][ij][j + 1])
                        for ij, j in enumerate(arr_k)
                    ],
                    "chunk-location": arr_k,
                }

            info[None] = {
                "shape": out.shape,
                "num-chunks": out.numblocks,
                "array-location": [
                    (out_starts[ij][j], out_starts[ij][j + 1])
                    for ij, j in enumerate(block_id)
                ],
                "chunk-location": block_id,
                "chunk-shape": tuple(
                    out.chunks[ij][j] for ij, j in enumerate(block_id)
                ),
                "dtype": dtype,
            }
            block_info_dsk[(block_info_name,) + block_id] = info

        block_info = Array(
            block_info_dsk,
            block_info_name,
            chunks=tuple((1,) * len(c) for c in out.chunks),
            dtype=np.object_,
        )
        extra_argpairs.append((block_info, out_ind))
        extra_names.append("block_info")

    if extra_argpairs:
        # Rewrite the Blockwise layer. It would be nice to find a way to
        # avoid doing it twice, but it's currently needed to determine
        # out.chunks from the first pass. Since it constructs a Blockwise
        # rather than an expanded graph, it shouldn't be too expensive.
        out = blockwise(
            _pass_extra_kwargs,
            out_ind,
            func,
            None,
            tuple(extra_names),
            None,
            *concat(extra_argpairs),
            *concat(argpairs),
            name=out.name,
            dtype=out.dtype,
            concatenate=True,
            align_arrays=False,
            adjust_chunks=dict(zip(out_ind, out.chunks)),
            meta=meta,
            **kwargs,
        )

    return out


def apply_and_enforce(*args, **kwargs):
    """Apply a function, and enforce the output.ndim to match expected_ndim

    Ensures the output has the expected dimensionality."""
    func = kwargs.pop("_func")
    expected_ndim = kwargs.pop("expected_ndim")
    out = func(*args, **kwargs)
    if getattr(out, "ndim", 0) != expected_ndim:
        out_ndim = getattr(out, "ndim", 0)
        raise ValueError(
            f"Dimension mismatch: expected output of {func} "
            f"to have dims = {expected_ndim}.  Got {out_ndim} instead."
        )
    return out


def broadcast_chunks(*chunkss):
    """Construct a chunks tuple that broadcasts many chunks tuples

    >>> a = ((5, 5),)
    >>> b = ((5, 5),)
    >>> broadcast_chunks(a, b)
    ((5, 5),)

    >>> a = ((10, 10, 10), (5, 5),)
    >>> b = ((5, 5),)
    >>> broadcast_chunks(a, b)
    ((10, 10, 10), (5, 5))

    >>> a = ((10, 10, 10), (5, 5),)
    >>> b = ((1,), (5, 5),)
    >>> broadcast_chunks(a, b)
    ((10, 10, 10), (5, 5))

    >>> a = ((10, 10, 10), (5, 5),)
    >>> b = ((3, 3,), (5, 5),)
    >>> broadcast_chunks(a, b)
    Traceback (most recent call last):
        ...
    ValueError: Chunks do not align: [(10, 10, 10), (3, 3)]
    """
    if not chunkss:
        return ()
    elif len(chunkss) == 1:
        return chunkss[0]
    n = max(map(len, chunkss))
    chunkss2 = [((1,),) * (n - len(c)) + c for c in chunkss]
    result = []
    for i in range(n):
        step1 = [c[i] for c in chunkss2]
        if all(c == (1,) for c in step1):
            step2 = step1
        else:
            step2 = [c for c in step1 if c != (1,)]
        if len(set(step2)) != 1:
            raise ValueError("Chunks do not align: %s" % str(step2))
        result.append(step2[0])
    return tuple(result)


def store(
    sources: Array | Collection[Array],
    targets: ArrayLike | Delayed | Collection[ArrayLike | Delayed],
    lock: bool | Lock = True,
    regions: tuple[slice, ...] | Collection[tuple[slice, ...]] | None = None,
    compute: bool = True,
    return_stored: bool = False,
    **kwargs,
):
    """Store dask arrays in array-like objects, overwrite data in target

    This stores dask arrays into object that supports numpy-style setitem
    indexing.  It stores values chunk by chunk so that it does not have to
    fill up memory.  For best performance you can align the block size of
    the storage target with the block size of your array.

    If your data fits in memory then you may prefer calling
    ``np.array(myarray)`` instead.

    Parameters
    ----------

    sources: Array or collection of Arrays
    targets: array-like or Delayed or collection of array-likes and/or Delayeds
        These should support setitem syntax ``target[10:20] = ...``.
        If sources is a single item, targets must be a single item; if sources is a
        collection of arrays, targets must be a matching collection.
    lock: boolean or threading.Lock, optional
        Whether or not to lock the data stores while storing.
        Pass True (lock each file individually), False (don't lock) or a
        particular :class:`threading.Lock` object to be shared among all writes.
    regions: tuple of slices or collection of tuples of slices, optional
        Each ``region`` tuple in ``regions`` should be such that
        ``target[region].shape = source.shape``
        for the corresponding source and target in sources and targets,
        respectively. If this is a tuple, the contents will be assumed to be
        slices, so do not provide a tuple of tuples.
    compute: boolean, optional
        If true compute immediately; return :class:`dask.delayed.Delayed` otherwise.
    return_stored: boolean, optional
        Optionally return the stored result (default False).
    kwargs:
        Parameters passed to compute/persist (only used if compute=True)

    Returns
    -------

    If return_stored=True
        tuple of Arrays
    If return_stored=False and compute=True
        None
    If return_stored=False and compute=False
        Delayed

    Examples
    --------

    >>> import h5py  # doctest: +SKIP
    >>> f = h5py.File('myfile.hdf5', mode='a')  # doctest: +SKIP
    >>> dset = f.create_dataset('/data', shape=x.shape,
    ...                                  chunks=x.chunks,
    ...                                  dtype='f8')  # doctest: +SKIP

    >>> store(x, dset)  # doctest: +SKIP

    Alternatively store many arrays at the same time

    >>> store([x, y, z], [dset1, dset2, dset3])  # doctest: +SKIP
    """

    if isinstance(sources, Array):
        sources = [sources]
        # There's no way to test that targets is a single array-like.
        # We need to trust the user.
        targets = [targets]  # type: ignore
    targets = cast("Collection[ArrayLike | Delayed]", targets)

    if any(not isinstance(s, Array) for s in sources):
        raise ValueError("All sources must be dask array objects")

    if len(sources) != len(targets):
        raise ValueError(
            "Different number of sources [%d] and targets [%d]"
            % (len(sources), len(targets))
        )

    if isinstance(regions, tuple) or regions is None:
        regions_list = [regions] * len(sources)
    else:
        regions_list = list(regions)
        if len(sources) != len(regions_list):
            raise ValueError(
                f"Different number of sources [{len(sources)}] and "
                f"targets [{len(targets)}] than regions [{len(regions_list)}]"
            )
    del regions

    # Optimize all sources together
    sources_hlg = HighLevelGraph.merge(*[e.__dask_graph__() for e in sources])
    sources_layer = Array.__dask_optimize__(
        sources_hlg, list(core.flatten([e.__dask_keys__() for e in sources]))
    )
    sources_name = "store-sources-" + tokenize(sources)
    layers = {sources_name: sources_layer}
    dependencies: dict[str, set[str]] = {sources_name: set()}

    # Optimize all targets together
    targets_keys = []
    targets_dsks = []
    for t in targets:
        if isinstance(t, Delayed):
            targets_keys.append(t.key)
            targets_dsks.append(t.__dask_graph__())
        elif is_dask_collection(t):
            raise TypeError("Targets must be either Delayed objects or array-likes")

    if targets_dsks:
        targets_hlg = HighLevelGraph.merge(*targets_dsks)
        targets_layer = Delayed.__dask_optimize__(targets_hlg, targets_keys)
        targets_name = "store-targets-" + tokenize(targets_keys)
        layers[targets_name] = targets_layer
        dependencies[targets_name] = set()

    load_stored = return_stored and not compute

    map_names = [
        "store-map-" + tokenize(s, t if isinstance(t, Delayed) else id(t), r)
        for s, t, r in zip(sources, targets, regions_list)
    ]
    map_keys: list[tuple] = []

    for s, t, n, r in zip(sources, targets, map_names, regions_list):
        map_layer = insert_to_ooc(
            keys=s.__dask_keys__(),
            chunks=s.chunks,
            out=t.key if isinstance(t, Delayed) else t,
            name=n,
            lock=lock,
            region=r,
            return_stored=return_stored,
            load_stored=load_stored,
        )
        layers[n] = map_layer
        if isinstance(t, Delayed):
            dependencies[n] = {sources_name, targets_name}
        else:
            dependencies[n] = {sources_name}
        map_keys += map_layer.keys()

    if return_stored:
        store_dsk = HighLevelGraph(layers, dependencies)
        load_store_dsk: HighLevelGraph | dict[tuple, Any] = store_dsk
        if compute:
            store_dlyds = [Delayed(k, store_dsk, layer=k[0]) for k in map_keys]
            store_dlyds = persist(*store_dlyds, **kwargs)
            store_dsk_2 = HighLevelGraph.merge(*[e.dask for e in store_dlyds])
            load_store_dsk = retrieve_from_ooc(map_keys, store_dsk, store_dsk_2)
            map_names = ["load-" + n for n in map_names]

        return tuple(
            Array(load_store_dsk, n, s.chunks, meta=s)
            for s, n in zip(sources, map_names)
        )

    elif compute:
        store_dsk = HighLevelGraph(layers, dependencies)
        compute_as_if_collection(Array, store_dsk, map_keys, **kwargs)
        return None

    else:
        key = "store-" + tokenize(map_names)
        layers[key] = {key: map_keys}
        dependencies[key] = set(map_names)
        store_dsk = HighLevelGraph(layers, dependencies)
        return Delayed(key, store_dsk)


def blockdims_from_blockshape(shape, chunks):
    """

    >>> blockdims_from_blockshape((10, 10), (4, 3))
    ((4, 4, 2), (3, 3, 3, 1))
    >>> blockdims_from_blockshape((10, 0), (4, 0))
    ((4, 4, 2), (0,))
    """
    if chunks is None:
        raise TypeError("Must supply chunks= keyword argument")
    if shape is None:
        raise TypeError("Must supply shape= keyword argument")
    if np.isnan(sum(shape)) or np.isnan(sum(chunks)):
        raise ValueError(
            "Array chunk sizes are unknown. shape: %s, chunks: %s%s"
            % (shape, chunks, unknown_chunk_message)
        )
    if not all(map(is_integer, chunks)):
        raise ValueError("chunks can only contain integers.")
    if not all(map(is_integer, shape)):
        raise ValueError("shape can only contain integers.")
    shape = tuple(map(int, shape))
    chunks = tuple(map(int, chunks))
    return tuple(
        ((bd,) * (d // bd) + ((d % bd,) if d % bd else ()) if d else (0,))
        for d, bd in zip(shape, chunks)
    )


def finalize(results):
    if not results:
        return concatenate3(results)
    results2 = results
    while isinstance(results2, (tuple, list)):
        if len(results2) > 1:
            return concatenate3(results)
        else:
            results2 = results2[0]
    return unpack_singleton(results)


CHUNKS_NONE_ERROR_MESSAGE = """
You must specify a chunks= keyword argument.
This specifies the chunksize of your array blocks.

See the following documentation page for details:
  https://docs.dask.org/en/latest/array-creation.html#chunks
""".strip()


class Array(DaskMethodsMixin):
    """Parallel Dask Array

    A parallel nd-array comprised of many numpy arrays arranged in a grid.

    This constructor is for advanced uses only.  For normal use see the
    :func:`dask.array.from_array` function.

    Parameters
    ----------
    dask : dict
        Task dependency graph
    name : string
        Name of array in dask
    shape : tuple of ints
        Shape of the entire array
    chunks: iterable of tuples
        block sizes along each dimension
    dtype : str or dtype
        Typecode or data-type for the new Dask Array
    meta : empty ndarray
        empty ndarray created with same NumPy backend, ndim and dtype as the
        Dask Array being created (overrides dtype)

    See Also
    --------
    dask.array.from_array
    """

    __slots__ = "dask", "__name", "_cached_keys", "__chunks", "_meta", "__dict__"

    def __new__(cls, dask, name, chunks, dtype=None, meta=None, shape=None):
        self = super().__new__(cls)
        assert isinstance(dask, Mapping)
        if not isinstance(dask, HighLevelGraph):
            dask = HighLevelGraph.from_collections(name, dask, dependencies=())
        self.dask = dask
        self._name = str(name)
        meta = meta_from_array(meta, dtype=dtype)

        if (
            isinstance(chunks, str)
            or isinstance(chunks, tuple)
            and chunks
            and any(isinstance(c, str) for c in chunks)
        ):
            dt = meta.dtype
        else:
            dt = None
        self._chunks = normalize_chunks(chunks, shape, dtype=dt)
        if self.chunks is None:
            raise ValueError(CHUNKS_NONE_ERROR_MESSAGE)
        self._meta = meta_from_array(meta, ndim=self.ndim, dtype=dtype)

        for plugin in config.get("array_plugins", ()):
            result = plugin(self)
            if result is not None:
                self = result

        try:
            layer = self.dask.layers[name]
        except (AttributeError, KeyError):
            # self is no longer an Array after applying the plugins, OR
            # a plugin replaced the HighLevelGraph with a plain dict, OR
            # name is not the top layer's name (this can happen after the layer is
            # manipulated, to avoid a collision)
            pass
        else:
            if layer.collection_annotations is None:
                layer.collection_annotations = {
                    "shape": self.shape,
                    "dtype": self.dtype,
                    "chunksize": self.chunksize,
                    "chunks": self.chunks,
                    "type": typename(type(self)),
                    "chunk_type": typename(type(self._meta)),
                }
            else:
                layer.collection_annotations.update(
                    {
                        "shape": self.shape,
                        "dtype": self.dtype,
                        "chunksize": self.chunksize,
                        "chunks": self.chunks,
                        "type": typename(type(self)),
                        "chunk_type": typename(type(self._meta)),
                    }
                )

        return self

    def __reduce__(self):
        return (Array, (self.dask, self.name, self.chunks, self.dtype, self._meta))

    def __dask_graph__(self) -> Graph:
        return self.dask

    def __dask_layers__(self) -> Sequence[str]:
        return (self.name,)

    def __dask_keys__(self) -> NestedKeys:
        if self._cached_keys is not None:
            return self._cached_keys

        name, chunks, numblocks = self.name, self.chunks, self.numblocks

        def keys(*args):
            if not chunks:
                return [(name,)]
            ind = len(args)
            if ind + 1 == len(numblocks):
                result = [(name,) + args + (i,) for i in range(numblocks[ind])]
            else:
                result = [keys(*(args + (i,))) for i in range(numblocks[ind])]
            return result

        self._cached_keys = result = keys()
        return result

    def __dask_tokenize__(self):
        return self.name

    __dask_optimize__ = globalmethod(
        optimize, key="array_optimize", falsey=dont_optimize
    )
    __dask_scheduler__ = staticmethod(DEFAULT_GET)

    def __dask_postcompute__(self):
        return finalize, ()

    def __dask_postpersist__(self):
        return self._rebuild, ()

    def _rebuild(self, dsk, *, rename=None):
        name = self._name
        if rename:
            name = rename.get(name, name)
        return Array(dsk, name, self.chunks, self.dtype, self._meta)

    def _reset_cache(self, key=None):
        """
        Reset cached properties.

        Parameters
        ----------
        key : str, optional
            Remove specified key. The default removes all items.
        """
        if key is None:
            self.__dict__.clear()
        else:
            self.__dict__.pop(key, None)

    @cached_property
    def _key_array(self):
        return np.array(self.__dask_keys__(), dtype=object)

    @cached_property
    def numblocks(self):
        return tuple(map(len, self.chunks))

    @cached_property
    def npartitions(self):
        return reduce(mul, self.numblocks, 1)

    def compute_chunk_sizes(self):
        """
        Compute the chunk sizes for a Dask array. This is especially useful
        when the chunk sizes are unknown (e.g., when indexing one Dask array
        with another).

        Notes
        -----
        This function modifies the Dask array in-place.

        Examples
        --------
        >>> import dask.array as da
        >>> import numpy as np
        >>> x = da.from_array([-2, -1, 0, 1, 2], chunks=2)
        >>> x.chunks
        ((2, 2, 1),)
        >>> y = x[x <= 0]
        >>> y.chunks
        ((nan, nan, nan),)
        >>> y.compute_chunk_sizes()  # in-place computation
        dask.array<getitem, shape=(3,), dtype=int64, chunksize=(2,), chunktype=numpy.ndarray>
        >>> y.chunks
        ((2, 1, 0),)

        """
        x = self
        chunk_shapes = x.map_blocks(
            _get_chunk_shape,
            dtype=int,
            chunks=tuple(len(c) * (1,) for c in x.chunks) + ((x.ndim,),),
            new_axis=x.ndim,
        )

        c = []
        for i in range(x.ndim):
            s = x.ndim * [0] + [i]
            s[i] = slice(None)
            s = tuple(s)

            c.append(tuple(chunk_shapes[s]))

        # `map_blocks` assigns numpy dtypes
        # cast chunk dimensions back to python int before returning
        x._chunks = tuple(
            tuple(int(chunk) for chunk in chunks) for chunks in compute(tuple(c))[0]
        )
        return x

    @cached_property
    def shape(self) -> tuple[T_IntOrNaN, ...]:
        return tuple(cached_cumsum(c, initial_zero=True)[-1] for c in self.chunks)

    @property
    def chunksize(self) -> tuple[T_IntOrNaN, ...]:
        return tuple(max(c) for c in self.chunks)

    @property
    def dtype(self):
        if isinstance(self._meta, tuple):
            dtype = self._meta[0].dtype
        else:
            dtype = self._meta.dtype
        return dtype

    @property
    def _chunks(self):
        """Non-public chunks property. Allows setting a chunk value."""
        return self.__chunks

    @_chunks.setter
    def _chunks(self, chunks):
        self.__chunks = chunks

        # When the chunks changes the cached properties that was
        # dependent on it needs to be deleted:
        for key in ["numblocks", "npartitions", "shape", "ndim", "size", "_key_array"]:
            self._reset_cache(key)

    @property
    def chunks(self):
        """Chunks property."""
        return self.__chunks

    @chunks.setter
    def chunks(self, chunks):
        raise TypeError(
            "Can not set chunks directly\n\n"
            "Please use the rechunk method instead:\n"
            f"  x.rechunk({chunks})\n\n"
            "If trying to avoid unknown chunks, use\n"
            "  x.compute_chunk_sizes()"
        )

    def __len__(self):
        if not self.chunks:
            raise TypeError("len() of unsized object")
        if np.isnan(self.chunks[0]).any():
            msg = (
                "Cannot call len() on object with unknown chunk size."
                f"{unknown_chunk_message}"
            )
            raise ValueError(msg)
        return int(sum(self.chunks[0]))

    def __array_ufunc__(self, numpy_ufunc, method, *inputs, **kwargs):
        out = kwargs.get("out", ())
        for x in inputs + out:
            if _should_delegate(self, x):
                return NotImplemented

        if method == "__call__":
            if numpy_ufunc is np.matmul:
                from dask.array.routines import matmul

                # special case until apply_gufunc handles optional dimensions
                return matmul(*inputs, **kwargs)
            if numpy_ufunc.signature is not None:
                from dask.array.gufunc import apply_gufunc

                return apply_gufunc(
                    numpy_ufunc, numpy_ufunc.signature, *inputs, **kwargs
                )
            if numpy_ufunc.nout > 1:
                from dask.array import ufunc

                try:
                    da_ufunc = getattr(ufunc, numpy_ufunc.__name__)
                except AttributeError:
                    return NotImplemented
                return da_ufunc(*inputs, **kwargs)
            else:
                return elemwise(numpy_ufunc, *inputs, **kwargs)
        elif method == "outer":
            from dask.array import ufunc

            try:
                da_ufunc = getattr(ufunc, numpy_ufunc.__name__)
            except AttributeError:
                return NotImplemented
            return da_ufunc.outer(*inputs, **kwargs)
        else:
            return NotImplemented

    def __repr__(self):
        """

        >>> import dask.array as da
        >>> da.ones((10, 10), chunks=(5, 5), dtype='i4')
        dask.array<..., shape=(10, 10), dtype=int32, chunksize=(5, 5), chunktype=numpy.ndarray>
        """
        chunksize = str(self.chunksize)
        name = self.name.rsplit("-", 1)[0]
        return (
            "dask.array<{}, shape={}, dtype={}, chunksize={}, chunktype={}.{}>".format(
                name,
                self.shape,
                self.dtype,
                chunksize,
                type(self._meta).__module__.split(".")[0],
                type(self._meta).__name__,
            )
        )

    def _repr_html_(self):
        try:
            grid = self.to_svg(size=config.get("array.svg.size", 120))
        except NotImplementedError:
            grid = ""

        if "sparse" in typename(type(self._meta)):
            nbytes = None
            cbytes = None
        elif not math.isnan(self.nbytes):
            nbytes = format_bytes(self.nbytes)
            cbytes = format_bytes(math.prod(self.chunksize) * self.dtype.itemsize)
        else:
            nbytes = "unknown"
            cbytes = "unknown"

        return get_template("array.html.j2").render(
            array=self,
            grid=grid,
            nbytes=nbytes,
            cbytes=cbytes,
            layers=maybe_pluralize(len(self.dask.layers), "graph layer"),
        )

    @cached_property
    def ndim(self) -> int:
        return len(self.shape)

    @cached_property
    def size(self) -> T_IntOrNaN:
        """Number of elements in array"""
        return reduce(mul, self.shape, 1)

    @property
    def nbytes(self) -> T_IntOrNaN:
        """Number of bytes in array"""
        return self.size * self.dtype.itemsize

    @property
    def itemsize(self) -> int:
        """Length of one array element in bytes"""
        return self.dtype.itemsize

    @property
    def _name(self):
        return self.__name

    @_name.setter
    def _name(self, val):
        self.__name = val
        # Clear the key cache when the name is reset
        self._cached_keys = None
        self._reset_cache("_key_array")

    @property
    def name(self):
        return self.__name

    @name.setter
    def name(self, val):
        raise TypeError(
            "Cannot set name directly\n\n"
            "Name is used to relate the array to the task graph.\n"
            "It is uncommon to need to change it, but if you do\n"
            "please set ``._name``"
        )

    def __iter__(self):
        for i in range(len(self)):
            yield self[i]

    __array_priority__ = 11  # higher than numpy.ndarray and numpy.matrix

    def __array__(self, dtype=None, **kwargs):
        x = self.compute()
        if dtype and x.dtype != dtype:
            x = x.astype(dtype)
        if not isinstance(x, np.ndarray):
            x = np.array(x)
        return x

    def __array_function__(self, func, types, args, kwargs):
        import dask.array as module

        def handle_nonmatching_names(func, args, kwargs):
            if func not in _HANDLED_FUNCTIONS:
                warnings.warn(
                    "The `{}` function is not implemented by Dask array. "
                    "You may want to use the da.map_blocks function "
                    "or something similar to silence this warning. "
                    "Your code may stop working in a future release.".format(
                        func.__module__ + "." + func.__name__
                    ),
                    FutureWarning,
                )
                # Need to convert to array object (e.g. numpy.ndarray or
                # cupy.ndarray) as needed, so we can call the NumPy function
                # again and it gets the chance to dispatch to the right
                # implementation.
                args, kwargs = compute(args, kwargs)
                return func(*args, **kwargs)

            return _HANDLED_FUNCTIONS[func](*args, **kwargs)

        # First, verify that all types are handled by Dask. Otherwise, return NotImplemented.
        if not all(
            # Accept our own superclasses as recommended by NEP-13
            # (https://numpy.org/neps/nep-0013-ufunc-overrides.html#subclass-hierarchies)
            issubclass(type(self), type_) or is_valid_chunk_type(type_)
            for type_ in types
        ):
            return NotImplemented

        # Now try to find a matching function name.  If that doesn't work, we may
        # be dealing with an alias or a function that's simply not in the Dask API.
        # Handle aliases via the _HANDLED_FUNCTIONS dict mapping, and warn otherwise.
        for submodule in func.__module__.split(".")[1:]:
            try:
                module = getattr(module, submodule)
            except AttributeError:
                return handle_nonmatching_names(func, args, kwargs)

        if not hasattr(module, func.__name__):
            return handle_nonmatching_names(func, args, kwargs)

        da_func = getattr(module, func.__name__)
        if da_func is func:
            return handle_nonmatching_names(func, args, kwargs)

        # If ``like`` is contained in ``da_func``'s signature, add ``like=self``
        # to the kwargs dictionary.
        if has_keyword(da_func, "like"):
            kwargs["like"] = self

        return da_func(*args, **kwargs)

    @property
    def _elemwise(self):
        return elemwise

    @wraps(store)
    def store(self, target, **kwargs):
        r = store([self], [target], **kwargs)

        if kwargs.get("return_stored", False):
            r = r[0]

        return r

    def to_svg(self, size=500):
        """Convert chunks from Dask Array into an SVG Image

        Parameters
        ----------
        chunks: tuple
        size: int
            Rough size of the image

        Examples
        --------
        >>> x.to_svg(size=500)  # doctest: +SKIP

        Returns
        -------
        text: An svg string depicting the array as a grid of chunks
        """
        from dask.array.svg import svg

        return svg(self.chunks, size=size)

    def to_hdf5(self, filename, datapath, **kwargs):
        """Store array in HDF5 file

        >>> x.to_hdf5('myfile.hdf5', '/x')  # doctest: +SKIP

        Optionally provide arguments as though to ``h5py.File.create_dataset``

        >>> x.to_hdf5('myfile.hdf5', '/x', compression='lzf', shuffle=True)  # doctest: +SKIP

        See Also
        --------
        dask.array.store
        h5py.File.create_dataset
        """
        return to_hdf5(filename, datapath, self, **kwargs)

    def to_dask_dataframe(self, columns=None, index=None, meta=None):
        """Convert dask Array to dask Dataframe

        Parameters
        ----------
        columns: list or string
            list of column names if DataFrame, single string if Series
        index : dask.dataframe.Index, optional
            An optional *dask* Index to use for the output Series or DataFrame.

            The default output index depends on whether the array has any unknown
            chunks. If there are any unknown chunks, the output has ``None``
            for all the divisions (one per chunk). If all the chunks are known,
            a default index with known divisions is created.

            Specifying ``index`` can be useful if you're conforming a Dask Array
            to an existing dask Series or DataFrame, and you would like the
            indices to match.
        meta : object, optional
            An optional `meta` parameter can be passed for dask
            to specify the concrete dataframe type to use for partitions of
            the Dask dataframe. By default, pandas DataFrame is used.

        See Also
        --------
        dask.dataframe.from_dask_array
        """
        from dask.dataframe import from_dask_array

        return from_dask_array(self, columns=columns, index=index, meta=meta)

    def to_backend(self, backend: str | None = None, **kwargs):
        """Move to a new Array backend

        Parameters
        ----------
        backend : str, Optional
            The name of the new backend to move to. The default
            is the current "array.backend" configuration.

        Returns
        -------
        Array
        """
        from dask.array.creation import to_backend

        return to_backend(self, backend=backend, **kwargs)

    def __bool__(self):
        if self.size > 1:
            raise ValueError(
                f"The truth value of a {self.__class__.__name__} is ambiguous. "
                "Use a.any() or a.all()."
            )
        else:
            return bool(self.compute())

    __nonzero__ = __bool__  # python 2

    def _scalarfunc(self, cast_type):
        if self.size > 1:
            raise TypeError("Only length-1 arrays can be converted to Python scalars")
        else:
            return cast_type(self.compute().item())

    def __int__(self):
        return self._scalarfunc(int)

    __long__ = __int__  # python 2

    def __float__(self):
        return self._scalarfunc(float)

    def __complex__(self):
        return self._scalarfunc(complex)

    def __index__(self):
        return self._scalarfunc(operator.index)

    def __setitem__(self, key, value):
        if value is np.ma.masked:
            value = np.ma.masked_all((), dtype=self.dtype)

        if (
            not is_dask_collection(value)
            and issubclass(self.dtype.type, Integral)
            and np.isnan(value).any()
        ):
            raise ValueError("cannot convert float NaN to integer")

        ## Use the "where" method for cases when key is an Array
        if isinstance(key, Array):
            from dask.array.routines import where

            if isinstance(value, Array) and value.ndim > 1:
                raise ValueError("boolean index array should have 1 dimension")
            try:
                y = where(key, value, self)
            except ValueError as e:
                raise ValueError(
                    "Boolean index assignment in Dask "
                    "expects equally shaped arrays.\nExample: da1[da2] = da3 "
                    "where da1.shape == (4,), da2.shape == (4,) "
                    "and da3.shape == (4,).\n"
                    "Alternatively, you can use the extended API that supports"
                    "indexing with tuples.\nExample: da1[(da2,)] = da3."
                ) from e
            self._meta = y._meta
            self.dask = y.dask
            self._name = y.name
            self._chunks = y.chunks
            return

        if np.isnan(self.shape).any():
            raise ValueError(f"Arrays chunk sizes are unknown. {unknown_chunk_message}")

        # Still here? Then apply the assignment to other type of
        # indices via the `setitem_array` function.
        value = asanyarray(value)

        out = "setitem-" + tokenize(self, key, value)
        dsk = setitem_array(out, self, key, value)

        meta = meta_from_array(self._meta)
        if np.isscalar(meta):
            meta = np.array(meta)

        graph = HighLevelGraph.from_collections(out, dsk, dependencies=[self])
        y = Array(graph, out, chunks=self.chunks, dtype=self.dtype, meta=meta)

        self._meta = y._meta
        self.dask = y.dask
        self._name = y.name
        self._chunks = y.chunks

    def __getitem__(self, index):
        # Field access, e.g. x['a'] or x[['a', 'b']]
        if isinstance(index, str) or (
            isinstance(index, list) and index and all(isinstance(i, str) for i in index)
        ):
            if isinstance(index, str):
                dt = self.dtype[index]
            else:
                dt = np.dtype(
                    {
                        "names": index,
                        "formats": [self.dtype.fields[name][0] for name in index],
                        "offsets": [self.dtype.fields[name][1] for name in index],
                        "itemsize": self.dtype.itemsize,
                    }
                )

            if dt.shape:
                new_axis = list(range(self.ndim, self.ndim + len(dt.shape)))
                chunks = self.chunks + tuple((i,) for i in dt.shape)
                return self.map_blocks(
                    getitem, index, dtype=dt.base, chunks=chunks, new_axis=new_axis
                )
            else:
                return self.map_blocks(getitem, index, dtype=dt)

        if not isinstance(index, tuple):
            index = (index,)

        from dask.array.slicing import (
            normalize_index,
            slice_with_bool_dask_array,
            slice_with_int_dask_array,
        )

        index2 = normalize_index(index, self.shape)
        dependencies = {self.name}
        for i in index2:
            if isinstance(i, Array):
                dependencies.add(i.name)

        if any(isinstance(i, Array) and i.dtype.kind in "iu" for i in index2):
            self, index2 = slice_with_int_dask_array(self, index2)
        if any(isinstance(i, Array) and i.dtype == bool for i in index2):
            self, index2 = slice_with_bool_dask_array(self, index2)

        if all(isinstance(i, slice) and i == slice(None) for i in index2):
            return self

        out = "getitem-" + tokenize(self, index2)
        dsk, chunks = slice_array(out, self.name, self.chunks, index2, self.itemsize)

        graph = HighLevelGraph.from_collections(out, dsk, dependencies=[self])

        meta = meta_from_array(self._meta, ndim=len(chunks))
        if np.isscalar(meta):
            meta = np.array(meta)

        return Array(graph, out, chunks, meta=meta)

    def _vindex(self, key):
        if not isinstance(key, tuple):
            key = (key,)
        if any(k is None for k in key):
            raise IndexError(
                "vindex does not support indexing with None (np.newaxis), "
                "got {}".format(key)
            )
        if all(isinstance(k, slice) for k in key):
            if all(
                k.indices(d) == slice(0, d).indices(d) for k, d in zip(key, self.shape)
            ):
                return self
            raise IndexError(
                "vindex requires at least one non-slice to vectorize over "
                "when the slices are not over the entire array (i.e, x[:]). "
                "Use normal slicing instead when only using slices. Got: {}".format(key)
            )
        elif any(is_dask_collection(k) for k in key):
            raise IndexError(
                "vindex does not support indexing with dask objects. Call compute "
                "on the indexer first to get an evalurated array. Got: {}".format(key)
            )
        return _vindex(self, *key)

    @property
    def vindex(self):
        """Vectorized indexing with broadcasting.

        This is equivalent to numpy's advanced indexing, using arrays that are
        broadcast against each other. This allows for pointwise indexing:

        >>> import dask.array as da
        >>> x = np.array([[1, 2, 3], [4, 5, 6], [7, 8, 9]])
        >>> x = da.from_array(x, chunks=2)
        >>> x.vindex[[0, 1, 2], [0, 1, 2]].compute()
        array([1, 5, 9])

        Mixed basic/advanced indexing with slices/arrays is also supported. The
        order of dimensions in the result follows those proposed for
        `ndarray.vindex <https://github.com/numpy/numpy/pull/6256>`_:
        the subspace spanned by arrays is followed by all slices.

        Note: ``vindex`` provides more general functionality than standard
        indexing, but it also has fewer optimizations and can be significantly
        slower.
        """
        return IndexCallable(self._vindex)

    @property
    def blocks(self):
        """An array-like interface to the blocks of an array.

        This returns a ``Blockview`` object that provides an array-like interface
        to the blocks of a dask array.  Numpy-style indexing of a ``Blockview`` object
        returns a selection of blocks as a new dask array.

        You can index ``array.blocks`` like a numpy array of shape
        equal to the number of blocks in each dimension, (available as
        array.blocks.size).  The dimensionality of the output array matches
        the dimension of this array, even if integer indices are passed.
        Slicing with ``np.newaxis`` or multiple lists is not supported.

        Examples
        --------
        >>> import dask.array as da
        >>> x = da.arange(8, chunks=2)
        >>> x.blocks.shape # aliases x.numblocks
        (4,)
        >>> x.blocks[0].compute()
        array([0, 1])
        >>> x.blocks[:3].compute()
        array([0, 1, 2, 3, 4, 5])
        >>> x.blocks[::2].compute()
        array([0, 1, 4, 5])
        >>> x.blocks[[-1, 0]].compute()
        array([6, 7, 0, 1])
        >>> x.blocks.ravel() # doctest: +NORMALIZE_WHITESPACE
        [dask.array<blocks, shape=(2,), dtype=int64, chunksize=(2,), chunktype=numpy.ndarray>,
         dask.array<blocks, shape=(2,), dtype=int64, chunksize=(2,), chunktype=numpy.ndarray>,
         dask.array<blocks, shape=(2,), dtype=int64, chunksize=(2,), chunktype=numpy.ndarray>,
         dask.array<blocks, shape=(2,), dtype=int64, chunksize=(2,), chunktype=numpy.ndarray>]

        Returns
        -------
        An instance of ``dask.array.Blockview``
        """
        return BlockView(self)

    @property
    def partitions(self):
        """Slice an array by partitions. Alias of dask array .blocks attribute.

        This alias allows you to write agnostic code that works with both
        dask arrays and dask dataframes.

        This returns a ``Blockview`` object that provides an array-like interface
        to the blocks of a dask array.  Numpy-style indexing of a ``Blockview`` object
        returns a selection of blocks as a new dask array.

        You can index ``array.blocks`` like a numpy array of shape
        equal to the number of blocks in each dimension, (available as
        array.blocks.size).  The dimensionality of the output array matches
        the dimension of this array, even if integer indices are passed.
        Slicing with ``np.newaxis`` or multiple lists is not supported.

        Examples
        --------
        >>> import dask.array as da
        >>> x = da.arange(8, chunks=2)
        >>> x.partitions.shape # aliases x.numblocks
        (4,)
        >>> x.partitions[0].compute()
        array([0, 1])
        >>> x.partitions[:3].compute()
        array([0, 1, 2, 3, 4, 5])
        >>> x.partitions[::2].compute()
        array([0, 1, 4, 5])
        >>> x.partitions[[-1, 0]].compute()
        array([6, 7, 0, 1])
        >>> x.partitions.ravel() # doctest: +NORMALIZE_WHITESPACE
        [dask.array<blocks, shape=(2,), dtype=int64, chunksize=(2,), chunktype=numpy.ndarray>,
         dask.array<blocks, shape=(2,), dtype=int64, chunksize=(2,), chunktype=numpy.ndarray>,
         dask.array<blocks, shape=(2,), dtype=int64, chunksize=(2,), chunktype=numpy.ndarray>,
         dask.array<blocks, shape=(2,), dtype=int64, chunksize=(2,), chunktype=numpy.ndarray>]

        Returns
        -------
        An instance of ``da.array.Blockview``
        """
        return self.blocks

    def dot(self, other):
        """Dot product of self and other.

        Refer to :func:`dask.array.tensordot` for full documentation.

        See Also
        --------
        dask.array.dot : equivalent function
        """
        from dask.array.routines import tensordot

        return tensordot(self, other, axes=((self.ndim - 1,), (other.ndim - 2,)))

    @property
    def A(self):
        return self

    @property
    def T(self):
        return self.transpose()

    def transpose(self, *axes):
        """Reverse or permute the axes of an array. Return the modified array.

        Refer to :func:`dask.array.transpose` for full documentation.

        See Also
        --------
        dask.array.transpose : equivalent function
        """
        from dask.array.routines import transpose

        if not axes:
            axes = None
        elif len(axes) == 1 and isinstance(axes[0], Iterable):
            axes = axes[0]
        if (axes == tuple(range(self.ndim))) or (axes == tuple(range(-self.ndim, 0))):
            # no transpose necessary
            return self
        else:
            return transpose(self, axes=axes)

    def ravel(self):
        """Return a flattened array.

        Refer to :func:`dask.array.ravel` for full documentation.

        See Also
        --------
        dask.array.ravel : equivalent function
        """
        from dask.array.routines import ravel

        return ravel(self)

    flatten = ravel

    def choose(self, choices):
        """Use an index array to construct a new array from a set of choices.

        Refer to :func:`dask.array.choose` for full documentation.

        See Also
        --------
        dask.array.choose : equivalent function
        """
        from dask.array.routines import choose

        return choose(self, choices)

    def reshape(self, *shape, merge_chunks=True, limit=None):
        """Reshape array to new shape

        Refer to :func:`dask.array.reshape` for full documentation.

        See Also
        --------
        dask.array.reshape : equivalent function
        """
        from dask.array.reshape import reshape

        if len(shape) == 1 and not isinstance(shape[0], Number):
            shape = shape[0]
        return reshape(self, shape, merge_chunks=merge_chunks, limit=limit)

    def topk(self, k, axis=-1, split_every=None):
        """The top k elements of an array.

        Refer to :func:`dask.array.topk` for full documentation.

        See Also
        --------
        dask.array.topk : equivalent function
        """
        from dask.array.reductions import topk

        return topk(self, k, axis=axis, split_every=split_every)

    def argtopk(self, k, axis=-1, split_every=None):
        """The indices of the top k elements of an array.

        Refer to :func:`dask.array.argtopk` for full documentation.

        See Also
        --------
        dask.array.argtopk : equivalent function
        """
        from dask.array.reductions import argtopk

        return argtopk(self, k, axis=axis, split_every=split_every)

    def astype(self, dtype, **kwargs):
        """Copy of the array, cast to a specified type.

        Parameters
        ----------
        dtype : str or dtype
            Typecode or data-type to which the array is cast.
        casting : {'no', 'equiv', 'safe', 'same_kind', 'unsafe'}, optional
            Controls what kind of data casting may occur. Defaults to 'unsafe'
            for backwards compatibility.

            * 'no' means the data types should not be cast at all.
            * 'equiv' means only byte-order changes are allowed.
            * 'safe' means only casts which can preserve values are allowed.
            * 'same_kind' means only safe casts or casts within a kind,
                like float64 to float32, are allowed.
            * 'unsafe' means any data conversions may be done.
        copy : bool, optional
            By default, astype always returns a newly allocated array. If this
            is set to False and the `dtype` requirement is satisfied, the input
            array is returned instead of a copy.

            .. note::

                Dask does not respect the contiguous memory layout of the array,
                and will ignore the ``order`` keyword argument.
                The default order is 'C' contiguous.
        """
        kwargs.pop("order", None)  # `order` is not respected, so we remove this kwarg
        # Scalars don't take `casting` or `copy` kwargs - as such we only pass
        # them to `map_blocks` if specified by user (different than defaults).
        extra = set(kwargs) - {"casting", "copy"}
        if extra:
            raise TypeError(
                f"astype does not take the following keyword arguments: {list(extra)}"
            )
        casting = kwargs.get("casting", "unsafe")
        dtype = np.dtype(dtype)
        if self.dtype == dtype:
            return self
        elif not np.can_cast(self.dtype, dtype, casting=casting):
            raise TypeError(
                f"Cannot cast array from {self.dtype!r} to {dtype!r} "
                f"according to the rule {casting!r}"
            )
        return self.map_blocks(chunk.astype, dtype=dtype, astype_dtype=dtype, **kwargs)

    def __abs__(self):
        return elemwise(operator.abs, self)

    @check_if_handled_given_other
    def __add__(self, other):
        return elemwise(operator.add, self, other)

    @check_if_handled_given_other
    def __radd__(self, other):
        return elemwise(operator.add, other, self)

    @check_if_handled_given_other
    def __and__(self, other):
        return elemwise(operator.and_, self, other)

    @check_if_handled_given_other
    def __rand__(self, other):
        return elemwise(operator.and_, other, self)

    @check_if_handled_given_other
    def __div__(self, other):
        return elemwise(operator.div, self, other)

    @check_if_handled_given_other
    def __rdiv__(self, other):
        return elemwise(operator.div, other, self)

    @check_if_handled_given_other
    def __eq__(self, other):
        return elemwise(operator.eq, self, other)

    @check_if_handled_given_other
    def __gt__(self, other):
        return elemwise(operator.gt, self, other)

    @check_if_handled_given_other
    def __ge__(self, other):
        return elemwise(operator.ge, self, other)

    def __invert__(self):
        return elemwise(operator.invert, self)

    @check_if_handled_given_other
    def __lshift__(self, other):
        return elemwise(operator.lshift, self, other)

    @check_if_handled_given_other
    def __rlshift__(self, other):
        return elemwise(operator.lshift, other, self)

    @check_if_handled_given_other
    def __lt__(self, other):
        return elemwise(operator.lt, self, other)

    @check_if_handled_given_other
    def __le__(self, other):
        return elemwise(operator.le, self, other)

    @check_if_handled_given_other
    def __mod__(self, other):
        return elemwise(operator.mod, self, other)

    @check_if_handled_given_other
    def __rmod__(self, other):
        return elemwise(operator.mod, other, self)

    @check_if_handled_given_other
    def __mul__(self, other):
        return elemwise(operator.mul, self, other)

    @check_if_handled_given_other
    def __rmul__(self, other):
        return elemwise(operator.mul, other, self)

    @check_if_handled_given_other
    def __ne__(self, other):
        return elemwise(operator.ne, self, other)

    def __neg__(self):
        return elemwise(operator.neg, self)

    @check_if_handled_given_other
    def __or__(self, other):
        return elemwise(operator.or_, self, other)

    def __pos__(self):
        return self

    @check_if_handled_given_other
    def __ror__(self, other):
        return elemwise(operator.or_, other, self)

    @check_if_handled_given_other
    def __pow__(self, other):
        return elemwise(operator.pow, self, other)

    @check_if_handled_given_other
    def __rpow__(self, other):
        return elemwise(operator.pow, other, self)

    @check_if_handled_given_other
    def __rshift__(self, other):
        return elemwise(operator.rshift, self, other)

    @check_if_handled_given_other
    def __rrshift__(self, other):
        return elemwise(operator.rshift, other, self)

    @check_if_handled_given_other
    def __sub__(self, other):
        return elemwise(operator.sub, self, other)

    @check_if_handled_given_other
    def __rsub__(self, other):
        return elemwise(operator.sub, other, self)

    @check_if_handled_given_other
    def __truediv__(self, other):
        return elemwise(operator.truediv, self, other)

    @check_if_handled_given_other
    def __rtruediv__(self, other):
        return elemwise(operator.truediv, other, self)

    @check_if_handled_given_other
    def __floordiv__(self, other):
        return elemwise(operator.floordiv, self, other)

    @check_if_handled_given_other
    def __rfloordiv__(self, other):
        return elemwise(operator.floordiv, other, self)

    @check_if_handled_given_other
    def __xor__(self, other):
        return elemwise(operator.xor, self, other)

    @check_if_handled_given_other
    def __rxor__(self, other):
        return elemwise(operator.xor, other, self)

    @check_if_handled_given_other
    def __matmul__(self, other):
        from dask.array.routines import matmul

        return matmul(self, other)

    @check_if_handled_given_other
    def __rmatmul__(self, other):
        from dask.array.routines import matmul

        return matmul(other, self)

    @check_if_handled_given_other
    def __divmod__(self, other):
        from dask.array.ufunc import divmod

        return divmod(self, other)

    @check_if_handled_given_other
    def __rdivmod__(self, other):
        from dask.array.ufunc import divmod

        return divmod(other, self)

    def any(self, axis=None, keepdims=False, split_every=None, out=None):
        """Returns True if any of the elements evaluate to True.

        Refer to :func:`dask.array.any` for full documentation.

        See Also
        --------
        dask.array.any : equivalent function
        """
        from dask.array.reductions import any

        return any(self, axis=axis, keepdims=keepdims, split_every=split_every, out=out)

    def all(self, axis=None, keepdims=False, split_every=None, out=None):
        """Returns True if all elements evaluate to True.

        Refer to :func:`dask.array.all` for full documentation.

        See Also
        --------
        dask.array.all : equivalent function
        """
        from dask.array.reductions import all

        return all(self, axis=axis, keepdims=keepdims, split_every=split_every, out=out)

    def min(self, axis=None, keepdims=False, split_every=None, out=None):
        """Return the minimum along a given axis.

        Refer to :func:`dask.array.min` for full documentation.

        See Also
        --------
        dask.array.min : equivalent function
        """
        from dask.array.reductions import min

        return min(self, axis=axis, keepdims=keepdims, split_every=split_every, out=out)

    def max(self, axis=None, keepdims=False, split_every=None, out=None):
        """Return the maximum along a given axis.

        Refer to :func:`dask.array.max` for full documentation.

        See Also
        --------
        dask.array.max : equivalent function
        """
        from dask.array.reductions import max

        return max(self, axis=axis, keepdims=keepdims, split_every=split_every, out=out)

    def argmin(self, axis=None, *, keepdims=False, split_every=None, out=None):
        """Return indices of the minimum values along the given axis.

        Refer to :func:`dask.array.argmin` for full documentation.

        See Also
        --------
        dask.array.argmin : equivalent function
        """
        from dask.array.reductions import argmin

        return argmin(
            self, axis=axis, keepdims=keepdims, split_every=split_every, out=out
        )

    def argmax(self, axis=None, *, keepdims=False, split_every=None, out=None):
        """Return indices of the maximum values along the given axis.

        Refer to :func:`dask.array.argmax` for full documentation.

        See Also
        --------
        dask.array.argmax : equivalent function
        """
        from dask.array.reductions import argmax

        return argmax(
            self, axis=axis, keepdims=keepdims, split_every=split_every, out=out
        )

    def sum(self, axis=None, dtype=None, keepdims=False, split_every=None, out=None):
        """
        Return the sum of the array elements over the given axis.

        Refer to :func:`dask.array.sum` for full documentation.

        See Also
        --------
        dask.array.sum : equivalent function
        """
        from dask.array.reductions import sum

        return sum(
            self,
            axis=axis,
            dtype=dtype,
            keepdims=keepdims,
            split_every=split_every,
            out=out,
        )

    def trace(self, offset=0, axis1=0, axis2=1, dtype=None):
        """Return the sum along diagonals of the array.

        Refer to :func:`dask.array.trace` for full documentation.

        See Also
        --------
        dask.array.trace : equivalent function
        """
        from dask.array.reductions import trace

        return trace(self, offset=offset, axis1=axis1, axis2=axis2, dtype=dtype)

    def prod(self, axis=None, dtype=None, keepdims=False, split_every=None, out=None):
        """Return the product of the array elements over the given axis

        Refer to :func:`dask.array.prod` for full documentation.

        See Also
        --------
        dask.array.prod : equivalent function
        """
        from dask.array.reductions import prod

        return prod(
            self,
            axis=axis,
            dtype=dtype,
            keepdims=keepdims,
            split_every=split_every,
            out=out,
        )

    def mean(self, axis=None, dtype=None, keepdims=False, split_every=None, out=None):
        """Returns the average of the array elements along given axis.

        Refer to :func:`dask.array.mean` for full documentation.

        See Also
        --------
        dask.array.mean : equivalent function
        """
        from dask.array.reductions import mean

        return mean(
            self,
            axis=axis,
            dtype=dtype,
            keepdims=keepdims,
            split_every=split_every,
            out=out,
        )

    def std(
        self, axis=None, dtype=None, keepdims=False, ddof=0, split_every=None, out=None
    ):
        """Returns the standard deviation of the array elements along given axis.

        Refer to :func:`dask.array.std` for full documentation.

        See Also
        --------
        dask.array.std : equivalent function
        """
        from dask.array.reductions import std

        return std(
            self,
            axis=axis,
            dtype=dtype,
            keepdims=keepdims,
            ddof=ddof,
            split_every=split_every,
            out=out,
        )

    def var(
        self, axis=None, dtype=None, keepdims=False, ddof=0, split_every=None, out=None
    ):
        """Returns the variance of the array elements, along given axis.

        Refer to :func:`dask.array.var` for full documentation.

        See Also
        --------
        dask.array.var : equivalent function
        """
        from dask.array.reductions import var

        return var(
            self,
            axis=axis,
            dtype=dtype,
            keepdims=keepdims,
            ddof=ddof,
            split_every=split_every,
            out=out,
        )

    def moment(
        self,
        order,
        axis=None,
        dtype=None,
        keepdims=False,
        ddof=0,
        split_every=None,
        out=None,
    ):
        """Calculate the nth centralized moment.

        Refer to :func:`dask.array.moment` for the full documentation.

        See Also
        --------
        dask.array.moment : equivalent function
        """
        from dask.array.reductions import moment

        return moment(
            self,
            order,
            axis=axis,
            dtype=dtype,
            keepdims=keepdims,
            ddof=ddof,
            split_every=split_every,
            out=out,
        )

    @wraps(map_blocks)
    def map_blocks(self, func, *args, **kwargs):
        return map_blocks(func, self, *args, **kwargs)

    def map_overlap(self, func, depth, boundary=None, trim=True, **kwargs):
        """Map a function over blocks of the array with some overlap

        Refer to :func:`dask.array.map_overlap` for full documentation.

        See Also
        --------
        dask.array.map_overlap : equivalent function
        """
        from dask.array.overlap import map_overlap

        return map_overlap(
            func, self, depth=depth, boundary=boundary, trim=trim, **kwargs
        )

    def cumsum(self, axis, dtype=None, out=None, *, method="sequential"):
        """Return the cumulative sum of the elements along the given axis.

        Refer to :func:`dask.array.cumsum` for full documentation.

        See Also
        --------
        dask.array.cumsum : equivalent function
        """
        from dask.array.reductions import cumsum

        return cumsum(self, axis, dtype, out=out, method=method)

    def cumprod(self, axis, dtype=None, out=None, *, method="sequential"):
        """Return the cumulative product of the elements along the given axis.

        Refer to :func:`dask.array.cumprod` for full documentation.

        See Also
        --------
        dask.array.cumprod : equivalent function
        """
        from dask.array.reductions import cumprod

        return cumprod(self, axis, dtype, out=out, method=method)

    def squeeze(self, axis=None):
        """Remove axes of length one from array.

        Refer to :func:`dask.array.squeeze` for full documentation.

        See Also
        --------
        dask.array.squeeze : equivalent function
        """
        from dask.array.routines import squeeze

        return squeeze(self, axis)

    def rechunk(
        self,
        chunks="auto",
        threshold=None,
        block_size_limit=None,
        balance=False,
        method=None,
    ):
        """Convert blocks in dask array x for new chunks.

        Refer to :func:`dask.array.rechunk` for full documentation.

        See Also
        --------
        dask.array.rechunk : equivalent function
        """
        from dask.array.rechunk import rechunk  # avoid circular import

        return rechunk(self, chunks, threshold, block_size_limit, balance, method)

    def shuffle(
        self,
        indexer: list[list[int]],
        axis,
<<<<<<< HEAD
        shuffle_method: Literal["p2p", "tasks"] | None = None,
        disk: bool = True,
    ):
        """Convert blocks in dask array x for new chunks.
=======
    ):
        """Reorders one dimensions of a Dask Array based on an indexer.
>>>>>>> 3c4bbaf7

        Refer to :func:`dask.array.shuffle` for full documentation.

        See Also
        --------
        dask.array.shuffle : equivalent function
        """
        from dask.array._shuffle import shuffle

<<<<<<< HEAD
        return shuffle(self, indexer, axis, shuffle_method, disk)
=======
        return shuffle(self, indexer, axis)
>>>>>>> 3c4bbaf7

    @property
    def real(self):
        from dask.array.ufunc import real

        return real(self)

    @property
    def imag(self):
        from dask.array.ufunc import imag

        return imag(self)

    def conj(self):
        """Complex-conjugate all elements.

        Refer to :func:`dask.array.conj` for full documentation.

        See Also
        --------
        dask.array.conj : equivalent function
        """
        from dask.array.ufunc import conj

        return conj(self)

    def clip(self, min=None, max=None):
        """Return an array whose values are limited to ``[min, max]``.
        One of max or min must be given.

        Refer to :func:`dask.array.clip` for full documentation.

        See Also
        --------
        dask.array.clip : equivalent function
        """
        from dask.array.ufunc import clip

        return clip(self, min, max)

    def view(self, dtype=None, order="C"):
        """Get a view of the array as a new data type

        Parameters
        ----------
        dtype:
            The dtype by which to view the array.
            The default, None, results in the view having the same data-type
            as the original array.
        order: string
            'C' or 'F' (Fortran) ordering

        This reinterprets the bytes of the array under a new dtype.  If that
        dtype does not have the same size as the original array then the shape
        will change.

        Beware that both numpy and dask.array can behave oddly when taking
        shape-changing views of arrays under Fortran ordering.  Under some
        versions of NumPy this function will fail when taking shape-changing
        views of Fortran ordered arrays if the first dimension has chunks of
        size one.
        """
        if dtype is None:
            dtype = self.dtype
        else:
            dtype = np.dtype(dtype)
        mult = self.dtype.itemsize / dtype.itemsize

        if order == "C":
            chunks = self.chunks[:-1] + (
                tuple(ensure_int(c * mult) for c in self.chunks[-1]),
            )
        elif order == "F":
            chunks = (
                tuple(ensure_int(c * mult) for c in self.chunks[0]),
            ) + self.chunks[1:]
        else:
            raise ValueError("Order must be one of 'C' or 'F'")

        return self.map_blocks(
            chunk.view, dtype, order=order, dtype=dtype, chunks=chunks
        )

    def swapaxes(self, axis1, axis2):
        """Return a view of the array with ``axis1`` and ``axis2`` interchanged.

        Refer to :func:`dask.array.swapaxes` for full documentation.

        See Also
        --------
        dask.array.swapaxes : equivalent function
        """
        from dask.array.routines import swapaxes

        return swapaxes(self, axis1, axis2)

    def round(self, decimals=0):
        """Return array with each element rounded to the given number of decimals.

        Refer to :func:`dask.array.round` for full documentation.

        See Also
        --------
        dask.array.round : equivalent function
        """
        from dask.array.routines import round

        return round(self, decimals=decimals)

    def copy(self):
        """
        Copy array.  This is a no-op for dask.arrays, which are immutable
        """
        return Array(self.dask, self.name, self.chunks, meta=self)

    def __deepcopy__(self, memo):
        c = self.copy()
        memo[id(self)] = c
        return c

    def to_delayed(self, optimize_graph=True):
        """Convert into an array of :class:`dask.delayed.Delayed` objects, one per chunk.

        Parameters
        ----------
        optimize_graph : bool, optional
            If True [default], the graph is optimized before converting into
            :class:`dask.delayed.Delayed` objects.

        See Also
        --------
        dask.array.from_delayed
        """
        keys = self.__dask_keys__()
        graph = self.__dask_graph__()
        layer = self.__dask_layers__()[0]
        if optimize_graph:
            graph = self.__dask_optimize__(graph, keys)  # TODO, don't collape graph
            layer = "delayed-" + self.name
            graph = HighLevelGraph.from_collections(layer, graph, dependencies=())
        L = ndeepmap(self.ndim, lambda k: Delayed(k, graph, layer=layer), keys)
        return np.array(L, dtype=object)

    def repeat(self, repeats, axis=None):
        """Repeat elements of an array.

        Refer to :func:`dask.array.repeat` for full documentation.

        See Also
        --------
        dask.array.repeat : equivalent function
        """
        from dask.array.creation import repeat

        return repeat(self, repeats, axis=axis)

    def nonzero(self):
        """Return the indices of the elements that are non-zero.

        Refer to :func:`dask.array.nonzero` for full documentation.

        See Also
        --------
        dask.array.nonzero : equivalent function
        """
        from dask.array.routines import nonzero

        return nonzero(self)

    def to_zarr(self, *args, **kwargs):
        """Save array to the zarr storage format

        See https://zarr.readthedocs.io for details about the format.

        Refer to :func:`dask.array.to_zarr` for full documentation.

        See also
        --------
        dask.array.to_zarr : equivalent function
        """
        return to_zarr(self, *args, **kwargs)

    def to_tiledb(self, uri, *args, **kwargs):
        """Save array to the TileDB storage manager

        See https://docs.tiledb.io for details about the format and engine.

        See function :func:`dask.array.to_tiledb` for argument documentation.

        See also
        --------
        dask.array.to_tiledb : equivalent function
        """
        from dask.array.tiledb_io import to_tiledb

        return to_tiledb(self, uri, *args, **kwargs)


def ensure_int(f):
    i = int(f)
    if i != f:
        raise ValueError("Could not coerce %f to integer" % f)
    return i


def normalize_chunks(chunks, shape=None, limit=None, dtype=None, previous_chunks=None):
    """Normalize chunks to tuple of tuples

    This takes in a variety of input types and information and produces a full
    tuple-of-tuples result for chunks, suitable to be passed to Array or
    rechunk or any other operation that creates a Dask array.

    Parameters
    ----------
    chunks: tuple, int, dict, or string
        The chunks to be normalized.  See examples below for more details
    shape: Tuple[int]
        The shape of the array
    limit: int (optional)
        The maximum block size to target in bytes,
        if freedom is given to choose
    dtype: np.dtype
    previous_chunks: Tuple[Tuple[int]] optional
        Chunks from a previous array that we should use for inspiration when
        rechunking auto dimensions.  If not provided but auto-chunking exists
        then auto-dimensions will prefer square-like chunk shapes.

    Examples
    --------
    Specify uniform chunk sizes

    >>> from dask.array.core import normalize_chunks
    >>> normalize_chunks((2, 2), shape=(5, 6))
    ((2, 2, 1), (2, 2, 2))

    Also passes through fully explicit tuple-of-tuples

    >>> normalize_chunks(((2, 2, 1), (2, 2, 2)), shape=(5, 6))
    ((2, 2, 1), (2, 2, 2))

    Cleans up lists to tuples

    >>> normalize_chunks([[2, 2], [3, 3]])
    ((2, 2), (3, 3))

    Expands integer inputs 10 -> (10, 10)

    >>> normalize_chunks(10, shape=(30, 5))
    ((10, 10, 10), (5,))

    Expands dict inputs

    >>> normalize_chunks({0: 2, 1: 3}, shape=(6, 6))
    ((2, 2, 2), (3, 3))

    The values -1 and None get mapped to full size

    >>> normalize_chunks((5, -1), shape=(10, 10))
    ((5, 5), (10,))

    Use the value "auto" to automatically determine chunk sizes along certain
    dimensions.  This uses the ``limit=`` and ``dtype=`` keywords to
    determine how large to make the chunks.  The term "auto" can be used
    anywhere an integer can be used.  See array chunking documentation for more
    information.

    >>> normalize_chunks(("auto",), shape=(20,), limit=5, dtype='uint8')
    ((5, 5, 5, 5),)

    You can also use byte sizes (see :func:`dask.utils.parse_bytes`) in place of
    "auto" to ask for a particular size

    >>> normalize_chunks("1kiB", shape=(2000,), dtype='float32')
    ((256, 256, 256, 256, 256, 256, 256, 208),)

    Respects null dimensions

    >>> normalize_chunks((), shape=(0, 0))
    ((0,), (0,))
    """
    if dtype and not isinstance(dtype, np.dtype):
        dtype = np.dtype(dtype)
    if chunks is None:
        raise ValueError(CHUNKS_NONE_ERROR_MESSAGE)
    if isinstance(chunks, list):
        chunks = tuple(chunks)
    if isinstance(chunks, (Number, str)):
        chunks = (chunks,) * len(shape)
    if isinstance(chunks, dict):
        chunks = tuple(chunks.get(i, None) for i in range(len(shape)))
    if isinstance(chunks, np.ndarray):
        chunks = chunks.tolist()
    if not chunks and shape and all(s == 0 for s in shape):
        chunks = ((0,),) * len(shape)

    if (
        shape
        and len(shape) == 1
        and len(chunks) > 1
        and all(isinstance(c, (Number, str)) for c in chunks)
    ):
        chunks = (chunks,)

    if shape and len(chunks) != len(shape):
        raise ValueError(
            "Chunks and shape must be of the same length/dimension. "
            "Got chunks=%s, shape=%s" % (chunks, shape)
        )
    if -1 in chunks or None in chunks:
        chunks = tuple(s if c == -1 or c is None else c for c, s in zip(chunks, shape))

    # If specifying chunk size in bytes, use that value to set the limit.
    # Verify there is only one consistent value of limit or chunk-bytes used.
    for c in chunks:
        if isinstance(c, str) and c != "auto":
            parsed = parse_bytes(c)
            if limit is None:
                limit = parsed
            elif parsed != limit:
                raise ValueError(
                    "Only one consistent value of limit or chunk is allowed."
                    "Used %s != %s" % (parsed, limit)
                )
    # Substitute byte limits with 'auto' now that limit is set.
    chunks = tuple("auto" if isinstance(c, str) and c != "auto" else c for c in chunks)

    if any(c == "auto" for c in chunks):
        chunks = auto_chunks(chunks, shape, limit, dtype, previous_chunks)

    if shape is not None:
        chunks = tuple(c if c not in {None, -1} else s for c, s in zip(chunks, shape))

    allints = None
    if chunks and shape is not None:
        # allints: did we start with chunks as a simple tuple of ints?
        allints = all(isinstance(c, int) for c in chunks)
        chunks = sum(
            (
                blockdims_from_blockshape((s,), (c,))
                if not isinstance(c, (tuple, list))
                else (c,)
                for s, c in zip(shape, chunks)
            ),
            (),
        )
    for c in chunks:
        if not c:
            raise ValueError(
                "Empty tuples are not allowed in chunks. Express "
                "zero length dimensions with 0(s) in chunks"
            )

    if shape is not None:
        if len(chunks) != len(shape):
            raise ValueError(
                "Input array has %d dimensions but the supplied "
                "chunks has only %d dimensions" % (len(shape), len(chunks))
            )
        if not all(
            c == s or (math.isnan(c) or math.isnan(s))
            for c, s in zip(map(sum, chunks), shape)
        ):
            raise ValueError(
                "Chunks do not add up to shape. "
                "Got chunks=%s, shape=%s" % (chunks, shape)
            )
    if allints or isinstance(sum(sum(_) for _ in chunks), int):
        # Fastpath for when we already know chunks contains only integers
        return tuple(tuple(ch) for ch in chunks)
    return tuple(
        tuple(int(x) if not math.isnan(x) else np.nan for x in c) for c in chunks
    )


def _compute_multiplier(limit: int, dtype, largest_block: int, result):
    """
    Utility function for auto_chunk, to fin how much larger or smaller the ideal
    chunk size is relative to what we have now.
    """
    return (
        limit
        / dtype.itemsize
        / largest_block
        / math.prod(r for r in result.values() if r)
    )


def auto_chunks(chunks, shape, limit, dtype, previous_chunks=None):
    """Determine automatic chunks

    This takes in a chunks value that contains ``"auto"`` values in certain
    dimensions and replaces those values with concrete dimension sizes that try
    to get chunks to be of a certain size in bytes, provided by the ``limit=``
    keyword.  If multiple dimensions are marked as ``"auto"`` then they will
    all respond to meet the desired byte limit, trying to respect the aspect
    ratio of their dimensions in ``previous_chunks=``, if given.

    Parameters
    ----------
    chunks: Tuple
        A tuple of either dimensions or tuples of explicit chunk dimensions
        Some entries should be "auto"
    shape: Tuple[int]
    limit: int, str
        The maximum allowable size of a chunk in bytes
    previous_chunks: Tuple[Tuple[int]]

    See also
    --------
    normalize_chunks: for full docstring and parameters
    """
    if previous_chunks is not None:
        previous_chunks = tuple(
            c if isinstance(c, tuple) else (c,) for c in previous_chunks
        )
    chunks = list(chunks)

    autos = {i for i, c in enumerate(chunks) if c == "auto"}
    if not autos:
        return tuple(chunks)

    if limit is None:
        limit = config.get("array.chunk-size")
    if isinstance(limit, str):
        limit = parse_bytes(limit)

    if dtype is None:
        raise TypeError("dtype must be known for auto-chunking")

    if dtype.hasobject:
        raise NotImplementedError(
            "Can not use auto rechunking with object dtype. "
            "We are unable to estimate the size in bytes of object data"
        )

    for x in tuple(chunks) + tuple(shape):
        if (
            isinstance(x, Number)
            and np.isnan(x)
            or isinstance(x, tuple)
            and np.isnan(x).any()
        ):
            raise ValueError(
                "Can not perform automatic rechunking with unknown "
                "(nan) chunk sizes.%s" % unknown_chunk_message
            )

    limit = max(1, limit)

    largest_block = math.prod(
        cs if isinstance(cs, Number) else max(cs) for cs in chunks if cs != "auto"
    )

    if previous_chunks:
        # Base ideal ratio on the median chunk size of the previous chunks
        result = {a: np.median(previous_chunks[a]) for a in autos}

        ideal_shape = []
        for i, s in enumerate(shape):
            chunk_frequencies = frequencies(previous_chunks[i])
            mode, count = max(chunk_frequencies.items(), key=lambda kv: kv[1])
            if mode > 1 and count >= len(previous_chunks[i]) / 2:
                ideal_shape.append(mode)
            else:
                ideal_shape.append(s)

        # How much larger or smaller the ideal chunk size is relative to what we have now
        multiplier = _compute_multiplier(limit, dtype, largest_block, result)

        last_multiplier = 0
        last_autos = set()
        while (
            multiplier != last_multiplier or autos != last_autos
        ):  # while things change
            last_multiplier = multiplier  # record previous values
            last_autos = set(autos)  # record previous values

            # Expand or contract each of the dimensions appropriately
            for a in sorted(autos):
                if ideal_shape[a] == 0:
                    result[a] = 0
                    continue
                proposed = result[a] * multiplier ** (1 / len(autos))
                if proposed > shape[a]:  # we've hit the shape boundary
                    autos.remove(a)
                    largest_block *= shape[a]
                    chunks[a] = shape[a]
                    del result[a]
                else:
                    result[a] = round_to(proposed, ideal_shape[a])

            # recompute how much multiplier we have left, repeat
            multiplier = _compute_multiplier(limit, dtype, largest_block, result)

        for k, v in result.items():
            chunks[k] = v
        return tuple(chunks)

    else:
        # Check if dtype.itemsize is greater than 0
        if dtype.itemsize == 0:
            raise ValueError(
                "auto-chunking with dtype.itemsize == 0 is not supported, please pass in `chunks` explicitly"
            )
        size = (limit / dtype.itemsize / largest_block) ** (1 / len(autos))
        small = [i for i in autos if shape[i] < size]
        if small:
            for i in small:
                chunks[i] = (shape[i],)
            return auto_chunks(chunks, shape, limit, dtype)

        for i in autos:
            chunks[i] = round_to(size, shape[i])

        return tuple(chunks)


def round_to(c, s):
    """Return a chunk dimension that is close to an even multiple or factor

    We want values for c that are nicely aligned with s.

    If c is smaller than s we use the original chunk size and accept an
    uneven chunk at the end.

    If c is larger than s then we want the largest multiple of s that is still
    smaller than c.
    """
    if c <= s:
        return max(1, int(c))
    else:
        return c // s * s


def _get_chunk_shape(a):
    s = np.asarray(a.shape, dtype=int)
    return s[len(s) * (None,) + (slice(None),)]


def from_array(
    x,
    chunks="auto",
    name=None,
    lock=False,
    asarray=None,
    fancy=True,
    getitem=None,
    meta=None,
    inline_array=False,
):
    """Create dask array from something that looks like an array.

    Input must have a ``.shape``, ``.ndim``, ``.dtype`` and support numpy-style slicing.

    Parameters
    ----------
    x : array_like
    chunks : int, tuple
        How to chunk the array. Must be one of the following forms:

        - A blocksize like 1000.
        - A blockshape like (1000, 1000).
        - Explicit sizes of all blocks along all dimensions like
          ((1000, 1000, 500), (400, 400)).
        - A size in bytes, like "100 MiB" which will choose a uniform
          block-like shape
        - The word "auto" which acts like the above, but uses a configuration
          value ``array.chunk-size`` for the chunk size

        -1 or None as a blocksize indicate the size of the corresponding
        dimension.
    name : str or bool, optional
        The key name to use for the array. Defaults to a hash of ``x``.

        Hashing is useful if the same value of ``x`` is used to create multiple
        arrays, as Dask can then recognise that they're the same and
        avoid duplicate computations. However, it can also be slow, and if the
        array is not contiguous it is copied for hashing. If the array uses
        stride tricks (such as :func:`numpy.broadcast_to` or
        :func:`skimage.util.view_as_windows`) to have a larger logical
        than physical size, this copy can cause excessive memory usage.

        If you don't need the deduplication provided by hashing, use
        ``name=False`` to generate a random name instead of hashing, which
        avoids the pitfalls described above. Using ``name=True`` is
        equivalent to the default.

        By default, hashing uses python's standard sha1. This behaviour can be
        changed by installing cityhash, xxhash or murmurhash. If installed,
        a large-factor speedup can be obtained in the tokenisation step.

        .. note::

           Because this ``name`` is used as the key in task graphs, you should
           ensure that it uniquely identifies the data contained within. If
           you'd like to provide a descriptive name that is still unique, combine
           the descriptive name with :func:`dask.base.tokenize` of the
           ``array_like``. See :ref:`graphs` for more.

    lock : bool or Lock, optional
        If ``x`` doesn't support concurrent reads then provide a lock here, or
        pass in True to have dask.array create one for you.
    asarray : bool, optional
        If True then call np.asarray on chunks to convert them to numpy arrays.
        If False then chunks are passed through unchanged.
        If None (default) then we use True if the ``__array_function__`` method
        is undefined.

        .. note::

            Dask does not preserve the memory layout of the original array when
            the array is created using Fortran rather than C ordering.

    fancy : bool, optional
        If ``x`` doesn't support fancy indexing (e.g. indexing with lists or
        arrays) then set to False. Default is True.
    meta : Array-like, optional
        The metadata for the resulting dask array.  This is the kind of array
        that will result from slicing the input array.
        Defaults to the input array.
    inline_array : bool, default False
        How to include the array in the task graph. By default
        (``inline_array=False``) the array is included in a task by itself,
        and each chunk refers to that task by its key.

        .. code-block:: python

           >>> x = h5py.File("data.h5")["/x"]  # doctest: +SKIP
           >>> a = da.from_array(x, chunks=500)  # doctest: +SKIP
           >>> dict(a.dask)  # doctest: +SKIP
           {
              'array-original-<name>': <HDF5 dataset ...>,
              ('array-<name>', 0): (getitem, "array-original-<name>", ...),
              ('array-<name>', 1): (getitem, "array-original-<name>", ...)
           }

        With ``inline_array=True``, Dask will instead inline the array directly
        in the values of the task graph.

        .. code-block:: python

           >>> a = da.from_array(x, chunks=500, inline_array=True)  # doctest: +SKIP
           >>> dict(a.dask)  # doctest: +SKIP
           {
              ('array-<name>', 0): (getitem, <HDF5 dataset ...>, ...),
              ('array-<name>', 1): (getitem, <HDF5 dataset ...>, ...)
           }

        Note that there's no key in the task graph with just the array `x`
        anymore. Instead it's placed directly in the values.

        The right choice for ``inline_array`` depends on several factors,
        including the size of ``x``, how expensive it is to create, which
        scheduler you're using, and the pattern of downstream computations.
        As a heuristic, ``inline_array=True`` may be the right choice when
        the array ``x`` is cheap to serialize and deserialize (since it's
        included in the graph many times) and if you're experiencing ordering
        issues (see :ref:`order` for more).

        This has no effect when ``x`` is a NumPy array.

    Examples
    --------

    >>> x = h5py.File('...')['/data/path']  # doctest: +SKIP
    >>> a = da.from_array(x, chunks=(1000, 1000))  # doctest: +SKIP

    If your underlying datastore does not support concurrent reads then include
    the ``lock=True`` keyword argument or ``lock=mylock`` if you want multiple
    arrays to coordinate around the same lock.

    >>> a = da.from_array(x, chunks=(1000, 1000), lock=True)  # doctest: +SKIP

    If your underlying datastore has a ``.chunks`` attribute (as h5py and zarr
    datasets do) then a multiple of that chunk shape will be used if you
    do not provide a chunk shape.

    >>> a = da.from_array(x, chunks='auto')  # doctest: +SKIP
    >>> a = da.from_array(x, chunks='100 MiB')  # doctest: +SKIP
    >>> a = da.from_array(x)  # doctest: +SKIP

    If providing a name, ensure that it is unique

    >>> import dask.base
    >>> token = dask.base.tokenize(x)  # doctest: +SKIP
    >>> a = da.from_array('myarray-' + token)  # doctest: +SKIP

    NumPy ndarrays are eagerly sliced and then embedded in the graph.

    >>> import dask.array
    >>> a = dask.array.from_array(np.array([[1, 2], [3, 4]]), chunks=(1,1))
    >>> a.dask[a.name, 0, 0][0]
    array([1])

    Chunks with exactly-specified, different sizes can be created.

    >>> import numpy as np
    >>> import dask.array as da
    >>> rng = np.random.default_rng()
    >>> x = rng.random((100, 6))
    >>> a = da.from_array(x, chunks=((67, 33), (6,)))
    """
    if isinstance(x, Array):
        raise ValueError(
            "Array is already a dask array. Use 'asarray' or 'rechunk' instead."
        )
    elif is_dask_collection(x):
        warnings.warn(
            "Passing an object to dask.array.from_array which is already a "
            "Dask collection. This can lead to unexpected behavior."
        )

    if isinstance(x, (list, tuple, memoryview) + np.ScalarType):
        x = np.array(x)

    if asarray is None:
        asarray = not hasattr(x, "__array_function__")

    previous_chunks = getattr(x, "chunks", None)

    chunks = normalize_chunks(
        chunks, x.shape, dtype=x.dtype, previous_chunks=previous_chunks
    )

    if name in (None, True):
        token = tokenize(x, chunks, lock, asarray, fancy, getitem, inline_array)
        name = name or "array-" + token
    elif name is False:
        name = "array-" + str(uuid.uuid1())

    if lock is True:
        lock = SerializableLock()

    is_ndarray = type(x) in (np.ndarray, np.ma.core.MaskedArray)
    is_single_block = all(len(c) == 1 for c in chunks)
    # Always use the getter for h5py etc. Not using isinstance(x, np.ndarray)
    # because np.matrix is a subclass of np.ndarray.
    if is_ndarray and not is_single_block and not lock:
        # eagerly slice numpy arrays to prevent memory blowup
        # GH5367, GH5601
        slices = slices_from_chunks(chunks)
        keys = product([name], *(range(len(bds)) for bds in chunks))
        values = [x[slc] for slc in slices]
        dsk = dict(zip(keys, values))

    elif is_ndarray and is_single_block:
        # No slicing needed
        dsk = {(name,) + (0,) * x.ndim: x}
    else:
        if getitem is None:
            if fancy:
                getitem = getter
            else:
                getitem = getter_nofancy

        dsk = graph_from_arraylike(
            x,
            chunks,
            x.shape,
            name,
            getitem=getitem,
            lock=lock,
            asarray=asarray,
            dtype=x.dtype,
            inline_array=inline_array,
        )

    # Workaround for TileDB, its indexing is 1-based,
    # and doesn't seems to support 0-length slicing
    if x.__class__.__module__.split(".")[0] == "tiledb" and hasattr(x, "_ctx_"):
        return Array(dsk, name, chunks, dtype=x.dtype)

    if meta is None:
        meta = x

    return Array(dsk, name, chunks, meta=meta, dtype=getattr(x, "dtype", None))


def from_zarr(
    url,
    component=None,
    storage_options=None,
    chunks=None,
    name=None,
    inline_array=False,
    **kwargs,
):
    """Load array from the zarr storage format

    See https://zarr.readthedocs.io for details about the format.

    Parameters
    ----------
    url: Zarr Array or str or MutableMapping
        Location of the data. A URL can include a protocol specifier like s3://
        for remote data. Can also be any MutableMapping instance, which should
        be serializable if used in multiple processes.
    component: str or None
        If the location is a zarr group rather than an array, this is the
        subcomponent that should be loaded, something like ``'foo/bar'``.
    storage_options: dict
        Any additional parameters for the storage backend (ignored for local
        paths)
    chunks: tuple of ints or tuples of ints
        Passed to :func:`dask.array.from_array`, allows setting the chunks on
        initialisation, if the chunking scheme in the on-disc dataset is not
        optimal for the calculations to follow.
    name : str, optional
         An optional keyname for the array.  Defaults to hashing the input
    kwargs:
        Passed to :class:`zarr.core.Array`.
    inline_array : bool, default False
        Whether to inline the zarr Array in the values of the task graph.
        See :meth:`dask.array.from_array` for an explanation.

    See Also
    --------
    from_array
    """
    import zarr

    storage_options = storage_options or {}
    if isinstance(url, zarr.Array):
        z = url
    elif isinstance(url, (str, os.PathLike)):
        if isinstance(url, os.PathLike):
            url = os.fspath(url)
        if storage_options:
            store = zarr.storage.FSStore(url, **storage_options)
        else:
            store = url
        z = zarr.Array(store, read_only=True, path=component, **kwargs)
    else:
        z = zarr.Array(url, read_only=True, path=component, **kwargs)
    chunks = chunks if chunks is not None else z.chunks
    if name is None:
        name = "from-zarr-" + tokenize(z, component, storage_options, chunks, **kwargs)
    return from_array(z, chunks, name=name, inline_array=inline_array)


def to_zarr(
    arr,
    url,
    component=None,
    storage_options=None,
    overwrite=False,
    region=None,
    compute=True,
    return_stored=False,
    **kwargs,
):
    """Save array to the zarr storage format

    See https://zarr.readthedocs.io for details about the format.

    Parameters
    ----------
    arr: dask.array
        Data to store
    url: Zarr Array or str or MutableMapping
        Location of the data. A URL can include a protocol specifier like s3://
        for remote data. Can also be any MutableMapping instance, which should
        be serializable if used in multiple processes.
    component: str or None
        If the location is a zarr group rather than an array, this is the
        subcomponent that should be created/over-written.
    storage_options: dict
        Any additional parameters for the storage backend (ignored for local
        paths)
    overwrite: bool
        If given array already exists, overwrite=False will cause an error,
        where overwrite=True will replace the existing data.
    region: tuple of slices or None
        The region of data that should be written if ``url`` is a zarr.Array.
        Not to be used with other types of ``url``.
    compute: bool
        See :func:`~dask.array.store` for more details.
    return_stored: bool
        See :func:`~dask.array.store` for more details.
    **kwargs:
        Passed to the :func:`zarr.creation.create` function, e.g., compression options.

    Raises
    ------
    ValueError
        If ``arr`` has unknown chunk sizes, which is not supported by Zarr.
        If ``region`` is specified and ``url`` is not a zarr.Array

    See Also
    --------
    dask.array.store
    dask.array.Array.compute_chunk_sizes

    """
    import zarr

    if np.isnan(arr.shape).any():
        raise ValueError(
            "Saving a dask array with unknown chunk sizes is not "
            "currently supported by Zarr.%s" % unknown_chunk_message
        )

    if isinstance(url, zarr.Array):
        z = url
        if isinstance(z.store, (dict, zarr.storage.MemoryStore, zarr.storage.KVStore)):
            try:
                from distributed import default_client

                default_client()
            except (ImportError, ValueError):
                pass
            else:
                raise RuntimeError(
                    "Cannot store into in memory Zarr Array using "
                    "the distributed scheduler."
                )

        if region is None:
            arr = arr.rechunk(z.chunks)
            regions = None
        else:
            from dask.array.slicing import new_blockdim, normalize_index

            old_chunks = normalize_chunks(z.chunks, z.shape)
            index = normalize_index(region, z.shape)
            chunks = tuple(
                tuple(new_blockdim(s, c, r))
                for s, c, r in zip(z.shape, old_chunks, index)
            )
            arr = arr.rechunk(chunks)
            regions = [region]
        return arr.store(
            z, lock=False, regions=regions, compute=compute, return_stored=return_stored
        )

    if region is not None:
        raise ValueError("Cannot use `region` keyword when url is not a `zarr.Array`.")

    if not _check_regular_chunks(arr.chunks):
        raise ValueError(
            "Attempt to save array to zarr with irregular "
            "chunking, please call `arr.rechunk(...)` first."
        )

    storage_options = storage_options or {}

    if storage_options:
        store = zarr.storage.FSStore(url, **storage_options)
    else:
        store = url

    chunks = [c[0] for c in arr.chunks]

    z = zarr.create(
        shape=arr.shape,
        chunks=chunks,
        dtype=arr.dtype,
        store=store,
        path=component,
        overwrite=overwrite,
        **kwargs,
    )
    return arr.store(z, lock=False, compute=compute, return_stored=return_stored)


def _check_regular_chunks(chunkset):
    """Check if the chunks are regular

    "Regular" in this context means that along every axis, the chunks all
    have the same size, except the last one, which may be smaller

    Parameters
    ----------
    chunkset: tuple of tuples of ints
        From the ``.chunks`` attribute of an ``Array``

    Returns
    -------
    True if chunkset passes, else False

    Examples
    --------
    >>> import dask.array as da
    >>> arr = da.zeros(10, chunks=(5, ))
    >>> _check_regular_chunks(arr.chunks)
    True

    >>> arr = da.zeros(10, chunks=((3, 3, 3, 1), ))
    >>> _check_regular_chunks(arr.chunks)
    True

    >>> arr = da.zeros(10, chunks=((3, 1, 3, 3), ))
    >>> _check_regular_chunks(arr.chunks)
    False
    """
    for chunks in chunkset:
        if len(chunks) == 1:
            continue
        if len(set(chunks[:-1])) > 1:
            return False
        if chunks[-1] > chunks[0]:
            return False
    return True


def from_delayed(value, shape, dtype=None, meta=None, name=None):
    """Create a dask array from a dask delayed value

    This routine is useful for constructing dask arrays in an ad-hoc fashion
    using dask delayed, particularly when combined with stack and concatenate.

    The dask array will consist of a single chunk.

    Examples
    --------
    >>> import dask
    >>> import dask.array as da
    >>> import numpy as np
    >>> value = dask.delayed(np.ones)(5)
    >>> array = da.from_delayed(value, (5,), dtype=float)
    >>> array
    dask.array<from-value, shape=(5,), dtype=float64, chunksize=(5,), chunktype=numpy.ndarray>
    >>> array.compute()
    array([1., 1., 1., 1., 1.])
    """
    from dask.delayed import Delayed, delayed

    if not isinstance(value, Delayed) and hasattr(value, "key"):
        value = delayed(value)

    name = name or "from-value-" + tokenize(value, shape, dtype, meta)
    dsk = {(name,) + (0,) * len(shape): value.key}
    chunks = tuple((d,) for d in shape)
    # TODO: value._key may not be the name of the layer in value.dask
    # This should be fixed after we build full expression graphs
    graph = HighLevelGraph.from_collections(name, dsk, dependencies=[value])
    return Array(graph, name, chunks, dtype=dtype, meta=meta)


def from_func(func, shape, dtype=None, name=None, args=(), kwargs=None):
    """Create dask array in a single block by calling a function

    Calling the provided function with func(*args, **kwargs) should return a
    NumPy array of the indicated shape and dtype.

    Examples
    --------

    >>> a = from_func(np.arange, (3,), dtype='i8', args=(3,))
    >>> a.compute()
    array([0, 1, 2])

    This works particularly well when coupled with dask.array functions like
    concatenate and stack:

    >>> arrays = [from_func(np.array, (), dtype='i8', args=(n,)) for n in range(5)]
    >>> stack(arrays).compute()
    array([0, 1, 2, 3, 4])
    """
    if kwargs is None:
        kwargs = {}

    name = name or "from_func-" + tokenize(func, shape, dtype, args, kwargs)
    if args or kwargs:
        func = partial(func, *args, **kwargs)
    dsk = {(name,) + (0,) * len(shape): (func,)}
    chunks = tuple((i,) for i in shape)
    return Array(dsk, name, chunks, dtype)


def common_blockdim(blockdims):
    """Find the common block dimensions from the list of block dimensions

    Currently only implements the simplest possible heuristic: the common
    block-dimension is the only one that does not span fully span a dimension.
    This is a conservative choice that allows us to avoid potentially very
    expensive rechunking.

    Assumes that each element of the input block dimensions has all the same
    sum (i.e., that they correspond to dimensions of the same size).

    Examples
    --------
    >>> common_blockdim([(3,), (2, 1)])
    (2, 1)
    >>> common_blockdim([(1, 2), (2, 1)])
    (1, 1, 1)
    >>> common_blockdim([(2, 2), (3, 1)])  # doctest: +SKIP
    Traceback (most recent call last):
        ...
    ValueError: Chunks do not align
    """
    if not any(blockdims):
        return ()
    non_trivial_dims = {d for d in blockdims if len(d) > 1}
    if len(non_trivial_dims) == 1:
        return first(non_trivial_dims)
    if len(non_trivial_dims) == 0:
        return max(blockdims, key=first)

    if np.isnan(sum(map(sum, blockdims))):
        raise ValueError(
            "Arrays' chunk sizes (%s) are unknown.\n\n"
            "A possible solution:\n"
            "  x.compute_chunk_sizes()" % blockdims
        )

    if len(set(map(sum, non_trivial_dims))) > 1:
        raise ValueError("Chunks do not add up to same value", blockdims)

    # We have multiple non-trivial chunks on this axis
    # e.g. (5, 2) and (4, 3)

    # We create a single chunk tuple with the same total length
    # that evenly divides both, e.g. (4, 1, 2)

    # To accomplish this we walk down all chunk tuples together, finding the
    # smallest element, adding it to the output, and subtracting it from all
    # other elements and remove the element itself.  We stop once we have
    # burned through all of the chunk tuples.
    # For efficiency's sake we reverse the lists so that we can pop off the end
    rchunks = [list(ntd)[::-1] for ntd in non_trivial_dims]
    total = sum(first(non_trivial_dims))
    i = 0

    out = []
    while i < total:
        m = min(c[-1] for c in rchunks)
        out.append(m)
        for c in rchunks:
            c[-1] -= m
            if c[-1] == 0:
                c.pop()
        i += m

    return tuple(out)


def unify_chunks(*args, **kwargs):
    """
    Unify chunks across a sequence of arrays

    This utility function is used within other common operations like
    :func:`dask.array.core.map_blocks` and :func:`dask.array.core.blockwise`.
    It is not commonly used by end-users directly.

    Parameters
    ----------
    *args: sequence of Array, index pairs
        Sequence like (x, 'ij', y, 'jk', z, 'i')

    Examples
    --------
    >>> import dask.array as da
    >>> x = da.ones(10, chunks=((5, 2, 3),))
    >>> y = da.ones(10, chunks=((2, 3, 5),))
    >>> chunkss, arrays = unify_chunks(x, 'i', y, 'i')
    >>> chunkss
    {'i': (2, 3, 2, 3)}

    >>> x = da.ones((100, 10), chunks=(20, 5))
    >>> y = da.ones((10, 100), chunks=(4, 50))
    >>> chunkss, arrays = unify_chunks(x, 'ij', y, 'jk', 'constant', None)
    >>> chunkss  # doctest: +SKIP
    {'k': (50, 50), 'i': (20, 20, 20, 20, 20), 'j': (4, 1, 3, 2)}

    >>> unify_chunks(0, None)
    ({}, [0])

    Returns
    -------
    chunkss : dict
        Map like {index: chunks}.
    arrays : list
        List of rechunked arrays.

    See Also
    --------
    common_blockdim
    """
    if not args:
        return {}, []

    arginds = [
        (asanyarray(a) if ind is not None else a, ind) for a, ind in partition(2, args)
    ]  # [x, ij, y, jk]
    warn = kwargs.get("warn", True)

    arrays, inds = zip(*arginds)
    if all(ind is None for ind in inds):
        return {}, list(arrays)
    if all(ind == inds[0] for ind in inds) and all(
        a.chunks == arrays[0].chunks for a in arrays
    ):
        return dict(zip(inds[0], arrays[0].chunks)), arrays

    nameinds = []
    blockdim_dict = dict()
    max_parts = 0
    for a, ind in arginds:
        if ind is not None:
            nameinds.append((a.name, ind))
            blockdim_dict[a.name] = a.chunks
            max_parts = max(max_parts, a.npartitions)
        else:
            nameinds.append((a, ind))

    chunkss = broadcast_dimensions(nameinds, blockdim_dict, consolidate=common_blockdim)
    nparts = math.prod(map(len, chunkss.values()))

    if warn and nparts and nparts >= max_parts * 10:
        warnings.warn(
            "Increasing number of chunks by factor of %d" % (nparts / max_parts),
            PerformanceWarning,
            stacklevel=3,
        )

    arrays = []
    for a, i in arginds:
        if i is None:
            arrays.append(a)
        else:
            chunks = tuple(
                chunkss[j]
                if a.shape[n] > 1
                else a.shape[n]
                if not np.isnan(sum(chunkss[j]))
                else None
                for n, j in enumerate(i)
            )
            if chunks != a.chunks and all(a.chunks):
                arrays.append(a.rechunk(chunks))
            else:
                arrays.append(a)
    return chunkss, arrays


def unpack_singleton(x):
    """

    >>> unpack_singleton([[[[1]]]])
    1
    >>> unpack_singleton(np.array(np.datetime64('2000-01-01')))
    array('2000-01-01', dtype='datetime64[D]')
    """
    while isinstance(x, (list, tuple)):
        try:
            x = x[0]
        except (IndexError, TypeError, KeyError):
            break
    return x


def block(arrays, allow_unknown_chunksizes=False):
    """
    Assemble an nd-array from nested lists of blocks.

    Blocks in the innermost lists are concatenated along the last
    dimension (-1), then these are concatenated along the second-last
    dimension (-2), and so on until the outermost list is reached

    Blocks can be of any dimension, but will not be broadcasted using the normal
    rules. Instead, leading axes of size 1 are inserted, to make ``block.ndim``
    the same for all blocks. This is primarily useful for working with scalars,
    and means that code like ``block([v, 1])`` is valid, where
    ``v.ndim == 1``.

    When the nested list is two levels deep, this allows block matrices to be
    constructed from their components.

    Parameters
    ----------
    arrays : nested list of array_like or scalars (but not tuples)
        If passed a single ndarray or scalar (a nested list of depth 0), this
        is returned unmodified (and not copied).

        Elements shapes must match along the appropriate axes (without
        broadcasting), but leading 1s will be prepended to the shape as
        necessary to make the dimensions match.

    allow_unknown_chunksizes: bool
        Allow unknown chunksizes, such as come from converting from dask
        dataframes.  Dask.array is unable to verify that chunks line up.  If
        data comes from differently aligned sources then this can cause
        unexpected results.

    Returns
    -------
    block_array : ndarray
        The array assembled from the given blocks.

        The dimensionality of the output is equal to the greatest of:
        * the dimensionality of all the inputs
        * the depth to which the input list is nested

    Raises
    ------
    ValueError
        * If list depths are mismatched - for instance, ``[[a, b], c]`` is
          illegal, and should be spelt ``[[a, b], [c]]``
        * If lists are empty - for instance, ``[[a, b], []]``

    See Also
    --------
    concatenate : Join a sequence of arrays together.
    stack : Stack arrays in sequence along a new dimension.
    hstack : Stack arrays in sequence horizontally (column wise).
    vstack : Stack arrays in sequence vertically (row wise).
    dstack : Stack arrays in sequence depth wise (along third dimension).
    vsplit : Split array into a list of multiple sub-arrays vertically.

    Notes
    -----

    When called with only scalars, ``block`` is equivalent to an ndarray
    call. So ``block([[1, 2], [3, 4]])`` is equivalent to
    ``array([[1, 2], [3, 4]])``.

    This function does not enforce that the blocks lie on a fixed grid.
    ``block([[a, b], [c, d]])`` is not restricted to arrays of the form::

        AAAbb
        AAAbb
        cccDD

    But is also allowed to produce, for some ``a, b, c, d``::

        AAAbb
        AAAbb
        cDDDD

    Since concatenation happens along the last axis first, `block` is _not_
    capable of producing the following directly::

        AAAbb
        cccbb
        cccDD

    Matlab's "square bracket stacking", ``[A, B, ...; p, q, ...]``, is
    equivalent to ``block([[A, B, ...], [p, q, ...]])``.
    """

    # This was copied almost verbatim from numpy.core.shape_base.block
    # See numpy license at https://github.com/numpy/numpy/blob/master/LICENSE.txt
    # or NUMPY_LICENSE.txt within this directory

    def atleast_nd(x, ndim):
        x = asanyarray(x)
        diff = max(ndim - x.ndim, 0)
        if diff == 0:
            return x
        else:
            return x[(None,) * diff + (Ellipsis,)]

    def format_index(index):
        return "arrays" + "".join(f"[{i}]" for i in index)

    rec = _Recurser(recurse_if=lambda x: type(x) is list)

    # ensure that the lists are all matched in depth
    list_ndim = None
    any_empty = False
    for index, value, entering in rec.walk(arrays):
        if type(value) is tuple:
            # not strictly necessary, but saves us from:
            #  - more than one way to do things - no point treating tuples like
            #    lists
            #  - horribly confusing behaviour that results when tuples are
            #    treated like ndarray
            raise TypeError(
                "{} is a tuple. "
                "Only lists can be used to arrange blocks, and np.block does "
                "not allow implicit conversion from tuple to ndarray.".format(
                    format_index(index)
                )
            )
        if not entering:
            curr_depth = len(index)
        elif len(value) == 0:
            curr_depth = len(index) + 1
            any_empty = True
        else:
            continue

        if list_ndim is not None and list_ndim != curr_depth:
            raise ValueError(
                "List depths are mismatched. First element was at depth {}, "
                "but there is an element at depth {} ({})".format(
                    list_ndim, curr_depth, format_index(index)
                )
            )
        list_ndim = curr_depth

    # do this here so we catch depth mismatches first
    if any_empty:
        raise ValueError("Lists cannot be empty")

    # convert all the arrays to ndarrays
    arrays = rec.map_reduce(arrays, f_map=asanyarray, f_reduce=list)

    # determine the maximum dimension of the elements
    elem_ndim = rec.map_reduce(arrays, f_map=lambda xi: xi.ndim, f_reduce=max)
    ndim = max(list_ndim, elem_ndim)

    # first axis to concatenate along
    first_axis = ndim - list_ndim

    # Make all the elements the same dimension
    arrays = rec.map_reduce(
        arrays, f_map=lambda xi: atleast_nd(xi, ndim), f_reduce=list
    )

    # concatenate innermost lists on the right, outermost on the left
    return rec.map_reduce(
        arrays,
        f_reduce=lambda xs, axis: concatenate(
            list(xs), axis=axis, allow_unknown_chunksizes=allow_unknown_chunksizes
        ),
        f_kwargs=lambda axis: dict(axis=(axis + 1)),
        axis=first_axis,
    )


def concatenate(seq, axis=0, allow_unknown_chunksizes=False):
    """
    Concatenate arrays along an existing axis

    Given a sequence of dask Arrays form a new dask Array by stacking them
    along an existing dimension (axis=0 by default)

    Parameters
    ----------
    seq: list of dask.arrays
    axis: int
        Dimension along which to align all of the arrays. If axis is None,
        arrays are flattened before use.
    allow_unknown_chunksizes: bool
        Allow unknown chunksizes, such as come from converting from dask
        dataframes.  Dask.array is unable to verify that chunks line up.  If
        data comes from differently aligned sources then this can cause
        unexpected results.

    Examples
    --------

    Create slices

    >>> import dask.array as da
    >>> import numpy as np

    >>> data = [da.from_array(np.ones((4, 4)), chunks=(2, 2))
    ...          for i in range(3)]

    >>> x = da.concatenate(data, axis=0)
    >>> x.shape
    (12, 4)

    >>> da.concatenate(data, axis=1).shape
    (4, 12)

    Result is a new dask Array

    See Also
    --------
    stack
    """
    from dask.array import wrap

    seq = [asarray(a, allow_unknown_chunksizes=allow_unknown_chunksizes) for a in seq]

    if not seq:
        raise ValueError("Need array(s) to concatenate")

    if axis is None:
        seq = [a.flatten() for a in seq]
        axis = 0

    seq_metas = [meta_from_array(s) for s in seq]
    _concatenate = concatenate_lookup.dispatch(
        type(max(seq_metas, key=lambda x: getattr(x, "__array_priority__", 0)))
    )
    meta = _concatenate(seq_metas, axis=axis)

    # Promote types to match meta
    seq = [a.astype(meta.dtype) for a in seq]

    # Find output array shape
    ndim = len(seq[0].shape)
    shape = tuple(
        sum(a.shape[i] for a in seq) if i == axis else seq[0].shape[i]
        for i in range(ndim)
    )

    # Drop empty arrays
    seq2 = [a for a in seq if a.size]
    if not seq2:
        seq2 = seq

    if axis < 0:
        axis = ndim + axis
    if axis >= ndim:
        msg = (
            "Axis must be less than than number of dimensions"
            "\nData has %d dimensions, but got axis=%d"
        )
        raise ValueError(msg % (ndim, axis))

    n = len(seq2)
    if n == 0:
        try:
            return wrap.empty_like(meta, shape=shape, chunks=shape, dtype=meta.dtype)
        except TypeError:
            return wrap.empty(shape, chunks=shape, dtype=meta.dtype)
    elif n == 1:
        return seq2[0]

    if not allow_unknown_chunksizes and not all(
        i == axis or all(x.shape[i] == seq2[0].shape[i] for x in seq2)
        for i in range(ndim)
    ):
        if any(map(np.isnan, seq2[0].shape)):
            raise ValueError(
                "Tried to concatenate arrays with unknown"
                " shape %s.\n\nTwo solutions:\n"
                "  1. Force concatenation pass"
                " allow_unknown_chunksizes=True.\n"
                "  2. Compute shapes with "
                "[x.compute_chunk_sizes() for x in seq]" % str(seq2[0].shape)
            )
        raise ValueError("Shapes do not align: %s", [x.shape for x in seq2])

    inds = [list(range(ndim)) for i in range(n)]
    for i, ind in enumerate(inds):
        ind[axis] = -(i + 1)

    uc_args = list(concat(zip(seq2, inds)))
    _, seq2 = unify_chunks(*uc_args, warn=False)

    bds = [a.chunks for a in seq2]

    chunks = (
        seq2[0].chunks[:axis]
        + (sum((bd[axis] for bd in bds), ()),)
        + seq2[0].chunks[axis + 1 :]
    )

    cum_dims = [0] + list(accumulate(add, [len(a.chunks[axis]) for a in seq2]))

    names = [a.name for a in seq2]

    name = "concatenate-" + tokenize(names, axis)
    keys = list(product([name], *[range(len(bd)) for bd in chunks]))

    values = [
        (names[bisect(cum_dims, key[axis + 1]) - 1],)
        + key[1 : axis + 1]
        + (key[axis + 1] - cum_dims[bisect(cum_dims, key[axis + 1]) - 1],)
        + key[axis + 2 :]
        for key in keys
    ]

    dsk = dict(zip(keys, values))
    graph = HighLevelGraph.from_collections(name, dsk, dependencies=seq2)

    return Array(graph, name, chunks, meta=meta)


def load_store_chunk(
    x: Any,
    out: Any,
    index: slice,
    lock: Any,
    return_stored: bool,
    load_stored: bool,
):
    """
    A function inserted in a Dask graph for storing a chunk.

    Parameters
    ----------
    x: array-like
        An array (potentially a NumPy one)
    out: array-like
        Where to store results.
    index: slice-like
        Where to store result from ``x`` in ``out``.
    lock: Lock-like or False
        Lock to use before writing to ``out``.
    return_stored: bool
        Whether to return ``out``.
    load_stored: bool
        Whether to return the array stored in ``out``.
        Ignored if ``return_stored`` is not ``True``.

    Returns
    -------

    If return_stored=True and load_stored=False
        out
    If return_stored=True and load_stored=True
        out[index]
    If return_stored=False and compute=False
        None

    Examples
    --------

    >>> a = np.ones((5, 6))
    >>> b = np.empty(a.shape)
    >>> load_store_chunk(a, b, (slice(None), slice(None)), False, False, False)
    """
    if lock:
        lock.acquire()
    try:
        if x is not None and x.size != 0:
            if is_arraylike(x):
                out[index] = x
            else:
                out[index] = np.asanyarray(x)

        if return_stored and load_stored:
            return out[index]
        elif return_stored and not load_stored:
            return out
        else:
            return None
    finally:
        if lock:
            lock.release()


def store_chunk(
    x: ArrayLike, out: ArrayLike, index: slice, lock: Any, return_stored: bool
):
    return load_store_chunk(x, out, index, lock, return_stored, False)


A = TypeVar("A", bound=ArrayLike)


def load_chunk(out: A, index: slice, lock: Any) -> A:
    return load_store_chunk(None, out, index, lock, True, True)


def insert_to_ooc(
    keys: list,
    chunks: tuple[tuple[int, ...], ...],
    out: ArrayLike,
    name: str,
    *,
    lock: Lock | bool = True,
    region: tuple[slice, ...] | slice | None = None,
    return_stored: bool = False,
    load_stored: bool = False,
) -> dict:
    """
    Creates a Dask graph for storing chunks from ``arr`` in ``out``.

    Parameters
    ----------
    keys: list
        Dask keys of the input array
    chunks: tuple
        Dask chunks of the input array
    out: array-like
        Where to store results to
    name: str
        First element of dask keys
    lock: Lock-like or bool, optional
        Whether to lock or with what (default is ``True``,
        which means a :class:`threading.Lock` instance).
    region: slice-like, optional
        Where in ``out`` to store ``arr``'s results
        (default is ``None``, meaning all of ``out``).
    return_stored: bool, optional
        Whether to return ``out``
        (default is ``False``, meaning ``None`` is returned).
    load_stored: bool, optional
        Whether to handling loading from ``out`` at the same time.
        Ignored if ``return_stored`` is not ``True``.
        (default is ``False``, meaning defer to ``return_stored``).

    Returns
    -------
    dask graph of store operation

    Examples
    --------
    >>> import dask.array as da
    >>> d = da.ones((5, 6), chunks=(2, 3))
    >>> a = np.empty(d.shape)
    >>> insert_to_ooc(d.__dask_keys__(), d.chunks, a, "store-123")  # doctest: +SKIP
    """

    if lock is True:
        lock = Lock()

    slices = slices_from_chunks(chunks)
    if region:
        slices = [fuse_slice(region, slc) for slc in slices]

    if return_stored and load_stored:
        func = load_store_chunk
        args = (load_stored,)
    else:
        func = store_chunk  # type: ignore
        args = ()  # type: ignore

    dsk = {
        (name,) + t[1:]: (func, t, out, slc, lock, return_stored) + args
        for t, slc in zip(core.flatten(keys), slices)
    }
    return dsk


def retrieve_from_ooc(
    keys: Collection[Key], dsk_pre: Graph, dsk_post: Graph
) -> dict[tuple, Any]:
    """
    Creates a Dask graph for loading stored ``keys`` from ``dsk``.

    Parameters
    ----------
    keys: Collection
        A sequence containing Dask graph keys to load
    dsk_pre: Mapping
        A Dask graph corresponding to a Dask Array before computation
    dsk_post: Mapping
        A Dask graph corresponding to a Dask Array after computation

    Examples
    --------
    >>> import dask.array as da
    >>> d = da.ones((5, 6), chunks=(2, 3))
    >>> a = np.empty(d.shape)
    >>> g = insert_to_ooc(d.__dask_keys__(), d.chunks, a, "store-123")
    >>> retrieve_from_ooc(g.keys(), g, {k: k for k in g.keys()})  # doctest: +SKIP
    """
    load_dsk = {
        ("load-" + k[0],) + k[1:]: (load_chunk, dsk_post[k]) + dsk_pre[k][3:-1]  # type: ignore
        for k in keys
    }

    return load_dsk


def asarray(
    a, allow_unknown_chunksizes=False, dtype=None, order=None, *, like=None, **kwargs
):
    """Convert the input to a dask array.

    Parameters
    ----------
    a : array-like
        Input data, in any form that can be converted to a dask array. This
        includes lists, lists of tuples, tuples, tuples of tuples, tuples of
        lists and ndarrays.
    allow_unknown_chunksizes: bool
        Allow unknown chunksizes, such as come from converting from dask
        dataframes.  Dask.array is unable to verify that chunks line up.  If
        data comes from differently aligned sources then this can cause
        unexpected results.
    dtype : data-type, optional
        By default, the data-type is inferred from the input data.
    order : {‘C’, ‘F’, ‘A’, ‘K’}, optional
        Memory layout. ‘A’ and ‘K’ depend on the order of input array a.
        ‘C’ row-major (C-style), ‘F’ column-major (Fortran-style) memory
        representation. ‘A’ (any) means ‘F’ if a is Fortran contiguous, ‘C’
        otherwise ‘K’ (keep) preserve input order. Defaults to ‘C’.
    like: array-like
        Reference object to allow the creation of Dask arrays with chunks
        that are not NumPy arrays. If an array-like passed in as ``like``
        supports the ``__array_function__`` protocol, the chunk type of the
        resulting array will be defined by it. In this case, it ensures the
        creation of a Dask array compatible with that passed in via this
        argument. If ``like`` is a Dask array, the chunk type of the
        resulting array will be defined by the chunk type of ``like``.
        Requires NumPy 1.20.0 or higher.

    Returns
    -------
    out : dask array
        Dask array interpretation of a.

    Examples
    --------
    >>> import dask.array as da
    >>> import numpy as np
    >>> x = np.arange(3)
    >>> da.asarray(x)
    dask.array<array, shape=(3,), dtype=int64, chunksize=(3,), chunktype=numpy.ndarray>

    >>> y = [[1, 2, 3], [4, 5, 6]]
    >>> da.asarray(y)
    dask.array<array, shape=(2, 3), dtype=int64, chunksize=(2, 3), chunktype=numpy.ndarray>
    """
    if like is None:
        if isinstance(a, Array):
            return a
        elif hasattr(a, "to_dask_array"):
            return a.to_dask_array()
        elif type(a).__module__.split(".")[0] == "xarray" and hasattr(a, "data"):
            return asarray(a.data)
        elif isinstance(a, (list, tuple)) and any(isinstance(i, Array) for i in a):
            return stack(a, allow_unknown_chunksizes=allow_unknown_chunksizes)
        elif not isinstance(getattr(a, "shape", None), Iterable):
            a = np.asarray(a, dtype=dtype, order=order)
    else:
        like_meta = meta_from_array(like)
        if isinstance(a, Array):
            return a.map_blocks(np.asarray, like=like_meta, dtype=dtype, order=order)
        else:
            a = np.asarray(a, like=like_meta, dtype=dtype, order=order)
    return from_array(a, getitem=getter_inline, **kwargs)


def asanyarray(a, dtype=None, order=None, *, like=None, inline_array=False):
    """Convert the input to a dask array.

    Subclasses of ``np.ndarray`` will be passed through as chunks unchanged.

    Parameters
    ----------
    a : array-like
        Input data, in any form that can be converted to a dask array. This
        includes lists, lists of tuples, tuples, tuples of tuples, tuples of
        lists and ndarrays.
    dtype : data-type, optional
        By default, the data-type is inferred from the input data.
    order : {‘C’, ‘F’, ‘A’, ‘K’}, optional
        Memory layout. ‘A’ and ‘K’ depend on the order of input array a.
        ‘C’ row-major (C-style), ‘F’ column-major (Fortran-style) memory
        representation. ‘A’ (any) means ‘F’ if a is Fortran contiguous, ‘C’
        otherwise ‘K’ (keep) preserve input order. Defaults to ‘C’.
    like: array-like
        Reference object to allow the creation of Dask arrays with chunks
        that are not NumPy arrays. If an array-like passed in as ``like``
        supports the ``__array_function__`` protocol, the chunk type of the
        resulting array will be defined by it. In this case, it ensures the
        creation of a Dask array compatible with that passed in via this
        argument. If ``like`` is a Dask array, the chunk type of the
        resulting array will be defined by the chunk type of ``like``.
        Requires NumPy 1.20.0 or higher.
    inline_array:
        Whether to inline the array in the resulting dask graph. For more information,
        see the documentation for ``dask.array.from_array()``.

    Returns
    -------
    out : dask array
        Dask array interpretation of a.

    Examples
    --------
    >>> import dask.array as da
    >>> import numpy as np
    >>> x = np.arange(3)
    >>> da.asanyarray(x)
    dask.array<array, shape=(3,), dtype=int64, chunksize=(3,), chunktype=numpy.ndarray>

    >>> y = [[1, 2, 3], [4, 5, 6]]
    >>> da.asanyarray(y)
    dask.array<array, shape=(2, 3), dtype=int64, chunksize=(2, 3), chunktype=numpy.ndarray>
    """
    if like is None:
        if isinstance(a, Array):
            return a
        elif hasattr(a, "to_dask_array"):
            return a.to_dask_array()
        elif type(a).__module__.split(".")[0] == "xarray" and hasattr(a, "data"):
            return asanyarray(a.data)
        elif isinstance(a, (list, tuple)) and any(isinstance(i, Array) for i in a):
            return stack(a)
        elif not isinstance(getattr(a, "shape", None), Iterable):
            a = np.asanyarray(a, dtype=dtype, order=order)
    else:
        like_meta = meta_from_array(like)
        if isinstance(a, Array):
            return a.map_blocks(np.asanyarray, like=like_meta, dtype=dtype, order=order)
        else:
            a = np.asanyarray(a, like=like_meta, dtype=dtype, order=order)
    return from_array(
        a,
        chunks=a.shape,
        getitem=getter_inline,
        asarray=False,
        inline_array=inline_array,
    )


def is_scalar_for_elemwise(arg):
    """

    >>> is_scalar_for_elemwise(42)
    True
    >>> is_scalar_for_elemwise('foo')
    True
    >>> is_scalar_for_elemwise(True)
    True
    >>> is_scalar_for_elemwise(np.array(42))
    True
    >>> is_scalar_for_elemwise([1, 2, 3])
    True
    >>> is_scalar_for_elemwise(np.array([1, 2, 3]))
    False
    >>> is_scalar_for_elemwise(from_array(np.array(0), chunks=()))
    False
    >>> is_scalar_for_elemwise(np.dtype('i4'))
    True
    """
    # the second half of shape_condition is essentially just to ensure that
    # dask series / frame are treated as scalars in elemwise.
    maybe_shape = getattr(arg, "shape", None)
    shape_condition = not isinstance(maybe_shape, Iterable) or any(
        is_dask_collection(x) for x in maybe_shape
    )

    return (
        np.isscalar(arg)
        or shape_condition
        or isinstance(arg, np.dtype)
        or (isinstance(arg, np.ndarray) and arg.ndim == 0)
    )


def broadcast_shapes(*shapes):
    """
    Determines output shape from broadcasting arrays.

    Parameters
    ----------
    shapes : tuples
        The shapes of the arguments.

    Returns
    -------
    output_shape : tuple

    Raises
    ------
    ValueError
        If the input shapes cannot be successfully broadcast together.
    """
    if len(shapes) == 1:
        return shapes[0]
    out = []
    for sizes in zip_longest(*map(reversed, shapes), fillvalue=-1):
        if np.isnan(sizes).any():
            dim = np.nan
        else:
            dim = 0 if 0 in sizes else np.max(sizes)
        if any(i not in [-1, 0, 1, dim] and not np.isnan(i) for i in sizes):
            raise ValueError(
                "operands could not be broadcast together with "
                "shapes {}".format(" ".join(map(str, shapes)))
            )
        out.append(dim)
    return tuple(reversed(out))


def elemwise(op, *args, out=None, where=True, dtype=None, name=None, **kwargs):
    """Apply an elementwise ufunc-like function blockwise across arguments.

    Like numpy ufuncs, broadcasting rules are respected.

    Parameters
    ----------
    op : callable
        The function to apply. Should be numpy ufunc-like in the parameters
        that it accepts.
    *args : Any
        Arguments to pass to `op`. Non-dask array-like objects are first
        converted to dask arrays, then all arrays are broadcast together before
        applying the function blockwise across all arguments. Any scalar
        arguments are passed as-is following normal numpy ufunc behavior.
    out : dask array, optional
        If out is a dask.array then this overwrites the contents of that array
        with the result.
    where : array_like, optional
        An optional boolean mask marking locations where the ufunc should be
        applied. Can be a scalar, dask array, or any other array-like object.
        Mirrors the ``where`` argument to numpy ufuncs, see e.g. ``numpy.add``
        for more information.
    dtype : dtype, optional
        If provided, overrides the output array dtype.
    name : str, optional
        A unique key name to use when building the backing dask graph. If not
        provided, one will be automatically generated based on the input
        arguments.

    Examples
    --------
    >>> elemwise(add, x, y)  # doctest: +SKIP
    >>> elemwise(sin, x)  # doctest: +SKIP
    >>> elemwise(sin, x, out=dask_array)  # doctest: +SKIP

    See Also
    --------
    blockwise
    """
    if kwargs:
        raise TypeError(
            f"{op.__name__} does not take the following keyword arguments "
            f"{sorted(kwargs)}"
        )

    out = _elemwise_normalize_out(out)
    where = _elemwise_normalize_where(where)
    args = [np.asarray(a) if isinstance(a, (list, tuple)) else a for a in args]

    shapes = []
    for arg in args:
        shape = getattr(arg, "shape", ())
        if any(is_dask_collection(x) for x in shape):
            # Want to exclude Delayed shapes and dd.Scalar
            shape = ()
        shapes.append(shape)
    if isinstance(where, Array):
        shapes.append(where.shape)
    if isinstance(out, Array):
        shapes.append(out.shape)

    shapes = [s if isinstance(s, Iterable) else () for s in shapes]
    out_ndim = len(
        broadcast_shapes(*shapes)
    )  # Raises ValueError if dimensions mismatch
    expr_inds = tuple(range(out_ndim))[::-1]

    if dtype is not None:
        need_enforce_dtype = True
    else:
        # We follow NumPy's rules for dtype promotion, which special cases
        # scalars and 0d ndarrays (which it considers equivalent) by using
        # their values to compute the result dtype:
        # https://github.com/numpy/numpy/issues/6240
        # We don't inspect the values of 0d dask arrays, because these could
        # hold potentially very expensive calculations. Instead, we treat
        # them just like other arrays, and if necessary cast the result of op
        # to match.
        vals = [
            np.empty((1,) * max(1, a.ndim), dtype=a.dtype)
            if not is_scalar_for_elemwise(a)
            else a
            for a in args
        ]
        try:
            dtype = apply_infer_dtype(op, vals, {}, "elemwise", suggest_dtype=False)
        except Exception:
            return NotImplemented
        need_enforce_dtype = any(
            not is_scalar_for_elemwise(a) and a.ndim == 0 for a in args
        )

    if not name:
        name = f"{funcname(op)}-{tokenize(op, dtype, *args, where)}"

    blockwise_kwargs = dict(dtype=dtype, name=name, token=funcname(op).strip("_"))

    if where is not True:
        blockwise_kwargs["elemwise_where_function"] = op
        op = _elemwise_handle_where
        args.extend([where, out])

    if need_enforce_dtype:
        blockwise_kwargs["enforce_dtype"] = dtype
        blockwise_kwargs["enforce_dtype_function"] = op
        op = _enforce_dtype

    result = blockwise(
        op,
        expr_inds,
        *concat(
            (a, tuple(range(a.ndim)[::-1]) if not is_scalar_for_elemwise(a) else None)
            for a in args
        ),
        **blockwise_kwargs,
    )

    return handle_out(out, result)


def _elemwise_normalize_where(where):
    if where is True:
        return True
    elif where is False or where is None:
        return False
    return asarray(where)


def _elemwise_handle_where(*args, **kwargs):
    function = kwargs.pop("elemwise_where_function")
    *args, where, out = args
    if hasattr(out, "copy"):
        out = out.copy()
    return function(*args, where=where, out=out, **kwargs)


def _elemwise_normalize_out(out):
    if isinstance(out, tuple):
        if len(out) == 1:
            out = out[0]
        elif len(out) > 1:
            raise NotImplementedError("The out parameter is not fully supported")
        else:
            out = None
    if not (out is None or isinstance(out, Array)):
        raise NotImplementedError(
            f"The out parameter is not fully supported."
            f" Received type {type(out).__name__}, expected Dask Array"
        )
    return out


def handle_out(out, result):
    """Handle out parameters

    If out is a dask.array then this overwrites the contents of that array with
    the result
    """
    out = _elemwise_normalize_out(out)
    if isinstance(out, Array):
        if out.shape != result.shape:
            raise ValueError(
                "Mismatched shapes between result and out parameter. "
                "out=%s, result=%s" % (str(out.shape), str(result.shape))
            )
        out._chunks = result.chunks
        out.dask = result.dask
        out._meta = result._meta
        out._name = result.name
        return out
    else:
        return result


def _enforce_dtype(*args, **kwargs):
    """Calls a function and converts its result to the given dtype.

    The parameters have deliberately been given unwieldy names to avoid
    clashes with keyword arguments consumed by blockwise

    A dtype of `object` is treated as a special case and not enforced,
    because it is used as a dummy value in some places when the result will
    not be a block in an Array.

    Parameters
    ----------
    enforce_dtype : dtype
        Result dtype
    enforce_dtype_function : callable
        The wrapped function, which will be passed the remaining arguments
    """
    dtype = kwargs.pop("enforce_dtype")
    function = kwargs.pop("enforce_dtype_function")

    result = function(*args, **kwargs)
    if hasattr(result, "dtype") and dtype != result.dtype and dtype != object:
        if not np.can_cast(result, dtype, casting="same_kind"):
            raise ValueError(
                "Inferred dtype from function %r was %r "
                "but got %r, which can't be cast using "
                "casting='same_kind'"
                % (funcname(function), str(dtype), str(result.dtype))
            )
        if np.isscalar(result):
            # scalar astype method doesn't take the keyword arguments, so
            # have to convert via 0-dimensional array and back.
            result = result.astype(dtype)
        else:
            try:
                result = result.astype(dtype, copy=False)
            except TypeError:
                # Missing copy kwarg
                result = result.astype(dtype)
    return result


def broadcast_to(x, shape, chunks=None, meta=None):
    """Broadcast an array to a new shape.

    Parameters
    ----------
    x : array_like
        The array to broadcast.
    shape : tuple
        The shape of the desired array.
    chunks : tuple, optional
        If provided, then the result will use these chunks instead of the same
        chunks as the source array. Setting chunks explicitly as part of
        broadcast_to is more efficient than rechunking afterwards. Chunks are
        only allowed to differ from the original shape along dimensions that
        are new on the result or have size 1 the input array.
    meta : empty ndarray
        empty ndarray created with same NumPy backend, ndim and dtype as the
        Dask Array being created (overrides dtype)

    Returns
    -------
    broadcast : dask array

    See Also
    --------
    :func:`numpy.broadcast_to`
    """
    x = asarray(x)
    shape = tuple(shape)

    if meta is None:
        meta = meta_from_array(x)

    if x.shape == shape and (chunks is None or chunks == x.chunks):
        return x

    ndim_new = len(shape) - x.ndim
    if ndim_new < 0 or any(
        new != old for new, old in zip(shape[ndim_new:], x.shape) if old != 1
    ):
        raise ValueError(f"cannot broadcast shape {x.shape} to shape {shape}")

    if chunks is None:
        chunks = tuple((s,) for s in shape[:ndim_new]) + tuple(
            bd if old > 1 else (new,)
            for bd, old, new in zip(x.chunks, x.shape, shape[ndim_new:])
        )
    else:
        chunks = normalize_chunks(
            chunks, shape, dtype=x.dtype, previous_chunks=x.chunks
        )
        for old_bd, new_bd in zip(x.chunks, chunks[ndim_new:]):
            if old_bd != new_bd and old_bd != (1,):
                raise ValueError(
                    "cannot broadcast chunks %s to chunks %s: "
                    "new chunks must either be along a new "
                    "dimension or a dimension of size 1" % (x.chunks, chunks)
                )

    name = "broadcast_to-" + tokenize(x, shape, chunks)
    dsk = {}

    enumerated_chunks = product(*(enumerate(bds) for bds in chunks))
    for new_index, chunk_shape in (zip(*ec) for ec in enumerated_chunks):
        old_index = tuple(
            0 if bd == (1,) else i for bd, i in zip(x.chunks, new_index[ndim_new:])
        )
        old_key = (x.name,) + old_index
        new_key = (name,) + new_index
        dsk[new_key] = (np.broadcast_to, old_key, quote(chunk_shape))

    graph = HighLevelGraph.from_collections(name, dsk, dependencies=[x])
    return Array(graph, name, chunks, dtype=x.dtype, meta=meta)


@derived_from(np)
def broadcast_arrays(*args, subok=False):
    subok = bool(subok)

    to_array = asanyarray if subok else asarray
    args = tuple(to_array(e) for e in args)

    # Unify uneven chunking
    inds = [list(reversed(range(x.ndim))) for x in args]
    uc_args = concat(zip(args, inds))
    _, args = unify_chunks(*uc_args, warn=False)

    shape = broadcast_shapes(*(e.shape for e in args))
    chunks = broadcast_chunks(*(e.chunks for e in args))

    if NUMPY_GE_200:
        result = tuple(broadcast_to(e, shape=shape, chunks=chunks) for e in args)
    else:
        result = [broadcast_to(e, shape=shape, chunks=chunks) for e in args]

    return result


def offset_func(func, offset, *args):
    """Offsets inputs by offset

    >>> double = lambda x: x * 2
    >>> f = offset_func(double, (10,))
    >>> f(1)
    22
    >>> f(300)
    620
    """

    def _offset(*args):
        args2 = list(map(add, args, offset))
        return func(*args2)

    with contextlib.suppress(Exception):
        _offset.__name__ = "offset_" + func.__name__

    return _offset


def chunks_from_arrays(arrays):
    """Chunks tuple from nested list of arrays

    >>> x = np.array([1, 2])
    >>> chunks_from_arrays([x, x])
    ((2, 2),)

    >>> x = np.array([[1, 2]])
    >>> chunks_from_arrays([[x], [x]])
    ((1, 1), (2,))

    >>> x = np.array([[1, 2]])
    >>> chunks_from_arrays([[x, x]])
    ((1,), (2, 2))

    >>> chunks_from_arrays([1, 1])
    ((1, 1),)
    """
    if not arrays:
        return ()
    result = []
    dim = 0

    def shape(x):
        try:
            return x.shape if x.shape else (1,)
        except AttributeError:
            return (1,)

    while isinstance(arrays, (list, tuple)):
        result.append(tuple(shape(deepfirst(a))[dim] for a in arrays))
        arrays = arrays[0]
        dim += 1
    return tuple(result)


def deepfirst(seq):
    """First element in a nested list

    >>> deepfirst([[[1, 2], [3, 4]], [5, 6], [7, 8]])
    1
    """
    if not isinstance(seq, (list, tuple)):
        return seq
    else:
        return deepfirst(seq[0])


def shapelist(a):
    """Get the shape of nested list"""
    if type(a) is list:
        return tuple([len(a)] + list(shapelist(a[0])))
    else:
        return ()


def transposelist(arrays, axes, extradims=0):
    """Permute axes of nested list

    >>> transposelist([[1,1,1],[1,1,1]], [2,1])
    [[[1, 1], [1, 1], [1, 1]]]

    >>> transposelist([[1,1,1],[1,1,1]], [2,1], extradims=1)
    [[[[1], [1]], [[1], [1]], [[1], [1]]]]
    """
    if len(axes) != ndimlist(arrays):
        raise ValueError("Length of axes should equal depth of nested arrays")
    if extradims < 0:
        raise ValueError("`newdims` should be positive")
    if len(axes) > len(set(axes)):
        raise ValueError("`axes` should be unique")

    ndim = max(axes) + 1
    shape = shapelist(arrays)
    newshape = [
        shape[axes.index(i)] if i in axes else 1 for i in range(ndim + extradims)
    ]

    result = list(core.flatten(arrays))
    return reshapelist(newshape, result)


def stack(seq, axis=0, allow_unknown_chunksizes=False):
    """
    Stack arrays along a new axis

    Given a sequence of dask arrays, form a new dask array by stacking them
    along a new dimension (axis=0 by default)

    Parameters
    ----------
    seq: list of dask.arrays
    axis: int
        Dimension along which to align all of the arrays
    allow_unknown_chunksizes: bool
        Allow unknown chunksizes, such as come from converting from dask
        dataframes.  Dask.array is unable to verify that chunks line up.  If
        data comes from differently aligned sources then this can cause
        unexpected results.

    Examples
    --------

    Create slices

    >>> import dask.array as da
    >>> import numpy as np

    >>> data = [da.from_array(np.ones((4, 4)), chunks=(2, 2))
    ...         for i in range(3)]

    >>> x = da.stack(data, axis=0)
    >>> x.shape
    (3, 4, 4)

    >>> da.stack(data, axis=1).shape
    (4, 3, 4)

    >>> da.stack(data, axis=-1).shape
    (4, 4, 3)

    Result is a new dask Array

    See Also
    --------
    concatenate
    """
    from dask.array import wrap

    seq = [asarray(a, allow_unknown_chunksizes=allow_unknown_chunksizes) for a in seq]

    if not seq:
        raise ValueError("Need array(s) to stack")
    if not allow_unknown_chunksizes and not all(x.shape == seq[0].shape for x in seq):
        idx = first(i for i in enumerate(seq) if i[1].shape != seq[0].shape)
        raise ValueError(
            "Stacked arrays must have the same shape. The first array had shape "
            f"{seq[0].shape}, while array {idx[0] + 1} has shape {idx[1].shape}."
        )

    meta = np.stack([meta_from_array(a) for a in seq], axis=axis)
    seq = [x.astype(meta.dtype) for x in seq]

    ndim = meta.ndim - 1
    if axis < 0:
        axis = ndim + axis + 1
    shape = tuple(
        len(seq)
        if i == axis
        else (seq[0].shape[i] if i < axis else seq[0].shape[i - 1])
        for i in range(meta.ndim)
    )

    seq2 = [a for a in seq if a.size]
    if not seq2:
        seq2 = seq

    n = len(seq2)
    if n == 0:
        try:
            return wrap.empty_like(meta, shape=shape, chunks=shape, dtype=meta.dtype)
        except TypeError:
            return wrap.empty(shape, chunks=shape, dtype=meta.dtype)

    ind = list(range(ndim))
    uc_args = list(concat((x, ind) for x in seq2))
    _, seq2 = unify_chunks(*uc_args)

    assert len({a.chunks for a in seq2}) == 1  # same chunks
    chunks = seq2[0].chunks[:axis] + ((1,) * n,) + seq2[0].chunks[axis:]

    names = [a.name for a in seq2]
    name = "stack-" + tokenize(names, axis)
    keys = list(product([name], *[range(len(bd)) for bd in chunks]))

    inputs = [
        (names[key[axis + 1]],) + key[1 : axis + 1] + key[axis + 2 :] for key in keys
    ]
    values = [
        (
            getitem,
            inp,
            (slice(None, None, None),) * axis
            + (None,)
            + (slice(None, None, None),) * (ndim - axis),
        )
        for inp in inputs
    ]

    layer = dict(zip(keys, values))
    graph = HighLevelGraph.from_collections(name, layer, dependencies=seq2)

    return Array(graph, name, chunks, meta=meta)


def concatenate3(arrays):
    """Recursive np.concatenate

    Input should be a nested list of numpy arrays arranged in the order they
    should appear in the array itself.  Each array should have the same number
    of dimensions as the desired output and the nesting of the lists.

    >>> x = np.array([[1, 2]])
    >>> concatenate3([[x, x, x], [x, x, x]])
    array([[1, 2, 1, 2, 1, 2],
           [1, 2, 1, 2, 1, 2]])

    >>> concatenate3([[x, x], [x, x], [x, x]])
    array([[1, 2, 1, 2],
           [1, 2, 1, 2],
           [1, 2, 1, 2]])
    """
    # We need this as __array_function__ may not exist on older NumPy versions.
    # And to reduce verbosity.
    NDARRAY_ARRAY_FUNCTION = getattr(np.ndarray, "__array_function__", None)

    arrays = concrete(arrays)
    if not arrays:
        return np.empty(0)

    advanced = max(
        core.flatten(arrays, container=(list, tuple)),
        key=lambda x: getattr(x, "__array_priority__", 0),
    )

    if not all(
        NDARRAY_ARRAY_FUNCTION
        is getattr(type(arr), "__array_function__", NDARRAY_ARRAY_FUNCTION)
        for arr in core.flatten(arrays, container=(list, tuple))
    ):
        try:
            x = unpack_singleton(arrays)
            return _concatenate2(arrays, axes=tuple(range(x.ndim)))
        except TypeError:
            pass

    if concatenate_lookup.dispatch(type(advanced)) is not np.concatenate:
        x = unpack_singleton(arrays)
        return _concatenate2(arrays, axes=list(range(x.ndim)))

    ndim = ndimlist(arrays)
    if not ndim:
        return arrays
    chunks = chunks_from_arrays(arrays)
    shape = tuple(map(sum, chunks))

    def dtype(x):
        try:
            return x.dtype
        except AttributeError:
            return type(x)

    result = np.empty(shape=shape, dtype=dtype(deepfirst(arrays)))

    for idx, arr in zip(
        slices_from_chunks(chunks), core.flatten(arrays, container=(list, tuple))
    ):
        if hasattr(arr, "ndim"):
            while arr.ndim < ndim:
                arr = arr[None, ...]
        result[idx] = arr

    return result


def concatenate_axes(arrays, axes):
    """Recursively call np.concatenate along axes"""
    if len(axes) != ndimlist(arrays):
        raise ValueError("Length of axes should equal depth of nested arrays")

    extradims = max(0, deepfirst(arrays).ndim - (max(axes) + 1))
    return concatenate3(transposelist(arrays, axes, extradims=extradims))


def to_hdf5(filename, *args, chunks=True, **kwargs):
    """Store arrays in HDF5 file

    This saves several dask arrays into several datapaths in an HDF5 file.
    It creates the necessary datasets and handles clean file opening/closing.

    Parameters
    ----------
    chunks: tuple or ``True``
        Chunk shape, or ``True`` to pass the chunks from the dask array.
        Defaults to ``True``.

    Examples
    --------

    >>> da.to_hdf5('myfile.hdf5', '/x', x)  # doctest: +SKIP

    or

    >>> da.to_hdf5('myfile.hdf5', {'/x': x, '/y': y})  # doctest: +SKIP

    Optionally provide arguments as though to ``h5py.File.create_dataset``

    >>> da.to_hdf5('myfile.hdf5', '/x', x, compression='lzf', shuffle=True)  # doctest: +SKIP

    >>> da.to_hdf5('myfile.hdf5', '/x', x, chunks=(10,20,30))  # doctest: +SKIP

    This can also be used as a method on a single Array

    >>> x.to_hdf5('myfile.hdf5', '/x')  # doctest: +SKIP

    See Also
    --------
    da.store
    h5py.File.create_dataset
    """
    if len(args) == 1 and isinstance(args[0], dict):
        data = args[0]
    elif len(args) == 2 and isinstance(args[0], str) and isinstance(args[1], Array):
        data = {args[0]: args[1]}
    else:
        raise ValueError("Please provide {'/data/path': array} dictionary")

    import h5py

    with h5py.File(filename, mode="a") as f:
        dsets = [
            f.require_dataset(
                dp,
                shape=x.shape,
                dtype=x.dtype,
                chunks=tuple(c[0] for c in x.chunks) if chunks is True else chunks,
                **kwargs,
            )
            for dp, x in data.items()
        ]
        store(list(data.values()), dsets)


def interleave_none(a, b):
    """

    >>> interleave_none([0, None, 2, None], [1, 3])
    (0, 1, 2, 3)
    """
    result = []
    i = j = 0
    n = len(a) + len(b)
    while i + j < n:
        if a[i] is not None:
            result.append(a[i])
            i += 1
        else:
            result.append(b[j])
            i += 1
            j += 1
    return tuple(result)


def keyname(name, i, okey):
    """

    >>> keyname('x', 3, [None, None, 0, 2])
    ('x', 3, 0, 2)
    """
    return (name, i) + tuple(k for k in okey if k is not None)


def _vindex(x, *indexes):
    """Point wise indexing with broadcasting.

    >>> x = np.arange(56).reshape((7, 8))
    >>> x
    array([[ 0,  1,  2,  3,  4,  5,  6,  7],
           [ 8,  9, 10, 11, 12, 13, 14, 15],
           [16, 17, 18, 19, 20, 21, 22, 23],
           [24, 25, 26, 27, 28, 29, 30, 31],
           [32, 33, 34, 35, 36, 37, 38, 39],
           [40, 41, 42, 43, 44, 45, 46, 47],
           [48, 49, 50, 51, 52, 53, 54, 55]])

    >>> d = from_array(x, chunks=(3, 4))
    >>> result = _vindex(d, [0, 1, 6, 0], [0, 1, 0, 7])
    >>> result.compute()
    array([ 0,  9, 48,  7])
    """
    indexes = replace_ellipsis(x.ndim, indexes)

    nonfancy_indexes = []
    reduced_indexes = []
    for ind in indexes:
        if isinstance(ind, Number):
            nonfancy_indexes.append(ind)
        elif isinstance(ind, slice):
            nonfancy_indexes.append(ind)
            reduced_indexes.append(slice(None))
        else:
            nonfancy_indexes.append(slice(None))
            reduced_indexes.append(ind)

    nonfancy_indexes = tuple(nonfancy_indexes)
    reduced_indexes = tuple(reduced_indexes)

    x = x[nonfancy_indexes]

    array_indexes = {}
    for i, (ind, size) in enumerate(zip(reduced_indexes, x.shape)):
        if not isinstance(ind, slice):
            ind = np.array(ind, copy=True)
            if ind.dtype.kind == "b":
                raise IndexError("vindex does not support indexing with boolean arrays")
            if ((ind >= size) | (ind < -size)).any():
                raise IndexError(
                    "vindex key has entries out of bounds for "
                    "indexing along axis %s of size %s: %r" % (i, size, ind)
                )
            ind %= size
            array_indexes[i] = ind

    if array_indexes:
        x = _vindex_array(x, array_indexes)

    return x


def _vindex_array(x, dict_indexes):
    """Point wise indexing with only NumPy Arrays."""

    try:
        broadcast_indexes = np.broadcast_arrays(*dict_indexes.values())
    except ValueError as e:
        # note: error message exactly matches numpy
        shapes_str = " ".join(str(a.shape) for a in dict_indexes.values())
        raise IndexError(
            "shape mismatch: indexing arrays could not be "
            "broadcast together with shapes " + shapes_str
        ) from e
    broadcast_shape = broadcast_indexes[0].shape

    lookup = dict(zip(dict_indexes, broadcast_indexes))
    flat_indexes = [
        lookup[i].ravel().tolist() if i in lookup else None for i in range(x.ndim)
    ]
    flat_indexes.extend([None] * (x.ndim - len(flat_indexes)))

    flat_indexes = [
        list(index) if index is not None else index for index in flat_indexes
    ]
    bounds = [list(accumulate(add, (0,) + c)) for c in x.chunks]
    bounds2 = [b for i, b in zip(flat_indexes, bounds) if i is not None]
    axis = _get_axis(flat_indexes)
    token = tokenize(x, flat_indexes)
    out_name = "vindex-merge-" + token

    points = list()
    for i, idx in enumerate(zip(*[i for i in flat_indexes if i is not None])):
        block_idx = [bisect(b, ind) - 1 for b, ind in zip(bounds2, idx)]
        inblock_idx = [
            ind - bounds2[k][j] for k, (ind, j) in enumerate(zip(idx, block_idx))
        ]
        points.append((i, tuple(block_idx), tuple(inblock_idx)))

    chunks = [c for i, c in zip(flat_indexes, x.chunks) if i is None]
    chunks.insert(0, (len(points),) if points else (0,))
    chunks = tuple(chunks)

    if points:
        per_block = groupby(1, points)
        per_block = {k: v for k, v in per_block.items() if v}

        other_blocks = list(
            product(
                *[
                    list(range(len(c))) if i is None else [None]
                    for i, c in zip(flat_indexes, x.chunks)
                ]
            )
        )

        full_slices = [slice(None, None) if i is None else None for i in flat_indexes]

        name = "vindex-slice-" + token
        vindex_merge_name = "vindex-merge-" + token
        dsk = {}
        for okey in other_blocks:
            for i, key in enumerate(per_block):
                dsk[keyname(name, i, okey)] = (
                    _vindex_transpose,
                    (
                        _vindex_slice,
                        (x.name,) + interleave_none(okey, key),
                        interleave_none(
                            full_slices, list(zip(*pluck(2, per_block[key])))
                        ),
                    ),
                    axis,
                )
            dsk[keyname(vindex_merge_name, 0, okey)] = (
                _vindex_merge,
                [list(pluck(0, per_block[key])) for key in per_block],
                [keyname(name, i, okey) for i in range(len(per_block))],
            )

        result_1d = Array(
            HighLevelGraph.from_collections(out_name, dsk, dependencies=[x]),
            out_name,
            chunks,
            x.dtype,
            meta=x._meta,
        )
        return result_1d.reshape(broadcast_shape + result_1d.shape[1:])

    # output has a zero dimension, just create a new zero-shape array with the
    # same dtype
    from dask.array.wrap import empty

    result_1d = empty(
        tuple(map(sum, chunks)), chunks=chunks, dtype=x.dtype, name=out_name
    )
    return result_1d.reshape(broadcast_shape + result_1d.shape[1:])


def _get_axis(indexes):
    """Get axis along which point-wise slicing results lie

    This is mostly a hack because I can't figure out NumPy's rule on this and
    can't be bothered to go reading.

    >>> _get_axis([[1, 2], None, [1, 2], None])
    0
    >>> _get_axis([None, [1, 2], [1, 2], None])
    1
    >>> _get_axis([None, None, [1, 2], [1, 2]])
    2
    """
    ndim = len(indexes)
    indexes = [slice(None, None) if i is None else [0] for i in indexes]
    x = np.empty((2,) * ndim)
    x2 = x[tuple(indexes)]
    return x2.shape.index(1)


def _vindex_slice(block, points):
    """Pull out point-wise slices from block"""
    points = [p if isinstance(p, slice) else list(p) for p in points]
    return block[tuple(points)]


def _vindex_transpose(block, axis):
    """Rotate block so that points are on the first dimension"""
    axes = [axis] + list(range(axis)) + list(range(axis + 1, block.ndim))
    return block.transpose(axes)


def _vindex_merge(locations, values):
    """

    >>> locations = [0], [2, 1]
    >>> values = [np.array([[1, 2, 3]]),
    ...           np.array([[10, 20, 30], [40, 50, 60]])]

    >>> _vindex_merge(locations, values)
    array([[ 1,  2,  3],
           [40, 50, 60],
           [10, 20, 30]])
    """
    locations = list(map(list, locations))
    values = list(values)

    n = sum(map(len, locations))

    shape = list(values[0].shape)
    shape[0] = n
    shape = tuple(shape)

    dtype = values[0].dtype

    x = np.empty_like(values[0], dtype=dtype, shape=shape)

    ind = [slice(None, None) for i in range(x.ndim)]
    for loc, val in zip(locations, values):
        ind[0] = loc
        x[tuple(ind)] = val

    return x


def to_npy_stack(dirname, x, axis=0):
    """Write dask array to a stack of .npy files

    This partitions the dask.array along one axis and stores each block along
    that axis as a single .npy file in the specified directory

    Examples
    --------
    >>> x = da.ones((5, 10, 10), chunks=(2, 4, 4))  # doctest: +SKIP
    >>> da.to_npy_stack('data/', x, axis=0)  # doctest: +SKIP

    The ``.npy`` files store numpy arrays for ``x[0:2], x[2:4], and x[4:5]``
    respectively, as is specified by the chunk size along the zeroth axis::

        $ tree data/
        data/
        |-- 0.npy
        |-- 1.npy
        |-- 2.npy
        |-- info

    The ``info`` file stores the dtype, chunks, and axis information of the array.
    You can load these stacks with the :func:`dask.array.from_npy_stack` function.

    >>> y = da.from_npy_stack('data/')  # doctest: +SKIP

    See Also
    --------
    from_npy_stack
    """

    chunks = tuple((c if i == axis else (sum(c),)) for i, c in enumerate(x.chunks))
    xx = x.rechunk(chunks)

    if not os.path.exists(dirname):
        os.mkdir(dirname)

    meta = {"chunks": chunks, "dtype": x.dtype, "axis": axis}

    with open(os.path.join(dirname, "info"), "wb") as f:
        pickle.dump(meta, f)

    name = "to-npy-stack-" + str(uuid.uuid1())
    dsk = {
        (name, i): (np.save, os.path.join(dirname, "%d.npy" % i), key)
        for i, key in enumerate(core.flatten(xx.__dask_keys__()))
    }

    graph = HighLevelGraph.from_collections(name, dsk, dependencies=[xx])
    compute_as_if_collection(Array, graph, list(dsk))


def from_npy_stack(dirname, mmap_mode="r"):
    """Load dask array from stack of npy files

    Parameters
    ----------
    dirname: string
        Directory of .npy files
    mmap_mode: (None or 'r')
        Read data in memory map mode

    See Also
    --------
    to_npy_stack
    """
    with open(os.path.join(dirname, "info"), "rb") as f:
        info = pickle.load(f)

    dtype = info["dtype"]
    chunks = info["chunks"]
    axis = info["axis"]

    name = "from-npy-stack-%s" % dirname
    keys = list(product([name], *[range(len(c)) for c in chunks]))
    values = [
        (np.load, os.path.join(dirname, "%d.npy" % i), mmap_mode)
        for i in range(len(chunks[axis]))
    ]
    dsk = dict(zip(keys, values))

    return Array(dsk, name, chunks, dtype)


def new_da_object(dsk, name, chunks, meta=None, dtype=None):
    """Generic constructor for dask.array or dask.dataframe objects.

    Decides the appropriate output class based on the type of `meta` provided.
    """
    if is_dataframe_like(meta) or is_series_like(meta) or is_index_like(meta):
        from dask.dataframe.core import new_dd_object

        assert all(len(c) == 1 for c in chunks[1:])
        divisions = [None] * (len(chunks[0]) + 1)
        return new_dd_object(dsk, name, meta, divisions)
    else:
        return Array(dsk, name=name, chunks=chunks, meta=meta, dtype=dtype)


class BlockView:
    """An array-like interface to the blocks of an array.

    ``BlockView`` provides an array-like interface
    to the blocks of a dask array.  Numpy-style indexing of a
     ``BlockView`` returns a selection of blocks as a new dask array.

    You can index ``BlockView`` like a numpy array of shape
    equal to the number of blocks in each dimension, (available as
    array.blocks.size).  The dimensionality of the output array matches
    the dimension of this array, even if integer indices are passed.
    Slicing with ``np.newaxis`` or multiple lists is not supported.

    Examples
    --------
    >>> import dask.array as da
    >>> from dask.array.core import BlockView
    >>> x = da.arange(8, chunks=2)
    >>> bv = BlockView(x)
    >>> bv.shape # aliases x.numblocks
    (4,)
    >>> bv.size
    4
    >>> bv[0].compute()
    array([0, 1])
    >>> bv[:3].compute()
    array([0, 1, 2, 3, 4, 5])
    >>> bv[::2].compute()
    array([0, 1, 4, 5])
    >>> bv[[-1, 0]].compute()
    array([6, 7, 0, 1])
    >>> bv.ravel()  # doctest: +NORMALIZE_WHITESPACE
    [dask.array<blocks, shape=(2,), dtype=int64, chunksize=(2,), chunktype=numpy.ndarray>,
     dask.array<blocks, shape=(2,), dtype=int64, chunksize=(2,), chunktype=numpy.ndarray>,
     dask.array<blocks, shape=(2,), dtype=int64, chunksize=(2,), chunktype=numpy.ndarray>,
     dask.array<blocks, shape=(2,), dtype=int64, chunksize=(2,), chunktype=numpy.ndarray>]

    Returns
    -------
    An instance of ``da.array.Blockview``
    """

    def __init__(self, array: Array):
        self._array = array

    def __getitem__(self, index: Any) -> Array:
        from dask.array.slicing import normalize_index

        if not isinstance(index, tuple):
            index = (index,)
        if sum(isinstance(ind, (np.ndarray, list)) for ind in index) > 1:
            raise ValueError("Can only slice with a single list")
        if any(ind is None for ind in index):
            raise ValueError("Slicing with np.newaxis or None is not supported")
        index = normalize_index(index, self._array.numblocks)
        index = tuple(
            slice(k, k + 1) if isinstance(k, Number) else k  # type: ignore
            for k in index
        )

        name = "blocks-" + tokenize(self._array, index)

        new_keys = self._array._key_array[index]

        chunks = tuple(
            tuple(np.array(c)[i].tolist()) for c, i in zip(self._array.chunks, index)
        )

        keys = product(*(range(len(c)) for c in chunks))

        graph: Graph = {(name,) + key: tuple(new_keys[key].tolist()) for key in keys}

        hlg = HighLevelGraph.from_collections(name, graph, dependencies=[self._array])
        return Array(hlg, name, chunks, meta=self._array)

    def __eq__(self, other: Any) -> bool:
        if isinstance(other, BlockView):
            return self._array is other._array
        else:
            return NotImplemented

    @property
    def size(self) -> int:
        """
        The total number of blocks in the array.
        """
        return math.prod(self.shape)

    @property
    def shape(self) -> tuple[int, ...]:
        """
        The number of blocks per axis. Alias of ``dask.array.numblocks``.
        """
        return self._array.numblocks

    def ravel(self) -> list[Array]:
        """
        Return a flattened list of all the blocks in the array in C order.
        """
        return [self[idx] for idx in np.ndindex(self.shape)]


from dask.array.blockwise import blockwise
from dask.array.utils import compute_meta, meta_from_array<|MERGE_RESOLUTION|>--- conflicted
+++ resolved
@@ -2766,15 +2766,10 @@
         self,
         indexer: list[list[int]],
         axis,
-<<<<<<< HEAD
         shuffle_method: Literal["p2p", "tasks"] | None = None,
         disk: bool = True,
     ):
-        """Convert blocks in dask array x for new chunks.
-=======
-    ):
         """Reorders one dimensions of a Dask Array based on an indexer.
->>>>>>> 3c4bbaf7
 
         Refer to :func:`dask.array.shuffle` for full documentation.
 
@@ -2784,11 +2779,7 @@
         """
         from dask.array._shuffle import shuffle
 
-<<<<<<< HEAD
         return shuffle(self, indexer, axis, shuffle_method, disk)
-=======
-        return shuffle(self, indexer, axis)
->>>>>>> 3c4bbaf7
 
     @property
     def real(self):
