--- conflicted
+++ resolved
@@ -35,11 +35,7 @@
 from ..core import quote
 from ..delayed import Delayed, delayed
 from ..highlevelgraph import HighLevelGraph
-<<<<<<< HEAD
-from ..layers import BlockwiseCreateArray
-=======
-from ..layers import reshapelist
->>>>>>> 741de564
+from ..layers import BlockwiseCreateArray, reshapelist
 from ..sizeof import sizeof
 from ..utils import (
     IndexCallable,
