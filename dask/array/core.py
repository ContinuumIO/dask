--- conflicted
+++ resolved
@@ -1156,13 +1156,6 @@
             if result is not None:
                 self = result
 
-<<<<<<< HEAD
-        if hasattr(self, "dask") and name in self.dask.layers:
-            self.dask.layers[name].collection_annotations["type"] = type(self)
-            self.dask.layers[name].collection_annotations["chunk_type"] = type(meta)
-            self.dask.layers[name].collection_annotations["chunks"] = chunks
-            self.dask.layers[name].collection_annotations["dtype"] = dtype
-=======
         try:
             layer = self.dask.layers[name]
         except (AttributeError, KeyError):
@@ -1172,8 +1165,14 @@
             # manipulated, to avoid a collision)
             pass
         else:
-            layer.info.update({"type": type(self), "chunk_type": type(meta), "chunks": chunks, "dtype": dtype})
->>>>>>> 4c2f4656
+            layer.collection_annotations.update(
+                {
+                    "type": type(self),
+                    "chunk_type": type(meta),
+                    "chunks": chunks,
+                    "dtype": dtype,
+                }
+            )
 
         return self
 
