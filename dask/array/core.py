from __future__ import annotations

import contextlib
import math
import operator
import os
import pickle
import re
import sys
import traceback
import uuid
import warnings
from bisect import bisect
from collections.abc import (
    Collection,
    Hashable,
    Iterable,
    Iterator,
    Mapping,
    MutableMapping,
)
from functools import partial, reduce, wraps
from itertools import product, zip_longest
from numbers import Integral, Number
from operator import add, mul
from threading import Lock
from typing import Any, Sequence

import numpy as np
from fsspec import get_mapper
from tlz import accumulate, concat, first, frequencies, groupby, partition
from tlz.curried import pluck

from .. import compute, config, core, threaded
from ..base import (
    DaskMethodsMixin,
    compute_as_if_collection,
    dont_optimize,
    is_dask_collection,
    persist,
    tokenize,
)
from ..blockwise import broadcast_dimensions
from ..context import globalmethod
from ..core import quote
from ..delayed import Delayed, delayed
from ..highlevelgraph import HighLevelGraph
from ..layers import reshapelist
from ..layers_utils import cached_cumsum
from ..sizeof import sizeof
from ..utils import (
    IndexCallable,
    M,
    SerializableLock,
    cached_property,
    concrete,
    derived_from,
    factors,
    format_bytes,
    funcname,
    has_keyword,
    is_arraylike,
    is_dataframe_like,
    is_index_like,
    is_integer,
    is_series_like,
    ndeepmap,
    ndimlist,
    parse_bytes,
    typename,
)
from ..widgets import get_template
from . import chunk
from .chunk import getitem
from .chunk_types import is_valid_array_chunk, is_valid_chunk_type

# Keep einsum_lookup and tensordot_lookup here for backwards compatibility
from .dispatch import concatenate_lookup, einsum_lookup, tensordot_lookup  # noqa: F401
<<<<<<< HEAD
from .numpy_compat import _Recurser
from .slicing import replace_ellipsis, setitem_array, slice_array
=======
from .numpy_compat import _numpy_120, _Recurser
from .slicing import cached_cumsum, replace_ellipsis, setitem_array, slice_array
>>>>>>> f5881891

config.update_defaults({"array": {"chunk-size": "128MiB", "rechunk-threshold": 4}})

unknown_chunk_message = (
    "\n\n"
    "A possible solution: "
    "https://docs.dask.org/en/latest/array-chunks.html#unknown-chunks\n"
    "Summary: to compute chunks sizes, use\n\n"
    "   x.compute_chunk_sizes()  # for Dask Array `x`\n"
    "   ddf.to_dask_array(lengths=True)  # for Dask DataFrame `ddf`"
)


class PerformanceWarning(Warning):
    """A warning given when bad chunking may cause poor performance"""


def getter(a, b, asarray=True, lock=None):
    if isinstance(b, tuple) and any(x is None for x in b):
        b2 = tuple(x for x in b if x is not None)
        b3 = tuple(
            None if x is None else slice(None, None)
            for x in b
            if not isinstance(x, Integral)
        )
        return getter(a, b2, asarray=asarray, lock=lock)[b3]

    if lock:
        lock.acquire()
    try:
        c = a[b]
        # Below we special-case `np.matrix` to force a conversion to
        # `np.ndarray` and preserve original Dask behavior for `getter`,
        # as for all purposes `np.matrix` is array-like and thus
        # `is_arraylike` evaluates to `True` in that case.
        if asarray and (not is_arraylike(c) or isinstance(c, np.matrix)):
            c = np.asarray(c)
    finally:
        if lock:
            lock.release()
    return c


def getter_nofancy(a, b, asarray=True, lock=None):
    """A simple wrapper around ``getter``.

    Used to indicate to the optimization passes that the backend doesn't
    support fancy indexing.
    """
    return getter(a, b, asarray=asarray, lock=lock)


def getter_inline(a, b, asarray=True, lock=None):
    """A getter function that optimizations feel comfortable inlining

    Slicing operations with this function may be inlined into a graph, such as
    in the following rewrite

    **Before**

    >>> a = x[:10]  # doctest: +SKIP
    >>> b = a + 1  # doctest: +SKIP
    >>> c = a * 2  # doctest: +SKIP

    **After**

    >>> b = x[:10] + 1  # doctest: +SKIP
    >>> c = x[:10] * 2  # doctest: +SKIP

    This inlining can be relevant to operations when running off of disk.
    """
    return getter(a, b, asarray=asarray, lock=lock)


from .optimization import fuse_slice, optimize

# __array_function__ dict for mapping aliases and mismatching names
_HANDLED_FUNCTIONS = {}


def implements(*numpy_functions):
    """Register an __array_function__ implementation for dask.array.Array

    Register that a function implements the API of a NumPy function (or several
    NumPy functions in case of aliases) which is handled with
    ``__array_function__``.

    Parameters
    ----------
    \\*numpy_functions : callables
        One or more NumPy functions that are handled by ``__array_function__``
        and will be mapped by `implements` to a `dask.array` function.
    """

    def decorator(dask_func):
        for numpy_function in numpy_functions:
            _HANDLED_FUNCTIONS[numpy_function] = dask_func

        return dask_func

    return decorator


def _should_delegate(other) -> bool:
    """Check whether Dask should delegate to the other.
    This implementation follows NEP-13:
    https://numpy.org/neps/nep-0013-ufunc-overrides.html#behavior-in-combination-with-python-s-binary-operations
    """
    if hasattr(other, "__array_ufunc__") and other.__array_ufunc__ is None:
        return True
    elif (
        hasattr(other, "__array_ufunc__")
        and not is_valid_array_chunk(other)
        and type(other).__array_ufunc__ is not Array.__array_ufunc__
    ):
        return True
    return False


def check_if_handled_given_other(f):
    """Check if method is handled by Dask given type of other

    Ensures proper deferral to upcast types in dunder operations without
    assuming unknown types are automatically downcast types.
    """

    @wraps(f)
    def wrapper(self, other):
        if _should_delegate(other):
            return NotImplemented
        else:
            return f(self, other)

    return wrapper


def slices_from_chunks(chunks):
    """Translate chunks tuple to a set of slices in product order

    >>> slices_from_chunks(((2, 2), (3, 3, 3)))  # doctest: +NORMALIZE_WHITESPACE
     [(slice(0, 2, None), slice(0, 3, None)),
      (slice(0, 2, None), slice(3, 6, None)),
      (slice(0, 2, None), slice(6, 9, None)),
      (slice(2, 4, None), slice(0, 3, None)),
      (slice(2, 4, None), slice(3, 6, None)),
      (slice(2, 4, None), slice(6, 9, None))]
    """
    cumdims = [cached_cumsum(bds, initial_zero=True) for bds in chunks]
    slices = [
        [slice(s, s + dim) for s, dim in zip(starts, shapes)]
        for starts, shapes in zip(cumdims, chunks)
    ]
    return list(product(*slices))


def getem(
    arr,
    chunks,
    getitem=getter,
    shape=None,
    out_name=None,
    lock=False,
    asarray=True,
    dtype=None,
):
    """Dask getting various chunks from an array-like

    >>> getem('X', chunks=(2, 3), shape=(4, 6))  # doctest: +SKIP
    {('X', 0, 0): (getter, 'X', (slice(0, 2), slice(0, 3))),
     ('X', 1, 0): (getter, 'X', (slice(2, 4), slice(0, 3))),
     ('X', 1, 1): (getter, 'X', (slice(2, 4), slice(3, 6))),
     ('X', 0, 1): (getter, 'X', (slice(0, 2), slice(3, 6)))}

    >>> getem('X', chunks=((2, 2), (3, 3)))  # doctest: +SKIP
    {('X', 0, 0): (getter, 'X', (slice(0, 2), slice(0, 3))),
     ('X', 1, 0): (getter, 'X', (slice(2, 4), slice(0, 3))),
     ('X', 1, 1): (getter, 'X', (slice(2, 4), slice(3, 6))),
     ('X', 0, 1): (getter, 'X', (slice(0, 2), slice(3, 6)))}
    """
    out_name = out_name or arr
    chunks = normalize_chunks(chunks, shape, dtype=dtype)
    keys = product([out_name], *(range(len(bds)) for bds in chunks))
    slices = slices_from_chunks(chunks)

    if (
        has_keyword(getitem, "asarray")
        and has_keyword(getitem, "lock")
        and (not asarray or lock)
    ):
        values = [(getitem, arr, x, asarray, lock) for x in slices]
    else:
        # Common case, drop extra parameters
        values = [(getitem, arr, x) for x in slices]

    return dict(zip(keys, values))


def dotmany(A, B, leftfunc=None, rightfunc=None, **kwargs):
    """Dot product of many aligned chunks

    >>> x = np.array([[1, 2], [1, 2]])
    >>> y = np.array([[10, 20], [10, 20]])
    >>> dotmany([x, x, x], [y, y, y])
    array([[ 90, 180],
           [ 90, 180]])

    Optionally pass in functions to apply to the left and right chunks

    >>> dotmany([x, x, x], [y, y, y], rightfunc=np.transpose)
    array([[150, 150],
           [150, 150]])
    """
    if leftfunc:
        A = map(leftfunc, A)
    if rightfunc:
        B = map(rightfunc, B)
    return sum(map(partial(np.dot, **kwargs), A, B))


def _concatenate2(arrays, axes=[]):
    """Recursively concatenate nested lists of arrays along axes

    Each entry in axes corresponds to each level of the nested list.  The
    length of axes should correspond to the level of nesting of arrays.
    If axes is an empty list or tuple, return arrays, or arrays[0] if
    arrays is a list.

    >>> x = np.array([[1, 2], [3, 4]])
    >>> _concatenate2([x, x], axes=[0])
    array([[1, 2],
           [3, 4],
           [1, 2],
           [3, 4]])

    >>> _concatenate2([x, x], axes=[1])
    array([[1, 2, 1, 2],
           [3, 4, 3, 4]])

    >>> _concatenate2([[x, x], [x, x]], axes=[0, 1])
    array([[1, 2, 1, 2],
           [3, 4, 3, 4],
           [1, 2, 1, 2],
           [3, 4, 3, 4]])

    Supports Iterators
    >>> _concatenate2(iter([x, x]), axes=[1])
    array([[1, 2, 1, 2],
           [3, 4, 3, 4]])

    Special Case
    >>> _concatenate2([x, x], axes=())
    array([[1, 2],
           [3, 4]])
    """
    if axes == ():
        if isinstance(arrays, list):
            return arrays[0]
        else:
            return arrays

    if isinstance(arrays, Iterator):
        arrays = list(arrays)
    if not isinstance(arrays, (list, tuple)):
        return arrays
    if len(axes) > 1:
        arrays = [_concatenate2(a, axes=axes[1:]) for a in arrays]
    concatenate = concatenate_lookup.dispatch(
        type(max(arrays, key=lambda x: getattr(x, "__array_priority__", 0)))
    )
    if isinstance(arrays[0], dict):
        # Handle concatenation of `dict`s, used as a replacement for structured
        # arrays when that's not supported by the array library (e.g., CuPy).
        keys = list(arrays[0].keys())
        assert all(list(a.keys()) == keys for a in arrays)
        ret = dict()
        for k in keys:
            ret[k] = concatenate(list(a[k] for a in arrays), axis=axes[0])
        return ret
    else:
        return concatenate(arrays, axis=axes[0])


def apply_infer_dtype(func, args, kwargs, funcname, suggest_dtype="dtype", nout=None):
    """
    Tries to infer output dtype of ``func`` for a small set of input arguments.

    Parameters
    ----------
    func: Callable
        Function for which output dtype is to be determined

    args: List of array like
        Arguments to the function, which would usually be used. Only attributes
        ``ndim`` and ``dtype`` are used.

    kwargs: dict
        Additional ``kwargs`` to the ``func``

    funcname: String
        Name of calling function to improve potential error messages

    suggest_dtype: None/False or String
        If not ``None`` adds suggestion to potential error message to specify a dtype
        via the specified kwarg. Defaults to ``'dtype'``.

    nout: None or Int
        ``None`` if function returns single output, integer if many.
        Deafults to ``None``.

    Returns
    -------
    : dtype or List of dtype
        One or many dtypes (depending on ``nout``)
    """
    from .utils import meta_from_array

    # make sure that every arg is an evaluated array
    args = [
        np.ones_like(meta_from_array(x), shape=((1,) * x.ndim), dtype=x.dtype)
        if is_arraylike(x)
        else x
        for x in args
    ]
    try:
        with np.errstate(all="ignore"):
            o = func(*args, **kwargs)
    except Exception as e:
        exc_type, exc_value, exc_traceback = sys.exc_info()
        tb = "".join(traceback.format_tb(exc_traceback))
        suggest = (
            (
                "Please specify the dtype explicitly using the "
                "`{dtype}` kwarg.\n\n".format(dtype=suggest_dtype)
            )
            if suggest_dtype
            else ""
        )
        msg = (
            f"`dtype` inference failed in `{funcname}`.\n\n"
            f"{suggest}"
            "Original error is below:\n"
            "------------------------\n"
            f"{e!r}\n\n"
            "Traceback:\n"
            "---------\n"
            f"{tb}"
        )
    else:
        msg = None
    if msg is not None:
        raise ValueError(msg)
    return o.dtype if nout is None else tuple(e.dtype for e in o)


def normalize_arg(x):
    """Normalize user provided arguments to blockwise or map_blocks

    We do a few things:

    1.  If they are string literals that might collide with blockwise_token then we
        quote them
    2.  IF they are large (as defined by sizeof) then we put them into the
        graph on their own by using dask.delayed
    """
    if is_dask_collection(x):
        return x
    elif isinstance(x, str) and re.match(r"_\d+", x):
        return delayed(x)
    elif isinstance(x, list) and len(x) >= 10:
        return delayed(x)
    elif sizeof(x) > 1e6:
        return delayed(x)
    else:
        return x


def _pass_extra_kwargs(func, keys, *args, **kwargs):
    """Helper for :func:`dask.array.map_blocks` to pass `block_info` or `block_id`.

    For each element of `keys`, a corresponding element of args is changed
    to a keyword argument with that key, before all arguments re passed on
    to `func`.
    """
    kwargs.update(zip(keys, args))
    return func(*args[len(keys) :], **kwargs)


def map_blocks(
    func,
    *args,
    name=None,
    token=None,
    dtype=None,
    chunks=None,
    drop_axis=[],
    new_axis=None,
    meta=None,
    **kwargs,
):
    """Map a function across all blocks of a dask array.

    Note that ``map_blocks`` will attempt to automatically determine the output
    array type by calling ``func`` on 0-d versions of the inputs. Please refer to
    the ``meta`` keyword argument below if you expect that the function will not
    succeed when operating on 0-d arrays.

    Parameters
    ----------
    func : callable
        Function to apply to every block in the array.
    args : dask arrays or other objects
    dtype : np.dtype, optional
        The ``dtype`` of the output array. It is recommended to provide this.
        If not provided, will be inferred by applying the function to a small
        set of fake data.
    chunks : tuple, optional
        Chunk shape of resulting blocks if the function does not preserve
        shape. If not provided, the resulting array is assumed to have the same
        block structure as the first input array.
    drop_axis : number or iterable, optional
        Dimensions lost by the function.
    new_axis : number or iterable, optional
        New dimensions created by the function. Note that these are applied
        after ``drop_axis`` (if present).
    token : string, optional
        The key prefix to use for the output array. If not provided, will be
        determined from the function name.
    name : string, optional
        The key name to use for the output array. Note that this fully
        specifies the output key name, and must be unique. If not provided,
        will be determined by a hash of the arguments.
    meta : array-like, optional
        The ``meta`` of the output array, when specified is expected to be an
        array of the same type and dtype of that returned when calling ``.compute()``
        on the array returned by this function. When not provided, ``meta`` will be
        inferred by applying the function to a small set of fake data, usually a
        0-d array. It's important to ensure that ``func`` can successfully complete
        computation without raising exceptions when 0-d is passed to it, providing
        ``meta`` will be required otherwise. If the output type is known beforehand
        (e.g., ``np.ndarray``, ``cupy.ndarray``), an empty array of such type dtype
        can be passed, for example: ``meta=np.array((), dtype=np.int32)``.
    **kwargs :
        Other keyword arguments to pass to function. Values must be constants
        (not dask.arrays)

    See Also
    --------
    dask.array.blockwise : Generalized operation with control over block alignment.

    Examples
    --------
    >>> import dask.array as da
    >>> x = da.arange(6, chunks=3)

    >>> x.map_blocks(lambda x: x * 2).compute()
    array([ 0,  2,  4,  6,  8, 10])

    The ``da.map_blocks`` function can also accept multiple arrays.

    >>> d = da.arange(5, chunks=2)
    >>> e = da.arange(5, chunks=2)

    >>> f = da.map_blocks(lambda a, b: a + b**2, d, e)
    >>> f.compute()
    array([ 0,  2,  6, 12, 20])

    If the function changes shape of the blocks then you must provide chunks
    explicitly.

    >>> y = x.map_blocks(lambda x: x[::2], chunks=((2, 2),))

    You have a bit of freedom in specifying chunks.  If all of the output chunk
    sizes are the same, you can provide just that chunk size as a single tuple.

    >>> a = da.arange(18, chunks=(6,))
    >>> b = a.map_blocks(lambda x: x[:3], chunks=(3,))

    If the function changes the dimension of the blocks you must specify the
    created or destroyed dimensions.

    >>> b = a.map_blocks(lambda x: x[None, :, None], chunks=(1, 6, 1),
    ...                  new_axis=[0, 2])

    If ``chunks`` is specified but ``new_axis`` is not, then it is inferred to
    add the necessary number of axes on the left.

    Map_blocks aligns blocks by block positions without regard to shape. In the
    following example we have two arrays with the same number of blocks but
    with different shape and chunk sizes.

    >>> x = da.arange(1000, chunks=(100,))
    >>> y = da.arange(100, chunks=(10,))

    The relevant attribute to match is numblocks.

    >>> x.numblocks
    (10,)
    >>> y.numblocks
    (10,)

    If these match (up to broadcasting rules) then we can map arbitrary
    functions across blocks

    >>> def func(a, b):
    ...     return np.array([a.max(), b.max()])

    >>> da.map_blocks(func, x, y, chunks=(2,), dtype='i8')
    dask.array<func, shape=(20,), dtype=int64, chunksize=(2,), chunktype=numpy.ndarray>

    >>> _.compute()
    array([ 99,   9, 199,  19, 299,  29, 399,  39, 499,  49, 599,  59, 699,
            69, 799,  79, 899,  89, 999,  99])

    Your block function get information about where it is in the array by
    accepting a special ``block_info`` or ``block_id`` keyword argument.

    >>> def func(block_info=None):
    ...     pass

    This will receive the following information:

    >>> block_info  # doctest: +SKIP
    {0: {'shape': (1000,),
         'num-chunks': (10,),
         'chunk-location': (4,),
         'array-location': [(400, 500)]},
     None: {'shape': (1000,),
            'num-chunks': (10,),
            'chunk-location': (4,),
            'array-location': [(400, 500)],
            'chunk-shape': (100,),
            'dtype': dtype('float64')}}

    For each argument and keyword arguments that are dask arrays (the positions
    of which are the first index), you will receive the shape of the full
    array, the number of chunks of the full array in each dimension, the chunk
    location (for example the fourth chunk over in the first dimension), and
    the array location (for example the slice corresponding to ``40:50``). The
    same information is provided for the output, with the key ``None``, plus
    the shape and dtype that should be returned.

    These features can be combined to synthesize an array from scratch, for
    example:

    >>> def func(block_info=None):
    ...     loc = block_info[None]['array-location'][0]
    ...     return np.arange(loc[0], loc[1])

    >>> da.map_blocks(func, chunks=((4, 4),), dtype=np.float_)
    dask.array<func, shape=(8,), dtype=float64, chunksize=(4,), chunktype=numpy.ndarray>

    >>> _.compute()
    array([0, 1, 2, 3, 4, 5, 6, 7])

    ``block_id`` is similar to ``block_info`` but contains only the ``chunk_location``:

    >>> def func(block_id=None):
    ...     pass

    This will receive the following information:

    >>> block_id  # doctest: +SKIP
    (4, 3)

    You may specify the key name prefix of the resulting task in the graph with
    the optional ``token`` keyword argument.

    >>> x.map_blocks(lambda x: x + 1, name='increment')
    dask.array<increment, shape=(1000,), dtype=int64, chunksize=(100,), chunktype=numpy.ndarray>

    For functions that may not handle 0-d arrays, it's also possible to specify
    ``meta`` with an empty array matching the type of the expected result. In
    the example below, ``func`` will result in an ``IndexError`` when computing
    ``meta``:

    >>> da.map_blocks(lambda x: x[2], da.random.random(5), meta=np.array(()))
    dask.array<lambda, shape=(5,), dtype=float64, chunksize=(5,), chunktype=numpy.ndarray>

    Similarly, it's possible to specify a non-NumPy array to ``meta``, and provide
    a ``dtype``:

    >>> import cupy  # doctest: +SKIP
    >>> rs = da.random.RandomState(RandomState=cupy.random.RandomState)  # doctest: +SKIP
    >>> dt = np.float32
    >>> da.map_blocks(lambda x: x[2], rs.random(5, dtype=dt), meta=cupy.array((), dtype=dt))  # doctest: +SKIP
    dask.array<lambda, shape=(5,), dtype=float32, chunksize=(5,), chunktype=cupy.ndarray>
    """
    if not callable(func):
        msg = (
            "First argument must be callable function, not %s\n"
            "Usage:   da.map_blocks(function, x)\n"
            "   or:   da.map_blocks(function, x, y, z)"
        )
        raise TypeError(msg % type(func).__name__)
    if token:
        warnings.warn("The token= keyword to map_blocks has been moved to name=")
        name = token

    name = f"{name or funcname(func)}-{tokenize(func, *args, **kwargs)}"
    new_axes = {}

    if isinstance(drop_axis, Number):
        drop_axis = [drop_axis]
    if isinstance(new_axis, Number):
        new_axis = [new_axis]  # TODO: handle new_axis

    arrs = [a for a in args if isinstance(a, Array)]

    argpairs = [
        (a, tuple(range(a.ndim))[::-1]) if isinstance(a, Array) else (a, None)
        for a in args
    ]
    if arrs:
        out_ind = tuple(range(max(a.ndim for a in arrs)))[::-1]
    else:
        out_ind = ()

    original_kwargs = kwargs

    if dtype is None and meta is None:
        try:
            meta = compute_meta(func, dtype, *args, **kwargs)
        except Exception:
            pass

        dtype = apply_infer_dtype(func, args, original_kwargs, "map_blocks")

    if drop_axis:
        ndim_out = len(out_ind)
        if any(i < -ndim_out or i >= ndim_out for i in drop_axis):
            raise ValueError(
                f"drop_axis out of range (drop_axis={drop_axis}, "
                f"but output is {ndim_out}d)."
            )
        drop_axis = [i % ndim_out for i in drop_axis]
        out_ind = tuple(x for i, x in enumerate(out_ind) if i not in drop_axis)
    if new_axis is None and chunks is not None and len(out_ind) < len(chunks):
        new_axis = range(len(chunks) - len(out_ind))
    if new_axis:
        # new_axis = [x + len(drop_axis) for x in new_axis]
        out_ind = list(out_ind)
        for ax in sorted(new_axis):
            n = len(out_ind) + len(drop_axis)
            out_ind.insert(ax, n)
            if chunks is not None:
                new_axes[n] = chunks[ax]
            else:
                new_axes[n] = 1
        out_ind = tuple(out_ind)
        if max(new_axis) > max(out_ind):
            raise ValueError("New_axis values do not fill in all dimensions")

    if chunks is not None:
        if len(chunks) != len(out_ind):
            raise ValueError(
                f"Provided chunks have {len(chunks)} dims; expected {len(out_ind)} dims"
            )
        adjust_chunks = dict(zip(out_ind, chunks))
    else:
        adjust_chunks = None

    out = blockwise(
        func,
        out_ind,
        *concat(argpairs),
        name=name,
        new_axes=new_axes,
        dtype=dtype,
        concatenate=True,
        align_arrays=False,
        adjust_chunks=adjust_chunks,
        meta=meta,
        **kwargs,
    )

    extra_argpairs = []
    extra_names = []
    # If func has block_id as an argument, construct an array of block IDs and
    # prepare to inject it.
    if has_keyword(func, "block_id"):
        block_id_name = "block-id-" + out.name
        block_id_dsk = {
            (block_id_name,) + block_id: block_id
            for block_id in product(*(range(len(c)) for c in out.chunks))
        }
        block_id_array = Array(
            block_id_dsk,
            block_id_name,
            chunks=tuple((1,) * len(c) for c in out.chunks),
            dtype=np.object_,
        )
        extra_argpairs.append((block_id_array, out_ind))
        extra_names.append("block_id")

    # If func has block_info as an argument, construct an array of block info
    # objects and prepare to inject it.
    if has_keyword(func, "block_info"):
        starts = {}
        num_chunks = {}
        shapes = {}

        for i, (arg, in_ind) in enumerate(argpairs):
            if in_ind is not None:
                shapes[i] = arg.shape
                if drop_axis:
                    # We concatenate along dropped axes, so we need to treat them
                    # as if there is only a single chunk.
                    starts[i] = [
                        (
                            cached_cumsum(arg.chunks[j], initial_zero=True)
                            if ind in out_ind
                            else [0, arg.shape[j]]
                        )
                        for j, ind in enumerate(in_ind)
                    ]
                    num_chunks[i] = tuple(len(s) - 1 for s in starts[i])
                else:
                    starts[i] = [
                        cached_cumsum(c, initial_zero=True) for c in arg.chunks
                    ]
                    num_chunks[i] = arg.numblocks
        out_starts = [cached_cumsum(c, initial_zero=True) for c in out.chunks]

        block_info_name = "block-info-" + out.name
        block_info_dsk = {}
        for block_id in product(*(range(len(c)) for c in out.chunks)):
            # Get position of chunk, indexed by axis labels
            location = {out_ind[i]: loc for i, loc in enumerate(block_id)}
            info = {}
            for i, shape in shapes.items():
                # Compute chunk key in the array, taking broadcasting into
                # account. We don't directly know which dimensions are
                # broadcast, but any dimension with only one chunk can be
                # treated as broadcast.
                arr_k = tuple(
                    location.get(ind, 0) if num_chunks[i][j] > 1 else 0
                    for j, ind in enumerate(argpairs[i][1])
                )
                info[i] = {
                    "shape": shape,
                    "num-chunks": num_chunks[i],
                    "array-location": [
                        (starts[i][ij][j], starts[i][ij][j + 1])
                        for ij, j in enumerate(arr_k)
                    ],
                    "chunk-location": arr_k,
                }

            info[None] = {
                "shape": out.shape,
                "num-chunks": out.numblocks,
                "array-location": [
                    (out_starts[ij][j], out_starts[ij][j + 1])
                    for ij, j in enumerate(block_id)
                ],
                "chunk-location": block_id,
                "chunk-shape": tuple(
                    out.chunks[ij][j] for ij, j in enumerate(block_id)
                ),
                "dtype": dtype,
            }
            block_info_dsk[(block_info_name,) + block_id] = info

        block_info = Array(
            block_info_dsk,
            block_info_name,
            chunks=tuple((1,) * len(c) for c in out.chunks),
            dtype=np.object_,
        )
        extra_argpairs.append((block_info, out_ind))
        extra_names.append("block_info")

    if extra_argpairs:
        # Rewrite the Blockwise layer. It would be nice to find a way to
        # avoid doing it twice, but it's currently needed to determine
        # out.chunks from the first pass. Since it constructs a Blockwise
        # rather than an expanded graph, it shouldn't be too expensive.
        out = blockwise(
            _pass_extra_kwargs,
            out_ind,
            func,
            None,
            tuple(extra_names),
            None,
            *concat(extra_argpairs),
            *concat(argpairs),
            name=out.name,
            dtype=out.dtype,
            concatenate=True,
            align_arrays=False,
            adjust_chunks=dict(zip(out_ind, out.chunks)),
            meta=meta,
            **kwargs,
        )

    return out


def broadcast_chunks(*chunkss):
    """Construct a chunks tuple that broadcasts many chunks tuples

    >>> a = ((5, 5),)
    >>> b = ((5, 5),)
    >>> broadcast_chunks(a, b)
    ((5, 5),)

    >>> a = ((10, 10, 10), (5, 5),)
    >>> b = ((5, 5),)
    >>> broadcast_chunks(a, b)
    ((10, 10, 10), (5, 5))

    >>> a = ((10, 10, 10), (5, 5),)
    >>> b = ((1,), (5, 5),)
    >>> broadcast_chunks(a, b)
    ((10, 10, 10), (5, 5))

    >>> a = ((10, 10, 10), (5, 5),)
    >>> b = ((3, 3,), (5, 5),)
    >>> broadcast_chunks(a, b)
    Traceback (most recent call last):
        ...
    ValueError: Chunks do not align: [(10, 10, 10), (3, 3)]
    """
    if not chunkss:
        return ()
    elif len(chunkss) == 1:
        return chunkss[0]
    n = max(map(len, chunkss))
    chunkss2 = [((1,),) * (n - len(c)) + c for c in chunkss]
    result = []
    for i in range(n):
        step1 = [c[i] for c in chunkss2]
        if all(c == (1,) for c in step1):
            step2 = step1
        else:
            step2 = [c for c in step1 if c != (1,)]
        if len(set(step2)) != 1:
            raise ValueError("Chunks do not align: %s" % str(step2))
        result.append(step2[0])
    return tuple(result)


def store(
    sources: Array | Collection[Array],
    targets,
    lock: bool | Lock = True,
    regions: tuple[slice, ...] | Collection[tuple[slice, ...]] | None = None,
    compute: bool = True,
    return_stored: bool = False,
    **kwargs,
):
    """Store dask arrays in array-like objects, overwrite data in target

    This stores dask arrays into object that supports numpy-style setitem
    indexing.  It stores values chunk by chunk so that it does not have to
    fill up memory.  For best performance you can align the block size of
    the storage target with the block size of your array.

    If your data fits in memory then you may prefer calling
    ``np.array(myarray)`` instead.

    Parameters
    ----------

    sources: Array or collection of Arrays
    targets: array-like or Delayed or collection of array-likes and/or Delayeds
        These should support setitem syntax ``target[10:20] = ...``
    lock: boolean or threading.Lock, optional
        Whether or not to lock the data stores while storing.
        Pass True (lock each file individually), False (don't lock) or a
        particular :class:`threading.Lock` object to be shared among all writes.
    regions: tuple of slices or collection of tuples of slices
        Each ``region`` tuple in ``regions`` should be such that
        ``target[region].shape = source.shape``
        for the corresponding source and target in sources and targets,
        respectively. If this is a tuple, the contents will be assumed to be
        slices, so do not provide a tuple of tuples.
    compute: boolean, optional
        If true compute immediately; return :class:`dask.delayed.Delayed` otherwise.
    return_stored: boolean, optional
        Optionally return the stored result (default False).
    kwargs:
        Parameters passed to compute/persist (only used if compute=True)

    Returns
    -------

    If return_stored=True
        tuple of Arrays
    If return_stored=False and compute=True
        None
    If return_stored=False and compute=False
        Delayed

    Examples
    --------

    >>> import h5py  # doctest: +SKIP
    >>> f = h5py.File('myfile.hdf5', mode='a')  # doctest: +SKIP
    >>> dset = f.create_dataset('/data', shape=x.shape,
    ...                                  chunks=x.chunks,
    ...                                  dtype='f8')  # doctest: +SKIP

    >>> store(x, dset)  # doctest: +SKIP

    Alternatively store many arrays at the same time

    >>> store([x, y, z], [dset1, dset2, dset3])  # doctest: +SKIP
    """

    if isinstance(sources, Array):
        sources = [sources]
        targets = [targets]

    if any(not isinstance(s, Array) for s in sources):
        raise ValueError("All sources must be dask array objects")

    if len(sources) != len(targets):
        raise ValueError(
            "Different number of sources [%d] and targets [%d]"
            % (len(sources), len(targets))
        )

    if isinstance(regions, tuple) or regions is None:
        regions = [regions]

    if len(sources) > 1 and len(regions) == 1:
        regions *= len(sources)

    if len(sources) != len(regions):
        raise ValueError(
            "Different number of sources [%d] and targets [%d] than regions [%d]"
            % (len(sources), len(targets), len(regions))
        )

    # Optimize all sources together
    sources_hlg = HighLevelGraph.merge(*[e.__dask_graph__() for e in sources])
    sources_layer = Array.__dask_optimize__(
        sources_hlg, list(core.flatten([e.__dask_keys__() for e in sources]))
    )
    sources_name = "store-sources-" + tokenize(sources)
    layers = {sources_name: sources_layer}
    dependencies = {sources_name: set()}

    # Optimize all targets together
    targets_keys = []
    targets_dsks = []
    for t in targets:
        if isinstance(t, Delayed):
            targets_keys.append(t.key)
            targets_dsks.append(t.__dask_graph__())
        elif is_dask_collection(t):
            raise TypeError("Targets must be either Delayed objects or array-likes")

    if targets_dsks:
        targets_hlg = HighLevelGraph.merge(*targets_dsks)
        targets_layer = Delayed.__dask_optimize__(targets_hlg, targets_keys)
        targets_name = "store-targets-" + tokenize(targets_keys)
        layers[targets_name] = targets_layer
        dependencies[targets_name] = set()

    load_stored = return_stored and not compute

    map_names = [
        "store-map-" + tokenize(s, t if isinstance(t, Delayed) else id(t), r)
        for s, t, r in zip(sources, targets, regions)
    ]
    map_keys = []

    for s, t, n, r in zip(sources, targets, map_names, regions):
        map_layer = insert_to_ooc(
            keys=s.__dask_keys__(),
            chunks=s.chunks,
            out=t.key if isinstance(t, Delayed) else t,
            name=n,
            lock=lock,
            region=r,
            return_stored=return_stored,
            load_stored=load_stored,
        )
        layers[n] = map_layer
        if isinstance(t, Delayed):
            dependencies[n] = {sources_name, targets_name}
        else:
            dependencies[n] = {sources_name}
        map_keys += map_layer.keys()

    if return_stored:
        store_dsk = HighLevelGraph(layers, dependencies)
        load_store_dsk = store_dsk
        if compute:
            store_dlyds = [Delayed(k, store_dsk) for k in map_keys]
            store_dlyds = persist(*store_dlyds, **kwargs)
            store_dsk_2 = HighLevelGraph.merge(*[e.dask for e in store_dlyds])
            load_store_dsk = retrieve_from_ooc(map_keys, store_dsk, store_dsk_2)
            map_names = ["load-" + n for n in map_names]

        return tuple(
            Array(load_store_dsk, n, s.chunks, meta=s)
            for s, n in zip(sources, map_names)
        )

    elif compute:
        store_dsk = HighLevelGraph(layers, dependencies)
        compute_as_if_collection(Array, store_dsk, map_keys, **kwargs)
        return None

    else:
        key = "store-" + tokenize(map_names)
        layers[key] = {key: map_keys}
        dependencies[key] = set(map_names)
        store_dsk = HighLevelGraph(layers, dependencies)
        return Delayed(key, store_dsk)


def blockdims_from_blockshape(shape, chunks):
    """

    >>> blockdims_from_blockshape((10, 10), (4, 3))
    ((4, 4, 2), (3, 3, 3, 1))
    >>> blockdims_from_blockshape((10, 0), (4, 0))
    ((4, 4, 2), (0,))
    """
    if chunks is None:
        raise TypeError("Must supply chunks= keyword argument")
    if shape is None:
        raise TypeError("Must supply shape= keyword argument")
    if np.isnan(sum(shape)) or np.isnan(sum(chunks)):
        raise ValueError(
            "Array chunk sizes are unknown. shape: %s, chunks: %s%s"
            % (shape, chunks, unknown_chunk_message)
        )
    if not all(map(is_integer, chunks)):
        raise ValueError("chunks can only contain integers.")
    if not all(map(is_integer, shape)):
        raise ValueError("shape can only contain integers.")
    shape = tuple(map(int, shape))
    chunks = tuple(map(int, chunks))
    return tuple(
        ((bd,) * (d // bd) + ((d % bd,) if d % bd else ()) if d else (0,))
        for d, bd in zip(shape, chunks)
    )


def finalize(results):
    if not results:
        return concatenate3(results)
    results2 = results
    while isinstance(results2, (tuple, list)):
        if len(results2) > 1:
            return concatenate3(results)
        else:
            results2 = results2[0]
    return unpack_singleton(results)


CHUNKS_NONE_ERROR_MESSAGE = """
You must specify a chunks= keyword argument.
This specifies the chunksize of your array blocks.

See the following documentation page for details:
  https://docs.dask.org/en/latest/array-creation.html#chunks
""".strip()


class Array(DaskMethodsMixin):
    """Parallel Dask Array

    A parallel nd-array comprised of many numpy arrays arranged in a grid.

    This constructor is for advanced uses only.  For normal use see the
    :func:`dask.array.from_array` function.

    Parameters
    ----------
    dask : dict
        Task dependency graph
    name : string
        Name of array in dask
    shape : tuple of ints
        Shape of the entire array
    chunks: iterable of tuples
        block sizes along each dimension
    dtype : str or dtype
        Typecode or data-type for the new Dask Array
    meta : empty ndarray
        empty ndarray created with same NumPy backend, ndim and dtype as the
        Dask Array being created (overrides dtype)

    See Also
    --------
    dask.array.from_array
    """

    __slots__ = "dask", "__name", "_cached_keys", "__chunks", "_meta", "__dict__"

    def __new__(cls, dask, name, chunks, dtype=None, meta=None, shape=None):
        self = super().__new__(cls)
        assert isinstance(dask, Mapping)
        if not isinstance(dask, HighLevelGraph):
            dask = HighLevelGraph.from_collections(name, dask, dependencies=())
        self.dask = dask
        self._name = str(name)
        meta = meta_from_array(meta, dtype=dtype)

        if (
            isinstance(chunks, str)
            or isinstance(chunks, tuple)
            and chunks
            and any(isinstance(c, str) for c in chunks)
        ):
            dt = meta.dtype
        else:
            dt = None
        self._chunks = normalize_chunks(chunks, shape, dtype=dt)
        if self.chunks is None:
            raise ValueError(CHUNKS_NONE_ERROR_MESSAGE)
        self._meta = meta_from_array(meta, ndim=self.ndim, dtype=dtype)

        for plugin in config.get("array_plugins", ()):
            result = plugin(self)
            if result is not None:
                self = result

        try:
            layer = self.dask.layers[name]
        except (AttributeError, KeyError):
            # self is no longer an Array after applying the plugins, OR
            # a plugin replaced the HighLevelGraph with a plain dict, OR
            # name is not the top layer's name (this can happen after the layer is
            # manipulated, to avoid a collision)
            pass
        else:
            if layer.collection_annotations is None:
                layer.collection_annotations = {
                    "shape": self.shape,
                    "dtype": self.dtype,
                    "chunksize": self.chunksize,
                    "chunks": self.chunks,
                    "type": typename(type(self)),
                    "chunk_type": typename(type(self._meta)),
                }
            else:
                layer.collection_annotations.update(
                    {
                        "shape": self.shape,
                        "dtype": self.dtype,
                        "chunksize": self.chunksize,
                        "chunks": self.chunks,
                        "type": typename(type(self)),
                        "chunk_type": typename(type(self._meta)),
                    }
                )

        return self

    def __reduce__(self):
        return (Array, (self.dask, self.name, self.chunks, self.dtype))

    def __dask_graph__(self):
        return self.dask

    def __dask_layers__(self):
        return (self.name,)

    def __dask_keys__(self):
        if self._cached_keys is not None:
            return self._cached_keys

        name, chunks, numblocks = self.name, self.chunks, self.numblocks

        def keys(*args):
            if not chunks:
                return [(name,)]
            ind = len(args)
            if ind + 1 == len(numblocks):
                result = [(name,) + args + (i,) for i in range(numblocks[ind])]
            else:
                result = [keys(*(args + (i,))) for i in range(numblocks[ind])]
            return result

        self._cached_keys = result = keys()
        return result

    def __dask_tokenize__(self):
        return self.name

    __dask_optimize__ = globalmethod(
        optimize, key="array_optimize", falsey=dont_optimize
    )
    __dask_scheduler__ = staticmethod(threaded.get)

    def __dask_postcompute__(self):
        return finalize, ()

    def __dask_postpersist__(self):
        return self._rebuild, ()

    def _rebuild(self, dsk, *, rename=None):
        name = self._name
        if rename:
            name = rename.get(name, name)
        return Array(dsk, name, self.chunks, self.dtype, self._meta)

    def _reset_cache(self, key=None):
        """
        Reset cached properties.

        Parameters
        ----------
        key : str, optional
            Remove specified key. The default removes all items.
        """
        if key is None:
            self.__dict__.clear()
        else:
            self.__dict__.pop(key, None)

    @cached_property
    def _key_array(self):
        return np.array(self.__dask_keys__(), dtype=object)

    @cached_property
    def numblocks(self):
        return tuple(map(len, self.chunks))

    @cached_property
    def npartitions(self):
        return reduce(mul, self.numblocks, 1)

    def compute_chunk_sizes(self):
        """
        Compute the chunk sizes for a Dask array. This is especially useful
        when the chunk sizes are unknown (e.g., when indexing one Dask array
        with another).

        Notes
        -----
        This function modifies the Dask array in-place.

        Examples
        --------
        >>> import dask.array as da
        >>> import numpy as np
        >>> x = da.from_array([-2, -1, 0, 1, 2], chunks=2)
        >>> x.chunks
        ((2, 2, 1),)
        >>> y = x[x <= 0]
        >>> y.chunks
        ((nan, nan, nan),)
        >>> y.compute_chunk_sizes()  # in-place computation
        dask.array<getitem, shape=(3,), dtype=int64, chunksize=(2,), chunktype=numpy.ndarray>
        >>> y.chunks
        ((2, 1, 0),)

        """
        x = self
        chunk_shapes = x.map_blocks(
            _get_chunk_shape,
            dtype=int,
            chunks=tuple(len(c) * (1,) for c in x.chunks) + ((x.ndim,),),
            new_axis=x.ndim,
        )

        c = []
        for i in range(x.ndim):
            s = x.ndim * [0] + [i]
            s[i] = slice(None)
            s = tuple(s)

            c.append(tuple(chunk_shapes[s]))

        # `map_blocks` assigns numpy dtypes
        # cast chunk dimensions back to python int before returning
        x._chunks = tuple(
            tuple(int(chunk) for chunk in chunks) for chunks in compute(tuple(c))[0]
        )
        return x

    @cached_property
    def shape(self):
        return tuple(cached_cumsum(c, initial_zero=True)[-1] for c in self.chunks)

    @property
    def chunksize(self):
        return tuple(max(c) for c in self.chunks)

    @property
    def dtype(self):
        if isinstance(self._meta, tuple):
            dtype = self._meta[0].dtype
        else:
            dtype = self._meta.dtype
        return dtype

    @property
    def _chunks(self):
        """Non-public chunks property. Allows setting a chunk value."""
        return self.__chunks

    @_chunks.setter
    def _chunks(self, chunks):
        self.__chunks = chunks

        # When the chunks changes the cached properties that was
        # dependent on it needs to be deleted:
        for key in ["numblocks", "npartitions", "shape", "ndim", "size", "_key_array"]:
            self._reset_cache(key)

    @property
    def chunks(self):
        """Chunks property."""
        return self.__chunks

    @chunks.setter
    def chunks(self, chunks):
        raise TypeError(
            "Can not set chunks directly\n\n"
            "Please use the rechunk method instead:\n"
            f"  x.rechunk({chunks})\n\n"
            "If trying to avoid unknown chunks, use\n"
            "  x.compute_chunk_sizes()"
        )

    def __len__(self):
        if not self.chunks:
            raise TypeError("len() of unsized object")
        return sum(self.chunks[0])

    def __array_ufunc__(self, numpy_ufunc, method, *inputs, **kwargs):
        out = kwargs.get("out", ())
        for x in inputs + out:
            if _should_delegate(x):
                return NotImplemented

        if method == "__call__":
            if numpy_ufunc is np.matmul:
                from .routines import matmul

                # special case until apply_gufunc handles optional dimensions
                return matmul(*inputs, **kwargs)
            if numpy_ufunc.signature is not None:
                from .gufunc import apply_gufunc

                return apply_gufunc(
                    numpy_ufunc, numpy_ufunc.signature, *inputs, **kwargs
                )
            if numpy_ufunc.nout > 1:
                from . import ufunc

                try:
                    da_ufunc = getattr(ufunc, numpy_ufunc.__name__)
                except AttributeError:
                    return NotImplemented
                return da_ufunc(*inputs, **kwargs)
            else:
                return elemwise(numpy_ufunc, *inputs, **kwargs)
        elif method == "outer":
            from . import ufunc

            try:
                da_ufunc = getattr(ufunc, numpy_ufunc.__name__)
            except AttributeError:
                return NotImplemented
            return da_ufunc.outer(*inputs, **kwargs)
        else:
            return NotImplemented

    def __repr__(self):
        """

        >>> import dask.array as da
        >>> da.ones((10, 10), chunks=(5, 5), dtype='i4')
        dask.array<..., shape=(10, 10), dtype=int32, chunksize=(5, 5), chunktype=numpy.ndarray>
        """
        chunksize = str(self.chunksize)
        name = self.name.rsplit("-", 1)[0]
        return (
            "dask.array<{}, shape={}, dtype={}, chunksize={}, chunktype={}.{}>".format(
                name,
                self.shape,
                self.dtype,
                chunksize,
                type(self._meta).__module__.split(".")[0],
                type(self._meta).__name__,
            )
        )

    def _repr_html_(self):
        try:
            grid = self.to_svg(size=config.get("array.svg.size", 120))
        except NotImplementedError:
            grid = ""

        if "sparse" in typename(type(self._meta)):
            nbytes = None
            cbytes = None
        elif not math.isnan(self.nbytes):
            nbytes = format_bytes(self.nbytes)
            cbytes = format_bytes(np.prod(self.chunksize) * self.dtype.itemsize)
        else:
            nbytes = "unknown"
            cbytes = "unknown"

        return get_template("array.html.j2").render(
            array=self,
            grid=grid,
            nbytes=nbytes,
            cbytes=cbytes,
        )

    @cached_property
    def ndim(self):
        return len(self.shape)

    @cached_property
    def size(self):
        """Number of elements in array"""
        return reduce(mul, self.shape, 1)

    @property
    def nbytes(self):
        """Number of bytes in array"""
        return self.size * self.dtype.itemsize

    @property
    def itemsize(self):
        """Length of one array element in bytes"""
        return self.dtype.itemsize

    @property
    def _name(self):
        return self.__name

    @_name.setter
    def _name(self, val):
        self.__name = val
        # Clear the key cache when the name is reset
        self._cached_keys = None
        self._reset_cache("_key_array")

    @property
    def name(self):
        return self.__name

    @name.setter
    def name(self, val):
        raise TypeError(
            "Cannot set name directly\n\n"
            "Name is used to relate the array to the task graph.\n"
            "It is uncommon to need to change it, but if you do\n"
            "please set ``._name``"
        )

    def __iter__(self):
        for i in range(len(self)):
            yield self[i]

    __array_priority__ = 11  # higher than numpy.ndarray and numpy.matrix

    def __array__(self, dtype=None, **kwargs):
        x = self.compute()
        if dtype and x.dtype != dtype:
            x = x.astype(dtype)
        if not isinstance(x, np.ndarray):
            x = np.array(x)
        return x

    def __array_function__(self, func, types, args, kwargs):
        import dask.array as module

        def handle_nonmatching_names(func, args, kwargs):
            if func not in _HANDLED_FUNCTIONS:
                warnings.warn(
                    "The `{}` function is not implemented by Dask array. "
                    "You may want to use the da.map_blocks function "
                    "or something similar to silence this warning. "
                    "Your code may stop working in a future release.".format(
                        func.__module__ + "." + func.__name__
                    ),
                    FutureWarning,
                )
                # Need to convert to array object (e.g. numpy.ndarray or
                # cupy.ndarray) as needed, so we can call the NumPy function
                # again and it gets the chance to dispatch to the right
                # implementation.
                args, kwargs = compute(args, kwargs)
                return func(*args, **kwargs)

            return _HANDLED_FUNCTIONS[func](*args, **kwargs)

        # First, verify that all types are handled by Dask. Otherwise, return NotImplemented.
        if not all(type is Array or is_valid_chunk_type(type) for type in types):
            return NotImplemented

        # Now try to find a matching function name.  If that doesn't work, we may
        # be dealing with an alias or a function that's simply not in the Dask API.
        # Handle aliases via the _HANDLED_FUNCTIONS dict mapping, and warn otherwise.
        for submodule in func.__module__.split(".")[1:]:
            try:
                module = getattr(module, submodule)
            except AttributeError:
                return handle_nonmatching_names(func, args, kwargs)

        if not hasattr(module, func.__name__):
            return handle_nonmatching_names(func, args, kwargs)

        da_func = getattr(module, func.__name__)
        if da_func is func:
            return handle_nonmatching_names(func, args, kwargs)

        # If ``like`` is contained in ``da_func``'s signature, add ``like=self``
        # to the kwargs dictionary.
        if has_keyword(da_func, "like"):
            kwargs["like"] = self

        return da_func(*args, **kwargs)

    @property
    def _elemwise(self):
        return elemwise

    @wraps(store)
    def store(self, target, **kwargs):
        r = store([self], [target], **kwargs)

        if kwargs.get("return_stored", False):
            r = r[0]

        return r

    def to_svg(self, size=500):
        """Convert chunks from Dask Array into an SVG Image

        Parameters
        ----------
        chunks: tuple
        size: int
            Rough size of the image

        Examples
        --------
        >>> x.to_svg(size=500)  # doctest: +SKIP

        Returns
        -------
        text: An svg string depicting the array as a grid of chunks
        """
        from .svg import svg

        return svg(self.chunks, size=size)

    def to_hdf5(self, filename, datapath, **kwargs):
        """Store array in HDF5 file

        >>> x.to_hdf5('myfile.hdf5', '/x')  # doctest: +SKIP

        Optionally provide arguments as though to ``h5py.File.create_dataset``

        >>> x.to_hdf5('myfile.hdf5', '/x', compression='lzf', shuffle=True)  # doctest: +SKIP

        See Also
        --------
        da.store
        h5py.File.create_dataset
        """
        return to_hdf5(filename, datapath, self, **kwargs)

    def to_dask_dataframe(self, columns=None, index=None, meta=None):
        """Convert dask Array to dask Dataframe

        Parameters
        ----------
        columns: list or string
            list of column names if DataFrame, single string if Series
        index : dask.dataframe.Index, optional
            An optional *dask* Index to use for the output Series or DataFrame.

            The default output index depends on whether the array has any unknown
            chunks. If there are any unknown chunks, the output has ``None``
            for all the divisions (one per chunk). If all the chunks are known,
            a default index with known divsions is created.

            Specifying ``index`` can be useful if you're conforming a Dask Array
            to an existing dask Series or DataFrame, and you would like the
            indices to match.
        meta : object, optional
            An optional `meta` parameter can be passed for dask
            to specify the concrete dataframe type to use for partitions of
            the Dask dataframe. By default, pandas DataFrame is used.

        See Also
        --------
        dask.dataframe.from_dask_array
        """
        from ..dataframe import from_dask_array

        return from_dask_array(self, columns=columns, index=index, meta=meta)

    def __bool__(self):
        if self.size > 1:
            raise ValueError(
                f"The truth value of a {self.__class__.__name__} is ambiguous. "
                "Use a.any() or a.all()."
            )
        else:
            return bool(self.compute())

    __nonzero__ = __bool__  # python 2

    def _scalarfunc(self, cast_type):
        if self.size > 1:
            raise TypeError("Only length-1 arrays can be converted to Python scalars")
        else:
            return cast_type(self.compute())

    def __int__(self):
        return self._scalarfunc(int)

    __long__ = __int__  # python 2

    def __float__(self):
        return self._scalarfunc(float)

    def __complex__(self):
        return self._scalarfunc(complex)

    def __index__(self):
        return self._scalarfunc(operator.index)

    def __setitem__(self, key, value):
        if value is np.ma.masked:
            value = np.ma.masked_all(())

        ## Use the "where" method for cases when key is an Array
        if isinstance(key, Array):
            from .routines import where

            if isinstance(value, Array) and value.ndim > 1:
                raise ValueError("boolean index array should have 1 dimension")
            try:
                y = where(key, value, self)
            except ValueError as e:
                raise ValueError(
                    "Boolean index assignment in Dask "
                    "expects equally shaped arrays.\nExample: da1[da2] = da3 "
                    "where da1.shape == (4,), da2.shape == (4,) "
                    "and da3.shape == (4,)."
                ) from e
            self._meta = y._meta
            self.dask = y.dask
            self._name = y.name
            self._chunks = y.chunks
            return

        if np.isnan(self.shape).any():
            raise ValueError(f"Arrays chunk sizes are unknown. {unknown_chunk_message}")

        # Still here? Then apply the assignment to other type of
        # indices via the `setitem_array` function.
        value = asanyarray(value)

        out = "setitem-" + tokenize(self, key, value)
        dsk = setitem_array(out, self, key, value)

        meta = meta_from_array(self._meta)
        if np.isscalar(meta):
            meta = np.array(meta)

        graph = HighLevelGraph.from_collections(out, dsk, dependencies=[self])
        y = Array(graph, out, chunks=self.chunks, dtype=self.dtype, meta=meta)

        self._meta = y._meta
        self.dask = y.dask
        self._name = y.name
        self._chunks = y.chunks

    def __getitem__(self, index):
        # Field access, e.g. x['a'] or x[['a', 'b']]
        if isinstance(index, str) or (
            isinstance(index, list) and index and all(isinstance(i, str) for i in index)
        ):
            if isinstance(index, str):
                dt = self.dtype[index]
            else:
                dt = np.dtype(
                    {
                        "names": index,
                        "formats": [self.dtype.fields[name][0] for name in index],
                        "offsets": [self.dtype.fields[name][1] for name in index],
                        "itemsize": self.dtype.itemsize,
                    }
                )

            if dt.shape:
                new_axis = list(range(self.ndim, self.ndim + len(dt.shape)))
                chunks = self.chunks + tuple((i,) for i in dt.shape)
                return self.map_blocks(
                    getitem, index, dtype=dt.base, chunks=chunks, new_axis=new_axis
                )
            else:
                return self.map_blocks(getitem, index, dtype=dt)

        if not isinstance(index, tuple):
            index = (index,)

        from .slicing import (
            normalize_index,
            slice_with_bool_dask_array,
            slice_with_int_dask_array,
        )

        index2 = normalize_index(index, self.shape)
        dependencies = {self.name}
        for i in index2:
            if isinstance(i, Array):
                dependencies.add(i.name)

        if any(isinstance(i, Array) and i.dtype.kind in "iu" for i in index2):
            self, index2 = slice_with_int_dask_array(self, index2)
        if any(isinstance(i, Array) and i.dtype == bool for i in index2):
            self, index2 = slice_with_bool_dask_array(self, index2)

        if all(isinstance(i, slice) and i == slice(None) for i in index2):
            return self

        out = "getitem-" + tokenize(self, index2)
        dsk, chunks = slice_array(out, self.name, self.chunks, index2, self.itemsize)

        graph = HighLevelGraph.from_collections(out, dsk, dependencies=[self])

        meta = meta_from_array(self._meta, ndim=len(chunks))
        if np.isscalar(meta):
            meta = np.array(meta)

        return Array(graph, out, chunks, meta=meta)

    def _vindex(self, key):
        if not isinstance(key, tuple):
            key = (key,)
        if any(k is None for k in key):
            raise IndexError(
                "vindex does not support indexing with None (np.newaxis), "
                "got {}".format(key)
            )
        if all(isinstance(k, slice) for k in key):
            if all(
                k.indices(d) == slice(0, d).indices(d) for k, d in zip(key, self.shape)
            ):
                return self
            raise IndexError(
                "vindex requires at least one non-slice to vectorize over "
                "when the slices are not over the entire array (i.e, x[:]). "
                "Use normal slicing instead when only using slices. Got: {}".format(key)
            )
        return _vindex(self, *key)

    @property
    def vindex(self):
        """Vectorized indexing with broadcasting.

        This is equivalent to numpy's advanced indexing, using arrays that are
        broadcast against each other. This allows for pointwise indexing:

        >>> import dask.array as da
        >>> x = np.array([[1, 2, 3], [4, 5, 6], [7, 8, 9]])
        >>> x = da.from_array(x, chunks=2)
        >>> x.vindex[[0, 1, 2], [0, 1, 2]].compute()
        array([1, 5, 9])

        Mixed basic/advanced indexing with slices/arrays is also supported. The
        order of dimensions in the result follows those proposed for
        `ndarray.vindex <https://github.com/numpy/numpy/pull/6256>`_:
        the subspace spanned by arrays is followed by all slices.

        Note: ``vindex`` provides more general functionality than standard
        indexing, but it also has fewer optimizations and can be significantly
        slower.
        """
        return IndexCallable(self._vindex)

    @property
    def blocks(self):
        """An array-like interface to the blocks of an array.

        This returns a ``Blockview`` object that provides an array-like interface
        to the blocks of a dask array.  Numpy-style indexing of a ``Blockview`` object
        returns a selection of blocks as a new dask array.

        You can index ``array.blocks`` like a numpy array of shape
        equal to the number of blocks in each dimension, (available as
        array.blocks.size).  The dimensionality of the output array matches
        the dimension of this array, even if integer indices are passed.
        Slicing with ``np.newaxis`` or multiple lists is not supported.

        Examples
        --------
        >>> import dask.array as da
        >>> x = da.arange(8, chunks=2)
        >>> x.blocks.shape # aliases x.numblocks
        (4,)
        >>> x.blocks[0].compute()
        array([0, 1])
        >>> x.blocks[:3].compute()
        array([0, 1, 2, 3, 4, 5])
        >>> x.blocks[::2].compute()
        array([0, 1, 4, 5])
        >>> x.blocks[[-1, 0]].compute()
        array([6, 7, 0, 1])
        >>> x.blocks.ravel() # doctest: +NORMALIZE_WHITESPACE
        [dask.array<blocks, shape=(2,), dtype=int64, chunksize=(2,), chunktype=numpy.ndarray>,
         dask.array<blocks, shape=(2,), dtype=int64, chunksize=(2,), chunktype=numpy.ndarray>,
         dask.array<blocks, shape=(2,), dtype=int64, chunksize=(2,), chunktype=numpy.ndarray>,
         dask.array<blocks, shape=(2,), dtype=int64, chunksize=(2,), chunktype=numpy.ndarray>]

        Returns
        -------
        An instance of ``dask.array.Blockview``
        """
        return BlockView(self)

    @property
    def partitions(self):
        """Slice an array by partitions. Alias of dask array .blocks attribute.

        This alias allows you to write agnostic code that works with both
        dask arrays and dask dataframes.

        This returns a ``Blockview`` object that provides an array-like interface
        to the blocks of a dask array.  Numpy-style indexing of a ``Blockview`` object
        returns a selection of blocks as a new dask array.

        You can index ``array.blocks`` like a numpy array of shape
        equal to the number of blocks in each dimension, (available as
        array.blocks.size).  The dimensionality of the output array matches
        the dimension of this array, even if integer indices are passed.
        Slicing with ``np.newaxis`` or multiple lists is not supported.

        Examples
        --------
        >>> import dask.array as da
        >>> x = da.arange(8, chunks=2)
        >>> x.partitions.shape # aliases x.numblocks
        (4,)
        >>> x.partitions[0].compute()
        array([0, 1])
        >>> x.partitions[:3].compute()
        array([0, 1, 2, 3, 4, 5])
        >>> x.partitions[::2].compute()
        array([0, 1, 4, 5])
        >>> x.partitions[[-1, 0]].compute()
        array([6, 7, 0, 1])
        >>> x.partitions.ravel() # doctest: +NORMALIZE_WHITESPACE
        [dask.array<blocks, shape=(2,), dtype=int64, chunksize=(2,), chunktype=numpy.ndarray>,
         dask.array<blocks, shape=(2,), dtype=int64, chunksize=(2,), chunktype=numpy.ndarray>,
         dask.array<blocks, shape=(2,), dtype=int64, chunksize=(2,), chunktype=numpy.ndarray>,
         dask.array<blocks, shape=(2,), dtype=int64, chunksize=(2,), chunktype=numpy.ndarray>]

        Returns
        -------
        An instance of ``da.array.Blockview``
        """
        return self.blocks

    @derived_from(np.ndarray)
    def dot(self, other):
        from .routines import tensordot

        return tensordot(self, other, axes=((self.ndim - 1,), (other.ndim - 2,)))

    @property
    def A(self):
        return self

    @property
    def T(self):
        return self.transpose()

    @derived_from(np.ndarray)
    def transpose(self, *axes):
        from .routines import transpose

        if not axes:
            axes = None
        elif len(axes) == 1 and isinstance(axes[0], Iterable):
            axes = axes[0]
        if (axes == tuple(range(self.ndim))) or (axes == tuple(range(-self.ndim, 0))):
            # no transpose necessary
            return self
        else:
            return transpose(self, axes=axes)

    @derived_from(np.ndarray)
    def ravel(self):
        from .routines import ravel

        return ravel(self)

    flatten = ravel

    @derived_from(np.ndarray)
    def choose(self, choices):
        from .routines import choose

        return choose(self, choices)

    @derived_from(np.ndarray)
    def reshape(self, *shape, merge_chunks=True):
        """
        .. note::

           See :meth:`dask.array.reshape` for an explanation of
           the ``merge_chunks`` keyword.
        """
        from .reshape import reshape

        if len(shape) == 1 and not isinstance(shape[0], Number):
            shape = shape[0]
        return reshape(self, shape, merge_chunks=merge_chunks)

    def topk(self, k, axis=-1, split_every=None):
        """The top k elements of an array.

        See :func:`dask.array.topk` for docstring.

        """
        from .reductions import topk

        return topk(self, k, axis=axis, split_every=split_every)

    def argtopk(self, k, axis=-1, split_every=None):
        """The indices of the top k elements of an array.

        See :func:`dask.array.argtopk` for docstring.

        """
        from .reductions import argtopk

        return argtopk(self, k, axis=axis, split_every=split_every)

    def astype(self, dtype, **kwargs):
        """Copy of the array, cast to a specified type.

        Parameters
        ----------
        dtype : str or dtype
            Typecode or data-type to which the array is cast.
        casting : {'no', 'equiv', 'safe', 'same_kind', 'unsafe'}, optional
            Controls what kind of data casting may occur. Defaults to 'unsafe'
            for backwards compatibility.

            * 'no' means the data types should not be cast at all.
            * 'equiv' means only byte-order changes are allowed.
            * 'safe' means only casts which can preserve values are allowed.
            * 'same_kind' means only safe casts or casts within a kind,
                like float64 to float32, are allowed.
            * 'unsafe' means any data conversions may be done.
        copy : bool, optional
            By default, astype always returns a newly allocated array. If this
            is set to False and the `dtype` requirement is satisfied, the input
            array is returned instead of a copy.
        """
        # Scalars don't take `casting` or `copy` kwargs - as such we only pass
        # them to `map_blocks` if specified by user (different than defaults).
        extra = set(kwargs) - {"casting", "copy"}
        if extra:
            raise TypeError(
                f"astype does not take the following keyword arguments: {list(extra)}"
            )
        casting = kwargs.get("casting", "unsafe")
        dtype = np.dtype(dtype)
        if self.dtype == dtype:
            return self
        elif not np.can_cast(self.dtype, dtype, casting=casting):
            raise TypeError(
                f"Cannot cast array from {self.dtype!r} to {dtype!r} "
                f"according to the rule {casting!r}"
            )
        return self.map_blocks(chunk.astype, dtype=dtype, astype_dtype=dtype, **kwargs)

    def __abs__(self):
        return elemwise(operator.abs, self)

    @check_if_handled_given_other
    def __add__(self, other):
        return elemwise(operator.add, self, other)

    @check_if_handled_given_other
    def __radd__(self, other):
        return elemwise(operator.add, other, self)

    @check_if_handled_given_other
    def __and__(self, other):
        return elemwise(operator.and_, self, other)

    @check_if_handled_given_other
    def __rand__(self, other):
        return elemwise(operator.and_, other, self)

    @check_if_handled_given_other
    def __div__(self, other):
        return elemwise(operator.div, self, other)

    @check_if_handled_given_other
    def __rdiv__(self, other):
        return elemwise(operator.div, other, self)

    @check_if_handled_given_other
    def __eq__(self, other):
        return elemwise(operator.eq, self, other)

    @check_if_handled_given_other
    def __gt__(self, other):
        return elemwise(operator.gt, self, other)

    @check_if_handled_given_other
    def __ge__(self, other):
        return elemwise(operator.ge, self, other)

    def __invert__(self):
        return elemwise(operator.invert, self)

    @check_if_handled_given_other
    def __lshift__(self, other):
        return elemwise(operator.lshift, self, other)

    @check_if_handled_given_other
    def __rlshift__(self, other):
        return elemwise(operator.lshift, other, self)

    @check_if_handled_given_other
    def __lt__(self, other):
        return elemwise(operator.lt, self, other)

    @check_if_handled_given_other
    def __le__(self, other):
        return elemwise(operator.le, self, other)

    @check_if_handled_given_other
    def __mod__(self, other):
        return elemwise(operator.mod, self, other)

    @check_if_handled_given_other
    def __rmod__(self, other):
        return elemwise(operator.mod, other, self)

    @check_if_handled_given_other
    def __mul__(self, other):
        return elemwise(operator.mul, self, other)

    @check_if_handled_given_other
    def __rmul__(self, other):
        return elemwise(operator.mul, other, self)

    @check_if_handled_given_other
    def __ne__(self, other):
        return elemwise(operator.ne, self, other)

    def __neg__(self):
        return elemwise(operator.neg, self)

    @check_if_handled_given_other
    def __or__(self, other):
        return elemwise(operator.or_, self, other)

    def __pos__(self):
        return self

    @check_if_handled_given_other
    def __ror__(self, other):
        return elemwise(operator.or_, other, self)

    @check_if_handled_given_other
    def __pow__(self, other):
        return elemwise(operator.pow, self, other)

    @check_if_handled_given_other
    def __rpow__(self, other):
        return elemwise(operator.pow, other, self)

    @check_if_handled_given_other
    def __rshift__(self, other):
        return elemwise(operator.rshift, self, other)

    @check_if_handled_given_other
    def __rrshift__(self, other):
        return elemwise(operator.rshift, other, self)

    @check_if_handled_given_other
    def __sub__(self, other):
        return elemwise(operator.sub, self, other)

    @check_if_handled_given_other
    def __rsub__(self, other):
        return elemwise(operator.sub, other, self)

    @check_if_handled_given_other
    def __truediv__(self, other):
        return elemwise(operator.truediv, self, other)

    @check_if_handled_given_other
    def __rtruediv__(self, other):
        return elemwise(operator.truediv, other, self)

    @check_if_handled_given_other
    def __floordiv__(self, other):
        return elemwise(operator.floordiv, self, other)

    @check_if_handled_given_other
    def __rfloordiv__(self, other):
        return elemwise(operator.floordiv, other, self)

    @check_if_handled_given_other
    def __xor__(self, other):
        return elemwise(operator.xor, self, other)

    @check_if_handled_given_other
    def __rxor__(self, other):
        return elemwise(operator.xor, other, self)

    @check_if_handled_given_other
    def __matmul__(self, other):
        from .routines import matmul

        return matmul(self, other)

    @check_if_handled_given_other
    def __rmatmul__(self, other):
        from .routines import matmul

        return matmul(other, self)

    @check_if_handled_given_other
    def __divmod__(self, other):
        from .ufunc import divmod

        return divmod(self, other)

    @check_if_handled_given_other
    def __rdivmod__(self, other):
        from .ufunc import divmod

        return divmod(other, self)

    @derived_from(np.ndarray)
    def any(self, axis=None, keepdims=False, split_every=None, out=None):
        from .reductions import any

        return any(self, axis=axis, keepdims=keepdims, split_every=split_every, out=out)

    @derived_from(np.ndarray)
    def all(self, axis=None, keepdims=False, split_every=None, out=None):
        from .reductions import all

        return all(self, axis=axis, keepdims=keepdims, split_every=split_every, out=out)

    @derived_from(np.ndarray)
    def min(self, axis=None, keepdims=False, split_every=None, out=None):
        from .reductions import min

        return min(self, axis=axis, keepdims=keepdims, split_every=split_every, out=out)

    @derived_from(np.ndarray)
    def max(self, axis=None, keepdims=False, split_every=None, out=None):
        from .reductions import max

        return max(self, axis=axis, keepdims=keepdims, split_every=split_every, out=out)

    @derived_from(np.ndarray)
    def argmin(self, axis=None, split_every=None, out=None):
        from .reductions import argmin

        return argmin(self, axis=axis, split_every=split_every, out=out)

    @derived_from(np.ndarray)
    def argmax(self, axis=None, split_every=None, out=None):
        from .reductions import argmax

        return argmax(self, axis=axis, split_every=split_every, out=out)

    @derived_from(np.ndarray)
    def sum(self, axis=None, dtype=None, keepdims=False, split_every=None, out=None):
        from .reductions import sum

        return sum(
            self,
            axis=axis,
            dtype=dtype,
            keepdims=keepdims,
            split_every=split_every,
            out=out,
        )

    @derived_from(np.ndarray)
    def trace(self, offset=0, axis1=0, axis2=1, dtype=None):
        from .reductions import trace

        return trace(self, offset=offset, axis1=axis1, axis2=axis2, dtype=dtype)

    @derived_from(np.ndarray)
    def prod(self, axis=None, dtype=None, keepdims=False, split_every=None, out=None):
        from .reductions import prod

        return prod(
            self,
            axis=axis,
            dtype=dtype,
            keepdims=keepdims,
            split_every=split_every,
            out=out,
        )

    @derived_from(np.ndarray)
    def mean(self, axis=None, dtype=None, keepdims=False, split_every=None, out=None):
        from .reductions import mean

        return mean(
            self,
            axis=axis,
            dtype=dtype,
            keepdims=keepdims,
            split_every=split_every,
            out=out,
        )

    @derived_from(np.ndarray)
    def std(
        self, axis=None, dtype=None, keepdims=False, ddof=0, split_every=None, out=None
    ):
        from .reductions import std

        return std(
            self,
            axis=axis,
            dtype=dtype,
            keepdims=keepdims,
            ddof=ddof,
            split_every=split_every,
            out=out,
        )

    @derived_from(np.ndarray)
    def var(
        self, axis=None, dtype=None, keepdims=False, ddof=0, split_every=None, out=None
    ):
        from .reductions import var

        return var(
            self,
            axis=axis,
            dtype=dtype,
            keepdims=keepdims,
            ddof=ddof,
            split_every=split_every,
            out=out,
        )

    def moment(
        self,
        order,
        axis=None,
        dtype=None,
        keepdims=False,
        ddof=0,
        split_every=None,
        out=None,
    ):
        """Calculate the nth centralized moment.

        Parameters
        ----------
        order : int
            Order of the moment that is returned, must be >= 2.
        axis : int, optional
            Axis along which the central moment is computed. The default is to
            compute the moment of the flattened array.
        dtype : data-type, optional
            Type to use in computing the moment. For arrays of integer type the
            default is float64; for arrays of float types it is the same as the
            array type.
        keepdims : bool, optional
            If this is set to True, the axes which are reduced are left in the
            result as dimensions with size one. With this option, the result
            will broadcast correctly against the original array.
        ddof : int, optional
            "Delta Degrees of Freedom": the divisor used in the calculation is
            N - ddof, where N represents the number of elements. By default
            ddof is zero.

        Returns
        -------
        moment : ndarray

        References
        ----------
        .. [1] Pebay, Philippe (2008), "Formulas for Robust, One-Pass Parallel
           Computation of Covariances and Arbitrary-Order Statistical Moments",
           Technical Report SAND2008-6212, Sandia National Laboratories.

        """

        from .reductions import moment

        return moment(
            self,
            order,
            axis=axis,
            dtype=dtype,
            keepdims=keepdims,
            ddof=ddof,
            split_every=split_every,
            out=out,
        )

    @wraps(map_blocks)
    def map_blocks(self, func, *args, **kwargs):
        return map_blocks(func, self, *args, **kwargs)

    def map_overlap(self, func, depth, boundary=None, trim=True, **kwargs):
        """Map a function over blocks of the array with some overlap

        We share neighboring zones between blocks of the array, then map a
        function, then trim away the neighboring strips.

        Note that this function will attempt to automatically determine the output
        array type before computing it, please refer to the ``meta`` keyword argument
        in :func:`map_blocks <dask.array.core.map_blocks>` if you expect that the function will not succeed when
        operating on 0-d arrays.

        Parameters
        ----------
        func: function
            The function to apply to each extended block
        depth: int, tuple, or dict
            The number of elements that each block should share with its neighbors
            If a tuple or dict then this can be different per axis
        boundary: str, tuple, dict
            How to handle the boundaries.
            Values include 'reflect', 'periodic', 'nearest', 'none',
            or any constant value like 0 or np.nan
        trim: bool
            Whether or not to trim ``depth`` elements from each block after
            calling the map function.
            Set this to False if your mapping function already does this for you
        **kwargs:
            Other keyword arguments valid in :func:`map_blocks <dask.array.core.map_blocks>`.

        Examples
        --------
        >>> import dask.array as da
        >>> x = np.array([1, 1, 2, 3, 3, 3, 2, 1, 1])
        >>> x = da.from_array(x, chunks=5)
        >>> def derivative(x):
        ...     return x - np.roll(x, 1)

        >>> y = x.map_overlap(derivative, depth=1, boundary=0)
        >>> y.compute()
        array([ 1,  0,  1,  1,  0,  0, -1, -1,  0])

        >>> import dask.array as da
        >>> x = np.arange(16).reshape((4, 4))
        >>> d = da.from_array(x, chunks=(2, 2))
        >>> d.map_overlap(lambda x: x + x.size, depth=1).compute()
        array([[16, 17, 18, 19],
               [20, 21, 22, 23],
               [24, 25, 26, 27],
               [28, 29, 30, 31]])

        >>> func = lambda x: x + x.size
        >>> depth = {0: 1, 1: 1}
        >>> boundary = {0: 'reflect', 1: 'none'}
        >>> d.map_overlap(func, depth, boundary).compute()  # doctest: +NORMALIZE_WHITESPACE
        array([[12,  13,  14,  15],
               [16,  17,  18,  19],
               [20,  21,  22,  23],
               [24,  25,  26,  27]])

        >>> x = np.arange(16).reshape((4, 4))
        >>> d = da.from_array(x, chunks=(2, 2))
        >>> y = d.map_overlap(lambda x: x + x[2], depth=1, meta=np.array(()))
        >>> y
        dask.array<_trim, shape=(4, 4), dtype=float64, chunksize=(2, 2), chunktype=numpy.ndarray>
        >>> y.compute()
        array([[ 4,  6,  8, 10],
               [ 8, 10, 12, 14],
               [20, 22, 24, 26],
               [24, 26, 28, 30]])

        >>> import cupy  # doctest: +SKIP
        >>> x = cupy.arange(16).reshape((5, 4))  # doctest: +SKIP
        >>> d = da.from_array(x, chunks=(2, 2))  # doctest: +SKIP
        >>> y = d.map_overlap(lambda x: x + x[2], depth=1, meta=cupy.array(()))  # doctest: +SKIP
        >>> y  # doctest: +SKIP
        dask.array<_trim, shape=(4, 4), dtype=float64, chunksize=(2, 2), chunktype=cupy.ndarray>
        >>> y.compute()  # doctest: +SKIP
        array([[ 4,  6,  8, 10],
               [ 8, 10, 12, 14],
               [20, 22, 24, 26],
               [24, 26, 28, 30]])
        """
        from .overlap import map_overlap

        return map_overlap(
            func, self, depth=depth, boundary=boundary, trim=trim, **kwargs
        )

    @derived_from(np.ndarray)
    def cumsum(self, axis, dtype=None, out=None, *, method="sequential"):
        """Dask added an additional keyword-only argument ``method``.

        method : {'sequential', 'blelloch'}, optional
            Choose which method to use to perform the cumsum.  Default is 'sequential'.

            * 'sequential' performs the cumsum of each prior block before the current block.
            * 'blelloch' is a work-efficient parallel cumsum.  It exposes parallelism by
              first taking the sum of each block and combines the sums via a binary tree.
              This method may be faster or more memory efficient depending on workload,
              scheduler, and hardware.  More benchmarking is necessary.
        """
        from .reductions import cumsum

        return cumsum(self, axis, dtype, out=out, method=method)

    @derived_from(np.ndarray)
    def cumprod(self, axis, dtype=None, out=None, *, method="sequential"):
        """Dask added an additional keyword-only argument ``method``.

        method : {'sequential', 'blelloch'}, optional
            Choose which method to use to perform the cumprod.  Default is 'sequential'.

            * 'sequential' performs the cumprod of each prior block before the current block.
            * 'blelloch' is a work-efficient parallel cumprod.  It exposes parallelism by first
              taking the product of each block and combines the products via a binary tree.
              This method may be faster or more memory efficient depending on workload,
              scheduler, and hardware.  More benchmarking is necessary.
        """
        from .reductions import cumprod

        return cumprod(self, axis, dtype, out=out, method=method)

    @derived_from(np.ndarray)
    def squeeze(self, axis=None):
        from .routines import squeeze

        return squeeze(self, axis)

    def rechunk(
        self, chunks="auto", threshold=None, block_size_limit=None, balance=False
    ):
        """See da.rechunk for docstring"""
        from .rechunk import rechunk  # avoid circular import

        return rechunk(self, chunks, threshold, block_size_limit, balance)

    @property
    def real(self):
        from .ufunc import real

        return real(self)

    @property
    def imag(self):
        from .ufunc import imag

        return imag(self)

    def conj(self):
        from .ufunc import conj

        return conj(self)

    @derived_from(np.ndarray)
    def clip(self, min=None, max=None):
        from .ufunc import clip

        return clip(self, min, max)

    def view(self, dtype=None, order="C"):
        """Get a view of the array as a new data type

        Parameters
        ----------
        dtype:
            The dtype by which to view the array.
            The default, None, results in the view having the same data-type
            as the original array.
        order: string
            'C' or 'F' (Fortran) ordering

        This reinterprets the bytes of the array under a new dtype.  If that
        dtype does not have the same size as the original array then the shape
        will change.

        Beware that both numpy and dask.array can behave oddly when taking
        shape-changing views of arrays under Fortran ordering.  Under some
        versions of NumPy this function will fail when taking shape-changing
        views of Fortran ordered arrays if the first dimension has chunks of
        size one.
        """
        if dtype is None:
            dtype = self.dtype
        else:
            dtype = np.dtype(dtype)
        mult = self.dtype.itemsize / dtype.itemsize

        if order == "C":
            chunks = self.chunks[:-1] + (
                tuple(ensure_int(c * mult) for c in self.chunks[-1]),
            )
        elif order == "F":
            chunks = (
                tuple(ensure_int(c * mult) for c in self.chunks[0]),
            ) + self.chunks[1:]
        else:
            raise ValueError("Order must be one of 'C' or 'F'")

        return self.map_blocks(
            chunk.view, dtype, order=order, dtype=dtype, chunks=chunks
        )

    @derived_from(np.ndarray)
    def swapaxes(self, axis1, axis2):
        from .routines import swapaxes

        return swapaxes(self, axis1, axis2)

    @derived_from(np.ndarray)
    def round(self, decimals=0):
        from .routines import round

        return round(self, decimals=decimals)

    def copy(self):
        """
        Copy array.  This is a no-op for dask.arrays, which are immutable
        """
        if self.npartitions == 1:
            return self.map_blocks(M.copy)
        else:
            return Array(self.dask, self.name, self.chunks, meta=self)

    def __deepcopy__(self, memo):
        c = self.copy()
        memo[id(self)] = c
        return c

    def to_delayed(self, optimize_graph=True):
        """Convert into an array of :class:`dask.delayed.Delayed` objects, one per chunk.

        Parameters
        ----------
        optimize_graph : bool, optional
            If True [default], the graph is optimized before converting into
            :class:`dask.delayed.Delayed` objects.

        See Also
        --------
        dask.array.from_delayed
        """
        keys = self.__dask_keys__()
        graph = self.__dask_graph__()
        if optimize_graph:
            graph = self.__dask_optimize__(graph, keys)  # TODO, don't collape graph
            name = "delayed-" + self.name
            graph = HighLevelGraph.from_collections(name, graph, dependencies=())
        L = ndeepmap(self.ndim, lambda k: Delayed(k, graph), keys)
        return np.array(L, dtype=object)

    @derived_from(np.ndarray)
    def repeat(self, repeats, axis=None):
        from .creation import repeat

        return repeat(self, repeats, axis=axis)

    @derived_from(np.ndarray)
    def nonzero(self):
        from .routines import nonzero

        return nonzero(self)

    def to_zarr(self, *args, **kwargs):
        """Save array to the zarr storage format

        See https://zarr.readthedocs.io for details about the format.

        See function :func:`dask.array.to_zarr` for parameters.
        """
        return to_zarr(self, *args, **kwargs)

    def to_tiledb(self, uri, *args, **kwargs):
        """Save array to the TileDB storage manager

        See function :func:`dask.array.to_tiledb` for argument documentation.

        See https://docs.tiledb.io for details about the format and engine.
        """
        from .tiledb_io import to_tiledb

        return to_tiledb(self, uri, *args, **kwargs)


def ensure_int(f):
    i = int(f)
    if i != f:
        raise ValueError("Could not coerce %f to integer" % f)
    return i


def normalize_chunks(chunks, shape=None, limit=None, dtype=None, previous_chunks=None):
    """Normalize chunks to tuple of tuples

    This takes in a variety of input types and information and produces a full
    tuple-of-tuples result for chunks, suitable to be passed to Array or
    rechunk or any other operation that creates a Dask array.

    Parameters
    ----------
    chunks: tuple, int, dict, or string
        The chunks to be normalized.  See examples below for more details
    shape: Tuple[int]
        The shape of the array
    limit: int (optional)
        The maximum block size to target in bytes,
        if freedom is given to choose
    dtype: np.dtype
    previous_chunks: Tuple[Tuple[int]] optional
        Chunks from a previous array that we should use for inspiration when
        rechunking auto dimensions.  If not provided but auto-chunking exists
        then auto-dimensions will prefer square-like chunk shapes.

    Examples
    --------
    Specify uniform chunk sizes

    >>> from dask.array.core import normalize_chunks
    >>> normalize_chunks((2, 2), shape=(5, 6))
    ((2, 2, 1), (2, 2, 2))

    Also passes through fully explicit tuple-of-tuples

    >>> normalize_chunks(((2, 2, 1), (2, 2, 2)), shape=(5, 6))
    ((2, 2, 1), (2, 2, 2))

    Cleans up lists to tuples

    >>> normalize_chunks([[2, 2], [3, 3]])
    ((2, 2), (3, 3))

    Expands integer inputs 10 -> (10, 10)

    >>> normalize_chunks(10, shape=(30, 5))
    ((10, 10, 10), (5,))

    Expands dict inputs

    >>> normalize_chunks({0: 2, 1: 3}, shape=(6, 6))
    ((2, 2, 2), (3, 3))

    The values -1 and None get mapped to full size

    >>> normalize_chunks((5, -1), shape=(10, 10))
    ((5, 5), (10,))

    Use the value "auto" to automatically determine chunk sizes along certain
    dimensions.  This uses the ``limit=`` and ``dtype=`` keywords to
    determine how large to make the chunks.  The term "auto" can be used
    anywhere an integer can be used.  See array chunking documentation for more
    information.

    >>> normalize_chunks(("auto",), shape=(20,), limit=5, dtype='uint8')
    ((5, 5, 5, 5),)

    You can also use byte sizes (see :func:`dask.utils.parse_bytes`) in place of
    "auto" to ask for a particular size

    >>> normalize_chunks("1kiB", shape=(2000,), dtype='float32')
    ((250, 250, 250, 250, 250, 250, 250, 250),)

    Respects null dimensions

    >>> normalize_chunks((), shape=(0, 0))
    ((0,), (0,))
    """
    if dtype and not isinstance(dtype, np.dtype):
        dtype = np.dtype(dtype)
    if chunks is None:
        raise ValueError(CHUNKS_NONE_ERROR_MESSAGE)
    if isinstance(chunks, list):
        chunks = tuple(chunks)
    if isinstance(chunks, (Number, str)):
        chunks = (chunks,) * len(shape)
    if isinstance(chunks, dict):
        chunks = tuple(chunks.get(i, None) for i in range(len(shape)))
    if isinstance(chunks, np.ndarray):
        chunks = chunks.tolist()
    if not chunks and shape and all(s == 0 for s in shape):
        chunks = ((0,),) * len(shape)

    if (
        shape
        and len(shape) == 1
        and len(chunks) > 1
        and all(isinstance(c, (Number, str)) for c in chunks)
    ):
        chunks = (chunks,)

    if shape and len(chunks) != len(shape):
        raise ValueError(
            "Chunks and shape must be of the same length/dimension. "
            "Got chunks=%s, shape=%s" % (chunks, shape)
        )
    if -1 in chunks or None in chunks:
        chunks = tuple(s if c == -1 or c is None else c for c, s in zip(chunks, shape))

    # If specifying chunk size in bytes, use that value to set the limit.
    # Verify there is only one consistent value of limit or chunk-bytes used.
    for c in chunks:
        if isinstance(c, str) and c != "auto":
            parsed = parse_bytes(c)
            if limit is None:
                limit = parsed
            elif parsed != limit:
                raise ValueError(
                    "Only one consistent value of limit or chunk is allowed."
                    "Used %s != %s" % (parsed, limit)
                )
    # Substitute byte limits with 'auto' now that limit is set.
    chunks = tuple("auto" if isinstance(c, str) and c != "auto" else c for c in chunks)

    if any(c == "auto" for c in chunks):
        chunks = auto_chunks(chunks, shape, limit, dtype, previous_chunks)

    if shape is not None:
        chunks = tuple(c if c not in {None, -1} else s for c, s in zip(chunks, shape))

    if chunks and shape is not None:
        chunks = sum(
            (
                blockdims_from_blockshape((s,), (c,))
                if not isinstance(c, (tuple, list))
                else (c,)
                for s, c in zip(shape, chunks)
            ),
            (),
        )
    for c in chunks:
        if not c:
            raise ValueError(
                "Empty tuples are not allowed in chunks. Express "
                "zero length dimensions with 0(s) in chunks"
            )

    if shape is not None:
        if len(chunks) != len(shape):
            raise ValueError(
                "Input array has %d dimensions but the supplied "
                "chunks has only %d dimensions" % (len(shape), len(chunks))
            )
        if not all(
            c == s or (math.isnan(c) or math.isnan(s))
            for c, s in zip(map(sum, chunks), shape)
        ):
            raise ValueError(
                "Chunks do not add up to shape. "
                "Got chunks=%s, shape=%s" % (chunks, shape)
            )

    return tuple(tuple(int(x) if not math.isnan(x) else x for x in c) for c in chunks)


def _compute_multiplier(limit: int, dtype, largest_block: int, result):
    """
    Utility function for auto_chunk, to fin how much larger or smaller the ideal
    chunk size is relative to what we have now.
    """
    return (
        limit
        / dtype.itemsize
        / largest_block
        / np.prod(list(r if r != 0 else 1 for r in result.values()))
    )


def auto_chunks(chunks, shape, limit, dtype, previous_chunks=None):
    """Determine automatic chunks

    This takes in a chunks value that contains ``"auto"`` values in certain
    dimensions and replaces those values with concrete dimension sizes that try
    to get chunks to be of a certain size in bytes, provided by the ``limit=``
    keyword.  If multiple dimensions are marked as ``"auto"`` then they will
    all respond to meet the desired byte limit, trying to respect the aspect
    ratio of their dimensions in ``previous_chunks=``, if given.

    Parameters
    ----------
    chunks: Tuple
        A tuple of either dimensions or tuples of explicit chunk dimensions
        Some entries should be "auto"
    shape: Tuple[int]
    limit: int, str
        The maximum allowable size of a chunk in bytes
    previous_chunks: Tuple[Tuple[int]]

    See also
    --------
    normalize_chunks: for full docstring and parameters
    """
    if previous_chunks is not None:
        previous_chunks = tuple(
            c if isinstance(c, tuple) else (c,) for c in previous_chunks
        )
    chunks = list(chunks)

    autos = {i for i, c in enumerate(chunks) if c == "auto"}
    if not autos:
        return tuple(chunks)

    if limit is None:
        limit = config.get("array.chunk-size")
    if isinstance(limit, str):
        limit = parse_bytes(limit)

    if dtype is None:
        raise TypeError("dtype must be known for auto-chunking")

    if dtype.hasobject:
        raise NotImplementedError(
            "Can not use auto rechunking with object dtype. "
            "We are unable to estimate the size in bytes of object data"
        )

    for x in tuple(chunks) + tuple(shape):
        if (
            isinstance(x, Number)
            and np.isnan(x)
            or isinstance(x, tuple)
            and np.isnan(x).any()
        ):
            raise ValueError(
                "Can not perform automatic rechunking with unknown "
                "(nan) chunk sizes.%s" % unknown_chunk_message
            )

    limit = max(1, limit)

    largest_block = np.prod(
        [cs if isinstance(cs, Number) else max(cs) for cs in chunks if cs != "auto"]
    )

    if previous_chunks:
        # Base ideal ratio on the median chunk size of the previous chunks
        result = {a: np.median(previous_chunks[a]) for a in autos}

        ideal_shape = []
        for i, s in enumerate(shape):
            chunk_frequencies = frequencies(previous_chunks[i])
            mode, count = max(chunk_frequencies.items(), key=lambda kv: kv[1])
            if mode > 1 and count >= len(previous_chunks[i]) / 2:
                ideal_shape.append(mode)
            else:
                ideal_shape.append(s)

        # How much larger or smaller the ideal chunk size is relative to what we have now
        multiplier = _compute_multiplier(limit, dtype, largest_block, result)

        last_multiplier = 0
        last_autos = set()
        while (
            multiplier != last_multiplier or autos != last_autos
        ):  # while things change
            last_multiplier = multiplier  # record previous values
            last_autos = set(autos)  # record previous values

            # Expand or contract each of the dimensions appropriately
            for a in sorted(autos):
                if ideal_shape[a] == 0:
                    result[a] = 0
                    continue
                proposed = result[a] * multiplier ** (1 / len(autos))
                if proposed > shape[a]:  # we've hit the shape boundary
                    autos.remove(a)
                    largest_block *= shape[a]
                    chunks[a] = shape[a]
                    del result[a]
                else:
                    result[a] = round_to(proposed, ideal_shape[a])

            # recompute how much multiplier we have left, repeat
            multiplier = _compute_multiplier(limit, dtype, largest_block, result)

        for k, v in result.items():
            chunks[k] = v
        return tuple(chunks)

    else:
        size = (limit / dtype.itemsize / largest_block) ** (1 / len(autos))
        small = [i for i in autos if shape[i] < size]
        if small:
            for i in small:
                chunks[i] = (shape[i],)
            return auto_chunks(chunks, shape, limit, dtype)

        for i in autos:
            chunks[i] = round_to(size, shape[i])

        return tuple(chunks)


def round_to(c, s):
    """Return a chunk dimension that is close to an even multiple or factor

    We want values for c that are nicely aligned with s.

    If c is smaller than s then we want the largest factor of s that is less than the
    desired chunk size, but not less than half, which is too much.  If no such
    factor exists then we just go with the original chunk size and accept an
    uneven chunk at the end.

    If c is larger than s then we want the largest multiple of s that is still
    smaller than c.
    """
    if c <= s:
        try:
            return max(f for f in factors(s) if c / 2 <= f <= c)
        except ValueError:  # no matching factors within factor of two
            return max(1, int(c))
    else:
        return c // s * s


def _get_chunk_shape(a):
    s = np.asarray(a.shape, dtype=int)
    return s[len(s) * (None,) + (slice(None),)]


def from_array(
    x,
    chunks="auto",
    name=None,
    lock=False,
    asarray=None,
    fancy=True,
    getitem=None,
    meta=None,
    inline_array=False,
):
    """Create dask array from something that looks like an array.

    Input must have a ``.shape``, ``.ndim``, ``.dtype`` and support numpy-style slicing.

    Parameters
    ----------
    x : array_like
    chunks : int, tuple
        How to chunk the array. Must be one of the following forms:

        - A blocksize like 1000.
        - A blockshape like (1000, 1000).
        - Explicit sizes of all blocks along all dimensions like
          ((1000, 1000, 500), (400, 400)).
        - A size in bytes, like "100 MiB" which will choose a uniform
          block-like shape
        - The word "auto" which acts like the above, but uses a configuration
          value ``array.chunk-size`` for the chunk size

        -1 or None as a blocksize indicate the size of the corresponding
        dimension.
    name : str or bool, optional
        The key name to use for the array. Defaults to a hash of ``x``.

        Hashing is useful if the same value of ``x`` is used to create multiple
        arrays, as Dask can then recognise that they're the same and
        avoid duplicate computations. However, it can also be slow, and if the
        array is not contiguous it is copied for hashing. If the array uses
        stride tricks (such as :func:`numpy.broadcast_to` or
        :func:`skimage.util.view_as_windows`) to have a larger logical
        than physical size, this copy can cause excessive memory usage.

        If you don't need the deduplication provided by hashing, use
        ``name=False`` to generate a random name instead of hashing, which
        avoids the pitfalls described above. Using ``name=True`` is
        equivalent to the default.

        By default, hashing uses python's standard sha1. This behaviour can be
        changed by installing cityhash, xxhash or murmurhash. If installed,
        a large-factor speedup can be obtained in the tokenisation step.

        .. note::

           Because this ``name`` is used as the key in task graphs, you should
           ensure that it uniquely identifies the data contained within. If
           you'd like to provide a descriptive name that is still unique, combine
           the descriptive name with :func:`dask.base.tokenize` of the
           ``array_like``. See :ref:`graphs` for more.

    lock : bool or Lock, optional
        If ``x`` doesn't support concurrent reads then provide a lock here, or
        pass in True to have dask.array create one for you.
    asarray : bool, optional
        If True then call np.asarray on chunks to convert them to numpy arrays.
        If False then chunks are passed through unchanged.
        If None (default) then we use True if the ``__array_function__`` method
        is undefined.
    fancy : bool, optional
        If ``x`` doesn't support fancy indexing (e.g. indexing with lists or
        arrays) then set to False. Default is True.
    meta : Array-like, optional
        The metadata for the resulting dask array.  This is the kind of array
        that will result from slicing the input array.
        Defaults to the input array.
    inline_array : bool, default False
        How to include the array in the task graph. By default
        (``inline_array=False``) the array is included in a task by itself,
        and each chunk refers to that task by its key.

        .. code-block:: python

           >>> x = h5py.File("data.h5")["/x"]  # doctest: +SKIP
           >>> a = da.from_array(x, chunks=500)  # doctest: +SKIP
           >>> dict(a.dask)  # doctest: +SKIP
           {
              'array-original-<name>': <HDF5 dataset ...>,
              ('array-<name>', 0): (getitem, "array-original-<name>", ...),
              ('array-<name>', 1): (getitem, "array-original-<name>", ...)
           }

        With ``inline_array=True``, Dask will instead inline the array directly
        in the values of the task graph.

        .. code-block:: python

           >>> a = da.from_array(x, chunks=500, inline_array=True)  # doctest: +SKIP
           >>> dict(a.dask)  # doctest: +SKIP
           {
              ('array-<name>', 0): (getitem, <HDF5 dataset ...>, ...),
              ('array-<name>', 1): (getitem, <HDF5 dataset ...>, ...)
           }

        Note that there's no key in the task graph with just the array `x`
        anymore. Instead it's placed directly in the values.

        The right choice for ``inline_array`` depends on several factors,
        including the size of ``x``, how expensive it is to create, which
        scheduler you're using, and the pattern of downstream computations.
        As a heuristic, ``inline_array=True`` may be the right choice when
        the array ``x`` is cheap to serialize and deserialize (since it's
        included in the graph many times) and if you're experiencing ordering
        issues (see :ref:`order` for more).

        This has no effect when ``x`` is a NumPy array.

    Examples
    --------

    >>> x = h5py.File('...')['/data/path']  # doctest: +SKIP
    >>> a = da.from_array(x, chunks=(1000, 1000))  # doctest: +SKIP

    If your underlying datastore does not support concurrent reads then include
    the ``lock=True`` keyword argument or ``lock=mylock`` if you want multiple
    arrays to coordinate around the same lock.

    >>> a = da.from_array(x, chunks=(1000, 1000), lock=True)  # doctest: +SKIP

    If your underlying datastore has a ``.chunks`` attribute (as h5py and zarr
    datasets do) then a multiple of that chunk shape will be used if you
    do not provide a chunk shape.

    >>> a = da.from_array(x, chunks='auto')  # doctest: +SKIP
    >>> a = da.from_array(x, chunks='100 MiB')  # doctest: +SKIP
    >>> a = da.from_array(x)  # doctest: +SKIP

    If providing a name, ensure that it is unique

    >>> import dask.base
    >>> token = dask.base.tokenize(x)  # doctest: +SKIP
    >>> a = da.from_array('myarray-' + token)  # doctest: +SKIP

    NumPy ndarrays are eagerly sliced and then embedded in the graph.

    >>> import dask.array
    >>> a = dask.array.from_array(np.array([[1, 2], [3, 4]]), chunks=(1,1))
    >>> a.dask[a.name, 0, 0][0]
    array([1])

    Chunks with exactly-specified, different sizes can be created.

    >>> import numpy as np
    >>> import dask.array as da
    >>> x = np.random.random((100, 6))
    >>> a = da.from_array(x, chunks=((67, 33), (6,)))
    """
    if isinstance(x, Array):
        raise ValueError(
            "Array is already a dask array. Use 'asarray' or " "'rechunk' instead."
        )
    elif is_dask_collection(x):
        warnings.warn(
            "Passing an object to dask.array.from_array which is already a "
            "Dask collection. This can lead to unexpected behavior."
        )

    if isinstance(x, (list, tuple, memoryview) + np.ScalarType):
        x = np.array(x)

    if asarray is None:
        asarray = not hasattr(x, "__array_function__")

    previous_chunks = getattr(x, "chunks", None)

    chunks = normalize_chunks(
        chunks, x.shape, dtype=x.dtype, previous_chunks=previous_chunks
    )

    if name in (None, True):
        token = tokenize(x, chunks)
        original_name = "array-original-" + token
        name = name or "array-" + token
    elif name is False:
        original_name = name = "array-" + str(uuid.uuid1())
    else:
        original_name = name

    if lock is True:
        lock = SerializableLock()

    is_ndarray = type(x) is np.ndarray
    is_single_block = all(len(c) == 1 for c in chunks)
    # Always use the getter for h5py etc. Not using isinstance(x, np.ndarray)
    # because np.matrix is a subclass of np.ndarray.
    if is_ndarray and not is_single_block and not lock:
        # eagerly slice numpy arrays to prevent memory blowup
        # GH5367, GH5601
        slices = slices_from_chunks(chunks)
        keys = product([name], *(range(len(bds)) for bds in chunks))
        values = [x[slc] for slc in slices]
        dsk = dict(zip(keys, values))

    elif is_ndarray and is_single_block:
        # No slicing needed
        dsk = {(name,) + (0,) * x.ndim: x}
    else:
        if getitem is None:
            if fancy:
                getitem = getter
            else:
                getitem = getter_nofancy

        if inline_array:
            get_from = x
        else:
            get_from = original_name

        dsk = getem(
            get_from,
            chunks,
            getitem=getitem,
            shape=x.shape,
            out_name=name,
            lock=lock,
            asarray=asarray,
            dtype=x.dtype,
        )
        if not inline_array:
            dsk[original_name] = x

    # Workaround for TileDB, its indexing is 1-based,
    # and doesn't seems to support 0-length slicing
    if x.__class__.__module__.split(".")[0] == "tiledb" and hasattr(x, "_ctx_"):
        return Array(dsk, name, chunks, dtype=x.dtype)

    if meta is None:
        meta = x

    return Array(dsk, name, chunks, meta=meta, dtype=getattr(x, "dtype", None))


def from_zarr(
    url,
    component=None,
    storage_options=None,
    chunks=None,
    name=None,
    inline_array=False,
    **kwargs,
):
    """Load array from the zarr storage format

    See https://zarr.readthedocs.io for details about the format.

    Parameters
    ----------
    url: Zarr Array or str or MutableMapping
        Location of the data. A URL can include a protocol specifier like s3://
        for remote data. Can also be any MutableMapping instance, which should
        be serializable if used in multiple processes.
    component: str or None
        If the location is a zarr group rather than an array, this is the
        subcomponent that should be loaded, something like ``'foo/bar'``.
    storage_options: dict
        Any additional parameters for the storage backend (ignored for local
        paths)
    chunks: tuple of ints or tuples of ints
        Passed to :func:`dask.array.from_array`, allows setting the chunks on
        initialisation, if the chunking scheme in the on-disc dataset is not
        optimal for the calculations to follow.
    name : str, optional
         An optional keyname for the array.  Defaults to hashing the input
    kwargs:
        Passed to :class:`zarr.core.Array`.
    inline_array : bool, default False
        Whether to inline the zarr Array in the values of the task graph.
        See :meth:`dask.array.from_array` for an explanation.

    See Also
    --------
    from_array
    """
    import zarr

    storage_options = storage_options or {}
    if isinstance(url, zarr.Array):
        z = url
    elif isinstance(url, (str, os.PathLike)):
        if isinstance(url, os.PathLike):
            url = os.fspath(url)
        mapper = get_mapper(url, **storage_options)
        z = zarr.Array(mapper, read_only=True, path=component, **kwargs)
    else:
        mapper = url
        z = zarr.Array(mapper, read_only=True, path=component, **kwargs)
    chunks = chunks if chunks is not None else z.chunks
    if name is None:
        name = "from-zarr-" + tokenize(z, component, storage_options, chunks, **kwargs)
    return from_array(z, chunks, name=name, inline_array=inline_array)


def to_zarr(
    arr,
    url,
    component=None,
    storage_options=None,
    overwrite=False,
    compute=True,
    return_stored=False,
    **kwargs,
):
    """Save array to the zarr storage format

    See https://zarr.readthedocs.io for details about the format.

    Parameters
    ----------
    arr: dask.array
        Data to store
    url: Zarr Array or str or MutableMapping
        Location of the data. A URL can include a protocol specifier like s3://
        for remote data. Can also be any MutableMapping instance, which should
        be serializable if used in multiple processes.
    component: str or None
        If the location is a zarr group rather than an array, this is the
        subcomponent that should be created/over-written.
    storage_options: dict
        Any additional parameters for the storage backend (ignored for local
        paths)
    overwrite: bool
        If given array already exists, overwrite=False will cause an error,
        where overwrite=True will replace the existing data.
    compute: bool
        See :func:`~dask.array.store` for more details.
    return_stored: bool
        See :func:`~dask.array.store` for more details.
    **kwargs:
        Passed to the :func:`zarr.creation.create` function, e.g., compression options.

    Raises
    ------
    ValueError
        If ``arr`` has unknown chunk sizes, which is not supported by Zarr.

    See Also
    --------
    dask.array.store
    dask.array.Array.compute_chunk_sizes

    """
    import zarr

    if np.isnan(arr.shape).any():
        raise ValueError(
            "Saving a dask array with unknown chunk sizes is not "
            "currently supported by Zarr.%s" % unknown_chunk_message
        )

    if isinstance(url, zarr.Array):
        z = url
        if isinstance(z.store, (dict, MutableMapping)) and "distributed" in config.get(
            "scheduler", ""
        ):
            raise RuntimeError(
                "Cannot store into in memory Zarr Array using "
                "the Distributed Scheduler."
            )
        arr = arr.rechunk(z.chunks)
        return arr.store(z, lock=False, compute=compute, return_stored=return_stored)

    if not _check_regular_chunks(arr.chunks):
        raise ValueError(
            "Attempt to save array to zarr with irregular "
            "chunking, please call `arr.rechunk(...)` first."
        )

    storage_options = storage_options or {}

    if isinstance(url, str):
        mapper = get_mapper(url, **storage_options)
    else:
        # assume the object passed is already a mapper
        mapper = url

    chunks = [c[0] for c in arr.chunks]

    z = zarr.create(
        shape=arr.shape,
        chunks=chunks,
        dtype=arr.dtype,
        store=mapper,
        path=component,
        overwrite=overwrite,
        **kwargs,
    )
    return arr.store(z, lock=False, compute=compute, return_stored=return_stored)


def _check_regular_chunks(chunkset):
    """Check if the chunks are regular

    "Regular" in this context means that along every axis, the chunks all
    have the same size, except the last one, which may be smaller

    Parameters
    ----------
    chunkset: tuple of tuples of ints
        From the ``.chunks`` attribute of an ``Array``

    Returns
    -------
    True if chunkset passes, else False

    Examples
    --------
    >>> import dask.array as da
    >>> arr = da.zeros(10, chunks=(5, ))
    >>> _check_regular_chunks(arr.chunks)
    True

    >>> arr = da.zeros(10, chunks=((3, 3, 3, 1), ))
    >>> _check_regular_chunks(arr.chunks)
    True

    >>> arr = da.zeros(10, chunks=((3, 1, 3, 3), ))
    >>> _check_regular_chunks(arr.chunks)
    False
    """
    for chunks in chunkset:
        if len(chunks) == 1:
            continue
        if len(set(chunks[:-1])) > 1:
            return False
        if chunks[-1] > chunks[0]:
            return False
    return True


def from_delayed(value, shape, dtype=None, meta=None, name=None):
    """Create a dask array from a dask delayed value

    This routine is useful for constructing dask arrays in an ad-hoc fashion
    using dask delayed, particularly when combined with stack and concatenate.

    The dask array will consist of a single chunk.

    Examples
    --------
    >>> import dask
    >>> import dask.array as da
    >>> import numpy as np
    >>> value = dask.delayed(np.ones)(5)
    >>> array = da.from_delayed(value, (5,), dtype=float)
    >>> array
    dask.array<from-value, shape=(5,), dtype=float64, chunksize=(5,), chunktype=numpy.ndarray>
    >>> array.compute()
    array([1., 1., 1., 1., 1.])
    """
    from ..delayed import Delayed, delayed

    if not isinstance(value, Delayed) and hasattr(value, "key"):
        value = delayed(value)

    name = name or "from-value-" + tokenize(value, shape, dtype, meta)
    dsk = {(name,) + (0,) * len(shape): value.key}
    chunks = tuple((d,) for d in shape)
    # TODO: value._key may not be the name of the layer in value.dask
    # This should be fixed after we build full expression graphs
    graph = HighLevelGraph.from_collections(name, dsk, dependencies=[value])
    return Array(graph, name, chunks, dtype=dtype, meta=meta)


def from_func(func, shape, dtype=None, name=None, args=(), kwargs={}):
    """Create dask array in a single block by calling a function

    Calling the provided function with func(*args, **kwargs) should return a
    NumPy array of the indicated shape and dtype.

    Examples
    --------

    >>> a = from_func(np.arange, (3,), dtype='i8', args=(3,))
    >>> a.compute()
    array([0, 1, 2])

    This works particularly well when coupled with dask.array functions like
    concatenate and stack:

    >>> arrays = [from_func(np.array, (), dtype='i8', args=(n,)) for n in range(5)]
    >>> stack(arrays).compute()
    array([0, 1, 2, 3, 4])
    """
    name = name or "from_func-" + tokenize(func, shape, dtype, args, kwargs)
    if args or kwargs:
        func = partial(func, *args, **kwargs)
    dsk = {(name,) + (0,) * len(shape): (func,)}
    chunks = tuple((i,) for i in shape)
    return Array(dsk, name, chunks, dtype)


def common_blockdim(blockdims):
    """Find the common block dimensions from the list of block dimensions

    Currently only implements the simplest possible heuristic: the common
    block-dimension is the only one that does not span fully span a dimension.
    This is a conservative choice that allows us to avoid potentially very
    expensive rechunking.

    Assumes that each element of the input block dimensions has all the same
    sum (i.e., that they correspond to dimensions of the same size).

    Examples
    --------
    >>> common_blockdim([(3,), (2, 1)])
    (2, 1)
    >>> common_blockdim([(1, 2), (2, 1)])
    (1, 1, 1)
    >>> common_blockdim([(2, 2), (3, 1)])  # doctest: +SKIP
    Traceback (most recent call last):
        ...
    ValueError: Chunks do not align
    """
    if not any(blockdims):
        return ()
    non_trivial_dims = {d for d in blockdims if len(d) > 1}
    if len(non_trivial_dims) == 1:
        return first(non_trivial_dims)
    if len(non_trivial_dims) == 0:
        return max(blockdims, key=first)

    if np.isnan(sum(map(sum, blockdims))):
        raise ValueError(
            "Arrays' chunk sizes (%s) are unknown.\n\n"
            "A possible solution:\n"
            "  x.compute_chunk_sizes()" % blockdims
        )

    if len(set(map(sum, non_trivial_dims))) > 1:
        raise ValueError("Chunks do not add up to same value", blockdims)

    # We have multiple non-trivial chunks on this axis
    # e.g. (5, 2) and (4, 3)

    # We create a single chunk tuple with the same total length
    # that evenly divides both, e.g. (4, 1, 2)

    # To accomplish this we walk down all chunk tuples together, finding the
    # smallest element, adding it to the output, and subtracting it from all
    # other elements and remove the element itself.  We stop once we have
    # burned through all of the chunk tuples.
    # For efficiency's sake we reverse the lists so that we can pop off the end
    rchunks = [list(ntd)[::-1] for ntd in non_trivial_dims]
    total = sum(first(non_trivial_dims))
    i = 0

    out = []
    while i < total:
        m = min(c[-1] for c in rchunks)
        out.append(m)
        for c in rchunks:
            c[-1] -= m
            if c[-1] == 0:
                c.pop()
        i += m

    return tuple(out)


def unify_chunks(*args, **kwargs):
    """
    Unify chunks across a sequence of arrays

    This utility function is used within other common operations like
    :func:`dask.array.core.map_blocks` and :func:`dask.array.core.blockwise`.
    It is not commonly used by end-users directly.

    Parameters
    ----------
    *args: sequence of Array, index pairs
        Sequence like (x, 'ij', y, 'jk', z, 'i')

    Examples
    --------
    >>> import dask.array as da
    >>> x = da.ones(10, chunks=((5, 2, 3),))
    >>> y = da.ones(10, chunks=((2, 3, 5),))
    >>> chunkss, arrays = unify_chunks(x, 'i', y, 'i')
    >>> chunkss
    {'i': (2, 3, 2, 3)}

    >>> x = da.ones((100, 10), chunks=(20, 5))
    >>> y = da.ones((10, 100), chunks=(4, 50))
    >>> chunkss, arrays = unify_chunks(x, 'ij', y, 'jk', 'constant', None)
    >>> chunkss  # doctest: +SKIP
    {'k': (50, 50), 'i': (20, 20, 20, 20, 20), 'j': (4, 1, 3, 2)}

    >>> unify_chunks(0, None)
    ({}, [0])

    Returns
    -------
    chunkss : dict
        Map like {index: chunks}.
    arrays : list
        List of rechunked arrays.

    See Also
    --------
    common_blockdim
    """
    if not args:
        return {}, []

    arginds = [
        (asanyarray(a) if ind is not None else a, ind) for a, ind in partition(2, args)
    ]  # [x, ij, y, jk]
    warn = kwargs.get("warn", True)

    arrays, inds = zip(*arginds)
    if all(ind is None for ind in inds):
        return {}, list(arrays)
    if all(ind == inds[0] for ind in inds) and all(
        a.chunks == arrays[0].chunks for a in arrays
    ):
        return dict(zip(inds[0], arrays[0].chunks)), arrays

    nameinds = []
    blockdim_dict = dict()
    max_parts = 0
    for a, ind in arginds:
        if ind is not None:
            nameinds.append((a.name, ind))
            blockdim_dict[a.name] = a.chunks
            max_parts = max(max_parts, a.npartitions)
        else:
            nameinds.append((a, ind))

    chunkss = broadcast_dimensions(nameinds, blockdim_dict, consolidate=common_blockdim)
    nparts = np.prod(list(map(len, chunkss.values())))

    if warn and nparts and nparts >= max_parts * 10:
        warnings.warn(
            "Increasing number of chunks by factor of %d" % (nparts / max_parts),
            PerformanceWarning,
            stacklevel=3,
        )

    arrays = []
    for a, i in arginds:
        if i is None:
            arrays.append(a)
        else:
            chunks = tuple(
                chunkss[j]
                if a.shape[n] > 1
                else a.shape[n]
                if not np.isnan(sum(chunkss[j]))
                else None
                for n, j in enumerate(i)
            )
            if chunks != a.chunks and all(a.chunks):
                arrays.append(a.rechunk(chunks))
            else:
                arrays.append(a)
    return chunkss, arrays


def unpack_singleton(x):
    """

    >>> unpack_singleton([[[[1]]]])
    1
    >>> unpack_singleton(np.array(np.datetime64('2000-01-01')))
    array('2000-01-01', dtype='datetime64[D]')
    """
    while isinstance(x, (list, tuple)):
        try:
            x = x[0]
        except (IndexError, TypeError, KeyError):
            break
    return x


def block(arrays, allow_unknown_chunksizes=False):
    """
    Assemble an nd-array from nested lists of blocks.

    Blocks in the innermost lists are concatenated along the last
    dimension (-1), then these are concatenated along the second-last
    dimension (-2), and so on until the outermost list is reached

    Blocks can be of any dimension, but will not be broadcasted using the normal
    rules. Instead, leading axes of size 1 are inserted, to make ``block.ndim``
    the same for all blocks. This is primarily useful for working with scalars,
    and means that code like ``block([v, 1])`` is valid, where
    ``v.ndim == 1``.

    When the nested list is two levels deep, this allows block matrices to be
    constructed from their components.

    Parameters
    ----------
    arrays : nested list of array_like or scalars (but not tuples)
        If passed a single ndarray or scalar (a nested list of depth 0), this
        is returned unmodified (and not copied).

        Elements shapes must match along the appropriate axes (without
        broadcasting), but leading 1s will be prepended to the shape as
        necessary to make the dimensions match.

    allow_unknown_chunksizes: bool
        Allow unknown chunksizes, such as come from converting from dask
        dataframes.  Dask.array is unable to verify that chunks line up.  If
        data comes from differently aligned sources then this can cause
        unexpected results.

    Returns
    -------
    block_array : ndarray
        The array assembled from the given blocks.

        The dimensionality of the output is equal to the greatest of:
        * the dimensionality of all the inputs
        * the depth to which the input list is nested

    Raises
    ------
    ValueError
        * If list depths are mismatched - for instance, ``[[a, b], c]`` is
          illegal, and should be spelt ``[[a, b], [c]]``
        * If lists are empty - for instance, ``[[a, b], []]``

    See Also
    --------
    concatenate : Join a sequence of arrays together.
    stack : Stack arrays in sequence along a new dimension.
    hstack : Stack arrays in sequence horizontally (column wise).
    vstack : Stack arrays in sequence vertically (row wise).
    dstack : Stack arrays in sequence depth wise (along third dimension).
    vsplit : Split array into a list of multiple sub-arrays vertically.

    Notes
    -----

    When called with only scalars, ``block`` is equivalent to an ndarray
    call. So ``block([[1, 2], [3, 4]])`` is equivalent to
    ``array([[1, 2], [3, 4]])``.

    This function does not enforce that the blocks lie on a fixed grid.
    ``block([[a, b], [c, d]])`` is not restricted to arrays of the form::

        AAAbb
        AAAbb
        cccDD

    But is also allowed to produce, for some ``a, b, c, d``::

        AAAbb
        AAAbb
        cDDDD

    Since concatenation happens along the last axis first, `block` is _not_
    capable of producing the following directly::

        AAAbb
        cccbb
        cccDD

    Matlab's "square bracket stacking", ``[A, B, ...; p, q, ...]``, is
    equivalent to ``block([[A, B, ...], [p, q, ...]])``.
    """

    # This was copied almost verbatim from numpy.core.shape_base.block
    # See numpy license at https://github.com/numpy/numpy/blob/master/LICENSE.txt
    # or NUMPY_LICENSE.txt within this directory

    def atleast_nd(x, ndim):
        x = asanyarray(x)
        diff = max(ndim - x.ndim, 0)
        if diff == 0:
            return x
        else:
            return x[(None,) * diff + (Ellipsis,)]

    def format_index(index):
        return "arrays" + "".join(f"[{i}]" for i in index)

    rec = _Recurser(recurse_if=lambda x: type(x) is list)

    # ensure that the lists are all matched in depth
    list_ndim = None
    any_empty = False
    for index, value, entering in rec.walk(arrays):
        if type(value) is tuple:
            # not strictly necessary, but saves us from:
            #  - more than one way to do things - no point treating tuples like
            #    lists
            #  - horribly confusing behaviour that results when tuples are
            #    treated like ndarray
            raise TypeError(
                "{} is a tuple. "
                "Only lists can be used to arrange blocks, and np.block does "
                "not allow implicit conversion from tuple to ndarray.".format(
                    format_index(index)
                )
            )
        if not entering:
            curr_depth = len(index)
        elif len(value) == 0:
            curr_depth = len(index) + 1
            any_empty = True
        else:
            continue

        if list_ndim is not None and list_ndim != curr_depth:
            raise ValueError(
                "List depths are mismatched. First element was at depth {}, "
                "but there is an element at depth {} ({})".format(
                    list_ndim, curr_depth, format_index(index)
                )
            )
        list_ndim = curr_depth

    # do this here so we catch depth mismatches first
    if any_empty:
        raise ValueError("Lists cannot be empty")

    # convert all the arrays to ndarrays
    arrays = rec.map_reduce(arrays, f_map=asanyarray, f_reduce=list)

    # determine the maximum dimension of the elements
    elem_ndim = rec.map_reduce(arrays, f_map=lambda xi: xi.ndim, f_reduce=max)
    ndim = max(list_ndim, elem_ndim)

    # first axis to concatenate along
    first_axis = ndim - list_ndim

    # Make all the elements the same dimension
    arrays = rec.map_reduce(
        arrays, f_map=lambda xi: atleast_nd(xi, ndim), f_reduce=list
    )

    # concatenate innermost lists on the right, outermost on the left
    return rec.map_reduce(
        arrays,
        f_reduce=lambda xs, axis: concatenate(
            list(xs), axis=axis, allow_unknown_chunksizes=allow_unknown_chunksizes
        ),
        f_kwargs=lambda axis: dict(axis=(axis + 1)),
        axis=first_axis,
    )


def concatenate(seq, axis=0, allow_unknown_chunksizes=False):
    """
    Concatenate arrays along an existing axis

    Given a sequence of dask Arrays form a new dask Array by stacking them
    along an existing dimension (axis=0 by default)

    Parameters
    ----------
    seq: list of dask.arrays
    axis: int
        Dimension along which to align all of the arrays
    allow_unknown_chunksizes: bool
        Allow unknown chunksizes, such as come from converting from dask
        dataframes.  Dask.array is unable to verify that chunks line up.  If
        data comes from differently aligned sources then this can cause
        unexpected results.

    Examples
    --------

    Create slices

    >>> import dask.array as da
    >>> import numpy as np

    >>> data = [da.from_array(np.ones((4, 4)), chunks=(2, 2))
    ...          for i in range(3)]

    >>> x = da.concatenate(data, axis=0)
    >>> x.shape
    (12, 4)

    >>> da.concatenate(data, axis=1).shape
    (4, 12)

    Result is a new dask Array

    See Also
    --------
    stack
    """
    from . import wrap

    seq = [asarray(a, allow_unknown_chunksizes=allow_unknown_chunksizes) for a in seq]

    if not seq:
        raise ValueError("Need array(s) to concatenate")

    seq_metas = [meta_from_array(s) for s in seq]
    _concatenate = concatenate_lookup.dispatch(
        type(max(seq_metas, key=lambda x: getattr(x, "__array_priority__", 0)))
    )
    meta = _concatenate(seq_metas, axis=axis)

    # Promote types to match meta
    seq = [a.astype(meta.dtype) for a in seq]

    # Find output array shape
    ndim = len(seq[0].shape)
    shape = tuple(
        sum(a.shape[i] for a in seq) if i == axis else seq[0].shape[i]
        for i in range(ndim)
    )

    # Drop empty arrays
    seq2 = [a for a in seq if a.size]
    if not seq2:
        seq2 = seq

    if axis < 0:
        axis = ndim + axis
    if axis >= ndim:
        msg = (
            "Axis must be less than than number of dimensions"
            "\nData has %d dimensions, but got axis=%d"
        )
        raise ValueError(msg % (ndim, axis))

    n = len(seq2)
    if n == 0:
        try:
            return wrap.empty_like(meta, shape=shape, chunks=shape, dtype=meta.dtype)
        except TypeError:
            return wrap.empty(shape, chunks=shape, dtype=meta.dtype)
    elif n == 1:
        return seq2[0]

    if not allow_unknown_chunksizes and not all(
        i == axis or all(x.shape[i] == seq2[0].shape[i] for x in seq2)
        for i in range(ndim)
    ):
        if any(map(np.isnan, seq2[0].shape)):
            raise ValueError(
                "Tried to concatenate arrays with unknown"
                " shape %s.\n\nTwo solutions:\n"
                "  1. Force concatenation pass"
                " allow_unknown_chunksizes=True.\n"
                "  2. Compute shapes with "
                "[x.compute_chunk_sizes() for x in seq]" % str(seq2[0].shape)
            )
        raise ValueError("Shapes do not align: %s", [x.shape for x in seq2])

    inds = [list(range(ndim)) for i in range(n)]
    for i, ind in enumerate(inds):
        ind[axis] = -(i + 1)

    uc_args = list(concat(zip(seq2, inds)))
    _, seq2 = unify_chunks(*uc_args, warn=False)

    bds = [a.chunks for a in seq2]

    chunks = (
        seq2[0].chunks[:axis]
        + (sum((bd[axis] for bd in bds), ()),)
        + seq2[0].chunks[axis + 1 :]
    )

    cum_dims = [0] + list(accumulate(add, [len(a.chunks[axis]) for a in seq2]))

    names = [a.name for a in seq2]

    name = "concatenate-" + tokenize(names, axis)
    keys = list(product([name], *[range(len(bd)) for bd in chunks]))

    values = [
        (names[bisect(cum_dims, key[axis + 1]) - 1],)
        + key[1 : axis + 1]
        + (key[axis + 1] - cum_dims[bisect(cum_dims, key[axis + 1]) - 1],)
        + key[axis + 2 :]
        for key in keys
    ]

    dsk = dict(zip(keys, values))
    graph = HighLevelGraph.from_collections(name, dsk, dependencies=seq2)

    return Array(graph, name, chunks, meta=meta)


def load_store_chunk(x, out, index, lock, return_stored, load_stored):
    """
    A function inserted in a Dask graph for storing a chunk.

    Parameters
    ----------
    x: array-like
        An array (potentially a NumPy one)
    out: array-like
        Where to store results too.
    index: slice-like
        Where to store result from ``x`` in ``out``.
    lock: Lock-like or False
        Lock to use before writing to ``out``.
    return_stored: bool
        Whether to return ``out``.
    load_stored: bool
        Whether to return the array stored in ``out``.
        Ignored if ``return_stored`` is not ``True``.

    Examples
    --------

    >>> a = np.ones((5, 6))
    >>> b = np.empty(a.shape)
    >>> load_store_chunk(a, b, (slice(None), slice(None)), False, False, False)
    """

    result = None
    if return_stored and not load_stored:
        result = out

    if lock:
        lock.acquire()
    try:
        if x is not None:
            if is_arraylike(x):
                out[index] = x
            else:
                out[index] = np.asanyarray(x)
        if return_stored and load_stored:
            result = out[index]
    finally:
        if lock:
            lock.release()

    return result


def store_chunk(x, out, index, lock, return_stored):
    return load_store_chunk(x, out, index, lock, return_stored, False)


def load_chunk(out, index, lock):
    return load_store_chunk(None, out, index, lock, True, True)


def insert_to_ooc(
    keys: list,
    chunks: tuple[tuple[int, ...], ...],
    out,
    name: str,
    *,
    lock: Lock | bool = True,
    region: slice | None = None,
    return_stored: bool = False,
    load_stored: bool = False,
) -> dict:
    """
    Creates a Dask graph for storing chunks from ``arr`` in ``out``.

    Parameters
    ----------
    keys: list
        Dask keys of the input array
    chunks: tuple
        Dask chunks of the input array
    out: array-like
        Where to store results to
    name: str
        First element of dask keys
    lock: Lock-like or bool, optional
        Whether to lock or with what (default is ``True``,
        which means a :class:`threading.Lock` instance).
    region: slice-like, optional
        Where in ``out`` to store ``arr``'s results
        (default is ``None``, meaning all of ``out``).
    return_stored: bool, optional
        Whether to return ``out``
        (default is ``False``, meaning ``None`` is returned).
    load_stored: bool, optional
        Whether to handling loading from ``out`` at the same time.
        Ignored if ``return_stored`` is not ``True``.
        (default is ``False``, meaning defer to ``return_stored``).

    Returns
    -------
    dask graph of store operation

    Examples
    --------
    >>> import dask.array as da
    >>> d = da.ones((5, 6), chunks=(2, 3))
    >>> a = np.empty(d.shape)
    >>> insert_to_ooc(d.__dask_keys__(), d.chunks, a, "store-123")  # doctest: +SKIP
    """

    if lock is True:
        lock = Lock()

    slices = slices_from_chunks(chunks)
    if region:
        slices = [fuse_slice(region, slc) for slc in slices]

    if return_stored and load_stored:
        func = load_store_chunk
        args = (load_stored,)
    else:
        func = store_chunk
        args = ()

    dsk = {
        (name,) + t[1:]: (func, t, out, slc, lock, return_stored) + args
        for t, slc in zip(core.flatten(keys), slices)
    }
    return dsk


def retrieve_from_ooc(
    keys: Collection[Hashable], dsk_pre: Mapping, dsk_post: Mapping
) -> dict:
    """
    Creates a Dask graph for loading stored ``keys`` from ``dsk``.

    Parameters
    ----------
    keys: Collection
        A sequence containing Dask graph keys to load
    dsk_pre: Mapping
        A Dask graph corresponding to a Dask Array before computation
    dsk_post: Mapping
        A Dask graph corresponding to a Dask Array after computation

    Examples
    --------
    >>> import dask.array as da
    >>> d = da.ones((5, 6), chunks=(2, 3))
    >>> a = np.empty(d.shape)
    >>> g = insert_to_ooc(d.__dask_keys__(), d.chunks, a, "store-123")
    >>> retrieve_from_ooc(g.keys(), g, {k: k for k in g.keys()})  # doctest: +SKIP
    """
    load_dsk = {
        ("load-" + k[0],) + k[1:]: (load_chunk, dsk_post[k]) + dsk_pre[k][3:-1]
        for k in keys
    }

    return load_dsk


def asarray(
    a, allow_unknown_chunksizes=False, dtype=None, order=None, *, like=None, **kwargs
):
    """Convert the input to a dask array.

    Parameters
    ----------
    a : array-like
        Input data, in any form that can be converted to a dask array. This
        includes lists, lists of tuples, tuples, tuples of tuples, tuples of
        lists and ndarrays.
    allow_unknown_chunksizes: bool
        Allow unknown chunksizes, such as come from converting from dask
        dataframes.  Dask.array is unable to verify that chunks line up.  If
        data comes from differently aligned sources then this can cause
        unexpected results.
    dtype : data-type, optional
        By default, the data-type is inferred from the input data.
    order : {‘C’, ‘F’, ‘A’, ‘K’}, optional
        Memory layout. ‘A’ and ‘K’ depend on the order of input array a.
        ‘C’ row-major (C-style), ‘F’ column-major (Fortran-style) memory
        representation. ‘A’ (any) means ‘F’ if a is Fortran contiguous, ‘C’
        otherwise ‘K’ (keep) preserve input order. Defaults to ‘C’.
    like: array-like
        Reference object to allow the creation of Dask arrays with chunks
        that are not NumPy arrays. If an array-like passed in as ``like``
        supports the ``__array_function__`` protocol, the chunk type of the
        resulting array will be definde by it. In this case, it ensures the
        creation of a Dask array compatible with that passed in via this
        argument. If ``like`` is a Dask array, the chunk type of the
        resulting array will be defined by the chunk type of ``like``.
        Requires NumPy 1.20.0 or higher.

    Returns
    -------
    out : dask array
        Dask array interpretation of a.

    Examples
    --------
    >>> import dask.array as da
    >>> import numpy as np
    >>> x = np.arange(3)
    >>> da.asarray(x)
    dask.array<array, shape=(3,), dtype=int64, chunksize=(3,), chunktype=numpy.ndarray>

    >>> y = [[1, 2, 3], [4, 5, 6]]
    >>> da.asarray(y)
    dask.array<array, shape=(2, 3), dtype=int64, chunksize=(2, 3), chunktype=numpy.ndarray>
    """
    if like is None:
        if isinstance(a, Array):
            return a
        elif hasattr(a, "to_dask_array"):
            return a.to_dask_array()
        elif type(a).__module__.split(".")[0] == "xarray" and hasattr(a, "data"):
            return asarray(a.data)
        elif isinstance(a, (list, tuple)) and any(isinstance(i, Array) for i in a):
            return stack(a, allow_unknown_chunksizes=allow_unknown_chunksizes)
        elif not isinstance(getattr(a, "shape", None), Iterable):
            a = np.asarray(a, dtype=dtype, order=order)
    else:
        if not _numpy_120:
            raise RuntimeError("The use of ``like`` required NumPy >= 1.20")

        like_meta = meta_from_array(like)
        if isinstance(a, Array):
            return a.map_blocks(np.asarray, like=like_meta, dtype=dtype, order=order)
        else:
            a = np.asarray(a, like=like_meta, dtype=dtype, order=order)
    return from_array(a, getitem=getter_inline, **kwargs)


def asanyarray(a, dtype=None, order=None, *, like=None):
    """Convert the input to a dask array.

    Subclasses of ``np.ndarray`` will be passed through as chunks unchanged.

    Parameters
    ----------
    a : array-like
        Input data, in any form that can be converted to a dask array. This
        includes lists, lists of tuples, tuples, tuples of tuples, tuples of
        lists and ndarrays.
    dtype : data-type, optional
        By default, the data-type is inferred from the input data.
    order : {‘C’, ‘F’, ‘A’, ‘K’}, optional
        Memory layout. ‘A’ and ‘K’ depend on the order of input array a.
        ‘C’ row-major (C-style), ‘F’ column-major (Fortran-style) memory
        representation. ‘A’ (any) means ‘F’ if a is Fortran contiguous, ‘C’
        otherwise ‘K’ (keep) preserve input order. Defaults to ‘C’.
    like: array-like
        Reference object to allow the creation of Dask arrays with chunks
        that are not NumPy arrays. If an array-like passed in as ``like``
        supports the ``__array_function__`` protocol, the chunk type of the
        resulting array will be definde by it. In this case, it ensures the
        creation of a Dask array compatible with that passed in via this
        argument. If ``like`` is a Dask array, the chunk type of the
        resulting array will be defined by the chunk type of ``like``.
        Requires NumPy 1.20.0 or higher.

    Returns
    -------
    out : dask array
        Dask array interpretation of a.

    Examples
    --------
    >>> import dask.array as da
    >>> import numpy as np
    >>> x = np.arange(3)
    >>> da.asanyarray(x)
    dask.array<array, shape=(3,), dtype=int64, chunksize=(3,), chunktype=numpy.ndarray>

    >>> y = [[1, 2, 3], [4, 5, 6]]
    >>> da.asanyarray(y)
    dask.array<array, shape=(2, 3), dtype=int64, chunksize=(2, 3), chunktype=numpy.ndarray>
    """
    if like is None:
        if isinstance(a, Array):
            return a
        elif hasattr(a, "to_dask_array"):
            return a.to_dask_array()
        elif type(a).__module__.split(".")[0] == "xarray" and hasattr(a, "data"):
            return asanyarray(a.data)
        elif isinstance(a, (list, tuple)) and any(isinstance(i, Array) for i in a):
            return stack(a)
        elif not isinstance(getattr(a, "shape", None), Iterable):
            a = np.asanyarray(a, dtype=dtype, order=order)
    else:
        if not _numpy_120:
            raise RuntimeError("The use of ``like`` required NumPy >= 1.20")

        like_meta = meta_from_array(like)
        if isinstance(a, Array):
            return a.map_blocks(np.asanyarray, like=like_meta, dtype=dtype, order=order)
        else:
            a = np.asanyarray(a, like=like_meta, dtype=dtype, order=order)
    return from_array(a, chunks=a.shape, getitem=getter_inline, asarray=False)


def is_scalar_for_elemwise(arg):
    """

    >>> is_scalar_for_elemwise(42)
    True
    >>> is_scalar_for_elemwise('foo')
    True
    >>> is_scalar_for_elemwise(True)
    True
    >>> is_scalar_for_elemwise(np.array(42))
    True
    >>> is_scalar_for_elemwise([1, 2, 3])
    True
    >>> is_scalar_for_elemwise(np.array([1, 2, 3]))
    False
    >>> is_scalar_for_elemwise(from_array(np.array(0), chunks=()))
    False
    >>> is_scalar_for_elemwise(np.dtype('i4'))
    True
    """
    # the second half of shape_condition is essentially just to ensure that
    # dask series / frame are treated as scalars in elemwise.
    maybe_shape = getattr(arg, "shape", None)
    shape_condition = not isinstance(maybe_shape, Iterable) or any(
        is_dask_collection(x) for x in maybe_shape
    )

    return (
        np.isscalar(arg)
        or shape_condition
        or isinstance(arg, np.dtype)
        or (isinstance(arg, np.ndarray) and arg.ndim == 0)
    )


def broadcast_shapes(*shapes):
    """
    Determines output shape from broadcasting arrays.

    Parameters
    ----------
    shapes : tuples
        The shapes of the arguments.

    Returns
    -------
    output_shape : tuple

    Raises
    ------
    ValueError
        If the input shapes cannot be successfully broadcast together.
    """
    if len(shapes) == 1:
        return shapes[0]
    out = []
    for sizes in zip_longest(*map(reversed, shapes), fillvalue=-1):
        if np.isnan(sizes).any():
            dim = np.nan
        else:
            dim = 0 if 0 in sizes else np.max(sizes)
        if any(i not in [-1, 0, 1, dim] and not np.isnan(i) for i in sizes):
            raise ValueError(
                "operands could not be broadcast together with "
                "shapes {}".format(" ".join(map(str, shapes)))
            )
        out.append(dim)
    return tuple(reversed(out))


def elemwise(op, *args, out=None, **kwargs):
    """Apply elementwise function across arguments

    Respects broadcasting rules

    Parameters
    ----------
    out : dask array or None
        If out is a dask.array then this overwrites the contents of that array with
        the result

    Examples
    --------
    >>> elemwise(add, x, y)  # doctest: +SKIP
    >>> elemwise(sin, x)  # doctest: +SKIP
    >>> elemwise(sin, x, out=dask_array)  # doctest: +SKIP

    See Also
    --------
    blockwise
    """
    if not {"name", "dtype"}.issuperset(kwargs):
        msg = "%s does not take the following keyword arguments %s"
        raise TypeError(
            msg % (op.__name__, str(sorted(set(kwargs) - {"name", "dtype"})))
        )

    args = [np.asarray(a) if isinstance(a, (list, tuple)) else a for a in args]

    shapes = []
    for arg in args:
        shape = getattr(arg, "shape", ())
        if any(is_dask_collection(x) for x in shape):
            # Want to exclude Delayed shapes and dd.Scalar
            shape = ()
        shapes.append(shape)

    shapes = [s if isinstance(s, Iterable) else () for s in shapes]
    out_ndim = len(
        broadcast_shapes(*shapes)
    )  # Raises ValueError if dimensions mismatch
    expr_inds = tuple(range(out_ndim))[::-1]

    need_enforce_dtype = False
    if "dtype" in kwargs:
        need_enforce_dtype = True
        dt = kwargs["dtype"]
    else:
        # We follow NumPy's rules for dtype promotion, which special cases
        # scalars and 0d ndarrays (which it considers equivalent) by using
        # their values to compute the result dtype:
        # https://github.com/numpy/numpy/issues/6240
        # We don't inspect the values of 0d dask arrays, because these could
        # hold potentially very expensive calculations. Instead, we treat
        # them just like other arrays, and if necessary cast the result of op
        # to match.
        vals = [
            np.empty((1,) * max(1, a.ndim), dtype=a.dtype)
            if not is_scalar_for_elemwise(a)
            else a
            for a in args
        ]
        try:
            dt = apply_infer_dtype(op, vals, {}, "elemwise", suggest_dtype=False)
        except Exception:
            return NotImplemented
        need_enforce_dtype = any(
            not is_scalar_for_elemwise(a) and a.ndim == 0 for a in args
        )

    name = kwargs.get("name", None) or f"{funcname(op)}-{tokenize(op, dt, *args)}"

    blockwise_kwargs = dict(dtype=dt, name=name, token=funcname(op).strip("_"))
    if need_enforce_dtype:
        blockwise_kwargs["enforce_dtype"] = dt
        blockwise_kwargs["enforce_dtype_function"] = op
        op = _enforce_dtype
    result = blockwise(
        op,
        expr_inds,
        *concat(
            (a, tuple(range(a.ndim)[::-1]) if not is_scalar_for_elemwise(a) else None)
            for a in args
        ),
        **blockwise_kwargs,
    )

    return handle_out(out, result)


def handle_out(out, result):
    """Handle out parameters

    If out is a dask.array then this overwrites the contents of that array with
    the result
    """
    if isinstance(out, tuple):
        if len(out) == 1:
            out = out[0]
        elif len(out) > 1:
            raise NotImplementedError("The out parameter is not fully supported")
        else:
            out = None
    if isinstance(out, Array):
        if out.shape != result.shape:
            raise ValueError(
                "Mismatched shapes between result and out parameter. "
                "out=%s, result=%s" % (str(out.shape), str(result.shape))
            )
        out._chunks = result.chunks
        out.dask = result.dask
        out._meta = result._meta
        out._name = result.name
    elif out is not None:
        msg = (
            "The out parameter is not fully supported."
            " Received type %s, expected Dask Array" % type(out).__name__
        )
        raise NotImplementedError(msg)
    else:
        return result


def _enforce_dtype(*args, **kwargs):
    """Calls a function and converts its result to the given dtype.

    The parameters have deliberately been given unwieldy names to avoid
    clashes with keyword arguments consumed by blockwise

    A dtype of `object` is treated as a special case and not enforced,
    because it is used as a dummy value in some places when the result will
    not be a block in an Array.

    Parameters
    ----------
    enforce_dtype : dtype
        Result dtype
    enforce_dtype_function : callable
        The wrapped function, which will be passed the remaining arguments
    """
    dtype = kwargs.pop("enforce_dtype")
    function = kwargs.pop("enforce_dtype_function")

    result = function(*args, **kwargs)
    if hasattr(result, "dtype") and dtype != result.dtype and dtype != object:
        if not np.can_cast(result, dtype, casting="same_kind"):
            raise ValueError(
                "Inferred dtype from function %r was %r "
                "but got %r, which can't be cast using "
                "casting='same_kind'"
                % (funcname(function), str(dtype), str(result.dtype))
            )
        if np.isscalar(result):
            # scalar astype method doesn't take the keyword arguments, so
            # have to convert via 0-dimensional array and back.
            result = result.astype(dtype)
        else:
            try:
                result = result.astype(dtype, copy=False)
            except TypeError:
                # Missing copy kwarg
                result = result.astype(dtype)
    return result


def broadcast_to(x, shape, chunks=None, meta=None):
    """Broadcast an array to a new shape.

    Parameters
    ----------
    x : array_like
        The array to broadcast.
    shape : tuple
        The shape of the desired array.
    chunks : tuple, optional
        If provided, then the result will use these chunks instead of the same
        chunks as the source array. Setting chunks explicitly as part of
        broadcast_to is more efficient than rechunking afterwards. Chunks are
        only allowed to differ from the original shape along dimensions that
        are new on the result or have size 1 the input array.
    meta : empty ndarray
        empty ndarray created with same NumPy backend, ndim and dtype as the
        Dask Array being created (overrides dtype)

    Returns
    -------
    broadcast : dask array

    See Also
    --------
    :func:`numpy.broadcast_to`
    """
    x = asarray(x)
    shape = tuple(shape)

    if meta is None:
        meta = meta_from_array(x)

    if x.shape == shape and (chunks is None or chunks == x.chunks):
        return x

    ndim_new = len(shape) - x.ndim
    if ndim_new < 0 or any(
        new != old for new, old in zip(shape[ndim_new:], x.shape) if old != 1
    ):
        raise ValueError(f"cannot broadcast shape {x.shape} to shape {shape}")

    if chunks is None:
        chunks = tuple((s,) for s in shape[:ndim_new]) + tuple(
            bd if old > 1 else (new,)
            for bd, old, new in zip(x.chunks, x.shape, shape[ndim_new:])
        )
    else:
        chunks = normalize_chunks(
            chunks, shape, dtype=x.dtype, previous_chunks=x.chunks
        )
        for old_bd, new_bd in zip(x.chunks, chunks[ndim_new:]):
            if old_bd != new_bd and old_bd != (1,):
                raise ValueError(
                    "cannot broadcast chunks %s to chunks %s: "
                    "new chunks must either be along a new "
                    "dimension or a dimension of size 1" % (x.chunks, chunks)
                )

    name = "broadcast_to-" + tokenize(x, shape, chunks)
    dsk = {}

    enumerated_chunks = product(*(enumerate(bds) for bds in chunks))
    for new_index, chunk_shape in (zip(*ec) for ec in enumerated_chunks):
        old_index = tuple(
            0 if bd == (1,) else i for bd, i in zip(x.chunks, new_index[ndim_new:])
        )
        old_key = (x.name,) + old_index
        new_key = (name,) + new_index
        dsk[new_key] = (np.broadcast_to, old_key, quote(chunk_shape))

    graph = HighLevelGraph.from_collections(name, dsk, dependencies=[x])
    return Array(graph, name, chunks, dtype=x.dtype, meta=meta)


@derived_from(np)
def broadcast_arrays(*args, subok=False):
    subok = bool(subok)

    to_array = asanyarray if subok else asarray
    args = tuple(to_array(e) for e in args)

    # Unify uneven chunking
    inds = [list(reversed(range(x.ndim))) for x in args]
    uc_args = concat(zip(args, inds))
    _, args = unify_chunks(*uc_args, warn=False)

    shape = broadcast_shapes(*(e.shape for e in args))
    chunks = broadcast_chunks(*(e.chunks for e in args))

    result = [broadcast_to(e, shape=shape, chunks=chunks) for e in args]

    return result


def offset_func(func, offset, *args):
    """Offsets inputs by offset

    >>> double = lambda x: x * 2
    >>> f = offset_func(double, (10,))
    >>> f(1)
    22
    >>> f(300)
    620
    """

    def _offset(*args):
        args2 = list(map(add, args, offset))
        return func(*args2)

    with contextlib.suppress(Exception):
        _offset.__name__ = "offset_" + func.__name__

    return _offset


def chunks_from_arrays(arrays):
    """Chunks tuple from nested list of arrays

    >>> x = np.array([1, 2])
    >>> chunks_from_arrays([x, x])
    ((2, 2),)

    >>> x = np.array([[1, 2]])
    >>> chunks_from_arrays([[x], [x]])
    ((1, 1), (2,))

    >>> x = np.array([[1, 2]])
    >>> chunks_from_arrays([[x, x]])
    ((1,), (2, 2))

    >>> chunks_from_arrays([1, 1])
    ((1, 1),)
    """
    if not arrays:
        return ()
    result = []
    dim = 0

    def shape(x):
        try:
            return x.shape
        except AttributeError:
            return (1,)

    while isinstance(arrays, (list, tuple)):
        result.append(tuple(shape(deepfirst(a))[dim] for a in arrays))
        arrays = arrays[0]
        dim += 1
    return tuple(result)


def deepfirst(seq):
    """First element in a nested list

    >>> deepfirst([[[1, 2], [3, 4]], [5, 6], [7, 8]])
    1
    """
    if not isinstance(seq, (list, tuple)):
        return seq
    else:
        return deepfirst(seq[0])


def shapelist(a):
    """Get the shape of nested list"""
    if type(a) is list:
        return tuple([len(a)] + list(shapelist(a[0])))
    else:
        return ()


def transposelist(arrays, axes, extradims=0):
    """Permute axes of nested list

    >>> transposelist([[1,1,1],[1,1,1]], [2,1])
    [[[1, 1], [1, 1], [1, 1]]]

    >>> transposelist([[1,1,1],[1,1,1]], [2,1], extradims=1)
    [[[[1], [1]], [[1], [1]], [[1], [1]]]]
    """
    if len(axes) != ndimlist(arrays):
        raise ValueError("Length of axes should equal depth of nested arrays")
    if extradims < 0:
        raise ValueError("`newdims` should be positive")
    if len(axes) > len(set(axes)):
        raise ValueError("`axes` should be unique")

    ndim = max(axes) + 1
    shape = shapelist(arrays)
    newshape = [
        shape[axes.index(i)] if i in axes else 1 for i in range(ndim + extradims)
    ]

    result = list(core.flatten(arrays))
    return reshapelist(newshape, result)


def stack(seq, axis=0, allow_unknown_chunksizes=False):
    """
    Stack arrays along a new axis

    Given a sequence of dask arrays, form a new dask array by stacking them
    along a new dimension (axis=0 by default)

    Parameters
    ----------
    seq: list of dask.arrays
    axis: int
        Dimension along which to align all of the arrays
    allow_unknown_chunksizes: bool
        Allow unknown chunksizes, such as come from converting from dask
        dataframes.  Dask.array is unable to verify that chunks line up.  If
        data comes from differently aligned sources then this can cause
        unexpected results.

    Examples
    --------

    Create slices

    >>> import dask.array as da
    >>> import numpy as np

    >>> data = [da.from_array(np.ones((4, 4)), chunks=(2, 2))
    ...         for i in range(3)]

    >>> x = da.stack(data, axis=0)
    >>> x.shape
    (3, 4, 4)

    >>> da.stack(data, axis=1).shape
    (4, 3, 4)

    >>> da.stack(data, axis=-1).shape
    (4, 4, 3)

    Result is a new dask Array

    See Also
    --------
    concatenate
    """
    from . import wrap

    seq = [asarray(a, allow_unknown_chunksizes=allow_unknown_chunksizes) for a in seq]

    if not seq:
        raise ValueError("Need array(s) to stack")
    if not allow_unknown_chunksizes and not all(x.shape == seq[0].shape for x in seq):
        idx = first(i for i in enumerate(seq) if i[1].shape != seq[0].shape)
        raise ValueError(
            "Stacked arrays must have the same shape. The first array had shape "
            f"{seq[0].shape}, while array {idx[0] + 1} has shape {idx[1].shape}."
        )

    meta = np.stack([meta_from_array(a) for a in seq], axis=axis)
    seq = [x.astype(meta.dtype) for x in seq]

    ndim = meta.ndim - 1
    if axis < 0:
        axis = ndim + axis + 1
    shape = tuple(
        len(seq)
        if i == axis
        else (seq[0].shape[i] if i < axis else seq[0].shape[i - 1])
        for i in range(meta.ndim)
    )

    seq2 = [a for a in seq if a.size]
    if not seq2:
        seq2 = seq

    n = len(seq2)
    if n == 0:
        try:
            return wrap.empty_like(meta, shape=shape, chunks=shape, dtype=meta.dtype)
        except TypeError:
            return wrap.empty(shape, chunks=shape, dtype=meta.dtype)

    ind = list(range(ndim))
    uc_args = list(concat((x, ind) for x in seq2))
    _, seq2 = unify_chunks(*uc_args)

    assert len({a.chunks for a in seq2}) == 1  # same chunks
    chunks = seq2[0].chunks[:axis] + ((1,) * n,) + seq2[0].chunks[axis:]

    names = [a.name for a in seq2]
    name = "stack-" + tokenize(names, axis)
    keys = list(product([name], *[range(len(bd)) for bd in chunks]))

    inputs = [
        (names[key[axis + 1]],) + key[1 : axis + 1] + key[axis + 2 :] for key in keys
    ]
    values = [
        (
            getitem,
            inp,
            (slice(None, None, None),) * axis
            + (None,)
            + (slice(None, None, None),) * (ndim - axis),
        )
        for inp in inputs
    ]

    layer = dict(zip(keys, values))
    graph = HighLevelGraph.from_collections(name, layer, dependencies=seq2)

    return Array(graph, name, chunks, meta=meta)


def concatenate3(arrays):
    """Recursive np.concatenate

    Input should be a nested list of numpy arrays arranged in the order they
    should appear in the array itself.  Each array should have the same number
    of dimensions as the desired output and the nesting of the lists.

    >>> x = np.array([[1, 2]])
    >>> concatenate3([[x, x, x], [x, x, x]])
    array([[1, 2, 1, 2, 1, 2],
           [1, 2, 1, 2, 1, 2]])

    >>> concatenate3([[x, x], [x, x], [x, x]])
    array([[1, 2, 1, 2],
           [1, 2, 1, 2],
           [1, 2, 1, 2]])
    """
    # We need this as __array_function__ may not exist on older NumPy versions.
    # And to reduce verbosity.
    NDARRAY_ARRAY_FUNCTION = getattr(np.ndarray, "__array_function__", None)

    arrays = concrete(arrays)
    if not arrays:
        return np.empty(0)

    advanced = max(
        core.flatten(arrays, container=(list, tuple)),
        key=lambda x: getattr(x, "__array_priority__", 0),
    )

    if not all(
        NDARRAY_ARRAY_FUNCTION
        is getattr(type(arr), "__array_function__", NDARRAY_ARRAY_FUNCTION)
        for arr in core.flatten(arrays, container=(list, tuple))
    ):
        try:
            x = unpack_singleton(arrays)
            return _concatenate2(arrays, axes=tuple(range(x.ndim)))
        except TypeError:
            pass

    if concatenate_lookup.dispatch(type(advanced)) is not np.concatenate:
        x = unpack_singleton(arrays)
        return _concatenate2(arrays, axes=list(range(x.ndim)))

    ndim = ndimlist(arrays)
    if not ndim:
        return arrays
    chunks = chunks_from_arrays(arrays)
    shape = tuple(map(sum, chunks))

    def dtype(x):
        try:
            return x.dtype
        except AttributeError:
            return type(x)

    result = np.empty(shape=shape, dtype=dtype(deepfirst(arrays)))

    for (idx, arr) in zip(
        slices_from_chunks(chunks), core.flatten(arrays, container=(list, tuple))
    ):
        if hasattr(arr, "ndim"):
            while arr.ndim < ndim:
                arr = arr[None, ...]
        result[idx] = arr

    return result


def concatenate_axes(arrays, axes):
    """Recursively call np.concatenate along axes"""
    if len(axes) != ndimlist(arrays):
        raise ValueError("Length of axes should equal depth of nested arrays")

    extradims = max(0, deepfirst(arrays).ndim - (max(axes) + 1))
    return concatenate3(transposelist(arrays, axes, extradims=extradims))


def to_hdf5(filename, *args, chunks=True, **kwargs):
    """Store arrays in HDF5 file

    This saves several dask arrays into several datapaths in an HDF5 file.
    It creates the necessary datasets and handles clean file opening/closing.

    Parameters
    ----------
    chunks: tuple or ``True``
        Chunk shape, or ``True`` to pass the chunks from the dask array.
        Defaults to ``True``.

    Examples
    --------

    >>> da.to_hdf5('myfile.hdf5', '/x', x)  # doctest: +SKIP

    or

    >>> da.to_hdf5('myfile.hdf5', {'/x': x, '/y': y})  # doctest: +SKIP

    Optionally provide arguments as though to ``h5py.File.create_dataset``

    >>> da.to_hdf5('myfile.hdf5', '/x', x, compression='lzf', shuffle=True)  # doctest: +SKIP

    >>> da.to_hdf5('myfile.hdf5', '/x', x, chunks=(10,20,30))  # doctest: +SKIP

    This can also be used as a method on a single Array

    >>> x.to_hdf5('myfile.hdf5', '/x')  # doctest: +SKIP

    See Also
    --------
    da.store
    h5py.File.create_dataset
    """
    if len(args) == 1 and isinstance(args[0], dict):
        data = args[0]
    elif len(args) == 2 and isinstance(args[0], str) and isinstance(args[1], Array):
        data = {args[0]: args[1]}
    else:
        raise ValueError("Please provide {'/data/path': array} dictionary")

    import h5py

    with h5py.File(filename, mode="a") as f:
        dsets = [
            f.require_dataset(
                dp,
                shape=x.shape,
                dtype=x.dtype,
                chunks=tuple(c[0] for c in x.chunks) if chunks is True else chunks,
                **kwargs,
            )
            for dp, x in data.items()
        ]
        store(list(data.values()), dsets)


def interleave_none(a, b):
    """

    >>> interleave_none([0, None, 2, None], [1, 3])
    (0, 1, 2, 3)
    """
    result = []
    i = j = 0
    n = len(a) + len(b)
    while i + j < n:
        if a[i] is not None:
            result.append(a[i])
            i += 1
        else:
            result.append(b[j])
            i += 1
            j += 1
    return tuple(result)


def keyname(name, i, okey):
    """

    >>> keyname('x', 3, [None, None, 0, 2])
    ('x', 3, 0, 2)
    """
    return (name, i) + tuple(k for k in okey if k is not None)


def _vindex(x, *indexes):
    """Point wise indexing with broadcasting.

    >>> x = np.arange(56).reshape((7, 8))
    >>> x
    array([[ 0,  1,  2,  3,  4,  5,  6,  7],
           [ 8,  9, 10, 11, 12, 13, 14, 15],
           [16, 17, 18, 19, 20, 21, 22, 23],
           [24, 25, 26, 27, 28, 29, 30, 31],
           [32, 33, 34, 35, 36, 37, 38, 39],
           [40, 41, 42, 43, 44, 45, 46, 47],
           [48, 49, 50, 51, 52, 53, 54, 55]])

    >>> d = from_array(x, chunks=(3, 4))
    >>> result = _vindex(d, [0, 1, 6, 0], [0, 1, 0, 7])
    >>> result.compute()
    array([ 0,  9, 48,  7])
    """
    indexes = replace_ellipsis(x.ndim, indexes)

    nonfancy_indexes = []
    reduced_indexes = []
    for i, ind in enumerate(indexes):
        if isinstance(ind, Number):
            nonfancy_indexes.append(ind)
        elif isinstance(ind, slice):
            nonfancy_indexes.append(ind)
            reduced_indexes.append(slice(None))
        else:
            nonfancy_indexes.append(slice(None))
            reduced_indexes.append(ind)

    nonfancy_indexes = tuple(nonfancy_indexes)
    reduced_indexes = tuple(reduced_indexes)

    x = x[nonfancy_indexes]

    array_indexes = {}
    for i, (ind, size) in enumerate(zip(reduced_indexes, x.shape)):
        if not isinstance(ind, slice):
            ind = np.array(ind, copy=True)
            if ind.dtype.kind == "b":
                raise IndexError("vindex does not support indexing with boolean arrays")
            if ((ind >= size) | (ind < -size)).any():
                raise IndexError(
                    "vindex key has entries out of bounds for "
                    "indexing along axis %s of size %s: %r" % (i, size, ind)
                )
            ind %= size
            array_indexes[i] = ind

    if array_indexes:
        x = _vindex_array(x, array_indexes)

    return x


def _vindex_array(x, dict_indexes):
    """Point wise indexing with only NumPy Arrays."""

    try:
        broadcast_indexes = np.broadcast_arrays(*dict_indexes.values())
    except ValueError as e:
        # note: error message exactly matches numpy
        shapes_str = " ".join(str(a.shape) for a in dict_indexes.values())
        raise IndexError(
            "shape mismatch: indexing arrays could not be "
            "broadcast together with shapes " + shapes_str
        ) from e
    broadcast_shape = broadcast_indexes[0].shape

    lookup = dict(zip(dict_indexes, broadcast_indexes))
    flat_indexes = [
        lookup[i].ravel().tolist() if i in lookup else None for i in range(x.ndim)
    ]
    flat_indexes.extend([None] * (x.ndim - len(flat_indexes)))

    flat_indexes = [
        list(index) if index is not None else index for index in flat_indexes
    ]
    bounds = [list(accumulate(add, (0,) + c)) for c in x.chunks]
    bounds2 = [b for i, b in zip(flat_indexes, bounds) if i is not None]
    axis = _get_axis(flat_indexes)
    token = tokenize(x, flat_indexes)
    out_name = "vindex-merge-" + token

    points = list()
    for i, idx in enumerate(zip(*[i for i in flat_indexes if i is not None])):
        block_idx = [bisect(b, ind) - 1 for b, ind in zip(bounds2, idx)]
        inblock_idx = [
            ind - bounds2[k][j] for k, (ind, j) in enumerate(zip(idx, block_idx))
        ]
        points.append((i, tuple(block_idx), tuple(inblock_idx)))

    chunks = [c for i, c in zip(flat_indexes, x.chunks) if i is None]
    chunks.insert(0, (len(points),) if points else (0,))
    chunks = tuple(chunks)

    if points:
        per_block = groupby(1, points)
        per_block = {k: v for k, v in per_block.items() if v}

        other_blocks = list(
            product(
                *[
                    list(range(len(c))) if i is None else [None]
                    for i, c in zip(flat_indexes, x.chunks)
                ]
            )
        )

        full_slices = [slice(None, None) if i is None else None for i in flat_indexes]

        name = "vindex-slice-" + token
        vindex_merge_name = "vindex-merge-" + token
        dsk = {}
        for okey in other_blocks:
            for i, key in enumerate(per_block):
                dsk[keyname(name, i, okey)] = (
                    _vindex_transpose,
                    (
                        _vindex_slice,
                        (x.name,) + interleave_none(okey, key),
                        interleave_none(
                            full_slices, list(zip(*pluck(2, per_block[key])))
                        ),
                    ),
                    axis,
                )
            dsk[keyname(vindex_merge_name, 0, okey)] = (
                _vindex_merge,
                [list(pluck(0, per_block[key])) for key in per_block],
                [keyname(name, i, okey) for i in range(len(per_block))],
            )

        result_1d = Array(
            HighLevelGraph.from_collections(out_name, dsk, dependencies=[x]),
            out_name,
            chunks,
            x.dtype,
            meta=x._meta,
        )
        return result_1d.reshape(broadcast_shape + result_1d.shape[1:])

    # output has a zero dimension, just create a new zero-shape array with the
    # same dtype
    from .wrap import empty

    result_1d = empty(
        tuple(map(sum, chunks)), chunks=chunks, dtype=x.dtype, name=out_name
    )
    return result_1d.reshape(broadcast_shape + result_1d.shape[1:])


def _get_axis(indexes):
    """Get axis along which point-wise slicing results lie

    This is mostly a hack because I can't figure out NumPy's rule on this and
    can't be bothered to go reading.

    >>> _get_axis([[1, 2], None, [1, 2], None])
    0
    >>> _get_axis([None, [1, 2], [1, 2], None])
    1
    >>> _get_axis([None, None, [1, 2], [1, 2]])
    2
    """
    ndim = len(indexes)
    indexes = [slice(None, None) if i is None else [0] for i in indexes]
    x = np.empty((2,) * ndim)
    x2 = x[tuple(indexes)]
    return x2.shape.index(1)


def _vindex_slice(block, points):
    """Pull out point-wise slices from block"""
    points = [p if isinstance(p, slice) else list(p) for p in points]
    return block[tuple(points)]


def _vindex_transpose(block, axis):
    """Rotate block so that points are on the first dimension"""
    axes = [axis] + list(range(axis)) + list(range(axis + 1, block.ndim))
    return block.transpose(axes)


def _vindex_merge(locations, values):
    """

    >>> locations = [0], [2, 1]
    >>> values = [np.array([[1, 2, 3]]),
    ...           np.array([[10, 20, 30], [40, 50, 60]])]

    >>> _vindex_merge(locations, values)
    array([[ 1,  2,  3],
           [40, 50, 60],
           [10, 20, 30]])
    """
    locations = list(map(list, locations))
    values = list(values)

    n = sum(map(len, locations))

    shape = list(values[0].shape)
    shape[0] = n
    shape = tuple(shape)

    dtype = values[0].dtype

    x = np.empty_like(values[0], dtype=dtype, shape=shape)

    ind = [slice(None, None) for i in range(x.ndim)]
    for loc, val in zip(locations, values):
        ind[0] = loc
        x[tuple(ind)] = val

    return x


def to_npy_stack(dirname, x, axis=0):
    """Write dask array to a stack of .npy files

    This partitions the dask.array along one axis and stores each block along
    that axis as a single .npy file in the specified directory

    Examples
    --------
    >>> x = da.ones((5, 10, 10), chunks=(2, 4, 4))  # doctest: +SKIP
    >>> da.to_npy_stack('data/', x, axis=0)  # doctest: +SKIP

    The ``.npy`` files store numpy arrays for ``x[0:2], x[2:4], and x[4:5]``
    respectively, as is specified by the chunk size along the zeroth axis::

        $ tree data/
        data/
        |-- 0.npy
        |-- 1.npy
        |-- 2.npy
        |-- info

    The ``info`` file stores the dtype, chunks, and axis information of the array.
    You can load these stacks with the :func:`dask.array.from_npy_stack` function.

    >>> y = da.from_npy_stack('data/')  # doctest: +SKIP

    See Also
    --------
    from_npy_stack
    """

    chunks = tuple((c if i == axis else (sum(c),)) for i, c in enumerate(x.chunks))
    xx = x.rechunk(chunks)

    if not os.path.exists(dirname):
        os.mkdir(dirname)

    meta = {"chunks": chunks, "dtype": x.dtype, "axis": axis}

    with open(os.path.join(dirname, "info"), "wb") as f:
        pickle.dump(meta, f)

    name = "to-npy-stack-" + str(uuid.uuid1())
    dsk = {
        (name, i): (np.save, os.path.join(dirname, "%d.npy" % i), key)
        for i, key in enumerate(core.flatten(xx.__dask_keys__()))
    }

    graph = HighLevelGraph.from_collections(name, dsk, dependencies=[xx])
    compute_as_if_collection(Array, graph, list(dsk))


def from_npy_stack(dirname, mmap_mode="r"):
    """Load dask array from stack of npy files

    See :func:`dask.array.to_npy_stack` for docstring.

    Parameters
    ----------
    dirname: string
        Directory of .npy files
    mmap_mode: (None or 'r')
        Read data in memory map mode
    """
    with open(os.path.join(dirname, "info"), "rb") as f:
        info = pickle.load(f)

    dtype = info["dtype"]
    chunks = info["chunks"]
    axis = info["axis"]

    name = "from-npy-stack-%s" % dirname
    keys = list(product([name], *[range(len(c)) for c in chunks]))
    values = [
        (np.load, os.path.join(dirname, "%d.npy" % i), mmap_mode)
        for i in range(len(chunks[axis]))
    ]
    dsk = dict(zip(keys, values))

    return Array(dsk, name, chunks, dtype)


def new_da_object(dsk, name, chunks, meta=None, dtype=None):
    """Generic constructor for dask.array or dask.dataframe objects.

    Decides the appropriate output class based on the type of `meta` provided.
    """
    if is_dataframe_like(meta) or is_series_like(meta) or is_index_like(meta):
        from ..dataframe.core import new_dd_object

        assert all(len(c) == 1 for c in chunks[1:])
        divisions = [None] * (len(chunks[0]) + 1)
        return new_dd_object(dsk, name, meta, divisions)
    else:
        return Array(dsk, name=name, chunks=chunks, meta=meta, dtype=dtype)


class BlockView:
    """An array-like interface to the blocks of an array.

    ``BlockView`` provides an array-like interface
    to the blocks of a dask array.  Numpy-style indexing of a
     ``BlockView`` returns a selection of blocks as a new dask array.

    You can index ``BlockView`` like a numpy array of shape
    equal to the number of blocks in each dimension, (available as
    array.blocks.size).  The dimensionality of the output array matches
    the dimension of this array, even if integer indices are passed.
    Slicing with ``np.newaxis`` or multiple lists is not supported.

    Examples
    --------
    >>> import dask.array as da
    >>> from dask.array.core import BlockView
    >>> x = da.arange(8, chunks=2)
    >>> bv = BlockView(x)
    >>> bv.shape # aliases x.numblocks
    (4,)
    >>> bv.size
    4
    >>> bv[0].compute()
    array([0, 1])
    >>> bv[:3].compute()
    array([0, 1, 2, 3, 4, 5])
    >>> bv[::2].compute()
    array([0, 1, 4, 5])
    >>> bv[[-1, 0]].compute()
    array([6, 7, 0, 1])
    >>> bv.ravel()  # doctest: +NORMALIZE_WHITESPACE
    [dask.array<blocks, shape=(2,), dtype=int64, chunksize=(2,), chunktype=numpy.ndarray>,
     dask.array<blocks, shape=(2,), dtype=int64, chunksize=(2,), chunktype=numpy.ndarray>,
     dask.array<blocks, shape=(2,), dtype=int64, chunksize=(2,), chunktype=numpy.ndarray>,
     dask.array<blocks, shape=(2,), dtype=int64, chunksize=(2,), chunktype=numpy.ndarray>]

    Returns
    -------
    An instance of ``da.array.Blockview``
    """

    def __init__(self, array: Array) -> BlockView:
        self._array = array

    def __getitem__(
        self, index: int | Sequence[int] | slice | Sequence[slice]
    ) -> Array:
        from .slicing import normalize_index

        if not isinstance(index, tuple):
            index = (index,)
        if sum(isinstance(ind, (np.ndarray, list)) for ind in index) > 1:
            raise ValueError("Can only slice with a single list")
        if any(ind is None for ind in index):
            raise ValueError("Slicing with np.newaxis or None is not supported")
        index = normalize_index(index, self._array.numblocks)
        index = tuple(slice(k, k + 1) if isinstance(k, Number) else k for k in index)

        name = "blocks-" + tokenize(self._array, index)

        new_keys = self._array._key_array[index]

        chunks = tuple(
            tuple(np.array(c)[i].tolist()) for c, i in zip(self._array.chunks, index)
        )

        keys = product(*(range(len(c)) for c in chunks))

        layer = {(name,) + key: tuple(new_keys[key].tolist()) for key in keys}

        graph = HighLevelGraph.from_collections(name, layer, dependencies=[self._array])
        return Array(graph, name, chunks, meta=self._array)

    def __eq__(self, other: Any) -> bool:
        if isinstance(other, BlockView):
            return self._array is other._array
        else:
            return NotImplemented

    @property
    def size(self) -> int:
        """
        The total number of blocks in the array.
        """
        return np.prod(self.shape)

    @property
    def shape(self) -> tuple[int, ...]:
        """
        The number of blocks per axis. Alias of ``dask.array.numblocks``.
        """
        return self._array.numblocks

    def ravel(self) -> list[Array]:
        """
        Return a flattened list of all the blocks in the array in C order.
        """
        return [self[idx] for idx in np.ndindex(self.shape)]


from .blockwise import blockwise
from .utils import compute_meta, meta_from_array<|MERGE_RESOLUTION|>--- conflicted
+++ resolved
@@ -76,13 +76,8 @@
 
 # Keep einsum_lookup and tensordot_lookup here for backwards compatibility
 from .dispatch import concatenate_lookup, einsum_lookup, tensordot_lookup  # noqa: F401
-<<<<<<< HEAD
-from .numpy_compat import _Recurser
-from .slicing import replace_ellipsis, setitem_array, slice_array
-=======
 from .numpy_compat import _numpy_120, _Recurser
 from .slicing import cached_cumsum, replace_ellipsis, setitem_array, slice_array
->>>>>>> f5881891
 
 config.update_defaults({"array": {"chunk-size": "128MiB", "rechunk-threshold": 4}})
 
