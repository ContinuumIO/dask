--- conflicted
+++ resolved
@@ -132,11 +132,7 @@
 
     tiledb_config = storage_options or dict()
     # encryption key, if any
-<<<<<<< HEAD
-    key = tiledb_config.pop("key", key)
-=======
     key = key or tiledb_config.pop("key", None)
->>>>>>> 988cde3b
 
     if not core._check_regular_chunks(darray.chunks):
         raise ValueError(
