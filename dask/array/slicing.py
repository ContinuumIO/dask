from __future__ import annotations

import bisect
import functools
import math
import warnings
from itertools import product
from numbers import Integral, Number
from operator import itemgetter

import numpy as np
from tlz import concat, memoize, merge, pluck

from dask import core
from dask.array.chunk import getitem
from dask.base import is_dask_collection, tokenize
from dask.highlevelgraph import HighLevelGraph
from dask.utils import _deprecated, cached_cumsum, is_arraylike

colon = slice(None, None, None)


def _sanitize_index_element(ind):
    """Sanitize a one-element index."""
    if isinstance(ind, Number):
        ind2 = int(ind)
        if ind2 != ind:
            raise IndexError("Bad index.  Must be integer-like: %s" % ind)
        else:
            return ind2
    elif ind is None:
        return None
    elif is_dask_collection(ind):
        if ind.dtype.kind != "i" or ind.size != 1:
            raise IndexError(f"Bad index. Must be integer-like: {ind}")
        return ind
    else:
        raise TypeError("Invalid index type", type(ind), ind)


def sanitize_index(ind):
    """Sanitize the elements for indexing along one axis

    >>> sanitize_index([2, 3, 5])
    array([2, 3, 5])
    >>> sanitize_index([True, False, True, False])
    array([0, 2])
    >>> sanitize_index(np.array([1, 2, 3]))
    array([1, 2, 3])
    >>> sanitize_index(np.array([False, True, True]))
    array([1, 2])
    >>> type(sanitize_index(np.int32(0)))
    <class 'int'>
    >>> sanitize_index(1.0)
    1
    >>> sanitize_index(0.5)
    Traceback (most recent call last):
    ...
    IndexError: Bad index.  Must be integer-like: 0.5
    """
    from dask.array.utils import asanyarray_safe

    if ind is None:
        return None
    elif isinstance(ind, slice):
        return slice(
            _sanitize_index_element(ind.start),
            _sanitize_index_element(ind.stop),
            _sanitize_index_element(ind.step),
        )
    elif isinstance(ind, Number):
        return _sanitize_index_element(ind)
    elif is_dask_collection(ind):
        return ind
    index_array = asanyarray_safe(ind, like=ind)
    if index_array.dtype == bool:
        nonzero = np.nonzero(index_array)
        if len(nonzero) == 1:
            # If a 1-element tuple, unwrap the element
            nonzero = nonzero[0]
        if is_arraylike(nonzero):
            return nonzero
        else:
            return np.asanyarray(nonzero)
    elif np.issubdtype(index_array.dtype, np.integer):
        return index_array
    elif np.issubdtype(index_array.dtype, np.floating):
        int_index = index_array.astype(np.intp)
        if np.allclose(index_array, int_index):
            return int_index
        else:
            check_int = np.isclose(index_array, int_index)
            first_err = index_array.ravel()[np.flatnonzero(~check_int)[0]]
            raise IndexError("Bad index.  Must be integer-like: %s" % first_err)
    else:
        raise TypeError("Invalid index type", type(ind), ind)


def slice_array(out_name, in_name, blockdims, index, itemsize):
    """
    Main function for array slicing

    This function makes a new dask that slices blocks along every
    dimension and aggregates (via cartesian product) each dimension's
    slices so that the resulting block slices give the same results
    as the original slice on the original structure

    Index must be a tuple.  It may contain the following types

        int, slice, list (at most one list), None

    Parameters
    ----------
    in_name - string
      This is the dask variable name that will be used as input
    out_name - string
      This is the dask variable output name
    blockshape - iterable of integers
    index - iterable of integers, slices, lists, or None
    itemsize : int
        The number of bytes required for each element of the array.

    Returns
    -------
    Dict where the keys are tuples of

        (out_name, dim_index[, dim_index[, ...]])

    and the values are

        (function, (in_name, dim_index, dim_index, ...),
                   (slice(...), [slice()[,...]])

    Also new blockdims with shapes of each block

        ((10, 10, 10, 10), (20, 20))

    Examples
    --------
    >>> from pprint import pprint
    >>> dsk, blockdims = slice_array('y', 'x', [(20, 20, 20, 20, 20)],
    ...                              (slice(10, 35),), 8)
    >>> pprint(dsk)  # doctest: +ELLIPSIS +NORMALIZE_WHITESPACE
    {('y', 0): (<function getitem at ...>,
                ('x', 0),
                (slice(10, 20, 1),)),
     ('y', 1): (<function getitem at ...>, ('x', 1), (slice(0, 15, 1),))}
    >>> blockdims
    ((10, 15),)

    See Also
    --------
    This function works by successively unwrapping cases and passing down
    through a sequence of functions.

    slice_with_newaxis : handle None/newaxis case
    slice_wrap_lists : handle fancy indexing with lists
    slice_slices_and_integers : handle everything else
    """
    blockdims = tuple(map(tuple, blockdims))

    # x[:, :, :] - Punt and return old value
    if all(
        isinstance(index, slice) and index == slice(None, None, None) for index in index
    ):
        suffixes = product(*[range(len(bd)) for bd in blockdims])
        dsk = {(out_name,) + s: (in_name,) + s for s in suffixes}
        return dsk, blockdims

    # Add in missing colons at the end as needed.  x[5] -> x[5, :, :]
    not_none_count = sum(i is not None for i in index)
    missing = len(blockdims) - not_none_count
    index += (slice(None, None, None),) * missing

    # Pass down to next function
    dsk_out, bd_out = slice_with_newaxes(out_name, in_name, blockdims, index)

    bd_out = tuple(map(tuple, bd_out))
    return dsk_out, bd_out


def slice_with_newaxes(out_name, in_name, blockdims, index):
    """
    Handle indexing with Nones

    Strips out Nones then hands off to slice_wrap_lists
    """
    # Strip Nones from index
    index2 = tuple(ind for ind in index if ind is not None)
    where_none = [i for i, ind in enumerate(index) if ind is None]
    where_none_orig = list(where_none)
    for i, x in enumerate(where_none):
        n = sum(isinstance(ind, Integral) for ind in index[:x])
        if n:
            where_none[i] -= n

    # Pass down and do work
    dsk, blockdims2 = slice_wrap_lists(out_name, in_name, blockdims, index2)

    if where_none:
        expand = expander(where_none)
        expand_orig = expander(where_none_orig)

        # Insert ",0" into the key:  ('x', 2, 3) -> ('x', 0, 2, 0, 3)
        dsk2 = {
            (out_name,) + expand(k[1:], 0): (v[:2] + (expand_orig(v[2], None),))
            for k, v in dsk.items()
            if k[0] == out_name
        }

        # Add back intermediate parts of the dask that weren't the output
        dsk3 = merge(dsk2, {k: v for k, v in dsk.items() if k[0] != out_name})

        # Insert (1,) into blockdims:  ((2, 2), (3, 3)) -> ((2, 2), (1,), (3, 3))
        blockdims3 = expand(blockdims2, (1,))

        return dsk3, blockdims3

    else:
        return dsk, blockdims2


def slice_wrap_lists(out_name, in_name, blockdims, index):
    """
    Fancy indexing along blocked array dasks

    Handles index of type list.  Calls slice_slices_and_integers for the rest

    See Also
    --------

    take : handle slicing with lists ("fancy" indexing)
    slice_slices_and_integers : handle slicing with slices and integers
    """
    assert all(isinstance(i, (slice, list, Integral)) or is_arraylike(i) for i in index)
    if not len(blockdims) == len(index):
        raise IndexError("Too many indices for array")

    # Do we have more than one list in the index?
    where_list = [
        i for i, ind in enumerate(index) if is_arraylike(ind) and ind.ndim > 0
    ]
    if len(where_list) > 1:
        raise NotImplementedError("Don't yet support nd fancy indexing")
    # Is the single list an empty list? In this case just treat it as a zero
    # length slice
    if where_list and not index[where_list[0]].size:
        index = list(index)
        index[where_list.pop()] = slice(0, 0, 1)
        index = tuple(index)

    # No lists, hooray! just use slice_slices_and_integers
    if not where_list:
        return slice_slices_and_integers(out_name, in_name, blockdims, index)

    # Replace all lists with full slices  [3, 1, 0] -> slice(None, None, None)
    index_without_list = tuple(
        slice(None, None, None) if is_arraylike(i) else i for i in index
    )

    # lists and full slices.  Just use take
    if all(is_arraylike(i) or i == slice(None, None, None) for i in index):
        axis = where_list[0]
        blockdims2, dsk3 = take(
            out_name, in_name, blockdims, index[where_list[0]], axis=axis
        )
    # Mixed case. Both slices/integers and lists. slice/integer then take
    else:
        # Do first pass without lists
        tmp = "slice-" + tokenize((out_name, in_name, blockdims, index))
        dsk, blockdims2 = slice_slices_and_integers(
            tmp, in_name, blockdims, index_without_list
        )

        # After collapsing some axes due to int indices, adjust axis parameter
        axis = where_list[0]
        axis2 = axis - sum(
            1 for i, ind in enumerate(index) if i < axis and isinstance(ind, Integral)
        )

        # Do work
        blockdims2, dsk2 = take(out_name, tmp, blockdims2, index[axis], axis=axis2)
        dsk3 = merge(dsk, dsk2)

    return dsk3, blockdims2


def slice_slices_and_integers(out_name, in_name, blockdims, index):
    """
    Dask array indexing with slices and integers

    See Also
    --------

    _slice_1d
    """
    from dask.array.core import unknown_chunk_message

    shape = tuple(cached_cumsum(dim, initial_zero=True)[-1] for dim in blockdims)

    for dim, ind in zip(shape, index):
        if np.isnan(dim) and ind != slice(None, None, None):
            raise ValueError(
                f"Arrays chunk sizes are unknown: {shape}{unknown_chunk_message}"
            )

    assert all(isinstance(ind, (slice, Integral)) for ind in index)
    assert len(index) == len(blockdims)

    # Get a list (for each dimension) of dicts{blocknum: slice()}
    block_slices = list(map(_slice_1d, shape, blockdims, index))
    sorted_block_slices = [sorted(i.items()) for i in block_slices]

    # (in_name, 1, 1, 2), (in_name, 1, 1, 4), (in_name, 2, 1, 2), ...
    in_names = list(product([in_name], *[pluck(0, s) for s in sorted_block_slices]))

    # (out_name, 0, 0, 0), (out_name, 0, 0, 1), (out_name, 0, 1, 0), ...
    out_names = list(
        product(
            [out_name],
            *[
                range(len(d))[::-1] if i.step and i.step < 0 else range(len(d))
                for d, i in zip(block_slices, index)
                if not isinstance(i, Integral)
            ],
        )
    )

    all_slices = list(product(*[pluck(1, s) for s in sorted_block_slices]))

    dsk_out = {
        out_name: (getitem, in_name, slices)
        for out_name, in_name, slices in zip(out_names, in_names, all_slices)
    }

    new_blockdims = [
        new_blockdim(d, db, i)
        for d, i, db in zip(shape, index, blockdims)
        if not isinstance(i, Integral)
    ]

    return dsk_out, new_blockdims


def _slice_1d(dim_shape, lengths, index):
    """Returns a dict of {blocknum: slice}

    This function figures out where each slice should start in each
    block for a single dimension. If the slice won't return any elements
    in the block, that block will not be in the output.

    Parameters
    ----------

    dim_shape - the number of elements in this dimension.
      This should be a positive, non-zero integer
    blocksize - the number of elements per block in this dimension
      This should be a positive, non-zero integer
    index - a description of the elements in this dimension that we want
      This might be an integer, a slice(), or an Ellipsis

    Returns
    -------

    dictionary where the keys are the integer index of the blocks that
      should be sliced and the values are the slices

    Examples
    --------

    Trivial slicing

    >>> _slice_1d(100, [60, 40], slice(None, None, None))
    {0: slice(None, None, None), 1: slice(None, None, None)}

    100 length array cut into length 20 pieces, slice 0:35

    >>> _slice_1d(100, [20, 20, 20, 20, 20], slice(0, 35))
    {0: slice(None, None, None), 1: slice(0, 15, 1)}

    Support irregular blocks and various slices

    >>> _slice_1d(100, [20, 10, 10, 10, 25, 25], slice(10, 35))
    {0: slice(10, 20, 1), 1: slice(None, None, None), 2: slice(0, 5, 1)}

    Support step sizes

    >>> _slice_1d(100, [15, 14, 13], slice(10, 41, 3))
    {0: slice(10, 15, 3), 1: slice(1, 14, 3), 2: slice(2, 12, 3)}

    >>> _slice_1d(100, [20, 20, 20, 20, 20], slice(0, 100, 40))  # step > blocksize
    {0: slice(0, 20, 40), 2: slice(0, 20, 40), 4: slice(0, 20, 40)}

    Also support indexing single elements

    >>> _slice_1d(100, [20, 20, 20, 20, 20], 25)
    {1: 5}

    And negative slicing

    >>> _slice_1d(100, [20, 20, 20, 20, 20], slice(100, 0, -3)) # doctest: +NORMALIZE_WHITESPACE
    {4: slice(-1, -21, -3),
     3: slice(-2, -21, -3),
     2: slice(-3, -21, -3),
     1: slice(-1, -21, -3),
     0: slice(-2, -20, -3)}

    >>> _slice_1d(100, [20, 20, 20, 20, 20], slice(100, 12, -3)) # doctest: +NORMALIZE_WHITESPACE
    {4: slice(-1, -21, -3),
     3: slice(-2, -21, -3),
     2: slice(-3, -21, -3),
     1: slice(-1, -21, -3),
     0: slice(-2, -8, -3)}

    >>> _slice_1d(100, [20, 20, 20, 20, 20], slice(100, -12, -3))
    {4: slice(-1, -12, -3)}
    """
    chunk_boundaries = cached_cumsum(lengths)

    if isinstance(index, Integral):
        # use right-side search to be consistent with previous result
        i = bisect.bisect_right(chunk_boundaries, index)
        if i > 0:
            # the very first chunk has no relative shift
            ind = index - chunk_boundaries[i - 1]
        else:
            ind = index
        return {int(i): int(ind)}

    assert isinstance(index, slice)

    if index == colon:
        return {k: colon for k in range(len(lengths))}

    step = index.step or 1
    if step > 0:
        start = index.start or 0
        stop = index.stop if index.stop is not None else dim_shape
    else:
        start = index.start if index.start is not None else dim_shape - 1
        start = dim_shape - 1 if start >= dim_shape else start
        stop = -(dim_shape + 1) if index.stop is None else index.stop

    # posify start and stop
    if start < 0:
        start += dim_shape
    if stop < 0:
        stop += dim_shape

    d = dict()
    if step > 0:
        istart = bisect.bisect_right(chunk_boundaries, start)
        istop = bisect.bisect_left(chunk_boundaries, stop)

        # the bound is not exactly tight; make it tighter?
        istop = min(istop + 1, len(lengths))

        # jump directly to istart
        if istart > 0:
            start = start - chunk_boundaries[istart - 1]
            stop = stop - chunk_boundaries[istart - 1]

        for i in range(istart, istop):
            length = lengths[i]
            if start < length and stop > 0:
                d[i] = slice(start, min(stop, length), step)
                start = (start - length) % step
            else:
                start = start - length
            stop -= length
    else:
        rstart = start  # running start

        istart = bisect.bisect_left(chunk_boundaries, start)
        istop = bisect.bisect_right(chunk_boundaries, stop)

        # the bound is not exactly tight; make it tighter?
        istart = min(istart + 1, len(chunk_boundaries) - 1)
        istop = max(istop - 1, -1)

        for i in range(istart, istop, -1):
            chunk_stop = chunk_boundaries[i]
            # create a chunk start and stop
            if i == 0:
                chunk_start = 0
            else:
                chunk_start = chunk_boundaries[i - 1]

            # if our slice is in this chunk
            if (chunk_start <= rstart < chunk_stop) and (rstart > stop):
                d[i] = slice(
                    rstart - chunk_stop,
                    max(chunk_start - chunk_stop - 1, stop - chunk_stop),
                    step,
                )

                # compute the next running start point,
                offset = (rstart - (chunk_start - 1)) % step
                rstart = chunk_start + offset - 1

    # replace 0:20:1 with : if appropriate
    for k, v in d.items():
        if v == slice(0, lengths[k], 1):
            d[k] = slice(None, None, None)

    if not d:  # special case x[:0]
        d[0] = slice(0, 0, 1)

    return d


def partition_by_size(sizes, seq):
    """

    >>> partition_by_size([10, 20, 10], [1, 5, 9, 12, 29, 35])
    [array([1, 5, 9]), array([ 2, 19]), array([5])]
    """
    if not is_arraylike(seq):
        seq = np.asanyarray(seq)
    left = np.empty(len(sizes) + 1, dtype=int)
    left[0] = 0

    right = np.cumsum(sizes, out=left[1:])
    locations = np.empty(len(sizes) + 1, dtype=int)
    locations[0] = 0
    locations[1:] = np.searchsorted(seq, right)
    return [(seq[j:k] - l) for j, k, l in zip(locations[:-1], locations[1:], left)]


def issorted(seq):
    """Is sequence sorted?

    >>> issorted([1, 2, 3])
    True
    >>> issorted([3, 1, 2])
    False
    """
    if len(seq) == 0:
        return True
    return np.all(seq[:-1] <= seq[1:])


def take(outname, inname, chunks, index, axis=0):
    """Index array with an iterable of index

    Handles a single index by a single list

    Mimics ``np.take``

    >>> from pprint import pprint
    >>> chunks, dsk = take('y', 'x', [(20, 20, 20, 20)], [5, 1, 47, 3], axis=0)
    >>> chunks
    ((4,),)

    When list is sorted we still try to preserve properly sized chunks.

    >>> chunks, dsk = take('y', 'x', [(20, 20, 20, 20)], [1, 3, 5, 47], axis=0)
    >>> chunks
    ((4,),)

    When any indexed blocks would otherwise grow larger than
    dask.config.array.chunk-size, we will split them to avoid
    growing chunksizes.
    """

    if not np.isnan(chunks[axis]).any():
        from dask.array._shuffle import _shuffle

        arange = np.arange(np.sum(chunks[axis]))
        if len(index) == len(arange) and np.abs(index - arange).sum() == 0:
            # TODO: This should be a real no-op, but the call stack is
            # too deep to do this efficiently for now
            chunk_tuples = list(product(*(range(len(c)) for i, c in enumerate(chunks))))
            graph = {(outname,) + c: (inname,) + c for c in chunk_tuples}
            return tuple(chunks), graph

        average_chunk_size = int(sum(chunks[axis]) / len(chunks[axis]))

        indexer = []
        index = np.asarray(index)
        for i in range(0, len(index), average_chunk_size):
            indexer.append(index[i : i + average_chunk_size].tolist())

        token = (
            outname.split("-")[-1]
            if "-" in outname
            else tokenize(outname, chunks, index, axis)
        )
<<<<<<< HEAD
        return _shuffle(chunks, indexer, axis, inname, outname, token)

=======
        chunks, graph = _shuffle(chunks, indexer, axis, inname, outname, token)
        return chunks, graph
    elif len(chunks[axis]) == 1:
        slices = [slice(None)] * len(chunks)
        slices[axis] = list(index)
        slices = tuple(slices)
        chunk_tuples = list(product(*(range(len(c)) for i, c in enumerate(chunks))))
        dsk = {
            (outname,) + ct: (getitem, (inname,) + ct, slices) for ct in chunk_tuples
        }
        return chunks, dsk
>>>>>>> 33f07ecf
    else:
        from dask.array.core import unknown_chunk_message

        raise ValueError(
            f"Array chunk size or shape is unknown. {unknown_chunk_message}"
        )


def posify_index(shape, ind):
    """Flip negative indices around to positive ones

    >>> posify_index(10, 3)
    3
    >>> posify_index(10, -3)
    7
    >>> posify_index(10, [3, -3])
    array([3, 7])

    >>> posify_index((10, 20), (3, -3))
    (3, 17)
    >>> posify_index((10, 20), (3, [3, 4, -3]))  # doctest: +NORMALIZE_WHITESPACE
    (3, array([ 3,  4, 17]))
    """
    if isinstance(ind, tuple):
        return tuple(map(posify_index, shape, ind))
    if isinstance(ind, Integral):
        if ind < 0 and not math.isnan(shape):
            return ind + shape
        else:
            return ind
    if isinstance(ind, (np.ndarray, list)) and not math.isnan(shape):
        ind = np.asanyarray(ind)
        return np.where(ind < 0, ind + shape, ind)
    return ind


@memoize
def _expander(where):
    if not where:

        def expand(seq, val):
            return seq

        return expand
    else:
        decl = """def expand(seq, val):
            return ({left}) + tuple({right})
        """
        left = []
        j = 0
        for i in range(max(where) + 1):
            if i in where:
                left.append("val, ")
            else:
                left.append("seq[%d], " % j)
                j += 1
        right = "seq[%d:]" % j
        left = "".join(left)
        decl = decl.format(**locals())
        ns = {}
        exec(compile(decl, "<dynamic>", "exec"), ns, ns)
        return ns["expand"]


def expander(where):
    """Create a function to insert value at many locations in sequence.

    >>> expander([0, 2])(['a', 'b', 'c'], 'z')
    ('z', 'a', 'z', 'b', 'c')
    """
    return _expander(tuple(where))


def new_blockdim(dim_shape, lengths, index):
    """

    >>> new_blockdim(100, [20, 10, 20, 10, 40], slice(0, 90, 2))
    [10, 5, 10, 5, 15]

    >>> new_blockdim(100, [20, 10, 20, 10, 40], [5, 1, 30, 22])
    [4]

    >>> new_blockdim(100, [20, 10, 20, 10, 40], slice(90, 10, -2))
    [16, 5, 10, 5, 4]
    """
    if index == slice(None, None, None):
        return lengths
    if isinstance(index, list):
        return [len(index)]
    assert not isinstance(index, Integral)
    pairs = sorted(_slice_1d(dim_shape, lengths, index).items(), key=itemgetter(0))
    slices = [
        slice(0, lengths[i], 1) if slc == slice(None, None, None) else slc
        for i, slc in pairs
    ]
    if isinstance(index, slice) and index.step and index.step < 0:
        slices = slices[::-1]
    return [int(math.ceil((1.0 * slc.stop - slc.start) / slc.step)) for slc in slices]


def replace_ellipsis(n, index):
    """Replace ... with slices, :, : ,:

    >>> replace_ellipsis(4, (3, Ellipsis, 2))
    (3, slice(None, None, None), slice(None, None, None), 2)

    >>> replace_ellipsis(2, (Ellipsis, None))
    (slice(None, None, None), slice(None, None, None), None)
    """
    # Careful about using in or index because index may contain arrays
    isellipsis = [i for i, ind in enumerate(index) if ind is Ellipsis]
    if not isellipsis:
        return index
    else:
        loc = isellipsis[0]
    extra_dimensions = n - (len(index) - sum(i is None for i in index) - 1)
    return (
        index[:loc] + (slice(None, None, None),) * extra_dimensions + index[loc + 1 :]
    )


def normalize_slice(idx, dim):
    """Normalize slices to canonical form

    Parameters
    ----------
    idx: slice or other index
    dim: dimension length

    Examples
    --------
    >>> normalize_slice(slice(0, 10, 1), 10)
    slice(None, None, None)
    """

    if isinstance(idx, slice):
        if math.isnan(dim):
            return idx
        start, stop, step = idx.indices(dim)
        if step > 0:
            if start == 0:
                start = None
            if stop >= dim:
                stop = None
            if step == 1:
                step = None
            if stop is not None and start is not None and stop < start:
                stop = start
        elif step < 0:
            if start >= dim - 1:
                start = None
            if stop < 0:
                stop = None
        return slice(start, stop, step)
    return idx


def normalize_index(idx, shape):
    """Normalize slicing indexes

    1.  Replaces ellipses with many full slices
    2.  Adds full slices to end of index
    3.  Checks bounding conditions
    4.  Replace multidimensional numpy arrays with dask arrays
    5.  Replaces numpy arrays with lists
    6.  Posify's integers and lists
    7.  Normalizes slices to canonical form

    Examples
    --------
    >>> normalize_index(1, (10,))
    (1,)
    >>> normalize_index(-1, (10,))
    (9,)
    >>> normalize_index([-1], (10,))
    (array([9]),)
    >>> normalize_index(slice(-3, 10, 1), (10,))
    (slice(7, None, None),)
    >>> normalize_index((Ellipsis, None), (10,))
    (slice(None, None, None), None)
    >>> normalize_index(np.array([[True, False], [False, True], [True, True]]), (3, 2))
    (dask.array<array, shape=(3, 2), dtype=bool, chunksize=(3, 2), chunktype=numpy.ndarray>,)
    """
    from dask.array.core import Array, from_array

    if not isinstance(idx, tuple):
        idx = (idx,)

    # if a > 1D numpy.array is provided, cast it to a dask array
    if len(idx) > 0 and len(shape) > 1:
        i = idx[0]
        if is_arraylike(i) and not isinstance(i, Array) and i.shape == shape:
            idx = (from_array(i), *idx[1:])

    idx = replace_ellipsis(len(shape), idx)
    n_sliced_dims = 0
    for i in idx:
        if hasattr(i, "ndim") and i.ndim >= 1:
            n_sliced_dims += i.ndim
        elif i is None:
            continue
        else:
            n_sliced_dims += 1

    idx = idx + (slice(None),) * (len(shape) - n_sliced_dims)
    if len([i for i in idx if i is not None]) > len(shape):
        raise IndexError("Too many indices for array")

    none_shape = []
    i = 0
    for ind in idx:
        if ind is not None:
            none_shape.append(shape[i])
            i += 1
        else:
            none_shape.append(None)

    for axis, (i, d) in enumerate(zip(idx, none_shape)):
        if d is not None:
            check_index(axis, i, d)
    idx = tuple(map(sanitize_index, idx))
    idx = tuple(map(normalize_slice, idx, none_shape))
    idx = posify_index(none_shape, idx)
    return idx


def check_index(axis, ind, dimension):
    """Check validity of index for a given dimension

    Examples
    --------
    >>> check_index(0, 3, 5)
    >>> check_index(0, 5, 5)
    Traceback (most recent call last):
    ...
    IndexError: Index 5 is out of bounds for axis 0 with size 5

    >>> check_index(1, 6, 5)
    Traceback (most recent call last):
    ...
    IndexError: Index 6 is out of bounds for axis 1 with size 5

    >>> check_index(1, -1, 5)
    >>> check_index(1, -6, 5)
    Traceback (most recent call last):
    ...
    IndexError: Index -6 is out of bounds for axis 1 with size 5

    >>> check_index(0, [1, 2], 5)
    >>> check_index(0, [6, 3], 5)
    Traceback (most recent call last):
    ...
    IndexError: Index is out of bounds for axis 0 with size 5

    >>> check_index(1, slice(0, 3), 5)

    >>> check_index(0, [True], 1)
    >>> check_index(0, [True, True], 3)
    Traceback (most recent call last):
    ...
    IndexError: Boolean array with size 2 is not long enough for axis 0 with size 3
    >>> check_index(0, [True, True, True], 1)
    Traceback (most recent call last):
    ...
    IndexError: Boolean array with size 3 is not long enough for axis 0 with size 1
    """
    if isinstance(ind, list):
        ind = np.asanyarray(ind)

    # unknown dimension, assumed to be in bounds
    if np.isnan(dimension):
        return
    elif is_dask_collection(ind):
        return
    elif is_arraylike(ind):
        if ind.dtype == bool:
            if ind.size != dimension:
                raise IndexError(
                    f"Boolean array with size {ind.size} is not long enough "
                    f"for axis {axis} with size {dimension}"
                )
        elif (ind >= dimension).any() or (ind < -dimension).any():
            raise IndexError(
                f"Index is out of bounds for axis {axis} with size {dimension}"
            )
    elif isinstance(ind, slice):
        return
    elif ind is None:
        return

    elif ind >= dimension or ind < -dimension:
        raise IndexError(
            f"Index {ind} is out of bounds for axis {axis} with size {dimension}"
        )


def slice_with_int_dask_array(x, index):
    """Slice x with at most one 1D dask arrays of ints.

    This is a helper function of :meth:`Array.__getitem__`.

    Parameters
    ----------
    x: Array
    index: tuple with as many elements as x.ndim, among which there are
           one or more Array's with dtype=int

    Returns
    -------
    tuple of (sliced x, new index)

    where the new index is the same as the input, but with slice(None)
    replaced to the original slicer where a 1D filter has been applied and
    one less element where a zero-dimensional filter has been applied.
    """
    from dask.array.core import Array

    assert len(index) == x.ndim
    fancy_indexes = [
        isinstance(idx, (tuple, list))
        or (isinstance(idx, (np.ndarray, Array)) and idx.ndim > 0)
        for idx in index
    ]
    if sum(fancy_indexes) > 1:
        raise NotImplementedError("Don't yet support nd fancy indexing")

    out_index = []
    dropped_axis_cnt = 0
    for in_axis, idx in enumerate(index):
        out_axis = in_axis - dropped_axis_cnt
        if isinstance(idx, Array) and idx.dtype.kind in "iu":
            if idx.ndim == 0:
                idx = idx[np.newaxis]
                x = slice_with_int_dask_array_on_axis(x, idx, out_axis)
                x = x[tuple(0 if i == out_axis else slice(None) for i in range(x.ndim))]
                dropped_axis_cnt += 1
            elif idx.ndim == 1:
                x = slice_with_int_dask_array_on_axis(x, idx, out_axis)
                out_index.append(slice(None))
            else:
                raise NotImplementedError(
                    "Slicing with dask.array of ints only permitted when "
                    "the indexer has zero or one dimensions"
                )
        else:
            out_index.append(idx)
    return x, tuple(out_index)


def slice_with_int_dask_array_on_axis(x, idx, axis):
    """Slice a ND dask array with a 1D dask arrays of ints along the given
    axis.

    This is a helper function of :func:`slice_with_int_dask_array`.
    """
    from dask.array import chunk
    from dask.array.core import Array, blockwise, from_array
    from dask.array.utils import asarray_safe

    assert 0 <= axis < x.ndim

    if np.isnan(x.chunks[axis]).any():
        raise NotImplementedError(
            "Slicing an array with unknown chunks with "
            "a dask.array of ints is not supported"
        )

    # Calculate the offset at which each chunk starts along axis
    # e.g. chunks=(..., (5, 3, 4), ...) -> offset=[0, 5, 8]
    offset = np.roll(np.cumsum(asarray_safe(x.chunks[axis], like=x._meta)), 1)
    offset[0] = 0
    offset = from_array(offset, chunks=1)
    # Tamper with the declared chunks of offset to make blockwise align it with
    # x[axis]
    offset = Array(
        offset.dask, offset.name, (x.chunks[axis],), offset.dtype, meta=x._meta
    )

    # Define axis labels for blockwise
    x_axes = tuple(range(x.ndim))
    idx_axes = (x.ndim,)  # arbitrary index not already in x_axes
    offset_axes = (axis,)
    p_axes = x_axes[: axis + 1] + idx_axes + x_axes[axis + 1 :]
    y_axes = x_axes[:axis] + idx_axes + x_axes[axis + 1 :]

    # Calculate the cartesian product of every chunk of x vs every chunk of idx
    p = blockwise(
        chunk.slice_with_int_dask_array,
        p_axes,
        x,
        x_axes,
        idx,
        idx_axes,
        offset,
        offset_axes,
        x_size=x.shape[axis],
        axis=axis,
        dtype=x.dtype,
        meta=x._meta,
    )

    # Aggregate on the chunks of x along axis
    y = blockwise(
        chunk.slice_with_int_dask_array_aggregate,
        y_axes,
        idx,
        idx_axes,
        p,
        p_axes,
        concatenate=True,
        x_chunks=x.chunks[axis],
        axis=axis,
        dtype=x.dtype,
        meta=x._meta,
    )
    return y


def slice_with_bool_dask_array(x, index):
    """Slice x with one or more dask arrays of bools

    This is a helper function of `Array.__getitem__`.

    Parameters
    ----------
    x: Array
    index: tuple with as many elements as x.ndim, among which there are
           one or more Array's with dtype=bool

    Returns
    -------
    tuple of (sliced x, new index)

    where the new index is the same as the input, but with slice(None)
    replaced to the original slicer when a filter has been applied.

    Note: The sliced x will have nan chunks on the sliced axes.
    """
    from dask.array.core import Array, blockwise, elemwise

    out_index = [
        slice(None) if isinstance(ind, Array) and ind.dtype == bool else ind
        for ind in index
    ]

    if len(index) == 1 and index[0].ndim == x.ndim:
        if not np.isnan(x.shape).any() and not np.isnan(index[0].shape).any():
            x = x.ravel()
            index = tuple(i.ravel() for i in index)
        elif x.ndim > 1:
            warnings.warn(
                "When slicing a Dask array of unknown chunks with a boolean mask "
                "Dask array, the output array may have a different ordering "
                "compared to the equivalent NumPy operation. This will raise an "
                "error in a future release of Dask.",
                stacklevel=3,
            )
        y = elemwise(getitem, x, *index, dtype=x.dtype)
        name = "getitem-" + tokenize(x, index)
        dsk = {(name, i): k for i, k in enumerate(core.flatten(y.__dask_keys__()))}
        chunks = ((np.nan,) * y.npartitions,)
        graph = HighLevelGraph.from_collections(name, dsk, dependencies=[y])
        return Array(graph, name, chunks, x.dtype), out_index

    if any(
        isinstance(ind, Array) and ind.dtype == bool and ind.ndim != 1 for ind in index
    ):
        raise NotImplementedError(
            "Slicing with dask.array of bools only permitted when "
            "the indexer has only one dimension or when "
            "it has the same dimension as the sliced "
            "array"
        )
    indexes = [
        ind if isinstance(ind, Array) and ind.dtype == bool else slice(None)
        for ind in index
    ]

    arginds = []
    i = 0
    for ind in indexes:
        if isinstance(ind, Array) and ind.dtype == bool:
            new = (ind, tuple(range(i, i + ind.ndim)))
            i += x.ndim
        else:
            new = (slice(None), None)
            i += 1
        arginds.append(new)

    arginds = list(concat(arginds))

    out = blockwise(
        getitem_variadic,
        tuple(range(x.ndim)),
        x,
        tuple(range(x.ndim)),
        *arginds,
        dtype=x.dtype,
    )

    chunks = []
    for ind, chunk in zip(index, out.chunks):
        if isinstance(ind, Array) and ind.dtype == bool:
            chunks.append((np.nan,) * len(chunk))
        else:
            chunks.append(chunk)
    out._chunks = tuple(chunks)
    return out, tuple(out_index)


def getitem_variadic(x, *index):
    return x[index]


def make_block_sorted_slices(index, chunks):
    """Generate blockwise-sorted index pairs for shuffling an array.

    Parameters
    ----------
    index : ndarray
        An array of index positions.
    chunks : tuple
        Chunks from the original dask array

    Returns
    -------
    index2 : ndarray
        Same values as `index`, but each block has been sorted
    index3 : ndarray
        The location of the values of `index` in `index2`

    Examples
    --------
    >>> index = np.array([6, 0, 4, 2, 7, 1, 5, 3])
    >>> chunks = ((4, 4),)
    >>> a, b = make_block_sorted_slices(index, chunks)

    Notice that the first set of 4 items are sorted, and the
    second set of 4 items are sorted.

    >>> a
    array([0, 2, 4, 6, 1, 3, 5, 7])
    >>> b
    array([3, 0, 2, 1, 7, 4, 6, 5])
    """
    from dask.array.core import slices_from_chunks

    slices = slices_from_chunks(chunks)

    if len(slices[0]) > 1:
        slices = [slice_[0] for slice_ in slices]

    offsets = np.roll(np.cumsum(chunks[0]), 1)
    offsets[0] = 0

    index2 = np.empty_like(index)
    index3 = np.empty_like(index)

    for slice_, offset in zip(slices, offsets):
        a = index[slice_]
        b = np.sort(a)
        c = offset + np.argsort(b.take(np.argsort(a)))
        index2[slice_] = b
        index3[slice_] = c

    return index2, index3


def shuffle_slice(x, index):
    """A relatively efficient way to shuffle `x` according to `index`.

    Parameters
    ----------
    x : Array
    index : ndarray
        This should be an ndarray the same length as `x` containing
        each index position in ``range(0, len(x))``.

    Returns
    -------
    Array
    """
    from dask.array.core import PerformanceWarning

    chunks1 = chunks2 = x.chunks
    if x.ndim > 1:
        chunks1 = (chunks1[0],)
    index2, index3 = make_block_sorted_slices(index, chunks1)
    with warnings.catch_warnings():
        warnings.simplefilter("ignore", PerformanceWarning)
        return x[index2].rechunk(chunks2)[index3]


def parse_assignment_indices(indices, shape):
    """Reformat the indices for assignment.

    The aim of this is to convert the indices to a standardised form
    so that it is easier to ascertain which chunks are touched by the
    indices.

    This function is intended to be called by `setitem_array`.

    A slice object that is decreasing (i.e. with a negative step), is
    recast as an increasing slice (i.e. with a positive step. For
    example ``slice(7,3,-1)`` would be cast as ``slice(4,8,1)``. This
    is to facilitate finding which blocks are touched by the
    index. The dimensions for which this has occurred are returned by
    the function.

    Parameters
    ----------
    indices : numpy-style indices
        Indices to array defining the elements to be assigned.
    shape : sequence of `int`
        The shape of the array.

    Returns
    -------
    parsed_indices : `list`
        The reformatted indices that are equivalent to the input
        indices.
    implied_shape : `list`
        The shape implied by the parsed indices. For instance, indices
        of ``(slice(0,2), 5, [4,1,-1])`` will have implied shape
        ``[2,3]``.
    reverse : `list`
        The positions of the dimensions whose indices in the
        parsed_indices output are reversed slices.
    implied_shape_positions: `list`
        The positions of the dimensions whose indices contribute to
        the implied_shape. For instance, indices of ``(slice(0,2), 5,
        [4,1,-1])`` will have implied_shape ``[2,3]`` and
        implied_shape_positions ``[0,2]``.

    Examples
    --------
    >>> parse_assignment_indices((slice(1, -1),), (8,))
    ([slice(1, 7, 1)], [6], [], [0])

    >>> parse_assignment_indices(([1, 2, 6, 5],), (8,))
    ([array([1, 2, 6, 5])], [4], [], [0])

    >>> parse_assignment_indices((3, slice(-1, 2, -1)), (7, 8))
    ([3, slice(3, 8, 1)], [5], [1], [1])

    >>> parse_assignment_indices((slice(-1, 2, -1), 3, [1, 2]), (7, 8, 9))
    ([slice(3, 7, 1), 3, array([1, 2])], [4, 2], [0], [0, 2])

    >>> parse_assignment_indices((slice(0, 5), slice(3, None, 2)), (5, 4))
    ([slice(0, 5, 1), slice(3, 4, 2)], [5, 1], [], [0, 1])

    >>> parse_assignment_indices((slice(0, 5), slice(3, 3, 2)), (5, 4))
    ([slice(0, 5, 1), slice(3, 3, 2)], [5, 0], [], [0])

    """
    if not isinstance(indices, tuple):
        indices = (indices,)

    # Disallow scalar boolean indexing, and also indexing by scalar
    # numpy or dask array.
    #
    # numpy allows these, but Array.__getitem__ does not yet implement
    # them properly, so disallow it for now in __setitem__
    for index in indices:
        if index is True or index is False:
            raise NotImplementedError(
                "dask does not yet implement assignment to a scalar "
                f"boolean index: {index!r}"
            )

        if (is_arraylike(index) or is_dask_collection(index)) and not index.ndim:
            raise NotImplementedError(
                "dask does not yet implement assignment to a scalar "
                f"numpy or dask array index: {index!r}"
            )

    # Initialize output variables
    implied_shape = []
    implied_shape_positions = []
    reverse = []
    parsed_indices = list(normalize_index(indices, shape))

    n_lists = 0

    for i, (index, size) in enumerate(zip(parsed_indices, shape)):
        is_slice = isinstance(index, slice)
        if is_slice:
            # Index is a slice
            start, stop, step = index.indices(size)
            if step < 0 and stop == -1:
                stop = None

            index = slice(start, stop, step)

            if step < 0:
                # When the slice step is negative, transform the
                # original slice to a new slice with a positive step
                # such that the result of the new slice is the reverse
                # of the result of the original slice.
                #
                # For example, if the original slice is slice(6,0,-2)
                # then the new slice will be slice(2,7,2).
                #
                # >>> a = [0, 1, 2, 3, 4, 5, 6, 7, 8, 9]
                # >>> a[slice(6, 0, -2)]
                # [6, 4, 2]
                # >>> a[slice(2, 7, 2)]
                # [2, 4, 6]
                # >>> a[slice(6, 0, -2)] == list(reversed(a[slice(2, 7, 2)]))
                # True
                start, stop, step = index.indices(size)
                step *= -1
                div, mod = divmod(start - stop - 1, step)
                div_step = div * step
                start -= div_step
                stop = start + div_step + 1

                index = slice(start, stop, step)
                reverse.append(i)

            start, stop, step = index.indices(size)

            # Note: We now have stop >= start and step >= 0

            div, mod = divmod(stop - start, step)
            if not div and not mod:
                # stop equals start => zero-sized slice for this
                # dimension
                implied_shape.append(0)
            else:
                if mod != 0:
                    div += 1

                implied_shape.append(div)
                implied_shape_positions.append(i)

        elif isinstance(index, (int, np.integer)):
            # Index is an integer
            index = int(index)

        elif isinstance(index, np.ndarray) or is_dask_collection(index):
            # Index is 1-d array
            n_lists += 1
            if n_lists > 1:
                raise NotImplementedError(
                    "dask is currently limited to at most one "
                    "dimension's assignment index being a "
                    "1-d array of integers or booleans. "
                    f"Got: {indices}"
                )

            if index.ndim != 1:
                raise IndexError(
                    f"Incorrect shape ({index.shape}) of integer "
                    f"indices for dimension with size {size}"
                )

            index_size = index.size
            if (
                index.dtype == bool
                and not math.isnan(index_size)
                and index_size != size
            ):
                raise IndexError(
                    "boolean index did not match indexed array along "
                    f"dimension {i}; dimension is {size} but "
                    f"corresponding boolean dimension is {index_size}"
                )

            # Posify an integer dask array (integer numpy arrays were
            # posified in `normalize_index`)
            if is_dask_collection(index):
                if index.dtype == bool:
                    index_size = np.nan
                else:
                    index = np.where(index < 0, index + size, index)

            implied_shape.append(index_size)
            implied_shape_positions.append(i)

        parsed_indices[i] = index

    return parsed_indices, implied_shape, reverse, implied_shape_positions


def concatenate_array_chunks(x):
    """Concatenate the multidimensional chunks of an array.

    Can be used on chunks with unknown sizes.

    Parameters
    ----------
    x : dask array

    Returns
    -------
    dask array
        The concatenated dask array with one chunk.

    """
    from dask.array.core import Array, concatenate3

    if x.npartitions == 1:
        return x

    name = "concatenate3-" + tokenize(x)
    d = {(name, 0): (concatenate3, x.__dask_keys__())}
    graph = HighLevelGraph.from_collections(name, d, dependencies=[x])
    chunks = x.shape
    if not chunks:
        chunks = (1,)

    return Array(graph, name, chunks=(chunks,), dtype=x.dtype)


def setitem_array(out_name, array, indices, value):
    """Master function for array assignment.

    This function, that is intended to be called by
    `Array.__setitem__`, creates a new dask that assigns values to
    each block that is touched by the indices, leaving other blocks
    unchanged.

    Each block that overlaps the indices is assigned from the
    appropriate part of the assignment value. The dasks of these value
    parts are included in the output dask dictionary, as are the dasks
    of any 1-d dask array indices. This ensures that the dask array
    assignment value and any dask array indices are not computed until
    the `Array.__setitem__` operation is computed.

    The part of the assignment value applies to block is created as a
    "getitem" slice of the full assignment value.

    Parameters
    ----------
    out_name : `str`
        The dask variable output name.
    array : dask array
        The dask array that is being assigned to.
    indices : numpy-style indices
        Indices to array defining the elements to be assigned.
    value : dask array
        The assignment value, i.e. the values which will be assigned
        to elements of array.

    Returns
    -------
    dsk : `dict`
        A dictionary where the keys are new unique tokens for each
        block of the form

            (out_name, dim_index[, dim_index[, ...]])

       and the values are either

            (key,)

        or

            (setitem, key, v_key, block_indices)

        where key is an existing top-level dask key of array.

        The first case occurs when the block represented by key does
        not overlap the indices.

        The second case occurs when the block represented by key does
        overlap the indices. setitem is the chunk assignment function;
        v_key is the dask key of the the part of the assignment value
        that corresponds to the block; and block_indices are the
        assignment indices that apply to the block.

        The dictionary also includes any additional key/value pairs
        needed to define v_key, as well as any any additional
        key/value pairs needed to define dask keys contained in the
        block_indices list as references to dask array indices.

    """

    @functools.lru_cache
    def block_index_from_1d_index(dim, loc0, loc1, is_bool):
        """The positions of index elements in the range values loc0 and loc1.

        The index is the input assignment index that is defined in the
        namespace of the caller. It is assumed that negative elements
        of an integer array have already been posified.

        The non-hashable dsk is the output dask dictionary that is
        defined in the namespace of the caller.

        Parameters
        ----------
        dim : `int`
           The dimension position of the index that is used as a proxy
           for the non-hashable index to define the LRU cache key.
        loc0 : `int`
            The start index of the block along the dimension.
        loc1 : `int`
            The stop index of the block along the dimension.
        is_bool : `bool`
            Whether or not the index is of boolean data type.

        Returns
        -------
        numpy array or `str`
            If index is a numpy array then a numpy array is
            returned.

            If index is a dask array then the dask of the block index
            is inserted into the output dask dictionary, and its
            unique top-layer key is returned.

        """
        if is_bool:
            # Boolean array (dask or numpy)
            i = index[loc0:loc1]
        elif is_dask_collection(index):
            # Integer dask array
            #
            # Check for values in [loc0,loc1).
            #
            # Use the 3-argument "where" to insert place-holder
            # elements that will be searched for and removed in the
            # `setitem` function at compute time. The place-holder
            # value must be the size of the block, i.e. loc1-loc0. We
            # can't use a 1-argument "where" here because that won't
            # work if index has unknown chunk sizes.
            i = np.where((loc0 <= index) & (index < loc1), index, loc1)
            i -= loc0
        else:
            # Integer numpy array
            #
            # Check for positive values in [loc0,loc1).
            i = np.where((loc0 <= index) & (index < loc1))[0]
            i = index[i] - loc0

        if is_dask_collection(i):
            # Return dask key instead of dask array
            i = concatenate_array_chunks(i)
            dsk.update(dict(i.dask))
            i = next(flatten(i.__dask_keys__()))

        return i

    @functools.lru_cache
    def block_index_shape_from_1d_bool_index(dim, loc0, loc1):
        """Number of True index elements between positions loc0 and loc1.

        The index is the input assignment index that is defined in the
        namespace of the caller.

        Parameters
        ----------
        dim : `int`
           The dimension position of the index that is used as a proxy
           for the non-hashable index to define the LRU cache key.
        loc0 : `int`
            The start index of the block along the dimension.
        loc1 : `int`
            The stop index of the block along the dimension.

        Returns
        -------
        numpy array or dask array
            If index is a numpy array then a numpy array is
            returned.

            If index is dask array then a dask array is returned.

        """
        return np.sum(index[loc0:loc1])

    @functools.lru_cache
    def n_preceding_from_1d_bool_index(dim, loc0):
        """Number of True index elements preceding position loc0.

        The index is the input assignment index that is defined in the
        namespace of the caller.

        Parameters
        ----------
        dim : `int`
           The dimension position of the index that is used as a proxy
           for the non-hashable index to define the LRU cache key.
        loc0 : `int`
            The start index of the block along the dimension.

        Returns
        -------
        numpy array or dask array
            If index is a numpy array then a numpy array is
            returned.

            If index is dask array then a dask array is returned.

        """
        return np.sum(index[:loc0])

    @_deprecated(message=("Please use `n_preceding_from_1d_bool_index` instead."))
    def n_preceeding_from_1d_bool_index(dim, loc0):
        return n_preceding_from_1d_bool_index(dim, loc0)

    @functools.lru_cache
    def value_indices_from_1d_int_index(dim, vsize, loc0, loc1):
        """Value indices for index elements between loc0 and loc1.

        The index is the input assignment index that is defined in the
        namespace of the caller. It is assumed that negative elements
        have already been posified.

        Parameters
        ----------
        dim : `int`
           The dimension position of the index that is used as a proxy
           for the non-hashable index to define the LRU cache key.
        vsize : `int`
            The full size of the dimension of the assignment value.
        loc0 : `int`
            The start index of the block along the dimension.
        loc1 : `int`
            The stop index of the block along the dimension.

        Returns
        -------
        numpy array or dask array
            If index is a numpy array then a numpy array is
            returned.

            If index is dask array then a dask array is returned.

        """
        # Check for values in [loc0,loc1)
        if is_dask_collection(index):
            if np.isnan(index.size):
                # Integer dask array with unknown size.
                #
                # The 1-argument "where" won't work, so use the
                # 3-argument "where" and convert to a boolean
                # array. We concatenate the resulting boolean index
                # and set the chunk size (which must be the full size
                # of the dimension of the assignment value) which
                # allows the returned array to be used as a
                # __getitem__ index to the assignment value.
                i = np.where((loc0 <= index) & (index < loc1), True, False)
                i = concatenate_array_chunks(i)
                i._chunks = ((vsize,),)
            else:
                # Integer dask array with known size
                i = np.where((loc0 <= index) & (index < loc1))[0]
                i = concatenate_array_chunks(i)
        else:
            # Integer numpy array.
            i = np.where((loc0 <= index) & (index < loc1))[0]

        return i

    from dask.core import flatten

    array_shape = array.shape
    value_shape = value.shape
    value_ndim = len(value_shape)

    # Reformat input indices
    indices, implied_shape, reverse, implied_shape_positions = parse_assignment_indices(
        indices, array_shape
    )

    # Empty slices can only be assigned size 1 values
    if 0 in implied_shape and value_shape and max(value_shape) > 1:
        raise ValueError(
            f"shape mismatch: value array of shape {value_shape} "
            "could not be broadcast to indexing result "
            f"of shape {tuple(implied_shape)}"
        )

    # Set variables needed when creating the part of the assignment
    # value that applies to each block.
    #
    #  offset: The additive offset to the assignment value dimension
    #          positions that results in the positions of the
    #          corresponding dimensions in the array. offset is a
    #          non-negative integer, and a positive value means that
    #          the array has more dimensions than the assignment
    #          value.
    #
    #  value_offset: The additive offset to the array dimension
    #                positions that results in the positions of the
    #                corresponding dimensions in the assignment
    #                value. value_offset is a non-negative integer,
    #                and a positive value means that the assignment
    #                value has more dimensions than the array.
    #
    #          For example:
    #
    #          array.shape   value.shape   offset  value_offset
    #          ------------  ------------  ------  ------------
    #          (3, 4)        (3, 4)        0       0
    #          (1, 1, 3, 4)  (3, 4)        2       0
    #          (3, 4)        (1, 1, 3, 4)  0       2
    #          ------------  ------------  ------  ------------
    #
    #  array_common_shape: The shape of those dimensions of array
    #                      which correspond to dimensions of the
    #                      assignment value.
    #
    #  value_common_shape: The shape of those dimensions of the
    #                      assignment value which correspond to
    #                      dimensions of the array.
    #
    #  base_value_indices: The indices used for initialising the
    #                      selection of the part of the assignment
    #                      value that applies to each block of
    #                      array. An element of `None` will end up
    #                      being replaced by an appropriate slice on a
    #                      block-by-block basis.
    #
    # non_broadcast_dimensions: The integer positions of
    #                           array_common_shape which do not
    #                           correspond to broadcast dimensions in
    #                           the assignment value.
    #
    # Note that array_common_shape and value_common_shape may be
    # different if there are any size 1 dimensions being brodacast.
    offset = len(implied_shape) - value_ndim
    if offset >= 0:
        # The array has the same number or more dimensions than the
        # assignment value
        array_common_shape = implied_shape[offset:]
        value_common_shape = value_shape
        value_offset = 0
        reverse = [i - offset for i in reverse if i >= offset]
    else:
        # The assigmment value has more dimensions than the array
        value_offset = -offset
        array_common_shape = implied_shape
        value_common_shape = value_shape[value_offset:]
        offset = 0

        # All of the extra leading dimensions must have size 1
        if value_shape[:value_offset] != (1,) * value_offset:
            raise ValueError(
                "could not broadcast input array from shape"
                f"{value_shape} into shape {tuple(implied_shape)}"
            )

    base_value_indices = []
    non_broadcast_dimensions = []

    for i, (a, b, j) in enumerate(
        zip(array_common_shape, value_common_shape, implied_shape_positions)
    ):
        index = indices[j]
        if is_dask_collection(index) and index.dtype == bool:
            if math.isnan(b) or b <= index.size:
                base_value_indices.append(None)
                non_broadcast_dimensions.append(i)
            else:
                raise ValueError(
                    f"shape mismatch: value array dimension size of {b} is "
                    "greater then corresponding boolean index size of "
                    f"{index.size}"
                )

            continue

        if b == 1:
            base_value_indices.append(slice(None))
        elif a == b:
            base_value_indices.append(None)
            non_broadcast_dimensions.append(i)
        elif math.isnan(a):
            base_value_indices.append(None)
            non_broadcast_dimensions.append(i)
        else:
            raise ValueError(
                f"shape mismatch: value array of shape {value_shape} "
                "could not be broadcast to indexing result of shape "
                f"{tuple(implied_shape)}"
            )

    # Translate chunks tuple to a set of array locations in product
    # order
    chunks = array.chunks
    cumdims = [cached_cumsum(bds, initial_zero=True) for bds in chunks]
    array_locations = [
        [(s, s + dim) for s, dim in zip(starts, shapes)]
        for starts, shapes in zip(cumdims, chunks)
    ]
    array_locations = product(*array_locations)

    # Get the dask keys of the most recent layer in the same order as
    # the array locations.
    in_keys = list(flatten(array.__dask_keys__()))

    # Create a new "setitem" dask entry for each block in the array
    dsk = {}
    out_name = (out_name,)
    for in_key, locations in zip(in_keys, array_locations):
        # Now loop round each block dimension.
        #
        # If the block overlaps the indices then set the following
        # (which will be used to define a new dask entry):
        #
        # block_indices: The indices that will be used to assign to
        #                this block.
        #
        # block_indices_shape: The shape implied by block_indices.
        #
        # block_preceding_sizes: How many assigned elements precede
        #                        this block along each dimension that
        #                        doesn't have an integer. It is
        #                        assumed that a slice will have a
        #                        positive step, as will be the case
        #                        for reformatted indices. `None` is
        #                        used for dimensions with 1-d integer
        #                        arrays.
        block_indices = []
        block_indices_shape = []
        block_preceding_sizes = []

        local_offset = offset

        # Assume, until demonstrated otherwise, that this block
        # overlaps the assignment indices.
        overlaps = True

        # Note which dimension, if any, has 1-d integer array index
        dim_1d_int_index = None

        for dim, (index, (loc0, loc1)) in enumerate(zip(indices, locations)):
            integer_index = isinstance(index, int)
            if isinstance(index, slice):
                # Index is a slice
                stop = loc1 - loc0
                if index.stop < loc1:
                    stop -= loc1 - index.stop

                start = index.start - loc0
                if start < 0:
                    # Make start positive
                    start %= index.step

                if start >= stop:
                    # This block does not overlap the slice index
                    overlaps = False
                    break

                step = index.step
                block_index = slice(start, stop, step)
                block_index_size, rem = divmod(stop - start, step)
                if rem:
                    block_index_size += 1

                pre = index.indices(loc0)
                n_preceding, rem = divmod(pre[1] - pre[0], step)
                if rem:
                    n_preceding += 1

            elif integer_index:
                # Index is an integer
                local_offset += 1
                if not loc0 <= index < loc1:
                    # This block does not overlap the integer index
                    overlaps = False
                    break

                block_index = index - loc0

            else:
                # Index is a 1-d array
                is_bool = index.dtype == bool
                block_index = block_index_from_1d_index(dim, loc0, loc1, is_bool)
                if is_bool:
                    block_index_size = block_index_shape_from_1d_bool_index(
                        dim, loc0, loc1
                    )
                    n_preceding = n_preceding_from_1d_bool_index(dim, loc0)
                else:
                    block_index_size = None
                    n_preceding = None
                    dim_1d_int_index = dim
                    loc0_loc1 = loc0, loc1

                if not is_dask_collection(index) and not block_index.size:
                    # This block does not overlap the 1-d numpy array
                    # index
                    overlaps = False
                    break

                # Note: When the 1-d array index is a dask array then
                #       we can't tell if this block overlaps it, so we
                #       assume that it does. If it in fact doesn't
                #       overlap then the part of the assignment value
                #       that corresponds to this block will have zero
                #       size which, at compute time, will indicate to
                #       the `setitem` function to pass the block
                #       through unchanged.

            # Still here? This block overlaps the index for this
            # dimension.
            block_indices.append(block_index)
            if not integer_index:
                block_indices_shape.append(block_index_size)
                block_preceding_sizes.append(n_preceding)

        # The new dask key
        out_key = out_name + in_key[1:]

        if not overlaps:
            # This block does not overlap the indices for all
            # dimensions, so pass the block through unchanged.
            dsk[out_key] = in_key
            continue

        # Still here? Then this block overlaps the indices for all
        # dimensions and so needs to have some of its elements
        # assigned.

        # Initialise the indices of the assignment value that define
        # the parts of it which are to be assigned to this block
        value_indices = base_value_indices[:]
        for i in non_broadcast_dimensions:
            j = i + offset
            if j == dim_1d_int_index:
                # Index is a 1-d integer array
                #
                # Define index in the current namespace for use in
                # `value_indices_from_1d_int_index`
                index = indices[j]

                value_indices[i] = value_indices_from_1d_int_index(
                    dim_1d_int_index, value_shape[i + value_offset], *loc0_loc1
                )
            else:
                # Index is a slice or 1-d boolean array
                start = block_preceding_sizes[j]
                value_indices[i] = slice(start, start + block_indices_shape[j])

        # If required as a consequence of reformatting any slice
        # objects of the original indices to have a positive steps,
        # reverse the indices to assignment value.
        for i in reverse:
            size = value_common_shape[i]
            start, stop, step = value_indices[i].indices(size)
            size -= 1
            start = size - start
            stop = size - stop
            if stop < 0:
                stop = None

            value_indices[i] = slice(start, stop, -1)

        if value_ndim > len(indices):
            # The assignment value has more dimensions than array, so
            # add a leading Ellipsis to the indices of value.
            value_indices.insert(0, Ellipsis)

        # Create the part of the full assignment value that is to be
        # assigned to elements of this block and make sure that it has
        # just one chunk (so we can represent it with a single key in
        # the argument list of setitem).
        v = value[tuple(value_indices)]
        v = concatenate_array_chunks(v)
        v_key = next(flatten(v.__dask_keys__()))

        # Insert into the output dask dictionary the dask of the part
        # of assignment value for this block (not minding when we
        # overwrite any existing keys as the values will be the same).
        dsk = merge(dict(v.dask), dsk)

        # Define the assignment function for this block.
        dsk[out_key] = (setitem, in_key, v_key, block_indices)

    block_index_from_1d_index.cache_clear()
    block_index_shape_from_1d_bool_index.cache_clear()
    n_preceding_from_1d_bool_index.cache_clear()
    value_indices_from_1d_int_index.cache_clear()

    return dsk


def setitem(x, v, indices):
    """Chunk function of `setitem_array`.

    Assign v to indices of x.

    Parameters
    ----------
    x : numpy array
        The array to be assigned to.
    v : numpy array
        The values which will be assigned.
    indices : list of `slice`, `int`, or numpy array
        The indices describing the elements of x to be assigned from
        v. One index per axis.

        Note that an individual index can not be a `list`, use a 1-d
        numpy array instead.

        If a 1-d numpy array index contains the non-valid value of the
        size of the corresponding dimension of x, then those index
        elements will be removed prior to the assignment (see
        `block_index_from_1d_index` function).

    Returns
    -------
    numpy array
        A new independent array with assigned elements, unless v is
        empty (i.e. has zero size) in which case then the input array
        is returned and the indices are ignored.

    Examples
    --------
    >>> x = np.arange(8).reshape(2, 4)
    >>> setitem(x, np.array(-99), [np.array([False, True])])
    array([[  0,   1,   2,   3],
           [-99, -99, -99, -99]])
    >>> x
    array([[0, 1, 2, 3],
           [4, 5, 6, 7]])
    >>> setitem(x, np.array([-88, -99]), [slice(None), np.array([1, 3])])
    array([[  0, -88,   2, -99],
           [  4, -88,   6, -99]])
    >>> setitem(x, -x, [slice(None)])
    array([[ 0, -1, -2, -3],
           [-4, -5, -6, -7]])
    >>> x
    array([[0, 1, 2, 3],
           [4, 5, 6, 7]])
    >>> setitem(x, np.array([-88, -99]), [slice(None), np.array([4, 4, 3, 4, 1, 4])])
    array([[  0, -99,   2, -88],
           [  4, -99,   6, -88]])
    >>> value = np.where(x < 0)[0]
    >>> value.size
    0
    >>> y = setitem(x, value, [Ellipsis])
    >>> y is x
    True
    """
    if not v.size:
        return x

    # Normalize integer array indices
    for i, (index, block_size) in enumerate(zip(indices, x.shape)):
        if isinstance(index, np.ndarray) and index.dtype != bool:
            # Strip out any non-valid place-holder values
            index = index[np.where(index < block_size)[0]]
            indices[i] = index

    # If x is not masked but v is, then turn the x into a masked
    # array.
    if not np.ma.isMA(x) and np.ma.isMA(v):
        x = x.view(np.ma.MaskedArray)

    # Copy the array to guarantee no other objects are corrupted
    x = x.copy()

    # Do the assignment
    try:
        x[tuple(indices)] = v
    except ValueError as e:
        raise ValueError(
            "shape mismatch: value array could not be broadcast to indexing result"
        ) from e

    return x<|MERGE_RESOLUTION|>--- conflicted
+++ resolved
@@ -586,10 +586,6 @@
             if "-" in outname
             else tokenize(outname, chunks, index, axis)
         )
-<<<<<<< HEAD
-        return _shuffle(chunks, indexer, axis, inname, outname, token)
-
-=======
         chunks, graph = _shuffle(chunks, indexer, axis, inname, outname, token)
         return chunks, graph
     elif len(chunks[axis]) == 1:
@@ -601,7 +597,6 @@
             (outname,) + ct: (getitem, (inname,) + ct, slices) for ct in chunk_tuples
         }
         return chunks, dsk
->>>>>>> 33f07ecf
     else:
         from dask.array.core import unknown_chunk_message
 
