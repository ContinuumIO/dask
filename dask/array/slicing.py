--- conflicted
+++ resolved
@@ -4,19 +4,6 @@
 import warnings
 from itertools import product
 from numbers import Integral, Number
-<<<<<<< HEAD
-from operator import getitem, itemgetter
-import warnings
-import bisect
-
-import numpy as np
-from tlz import memoize, merge, pluck, concat
-
-from ..utils import cached_cumsum, is_arraylike
-from .. import core
-from .. import config
-from .. import utils
-=======
 from operator import add, getitem, itemgetter
 
 import numpy as np
@@ -24,9 +11,8 @@
 
 from .. import config, core, utils
 from ..base import is_dask_collection, tokenize
->>>>>>> 09862ed9
 from ..highlevelgraph import HighLevelGraph
-from ..utils import is_arraylike
+from ..utils import cached_cumsum, is_arraylike
 
 colon = slice(None, None, None)
 
@@ -1295,9 +1281,6 @@
     index2, index3 = make_block_sorted_slices(index, chunks1)
     with warnings.catch_warnings():
         warnings.simplefilter("ignore", PerformanceWarning)
-<<<<<<< HEAD
-        return x[index2].rechunk(chunks2)[index3]
-=======
         return x[index2].rechunk(chunks2)[index3]
 
 
@@ -2196,5 +2179,4 @@
             "shape mismatch: value array could " "not be broadcast to indexing result"
         ) from e
 
-    return x
->>>>>>> 09862ed9
+    return x