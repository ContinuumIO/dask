from itertools import product
import math
from numbers import Integral, Number
from operator import add, getitem, itemgetter
import warnings
import functools
import bisect

import numpy as np
from tlz import memoize, merge, pluck, concat, accumulate

from .. import core
from .. import config
from .. import utils
from ..highlevelgraph import HighLevelGraph
from ..base import tokenize, is_dask_collection

colon = slice(None, None, None)


def _sanitize_index_element(ind):
    """Sanitize a one-element index."""
    if isinstance(ind, Number):
        ind2 = int(ind)
        if ind2 != ind:
            raise IndexError("Bad index.  Must be integer-like: %s" % ind)
        else:
            return ind2
    elif ind is None:
        return None
    else:
        raise TypeError("Invalid index type", type(ind), ind)


def sanitize_index(ind):
    """Sanitize the elements for indexing along one axis

    >>> sanitize_index([2, 3, 5])
    array([2, 3, 5])
    >>> sanitize_index([True, False, True, False])
    array([0, 2])
    >>> sanitize_index(np.array([1, 2, 3]))
    array([1, 2, 3])
    >>> sanitize_index(np.array([False, True, True]))
    array([1, 2])
    >>> type(sanitize_index(np.int32(0)))
    <class 'int'>
    >>> sanitize_index(1.0)
    1
    >>> sanitize_index(0.5)
    Traceback (most recent call last):
    ...
    IndexError: Bad index.  Must be integer-like: 0.5
    """
    if ind is None:
        return None
    elif isinstance(ind, slice):
        return slice(
            _sanitize_index_element(ind.start),
            _sanitize_index_element(ind.stop),
            _sanitize_index_element(ind.step),
        )
    elif isinstance(ind, Number):
        return _sanitize_index_element(ind)
    elif is_dask_collection(ind):
        return ind
    index_array = np.asanyarray(ind)
    if index_array.dtype == bool:
        nonzero = np.nonzero(index_array)
        if len(nonzero) == 1:
            # If a 1-element tuple, unwrap the element
            nonzero = nonzero[0]
        return np.asanyarray(nonzero)
    elif np.issubdtype(index_array.dtype, np.integer):
        return index_array
    elif np.issubdtype(index_array.dtype, np.floating):
        int_index = index_array.astype(np.intp)
        if np.allclose(index_array, int_index):
            return int_index
        else:
            check_int = np.isclose(index_array, int_index)
            first_err = index_array.ravel()[np.flatnonzero(~check_int)[0]]
            raise IndexError("Bad index.  Must be integer-like: %s" % first_err)
    else:
        raise TypeError("Invalid index type", type(ind), ind)


def slice_array(out_name, in_name, blockdims, index, itemsize):
    """
    Master function for array slicing

    This function makes a new dask that slices blocks along every
    dimension and aggregates (via cartesian product) each dimension's
    slices so that the resulting block slices give the same results
    as the original slice on the original structure

    Index must be a tuple.  It may contain the following types

        int, slice, list (at most one list), None

    Parameters
    ----------
    in_name - string
      This is the dask variable name that will be used as input
    out_name - string
      This is the dask variable output name
    blockshape - iterable of integers
    index - iterable of integers, slices, lists, or None
    itemsize : int
        The number of bytes required for each element of the array.

    Returns
    -------
    Dict where the keys are tuples of

        (out_name, dim_index[, dim_index[, ...]])

    and the values are

        (function, (in_name, dim_index, dim_index, ...),
                   (slice(...), [slice()[,...]])

    Also new blockdims with shapes of each block

        ((10, 10, 10, 10), (20, 20))

    Examples
    --------
    >>> dsk, blockdims = slice_array('y', 'x', [(20, 20, 20, 20, 20)],
    ...                              (slice(10, 35),))  #  doctest: +SKIP
    >>> dsk  # doctest: +SKIP
    {('y', 0): (getitem, ('x', 0), (slice(10, 20),)),
     ('y', 1): (getitem, ('x', 1), (slice(0, 15),))}
    >>> blockdims  # doctest: +SKIP
    ((10, 15),)

    See Also
    --------
    This function works by successively unwrapping cases and passing down
    through a sequence of functions.

    slice_with_newaxis : handle None/newaxis case
    slice_wrap_lists : handle fancy indexing with lists
    slice_slices_and_integers : handle everything else
    """
    blockdims = tuple(map(tuple, blockdims))

    # x[:, :, :] - Punt and return old value
    if all(
        isinstance(index, slice) and index == slice(None, None, None) for index in index
    ):
        suffixes = product(*[range(len(bd)) for bd in blockdims])
        dsk = dict(((out_name,) + s, (in_name,) + s) for s in suffixes)
        return dsk, blockdims

    # Add in missing colons at the end as needed.  x[5] -> x[5, :, :]
    not_none_count = sum(i is not None for i in index)
    missing = len(blockdims) - not_none_count
    index += (slice(None, None, None),) * missing

    # Pass down to next function
    dsk_out, bd_out = slice_with_newaxes(out_name, in_name, blockdims, index, itemsize)

    bd_out = tuple(map(tuple, bd_out))
    return dsk_out, bd_out


def slice_with_newaxes(out_name, in_name, blockdims, index, itemsize):
    """
    Handle indexing with Nones

    Strips out Nones then hands off to slice_wrap_lists
    """
    # Strip Nones from index
    index2 = tuple([ind for ind in index if ind is not None])
    where_none = [i for i, ind in enumerate(index) if ind is None]
    where_none_orig = list(where_none)
    for i, x in enumerate(where_none):
        n = sum(isinstance(ind, Integral) for ind in index[:x])
        if n:
            where_none[i] -= n

    # Pass down and do work
    dsk, blockdims2 = slice_wrap_lists(out_name, in_name, blockdims, index2, itemsize)

    if where_none:
        expand = expander(where_none)
        expand_orig = expander(where_none_orig)

        # Insert ",0" into the key:  ('x', 2, 3) -> ('x', 0, 2, 0, 3)
        dsk2 = {
            (out_name,) + expand(k[1:], 0): (v[:2] + (expand_orig(v[2], None),))
            for k, v in dsk.items()
            if k[0] == out_name
        }

        # Add back intermediate parts of the dask that weren't the output
        dsk3 = merge(dsk2, {k: v for k, v in dsk.items() if k[0] != out_name})

        # Insert (1,) into blockdims:  ((2, 2), (3, 3)) -> ((2, 2), (1,), (3, 3))
        blockdims3 = expand(blockdims2, (1,))

        return dsk3, blockdims3

    else:
        return dsk, blockdims2


def slice_wrap_lists(out_name, in_name, blockdims, index, itemsize):
    """
    Fancy indexing along blocked array dasks

    Handles index of type list.  Calls slice_slices_and_integers for the rest

    See Also
    --------

    take : handle slicing with lists ("fancy" indexing)
    slice_slices_and_integers : handle slicing with slices and integers
    """
    assert all(isinstance(i, (slice, list, Integral, np.ndarray)) for i in index)
    if not len(blockdims) == len(index):
        raise IndexError("Too many indices for array")

    # Do we have more than one list in the index?
    where_list = [
        i for i, ind in enumerate(index) if isinstance(ind, np.ndarray) and ind.ndim > 0
    ]
    if len(where_list) > 1:
        raise NotImplementedError("Don't yet support nd fancy indexing")
    # Is the single list an empty list? In this case just treat it as a zero
    # length slice
    if where_list and not index[where_list[0]].size:
        index = list(index)
        index[where_list.pop()] = slice(0, 0, 1)
        index = tuple(index)

    # No lists, hooray! just use slice_slices_and_integers
    if not where_list:
        return slice_slices_and_integers(out_name, in_name, blockdims, index)

    # Replace all lists with full slices  [3, 1, 0] -> slice(None, None, None)
    index_without_list = tuple(
        slice(None, None, None) if isinstance(i, np.ndarray) else i for i in index
    )

    # lists and full slices.  Just use take
    if all(isinstance(i, np.ndarray) or i == slice(None, None, None) for i in index):
        axis = where_list[0]
        blockdims2, dsk3 = take(
            out_name, in_name, blockdims, index[where_list[0]], itemsize, axis=axis
        )
    # Mixed case. Both slices/integers and lists. slice/integer then take
    else:
        # Do first pass without lists
        tmp = "slice-" + tokenize((out_name, in_name, blockdims, index))
        dsk, blockdims2 = slice_slices_and_integers(
            tmp, in_name, blockdims, index_without_list
        )

        # After collapsing some axes due to int indices, adjust axis parameter
        axis = where_list[0]
        axis2 = axis - sum(
            1 for i, ind in enumerate(index) if i < axis and isinstance(ind, Integral)
        )

        # Do work
        blockdims2, dsk2 = take(out_name, tmp, blockdims2, index[axis], 8, axis=axis2)
        dsk3 = merge(dsk, dsk2)

    return dsk3, blockdims2


def slice_slices_and_integers(out_name, in_name, blockdims, index):
    """
    Dask array indexing with slices and integers

    See Also
    --------

    _slice_1d
    """
    from .core import unknown_chunk_message

    shape = tuple(cached_cumsum(dim, initial_zero=True)[-1] for dim in blockdims)

    for dim, ind in zip(shape, index):
        if np.isnan(dim) and ind != slice(None, None, None):
            raise ValueError(
                "Arrays chunk sizes are unknown: %s%s" % (shape, unknown_chunk_message)
            )

    assert all(isinstance(ind, (slice, Integral)) for ind in index)
    assert len(index) == len(blockdims)

    # Get a list (for each dimension) of dicts{blocknum: slice()}
    block_slices = list(map(_slice_1d, shape, blockdims, index))
    sorted_block_slices = [sorted(i.items()) for i in block_slices]

    # (in_name, 1, 1, 2), (in_name, 1, 1, 4), (in_name, 2, 1, 2), ...
    in_names = list(product([in_name], *[pluck(0, s) for s in sorted_block_slices]))

    # (out_name, 0, 0, 0), (out_name, 0, 0, 1), (out_name, 0, 1, 0), ...
    out_names = list(
        product(
            [out_name],
            *[
                range(len(d))[::-1] if i.step and i.step < 0 else range(len(d))
                for d, i in zip(block_slices, index)
                if not isinstance(i, Integral)
            ]
        )
    )

    all_slices = list(product(*[pluck(1, s) for s in sorted_block_slices]))

    dsk_out = {
        out_name: (getitem, in_name, slices)
        for out_name, in_name, slices in zip(out_names, in_names, all_slices)
    }

    new_blockdims = [
        new_blockdim(d, db, i)
        for d, i, db in zip(shape, index, blockdims)
        if not isinstance(i, Integral)
    ]

    return dsk_out, new_blockdims


def _slice_1d(dim_shape, lengths, index):
    """Returns a dict of {blocknum: slice}

    This function figures out where each slice should start in each
    block for a single dimension. If the slice won't return any elements
    in the block, that block will not be in the output.

    Parameters
    ----------

    dim_shape - the number of elements in this dimension.
      This should be a positive, non-zero integer
    blocksize - the number of elements per block in this dimension
      This should be a positive, non-zero integer
    index - a description of the elements in this dimension that we want
      This might be an integer, a slice(), or an Ellipsis

    Returns
    -------

    dictionary where the keys are the integer index of the blocks that
      should be sliced and the values are the slices

    Examples
    --------

    Trivial slicing

    >>> _slice_1d(100, [60, 40], slice(None, None, None))
    {0: slice(None, None, None), 1: slice(None, None, None)}

    100 length array cut into length 20 pieces, slice 0:35

    >>> _slice_1d(100, [20, 20, 20, 20, 20], slice(0, 35))
    {0: slice(None, None, None), 1: slice(0, 15, 1)}

    Support irregular blocks and various slices

    >>> _slice_1d(100, [20, 10, 10, 10, 25, 25], slice(10, 35))
    {0: slice(10, 20, 1), 1: slice(None, None, None), 2: slice(0, 5, 1)}

    Support step sizes

    >>> _slice_1d(100, [15, 14, 13], slice(10, 41, 3))
    {0: slice(10, 15, 3), 1: slice(1, 14, 3), 2: slice(2, 12, 3)}

    >>> _slice_1d(100, [20, 20, 20, 20, 20], slice(0, 100, 40))  # step > blocksize
    {0: slice(0, 20, 40), 2: slice(0, 20, 40), 4: slice(0, 20, 40)}

    Also support indexing single elements

    >>> _slice_1d(100, [20, 20, 20, 20, 20], 25)
    {1: 5}

    And negative slicing

    >>> _slice_1d(100, [20, 20, 20, 20, 20], slice(100, 0, -3)) # doctest: +NORMALIZE_WHITESPACE
    {4: slice(-1, -21, -3),
     3: slice(-2, -21, -3),
     2: slice(-3, -21, -3),
     1: slice(-1, -21, -3),
     0: slice(-2, -20, -3)}

    >>> _slice_1d(100, [20, 20, 20, 20, 20], slice(100, 12, -3)) # doctest: +NORMALIZE_WHITESPACE
    {4: slice(-1, -21, -3),
     3: slice(-2, -21, -3),
     2: slice(-3, -21, -3),
     1: slice(-1, -21, -3),
     0: slice(-2, -8, -3)}

    >>> _slice_1d(100, [20, 20, 20, 20, 20], slice(100, -12, -3))
    {4: slice(-1, -12, -3)}
    """
    chunk_boundaries = cached_cumsum(lengths)

    if isinstance(index, Integral):
        # use right-side search to be consistent with previous result
        i = bisect.bisect_right(chunk_boundaries, index)
        if i > 0:
            # the very first chunk has no relative shift
            ind = index - chunk_boundaries[i - 1]
        else:
            ind = index
        return {int(i): int(ind)}

    assert isinstance(index, slice)

    if index == colon:
        return {k: colon for k in range(len(lengths))}

    step = index.step or 1
    if step > 0:
        start = index.start or 0
        stop = index.stop if index.stop is not None else dim_shape
    else:
        start = index.start if index.start is not None else dim_shape - 1
        start = dim_shape - 1 if start >= dim_shape else start
        stop = -(dim_shape + 1) if index.stop is None else index.stop

    # posify start and stop
    if start < 0:
        start += dim_shape
    if stop < 0:
        stop += dim_shape

    d = dict()
    if step > 0:
        istart = bisect.bisect_right(chunk_boundaries, start)
        istop = bisect.bisect_left(chunk_boundaries, stop)

        # the bound is not exactly tight; make it tighter?
        istop = min(istop + 1, len(lengths))

        # jump directly to istart
        if istart > 0:
            start = start - chunk_boundaries[istart - 1]
            stop = stop - chunk_boundaries[istart - 1]

        for i in range(istart, istop):
            length = lengths[i]
            if start < length and stop > 0:
                d[i] = slice(start, min(stop, length), step)
                start = (start - length) % step
            else:
                start = start - length
            stop -= length
    else:
        rstart = start  # running start

        istart = bisect.bisect_left(chunk_boundaries, start)
        istop = bisect.bisect_right(chunk_boundaries, stop)

        # the bound is not exactly tight; make it tighter?
        istart = min(istart + 1, len(chunk_boundaries) - 1)
        istop = max(istop - 1, -1)

        for i in range(istart, istop, -1):
            chunk_stop = chunk_boundaries[i]
            # create a chunk start and stop
            if i == 0:
                chunk_start = 0
            else:
                chunk_start = chunk_boundaries[i - 1]

            # if our slice is in this chunk
            if (chunk_start <= rstart < chunk_stop) and (rstart > stop):
                d[i] = slice(
                    rstart - chunk_stop,
                    max(chunk_start - chunk_stop - 1, stop - chunk_stop),
                    step,
                )

                # compute the next running start point,
                offset = (rstart - (chunk_start - 1)) % step
                rstart = chunk_start + offset - 1

    # replace 0:20:1 with : if appropriate
    for k, v in d.items():
        if v == slice(0, lengths[k], 1):
            d[k] = slice(None, None, None)

    if not d:  # special case x[:0]
        d[0] = slice(0, 0, 1)

    return d


def partition_by_size(sizes, seq):
    """

    >>> partition_by_size([10, 20, 10], [1, 5, 9, 12, 29, 35])
    [array([1, 5, 9]), array([ 2, 19]), array([5])]
    """
    seq = np.asanyarray(seq)
    left = np.empty(len(sizes) + 1, dtype=int)
    left[0] = 0

    right = np.cumsum(sizes, out=left[1:])
    locations = np.empty(len(sizes) + 1, dtype=int)
    locations[0] = 0
    locations[1:] = np.searchsorted(seq, right)
    return [(seq[j:k] - l) for j, k, l in zip(locations[:-1], locations[1:], left)]


def issorted(seq):
    """Is sequence sorted?

    >>> issorted([1, 2, 3])
    True
    >>> issorted([3, 1, 2])
    False
    """
    if len(seq) == 0:
        return True
    return np.all(seq[:-1] <= seq[1:])


def slicing_plan(chunks, index):
    """Construct a plan to slice chunks with the given index

    Parameters
    ----------
    chunks : Tuple[int]
        One dimensions worth of chunking information
    index : np.ndarray[int]
        The index passed to slice on that dimension

    Returns
    -------
    out : List[Tuple[int, np.ndarray]]
        A list of chunk/sub-index pairs corresponding to each output chunk
    """
    index = np.asanyarray(index)
    cum_chunks = cached_cumsum(chunks)

    chunk_locations = np.searchsorted(cum_chunks, index, side="right")
    where = np.where(np.diff(chunk_locations))[0] + 1
    where = np.concatenate([[0], where, [len(chunk_locations)]])

    out = []
    for i in range(len(where) - 1):
        sub_index = index[where[i] : where[i + 1]]
        chunk = chunk_locations[where[i]]
        if chunk > 0:
            sub_index = sub_index - cum_chunks[chunk - 1]
        out.append((chunk, sub_index))

    return out


<<<<<<< HEAD
def take(outname, inname, chunks, index, itemsize, axis=0):
    """ Index array with an iterable of index
=======
def take(outname, inname, chunks, index, axis=0):
    """Index array with an iterable of index
>>>>>>> 3b1303f8

    Handles a single index by a single list

    Mimics ``np.take``

    >>> chunks, dsk = take('y', 'x', [(20, 20, 20, 20)], [5, 1, 47, 3], 8, axis=0)
    >>> chunks
    ((2, 1, 1),)
    >>> dsk  # doctest: +SKIP
    {('y', 0): (getitem, (np.concatenate, [(getitem, ('x', 0), ([1, 3, 5],)),
                                           (getitem, ('x', 2), ([7],))],
                                          0),
                         (2, 0, 4, 1))}

    When list is sorted we retain original block structure

    >>> chunks, dsk = take('y', 'x', [(20, 20, 20, 20)], [1, 3, 5, 47], 8, axis=0)
    >>> chunks
    ((3, 1),)
    >>> dsk  # doctest: +SKIP
    {('y', 0): (getitem, ('x', 0), ([1, 3, 5],)),
     ('y', 2): (getitem, ('x', 2), ([7],))}

    When any indexed blocks would otherwise grow larger than
    dask.config.array.chunk-size, we split them.

    >>> chunks, dsk = take('y', 'x', [(1, 1, 1), (1000, 1000), (1000, 1000)],
    ...                    [0] + [1] * 6 + [2], axis=0, itemsize=8)
    >>> chunks
    ((1, 3, 3, 1), (1000, 1000), (1000, 1000))
    """
    plan = slicing_plan(chunks[axis], index)
    if len(plan) >= len(chunks[axis]) * 10:
        factor = math.ceil(len(plan) / len(chunks[axis]))
        from .core import PerformanceWarning

        warnings.warn(
            "Slicing with an out-of-order index is generating %d "
            "times more chunks" % factor,
            PerformanceWarning,
            stacklevel=6,
        )
    index = np.asarray(index)

    # Check for chunks from the plan that would violate the user's
    # configured chunk size.
    nbytes = utils.parse_bytes(config.get("array.chunk-size"))
    other_chunks = [chunks[i] for i in range(len(chunks)) if i != axis]
    other_numel = np.prod([sum(x) for x in other_chunks])

    maxsize = nbytes / (other_numel * itemsize)

    where_index = []
    index_lists = []
    for where_idx, index_list in plan:
        index_length = len(index_list)
        if index_length > maxsize:
            index_sublist = np.array_split(
                index_list, math.ceil(index_length / maxsize)
            )
            index_lists.extend(index_sublist)
            where_index.extend([where_idx] * len(index_sublist))
        else:
            index_lists.append(np.array(index_list))
            where_index.append(where_idx)

    dims = [range(len(bd)) for bd in chunks]

    indims = list(dims)
    indims[axis] = list(range(len(where_index)))
    keys = list(product([outname], *indims))

    outdims = list(dims)
    outdims[axis] = where_index
    slices = [[colon] * len(bd) for bd in chunks]
    slices[axis] = index_lists
    slices = list(product(*slices))
    inkeys = list(product([inname], *outdims))
    values = [(getitem, inkey, slc) for inkey, slc in zip(inkeys, slices)]

    chunks2 = list(chunks)
    chunks2[axis] = tuple(map(len, index_lists))
    dsk = dict(zip(keys, values))
    return tuple(chunks2), dsk


def posify_index(shape, ind):
    """Flip negative indices around to positive ones

    >>> posify_index(10, 3)
    3
    >>> posify_index(10, -3)
    7
    >>> posify_index(10, [3, -3])
    array([3, 7])

    >>> posify_index((10, 20), (3, -3))
    (3, 17)
    >>> posify_index((10, 20), (3, [3, 4, -3]))  # doctest: +NORMALIZE_WHITESPACE
    (3, array([ 3,  4, 17]))
    """
    if isinstance(ind, tuple):
        return tuple(map(posify_index, shape, ind))
    if isinstance(ind, Integral):
        if ind < 0 and not math.isnan(shape):
            return ind + shape
        else:
            return ind
    if isinstance(ind, (np.ndarray, list)) and not math.isnan(shape):
        ind = np.asanyarray(ind)
        return np.where(ind < 0, ind + shape, ind)
    return ind


@memoize
def _expander(where):
    if not where:

        def expand(seq, val):
            return seq

        return expand
    else:
        decl = """def expand(seq, val):
            return ({left}) + tuple({right})
        """
        left = []
        j = 0
        for i in range(max(where) + 1):
            if i in where:
                left.append("val, ")
            else:
                left.append("seq[%d], " % j)
                j += 1
        right = "seq[%d:]" % j
        left = "".join(left)
        decl = decl.format(**locals())
        ns = {}
        exec(compile(decl, "<dynamic>", "exec"), ns, ns)
        return ns["expand"]


def expander(where):
    """Create a function to insert value at many locations in sequence.

    >>> expander([0, 2])(['a', 'b', 'c'], 'z')
    ('z', 'a', 'z', 'b', 'c')
    """
    return _expander(tuple(where))


def new_blockdim(dim_shape, lengths, index):
    """

    >>> new_blockdim(100, [20, 10, 20, 10, 40], slice(0, 90, 2))
    [10, 5, 10, 5, 15]

    >>> new_blockdim(100, [20, 10, 20, 10, 40], [5, 1, 30, 22])
    [4]

    >>> new_blockdim(100, [20, 10, 20, 10, 40], slice(90, 10, -2))
    [16, 5, 10, 5, 4]
    """
    if index == slice(None, None, None):
        return lengths
    if isinstance(index, list):
        return [len(index)]
    assert not isinstance(index, Integral)
    pairs = sorted(_slice_1d(dim_shape, lengths, index).items(), key=itemgetter(0))
    slices = [
        slice(0, lengths[i], 1) if slc == slice(None, None, None) else slc
        for i, slc in pairs
    ]
    if isinstance(index, slice) and index.step and index.step < 0:
        slices = slices[::-1]
    return [int(math.ceil((1.0 * slc.stop - slc.start) / slc.step)) for slc in slices]


def replace_ellipsis(n, index):
    """Replace ... with slices, :, : ,:

    >>> replace_ellipsis(4, (3, Ellipsis, 2))
    (3, slice(None, None, None), slice(None, None, None), 2)

    >>> replace_ellipsis(2, (Ellipsis, None))
    (slice(None, None, None), slice(None, None, None), None)
    """
    # Careful about using in or index because index may contain arrays
    isellipsis = [i for i, ind in enumerate(index) if ind is Ellipsis]
    if not isellipsis:
        return index
    else:
        loc = isellipsis[0]
    extra_dimensions = n - (len(index) - sum(i is None for i in index) - 1)
    return (
        index[:loc] + (slice(None, None, None),) * extra_dimensions + index[loc + 1 :]
    )


def normalize_slice(idx, dim):
    """Normalize slices to canonical form

    Parameters
    ----------
    idx: slice or other index
    dim: dimension length

    Examples
    --------
    >>> normalize_slice(slice(0, 10, 1), 10)
    slice(None, None, None)
    """

    if isinstance(idx, slice):
        if math.isnan(dim):
            return idx
        start, stop, step = idx.indices(dim)
        if step > 0:
            if start == 0:
                start = None
            if stop >= dim:
                stop = None
            if step == 1:
                step = None
            if stop is not None and start is not None and stop < start:
                stop = start
        elif step < 0:
            if start >= dim - 1:
                start = None
            if stop < 0:
                stop = None
        return slice(start, stop, step)
    return idx


def normalize_index(idx, shape):
    """Normalize slicing indexes

    1.  Replaces ellipses with many full slices
    2.  Adds full slices to end of index
    3.  Checks bounding conditions
    4.  Replace multidimensional numpy arrays with dask arrays
    5.  Replaces numpy arrays with lists
    6.  Posify's integers and lists
    7.  Normalizes slices to canonical form

    Examples
    --------
    >>> normalize_index(1, (10,))
    (1,)
    >>> normalize_index(-1, (10,))
    (9,)
    >>> normalize_index([-1], (10,))
    (array([9]),)
    >>> normalize_index(slice(-3, 10, 1), (10,))
    (slice(7, None, None),)
    >>> normalize_index((Ellipsis, None), (10,))
    (slice(None, None, None), None)
    >>> normalize_index(np.array([[True, False], [False, True], [True, True]]), (3, 2))
    (dask.array<array, shape=(3, 2), dtype=bool, chunksize=(3, 2), chunktype=numpy.ndarray>,)
    """
    from .core import from_array

    if not isinstance(idx, tuple):
        idx = (idx,)

    # if a > 1D numpy.array is provided, cast it to a dask array
    if len(idx) > 0 and len(shape) > 1:
        i = idx[0]
        if isinstance(i, np.ndarray) and i.shape == shape:
            idx = (from_array(i), *idx[1:])

    idx = replace_ellipsis(len(shape), idx)
    n_sliced_dims = 0
    for i in idx:
        if hasattr(i, "ndim") and i.ndim >= 1:
            n_sliced_dims += i.ndim
        elif i is None:
            continue
        else:
            n_sliced_dims += 1
    idx = idx + (slice(None),) * (len(shape) - n_sliced_dims)
    if len([i for i in idx if i is not None]) > len(shape):
        raise IndexError("Too many indices for array")

    none_shape = []
    i = 0
    for ind in idx:
        if ind is not None:
            none_shape.append(shape[i])
            i += 1
        else:
            none_shape.append(None)

    for i, d in zip(idx, none_shape):
        if d is not None:
            check_index(i, d)
    idx = tuple(map(sanitize_index, idx))
    idx = tuple(map(normalize_slice, idx, none_shape))
    idx = posify_index(none_shape, idx)
    return idx


def check_index(ind, dimension):
    """Check validity of index for a given dimension

    Examples
    --------
    >>> check_index(3, 5)
    >>> check_index(5, 5)
    Traceback (most recent call last):
    ...
    IndexError: Index is not smaller than dimension 5 >= 5

    >>> check_index(6, 5)
    Traceback (most recent call last):
    ...
    IndexError: Index is not smaller than dimension 6 >= 5

    >>> check_index(-1, 5)
    >>> check_index(-6, 5)
    Traceback (most recent call last):
    ...
    IndexError: Negative index is not greater than negative dimension -6 <= -5

    >>> check_index([1, 2], 5)
    >>> check_index([6, 3], 5)
    Traceback (most recent call last):
    ...
    IndexError: Index out of bounds 5

    >>> check_index(slice(0, 3), 5)

    >>> check_index([True], 1)
    >>> check_index([True, True], 3)
    Traceback (most recent call last):
    ...
    IndexError: Boolean array length 2 doesn't equal dimension 3
    >>> check_index([True, True, True], 1)
    Traceback (most recent call last):
    ...
    IndexError: Boolean array length 3 doesn't equal dimension 1
    """
    # unknown dimension, assumed to be in bounds
    if np.isnan(dimension):
        return
    elif isinstance(ind, (list, np.ndarray)):
        x = np.asanyarray(ind)
        if x.dtype == bool:
            if x.size != dimension:
                raise IndexError(
                    "Boolean array length %s doesn't equal dimension %s"
                    % (x.size, dimension)
                )
        elif (x >= dimension).any() or (x < -dimension).any():
            raise IndexError("Index out of bounds %s" % dimension)
    elif isinstance(ind, slice):
        return
    elif is_dask_collection(ind):
        return
    elif ind is None:
        return

    elif ind >= dimension:
        raise IndexError(
            "Index is not smaller than dimension %d >= %d" % (ind, dimension)
        )

    elif ind < -dimension:
        msg = "Negative index is not greater than negative dimension %d <= -%d"
        raise IndexError(msg % (ind, dimension))


def slice_with_int_dask_array(x, index):
    """Slice x with at most one 1D dask arrays of ints.

    This is a helper function of :meth:`Array.__getitem__`.

    Parameters
    ----------
    x: Array
    index: tuple with as many elements as x.ndim, among which there are
           one or more Array's with dtype=int

    Returns
    -------
    tuple of (sliced x, new index)

    where the new index is the same as the input, but with slice(None)
    replaced to the original slicer where a 1D filter has been applied and
    one less element where a zero-dimensional filter has been applied.
    """
    from .core import Array

    assert len(index) == x.ndim
    fancy_indexes = [
        isinstance(idx, (tuple, list))
        or (isinstance(idx, (np.ndarray, Array)) and idx.ndim > 0)
        for idx in index
    ]
    if sum(fancy_indexes) > 1:
        raise NotImplementedError("Don't yet support nd fancy indexing")

    out_index = []
    dropped_axis_cnt = 0
    for in_axis, idx in enumerate(index):
        out_axis = in_axis - dropped_axis_cnt
        if isinstance(idx, Array) and idx.dtype.kind in "iu":
            if idx.ndim == 0:
                idx = idx[np.newaxis]
                x = slice_with_int_dask_array_on_axis(x, idx, out_axis)
                x = x[tuple(0 if i == out_axis else slice(None) for i in range(x.ndim))]
                dropped_axis_cnt += 1
            elif idx.ndim == 1:
                x = slice_with_int_dask_array_on_axis(x, idx, out_axis)
                out_index.append(slice(None))
            else:
                raise NotImplementedError(
                    "Slicing with dask.array of ints only permitted when "
                    "the indexer has zero or one dimensions"
                )
        else:
            out_index.append(idx)
    return x, tuple(out_index)


def slice_with_int_dask_array_on_axis(x, idx, axis):
    """Slice a ND dask array with a 1D dask arrays of ints along the given
    axis.

    This is a helper function of :func:`slice_with_int_dask_array`.
    """
    from .core import Array, blockwise, from_array
    from . import chunk

    assert 0 <= axis < x.ndim

    if np.isnan(x.chunks[axis]).any():
        raise NotImplementedError(
            "Slicing an array with unknown chunks with "
            "a dask.array of ints is not supported"
        )

    # Calculate the offset at which each chunk starts along axis
    # e.g. chunks=(..., (5, 3, 4), ...) -> offset=[0, 5, 8]
    offset = np.roll(np.cumsum(x.chunks[axis]), 1)
    offset[0] = 0
    offset = from_array(offset, chunks=1)
    # Tamper with the declared chunks of offset to make blockwise align it with
    # x[axis]
    offset = Array(offset.dask, offset.name, (x.chunks[axis],), offset.dtype)

    # Define axis labels for blockwise
    x_axes = tuple(range(x.ndim))
    idx_axes = (x.ndim,)  # arbitrary index not already in x_axes
    offset_axes = (axis,)
    p_axes = x_axes[: axis + 1] + idx_axes + x_axes[axis + 1 :]
    y_axes = x_axes[:axis] + idx_axes + x_axes[axis + 1 :]

    # Calculate the cartesian product of every chunk of x vs every chunk of idx
    p = blockwise(
        chunk.slice_with_int_dask_array,
        p_axes,
        x,
        x_axes,
        idx,
        idx_axes,
        offset,
        offset_axes,
        x_size=x.shape[axis],
        axis=axis,
        dtype=x.dtype,
    )

    # Aggregate on the chunks of x along axis
    y = blockwise(
        chunk.slice_with_int_dask_array_aggregate,
        y_axes,
        idx,
        idx_axes,
        p,
        p_axes,
        concatenate=True,
        x_chunks=x.chunks[axis],
        axis=axis,
        dtype=x.dtype,
    )
    return y


def slice_with_bool_dask_array(x, index):
    """Slice x with one or more dask arrays of bools

    This is a helper function of `Array.__getitem__`.

    Parameters
    ----------
    x: Array
    index: tuple with as many elements as x.ndim, among which there are
           one or more Array's with dtype=bool

    Returns
    -------
    tuple of (sliced x, new index)

    where the new index is the same as the input, but with slice(None)
    replaced to the original slicer when a filter has been applied.

    Note: The sliced x will have nan chunks on the sliced axes.
    """
    from .core import Array, blockwise, elemwise

    out_index = [
        slice(None) if isinstance(ind, Array) and ind.dtype == bool else ind
        for ind in index
    ]

    if len(index) == 1 and index[0].ndim == x.ndim:
        if not np.isnan(x.shape).any() and not np.isnan(index[0].shape).any():
            x = x.ravel()
            index = tuple(i.ravel() for i in index)
        elif x.ndim > 1:
            warnings.warn(
                "When slicing a Dask array of unknown chunks with a boolean mask "
                "Dask array, the output array may have a different ordering "
                "compared to the equivalent NumPy operation. This will raise an "
                "error in a future release of Dask.",
                stacklevel=3,
            )
        y = elemwise(getitem, x, *index, dtype=x.dtype)
        name = "getitem-" + tokenize(x, index)
        dsk = {(name, i): k for i, k in enumerate(core.flatten(y.__dask_keys__()))}
        chunks = ((np.nan,) * y.npartitions,)
        graph = HighLevelGraph.from_collections(name, dsk, dependencies=[y])
        return Array(graph, name, chunks, x.dtype), out_index

    if any(
        isinstance(ind, Array) and ind.dtype == bool and ind.ndim != 1 for ind in index
    ):
        raise NotImplementedError(
            "Slicing with dask.array of bools only permitted when "
            "the indexer has only one dimension or when "
            "it has the same dimension as the sliced "
            "array"
        )
    indexes = [
        ind if isinstance(ind, Array) and ind.dtype == bool else slice(None)
        for ind in index
    ]

    arginds = []
    i = 0
    for ind in indexes:
        if isinstance(ind, Array) and ind.dtype == bool:
            new = (ind, tuple(range(i, i + ind.ndim)))
            i += x.ndim
        else:
            new = (slice(None), None)
            i += 1
        arginds.append(new)

    arginds = list(concat(arginds))

    out = blockwise(
        getitem_variadic,
        tuple(range(x.ndim)),
        x,
        tuple(range(x.ndim)),
        *arginds,
        dtype=x.dtype
    )

    chunks = []
    for ind, chunk in zip(index, out.chunks):
        if isinstance(ind, Array) and ind.dtype == bool:
            chunks.append((np.nan,) * len(chunk))
        else:
            chunks.append(chunk)
    out._chunks = tuple(chunks)
    return out, tuple(out_index)


def getitem_variadic(x, *index):
    return x[index]


def make_block_sorted_slices(index, chunks):
    """Generate blockwise-sorted index pairs for shuffling an array.

    Parameters
    ----------
    index : ndarray
        An array of index positions.
    chunks : tuple
        Chunks from the original dask array

    Returns
    -------
    index2 : ndarray
        Same values as `index`, but each block has been sorted
    index3 : ndarray
        The location of the values of `index` in `index2`

    Examples
    --------
    >>> index = np.array([6, 0, 4, 2, 7, 1, 5, 3])
    >>> chunks = ((4, 4),)
    >>> a, b = make_block_sorted_slices(index, chunks)

    Notice that the first set of 4 items are sorted, and the
    second set of 4 items are sorted.

    >>> a
    array([0, 2, 4, 6, 1, 3, 5, 7])
    >>> b
    array([3, 0, 2, 1, 7, 4, 6, 5])
    """
    from .core import slices_from_chunks

    slices = slices_from_chunks(chunks)

    if len(slices[0]) > 1:
        slices = [slice_[0] for slice_ in slices]

    offsets = np.roll(np.cumsum(chunks[0]), 1)
    offsets[0] = 0

    index2 = np.empty_like(index)
    index3 = np.empty_like(index)

    for slice_, offset in zip(slices, offsets):
        a = index[slice_]
        b = np.sort(a)
        c = offset + np.argsort(b.take(np.argsort(a)))
        index2[slice_] = b
        index3[slice_] = c

    return index2, index3


def shuffle_slice(x, index):
    """A relatively efficient way to shuffle `x` according to `index`.

    Parameters
    ----------
    x : Array
    index : ndarray
        This should be an ndarray the same length as `x` containing
        each index position in ``range(0, len(x))``.

    Returns
    -------
    Array
    """
    from .core import PerformanceWarning

    chunks1 = chunks2 = x.chunks
    if x.ndim > 1:
        chunks1 = (chunks1[0],)
    index2, index3 = make_block_sorted_slices(index, chunks1)
    with warnings.catch_warnings():
        warnings.simplefilter("ignore", PerformanceWarning)
        return x[index2].rechunk(chunks2)[index3]


class _HashIdWrapper(object):
    """Hash and compare a wrapped object by identity instead of value"""

    def __init__(self, wrapped):
        self.wrapped = wrapped

    def __eq__(self, other):
        if not isinstance(other, _HashIdWrapper):
            return NotImplemented
        return self.wrapped is other.wrapped

    def __ne__(self, other):
        if not isinstance(other, _HashIdWrapper):
            return NotImplemented
        return self.wrapped is not other.wrapped

    def __hash__(self):
        return id(self.wrapped)


@functools.lru_cache()
def _cumsum(seq, initial_zero):
    if isinstance(seq, _HashIdWrapper):
        seq = seq.wrapped
    if initial_zero:
        return tuple(accumulate(add, seq, 0))
    else:
        return tuple(accumulate(add, seq))


def cached_cumsum(seq, initial_zero=False):
    """Compute :meth:`toolz.accumulate` with caching.

    Caching is by the identify of `seq` rather than the value. It is thus
    important that `seq` is a tuple of immutable objects, and this function
    is intended for use where `seq` is a value that will persist (generally
    block sizes).

    Parameters
    ----------
    seq : tuple
        Values to cumulatively sum.
    initial_zero : bool, optional
        If true, the return value is prefixed with a zero.

    Returns
    -------
    tuple
    """
    if isinstance(seq, tuple):
        # Look up by identity first, to avoid a linear-time __hash__
        # if we've seen this tuple object before.
        result = _cumsum(_HashIdWrapper(seq), initial_zero)
    else:
        # Construct a temporary tuple, and look up by value.
        result = _cumsum(tuple(seq), initial_zero)
    return result<|MERGE_RESOLUTION|>--- conflicted
+++ resolved
@@ -558,13 +558,8 @@
     return out
 
 
-<<<<<<< HEAD
 def take(outname, inname, chunks, index, itemsize, axis=0):
-    """ Index array with an iterable of index
-=======
-def take(outname, inname, chunks, index, axis=0):
     """Index array with an iterable of index
->>>>>>> 3b1303f8
 
     Handles a single index by a single list
 
