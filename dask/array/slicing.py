--- conflicted
+++ resolved
@@ -1088,7 +1088,6 @@
     return x[index]
 
 
-<<<<<<< HEAD
 def make_block_sorted_slices(index, chunks):
     """Generate blockwise-sorted index pairs for shuffling an array.
 
@@ -1164,9 +1163,10 @@
         chunks1 = (chunks1[0],)
     index2, index3 = make_block_sorted_slices(index, chunks1)
     with warnings.catch_warnings():
-        warnings.simplefilter('ignore', PerformanceWarning)
+        warnings.simplefilter("ignore", PerformanceWarning)
         return x[index2].rechunk(chunks2)[index3]
-=======
+
+
 class _HashIdWrapper(object):
     """Hash and compare a wrapped object by identity instead of value"""
 
@@ -1226,5 +1226,4 @@
 
     if not initial_zero:
         result = result[1:]
-    return result
->>>>>>> 6e5043ac
+    return result