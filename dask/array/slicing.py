--- conflicted
+++ resolved
@@ -149,42 +149,29 @@
     Strips out Nones then hands off to slice_wrap_lists
     """
     # Strip Nones from index
+    index2 = tuple([ind for ind in index if ind is not None])
     where_none = [i for i, ind in enumerate(index) if ind is None]
-<<<<<<< HEAD
-    index2 = tuple([ind for ind in index if ind is not None])
-=======
     where_none_orig = list(where_none)
     for i, x in enumerate(where_none):
         n = sum(isinstance(ind, int) for ind in index[:x])
         if n:
             where_none[i] -= n
->>>>>>> b68aee9d
 
     # Pass down and do work
     dsk, blockdims2 = slice_wrap_lists(out_name, in_name, blockdims, index2)
 
-<<<<<<< HEAD
     if where_none:
         expand = expander(where_none)
+        expand_orig = expander(where_none_orig)
 
         # Insert ",0" into the key:  ('x', 2, 3) -> ('x', 0, 2, 0, 3)
         dsk2 = {(out_name,) + expand(k[1:], 0):
-                (v[:2] + (expand(v[2], None),))
+                (v[:2] + (expand_orig(v[2], None),))
                 for k, v in dsk.items()
                 if k[0] == out_name}
 
         # Add back intermediate parts of the dask that weren't the output
         dsk3 = merge(dsk2, {k: v for k, v in dsk.items() if k[0] != out_name})
-=======
-    # Insert ",0" into the key:  ('x', 2, 3) -> ('x', 0, 2, 0, 3)
-    dsk2 = {(out_name,) + insert_many(k[1:], where_none, 0):
-            (v[:2] + (insert_many(v[2], where_none_orig, None),))
-            for k, v in dsk.items()
-            if k[0] == out_name}
-
-    # Add back intermediate parts of the dask that weren't the output
-    dsk3 = merge(dsk2, {k: v for k, v in dsk.items() if k[0] != out_name})
->>>>>>> b68aee9d
 
         # Insert (1,) into blockdims:  ((2, 2), (3, 3)) -> ((2, 2), (1,), (3, 3))
         blockdims3 = expand(blockdims2, (1,))
