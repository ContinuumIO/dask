import bisect
import functools
import math
import warnings
from itertools import product
from numbers import Integral, Number
<<<<<<< HEAD
from operator import getitem, itemgetter
=======
from operator import add, itemgetter
>>>>>>> 6eb7fd3f

import numpy as np
from tlz import concat, memoize, merge, pluck

from .. import config, core, utils
from ..base import is_dask_collection, tokenize
from ..highlevelgraph import HighLevelGraph
<<<<<<< HEAD
from ..utils import cached_cumsum, is_arraylike
=======
from ..utils import is_arraylike
from .chunk import getitem
>>>>>>> 6eb7fd3f

colon = slice(None, None, None)


def _sanitize_index_element(ind):
    """Sanitize a one-element index."""
    if isinstance(ind, Number):
        ind2 = int(ind)
        if ind2 != ind:
            raise IndexError("Bad index.  Must be integer-like: %s" % ind)
        else:
            return ind2
    elif ind is None:
        return None
    elif is_dask_collection(ind):
        if ind.dtype.kind != "i" or ind.size != 1:
            raise IndexError(f"Bad index. Must be integer-like: {ind}")
        return ind
    else:
        raise TypeError("Invalid index type", type(ind), ind)


def sanitize_index(ind):
    """Sanitize the elements for indexing along one axis

    >>> sanitize_index([2, 3, 5])
    array([2, 3, 5])
    >>> sanitize_index([True, False, True, False])
    array([0, 2])
    >>> sanitize_index(np.array([1, 2, 3]))
    array([1, 2, 3])
    >>> sanitize_index(np.array([False, True, True]))
    array([1, 2])
    >>> type(sanitize_index(np.int32(0)))
    <class 'int'>
    >>> sanitize_index(1.0)
    1
    >>> sanitize_index(0.5)
    Traceback (most recent call last):
    ...
    IndexError: Bad index.  Must be integer-like: 0.5
    """
    from .utils import asanyarray_safe

    if ind is None:
        return None
    elif isinstance(ind, slice):
        return slice(
            _sanitize_index_element(ind.start),
            _sanitize_index_element(ind.stop),
            _sanitize_index_element(ind.step),
        )
    elif isinstance(ind, Number):
        return _sanitize_index_element(ind)
    elif is_dask_collection(ind):
        return ind
    index_array = asanyarray_safe(ind, like=ind)
    if index_array.dtype == bool:
        nonzero = np.nonzero(index_array)
        if len(nonzero) == 1:
            # If a 1-element tuple, unwrap the element
            nonzero = nonzero[0]
        if is_arraylike(nonzero):
            return nonzero
        else:
            return np.asanyarray(nonzero)
    elif np.issubdtype(index_array.dtype, np.integer):
        return index_array
    elif np.issubdtype(index_array.dtype, np.floating):
        int_index = index_array.astype(np.intp)
        if np.allclose(index_array, int_index):
            return int_index
        else:
            check_int = np.isclose(index_array, int_index)
            first_err = index_array.ravel()[np.flatnonzero(~check_int)[0]]
            raise IndexError("Bad index.  Must be integer-like: %s" % first_err)
    else:
        raise TypeError("Invalid index type", type(ind), ind)


def slice_array(out_name, in_name, blockdims, index, itemsize):
    """
    Main function for array slicing

    This function makes a new dask that slices blocks along every
    dimension and aggregates (via cartesian product) each dimension's
    slices so that the resulting block slices give the same results
    as the original slice on the original structure

    Index must be a tuple.  It may contain the following types

        int, slice, list (at most one list), None

    Parameters
    ----------
    in_name - string
      This is the dask variable name that will be used as input
    out_name - string
      This is the dask variable output name
    blockshape - iterable of integers
    index - iterable of integers, slices, lists, or None
    itemsize : int
        The number of bytes required for each element of the array.

    Returns
    -------
    Dict where the keys are tuples of

        (out_name, dim_index[, dim_index[, ...]])

    and the values are

        (function, (in_name, dim_index, dim_index, ...),
                   (slice(...), [slice()[,...]])

    Also new blockdims with shapes of each block

        ((10, 10, 10, 10), (20, 20))

    Examples
    --------
    >>> from pprint import pprint
    >>> dsk, blockdims = slice_array('y', 'x', [(20, 20, 20, 20, 20)],
    ...                              (slice(10, 35),), 8)
    >>> pprint(dsk)  # doctest: +ELLIPSIS
    {('y', 0): (<function getitem at ...>,
                ('x', 0),
                (slice(10, 20, 1),)),
     ('y', 1): (<function getitem at ...>, ('x', 1), (slice(0, 15, 1),))}
    >>> blockdims
    ((10, 15),)

    See Also
    --------
    This function works by successively unwrapping cases and passing down
    through a sequence of functions.

    slice_with_newaxis : handle None/newaxis case
    slice_wrap_lists : handle fancy indexing with lists
    slice_slices_and_integers : handle everything else
    """
    blockdims = tuple(map(tuple, blockdims))

    # x[:, :, :] - Punt and return old value
    if all(
        isinstance(index, slice) and index == slice(None, None, None) for index in index
    ):
        suffixes = product(*[range(len(bd)) for bd in blockdims])
        dsk = {(out_name,) + s: (in_name,) + s for s in suffixes}
        return dsk, blockdims

    # Add in missing colons at the end as needed.  x[5] -> x[5, :, :]
    not_none_count = sum(i is not None for i in index)
    missing = len(blockdims) - not_none_count
    index += (slice(None, None, None),) * missing

    # Pass down to next function
    dsk_out, bd_out = slice_with_newaxes(out_name, in_name, blockdims, index, itemsize)

    bd_out = tuple(map(tuple, bd_out))
    return dsk_out, bd_out


def slice_with_newaxes(out_name, in_name, blockdims, index, itemsize):
    """
    Handle indexing with Nones

    Strips out Nones then hands off to slice_wrap_lists
    """
    # Strip Nones from index
    index2 = tuple(ind for ind in index if ind is not None)
    where_none = [i for i, ind in enumerate(index) if ind is None]
    where_none_orig = list(where_none)
    for i, x in enumerate(where_none):
        n = sum(isinstance(ind, Integral) for ind in index[:x])
        if n:
            where_none[i] -= n

    # Pass down and do work
    dsk, blockdims2 = slice_wrap_lists(out_name, in_name, blockdims, index2, itemsize)

    if where_none:
        expand = expander(where_none)
        expand_orig = expander(where_none_orig)

        # Insert ",0" into the key:  ('x', 2, 3) -> ('x', 0, 2, 0, 3)
        dsk2 = {
            (out_name,) + expand(k[1:], 0): (v[:2] + (expand_orig(v[2], None),))
            for k, v in dsk.items()
            if k[0] == out_name
        }

        # Add back intermediate parts of the dask that weren't the output
        dsk3 = merge(dsk2, {k: v for k, v in dsk.items() if k[0] != out_name})

        # Insert (1,) into blockdims:  ((2, 2), (3, 3)) -> ((2, 2), (1,), (3, 3))
        blockdims3 = expand(blockdims2, (1,))

        return dsk3, blockdims3

    else:
        return dsk, blockdims2


def slice_wrap_lists(out_name, in_name, blockdims, index, itemsize):
    """
    Fancy indexing along blocked array dasks

    Handles index of type list.  Calls slice_slices_and_integers for the rest

    See Also
    --------

    take : handle slicing with lists ("fancy" indexing)
    slice_slices_and_integers : handle slicing with slices and integers
    """
    assert all(isinstance(i, (slice, list, Integral)) or is_arraylike(i) for i in index)
    if not len(blockdims) == len(index):
        raise IndexError("Too many indices for array")

    # Do we have more than one list in the index?
    where_list = [
        i for i, ind in enumerate(index) if is_arraylike(ind) and ind.ndim > 0
    ]
    if len(where_list) > 1:
        raise NotImplementedError("Don't yet support nd fancy indexing")
    # Is the single list an empty list? In this case just treat it as a zero
    # length slice
    if where_list and not index[where_list[0]].size:
        index = list(index)
        index[where_list.pop()] = slice(0, 0, 1)
        index = tuple(index)

    # No lists, hooray! just use slice_slices_and_integers
    if not where_list:
        return slice_slices_and_integers(out_name, in_name, blockdims, index)

    # Replace all lists with full slices  [3, 1, 0] -> slice(None, None, None)
    index_without_list = tuple(
        slice(None, None, None) if is_arraylike(i) else i for i in index
    )

    # lists and full slices.  Just use take
    if all(is_arraylike(i) or i == slice(None, None, None) for i in index):
        axis = where_list[0]
        blockdims2, dsk3 = take(
            out_name, in_name, blockdims, index[where_list[0]], itemsize, axis=axis
        )
    # Mixed case. Both slices/integers and lists. slice/integer then take
    else:
        # Do first pass without lists
        tmp = "slice-" + tokenize((out_name, in_name, blockdims, index))
        dsk, blockdims2 = slice_slices_and_integers(
            tmp, in_name, blockdims, index_without_list
        )

        # After collapsing some axes due to int indices, adjust axis parameter
        axis = where_list[0]
        axis2 = axis - sum(
            1 for i, ind in enumerate(index) if i < axis and isinstance(ind, Integral)
        )

        # Do work
        blockdims2, dsk2 = take(out_name, tmp, blockdims2, index[axis], 8, axis=axis2)
        dsk3 = merge(dsk, dsk2)

    return dsk3, blockdims2


def slice_slices_and_integers(out_name, in_name, blockdims, index):
    """
    Dask array indexing with slices and integers

    See Also
    --------

    _slice_1d
    """
    from .core import unknown_chunk_message

    shape = tuple(cached_cumsum(dim, initial_zero=True)[-1] for dim in blockdims)

    for dim, ind in zip(shape, index):
        if np.isnan(dim) and ind != slice(None, None, None):
            raise ValueError(
                f"Arrays chunk sizes are unknown: {shape}{unknown_chunk_message}"
            )

    assert all(isinstance(ind, (slice, Integral)) for ind in index)
    assert len(index) == len(blockdims)

    # Get a list (for each dimension) of dicts{blocknum: slice()}
    block_slices = list(map(_slice_1d, shape, blockdims, index))
    sorted_block_slices = [sorted(i.items()) for i in block_slices]

    # (in_name, 1, 1, 2), (in_name, 1, 1, 4), (in_name, 2, 1, 2), ...
    in_names = list(product([in_name], *[pluck(0, s) for s in sorted_block_slices]))

    # (out_name, 0, 0, 0), (out_name, 0, 0, 1), (out_name, 0, 1, 0), ...
    out_names = list(
        product(
            [out_name],
            *[
                range(len(d))[::-1] if i.step and i.step < 0 else range(len(d))
                for d, i in zip(block_slices, index)
                if not isinstance(i, Integral)
            ],
        )
    )

    all_slices = list(product(*[pluck(1, s) for s in sorted_block_slices]))

    dsk_out = {
        out_name: (getitem, in_name, slices)
        for out_name, in_name, slices in zip(out_names, in_names, all_slices)
    }

    new_blockdims = [
        new_blockdim(d, db, i)
        for d, i, db in zip(shape, index, blockdims)
        if not isinstance(i, Integral)
    ]

    return dsk_out, new_blockdims


def _slice_1d(dim_shape, lengths, index):
    """Returns a dict of {blocknum: slice}

    This function figures out where each slice should start in each
    block for a single dimension. If the slice won't return any elements
    in the block, that block will not be in the output.

    Parameters
    ----------

    dim_shape - the number of elements in this dimension.
      This should be a positive, non-zero integer
    blocksize - the number of elements per block in this dimension
      This should be a positive, non-zero integer
    index - a description of the elements in this dimension that we want
      This might be an integer, a slice(), or an Ellipsis

    Returns
    -------

    dictionary where the keys are the integer index of the blocks that
      should be sliced and the values are the slices

    Examples
    --------

    Trivial slicing

    >>> _slice_1d(100, [60, 40], slice(None, None, None))
    {0: slice(None, None, None), 1: slice(None, None, None)}

    100 length array cut into length 20 pieces, slice 0:35

    >>> _slice_1d(100, [20, 20, 20, 20, 20], slice(0, 35))
    {0: slice(None, None, None), 1: slice(0, 15, 1)}

    Support irregular blocks and various slices

    >>> _slice_1d(100, [20, 10, 10, 10, 25, 25], slice(10, 35))
    {0: slice(10, 20, 1), 1: slice(None, None, None), 2: slice(0, 5, 1)}

    Support step sizes

    >>> _slice_1d(100, [15, 14, 13], slice(10, 41, 3))
    {0: slice(10, 15, 3), 1: slice(1, 14, 3), 2: slice(2, 12, 3)}

    >>> _slice_1d(100, [20, 20, 20, 20, 20], slice(0, 100, 40))  # step > blocksize
    {0: slice(0, 20, 40), 2: slice(0, 20, 40), 4: slice(0, 20, 40)}

    Also support indexing single elements

    >>> _slice_1d(100, [20, 20, 20, 20, 20], 25)
    {1: 5}

    And negative slicing

    >>> _slice_1d(100, [20, 20, 20, 20, 20], slice(100, 0, -3)) # doctest: +NORMALIZE_WHITESPACE
    {4: slice(-1, -21, -3),
     3: slice(-2, -21, -3),
     2: slice(-3, -21, -3),
     1: slice(-1, -21, -3),
     0: slice(-2, -20, -3)}

    >>> _slice_1d(100, [20, 20, 20, 20, 20], slice(100, 12, -3)) # doctest: +NORMALIZE_WHITESPACE
    {4: slice(-1, -21, -3),
     3: slice(-2, -21, -3),
     2: slice(-3, -21, -3),
     1: slice(-1, -21, -3),
     0: slice(-2, -8, -3)}

    >>> _slice_1d(100, [20, 20, 20, 20, 20], slice(100, -12, -3))
    {4: slice(-1, -12, -3)}
    """
    chunk_boundaries = cached_cumsum(lengths)

    if isinstance(index, Integral):
        # use right-side search to be consistent with previous result
        i = bisect.bisect_right(chunk_boundaries, index)
        if i > 0:
            # the very first chunk has no relative shift
            ind = index - chunk_boundaries[i - 1]
        else:
            ind = index
        return {int(i): int(ind)}

    assert isinstance(index, slice)

    if index == colon:
        return {k: colon for k in range(len(lengths))}

    step = index.step or 1
    if step > 0:
        start = index.start or 0
        stop = index.stop if index.stop is not None else dim_shape
    else:
        start = index.start if index.start is not None else dim_shape - 1
        start = dim_shape - 1 if start >= dim_shape else start
        stop = -(dim_shape + 1) if index.stop is None else index.stop

    # posify start and stop
    if start < 0:
        start += dim_shape
    if stop < 0:
        stop += dim_shape

    d = dict()
    if step > 0:
        istart = bisect.bisect_right(chunk_boundaries, start)
        istop = bisect.bisect_left(chunk_boundaries, stop)

        # the bound is not exactly tight; make it tighter?
        istop = min(istop + 1, len(lengths))

        # jump directly to istart
        if istart > 0:
            start = start - chunk_boundaries[istart - 1]
            stop = stop - chunk_boundaries[istart - 1]

        for i in range(istart, istop):
            length = lengths[i]
            if start < length and stop > 0:
                d[i] = slice(start, min(stop, length), step)
                start = (start - length) % step
            else:
                start = start - length
            stop -= length
    else:
        rstart = start  # running start

        istart = bisect.bisect_left(chunk_boundaries, start)
        istop = bisect.bisect_right(chunk_boundaries, stop)

        # the bound is not exactly tight; make it tighter?
        istart = min(istart + 1, len(chunk_boundaries) - 1)
        istop = max(istop - 1, -1)

        for i in range(istart, istop, -1):
            chunk_stop = chunk_boundaries[i]
            # create a chunk start and stop
            if i == 0:
                chunk_start = 0
            else:
                chunk_start = chunk_boundaries[i - 1]

            # if our slice is in this chunk
            if (chunk_start <= rstart < chunk_stop) and (rstart > stop):
                d[i] = slice(
                    rstart - chunk_stop,
                    max(chunk_start - chunk_stop - 1, stop - chunk_stop),
                    step,
                )

                # compute the next running start point,
                offset = (rstart - (chunk_start - 1)) % step
                rstart = chunk_start + offset - 1

    # replace 0:20:1 with : if appropriate
    for k, v in d.items():
        if v == slice(0, lengths[k], 1):
            d[k] = slice(None, None, None)

    if not d:  # special case x[:0]
        d[0] = slice(0, 0, 1)

    return d


def partition_by_size(sizes, seq):
    """

    >>> partition_by_size([10, 20, 10], [1, 5, 9, 12, 29, 35])
    [array([1, 5, 9]), array([ 2, 19]), array([5])]
    """
    if not is_arraylike(seq):
        seq = np.asanyarray(seq)
    left = np.empty(len(sizes) + 1, dtype=int)
    left[0] = 0

    right = np.cumsum(sizes, out=left[1:])
    locations = np.empty(len(sizes) + 1, dtype=int)
    locations[0] = 0
    locations[1:] = np.searchsorted(seq, right)
    return [(seq[j:k] - l) for j, k, l in zip(locations[:-1], locations[1:], left)]


def issorted(seq):
    """Is sequence sorted?

    >>> issorted([1, 2, 3])
    True
    >>> issorted([3, 1, 2])
    False
    """
    if len(seq) == 0:
        return True
    return np.all(seq[:-1] <= seq[1:])


def slicing_plan(chunks, index):
    """Construct a plan to slice chunks with the given index

    Parameters
    ----------
    chunks : Tuple[int]
        One dimensions worth of chunking information
    index : np.ndarray[int]
        The index passed to slice on that dimension

    Returns
    -------
    out : List[Tuple[int, np.ndarray]]
        A list of chunk/sub-index pairs corresponding to each output chunk
    """
    from .utils import asarray_safe

    if not is_arraylike(index):
        index = np.asanyarray(index)
    cum_chunks = cached_cumsum(chunks)

    cum_chunks = asarray_safe(cum_chunks, like=index)
    # this dispactches to the array library
    chunk_locations = np.searchsorted(cum_chunks, index, side="right")

    # but we need chunk_locations as python ints for getitem calls downstream
    chunk_locations = chunk_locations.tolist()
    where = np.where(np.diff(chunk_locations))[0] + 1

    extra = asarray_safe([0], like=where)
    c_loc = asarray_safe([len(chunk_locations)], like=where)
    where = np.concatenate([extra, where, c_loc])

    out = []
    for i in range(len(where) - 1):
        sub_index = index[where[i] : where[i + 1]]
        chunk = chunk_locations[where[i]]
        if chunk > 0:
            sub_index = sub_index - cum_chunks[chunk - 1]
        out.append((chunk, sub_index))

    return out


def take(outname, inname, chunks, index, itemsize, axis=0):
    """Index array with an iterable of index

    Handles a single index by a single list

    Mimics ``np.take``

    >>> from pprint import pprint
    >>> chunks, dsk = take('y', 'x', [(20, 20, 20, 20)], [5, 1, 47, 3], 8, axis=0)
    >>> chunks
    ((2, 1, 1),)
    >>> pprint(dsk)   # doctest: +ELLIPSIS
    {('y', 0): (<function getitem at ...>, ('x', 0), (array([5, 1]),)),
     ('y', 1): (<function getitem at ...>, ('x', 2), (array([7]),)),
     ('y', 2): (<function getitem at ...>, ('x', 0), (array([3]),))}

    When list is sorted we retain original block structure

    >>> chunks, dsk = take('y', 'x', [(20, 20, 20, 20)], [1, 3, 5, 47], 8, axis=0)
    >>> chunks
    ((3, 1),)
    >>> pprint(dsk)     # doctest: +ELLIPSIS
    {('y', 0): (<function getitem at ...>,
                ('x', 0),
                (array([1, 3, 5]),)),
     ('y', 1): (<function getitem at ...>, ('x', 2), (array([7]),))}

    When any indexed blocks would otherwise grow larger than
    dask.config.array.chunk-size, we might split them,
    depending on the value of ``dask.config.slicing.split-large-chunks``.

    >>> import dask
    >>> with dask.config.set({"array.slicing.split-large-chunks": True}):
    ...      chunks, dsk = take('y', 'x', [(1, 1, 1), (1000, 1000), (1000, 1000)],
    ...                        [0] + [1] * 6 + [2], axis=0, itemsize=8)
    >>> chunks
    ((1, 3, 3, 1), (1000, 1000), (1000, 1000))
    """
    from .core import PerformanceWarning

    plan = slicing_plan(chunks[axis], index)
    if len(plan) >= len(chunks[axis]) * 10:
        factor = math.ceil(len(plan) / len(chunks[axis]))

        warnings.warn(
            "Slicing with an out-of-order index is generating %d "
            "times more chunks" % factor,
            PerformanceWarning,
            stacklevel=6,
        )
    if not is_arraylike(index):
        index = np.asarray(index)

    # Check for chunks from the plan that would violate the user's
    # configured chunk size.
    nbytes = utils.parse_bytes(config.get("array.chunk-size"))
    other_chunks = [chunks[i] for i in range(len(chunks)) if i != axis]
    other_numel = np.prod([sum(x) for x in other_chunks])

    if math.isnan(other_numel):
        warnsize = maxsize = math.inf
    else:
        maxsize = math.ceil(nbytes / (other_numel * itemsize))
        warnsize = maxsize * 5

    split = config.get("array.slicing.split-large-chunks", None)

    # Warn only when the default is not specified.
    warned = split is not None

    for _, index_list in plan:
        if not warned and len(index_list) > warnsize:
            msg = (
                "Slicing is producing a large chunk. To accept the large\n"
                "chunk and silence this warning, set the option\n"
                "    >>> with dask.config.set(**{'array.slicing.split_large_chunks': False}):\n"
                "    ...     array[indexer]\n\n"
                "To avoid creating the large chunks, set the option\n"
                "    >>> with dask.config.set(**{'array.slicing.split_large_chunks': True}):\n"
                "    ...     array[indexer]"
            )
            warnings.warn(msg, PerformanceWarning, stacklevel=6)
            warned = True

    where_index = []
    index_lists = []
    for where_idx, index_list in plan:
        index_length = len(index_list)
        if split and index_length > maxsize:
            index_sublist = np.array_split(
                index_list, math.ceil(index_length / maxsize)
            )
            index_lists.extend(index_sublist)
            where_index.extend([where_idx] * len(index_sublist))
        else:
            if not is_arraylike(index_list):
                index_list = np.array(index_list)
            index_lists.append(index_list)
            where_index.append(where_idx)

    dims = [range(len(bd)) for bd in chunks]

    indims = list(dims)
    indims[axis] = list(range(len(where_index)))
    keys = list(product([outname], *indims))

    outdims = list(dims)
    outdims[axis] = where_index
    slices = [[colon] * len(bd) for bd in chunks]
    slices[axis] = index_lists
    slices = list(product(*slices))
    inkeys = list(product([inname], *outdims))
    values = [(getitem, inkey, slc) for inkey, slc in zip(inkeys, slices)]

    chunks2 = list(chunks)
    chunks2[axis] = tuple(map(len, index_lists))
    dsk = dict(zip(keys, values))

    return tuple(chunks2), dsk


def posify_index(shape, ind):
    """Flip negative indices around to positive ones

    >>> posify_index(10, 3)
    3
    >>> posify_index(10, -3)
    7
    >>> posify_index(10, [3, -3])
    array([3, 7])

    >>> posify_index((10, 20), (3, -3))
    (3, 17)
    >>> posify_index((10, 20), (3, [3, 4, -3]))  # doctest: +NORMALIZE_WHITESPACE
    (3, array([ 3,  4, 17]))
    """
    if isinstance(ind, tuple):
        return tuple(map(posify_index, shape, ind))
    if isinstance(ind, Integral):
        if ind < 0 and not math.isnan(shape):
            return ind + shape
        else:
            return ind
    if isinstance(ind, (np.ndarray, list)) and not math.isnan(shape):
        ind = np.asanyarray(ind)
        return np.where(ind < 0, ind + shape, ind)
    return ind


@memoize
def _expander(where):
    if not where:

        def expand(seq, val):
            return seq

        return expand
    else:
        decl = """def expand(seq, val):
            return ({left}) + tuple({right})
        """
        left = []
        j = 0
        for i in range(max(where) + 1):
            if i in where:
                left.append("val, ")
            else:
                left.append("seq[%d], " % j)
                j += 1
        right = "seq[%d:]" % j
        left = "".join(left)
        decl = decl.format(**locals())
        ns = {}
        exec(compile(decl, "<dynamic>", "exec"), ns, ns)
        return ns["expand"]


def expander(where):
    """Create a function to insert value at many locations in sequence.

    >>> expander([0, 2])(['a', 'b', 'c'], 'z')
    ('z', 'a', 'z', 'b', 'c')
    """
    return _expander(tuple(where))


def new_blockdim(dim_shape, lengths, index):
    """

    >>> new_blockdim(100, [20, 10, 20, 10, 40], slice(0, 90, 2))
    [10, 5, 10, 5, 15]

    >>> new_blockdim(100, [20, 10, 20, 10, 40], [5, 1, 30, 22])
    [4]

    >>> new_blockdim(100, [20, 10, 20, 10, 40], slice(90, 10, -2))
    [16, 5, 10, 5, 4]
    """
    if index == slice(None, None, None):
        return lengths
    if isinstance(index, list):
        return [len(index)]
    assert not isinstance(index, Integral)
    pairs = sorted(_slice_1d(dim_shape, lengths, index).items(), key=itemgetter(0))
    slices = [
        slice(0, lengths[i], 1) if slc == slice(None, None, None) else slc
        for i, slc in pairs
    ]
    if isinstance(index, slice) and index.step and index.step < 0:
        slices = slices[::-1]
    return [int(math.ceil((1.0 * slc.stop - slc.start) / slc.step)) for slc in slices]


def replace_ellipsis(n, index):
    """Replace ... with slices, :, : ,:

    >>> replace_ellipsis(4, (3, Ellipsis, 2))
    (3, slice(None, None, None), slice(None, None, None), 2)

    >>> replace_ellipsis(2, (Ellipsis, None))
    (slice(None, None, None), slice(None, None, None), None)
    """
    # Careful about using in or index because index may contain arrays
    isellipsis = [i for i, ind in enumerate(index) if ind is Ellipsis]
    if not isellipsis:
        return index
    else:
        loc = isellipsis[0]
    extra_dimensions = n - (len(index) - sum(i is None for i in index) - 1)
    return (
        index[:loc] + (slice(None, None, None),) * extra_dimensions + index[loc + 1 :]
    )


def normalize_slice(idx, dim):
    """Normalize slices to canonical form

    Parameters
    ----------
    idx: slice or other index
    dim: dimension length

    Examples
    --------
    >>> normalize_slice(slice(0, 10, 1), 10)
    slice(None, None, None)
    """

    if isinstance(idx, slice):
        if math.isnan(dim):
            return idx
        start, stop, step = idx.indices(dim)
        if step > 0:
            if start == 0:
                start = None
            if stop >= dim:
                stop = None
            if step == 1:
                step = None
            if stop is not None and start is not None and stop < start:
                stop = start
        elif step < 0:
            if start >= dim - 1:
                start = None
            if stop < 0:
                stop = None
        return slice(start, stop, step)
    return idx


def normalize_index(idx, shape):
    """Normalize slicing indexes

    1.  Replaces ellipses with many full slices
    2.  Adds full slices to end of index
    3.  Checks bounding conditions
    4.  Replace multidimensional numpy arrays with dask arrays
    5.  Replaces numpy arrays with lists
    6.  Posify's integers and lists
    7.  Normalizes slices to canonical form

    Examples
    --------
    >>> normalize_index(1, (10,))
    (1,)
    >>> normalize_index(-1, (10,))
    (9,)
    >>> normalize_index([-1], (10,))
    (array([9]),)
    >>> normalize_index(slice(-3, 10, 1), (10,))
    (slice(7, None, None),)
    >>> normalize_index((Ellipsis, None), (10,))
    (slice(None, None, None), None)
    >>> normalize_index(np.array([[True, False], [False, True], [True, True]]), (3, 2))
    (dask.array<array, shape=(3, 2), dtype=bool, chunksize=(3, 2), chunktype=numpy.ndarray>,)
    """
    from .core import Array, from_array

    if not isinstance(idx, tuple):
        idx = (idx,)

    # if a > 1D numpy.array is provided, cast it to a dask array
    if len(idx) > 0 and len(shape) > 1:
        i = idx[0]
        if is_arraylike(i) and not isinstance(i, Array) and i.shape == shape:
            idx = (from_array(i), *idx[1:])

    idx = replace_ellipsis(len(shape), idx)
    n_sliced_dims = 0
    for i in idx:
        if hasattr(i, "ndim") and i.ndim >= 1:
            n_sliced_dims += i.ndim
        elif i is None:
            continue
        else:
            n_sliced_dims += 1

    idx = idx + (slice(None),) * (len(shape) - n_sliced_dims)
    if len([i for i in idx if i is not None]) > len(shape):
        raise IndexError("Too many indices for array")

    none_shape = []
    i = 0
    for ind in idx:
        if ind is not None:
            none_shape.append(shape[i])
            i += 1
        else:
            none_shape.append(None)

    for axis, (i, d) in enumerate(zip(idx, none_shape)):
        if d is not None:
            check_index(axis, i, d)
    idx = tuple(map(sanitize_index, idx))
    idx = tuple(map(normalize_slice, idx, none_shape))
    idx = posify_index(none_shape, idx)
    return idx


def check_index(axis, ind, dimension):
    """Check validity of index for a given dimension

    Examples
    --------
    >>> check_index(0, 3, 5)
    >>> check_index(0, 5, 5)
    Traceback (most recent call last):
    ...
    IndexError: Index 5 is out of bounds for axis 0 with size 5

    >>> check_index(1, 6, 5)
    Traceback (most recent call last):
    ...
    IndexError: Index 6 is out of bounds for axis 1 with size 5

    >>> check_index(1, -1, 5)
    >>> check_index(1, -6, 5)
    Traceback (most recent call last):
    ...
    IndexError: Index -6 is out of bounds for axis 1 with size 5

    >>> check_index(0, [1, 2], 5)
    >>> check_index(0, [6, 3], 5)
    Traceback (most recent call last):
    ...
    IndexError: Index is out of bounds for axis 0 with size 5

    >>> check_index(1, slice(0, 3), 5)

    >>> check_index(0, [True], 1)
    >>> check_index(0, [True, True], 3)
    Traceback (most recent call last):
    ...
    IndexError: Boolean array with size 2 is not long enough for axis 0 with size 3
    >>> check_index(0, [True, True, True], 1)
    Traceback (most recent call last):
    ...
    IndexError: Boolean array with size 3 is not long enough for axis 0 with size 1
    """
    if isinstance(ind, list):
        ind = np.asanyarray(ind)

    # unknown dimension, assumed to be in bounds
    if np.isnan(dimension):
        return
    elif is_dask_collection(ind):
        return
    elif is_arraylike(ind):
        if ind.dtype == bool:
            if ind.size != dimension:
                raise IndexError(
                    f"Boolean array with size {ind.size} is not long enough "
                    f"for axis {axis} with size {dimension}"
                )
        elif (ind >= dimension).any() or (ind < -dimension).any():
            raise IndexError(
                f"Index is out of bounds for axis {axis} with size {dimension}"
            )
    elif isinstance(ind, slice):
        return
    elif ind is None:
        return

    elif ind >= dimension or ind < -dimension:
        raise IndexError(
            f"Index {ind} is out of bounds for axis {axis} with size {dimension}"
        )


def slice_with_int_dask_array(x, index):
    """Slice x with at most one 1D dask arrays of ints.

    This is a helper function of :meth:`Array.__getitem__`.

    Parameters
    ----------
    x: Array
    index: tuple with as many elements as x.ndim, among which there are
           one or more Array's with dtype=int

    Returns
    -------
    tuple of (sliced x, new index)

    where the new index is the same as the input, but with slice(None)
    replaced to the original slicer where a 1D filter has been applied and
    one less element where a zero-dimensional filter has been applied.
    """
    from .core import Array

    assert len(index) == x.ndim
    fancy_indexes = [
        isinstance(idx, (tuple, list))
        or (isinstance(idx, (np.ndarray, Array)) and idx.ndim > 0)
        for idx in index
    ]
    if sum(fancy_indexes) > 1:
        raise NotImplementedError("Don't yet support nd fancy indexing")

    out_index = []
    dropped_axis_cnt = 0
    for in_axis, idx in enumerate(index):
        out_axis = in_axis - dropped_axis_cnt
        if isinstance(idx, Array) and idx.dtype.kind in "iu":
            if idx.ndim == 0:
                idx = idx[np.newaxis]
                x = slice_with_int_dask_array_on_axis(x, idx, out_axis)
                x = x[tuple(0 if i == out_axis else slice(None) for i in range(x.ndim))]
                dropped_axis_cnt += 1
            elif idx.ndim == 1:
                x = slice_with_int_dask_array_on_axis(x, idx, out_axis)
                out_index.append(slice(None))
            else:
                raise NotImplementedError(
                    "Slicing with dask.array of ints only permitted when "
                    "the indexer has zero or one dimensions"
                )
        else:
            out_index.append(idx)
    return x, tuple(out_index)


def slice_with_int_dask_array_on_axis(x, idx, axis):
    """Slice a ND dask array with a 1D dask arrays of ints along the given
    axis.

    This is a helper function of :func:`slice_with_int_dask_array`.
    """
    from . import chunk
    from .core import Array, blockwise, from_array
    from .utils import asarray_safe

    assert 0 <= axis < x.ndim

    if np.isnan(x.chunks[axis]).any():
        raise NotImplementedError(
            "Slicing an array with unknown chunks with "
            "a dask.array of ints is not supported"
        )

    # Calculate the offset at which each chunk starts along axis
    # e.g. chunks=(..., (5, 3, 4), ...) -> offset=[0, 5, 8]
    offset = np.roll(np.cumsum(asarray_safe(x.chunks[axis], like=x._meta)), 1)
    offset[0] = 0
    offset = from_array(offset, chunks=1)
    # Tamper with the declared chunks of offset to make blockwise align it with
    # x[axis]
    offset = Array(
        offset.dask, offset.name, (x.chunks[axis],), offset.dtype, meta=x._meta
    )

    # Define axis labels for blockwise
    x_axes = tuple(range(x.ndim))
    idx_axes = (x.ndim,)  # arbitrary index not already in x_axes
    offset_axes = (axis,)
    p_axes = x_axes[: axis + 1] + idx_axes + x_axes[axis + 1 :]
    y_axes = x_axes[:axis] + idx_axes + x_axes[axis + 1 :]

    # Calculate the cartesian product of every chunk of x vs every chunk of idx
    p = blockwise(
        chunk.slice_with_int_dask_array,
        p_axes,
        x,
        x_axes,
        idx,
        idx_axes,
        offset,
        offset_axes,
        x_size=x.shape[axis],
        axis=axis,
        dtype=x.dtype,
        meta=x._meta,
    )

    # Aggregate on the chunks of x along axis
    y = blockwise(
        chunk.slice_with_int_dask_array_aggregate,
        y_axes,
        idx,
        idx_axes,
        p,
        p_axes,
        concatenate=True,
        x_chunks=x.chunks[axis],
        axis=axis,
        dtype=x.dtype,
        meta=x._meta,
    )
    return y


def slice_with_bool_dask_array(x, index):
    """Slice x with one or more dask arrays of bools

    This is a helper function of `Array.__getitem__`.

    Parameters
    ----------
    x: Array
    index: tuple with as many elements as x.ndim, among which there are
           one or more Array's with dtype=bool

    Returns
    -------
    tuple of (sliced x, new index)

    where the new index is the same as the input, but with slice(None)
    replaced to the original slicer when a filter has been applied.

    Note: The sliced x will have nan chunks on the sliced axes.
    """
    from .core import Array, blockwise, elemwise

    out_index = [
        slice(None) if isinstance(ind, Array) and ind.dtype == bool else ind
        for ind in index
    ]

    if len(index) == 1 and index[0].ndim == x.ndim:
        if not np.isnan(x.shape).any() and not np.isnan(index[0].shape).any():
            x = x.ravel()
            index = tuple(i.ravel() for i in index)
        elif x.ndim > 1:
            warnings.warn(
                "When slicing a Dask array of unknown chunks with a boolean mask "
                "Dask array, the output array may have a different ordering "
                "compared to the equivalent NumPy operation. This will raise an "
                "error in a future release of Dask.",
                stacklevel=3,
            )
        y = elemwise(getitem, x, *index, dtype=x.dtype)
        name = "getitem-" + tokenize(x, index)
        dsk = {(name, i): k for i, k in enumerate(core.flatten(y.__dask_keys__()))}
        chunks = ((np.nan,) * y.npartitions,)
        graph = HighLevelGraph.from_collections(name, dsk, dependencies=[y])
        return Array(graph, name, chunks, x.dtype), out_index

    if any(
        isinstance(ind, Array) and ind.dtype == bool and ind.ndim != 1 for ind in index
    ):
        raise NotImplementedError(
            "Slicing with dask.array of bools only permitted when "
            "the indexer has only one dimension or when "
            "it has the same dimension as the sliced "
            "array"
        )
    indexes = [
        ind if isinstance(ind, Array) and ind.dtype == bool else slice(None)
        for ind in index
    ]

    arginds = []
    i = 0
    for ind in indexes:
        if isinstance(ind, Array) and ind.dtype == bool:
            new = (ind, tuple(range(i, i + ind.ndim)))
            i += x.ndim
        else:
            new = (slice(None), None)
            i += 1
        arginds.append(new)

    arginds = list(concat(arginds))

    out = blockwise(
        getitem_variadic,
        tuple(range(x.ndim)),
        x,
        tuple(range(x.ndim)),
        *arginds,
        dtype=x.dtype,
    )

    chunks = []
    for ind, chunk in zip(index, out.chunks):
        if isinstance(ind, Array) and ind.dtype == bool:
            chunks.append((np.nan,) * len(chunk))
        else:
            chunks.append(chunk)
    out._chunks = tuple(chunks)
    return out, tuple(out_index)


def getitem_variadic(x, *index):
    return x[index]


def make_block_sorted_slices(index, chunks):
    """Generate blockwise-sorted index pairs for shuffling an array.

    Parameters
    ----------
    index : ndarray
        An array of index positions.
    chunks : tuple
        Chunks from the original dask array

    Returns
    -------
    index2 : ndarray
        Same values as `index`, but each block has been sorted
    index3 : ndarray
        The location of the values of `index` in `index2`

    Examples
    --------
    >>> index = np.array([6, 0, 4, 2, 7, 1, 5, 3])
    >>> chunks = ((4, 4),)
    >>> a, b = make_block_sorted_slices(index, chunks)

    Notice that the first set of 4 items are sorted, and the
    second set of 4 items are sorted.

    >>> a
    array([0, 2, 4, 6, 1, 3, 5, 7])
    >>> b
    array([3, 0, 2, 1, 7, 4, 6, 5])
    """
    from .core import slices_from_chunks

    slices = slices_from_chunks(chunks)

    if len(slices[0]) > 1:
        slices = [slice_[0] for slice_ in slices]

    offsets = np.roll(np.cumsum(chunks[0]), 1)
    offsets[0] = 0

    index2 = np.empty_like(index)
    index3 = np.empty_like(index)

    for slice_, offset in zip(slices, offsets):
        a = index[slice_]
        b = np.sort(a)
        c = offset + np.argsort(b.take(np.argsort(a)))
        index2[slice_] = b
        index3[slice_] = c

    return index2, index3


def shuffle_slice(x, index):
    """A relatively efficient way to shuffle `x` according to `index`.

    Parameters
    ----------
    x : Array
    index : ndarray
        This should be an ndarray the same length as `x` containing
        each index position in ``range(0, len(x))``.

    Returns
    -------
    Array
    """
    from .core import PerformanceWarning

    chunks1 = chunks2 = x.chunks
    if x.ndim > 1:
        chunks1 = (chunks1[0],)
    index2, index3 = make_block_sorted_slices(index, chunks1)
    with warnings.catch_warnings():
        warnings.simplefilter("ignore", PerformanceWarning)
        return x[index2].rechunk(chunks2)[index3]


def parse_assignment_indices(indices, shape):
    """Reformat the indices for assignment.

    The aim of this is to convert the indices to a standardised form
    so that it is easier to ascertain which chunks are touched by the
    indices.

    This function is intended to be called by `setitem_array`.

    A slice object that is decreasing (i.e. with a negative step), is
    recast as an increasing slice (i.e. with a postive step. For
    example ``slice(7,3,-1)`` would be cast as ``slice(4,8,1)``. This
    is to facilitate finding which blocks are touched by the
    index. The dimensions for which this has occured are returned by
    the function.

    Parameters
    ----------
    indices : numpy-style indices
        Indices to array defining the elements to be assigned.
    shape : sequence of `int`
        The shape of the array.

    Returns
    -------
    parsed_indices : `list`
        The reformated indices that are equivalent to the input
        indices.
    indices_shape : `list`
        The shape implied by of the parsed indices. For instance,
        indices of ``(slice(0,2), 5, [4,1,-1])`` will have shape
        ``[2,3]``.
    reverse : `list`
        The positions of the dimensions whose indices in the
        parsed_indices output are reversed slices.

    Examples
    --------
    >>> parse_assignment_indices((slice(1, -1),), (8,))
    ([slice(1, 7, 1)], [6], [])

    >>> parse_assignment_indices(([1, 2, 6, 5],), (8,))
    ([array([1, 2, 6, 5])], [4], [])

    >>> parse_assignment_indices((3, slice(-1, 2, -1)), (7, 8))
    ([3, slice(3, 8, 1)], [5], [1])

    """
    if not isinstance(indices, tuple):
        indices = (indices,)

    # Disallow scalar boolean indexing, and also indexing by scalar
    # numpy or dask array.
    #
    # numpy allows these, but Array.__getitem__ does not yet implement
    # them properly, so disallow it for now in __setitem__
    for index in indices:
        if index is True or index is False:
            raise NotImplementedError(
                "dask does not yet implement assignment to a scalar "
                f"boolean index: {index!r}"
            )

        if (is_arraylike(index) or is_dask_collection(index)) and not index.ndim:
            raise NotImplementedError(
                "dask does not yet implement assignment to a scalar "
                f"numpy or dask array index: {index!r}"
            )

    # Inititalize output variables
    indices_shape = []
    reverse = []
    parsed_indices = list(normalize_index(indices, shape))

    n_lists = 0

    for i, (index, size) in enumerate(zip(parsed_indices, shape)):
        is_slice = isinstance(index, slice)
        if is_slice:
            # Index is a slice
            start, stop, step = index.indices(size)
            if step < 0 and stop == -1:
                stop = None

            index = slice(start, stop, step)

            if step < 0:
                # When the slice step is negative, transform the
                # original slice to a new slice with a positive step
                # such that the result of the new slice is the reverse
                # of the result of the original slice.
                #
                # For example, if the original slice is slice(6,0,-2)
                # then the new slice will be slice(2,7,2).
                #
                # >>> a = [0, 1, 2, 3, 4, 5, 6, 7, 8, 9]
                # >>> a[slice(6, 0, -2)]
                # [6, 4, 2]
                # >>> a[slice(2, 7, 2)]
                # [2, 4, 6]
                # >>> a[slice(6, 0, -2)] == list(reversed(a[slice(2, 7, 2)]))
                # True
                start, stop, step = index.indices(size)
                step *= -1
                div, mod = divmod(start - stop - 1, step)
                div_step = div * step
                start -= div_step
                stop = start + div_step + 1

                index = slice(start, stop, step)
                reverse.append(i)

            start, stop, step = index.indices(size)
            div, mod = divmod(stop - start, step)
            if div <= 0:
                indices_shape.append(0)
            else:
                if mod != 0:
                    div += 1

                indices_shape.append(div)

        elif isinstance(index, (int, np.integer)):
            # Index is an integer
            index = int(index)

        elif isinstance(index, np.ndarray) or is_dask_collection(index):
            # Index is 1-d array
            n_lists += 1
            if n_lists > 1:
                raise NotImplementedError(
                    "dask is currently limited to at most one "
                    "dimension's assignment index being a "
                    "1-d array of integers or booleans. "
                    f"Got: {indices}"
                )

            if index.ndim != 1:
                raise IndexError(
                    f"Incorrect shape ({index.shape}) of integer "
                    f"indices for dimension with size {size}"
                )

            index_size = index.size
            if (
                index.dtype == bool
                and not math.isnan(index_size)
                and index_size != size
            ):
                raise IndexError(
                    "boolean index did not match indexed array along "
                    f"dimension {i}; dimension is {size} but "
                    f"corresponding boolean dimension is {index_size}"
                )

            # Posify an integer dask array (integer numpy arrays were
            # posified in `normalize_index`)
            if is_dask_collection(index) and index.dtype != bool:
                index = np.where(index < 0, index + size, index)

            indices_shape.append(index_size)

        parsed_indices[i] = index

    return parsed_indices, indices_shape, reverse


def concatenate_array_chunks(x):
    """Concatenate the multidimensional chunks of an array.

    Can be used on chunks with unknown sizes.

    Parameters
    ----------
    x : dask array

    Returns
    -------
    dask array
        The concatenated dask array with one chunk.

    """
    from .core import Array, concatenate3

    if x.npartitions == 1:
        return x

    name = "concatenate3-" + tokenize(x)
    d = {(name, 0): (concatenate3, x.__dask_keys__())}
    graph = HighLevelGraph.from_collections(name, d, dependencies=[x])
    chunks = x.shape
    if not chunks:
        chunks = (1,)

    return Array(graph, name, chunks=(chunks,), dtype=x.dtype)


def setitem_array(out_name, array, indices, value):
    """Master function for array assignment.

    This function, that is intended to be called by
    `Array.__setitem__`, creates a new dask that assigns values to
    each block that is touched by the indices, leaving other blocks
    unchanged.

    Each block that overlaps the indices is assigned from the
    approriate part of the assignment value. The dasks of these value
    parts are included in the output dask dictionary, as are the dasks
    of any 1-d dask array indices. This ensures that the dask array
    assignment value and any dask array indices are not computed until
    the `Array.__setitem__` operation is computed.

    The part of the assignment value applies to block is created as a
    "getitem" slice of the full asignment value.

    Parameters
    ----------
    out_name : `str`
        The dask variable output name.
    array : dask array
        The dask array that is being assigned to.
    indices : numpy-style indices
        Indices to array defining the elements to be assigned.
    value : dask array
        The assignment value, i.e. the values which will be assigned
        to elements of array.

    Returns
    -------
    dsk : `dict`
        A dictionary where the keys are new unique tokens for each
        block of the form

            (out_name, dim_index[, dim_index[, ...]])

       and the values are either

            (key,)

        or

            (setitem, key, v_key, block_indices)

        where key is an existing top-level dask key of array.

        The first case occurs when the block represented by key does
        not overlap the indices.

        The second case occurs when the block represented by key does
        overlap the indices. setitem is the chunk assignment function;
        v_key is the dask key of the the part of the assignment value
        that corresponds to the block; and block_indices are the
        assigment indices that apply to the block.

        The dictionary also includes any additional key/value pairs
        needed to define v_key, as well as any any additional
        key/value pairs needed to define dask keys contained in the
        block_indices list as references to dask array indices.

    """

    @functools.lru_cache()
    def block_index_from_1d_index(dim, loc0, loc1, is_bool):
        """The positions of index elements in the range values loc0 and loc1.

        The index is the input assignment index that is defined in the
        namespace of the caller. It is assumed that negative elements
        of an integer array have already been posified.

        The non-hashable dsk is the output dask dictionary that is
        defined in the namespace of the caller.

        Parameters
        ----------
        dim : `int`
           The dimension position of the index that is used as a proxy
           for the non-hashable index to define the LRU cache key.
        loc0 : `int`
            The start index of the block along the dimension.
        loc1 : `int`
            The stop index of the block along the dimension.
        is_bool : `bool`
            Whether or not the index is of boolean data type.

        Returns
        -------
        numpy array or `str`
            If index is a numpy array then a numpy array is
            returned.

            If index is a dask array then the dask of the block index
            is inserted into the output dask dictionary, and its
            unique top-layer key is returned.

        """
        if is_bool:
            # Boolean array (dask or numpy)
            i = index[loc0:loc1]
        elif is_dask_collection(index):
            # Integer dask array
            #
            # Check for values in [loc0,loc1).
            #
            # Use the 3-argument "where" to insert place-holder
            # elements that will be searched for and removed in the
            # `setitem` function at compute time. The place-holder
            # value must be the size of the block, i.e. loc1-loc0. We
            # can't use a 1-argument "where" here because that won't
            # work if index has unknown chunk sizes.
            i = np.where((loc0 <= index) & (index < loc1), index, loc1)
            i -= loc0
        else:
            # Integer numpy array
            #
            # Check for positive values in [loc0,loc1).
            i = np.where((loc0 <= index) & (index < loc1))[0]
            i = index[i] - loc0

        if is_dask_collection(i):
            # Return dask key intead of dask array
            i = concatenate_array_chunks(i)
            dsk.update(dict(i.dask))
            i = next(flatten(i.__dask_keys__()))

        return i

    @functools.lru_cache()
    def block_index_shape_from_1d_bool_index(dim, loc0, loc1):
        """Number of True index elements between positions loc0 and loc1.

        The index is the input assignment index that is defined in the
        namespace of the caller.

        Parameters
        ----------
        dim : `int`
           The dimension position of the index that is used as a proxy
           for the non-hashable index to define the LRU cache key.
        loc0 : `int`
            The start index of the block along the dimension.
        loc1 : `int`
            The stop index of the block along the dimension.

        Returns
        -------
        numpy array or dask array
            If index is a numpy array then a numpy array is
            returned.

            If index is dask array then a dask array is returned.

        """
        return np.sum(index[loc0:loc1])

    @functools.lru_cache()
    def n_preceeding_from_1d_bool_index(dim, loc0):
        """Number of True index elements preceeding position loc0.

        The index is the input assignment index that is defined in the
        namespace of the caller.

        Parameters
        ----------
        dim : `int`
           The dimension position of the index that is used as a proxy
           for the non-hashable index to define the LRU cache key.
        loc0 : `int`
            The start index of the block along the dimension.

        Returns
        -------
        numpy array or dask array
            If index is a numpy array then a numpy array is
            returned.

            If index is dask array then a dask array is returned.

        """
        return np.sum(index[:loc0])

    @functools.lru_cache()
    def value_indices_from_1d_int_index(dim, vsize, loc0, loc1):
        """Value indices for index elements between loc0 and loc1.

        The index is the input assignment index that is defined in the
        namespace of the caller. It is assumed that negative elements
        have already been posified.

        Parameters
        ----------
        dim : `int`
           The dimension position of the index that is used as a proxy
           for the non-hashable index to define the LRU cache key.
        vsize : `int`
            The full size of the dimension of the assignment value.
        loc0 : `int`
            The start index of the block along the dimension.
        loc1 : `int`
            The stop index of the block along the dimension.

        Returns
        -------
        numpy array or dask array
            If index is a numpy array then a numpy array is
            returned.

            If index is dask array then a dask array is returned.

        """
        # Check for values in [loc0,loc1)
        if is_dask_collection(index):
            if np.isnan(index.size):
                # Integer dask array with unknown size.
                #
                # The 1-argument "where" won't work, so use the
                # 3-argument "where" and convert to a boolean
                # array. We concatenate the resulting boolean index
                # and set the chunk size (which must be the full size
                # of the dimension of the assignment value) which
                # allows the returned array to be used as a
                # __getitem__ index to the assignment value.
                i = np.where((loc0 <= index) & (index < loc1), True, False)
                i = concatenate_array_chunks(i)
                i._chunks = ((vsize,),)
            else:
                # Integer dask array with known size
                i = np.where((loc0 <= index) & (index < loc1))[0]
                i = concatenate_array_chunks(i)
        else:
            # Integer numpy array.
            i = np.where((loc0 <= index) & (index < loc1))[0]

        return i

    from ..core import flatten

    array_shape = array.shape
    value_shape = value.shape
    value_ndim = len(value_shape)

    # Reformat input indices
    indices, indices_shape, reverse = parse_assignment_indices(indices, array_shape)

    # Empty slices can only be assigned size 1 values
    if 0 in indices_shape and value_shape and max(value_shape) > 1:
        raise ValueError(
            f"shape mismatch: value array of shape {value_shape} "
            "could not be broadcast to indexing result "
            f"of shape {tuple(indices_shape)}"
        )

    # Set variables needed when creating the part of the assignment
    # value that applies to each block.
    #
    #  offset: The additive offset to the assignment value dimension
    #          positions that results in the positions of the
    #          corresponding dimensions in the array. offset is a
    #          non-negative integer, and a positive value means that
    #          the array has more dimensions than the assignment
    #          value.
    #
    #  value_offset: The additive offset to the array dimension
    #                positions that results in the positions of the
    #                corresponding dimensions in the assignment
    #                value. value_offset is a non-negative integer,
    #                and a positive value means that the assignment
    #                value has more dimensions than the array.
    #
    #          For example:
    #
    #          array.shape   value.shape   offset  value_offset
    #          ------------  ------------  ------  ------------
    #          (3, 4)        (3, 4)        0       0
    #          (1, 1, 3, 4)  (3, 4)        2       0
    #          (3, 4)        (1, 1, 3, 4)  0       2
    #          ------------  ------------  ------  ------------
    #
    #  array_common_shape: The shape of those dimensions of array
    #                      which correspond to dimensions of the
    #                      assignment value.
    #
    #  value_common_shape: The shape of those dimensions of the
    #                      assignment value which correspond to
    #                      dimensions of the array.
    #
    #  base_value_indices: The indices used for initialising the
    #                      selection of the part of the assignment
    #                      value that applies to each block of
    #                      array. An element of `None` will end up
    #                      being replaced by an appropriate slice on a
    #                      block-by-block basis.
    #
    # non_broadcast_dimensions: The integer positions of
    #                           array_common_shape which do not
    #                           correspond to broadcast dimensions in
    #                           the assignment value.
    #
    # Note that array_common_shape and value_common_shape may be
    # different if there are any size 1 dimensions being brodacast.
    offset = len(indices_shape) - value_ndim
    if offset >= 0:
        # The array has the same number or more dimensions than the
        # assignment value
        array_common_shape = indices_shape[offset:]
        value_common_shape = value_shape
        value_offset = 0
        reverse = [i - offset for i in reverse if i >= offset]
    else:
        # The assigmment value has more dimensions than the array
        value_offset = -offset
        array_common_shape = indices_shape
        value_common_shape = value_shape[value_offset:]
        offset = 0

        # All of the extra leading dimensions must have size 1
        if value_shape[:value_offset] != (1,) * value_offset:
            raise ValueError(
                "could not broadcast input array from shape"
                f"{value_shape} into shape {tuple(indices_shape)}"
            )

    base_value_indices = []
    non_broadcast_dimensions = []
    for i, (a, b) in enumerate(zip(array_common_shape, value_common_shape)):
        if b == 1:
            base_value_indices.append(slice(None))
        elif a == b:
            base_value_indices.append(None)
            non_broadcast_dimensions.append(i)
        elif math.isnan(a):
            base_value_indices.append(None)
            non_broadcast_dimensions.append(i)
        else:
            # Can't check  ...
            raise ValueError(
                f"Can't broadcast data with shape {value_common_shape} "
                f"across shape {tuple(indices_shape)}"
            )
    # Translate chunks tuple to a set of array locations in product
    # order
    chunks = array.chunks
    cumdims = [cached_cumsum(bds, initial_zero=True) for bds in chunks]
    array_locations = [
        [(s, s + dim) for s, dim in zip(starts, shapes)]
        for starts, shapes in zip(cumdims, chunks)
    ]
    array_locations = product(*array_locations)

    # Get the dask keys of the most recent layer in the same order as
    # the array locations.
    in_keys = list(flatten(array.__dask_keys__()))

    # Create a new "setitem" dask entry for each block in the array
    dsk = {}
    out_name = (out_name,)
    for in_key, locations in zip(in_keys, array_locations):

        # Now loop round each block dimension.
        #
        # If the block overlaps the indices then set the following
        # (which will be used to define a new dask entry):
        #
        # block_indices: The indices that will be used to assign to
        #                this block.
        #
        # block_indices_shape: The shape implied by block_indices.
        #
        # block_preceeding_sizes: How many assigned elements precede
        #                         this block along each dimension that
        #                         doesn't have an integer. It is
        #                         assumed that a slice will have a
        #                         positive step, as will be the case
        #                         for reformatted indices. `None` is
        #                         used for dimensions with 1-d integer
        #                         arrays.
        block_indices = []
        block_indices_shape = []
        block_preceeding_sizes = []

        local_offset = offset

        # Assume, until demonstrated otherwise, that this block
        # overlaps the assignment indices.
        overlaps = True

        # Note which dimension, if any, has 1-d integer array index
        dim_1d_int_index = None

        for dim, (index, full_size, (loc0, loc1)) in enumerate(
            zip(
                indices,
                array_shape,
                locations,
            )
        ):

            integer_index = isinstance(index, int)
            if isinstance(index, slice):
                # Index is a slice
                stop = loc1 - loc0
                if index.stop < loc1:
                    stop -= loc1 - index.stop

                start = index.start - loc0
                if start < 0:
                    # Make start positive
                    start %= index.step

                if start >= stop:
                    # This block does not overlap the slice index
                    overlaps = False
                    break

                step = index.step
                block_index = slice(start, stop, step)
                block_index_size, rem = divmod(stop - start, step)
                if rem:
                    block_index_size += 1

                pre = index.indices(loc0)
                n_preceeding, rem = divmod(pre[1] - pre[0], step)
                if rem:
                    n_preceeding += 1

            elif integer_index:
                # Index is an integer
                local_offset += 1
                if not loc0 <= index < loc1:
                    # This block does not overlap the integer index
                    overlaps = False
                    break

                block_index = index - loc0

            else:
                # Index is a 1-d array
                is_bool = index.dtype == bool
                block_index = block_index_from_1d_index(dim, loc0, loc1, is_bool)

                if is_bool:
                    block_index_size = block_index_shape_from_1d_bool_index(
                        dim, loc0, loc1
                    )
                    n_preceeding = n_preceeding_from_1d_bool_index(dim, loc0)
                else:
                    block_index_size = None
                    n_preceeding = None
                    dim_1d_int_index = dim
                    loc0_loc1 = loc0, loc1

                if not is_dask_collection(index) and not block_index.size:
                    # This block does not overlap the 1-d numpy array
                    # index
                    overlaps = False
                    break

                # Note: When the 1-d array index is a dask array then
                #       we can't tell if this block overlaps it, so we
                #       assume that it does. If it in fact doesn't
                #       overlap then the part of the assignment value
                #       that cooresponds to this block will have zero
                #       size which, at compute time, will indicate to
                #       the `setitem` function to pass the block
                #       through unchanged.

            # Still here? This block overlaps the index for this
            # dimension.
            block_indices.append(block_index)
            if not integer_index:
                block_indices_shape.append(block_index_size)
                block_preceeding_sizes.append(n_preceeding)

        # The new dask key
        out_key = out_name + in_key[1:]

        if not overlaps:
            # This block does not overlap the indices for all
            # dimensions, so pass the block through unchanged.
            dsk[out_key] = in_key
            continue

        # Still here? Then this block overlaps the indices for all
        # dimensions and so needs to have some of its elements
        # assigned.

        # Initialise the indices of the assignment value that define
        # the parts of it which are to be assigned to this block
        value_indices = base_value_indices[:]
        for i in non_broadcast_dimensions:
            j = i + offset
            if j == dim_1d_int_index:
                # Index is a 1-d integer array
                #
                # Define index in the current namespace for use in
                # `value_indices_from_1d_int_index`
                index = indices[j]

                value_indices[i] = value_indices_from_1d_int_index(
                    dim_1d_int_index,
                    value_shape[i + value_offset],
                    *loc0_loc1,
                )
            else:
                # Index is a slice or 1-d boolean array
                start = block_preceeding_sizes[j]
                value_indices[i] = slice(start, start + block_indices_shape[j])

        # If required as a consequence of reformatting any slice
        # objects of the original indices to have a positive steps,
        # reverse the indices to assignment value.
        for i in reverse:
            size = value_common_shape[i]
            start, stop, step = value_indices[i].indices(size)
            size -= 1
            start = size - start
            stop = size - stop
            if stop < 0:
                stop = None

            value_indices[i] = slice(start, stop, -1)

        if value_ndim > len(indices):
            # The assignment value has more dimensions than array, so
            # add a leading Ellipsis to the indices of value.
            value_indices.insert(0, Ellipsis)

        # Create the part of the full assignment value that is to be
        # assigned to elements of this block and make sure that it has
        # just one chunk (so we can represent it with a single key in
        # the argument list of setitem).
        v = value[tuple(value_indices)]
        v = concatenate_array_chunks(v)
        v_key = next(flatten(v.__dask_keys__()))

        # Insert into the output dask dictionary the dask of the part
        # of assignment value for this block (not minding when we
        # overwrite any existing keys as the values will be the same).
        dsk = merge(dict(v.dask), dsk)

        # Define the assignment function for this block.
        dsk[out_key] = (setitem, in_key, v_key, block_indices)

    block_index_from_1d_index.cache_clear()
    block_index_shape_from_1d_bool_index.cache_clear()
    n_preceeding_from_1d_bool_index.cache_clear()
    value_indices_from_1d_int_index.cache_clear()

    return dsk


def setitem(x, v, indices):
    """Chunk function of `setitem_array`.

    Assign v to indices of x.

    Parameters
    ----------
    x : numpy array
        The array to be assigned to.
    v : numpy array
        The values which will be assigned.
    indices : list of `slice`, `int`, or numpy array
        The indices describing the elements of x to be assigned from
        v. One index per axis.

        Note that an individual index can not be a `list`, use a 1-d
        numpy array instead.

        If a 1-d numpy array index contains the non-valid value of the
        size of the corresponding dimension of x, then those index
        elements will be removed prior to the assignment (see
        `block_index_from_1d_index` function).

    Returns
    -------
    numpy array
        A new independent array with assigned elements, unless v is
        empty (i.e. has zero size) in which case then the input array
        is returned and the indices are ignored.

    Examples
    --------
    >>> x = np.arange(8).reshape(2, 4)
    >>> setitem(x, np.array(-99), [np.array([False, True])])
    array([[  0,   1,   2,   3],
           [-99, -99, -99, -99]])
    >>> x
    array([[0, 1, 2, 3],
           [4, 5, 6, 7]])
    >>> setitem(x, np.array([-88, -99]), [slice(None), np.array([1, 3])])
    array([[  0, -88,   2, -99],
           [  4, -88,   6, -99]])
    >>> setitem(x, -x, [slice(None)])
    array([[ 0, -1, -2, -3],
           [-4, -5, -6, -7]])
    >>> x
    array([[0, 1, 2, 3],
           [4, 5, 6, 7]])
    >>> setitem(x, np.array([-88, -99]), [slice(None), np.array([4, 4, 3, 4, 1, 4])])
    array([[  0, -99,   2, -88],
           [  4, -99,   6, -88]])
    >>> value = np.where(x < 0)[0]
    >>> value.size
    0
    >>> y = setitem(x, value, [Ellipsis])
    >>> y is x
    True
    """
    if not v.size:
        return x

    # Normalize integer array indices
    for i, (index, block_size) in enumerate(zip(indices, x.shape)):
        if isinstance(index, np.ndarray) and index.dtype != bool:
            # Strip out any non-valid place-holder values
            index = index[np.where(index < block_size)[0]]
            indices[i] = index

    # If x is not masked but v is, then turn the x into a masked
    # array.
    if not np.ma.isMA(x) and np.ma.isMA(v):
        x = x.view(np.ma.MaskedArray)

    # Copy the array to guarantee no other objects are corrupted
    x = x.copy()

    # Do the assignment
    try:
        x[tuple(indices)] = v
    except ValueError as e:
        raise ValueError(
            "shape mismatch: value array could " "not be broadcast to indexing result"
        ) from e

    return x<|MERGE_RESOLUTION|>--- conflicted
+++ resolved
@@ -4,11 +4,7 @@
 import warnings
 from itertools import product
 from numbers import Integral, Number
-<<<<<<< HEAD
-from operator import getitem, itemgetter
-=======
-from operator import add, itemgetter
->>>>>>> 6eb7fd3f
+from operator import itemgetter
 
 import numpy as np
 from tlz import concat, memoize, merge, pluck
@@ -16,12 +12,8 @@
 from .. import config, core, utils
 from ..base import is_dask_collection, tokenize
 from ..highlevelgraph import HighLevelGraph
-<<<<<<< HEAD
 from ..utils import cached_cumsum, is_arraylike
-=======
-from ..utils import is_arraylike
 from .chunk import getitem
->>>>>>> 6eb7fd3f
 
 colon = slice(None, None, None)
 
