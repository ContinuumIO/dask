from __future__ import absolute_import, division, print_function

import operator
from numbers import Number

import numpy as np
import toolz

from ..base import tokenize
from ..blockwise import blockwise
from ..compatibility import apply
from ..highlevelgraph import HighLevelGraph
from .core import dotmany, Array, concatenate
from .creation import eye
from .random import RandomState
<<<<<<< HEAD
from .utils import meta_from_array
=======
from ..utils import derived_from
>>>>>>> 1beabd5b


def _cumsum_blocks(it):
    total = 0
    for x in it:
        total_previous = total
        total += x
        yield (total_previous, total)


def _cumsum_part(last, new):
    return (last[1], last[1] + new)


def _nanmin(m, n):
    k_0 = min([m, n])
    k_1 = m if np.isnan(n) else n
    return k_1 if np.isnan(k_0) else k_0


def _wrapped_qr(a):
    """
    A wrapper for np.linalg.qr that handles arrays with 0 rows

    Notes: Created for tsqr so as to manage cases with uncertain
    array dimensions. In particular, the case where arrays have
    (uncertain) chunks with 0 rows.
    """
    # workaround may be removed when numpy stops rejecting edge cases
    if a.shape[0] == 0:
        return np.zeros((0, 0)), np.zeros((0, a.shape[1]))
    else:
        return np.linalg.qr(a)


def tsqr(data, compute_svd=False, _max_vchunk_size=None):
    """ Direct Tall-and-Skinny QR algorithm

    As presented in:

        A. Benson, D. Gleich, and J. Demmel.
        Direct QR factorizations for tall-and-skinny matrices in
        MapReduce architectures.
        IEEE International Conference on Big Data, 2013.
        https://arxiv.org/abs/1301.1071

    This algorithm is used to compute both the QR decomposition and the
    Singular Value Decomposition.  It requires that the input array have a
    single column of blocks, each of which fit in memory.

    Parameters
    ----------
    data: Array
    compute_svd: bool
        Whether to compute the SVD rather than the QR decomposition
    _max_vchunk_size: Integer
        Used internally in recursion to set the maximum row dimension
        of chunks in subsequent recursive calls.

    Notes
    -----
    With ``k`` blocks of size ``(m, n)``, this algorithm has memory use that
    scales as ``k * m * n``.

    The implementation here is the recursive variant due to the ultimate
    need for one "single core" QR decomposition. In the non-recursive version
    of the algorithm, given ``k`` blocks, after ``k`` ``m * n`` QR
    decompositions, there will be a "single core" QR decomposition that will
    have to work with a ``(k * n, n)`` matrix.

    Here, recursion is applied as necessary to ensure that ``k * n`` is not
    larger than ``m`` (if ``m / n >= 2``). In particular, this is done
    to ensure that single core computations do not have to work on blocks
    larger than ``(m, n)``.

    Where blocks are irregular, the above logic is applied with the "height" of
    the "tallest" block used in place of ``m``.

    Consider use of the ``rechunk`` method to control this behavior. Blocks
    that are as tall as possible are recommended.

    See Also
    --------
    dask.array.linalg.qr - Powered by this algorithm
    dask.array.linalg.svd - Powered by this algorithm
    dask.array.linalg.sfqr - Variant for short-and-fat arrays
    """
    nr, nc = len(data.chunks[0]), len(data.chunks[1])
    cr_max, cc = max(data.chunks[0]), data.chunks[1][0]

    if not (data.ndim == 2 and  # Is a matrix
            nc == 1):           # Only one column block
        raise ValueError(
            "Input must have the following properties:\n"
            "  1. Have two dimensions\n"
            "  2. Have only one column of blocks\n\n"
            "Note: This function (tsqr) supports QR decomposition in the case of\n"
            "tall-and-skinny matrices (single column chunk/block; see qr)"
            "Current shape: {},\nCurrent chunksize: {}".format(data.shape, data.chunksize)
        )

    token = '-' + tokenize(data, compute_svd)

    m, n = data.shape
    numblocks = (nr, 1)

    qq, rr = np.linalg.qr(np.ones(shape=(1, 1), dtype=data.dtype))

    layers = data.__dask_graph__().layers.copy()
    dependencies = data.__dask_graph__().dependencies.copy()

    # Block qr
    name_qr_st1 = 'qr' + token
    dsk_qr_st1 = blockwise(_wrapped_qr, name_qr_st1, 'ij', data.name, 'ij',
                           numblocks={data.name: numblocks})
    layers[name_qr_st1] = dsk_qr_st1
    dependencies[name_qr_st1] = data.__dask_layers__()

    # Block qr[0]
    name_q_st1 = 'getitem' + token + '-q1'
    dsk_q_st1 = dict(((name_q_st1, i, 0),
                      (operator.getitem, (name_qr_st1, i, 0), 0))
                     for i in range(numblocks[0]))
    layers[name_q_st1] = dsk_q_st1
    dependencies[name_q_st1] = {name_qr_st1}

    # Block qr[1]
    name_r_st1 = 'getitem' + token + '-r1'
    dsk_r_st1 = dict(((name_r_st1, i, 0),
                      (operator.getitem, (name_qr_st1, i, 0), 1))
                     for i in range(numblocks[0]))
    layers[name_r_st1] = dsk_r_st1
    dependencies[name_r_st1] = {name_qr_st1}

    # Next step is to obtain a QR decomposition for the stacked R factors, so either:
    # - gather R factors into a single core and do a QR decomposition
    # - recurse with tsqr (if single core computation too large and a-priori "meaningful
    #   reduction" possible, meaning that chunks have to be well defined)

    single_core_compute_m = nr * cc
    chunks_well_defined = not any(np.isnan(c) for cs in data.chunks for c in cs)
    prospective_blocks = np.ceil(single_core_compute_m / cr_max)
    meaningful_reduction_possible = (cr_max if _max_vchunk_size is None else _max_vchunk_size) >= 2 * cc
    can_distribute = chunks_well_defined and int(prospective_blocks) > 1

    if chunks_well_defined and meaningful_reduction_possible and can_distribute:
        # stack chunks into blocks and recurse using tsqr

        # Prepare to stack chunks into blocks (from block qr[1])
        all_blocks = []
        curr_block = []
        curr_block_sz = 0
        for idx, a_m in enumerate(data.chunks[0]):
            m_q = a_m
            n_q = min(m_q, cc)
            m_r = n_q
            # n_r = cc
            if curr_block_sz + m_r > cr_max:
                all_blocks.append(curr_block)
                curr_block = []
                curr_block_sz = 0
            curr_block.append((idx, m_r))
            curr_block_sz += m_r
        if len(curr_block) > 0:
            all_blocks.append(curr_block)

        # R_stacked
        name_r_stacked = 'stack' + token + '-r1'
        dsk_r_stacked = dict(((name_r_stacked, i, 0),
                              (np.vstack, (tuple,
                                           [(name_r_st1, idx, 0)
                                            for idx, _ in sub_block_info])))
                             for i, sub_block_info in enumerate(all_blocks))
        layers[name_r_stacked] = dsk_r_stacked
        dependencies[name_r_stacked] = {name_r_st1}

        # retrieve R_stacked for recursion with tsqr
        vchunks_rstacked = tuple([sum(map(lambda x: x[1], sub_block_info)) for sub_block_info in all_blocks])
        graph = HighLevelGraph(layers, dependencies)
        # dsk.dependencies[name_r_stacked] = {data.name}
        r_stacked_meta = meta_from_array(data, len((sum(vchunks_rstacked), n)), dtype=rr.dtype)
        r_stacked = Array(graph, name_r_stacked,
                          shape=(sum(vchunks_rstacked), n), chunks=(vchunks_rstacked, (n)), meta=r_stacked_meta)

        # recurse
        q_inner, r_inner = tsqr(r_stacked, _max_vchunk_size=cr_max)
        layers = toolz.merge(q_inner.dask.layers, r_inner.dask.layers)
        dependencies = toolz.merge(q_inner.dask.dependencies, r_inner.dask.dependencies)

        # Q_inner: "unstack"
        name_q_st2 = 'getitem-' + token + '-q2'
        dsk_q_st2 = dict(((name_q_st2, j, 0),
                          (operator.getitem,
                           (q_inner.name, i, 0),
                           ((slice(e[0], e[1])), (slice(0, n)))))
                         for i, sub_block_info in enumerate(all_blocks)
                         for j, e in zip([x[0] for x in sub_block_info],
                                         _cumsum_blocks([x[1] for x in sub_block_info])))
        layers[name_q_st2] = dsk_q_st2
        dependencies[name_q_st2] = q_inner.__dask_layers__()

        # R: R_inner
        name_r_st2 = 'r-inner-' + token
        dsk_r_st2 = {(name_r_st2, 0, 0): (r_inner.name, 0, 0)}
        layers[name_r_st2] = dsk_r_st2
        dependencies[name_r_st2] = r_inner.__dask_layers__()

        # Q: Block qr[0] (*) Q_inner
        name_q_st3 = 'dot-' + token + '-q3'
        dsk_q_st3 = blockwise(np.dot, name_q_st3, 'ij', name_q_st1, 'ij',
                              name_q_st2, 'ij', numblocks={name_q_st1: numblocks,
                                                           name_q_st2: numblocks})
        layers[name_q_st3] = dsk_q_st3
        dependencies[name_q_st3] = {name_q_st1, name_q_st2, name_q_st3}
    else:
        # Do single core computation

        # Stacking for in-core QR computation
        to_stack = [(name_r_st1, i, 0) for i in range(numblocks[0])]
        name_r_st1_stacked = 'stack' + token + '-r1'
        dsk_r_st1_stacked = {(name_r_st1_stacked, 0, 0): (np.vstack,
                                                          (tuple, to_stack))}
        layers[name_r_st1_stacked] = dsk_r_st1_stacked
        dependencies[name_r_st1_stacked] = {name_r_st1}

        # In-core QR computation
        name_qr_st2 = 'qr' + token + '-qr2'
        dsk_qr_st2 = blockwise(np.linalg.qr, name_qr_st2, 'ij', name_r_st1_stacked, 'ij',
                               numblocks={name_r_st1_stacked: (1, 1)})
        layers[name_qr_st2] = dsk_qr_st2
        dependencies[name_qr_st2] = {name_r_st1_stacked}

        # In-core qr[0]
        name_q_st2_aux = 'getitem' + token + '-q2-aux'
        dsk_q_st2_aux = {(name_q_st2_aux, 0, 0): (operator.getitem,
                                                  (name_qr_st2, 0, 0), 0)}
        layers[name_q_st2_aux] = dsk_q_st2_aux
        dependencies[name_q_st2_aux] = {name_qr_st2}

        if not any(np.isnan(c) for cs in data.chunks for c in cs):
            # when chunks are all known...
            # obtain slices on q from in-core compute (e.g.: (slice(10, 20), slice(0, 5)))
            q2_block_sizes = [min(e, n) for e in data.chunks[0]]
            block_slices = [(slice(e[0], e[1]), slice(0, n))
                            for e in _cumsum_blocks(q2_block_sizes)]
            dsk_q_blockslices = {}
            deps = set()
        else:
            # when chunks are not already known...

            # request shape information: vertical chunk sizes & column dimension (n)
            name_q2bs = 'shape' + token + '-q2'
            dsk_q2_shapes = {(name_q2bs, i): (min, (getattr, (data.name, i, 0), 'shape'))
                             for i in range(numblocks[0])}
            name_n = 'getitem' + token + '-n'
            dsk_n = {name_n: (operator.getitem,
                              (getattr, (data.name, 0, 0), 'shape'), 1)}

            # cumulative sums (start, end)
            name_q2cs = 'cumsum' + token + '-q2'
            dsk_q2_cumsum = {(name_q2cs, 0): [0, (name_q2bs, 0)]}
            dsk_q2_cumsum.update({(name_q2cs, i): (_cumsum_part,
                                                   (name_q2cs, i - 1),
                                                   (name_q2bs, i))
                                  for i in range(1, numblocks[0])})

            # obtain slices on q from in-core compute (e.g.: (slice(10, 20), slice(0, 5)))
            name_blockslice = 'slice' + token + '-q'
            dsk_block_slices = {(name_blockslice, i): (tuple, [
                (apply, slice, (name_q2cs, i)), (slice, 0, name_n)])
                for i in range(numblocks[0])}

            dsk_q_blockslices = toolz.merge(dsk_n,
                                            dsk_q2_shapes,
                                            dsk_q2_cumsum,
                                            dsk_block_slices)

            deps = {data.name, name_q2bs, name_q2cs}
            block_slices = [(name_blockslice, i) for i in range(numblocks[0])]

        layers['q-blocksizes' + token] = dsk_q_blockslices
        dependencies['q-blocksizes' + token] = deps

        # In-core qr[0] unstacking
        name_q_st2 = 'getitem' + token + '-q2'
        dsk_q_st2 = dict(((name_q_st2, i, 0),
                          (operator.getitem, (name_q_st2_aux, 0, 0), b))
                         for i, b in enumerate(block_slices))
        layers[name_q_st2] = dsk_q_st2
        dependencies[name_q_st2] = {name_q_st2_aux, 'q-blocksizes' + token}

        # Q: Block qr[0] (*) In-core qr[0]
        name_q_st3 = 'dot' + token + '-q3'
        dsk_q_st3 = blockwise(np.dot, name_q_st3, 'ij', name_q_st1, 'ij',
                              name_q_st2, 'ij', numblocks={name_q_st1: numblocks,
                                                           name_q_st2: numblocks})
        layers[name_q_st3] = dsk_q_st3
        dependencies[name_q_st3] = {name_q_st1, name_q_st2}

        # R: In-core qr[1]
        name_r_st2 = 'getitem' + token + '-r2'
        dsk_r_st2 = {(name_r_st2, 0, 0): (operator.getitem, (name_qr_st2, 0, 0), 1)}
        layers[name_r_st2] = dsk_r_st2
        dependencies[name_r_st2] = {name_qr_st2}

    if not compute_svd:
        is_unknown_m = np.isnan(data.shape[0]) or any(np.isnan(c) for c in data.chunks[0])
        is_unknown_n = np.isnan(data.shape[1]) or any(np.isnan(c) for c in data.chunks[1])

        if is_unknown_m and is_unknown_n:
            # assumption: m >= n
            q_shape = data.shape
            q_chunks = (data.chunks[0], (np.nan,))
            r_shape = (np.nan, np.nan)
            r_chunks = ((np.nan,), (np.nan,))
        elif is_unknown_m and not is_unknown_n:
            # assumption: m >= n
            q_shape = data.shape
            q_chunks = (data.chunks[0], (n,))
            r_shape = (n, n)
            r_chunks = (n, n)
        elif not is_unknown_m and is_unknown_n:
            # assumption: m >= n
            q_shape = data.shape
            q_chunks = (data.chunks[0], (np.nan,))
            r_shape = (np.nan, np.nan)
            r_chunks = ((np.nan,), (np.nan,))
        else:
            q_shape = data.shape if data.shape[0] >= data.shape[1] else (data.shape[0], data.shape[0])
            q_chunks = data.chunks if data.shape[0] >= data.shape[1] else (data.chunks[0], data.chunks[0])
            r_shape = (n, n) if data.shape[0] >= data.shape[1] else data.shape
            r_chunks = r_shape

        # dsk.dependencies[name_q_st3] = {data.name}
        # dsk.dependencies[name_r_st2] = {data.name}
        graph = HighLevelGraph(layers, dependencies)
        q_meta = meta_from_array(data, len(q_shape), qq.dtype)
        r_meta = meta_from_array(data, len(r_shape), rr.dtype)
        q = Array(graph, name_q_st3,
                  shape=q_shape, chunks=q_chunks, meta=q_meta)
        r = Array(graph, name_r_st2,
                  shape=r_shape, chunks=r_chunks, meta=r_meta)
        return q, r
    else:
        # In-core SVD computation
        name_svd_st2 = 'svd' + token + '-2'
        dsk_svd_st2 = blockwise(np.linalg.svd, name_svd_st2, 'ij', name_r_st2, 'ij',
                                numblocks={name_r_st2: (1, 1)})
        # svd[0]
        name_u_st2 = 'getitem' + token + '-u2'
        dsk_u_st2 = {(name_u_st2, 0, 0): (operator.getitem,
                                          (name_svd_st2, 0, 0), 0)}
        # svd[1]
        name_s_st2 = 'getitem' + token + '-s2'
        dsk_s_st2 = {(name_s_st2, 0): (operator.getitem,
                                       (name_svd_st2, 0, 0), 1)}
        # svd[2]
        name_v_st2 = 'getitem' + token + '-v2'
        dsk_v_st2 = {(name_v_st2, 0, 0): (operator.getitem,
                                          (name_svd_st2, 0, 0), 2)}
        # Q * U
        name_u_st4 = 'getitem' + token + '-u4'
        dsk_u_st4 = blockwise(dotmany, name_u_st4, 'ij', name_q_st3, 'ik',
                              name_u_st2, 'kj', numblocks={name_q_st3: numblocks,
                                                           name_u_st2: (1, 1)})

        layers[name_svd_st2] = dsk_svd_st2
        dependencies[name_svd_st2] = {name_r_st2}
        layers[name_u_st2] = dsk_u_st2
        dependencies[name_u_st2] = {name_svd_st2}
        layers[name_u_st4] = dsk_u_st4
        dependencies[name_u_st4] = {name_q_st3, name_u_st2}
        layers[name_s_st2] = dsk_s_st2
        dependencies[name_s_st2] = {name_svd_st2}
        layers[name_v_st2] = dsk_v_st2
        dependencies[name_v_st2] = {name_svd_st2}

        uu, ss, vvh = np.linalg.svd(np.ones(shape=(1, 1), dtype=data.dtype))

        k = _nanmin(m, n)  # avoid RuntimeWarning with np.nanmin([m, n])

        m_u = m
        n_u = int(k) if not np.isnan(k) else k
        n_s = n_u
        m_vh = n_u
        n_vh = n
        d_vh = max(m_vh, n_vh)  # full matrix returned: but basically n
        graph = HighLevelGraph(layers, dependencies)
        u_meta = meta_from_array(data, len((m_u, n_u)), uu.dtype)
        s_meta = meta_from_array(data, len((n_s,)), ss.dtype)
        vh_meta = meta_from_array(data, len((d_vh, d_vh)), vvh.dtype)
        u = Array(graph, name_u_st4, shape=(m_u, n_u), chunks=(data.chunks[0], (n_u,)), meta=u_meta)
        s = Array(graph, name_s_st2, shape=(n_s,), chunks=((n_s,),), meta=s_meta)
        vh = Array(graph, name_v_st2, shape=(d_vh, d_vh), chunks=((n,), (n,)), meta=vh_meta)
        return u, s, vh


def sfqr(data, name=None):
    """ Direct Short-and-Fat QR

    Currently, this is a quick hack for non-tall-and-skinny matrices which
    are one chunk tall and (unless they are one chunk wide) have chunks
    that are wider than they are tall

    Q [R_1 R_2 ...] = [A_1 A_2 ...]

    it computes the factorization Q R_1 = A_1, then computes the other
    R_k's in parallel.

    Parameters
    ----------
    data: Array

    See Also
    --------
    dask.array.linalg.qr - Main user API that uses this function
    dask.array.linalg.tsqr - Variant for tall-and-skinny case
    """
    nr, nc = len(data.chunks[0]), len(data.chunks[1])
    cr, cc = data.chunks[0][0], data.chunks[1][0]

    if not ((data.ndim == 2) and  # Is a matrix
            (nr == 1) and         # Has exactly one block row
            ((cr <= cc) or        # Chunking dimension on rows is at least that on cols or...
             (nc == 1))):         # ... only one block col
        raise ValueError(
            "Input must have the following properties:\n"
            "  1. Have two dimensions\n"
            "  2. Have only one row of blocks\n"
            "  3. Either one column of blocks or (first) chunk size on cols\n"
            "     is at most that on rows (e.g.: for a 5x20 matrix,\n"
            "     chunks=((5), (8,4,8)) is fine, but chunks=((5), (4,8,8)) is not;\n"
            "     still, prefer something simple like chunks=(5,10) or chunks=5)\n\n"
            "Note: This function (sfqr) supports QR decomposition in the case\n"
            "of short-and-fat matrices (single row chunk/block; see qr)"
        )

    prefix = name or 'sfqr-' + tokenize(data)
    prefix += '_'

    m, n = data.shape

    qq, rr = np.linalg.qr(np.ones(shape=(1, 1), dtype=data.dtype))

    layers = data.__dask_graph__().layers.copy()
    dependencies = data.__dask_graph__().dependencies.copy()

    # data = A = [A_1 A_rest]
    name_A_1 = prefix + 'A_1'
    name_A_rest = prefix + 'A_rest'
    layers[name_A_1] = {(name_A_1, 0, 0): (data.name, 0, 0)}
    dependencies[name_A_1] = data.__dask_layers__()
    layers[name_A_rest] = {(name_A_rest, 0, idx): (data.name, 0, 1 + idx)
                           for idx in range(nc - 1)}
    dependencies[name_A_rest] = data.__dask_layers__()

    # Q R_1 = A_1
    name_Q_R1 = prefix + 'Q_R_1'
    name_Q = prefix + 'Q'
    name_R_1 = prefix + 'R_1'
    layers[name_Q_R1] = {(name_Q_R1, 0, 0): (np.linalg.qr, (name_A_1, 0, 0))}
    dependencies[name_Q_R1] = {name_A_1}

    layers[name_Q] = {(name_Q, 0, 0): (operator.getitem, (name_Q_R1, 0, 0), 0)}
    dependencies[name_Q] = {name_Q_R1}

    layers[name_R_1] = {(name_R_1, 0, 0): (operator.getitem, (name_Q_R1, 0, 0), 1)}
    dependencies[name_R_1] = {name_Q_R1}

    graph = HighLevelGraph(layers, dependencies)

    Q_meta = meta_from_array(data, len((m, min(m, n))), dtype=qq.dtype)
    R_1_meta = meta_from_array(data, len((min(m, n), cc)), dtype=rr.dtype)
    Q = Array(graph, name_Q,
              shape=(m, min(m, n)), chunks=(m, min(m, n)), meta=Q_meta)
    R_1 = Array(graph, name_R_1,
                shape=(min(m, n), cc), chunks=(cr, cc), meta=R_1_meta)

    # R = [R_1 Q'A_rest]
    Rs = [R_1]

    if nc > 1:
        A_rest_meta = meta_from_array(data, len((min(m, n), n - cc)), dtype=rr.dtype)
        A_rest = Array(graph, name_A_rest,
                       shape=(min(m, n), n - cc), chunks=((cr), data.chunks[1][1:]), meta=A_rest_meta)
        Rs.append(Q.T.dot(A_rest))

    R = concatenate(Rs, axis=1)

    return Q, R


def compression_level(n, q, oversampling=10, min_subspace_size=20):
    """ Compression level to use in svd_compressed

    Given the size ``n`` of a space, compress that that to one of size
    ``q`` plus oversampling.

    The oversampling allows for greater flexibility in finding an
    appropriate subspace, a low value is often enough (10 is already a
    very conservative choice, it can be further reduced).
    ``q + oversampling`` should not be larger than ``n``.  In this
    specific implementation, ``q + oversampling`` is at least
    ``min_subspace_size``.

    >>> compression_level(100, 10)
    20
    """
    return min(max(min_subspace_size, q + oversampling), n)


def compression_matrix(data, q, n_power_iter=0, seed=None):
    """ Randomly sample matrix to find most active subspace

    This compression matrix returned by this algorithm can be used to
    compute both the QR decomposition and the Singular Value
    Decomposition.

    Parameters
    ----------
    data: Array
    q: int
        Size of the desired subspace (the actual size will be bigger,
        because of oversampling, see ``da.linalg.compression_level``)
    n_power_iter: int
        number of power iterations, useful when the singular values of
        the input matrix decay very slowly.

    References
    ----------
    N. Halko, P. G. Martinsson, and J. A. Tropp.
    Finding structure with randomness: Probabilistic algorithms for
    constructing approximate matrix decompositions.
    SIAM Rev., Survey and Review section, Vol. 53, num. 2,
    pp. 217-288, June 2011
    https://arxiv.org/abs/0909.4061
    """
    n = data.shape[1]
    comp_level = compression_level(n, q)
    state = RandomState(seed)
    omega = state.standard_normal(size=(n, comp_level), chunks=(data.chunks[1],
                                                                (comp_level,)))
    mat_h = data.dot(omega)
    for j in range(n_power_iter):
        mat_h = data.dot(data.T.dot(mat_h))
    q, _ = tsqr(mat_h)
    return q.T


def svd_compressed(a, k, n_power_iter=0, seed=None):
    """ Randomly compressed rank-k thin Singular Value Decomposition.

    This computes the approximate singular value decomposition of a large
    array.  This algorithm is generally faster than the normal algorithm
    but does not provide exact results.  One can balance between
    performance and accuracy with input parameters (see below).

    Parameters
    ----------
    a: Array
        Input array
    k: int
        Rank of the desired thin SVD decomposition.
    n_power_iter: int
        Number of power iterations, useful when the singular values
        decay slowly. Error decreases exponentially as n_power_iter
        increases. In practice, set n_power_iter <= 4.

    Examples
    --------

    >>> u, s, vt = svd_compressed(x, 20)  # doctest: +SKIP

    Returns
    -------
    u:  Array, unitary / orthogonal
    s:  Array, singular values in decreasing order (largest first)
    v:  Array, unitary / orthogonal

    References
    ----------
    N. Halko, P. G. Martinsson, and J. A. Tropp.
    Finding structure with randomness: Probabilistic algorithms for
    constructing approximate matrix decompositions.
    SIAM Rev., Survey and Review section, Vol. 53, num. 2,
    pp. 217-288, June 2011
    https://arxiv.org/abs/0909.4061
    """
    comp = compression_matrix(a, k, n_power_iter=n_power_iter, seed=seed)
    a_compressed = comp.dot(a)
    v, s, u = tsqr(a_compressed.T, compute_svd=True)
    u = comp.T.dot(u)
    v = v.T
    u = u[:, :k]
    s = s[:k]
    v = v[:k, :]
    return u, s, v


def qr(a):
    """
    Compute the qr factorization of a matrix.

    Examples
    --------

    >>> q, r = da.linalg.qr(x)  # doctest: +SKIP

    Returns
    -------

    q:  Array, orthonormal
    r:  Array, upper-triangular

    See Also
    --------

    np.linalg.qr : Equivalent NumPy Operation
    dask.array.linalg.tsqr: Implementation for tall-and-skinny arrays
    dask.array.linalg.sfqr: Implementation for short-and-fat arrays
    """

    if len(a.chunks[1]) == 1 and len(a.chunks[0]) > 1:
        return tsqr(a)
    elif len(a.chunks[0]) == 1:
        return sfqr(a)
    else:
        raise NotImplementedError(
            "qr currently supports only tall-and-skinny (single column chunk/block; see tsqr)\n"
            "and short-and-fat (single row chunk/block; see sfqr) matrices\n\n"
            "Consider use of the rechunk method. For example,\n\n"
            "x.rechunk({0: -1, 1: 'auto'}) or x.rechunk({0: 'auto', 1: -1})\n\n"
            "which rechunk one shorter axis to a single chunk, while allowing\n"
            "the other axis to automatically grow/shrink appropriately."
        )


def svd(a):
    """
    Compute the singular value decomposition of a matrix.

    Examples
    --------

    >>> u, s, v = da.linalg.svd(x)  # doctest: +SKIP

    Returns
    -------

    u:  Array, unitary / orthogonal
    s:  Array, singular values in decreasing order (largest first)
    v:  Array, unitary / orthogonal

    See Also
    --------

    np.linalg.svd : Equivalent NumPy Operation
    dask.array.linalg.tsqr: Implementation for tall-and-skinny arrays
    """
    return tsqr(a, compute_svd=True)


def _solve_triangular_lower(a, b):
    import scipy.linalg
    return scipy.linalg.solve_triangular(a, b, lower=True)


def lu(a):
    """
    Compute the lu decomposition of a matrix.

    Examples
    --------

    >>> p, l, u = da.linalg.lu(x)  # doctest: +SKIP

    Returns
    -------

    p:  Array, permutation matrix
    l:  Array, lower triangular matrix with unit diagonal.
    u:  Array, upper triangular matrix
    """

    import scipy.linalg

    if a.ndim != 2:
        raise ValueError('Dimension must be 2 to perform lu decomposition')

    xdim, ydim = a.shape
    if xdim != ydim:
        raise ValueError('Input must be a square matrix to perform lu decomposition')
    if not len(set(a.chunks[0] + a.chunks[1])) == 1:
        msg = ('All chunks must be a square matrix to perform lu decomposition. '
               'Use .rechunk method to change the size of chunks.')
        raise ValueError(msg)

    vdim = len(a.chunks[0])
    hdim = len(a.chunks[1])

    token = tokenize(a)
    name_lu = 'lu-lu-' + token

    name_p = 'lu-p-' + token
    name_l = 'lu-l-' + token
    name_u = 'lu-u-' + token

    # for internal calculation
    name_p_inv = 'lu-p-inv-' + token
    name_l_permuted = 'lu-l-permute-' + token
    name_u_transposed = 'lu-u-transpose-' + token
    name_plu_dot = 'lu-plu-dot-' + token
    name_lu_dot = 'lu-lu-dot-' + token

    dsk = {}
    for i in range(min(vdim, hdim)):
        target = (a.name, i, i)
        if i > 0:
            prevs = []
            for p in range(i):
                prev = name_plu_dot, i, p, p, i
                dsk[prev] = (np.dot, (name_l_permuted, i, p), (name_u, p, i))
                prevs.append(prev)
            target = (operator.sub, target, (sum, prevs))
        # diagonal block
        dsk[name_lu, i, i] = (scipy.linalg.lu, target)

        # sweep to horizontal
        for j in range(i + 1, hdim):
            target = (np.dot, (name_p_inv, i, i), (a.name, i, j))
            if i > 0:
                prevs = []
                for p in range(i):
                    prev = name_lu_dot, i, p, p, j
                    dsk[prev] = (np.dot, (name_l, i, p), (name_u, p, j))
                    prevs.append(prev)
                target = (operator.sub, target, (sum, prevs))
            dsk[name_lu, i, j] = (_solve_triangular_lower,
                                  (name_l, i, i), target)

        # sweep to vertical
        for k in range(i + 1, vdim):
            target = (a.name, k, i)
            if i > 0:
                prevs = []
                for p in range(i):
                    prev = name_plu_dot, k, p, p, i
                    dsk[prev] = (np.dot, (name_l_permuted, k, p), (name_u, p, i))
                    prevs.append(prev)
                target = (operator.sub, target, (sum, prevs))
            # solving x.dot(u) = target is equal to u.T.dot(x.T) = target.T
            dsk[name_lu, k, i] = (np.transpose,
                                  (_solve_triangular_lower,
                                   (name_u_transposed, i, i),
                                   (np.transpose, target)))

    for i in range(min(vdim, hdim)):
        for j in range(min(vdim, hdim)):
            if i == j:
                dsk[name_p, i, j] = (operator.getitem, (name_lu, i, j), 0)
                dsk[name_l, i, j] = (operator.getitem, (name_lu, i, j), 1)
                dsk[name_u, i, j] = (operator.getitem, (name_lu, i, j), 2)

                # permuted l is required to be propagated to i > j blocks
                dsk[name_l_permuted, i, j] = (np.dot, (name_p, i, j), (name_l, i, j))
                dsk[name_u_transposed, i, j] = (np.transpose, (name_u, i, j))
                # transposed permutation matrix is equal to its inverse
                dsk[name_p_inv, i, j] = (np.transpose, (name_p, i, j))
            elif i > j:
                dsk[name_p, i, j] = (np.zeros, (a.chunks[0][i], a.chunks[1][j]))
                # calculations are performed using permuted l,
                # thus the result should be reverted by inverted (=transposed) p
                # to have the same row order as diagonal blocks
                dsk[name_l, i, j] = (np.dot, (name_p_inv, i, i), (name_lu, i, j))
                dsk[name_u, i, j] = (np.zeros, (a.chunks[0][i], a.chunks[1][j]))
                dsk[name_l_permuted, i, j] = (name_lu, i, j)
            else:
                dsk[name_p, i, j] = (np.zeros, (a.chunks[0][i], a.chunks[1][j]))
                dsk[name_l, i, j] = (np.zeros, (a.chunks[0][i], a.chunks[1][j]))
                dsk[name_u, i, j] = (name_lu, i, j)
                # l_permuted is not referred in upper triangulars

    pp, ll, uu = scipy.linalg.lu(np.ones(shape=(1, 1), dtype=a.dtype))

    graph = HighLevelGraph.from_collections(name_p, dsk, dependencies=[a])
    p = Array(graph, name_p, shape=a.shape, chunks=a.chunks, dtype=pp.dtype)

    graph = HighLevelGraph.from_collections(name_l, dsk, dependencies=[a])
    l = Array(graph, name_l, shape=a.shape, chunks=a.chunks, dtype=ll.dtype)

    graph = HighLevelGraph.from_collections(name_u, dsk, dependencies=[a])
    u = Array(graph, name_u, shape=a.shape, chunks=a.chunks, dtype=uu.dtype)

    return p, l, u


def solve_triangular(a, b, lower=False):
    """
    Solve the equation `a x = b` for `x`, assuming a is a triangular matrix.

    Parameters
    ----------
    a : (M, M) array_like
        A triangular matrix
    b : (M,) or (M, N) array_like
        Right-hand side matrix in `a x = b`
    lower : bool, optional
        Use only data contained in the lower triangle of `a`.
        Default is to use upper triangle.

    Returns
    -------
    x : (M,) or (M, N) array
        Solution to the system `a x = b`. Shape of return matches `b`.
    """

    import scipy.linalg

    if a.ndim != 2:
        raise ValueError('a must be 2 dimensional')
    if b.ndim <= 2:
        if a.shape[1] != b.shape[0]:
            raise ValueError('a.shape[1] and b.shape[0] must be equal')
        if a.chunks[1] != b.chunks[0]:
            msg = ('a.chunks[1] and b.chunks[0] must be equal. '
                   'Use .rechunk method to change the size of chunks.')
            raise ValueError(msg)
    else:
        raise ValueError('b must be 1 or 2 dimensional')

    vchunks = len(a.chunks[1])
    hchunks = 1 if b.ndim == 1 else len(b.chunks[1])
    token = tokenize(a, b, lower)
    name = 'solve-triangular-' + token

    # for internal calculation
    # (name, i, j, k, l) corresponds to a_ij.dot(b_kl)
    name_mdot = 'solve-tri-dot-' + token

    def _b_init(i, j):
        if b.ndim == 1:
            return b.name, i
        else:
            return b.name, i, j

    def _key(i, j):
        if b.ndim == 1:
            return name, i
        else:
            return name, i, j

    dsk = {}
    if lower:
        for i in range(vchunks):
            for j in range(hchunks):
                target = _b_init(i, j)
                if i > 0:
                    prevs = []
                    for k in range(i):
                        prev = name_mdot, i, k, k, j
                        dsk[prev] = (np.dot, (a.name, i, k), _key(k, j))
                        prevs.append(prev)
                    target = (operator.sub, target, (sum, prevs))
                dsk[_key(i, j)] = (_solve_triangular_lower, (a.name, i, i), target)
    else:
        for i in range(vchunks):
            for j in range(hchunks):
                target = _b_init(i, j)
                if i < vchunks - 1:
                    prevs = []
                    for k in range(i + 1, vchunks):
                        prev = name_mdot, i, k, k, j
                        dsk[prev] = (np.dot, (a.name, i, k), _key(k, j))
                        prevs.append(prev)
                    target = (operator.sub, target, (sum, prevs))
                dsk[_key(i, j)] = (scipy.linalg.solve_triangular, (a.name, i, i), target)

    graph = HighLevelGraph.from_collections(name, dsk, dependencies=[a, b])
    res = _solve_triangular_lower(np.array([[1, 0], [1, 2]], dtype=a.dtype),
                                  np.array([0, 1], dtype=b.dtype))
    return Array(graph, name, shape=b.shape, chunks=b.chunks, dtype=res.dtype)


def solve(a, b, sym_pos=False):
    """
    Solve the equation ``a x = b`` for ``x``. By default, use LU
    decomposition and forward / backward substitutions. When ``sym_pos`` is
    ``True``, use Cholesky decomposition.

    Parameters
    ----------
    a : (M, M) array_like
        A square matrix.
    b : (M,) or (M, N) array_like
        Right-hand side matrix in ``a x = b``.
    sym_pos : bool
        Assume a is symmetric and positive definite. If ``True``, use Cholesky
        decomposition.

    Returns
    -------
    x : (M,) or (M, N) Array
        Solution to the system ``a x = b``.  Shape of the return matches the
        shape of `b`.
    """
    if sym_pos:
        l, u = _cholesky(a)
    else:
        p, l, u = lu(a)
        b = p.T.dot(b)
    uy = solve_triangular(l, b, lower=True)
    return solve_triangular(u, uy)


def inv(a):
    """
    Compute the inverse of a matrix with LU decomposition and
    forward / backward substitutions.

    Parameters
    ----------
    a : array_like
        Square matrix to be inverted.

    Returns
    -------
    ainv : Array
        Inverse of the matrix `a`.
    """
    return solve(a, eye(a.shape[0], chunks=a.chunks[0][0]))


def _cholesky_lower(a):
    import scipy.linalg
    return scipy.linalg.cholesky(a, lower=True)


def cholesky(a, lower=False):
    """
    Returns the Cholesky decomposition, :math:`A = L L^*` or
    :math:`A = U^* U` of a Hermitian positive-definite matrix A.

    Parameters
    ----------
    a : (M, M) array_like
        Matrix to be decomposed
    lower : bool, optional
        Whether to compute the upper or lower triangular Cholesky
        factorization.  Default is upper-triangular.

    Returns
    -------
    c : (M, M) Array
        Upper- or lower-triangular Cholesky factor of `a`.
    """

    l, u = _cholesky(a)
    if lower:
        return l
    else:
        return u


def _cholesky(a):
    """
    Private function to perform Cholesky decomposition, which returns both
    lower and upper triangulars.
    """
    import scipy.linalg

    if a.ndim != 2:
        raise ValueError('Dimension must be 2 to perform cholesky decomposition')

    xdim, ydim = a.shape
    if xdim != ydim:
        raise ValueError('Input must be a square matrix to perform cholesky decomposition')
    if not len(set(a.chunks[0] + a.chunks[1])) == 1:
        msg = ('All chunks must be a square matrix to perform cholesky decomposition. '
               'Use .rechunk method to change the size of chunks.')
        raise ValueError(msg)

    vdim = len(a.chunks[0])
    hdim = len(a.chunks[1])

    token = tokenize(a)
    name = 'cholesky-' + token

    # (name_lt_dot, i, j, k, l) corresponds to l_ij.dot(l_kl.T)
    name_lt_dot = 'cholesky-lt-dot-' + token
    # because transposed results are needed for calculation,
    # we can build graph for upper triangular simultaneously
    name_upper = 'cholesky-upper-' + token

    # calculates lower triangulars because subscriptions get simpler
    dsk = {}
    for i in range(vdim):
        for j in range(hdim):
            if i < j:
                dsk[name, i, j] = (np.zeros, (a.chunks[0][i], a.chunks[1][j]))
                dsk[name_upper, j, i] = (name, i, j)
            elif i == j:
                target = (a.name, i, j)
                if i > 0:
                    prevs = []
                    for p in range(i):
                        prev = name_lt_dot, i, p, i, p
                        dsk[prev] = (np.dot, (name, i, p), (name_upper, p, i))
                        prevs.append(prev)
                    target = (operator.sub, target, (sum, prevs))
                dsk[name, i, i] = (_cholesky_lower, target)
                dsk[name_upper, i, i] = (np.transpose, (name, i, i))
            else:
                # solving x.dot(L11.T) = (A21 - L20.dot(L10.T)) is equal to
                # L11.dot(x.T) = A21.T - L10.dot(L20.T)
                # L11.dot(x.T) = A12 - L10.dot(L02)
                target = (a.name, j, i)
                if j > 0:
                    prevs = []
                    for p in range(j):
                        prev = name_lt_dot, j, p, i, p
                        dsk[prev] = (np.dot, (name, j, p), (name_upper, p, i))
                        prevs.append(prev)
                    target = (operator.sub, target, (sum, prevs))
                dsk[name_upper, j, i] = (_solve_triangular_lower, (name, j, j), target)
                dsk[name, i, j] = (np.transpose, (name_upper, j, i))

    graph_upper = HighLevelGraph.from_collections(name_upper, dsk, dependencies=[a])
    graph_lower = HighLevelGraph.from_collections(name, dsk, dependencies=[a])
    cho = scipy.linalg.cholesky(np.array([[1, 2], [2, 5]], dtype=a.dtype))

    lower = Array(graph_lower, name, shape=a.shape, chunks=a.chunks, dtype=cho.dtype)
    # do not use .T, because part of transposed blocks are already calculated
    upper = Array(graph_upper, name_upper, shape=a.shape, chunks=a.chunks, dtype=cho.dtype)
    return lower, upper


def _sort_decreasing(x):
    x[::-1].sort()
    return x


def lstsq(a, b):
    """
    Return the least-squares solution to a linear matrix equation using
    QR decomposition.

    Solves the equation `a x = b` by computing a vector `x` that
    minimizes the Euclidean 2-norm `|| b - a x ||^2`.  The equation may
    be under-, well-, or over- determined (i.e., the number of
    linearly independent rows of `a` can be less than, equal to, or
    greater than its number of linearly independent columns).  If `a`
    is square and of full rank, then `x` (but for round-off error) is
    the "exact" solution of the equation.

    Parameters
    ----------
    a : (M, N) array_like
        "Coefficient" matrix.
    b : (M,) array_like
        Ordinate or "dependent variable" values.

    Returns
    -------
    x : (N,) Array
        Least-squares solution. If `b` is two-dimensional,
        the solutions are in the `K` columns of `x`.
    residuals : (1,) Array
        Sums of residuals; squared Euclidean 2-norm for each column in
        ``b - a*x``.
    rank : Array
        Rank of matrix `a`.
    s : (min(M, N),) Array
        Singular values of `a`.
    """
    q, r = qr(a)
    x = solve_triangular(r, q.T.dot(b))
    residuals = b - a.dot(x)
    residuals = (residuals ** 2).sum(keepdims=True)

    token = tokenize(a, b)

    # r must be a triangular with single block

    # rank
    rname = 'lstsq-rank-' + token
    rdsk = {(rname, ): (np.linalg.matrix_rank, (r.name, 0, 0))}
    graph = HighLevelGraph.from_collections(rname, rdsk, dependencies=[r])
    # rank must be an integer
    rank = Array(graph, rname, shape=(), chunks=(), dtype=int)

    # singular
    sname = 'lstsq-singular-' + token
    rt = r.T
    sdsk = {(sname, 0): (_sort_decreasing,
                         (np.sqrt,
                          (np.linalg.eigvals,
                           (np.dot, (rt.name, 0, 0), (r.name, 0, 0)))))}
    graph = HighLevelGraph.from_collections(sname, sdsk, dependencies=[rt])
    _, _, _, ss = np.linalg.lstsq(np.array([[1, 0], [1, 2]], dtype=a.dtype),
                                  np.array([0, 1], dtype=b.dtype))
    s = Array(graph, sname, shape=(r.shape[0], ),
              chunks=r.shape[0], dtype=ss.dtype)

    return x, residuals, rank, s


@derived_from(np.linalg)
def norm(x, ord=None, axis=None, keepdims=False):
    if axis is None:
        axis = tuple(range(x.ndim))
    elif isinstance(axis, Number):
        axis = (int(axis),)
    else:
        axis = tuple(axis)

    if len(axis) > 2:
        raise ValueError("Improper number of dimensions to norm.")

    if ord == "fro":
        ord = None
        if len(axis) == 1:
            raise ValueError("Invalid norm order for vectors.")

    # Coerce to double precision.
    r = x.astype(np.promote_types(x.dtype, float))

    if ord is None:
        r = (abs(r) ** 2).sum(axis=axis, keepdims=keepdims) ** 0.5
    elif ord == "nuc":
        if len(axis) == 1:
            raise ValueError("Invalid norm order for vectors.")
        if x.ndim > 2:
            raise NotImplementedError("SVD based norm not implemented for ndim > 2")

        r = svd(x)[1][None].sum(keepdims=keepdims)
    elif ord == np.inf:
        r = abs(r)
        if len(axis) == 1:
            r = r.max(axis=axis, keepdims=keepdims)
        else:
            r = r.sum(axis=axis[1], keepdims=True).max(axis=axis[0], keepdims=True)
            if keepdims is False:
                r = r.squeeze(axis=axis)
    elif ord == -np.inf:
        r = abs(r)
        if len(axis) == 1:
            r = r.min(axis=axis, keepdims=keepdims)
        else:
            r = r.sum(axis=axis[1], keepdims=True).min(axis=axis[0], keepdims=True)
            if keepdims is False:
                r = r.squeeze(axis=axis)
    elif ord == 0:
        if len(axis) == 2:
            raise ValueError("Invalid norm order for matrices.")

        r = (r != 0).astype(r.dtype).sum(axis=axis, keepdims=keepdims)
    elif ord == 1:
        r = abs(r)
        if len(axis) == 1:
            r = r.sum(axis=axis, keepdims=keepdims)
        else:
            r = r.sum(axis=axis[0], keepdims=True).max(axis=axis[1], keepdims=True)
            if keepdims is False:
                r = r.squeeze(axis=axis)
    elif len(axis) == 2 and ord == -1:
        r = abs(r).sum(axis=axis[0], keepdims=True).min(axis=axis[1], keepdims=True)
        if keepdims is False:
            r = r.squeeze(axis=axis)
    elif len(axis) == 2 and ord == 2:
        if x.ndim > 2:
            raise NotImplementedError("SVD based norm not implemented for ndim > 2")
        r = svd(x)[1][None].max(keepdims=keepdims)
    elif len(axis) == 2 and ord == -2:
        if x.ndim > 2:
            raise NotImplementedError("SVD based norm not implemented for ndim > 2")
        r = svd(x)[1][None].min(keepdims=keepdims)
    else:
        if len(axis) == 2:
            raise ValueError("Invalid norm order for matrices.")

        r = (abs(r) ** ord).sum(axis=axis, keepdims=keepdims) ** (1.0 / ord)

    return r<|MERGE_RESOLUTION|>--- conflicted
+++ resolved
@@ -10,14 +10,11 @@
 from ..blockwise import blockwise
 from ..compatibility import apply
 from ..highlevelgraph import HighLevelGraph
+from ..utils import derived_from
 from .core import dotmany, Array, concatenate
 from .creation import eye
 from .random import RandomState
-<<<<<<< HEAD
 from .utils import meta_from_array
-=======
-from ..utils import derived_from
->>>>>>> 1beabd5b
 
 
 def _cumsum_blocks(it):
