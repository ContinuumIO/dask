--- conflicted
+++ resolved
@@ -1119,13 +1119,9 @@
                            (np.dot, (rt.name, 0, 0), (r.name, 0, 0)))))}
     graph = HighLevelGraph.from_collections(sname, sdsk, dependencies=[rt])
     _, _, _, ss = np.linalg.lstsq(np.array([[1, 0], [1, 2]], dtype=a.dtype),
-<<<<<<< HEAD
-                                  np.array([0, 1], dtype=b.dtype))
-    meta = meta_from_array(r, 1, dtype=ss.dtype)
-=======
                                   np.array([0, 1], dtype=b.dtype),
                                   rcond=-1)
->>>>>>> 7969e9df
+    meta = meta_from_array(r, 1, dtype=ss.dtype)
     s = Array(graph, sname, shape=(r.shape[0], ),
               chunks=r.shape[0], meta=meta)
 
