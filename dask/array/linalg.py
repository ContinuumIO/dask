import operator
from numbers import Number

import numpy as np
import tlz as toolz

from ..base import tokenize, wait
from ..delayed import delayed
from ..blockwise import blockwise
from ..highlevelgraph import HighLevelGraph
from ..utils import derived_from, apply
from .core import dotmany, Array, concatenate, from_delayed
from .creation import eye
from .random import RandomState
from .utils import meta_from_array, svd_flip, ones_like_safe


def _cumsum_blocks(it):
    total = 0
    for x in it:
        total_previous = total
        total += x
        yield (total_previous, total)


def _cumsum_part(last, new):
    return (last[1], last[1] + new)


def _nanmin(m, n):
    k_0 = min([m, n])
    k_1 = m if np.isnan(n) else n
    return k_1 if np.isnan(k_0) else k_0


def _wrapped_qr(a):
    """
    A wrapper for np.linalg.qr that handles arrays with 0 rows

    Notes: Created for tsqr so as to manage cases with uncertain
    array dimensions. In particular, the case where arrays have
    (uncertain) chunks with 0 rows.
    """
    # workaround may be removed when numpy stops rejecting edge cases
    if a.shape[0] == 0:
        return np.zeros((0, 0)), np.zeros((0, a.shape[1]))
    else:
        return np.linalg.qr(a)


def tsqr(data, compute_svd=False, _max_vchunk_size=None):
    """Direct Tall-and-Skinny QR algorithm

    As presented in:

        A. Benson, D. Gleich, and J. Demmel.
        Direct QR factorizations for tall-and-skinny matrices in
        MapReduce architectures.
        IEEE International Conference on Big Data, 2013.
        https://arxiv.org/abs/1301.1071

    This algorithm is used to compute both the QR decomposition and the
    Singular Value Decomposition.  It requires that the input array have a
    single column of blocks, each of which fit in memory.

    Parameters
    ----------
    data: Array
    compute_svd: bool
        Whether to compute the SVD rather than the QR decomposition
    _max_vchunk_size: Integer
        Used internally in recursion to set the maximum row dimension
        of chunks in subsequent recursive calls.

    Notes
    -----
    With ``k`` blocks of size ``(m, n)``, this algorithm has memory use that
    scales as ``k * n * n``.

    The implementation here is the recursive variant due to the ultimate
    need for one "single core" QR decomposition. In the non-recursive version
    of the algorithm, given ``k`` blocks, after ``k`` ``m * n`` QR
    decompositions, there will be a "single core" QR decomposition that will
    have to work with a ``(k * n, n)`` matrix.

    Here, recursion is applied as necessary to ensure that ``k * n`` is not
    larger than ``m`` (if ``m / n >= 2``). In particular, this is done
    to ensure that single core computations do not have to work on blocks
    larger than ``(m, n)``.

    Where blocks are irregular, the above logic is applied with the "height" of
    the "tallest" block used in place of ``m``.

    Consider use of the ``rechunk`` method to control this behavior.
    Taller blocks will reduce overall memory use (assuming that many of them
    still fit in memory at once).

    See Also
    --------
    dask.array.linalg.qr
        Powered by this algorithm
    dask.array.linalg.svd
        Powered by this algorithm
    dask.array.linalg.sfqr
        Variant for short-and-fat arrays
    """
    nr, nc = len(data.chunks[0]), len(data.chunks[1])
    cr_max, cc = max(data.chunks[0]), data.chunks[1][0]

    if not (data.ndim == 2 and nc == 1):  # Is a matrix  # Only one column block
        raise ValueError(
            "Input must have the following properties:\n"
            "  1. Have two dimensions\n"
            "  2. Have only one column of blocks\n\n"
            "Note: This function (tsqr) supports QR decomposition in the case of\n"
            "tall-and-skinny matrices (single column chunk/block; see qr)\n"
            "Current shape: {},\nCurrent chunksize: {}".format(
                data.shape, data.chunksize
            )
        )

    token = "-" + tokenize(data, compute_svd)

    m, n = data.shape
    numblocks = (nr, 1)

    qq, rr = np.linalg.qr(np.ones(shape=(1, 1), dtype=data.dtype))

    layers = data.__dask_graph__().layers.copy()
    dependencies = data.__dask_graph__().dependencies.copy()

    # Block qr
    name_qr_st1 = "qr" + token
    dsk_qr_st1 = blockwise(
        _wrapped_qr,
        name_qr_st1,
        "ij",
        data.name,
        "ij",
        numblocks={data.name: numblocks},
    )
    layers[name_qr_st1] = dsk_qr_st1
    dependencies[name_qr_st1] = set(data.__dask_layers__())

    # Block qr[0]
    name_q_st1 = "getitem" + token + "-q1"
    dsk_q_st1 = dict(
        ((name_q_st1, i, 0), (operator.getitem, (name_qr_st1, i, 0), 0))
        for i in range(numblocks[0])
    )
    layers[name_q_st1] = dsk_q_st1
    dependencies[name_q_st1] = {name_qr_st1}

    # Block qr[1]
    name_r_st1 = "getitem" + token + "-r1"
    dsk_r_st1 = dict(
        ((name_r_st1, i, 0), (operator.getitem, (name_qr_st1, i, 0), 1))
        for i in range(numblocks[0])
    )
    layers[name_r_st1] = dsk_r_st1
    dependencies[name_r_st1] = {name_qr_st1}

    # Next step is to obtain a QR decomposition for the stacked R factors, so either:
    # - gather R factors into a single core and do a QR decomposition
    # - recurse with tsqr (if single core computation too large and a-priori "meaningful
    #   reduction" possible, meaning that chunks have to be well defined)

    single_core_compute_m = nr * cc
    chunks_well_defined = not any(np.isnan(c) for cs in data.chunks for c in cs)
    prospective_blocks = np.ceil(single_core_compute_m / cr_max)
    meaningful_reduction_possible = (
        cr_max if _max_vchunk_size is None else _max_vchunk_size
    ) >= 2 * cc
    can_distribute = chunks_well_defined and int(prospective_blocks) > 1

    if chunks_well_defined and meaningful_reduction_possible and can_distribute:
        # stack chunks into blocks and recurse using tsqr

        # Prepare to stack chunks into blocks (from block qr[1])
        all_blocks = []
        curr_block = []
        curr_block_sz = 0
        for idx, a_m in enumerate(data.chunks[0]):
            m_q = a_m
            n_q = min(m_q, cc)
            m_r = n_q
            # n_r = cc
            if curr_block_sz + m_r > cr_max:
                all_blocks.append(curr_block)
                curr_block = []
                curr_block_sz = 0
            curr_block.append((idx, m_r))
            curr_block_sz += m_r
        if len(curr_block) > 0:
            all_blocks.append(curr_block)

        # R_stacked
        name_r_stacked = "stack" + token + "-r1"
        dsk_r_stacked = dict(
            (
                (name_r_stacked, i, 0),
                (
                    np.vstack,
                    (tuple, [(name_r_st1, idx, 0) for idx, _ in sub_block_info]),
                ),
            )
            for i, sub_block_info in enumerate(all_blocks)
        )
        layers[name_r_stacked] = dsk_r_stacked
        dependencies[name_r_stacked] = {name_r_st1}

        # retrieve R_stacked for recursion with tsqr
        vchunks_rstacked = tuple(
            [sum(map(lambda x: x[1], sub_block_info)) for sub_block_info in all_blocks]
        )
        graph = HighLevelGraph(layers, dependencies)
        # dsk.dependencies[name_r_stacked] = {data.name}
        r_stacked_meta = meta_from_array(
            data, len((sum(vchunks_rstacked), n)), dtype=rr.dtype
        )
        r_stacked = Array(
            graph,
            name_r_stacked,
            shape=(sum(vchunks_rstacked), n),
            chunks=(vchunks_rstacked, n),
            meta=r_stacked_meta,
        )

        # recurse
        q_inner, r_inner = tsqr(r_stacked, _max_vchunk_size=cr_max)
        layers = toolz.merge(q_inner.dask.layers, r_inner.dask.layers)
        dependencies = toolz.merge(q_inner.dask.dependencies, r_inner.dask.dependencies)

        # Q_inner: "unstack"
        name_q_st2 = "getitem" + token + "-q2"
        dsk_q_st2 = dict(
            (
                (name_q_st2, j, 0),
                (
                    operator.getitem,
                    (q_inner.name, i, 0),
                    ((slice(e[0], e[1])), (slice(0, n))),
                ),
            )
            for i, sub_block_info in enumerate(all_blocks)
            for j, e in zip(
                [x[0] for x in sub_block_info],
                _cumsum_blocks([x[1] for x in sub_block_info]),
            )
        )
        layers[name_q_st2] = dsk_q_st2
        dependencies[name_q_st2] = set(q_inner.__dask_layers__())

        # R: R_inner
        name_r_st2 = "r-inner" + token
        dsk_r_st2 = {(name_r_st2, 0, 0): (r_inner.name, 0, 0)}
        layers[name_r_st2] = dsk_r_st2
        dependencies[name_r_st2] = set(r_inner.__dask_layers__())

        # Q: Block qr[0] (*) Q_inner
        name_q_st3 = "dot" + token + "-q3"
        dsk_q_st3 = blockwise(
            np.dot,
            name_q_st3,
            "ij",
            name_q_st1,
            "ij",
            name_q_st2,
            "ij",
            numblocks={name_q_st1: numblocks, name_q_st2: numblocks},
        )
        layers[name_q_st3] = dsk_q_st3
        dependencies[name_q_st3] = {name_q_st1, name_q_st2}
    else:
        # Do single core computation

        # Stacking for in-core QR computation
        to_stack = [(name_r_st1, i, 0) for i in range(numblocks[0])]
        name_r_st1_stacked = "stack" + token + "-r1"
        dsk_r_st1_stacked = {(name_r_st1_stacked, 0, 0): (np.vstack, (tuple, to_stack))}
        layers[name_r_st1_stacked] = dsk_r_st1_stacked
        dependencies[name_r_st1_stacked] = {name_r_st1}

        # In-core QR computation
        name_qr_st2 = "qr" + token + "-qr2"
        dsk_qr_st2 = blockwise(
            np.linalg.qr,
            name_qr_st2,
            "ij",
            name_r_st1_stacked,
            "ij",
            numblocks={name_r_st1_stacked: (1, 1)},
        )
        layers[name_qr_st2] = dsk_qr_st2
        dependencies[name_qr_st2] = {name_r_st1_stacked}

        # In-core qr[0]
        name_q_st2_aux = "getitem" + token + "-q2-aux"
        dsk_q_st2_aux = {
            (name_q_st2_aux, 0, 0): (operator.getitem, (name_qr_st2, 0, 0), 0)
        }
        layers[name_q_st2_aux] = dsk_q_st2_aux
        dependencies[name_q_st2_aux] = {name_qr_st2}

        chucks_are_all_known = not any(np.isnan(c) for cs in data.chunks for c in cs)
        if chucks_are_all_known:
            # when chunks are all known...
            # obtain slices on q from in-core compute (e.g.: (slice(10, 20), slice(0, 5)))
            q2_block_sizes = [min(e, n) for e in data.chunks[0]]
            block_slices = [
                (slice(e[0], e[1]), slice(0, n)) for e in _cumsum_blocks(q2_block_sizes)
            ]
            dsk_q_blockslices = {}
            deps = set()
        else:
            # when chunks are not already known...

            # request shape information: vertical chunk sizes & column dimension (n)
            name_q2bs = "shape" + token + "-q2"
            dsk_q2_shapes = {
                (name_q2bs, i): (min, (getattr, (data.name, i, 0), "shape"))
                for i in range(numblocks[0])
            }
            name_n = "getitem" + token + "-n"
            dsk_n = {
                name_n: (operator.getitem, (getattr, (data.name, 0, 0), "shape"), 1)
            }

            # cumulative sums (start, end)
            name_q2cs = "cumsum" + token + "-q2"
            dsk_q2_cumsum = {(name_q2cs, 0): [0, (name_q2bs, 0)]}

            for i in range(1, numblocks[0]):
                dsk_q2_cumsum[(name_q2cs, i)] = (
                    _cumsum_part,
                    (name_q2cs, i - 1),
                    (name_q2bs, i),
                )

            # obtain slices on q from in-core compute (e.g.: (slice(10, 20), slice(0, 5)))
            name_blockslice = "slice" + token + "-q"
            dsk_block_slices = {
                (name_blockslice, i): (
                    tuple,
                    [(apply, slice, (name_q2cs, i)), (slice, 0, name_n)],
                )
                for i in range(numblocks[0])
            }

            dsk_q_blockslices = toolz.merge(
                dsk_n, dsk_q2_shapes, dsk_q2_cumsum, dsk_block_slices
            )

            deps = {data.name}
            block_slices = [(name_blockslice, i) for i in range(numblocks[0])]

        layers["q-blocksizes" + token] = dsk_q_blockslices
        dependencies["q-blocksizes" + token] = deps

        # In-core qr[0] unstacking
        name_q_st2 = "getitem" + token + "-q2"
        dsk_q_st2 = dict(
            ((name_q_st2, i, 0), (operator.getitem, (name_q_st2_aux, 0, 0), b))
            for i, b in enumerate(block_slices)
        )
        layers[name_q_st2] = dsk_q_st2
        if chucks_are_all_known:
            dependencies[name_q_st2] = {name_q_st2_aux}
        else:
            dependencies[name_q_st2] = {name_q_st2_aux, "q-blocksizes" + token}

        # Q: Block qr[0] (*) In-core qr[0]
        name_q_st3 = "dot" + token + "-q3"
        dsk_q_st3 = blockwise(
            np.dot,
            name_q_st3,
            "ij",
            name_q_st1,
            "ij",
            name_q_st2,
            "ij",
            numblocks={name_q_st1: numblocks, name_q_st2: numblocks},
        )
        layers[name_q_st3] = dsk_q_st3
        dependencies[name_q_st3] = {name_q_st1, name_q_st2}

        # R: In-core qr[1]
        name_r_st2 = "getitem" + token + "-r2"
        dsk_r_st2 = {(name_r_st2, 0, 0): (operator.getitem, (name_qr_st2, 0, 0), 1)}
        layers[name_r_st2] = dsk_r_st2
        dependencies[name_r_st2] = {name_qr_st2}

    if not compute_svd:
        is_unknown_m = np.isnan(data.shape[0]) or any(
            np.isnan(c) for c in data.chunks[0]
        )
        is_unknown_n = np.isnan(data.shape[1]) or any(
            np.isnan(c) for c in data.chunks[1]
        )

        if is_unknown_m and is_unknown_n:
            # assumption: m >= n
            q_shape = data.shape
            q_chunks = (data.chunks[0], (np.nan,))
            r_shape = (np.nan, np.nan)
            r_chunks = ((np.nan,), (np.nan,))
        elif is_unknown_m and not is_unknown_n:
            # assumption: m >= n
            q_shape = data.shape
            q_chunks = (data.chunks[0], (n,))
            r_shape = (n, n)
            r_chunks = (n, n)
        elif not is_unknown_m and is_unknown_n:
            # assumption: m >= n
            q_shape = data.shape
            q_chunks = (data.chunks[0], (np.nan,))
            r_shape = (np.nan, np.nan)
            r_chunks = ((np.nan,), (np.nan,))
        else:
            q_shape = (
                data.shape
                if data.shape[0] >= data.shape[1]
                else (data.shape[0], data.shape[0])
            )
            q_chunks = (
                data.chunks
                if data.shape[0] >= data.shape[1]
                else (data.chunks[0], data.chunks[0])
            )
            r_shape = (n, n) if data.shape[0] >= data.shape[1] else data.shape
            r_chunks = r_shape

        # dsk.dependencies[name_q_st3] = {data.name}
        # dsk.dependencies[name_r_st2] = {data.name}
        graph = HighLevelGraph(layers, dependencies)
        q_meta = meta_from_array(data, len(q_shape), qq.dtype)
        r_meta = meta_from_array(data, len(r_shape), rr.dtype)
        q = Array(graph, name_q_st3, shape=q_shape, chunks=q_chunks, meta=q_meta)
        r = Array(graph, name_r_st2, shape=r_shape, chunks=r_chunks, meta=r_meta)
        return q, r
    else:
        # In-core SVD computation
        name_svd_st2 = "svd" + token + "-2"
        dsk_svd_st2 = blockwise(
            np.linalg.svd,
            name_svd_st2,
            "ij",
            name_r_st2,
            "ij",
            numblocks={name_r_st2: (1, 1)},
        )
        # svd[0]
        name_u_st2 = "getitem" + token + "-u2"
        dsk_u_st2 = {(name_u_st2, 0, 0): (operator.getitem, (name_svd_st2, 0, 0), 0)}
        # svd[1]
        name_s_st2 = "getitem" + token + "-s2"
        dsk_s_st2 = {(name_s_st2, 0): (operator.getitem, (name_svd_st2, 0, 0), 1)}
        # svd[2]
        name_v_st2 = "getitem" + token + "-v2"
        dsk_v_st2 = {(name_v_st2, 0, 0): (operator.getitem, (name_svd_st2, 0, 0), 2)}
        # Q * U
        name_u_st4 = "getitem" + token + "-u4"
        dsk_u_st4 = blockwise(
            dotmany,
            name_u_st4,
            "ij",
            name_q_st3,
            "ik",
            name_u_st2,
            "kj",
            numblocks={name_q_st3: numblocks, name_u_st2: (1, 1)},
        )

        layers[name_svd_st2] = dsk_svd_st2
        dependencies[name_svd_st2] = {name_r_st2}
        layers[name_u_st2] = dsk_u_st2
        dependencies[name_u_st2] = {name_svd_st2}
        layers[name_u_st4] = dsk_u_st4
        dependencies[name_u_st4] = {name_q_st3, name_u_st2}
        layers[name_s_st2] = dsk_s_st2
        dependencies[name_s_st2] = {name_svd_st2}
        layers[name_v_st2] = dsk_v_st2
        dependencies[name_v_st2] = {name_svd_st2}

        uu, ss, vvh = np.linalg.svd(np.ones(shape=(1, 1), dtype=data.dtype))

        k = _nanmin(m, n)  # avoid RuntimeWarning with np.nanmin([m, n])

        m_u = m
        n_u = int(k) if not np.isnan(k) else k
        n_s = n_u
        m_vh = n_u
        n_vh = n
        d_vh = max(m_vh, n_vh)  # full matrix returned: but basically n
        graph = HighLevelGraph(layers, dependencies)
        u_meta = meta_from_array(data, len((m_u, n_u)), uu.dtype)
        s_meta = meta_from_array(data, len((n_s,)), ss.dtype)
        vh_meta = meta_from_array(data, len((d_vh, d_vh)), vvh.dtype)
        u = Array(
            graph,
            name_u_st4,
            shape=(m_u, n_u),
            chunks=(data.chunks[0], (n_u,)),
            meta=u_meta,
        )
        s = Array(graph, name_s_st2, shape=(n_s,), chunks=((n_s,),), meta=s_meta)
        vh = Array(
            graph, name_v_st2, shape=(d_vh, d_vh), chunks=((n,), (n,)), meta=vh_meta
        )
        return u, s, vh


def sfqr(data, name=None):
    """Direct Short-and-Fat QR

    Currently, this is a quick hack for non-tall-and-skinny matrices which
    are one chunk tall and (unless they are one chunk wide) have chunks
    that are wider than they are tall

    Q [R_1 R_2 ...] = [A_1 A_2 ...]

    it computes the factorization Q R_1 = A_1, then computes the other
    R_k's in parallel.

    Parameters
    ----------
    data: Array

    See Also
    --------
    dask.array.linalg.qr
        Main user API that uses this function
    dask.array.linalg.tsqr
        Variant for tall-and-skinny case
    """
    nr, nc = len(data.chunks[0]), len(data.chunks[1])
    cr, cc = data.chunks[0][0], data.chunks[1][0]

    if not (
        (data.ndim == 2)
        and (nr == 1)  # Is a matrix
        and (  # Has exactly one block row
            (cr <= cc)
            or (nc == 1)  # Chunking dimension on rows is at least that on cols or...
        )
    ):  # ... only one block col
        raise ValueError(
            "Input must have the following properties:\n"
            "  1. Have two dimensions\n"
            "  2. Have only one row of blocks\n"
            "  3. Either one column of blocks or (first) chunk size on cols\n"
            "     is at most that on rows (e.g.: for a 5x20 matrix,\n"
            "     chunks=((5), (8,4,8)) is fine, but chunks=((5), (4,8,8)) is not;\n"
            "     still, prefer something simple like chunks=(5,10) or chunks=5)\n\n"
            "Note: This function (sfqr) supports QR decomposition in the case\n"
            "of short-and-fat matrices (single row chunk/block; see qr)"
        )

    prefix = name or "sfqr-" + tokenize(data)
    prefix += "_"

    m, n = data.shape

    qq, rr = np.linalg.qr(np.ones(shape=(1, 1), dtype=data.dtype))

    layers = data.__dask_graph__().layers.copy()
    dependencies = data.__dask_graph__().dependencies.copy()

    # data = A = [A_1 A_rest]
    name_A_1 = prefix + "A_1"
    name_A_rest = prefix + "A_rest"
    layers[name_A_1] = {(name_A_1, 0, 0): (data.name, 0, 0)}
    dependencies[name_A_1] = set(data.__dask_layers__())
    layers[name_A_rest] = {
        (name_A_rest, 0, idx): (data.name, 0, 1 + idx) for idx in range(nc - 1)
    }
    if len(layers[name_A_rest]) > 0:
        dependencies[name_A_rest] = set(data.__dask_layers__())
    else:
        dependencies[name_A_rest] = set()

    # Q R_1 = A_1
    name_Q_R1 = prefix + "Q_R_1"
    name_Q = prefix + "Q"
    name_R_1 = prefix + "R_1"
    layers[name_Q_R1] = {(name_Q_R1, 0, 0): (np.linalg.qr, (name_A_1, 0, 0))}
    dependencies[name_Q_R1] = {name_A_1}

    layers[name_Q] = {(name_Q, 0, 0): (operator.getitem, (name_Q_R1, 0, 0), 0)}
    dependencies[name_Q] = {name_Q_R1}

    layers[name_R_1] = {(name_R_1, 0, 0): (operator.getitem, (name_Q_R1, 0, 0), 1)}
    dependencies[name_R_1] = {name_Q_R1}

    graph = HighLevelGraph(layers, dependencies)

    Q_meta = meta_from_array(data, len((m, min(m, n))), dtype=qq.dtype)
    R_1_meta = meta_from_array(data, len((min(m, n), cc)), dtype=rr.dtype)
    Q = Array(graph, name_Q, shape=(m, min(m, n)), chunks=(m, min(m, n)), meta=Q_meta)
    R_1 = Array(graph, name_R_1, shape=(min(m, n), cc), chunks=(cr, cc), meta=R_1_meta)

    # R = [R_1 Q'A_rest]
    Rs = [R_1]

    if nc > 1:
        A_rest_meta = meta_from_array(data, len((min(m, n), n - cc)), dtype=rr.dtype)
        A_rest = Array(
            graph,
            name_A_rest,
            shape=(min(m, n), n - cc),
            chunks=(cr, data.chunks[1][1:]),
            meta=A_rest_meta,
        )
        Rs.append(Q.T.dot(A_rest))

    R = concatenate(Rs, axis=1)

    return Q, R


def compression_level(n, q, n_oversamples=10, min_subspace_size=20):
    """Compression level to use in svd_compressed

    Given the size ``n`` of a space, compress that that to one of size
    ``q`` plus n_oversamples.

    The oversampling allows for greater flexibility in finding an
    appropriate subspace, a low value is often enough (10 is already a
    very conservative choice, it can be further reduced).
    ``q + oversampling`` should not be larger than ``n``.  In this
    specific implementation, ``q + n_oversamples`` is at least
    ``min_subspace_size``.

    Parameters
    ----------
    n: int
        Column/row dimension of original matrix
    q: int
        Size of the desired subspace (the actual size will be bigger,
        because of oversampling, see ``da.linalg.compression_level``)
    n_oversamples: int, default=10
        Number of oversamples used for generating the sampling matrix.
    min_subspace_size : int, default=20
        Minimum subspace size.

     Examples
    --------
    >>> compression_level(100, 10)
    20
    """
    return min(max(min_subspace_size, q + n_oversamples), n)


def compression_matrix(
    data, q, iterator="none", n_power_iter=0, n_oversamples=10, seed=None, compute=False
):
    """Randomly sample matrix to find most active subspace

    This compression matrix returned by this algorithm can be used to
    compute both the QR decomposition and the Singular Value
    Decomposition.

    Parameters
    ----------
    data: Array
    q: int
        Size of the desired subspace (the actual size will be bigger,
        because of oversampling, see ``da.linalg.compression_level``)
    iterator: {'none', 'power', 'QR'}, default='none'
        Define the technique used for iterations to cope with flat
        singular spectra or when the input matrix is very large.
    n_power_iter: int
        number of power iterations, useful when the singular values of
        the input matrix decay very slowly.
    n_oversamples: int, default=10
        Number of oversamples used for generating the sampling matrix.
    compute : bool
        Whether or not to compute data at each use.
        Recomputing the input while performing several passes reduces memory
        pressure, but means that we have to compute the input multiple times.
        This is a good choice if the data is larger than memory and cheap to
        recreate.

    References
    ----------
    N. Halko, P. G. Martinsson, and J. A. Tropp.
    Finding structure with randomness: Probabilistic algorithms for
    constructing approximate matrix decompositions.
    SIAM Rev., Survey and Review section, Vol. 53, num. 2,
    pp. 217-288, June 2011
    https://arxiv.org/abs/0909.4061
    """
    m, n = data.shape
    comp_level = compression_level(min(m, n), q, n_oversamples=n_oversamples)
    if isinstance(seed, RandomState):
        state = seed
    else:
        state = RandomState(seed)
<<<<<<< HEAD
    if (data.dtype).itemsize <= 4:
        datatype = np.float32
    else:
        datatype = np.float64
=======
    datatype = np.float64
    if (data.dtype).type in {np.float32, np.complex64}:
        datatype = np.float32
>>>>>>> aeb78158
    omega = state.standard_normal(
        size=(n, comp_level), chunks=(data.chunks[1], (comp_level,))
    ).astype(datatype, copy=False)
    mat_h = data.dot(omega)
    if iterator == "power":
        for i in range(n_power_iter):
            if compute:
                mat_h = mat_h.persist()
                wait(mat_h)
            tmp = data.T.dot(mat_h)
            if compute:
                tmp = tmp.persist()
                wait(tmp)
            mat_h = data.dot(tmp)
        q, _ = tsqr(mat_h)
    elif iterator == "QR":
        q, _ = tsqr(mat_h)
        for i in range(n_power_iter):
            if compute:
                q = q.persist()
                wait(q)
            q, _ = tsqr(data.T.dot(q))
            if compute:
                q = q.persist()
                wait(q)
            q, _ = tsqr(data.dot(q))
    else:
        q, _ = tsqr(mat_h)
    return q.T


def svd_compressed(
    a,
    k,
    iterator="none",
    n_power_iter=1,
    n_oversamples=10,
    seed=None,
    compute=False,
    coerce_signs=True,
):
    """Randomly compressed rank-k thin Singular Value Decomposition.

    This computes the approximate singular value decomposition of a large
    array.  This algorithm is generally faster than the normal algorithm
    but does not provide exact results.  One can balance between
    performance and accuracy with input parameters (see below).

    Parameters
    ----------
    a: Array
        Input array
    k: int
        Rank of the desired thin SVD decomposition.
    iterator: {'none', 'power', 'QR', 'LU'}, default='none'
        Define the technique used for iterations to cope with flat
        singular spectra or when the input matrix is very large.
    n_power_iter: int, default=1
        Number of power iterations, useful when the singular values
        decay slowly. Error decreases exponentially as n_power_iter
        increases. In practice, set n_power_iter <= 4.
    n_oversamples: int, default=10
        Number of oversamples used for generating the sampling matrix.
    compute : bool
        Whether or not to compute data at each use.
        Recomputing the input while performing several passes reduces memory
        pressure, but means that we have to compute the input multiple times.
        This is a good choice if the data is larger than memory and cheap to
        recreate.
    coerce_signs : bool
        Whether or not to apply sign coercion to singular vectors in
        order to maintain deterministic results, by default True.


    Examples
    --------
    >>> u, s, vt = svd_compressed(x, 20)  # doctest: +SKIP

    Returns
    -------
    u:  Array, unitary / orthogonal
    s:  Array, singular values in decreasing order (largest first)
    v:  Array, unitary / orthogonal

    References
    ----------
    N. Halko, P. G. Martinsson, and J. A. Tropp.
    Finding structure with randomness: Probabilistic algorithms for
    constructing approximate matrix decompositions.
    SIAM Rev., Survey and Review section, Vol. 53, num. 2,
    pp. 217-288, June 2011
    https://arxiv.org/abs/0909.4061
    """
    if iterator != "none" and n_power_iter == 0:
        raise ValueError("Iterators require n_power_iter > 0.\n")
    comp = compression_matrix(
        a,
        k,
        iterator=iterator,
        n_power_iter=n_power_iter,
        n_oversamples=n_oversamples,
        seed=seed,
        compute=compute,
    )
    if compute:
        comp = comp.persist()
        wait(comp)
    a_compressed = comp.dot(a)
    v, s, u = tsqr(a_compressed.T, compute_svd=True)
    u = comp.T.dot(u.T)
    v = v.T
    u = u[:, :k]
    s = s[:k]
    v = v[:k, :]
    if coerce_signs:
        u, v = svd_flip(u, v)
    return u, s, v


def qr(a):
    """
    Compute the qr factorization of a matrix.

    Parameters
    ----------
    a : Array

    Returns
    -------
    q:  Array, orthonormal
    r:  Array, upper-triangular

    Examples
    --------
    >>> q, r = da.linalg.qr(x)  # doctest: +SKIP

    See Also
    --------
    numpy.linalg.qr: Equivalent NumPy Operation
    dask.array.linalg.tsqr: Implementation for tall-and-skinny arrays
    dask.array.linalg.sfqr: Implementation for short-and-fat arrays
    """

    if len(a.chunks[1]) == 1 and len(a.chunks[0]) > 1:
        return tsqr(a)
    elif len(a.chunks[0]) == 1:
        return sfqr(a)
    else:
        raise NotImplementedError(
            "qr currently supports only tall-and-skinny (single column chunk/block; see tsqr)\n"
            "and short-and-fat (single row chunk/block; see sfqr) matrices\n\n"
            "Consider use of the rechunk method. For example,\n\n"
            "x.rechunk({0: -1, 1: 'auto'}) or x.rechunk({0: 'auto', 1: -1})\n\n"
            "which rechunk one shorter axis to a single chunk, while allowing\n"
            "the other axis to automatically grow/shrink appropriately."
        )


def svd(a, coerce_signs=True):
    """
    Compute the singular value decomposition of a matrix.

    Parameters
    ----------
    a : (M, N) Array
    coerce_signs : bool
        Whether or not to apply sign coercion to singular vectors in
        order to maintain deterministic results, by default True.

    Examples
    --------

    >>> u, s, v = da.linalg.svd(x)  # doctest: +SKIP

    Returns
    -------

    u : (M, K) Array, unitary / orthogonal
        Left-singular vectors of `a` (in columns) with shape (M, K)
        where K = min(M, N).
    s : (K,) Array, singular values in decreasing order (largest first)
        Singular values of `a`.
    v : (K, N) Array, unitary / orthogonal
        Right-singular vectors of `a` (in rows) with shape (K, N)
        where K = min(M, N).

    Warnings
    --------

    SVD is only supported for arrays with chunking in one dimension.
    This requires that all inputs either contain a single column
    of chunks (tall-and-skinny) or a single row of chunks (short-and-fat).
    For arrays with chunking in both dimensions, see da.linalg.svd_compressed.

    See Also
    --------

    np.linalg.svd : Equivalent NumPy Operation
    da.linalg.svd_compressed : Randomized SVD for fully chunked arrays
    dask.array.linalg.tsqr : QR factorization for tall-and-skinny arrays
    dask.array.utils.svd_flip : Sign normalization for singular vectors
    """
    nb = a.numblocks
    if a.ndim != 2:
        raise ValueError(
            "Array must be 2D.\n"
            "Input shape: {}\n"
            "Input ndim: {}\n".format(a.shape, a.ndim)
        )
    if nb[0] > 1 and nb[1] > 1:
        raise NotImplementedError(
            "Array must be chunked in one dimension only. "
            "This function (svd) only supports tall-and-skinny or short-and-fat "
            "matrices (see da.linalg.svd_compressed for SVD on fully chunked arrays).\n"
            "Input shape: {}\n"
            "Input numblocks: {}\n".format(a.shape, nb)
        )

    # Single-chunk case
    if nb[0] == nb[1] == 1:
        m, n = a.shape
        k = min(a.shape)
        mu, ms, mv = np.linalg.svd(
            ones_like_safe(a._meta, shape=(1, 1), dtype=a._meta.dtype)
        )
        u, s, v = delayed(np.linalg.svd, nout=3)(a, full_matrices=False)
        u = from_delayed(u, shape=(m, k), meta=mu)
        s = from_delayed(s, shape=(k,), meta=ms)
        v = from_delayed(v, shape=(k, n), meta=mv)
    # Multi-chunk cases
    else:
        # Tall-and-skinny case
        if nb[0] > nb[1]:
            u, s, v = tsqr(a, compute_svd=True)
            truncate = a.shape[0] < a.shape[1]
        # Short-and-fat case
        else:
            vt, s, ut = tsqr(a.T, compute_svd=True)
            u, s, v = ut.T, s, vt.T
            truncate = a.shape[0] > a.shape[1]
        # Only when necessary, remove extra singular vectors if array
        # has shape that contradicts chunking, e.g. the array is a
        # column of chunks but still has more columns than rows overall
        if truncate:
            k = min(a.shape)
            u, v = u[:, :k], v[:k, :]
    if coerce_signs:
        u, v = svd_flip(u, v)
    return u, s, v


def _solve_triangular_lower(a, b):
    import scipy.linalg

    return scipy.linalg.solve_triangular(a, b, lower=True)


def lu(a):
    """
    Compute the lu decomposition of a matrix.

    Examples
    --------

    >>> p, l, u = da.linalg.lu(x)  # doctest: +SKIP

    Returns
    -------

    p:  Array, permutation matrix
    l:  Array, lower triangular matrix with unit diagonal.
    u:  Array, upper triangular matrix
    """

    import scipy.linalg

    if a.ndim != 2:
        raise ValueError("Dimension must be 2 to perform lu decomposition")

    xdim, ydim = a.shape
    if xdim != ydim:
        raise ValueError("Input must be a square matrix to perform lu decomposition")
    if not len(set(a.chunks[0] + a.chunks[1])) == 1:
        msg = (
            "All chunks must be a square matrix to perform lu decomposition. "
            "Use .rechunk method to change the size of chunks."
        )
        raise ValueError(msg)

    vdim = len(a.chunks[0])
    hdim = len(a.chunks[1])

    token = tokenize(a)
    name_lu = "lu-lu-" + token

    name_p = "lu-p-" + token
    name_l = "lu-l-" + token
    name_u = "lu-u-" + token

    # for internal calculation
    name_p_inv = "lu-p-inv-" + token
    name_l_permuted = "lu-l-permute-" + token
    name_u_transposed = "lu-u-transpose-" + token
    name_plu_dot = "lu-plu-dot-" + token
    name_lu_dot = "lu-lu-dot-" + token

    dsk = {}
    for i in range(min(vdim, hdim)):
        target = (a.name, i, i)
        if i > 0:
            prevs = []
            for p in range(i):
                prev = name_plu_dot, i, p, p, i
                dsk[prev] = (np.dot, (name_l_permuted, i, p), (name_u, p, i))
                prevs.append(prev)
            target = (operator.sub, target, (sum, prevs))
        # diagonal block
        dsk[name_lu, i, i] = (scipy.linalg.lu, target)

        # sweep to horizontal
        for j in range(i + 1, hdim):
            target = (np.dot, (name_p_inv, i, i), (a.name, i, j))
            if i > 0:
                prevs = []
                for p in range(i):
                    prev = name_lu_dot, i, p, p, j
                    dsk[prev] = (np.dot, (name_l, i, p), (name_u, p, j))
                    prevs.append(prev)
                target = (operator.sub, target, (sum, prevs))
            dsk[name_lu, i, j] = (_solve_triangular_lower, (name_l, i, i), target)

        # sweep to vertical
        for k in range(i + 1, vdim):
            target = (a.name, k, i)
            if i > 0:
                prevs = []
                for p in range(i):
                    prev = name_plu_dot, k, p, p, i
                    dsk[prev] = (np.dot, (name_l_permuted, k, p), (name_u, p, i))
                    prevs.append(prev)
                target = (operator.sub, target, (sum, prevs))
            # solving x.dot(u) = target is equal to u.T.dot(x.T) = target.T
            dsk[name_lu, k, i] = (
                np.transpose,
                (
                    _solve_triangular_lower,
                    (name_u_transposed, i, i),
                    (np.transpose, target),
                ),
            )

    for i in range(min(vdim, hdim)):
        for j in range(min(vdim, hdim)):
            if i == j:
                dsk[name_p, i, j] = (operator.getitem, (name_lu, i, j), 0)
                dsk[name_l, i, j] = (operator.getitem, (name_lu, i, j), 1)
                dsk[name_u, i, j] = (operator.getitem, (name_lu, i, j), 2)

                # permuted l is required to be propagated to i > j blocks
                dsk[name_l_permuted, i, j] = (np.dot, (name_p, i, j), (name_l, i, j))
                dsk[name_u_transposed, i, j] = (np.transpose, (name_u, i, j))
                # transposed permutation matrix is equal to its inverse
                dsk[name_p_inv, i, j] = (np.transpose, (name_p, i, j))
            elif i > j:
                dsk[name_p, i, j] = (np.zeros, (a.chunks[0][i], a.chunks[1][j]))
                # calculations are performed using permuted l,
                # thus the result should be reverted by inverted (=transposed) p
                # to have the same row order as diagonal blocks
                dsk[name_l, i, j] = (np.dot, (name_p_inv, i, i), (name_lu, i, j))
                dsk[name_u, i, j] = (np.zeros, (a.chunks[0][i], a.chunks[1][j]))
                dsk[name_l_permuted, i, j] = (name_lu, i, j)
            else:
                dsk[name_p, i, j] = (np.zeros, (a.chunks[0][i], a.chunks[1][j]))
                dsk[name_l, i, j] = (np.zeros, (a.chunks[0][i], a.chunks[1][j]))
                dsk[name_u, i, j] = (name_lu, i, j)
                # l_permuted is not referred in upper triangulars

    pp, ll, uu = scipy.linalg.lu(np.ones(shape=(1, 1), dtype=a.dtype))
    pp_meta = meta_from_array(a, dtype=pp.dtype)
    ll_meta = meta_from_array(a, dtype=ll.dtype)
    uu_meta = meta_from_array(a, dtype=uu.dtype)

    graph = HighLevelGraph.from_collections(name_p, dsk, dependencies=[a])
    p = Array(graph, name_p, shape=a.shape, chunks=a.chunks, meta=pp_meta)

    graph = HighLevelGraph.from_collections(name_l, dsk, dependencies=[a])
    l = Array(graph, name_l, shape=a.shape, chunks=a.chunks, meta=ll_meta)

    graph = HighLevelGraph.from_collections(name_u, dsk, dependencies=[a])
    u = Array(graph, name_u, shape=a.shape, chunks=a.chunks, meta=uu_meta)

    return p, l, u


def solve_triangular(a, b, lower=False):
    """
    Solve the equation `a x = b` for `x`, assuming a is a triangular matrix.

    Parameters
    ----------
    a : (M, M) array_like
        A triangular matrix
    b : (M,) or (M, N) array_like
        Right-hand side matrix in `a x = b`
    lower : bool, optional
        Use only data contained in the lower triangle of `a`.
        Default is to use upper triangle.

    Returns
    -------
    x : (M,) or (M, N) array
        Solution to the system `a x = b`. Shape of return matches `b`.
    """

    import scipy.linalg

    if a.ndim != 2:
        raise ValueError("a must be 2 dimensional")
    if b.ndim <= 2:
        if a.shape[1] != b.shape[0]:
            raise ValueError("a.shape[1] and b.shape[0] must be equal")
        if a.chunks[1] != b.chunks[0]:
            msg = (
                "a.chunks[1] and b.chunks[0] must be equal. "
                "Use .rechunk method to change the size of chunks."
            )
            raise ValueError(msg)
    else:
        raise ValueError("b must be 1 or 2 dimensional")

    vchunks = len(a.chunks[1])
    hchunks = 1 if b.ndim == 1 else len(b.chunks[1])
    token = tokenize(a, b, lower)
    name = "solve-triangular-" + token

    # for internal calculation
    # (name, i, j, k, l) corresponds to a_ij.dot(b_kl)
    name_mdot = "solve-tri-dot-" + token

    def _b_init(i, j):
        if b.ndim == 1:
            return b.name, i
        else:
            return b.name, i, j

    def _key(i, j):
        if b.ndim == 1:
            return name, i
        else:
            return name, i, j

    dsk = {}
    if lower:
        for i in range(vchunks):
            for j in range(hchunks):
                target = _b_init(i, j)
                if i > 0:
                    prevs = []
                    for k in range(i):
                        prev = name_mdot, i, k, k, j
                        dsk[prev] = (np.dot, (a.name, i, k), _key(k, j))
                        prevs.append(prev)
                    target = (operator.sub, target, (sum, prevs))
                dsk[_key(i, j)] = (_solve_triangular_lower, (a.name, i, i), target)
    else:
        for i in range(vchunks):
            for j in range(hchunks):
                target = _b_init(i, j)
                if i < vchunks - 1:
                    prevs = []
                    for k in range(i + 1, vchunks):
                        prev = name_mdot, i, k, k, j
                        dsk[prev] = (np.dot, (a.name, i, k), _key(k, j))
                        prevs.append(prev)
                    target = (operator.sub, target, (sum, prevs))
                dsk[_key(i, j)] = (
                    scipy.linalg.solve_triangular,
                    (a.name, i, i),
                    target,
                )

    graph = HighLevelGraph.from_collections(name, dsk, dependencies=[a, b])
    res = _solve_triangular_lower(
        np.array([[1, 0], [1, 2]], dtype=a.dtype), np.array([0, 1], dtype=b.dtype)
    )
    meta = meta_from_array(a, b.ndim, dtype=res.dtype)
    return Array(graph, name, shape=b.shape, chunks=b.chunks, meta=meta)


def solve(a, b, sym_pos=False):
    """
    Solve the equation ``a x = b`` for ``x``. By default, use LU
    decomposition and forward / backward substitutions. When ``sym_pos`` is
    ``True``, use Cholesky decomposition.

    Parameters
    ----------
    a : (M, M) array_like
        A square matrix.
    b : (M,) or (M, N) array_like
        Right-hand side matrix in ``a x = b``.
    sym_pos : bool
        Assume a is symmetric and positive definite. If ``True``, use Cholesky
        decomposition.

    Returns
    -------
    x : (M,) or (M, N) Array
        Solution to the system ``a x = b``.  Shape of the return matches the
        shape of `b`.
    """
    if sym_pos:
        l, u = _cholesky(a)
    else:
        p, l, u = lu(a)
        b = p.T.dot(b)
    uy = solve_triangular(l, b, lower=True)
    return solve_triangular(u, uy)


def inv(a):
    """
    Compute the inverse of a matrix with LU decomposition and
    forward / backward substitutions.

    Parameters
    ----------
    a : array_like
        Square matrix to be inverted.

    Returns
    -------
    ainv : Array
        Inverse of the matrix `a`.
    """
    return solve(a, eye(a.shape[0], chunks=a.chunks[0][0]))


def _cholesky_lower(a):
    import scipy.linalg

    return scipy.linalg.cholesky(a, lower=True)


def cholesky(a, lower=False):
    """
    Returns the Cholesky decomposition, :math:`A = L L^*` or
    :math:`A = U^* U` of a Hermitian positive-definite matrix A.

    Parameters
    ----------
    a : (M, M) array_like
        Matrix to be decomposed
    lower : bool, optional
        Whether to compute the upper or lower triangular Cholesky
        factorization.  Default is upper-triangular.

    Returns
    -------
    c : (M, M) Array
        Upper- or lower-triangular Cholesky factor of `a`.
    """

    l, u = _cholesky(a)
    if lower:
        return l
    else:
        return u


def _cholesky(a):
    """
    Private function to perform Cholesky decomposition, which returns both
    lower and upper triangulars.
    """
    import scipy.linalg

    if a.ndim != 2:
        raise ValueError("Dimension must be 2 to perform cholesky decomposition")

    xdim, ydim = a.shape
    if xdim != ydim:
        raise ValueError(
            "Input must be a square matrix to perform cholesky decomposition"
        )
    if not len(set(a.chunks[0] + a.chunks[1])) == 1:
        msg = (
            "All chunks must be a square matrix to perform cholesky decomposition. "
            "Use .rechunk method to change the size of chunks."
        )
        raise ValueError(msg)

    vdim = len(a.chunks[0])
    hdim = len(a.chunks[1])

    token = tokenize(a)
    name = "cholesky-" + token

    # (name_lt_dot, i, j, k, l) corresponds to l_ij.dot(l_kl.T)
    name_lt_dot = "cholesky-lt-dot-" + token
    # because transposed results are needed for calculation,
    # we can build graph for upper triangular simultaneously
    name_upper = "cholesky-upper-" + token

    # calculates lower triangulars because subscriptions get simpler
    dsk = {}
    for i in range(vdim):
        for j in range(hdim):
            if i < j:
                dsk[name, i, j] = (np.zeros, (a.chunks[0][i], a.chunks[1][j]))
                dsk[name_upper, j, i] = (name, i, j)
            elif i == j:
                target = (a.name, i, j)
                if i > 0:
                    prevs = []
                    for p in range(i):
                        prev = name_lt_dot, i, p, i, p
                        dsk[prev] = (np.dot, (name, i, p), (name_upper, p, i))
                        prevs.append(prev)
                    target = (operator.sub, target, (sum, prevs))
                dsk[name, i, i] = (_cholesky_lower, target)
                dsk[name_upper, i, i] = (np.transpose, (name, i, i))
            else:
                # solving x.dot(L11.T) = (A21 - L20.dot(L10.T)) is equal to
                # L11.dot(x.T) = A21.T - L10.dot(L20.T)
                # L11.dot(x.T) = A12 - L10.dot(L02)
                target = (a.name, j, i)
                if j > 0:
                    prevs = []
                    for p in range(j):
                        prev = name_lt_dot, j, p, i, p
                        dsk[prev] = (np.dot, (name, j, p), (name_upper, p, i))
                        prevs.append(prev)
                    target = (operator.sub, target, (sum, prevs))
                dsk[name_upper, j, i] = (_solve_triangular_lower, (name, j, j), target)
                dsk[name, i, j] = (np.transpose, (name_upper, j, i))

    graph_upper = HighLevelGraph.from_collections(name_upper, dsk, dependencies=[a])
    graph_lower = HighLevelGraph.from_collections(name, dsk, dependencies=[a])
    cho = scipy.linalg.cholesky(np.array([[1, 2], [2, 5]], dtype=a.dtype))
    meta = meta_from_array(a, dtype=cho.dtype)

    lower = Array(graph_lower, name, shape=a.shape, chunks=a.chunks, meta=meta)
    # do not use .T, because part of transposed blocks are already calculated
    upper = Array(graph_upper, name_upper, shape=a.shape, chunks=a.chunks, meta=meta)
    return lower, upper


def _sort_decreasing(x):
    x[::-1].sort()
    return x


def lstsq(a, b):
    """
    Return the least-squares solution to a linear matrix equation using
    QR decomposition.

    Solves the equation `a x = b` by computing a vector `x` that
    minimizes the Euclidean 2-norm `|| b - a x ||^2`.  The equation may
    be under-, well-, or over- determined (i.e., the number of
    linearly independent rows of `a` can be less than, equal to, or
    greater than its number of linearly independent columns).  If `a`
    is square and of full rank, then `x` (but for round-off error) is
    the "exact" solution of the equation.

    Parameters
    ----------
    a : (M, N) array_like
        "Coefficient" matrix.
    b : {(M,), (M, K)} array_like
        Ordinate or "dependent variable" values. If `b` is two-dimensional,
        the least-squares solution is calculated for each of the `K` columns
        of `b`.

    Returns
    -------
    x : {(N,), (N, K)} Array
        Least-squares solution. If `b` is two-dimensional,
        the solutions are in the `K` columns of `x`.
    residuals : {(1,), (K,)} Array
        Sums of residuals; squared Euclidean 2-norm for each column in
        ``b - a*x``.
        If `b` is 1-dimensional, this is a (1,) shape array.
        Otherwise the shape is (K,).
    rank : Array
        Rank of matrix `a`.
    s : (min(M, N),) Array
        Singular values of `a`.
    """
    q, r = qr(a)
    x = solve_triangular(r, q.T.dot(b))
    residuals = b - a.dot(x)
    residuals = (residuals ** 2).sum(axis=0, keepdims=b.ndim == 1)

    token = tokenize(a, b)

    # r must be a triangular with single block

    # rank
    rname = "lstsq-rank-" + token
    rdsk = {(rname,): (np.linalg.matrix_rank, (r.name, 0, 0))}
    graph = HighLevelGraph.from_collections(rname, rdsk, dependencies=[r])
    # rank must be an integer
    rank = Array(graph, rname, shape=(), chunks=(), dtype=int)

    # singular
    sname = "lstsq-singular-" + token
    rt = r.T
    sdsk = {
        (sname, 0): (
            _sort_decreasing,
            (np.sqrt, (np.linalg.eigvals, (np.dot, (rt.name, 0, 0), (r.name, 0, 0)))),
        )
    }
    graph = HighLevelGraph.from_collections(sname, sdsk, dependencies=[rt, r])
    _, _, _, ss = np.linalg.lstsq(
        np.array([[1, 0], [1, 2]], dtype=a.dtype),
        np.array([0, 1], dtype=b.dtype),
        rcond=-1,
    )
    meta = meta_from_array(r, 1, dtype=ss.dtype)
    s = Array(graph, sname, shape=(r.shape[0],), chunks=r.shape[0], meta=meta)

    return x, residuals, rank, s


@derived_from(np.linalg)
def norm(x, ord=None, axis=None, keepdims=False):
    if axis is None:
        axis = tuple(range(x.ndim))
    elif isinstance(axis, Number):
        axis = (int(axis),)
    else:
        axis = tuple(axis)

    if len(axis) > 2:
        raise ValueError("Improper number of dimensions to norm.")

    if ord == "fro":
        ord = None
        if len(axis) == 1:
            raise ValueError("Invalid norm order for vectors.")

    # Coerce to double precision.
    r = x.astype(np.promote_types(x.dtype, float))

    if ord is None:
        r = (abs(r) ** 2).sum(axis=axis, keepdims=keepdims) ** 0.5
    elif ord == "nuc":
        if len(axis) == 1:
            raise ValueError("Invalid norm order for vectors.")
        if x.ndim > 2:
            raise NotImplementedError("SVD based norm not implemented for ndim > 2")

        r = svd(x)[1][None].sum(keepdims=keepdims)
    elif ord == np.inf:
        r = abs(r)
        if len(axis) == 1:
            r = r.max(axis=axis, keepdims=keepdims)
        else:
            r = r.sum(axis=axis[1], keepdims=True).max(axis=axis[0], keepdims=True)
            if keepdims is False:
                r = r.squeeze(axis=axis)
    elif ord == -np.inf:
        r = abs(r)
        if len(axis) == 1:
            r = r.min(axis=axis, keepdims=keepdims)
        else:
            r = r.sum(axis=axis[1], keepdims=True).min(axis=axis[0], keepdims=True)
            if keepdims is False:
                r = r.squeeze(axis=axis)
    elif ord == 0:
        if len(axis) == 2:
            raise ValueError("Invalid norm order for matrices.")

        r = (r != 0).astype(r.dtype).sum(axis=axis, keepdims=keepdims)
    elif ord == 1:
        r = abs(r)
        if len(axis) == 1:
            r = r.sum(axis=axis, keepdims=keepdims)
        else:
            r = r.sum(axis=axis[0], keepdims=True).max(axis=axis[1], keepdims=True)
            if keepdims is False:
                r = r.squeeze(axis=axis)
    elif len(axis) == 2 and ord == -1:
        r = abs(r).sum(axis=axis[0], keepdims=True).min(axis=axis[1], keepdims=True)
        if keepdims is False:
            r = r.squeeze(axis=axis)
    elif len(axis) == 2 and ord == 2:
        if x.ndim > 2:
            raise NotImplementedError("SVD based norm not implemented for ndim > 2")
        r = svd(x)[1][None].max(keepdims=keepdims)
    elif len(axis) == 2 and ord == -2:
        if x.ndim > 2:
            raise NotImplementedError("SVD based norm not implemented for ndim > 2")
        r = svd(x)[1][None].min(keepdims=keepdims)
    else:
        if len(axis) == 2:
            raise ValueError("Invalid norm order for matrices.")

        r = (abs(r) ** ord).sum(axis=axis, keepdims=keepdims) ** (1.0 / ord)

    return r<|MERGE_RESOLUTION|>--- conflicted
+++ resolved
@@ -696,16 +696,9 @@
         state = seed
     else:
         state = RandomState(seed)
-<<<<<<< HEAD
-    if (data.dtype).itemsize <= 4:
-        datatype = np.float32
-    else:
-        datatype = np.float64
-=======
     datatype = np.float64
     if (data.dtype).type in {np.float32, np.complex64}:
         datatype = np.float32
->>>>>>> aeb78158
     omega = state.standard_normal(
         size=(n, comp_level), chunks=(data.chunks[1], (comp_level,))
     ).astype(datatype, copy=False)
