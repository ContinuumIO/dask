import pytest
import numpy as np
import dask.array as da
from dask.array.reshape import reshape_rechunk, expand_tuple, contract_tuple
from dask.array.utils import assert_eq


@pytest.mark.parametrize(
    "inshape,outshape,prechunks,inchunks,outchunks",
    [
        ((4,), (4,), ((2, 2),), ((2, 2),), ((2, 2),)),
        ((4,), (2, 2), ((2, 2),), ((2, 2),), ((1, 1), (2,))),
        ((4,), (4, 1), ((2, 2),), ((2, 2),), ((2, 2), (1,))),
        ((4,), (1, 4), ((2, 2),), ((2, 2),), ((1,), (2, 2))),
        ((1, 4), (4,), ((1,), (2, 2)), ((1,), (2, 2)), ((2, 2),)),
        ((4, 1), (4,), ((2, 2), (1,)), ((2, 2), (1,)), ((2, 2),)),
        (
            (4, 1, 4),
            (4, 4),
            ((2, 2), (1,), (2, 2)),
            ((2, 2), (1,), (2, 2)),
            ((2, 2), (2, 2)),
        ),
        ((4, 4), (4, 1, 4), ((2, 2), (2, 2)), ((2, 2), (2, 2)), ((2, 2), (1,), (2, 2))),
        ((2, 2), (4,), ((2,), (2,)), ((2,), (2,)), ((4,),)),
        ((2, 2), (4,), ((1, 1), (2,)), ((1, 1), (2,)), ((2, 2),)),
        ((2, 2), (4,), ((2,), (1, 1)), ((1, 1), (2,)), ((2, 2),)),
        (
            (64,),
            (4, 4, 4),
            ((8, 8, 8, 8, 8, 8, 8, 8),),
            ((16, 16, 16, 16),),
            ((1, 1, 1, 1), (4,), (4,)),
        ),
        ((64,), (4, 4, 4), ((32, 32),), ((32, 32),), ((2, 2), (4,), (4,))),
        ((64,), (4, 4, 4), ((16, 48),), ((16, 48),), ((1, 3), (4,), (4,))),
        ((64,), (4, 4, 4), ((20, 44),), ((16, 48),), ((1, 3), (4,), (4,))),
        (
            (64, 4),
            (8, 8, 4),
            ((16, 16, 16, 16), (2, 2)),
            ((16, 16, 16, 16), (2, 2)),
            ((2, 2, 2, 2), (8,), (2, 2)),
        ),
    ],
)
def test_reshape_rechunk(inshape, outshape, prechunks, inchunks, outchunks):
    result_in, result_out = reshape_rechunk(inshape, outshape, prechunks)
    assert result_in == inchunks
    assert result_out == outchunks
    assert np.prod(list(map(len, result_in))) == np.prod(list(map(len, result_out)))


def test_expand_tuple():
    assert expand_tuple((2, 4), 2) == (1, 1, 2, 2)
    assert expand_tuple((2, 4), 3) == (1, 1, 1, 1, 2)
    assert expand_tuple((3, 4), 2) == (1, 2, 2, 2)
    assert expand_tuple((7, 4), 3) == (2, 2, 3, 1, 1, 2)


def test_contract_tuple():
    assert contract_tuple((1, 1, 2, 3, 1), 2) == (2, 2, 2, 2)
    assert contract_tuple((1, 1, 2, 5, 1), 2) == (2, 2, 4, 2)
    assert contract_tuple((2, 4), 2) == (2, 4)
    assert contract_tuple((2, 4), 3) == (6,)


def test_reshape_unknown_sizes():
    a = np.random.random((10, 6, 6))
    A = da.from_array(a, chunks=(5, 2, 3))

    a2 = a.reshape((60, -1))
    A2 = A.reshape((60, -1))

    assert A2.shape == (60, 6)
    assert_eq(A2, a2)

    with pytest.raises(ValueError):
        a.reshape((60, -1, -1))
    with pytest.raises(ValueError):
        A.reshape((60, -1, -1))


@pytest.mark.parametrize(
    "inshape, inchunks, outshape, outchunks",
    [
        # (2, 3, 4) -> (6, 4)
        ((2, 3, 4), ((1, 1), (1, 2), (2, 2)), (6, 4), ((1, 2, 1, 2), (2, 2))),
        # (1, 2, 3, 4) -> (12, 4)
        ((1, 2, 3, 4), ((1,), (1, 1), (1, 2), (2, 2)), (6, 4), ((1, 2, 1, 2), (2, 2))),
        # (2, 2, 3, 4) -> (12, 4)
        (
            (2, 2, 3, 4),
            ((1, 1), (1, 1), (1, 2), (2, 2)),
            (12, 4),
            ((1, 2, 1, 2, 1, 2, 1, 2), (2, 2)),
        ),
        # (2, 2, 3, 4) -> (4, 3, 4)
        (
            (2, 2, 3, 4),
            ((1, 1), (1, 1), (1, 2), (2, 2)),
            (4, 3, 4),
            ((1, 1, 1, 1), (1, 2), (2, 2)),
        ),
        # (2, 2, 3, 4) -> (4, 3, 4)
        ((2, 2, 3, 4), ((1, 1), (2,), (1, 2), (4,)), (4, 3, 4), ((2, 2), (1, 2), (4,))),
<<<<<<< HEAD
=======
        # (2, 3, 4) -> (24,).
        ((2, 3, 4), ((1, 1), (1, 1, 1), (2, 2)), (24,), ((2,) * 12,)),
>>>>>>> c4038add
    ],
)
def test_reshape_all_chunked_no_merge(inshape, inchunks, outshape, outchunks):
    # https://github.com/dask/dask/issues/5544#issuecomment-712280433
    # When the early axes are completely chunked then we are just moving blocks
    # and can avoid any rechunking. The result inchunks are the same as the
    # input chunks.
    base = np.arange(np.prod(inshape)).reshape(inshape)
    a = da.from_array(base, chunks=inchunks)

    # test directly
    inchunks2, outchunks2 = reshape_rechunk(a.shape, outshape, inchunks)
    assert inchunks2 == inchunks
    assert outchunks2 == outchunks

    # and via reshape
    result = a.reshape(outshape)
    assert result.chunks == outchunks
    assert_eq(result, base.reshape(outshape))


@pytest.mark.parametrize(
    "inshape, inchunks, expected_inchunks, outshape, outchunks",
    [
        # (2, 3, 4) -> (24,). This does merge, since the second dim isn't fully chunked!
        ((2, 3, 4), ((1, 1), (1, 2), (2, 2)), ((1, 1), (3,), (4,)), (24,), ((12, 12),)),
    ],
)
def test_reshape_all_not_chunked_merge(
    inshape, inchunks, expected_inchunks, outshape, outchunks
):
    base = np.arange(np.prod(inshape)).reshape(inshape)
    a = da.from_array(base, chunks=inchunks)

    # test directly
    inchunks2, outchunks2 = reshape_rechunk(a.shape, outshape, inchunks)
    assert inchunks2 == expected_inchunks
    assert outchunks2 == outchunks

    # and via reshape
    result = a.reshape(outshape)
    assert result.chunks == outchunks
<<<<<<< HEAD
    assert_eq(result, base.reshape(outshape))


@pytest.mark.parametrize(
    "inshape, inchunks, outshape, outchunks",
    [
        # (2, 3, 4) -> (6, 4)
        ((2, 3, 4), ((2,), (1, 2), (2, 2)), (6, 4), ((1, 2, 1, 2), (2, 2))),
        # (1, 2, 3, 4) -> (12, 4)
        ((1, 2, 3, 4), ((1,), (2,), (1, 2), (2, 2)), (6, 4), ((1, 2, 1, 2), (2, 2))),
        # (2, 2, 3, 4) -> (12, 4) (3 cases)
        (
            (2, 2, 3, 4),
            ((1, 1), (2,), (1, 2), (2, 2)),
            (12, 4),
            ((1, 2, 1, 2, 1, 2, 1, 2), (2, 2)),
        ),
        (
            (2, 2, 3, 4),
            ((2,), (1, 1), (1, 2), (2, 2)),
            (12, 4),
            ((1, 2, 1, 2, 1, 2, 1, 2), (2, 2)),
        ),
        (
            (2, 2, 3, 4),
            ((2,), (2,), (1, 2), (2, 2)),
            (12, 4),
            ((1, 2, 1, 2, 1, 2, 1, 2), (2, 2)),
        ),
        # (2, 2, 3, 4) -> (4, 3, 4)
        # TODO: I'm confused about the behavior in this case.
        # (
        #     (2, 2, 3, 4),
        #     ((2,), (2,), (1, 2), (2, 2)),
        #     (4, 3, 4),
        #     ((1, 1, 1, 1), (1, 2), (2, 2)),
        # ),
        # (2, 2, 3, 4) -> (4, 3, 4)
        ((2, 2, 3, 4), ((2,), (2,), (1, 2), (4,)), (4, 3, 4), ((2, 2), (1, 2), (4,))),
    ],
)
def test_reshape_merge_chunks(inshape, inchunks, outshape, outchunks):
    # https://github.com/dask/dask/issues/5544#issuecomment-712280433
    # When the early axes are completely chunked then we are just moving blocks
    # and can avoid any rechunking. The outchunks will always be ...
    base = np.arange(np.prod(inshape)).reshape(inshape)
    a = da.from_array(base, chunks=inchunks)

    # and via reshape
    result = a.reshape(outshape, merge_chunks=False)
    assert result.chunks == outchunks
    assert_eq(result, base.reshape(outshape))

    assert result.chunks != a.reshape(outshape).chunks
=======
    assert_eq(result, base.reshape(outshape))
>>>>>>> c4038add
<|MERGE_RESOLUTION|>--- conflicted
+++ resolved
@@ -104,11 +104,8 @@
         ),
         # (2, 2, 3, 4) -> (4, 3, 4)
         ((2, 2, 3, 4), ((1, 1), (2,), (1, 2), (4,)), (4, 3, 4), ((2, 2), (1, 2), (4,))),
-<<<<<<< HEAD
-=======
         # (2, 3, 4) -> (24,).
         ((2, 3, 4), ((1, 1), (1, 1, 1), (2, 2)), (24,), ((2,) * 12,)),
->>>>>>> c4038add
     ],
 )
 def test_reshape_all_chunked_no_merge(inshape, inchunks, outshape, outchunks):
@@ -151,7 +148,6 @@
     # and via reshape
     result = a.reshape(outshape)
     assert result.chunks == outchunks
-<<<<<<< HEAD
     assert_eq(result, base.reshape(outshape))
 
 
@@ -205,7 +201,4 @@
     assert result.chunks == outchunks
     assert_eq(result, base.reshape(outshape))
 
-    assert result.chunks != a.reshape(outshape).chunks
-=======
-    assert_eq(result, base.reshape(outshape))
->>>>>>> c4038add
+    assert result.chunks != a.reshape(outshape).chunks