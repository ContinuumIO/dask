--- conflicted
+++ resolved
@@ -293,7 +293,6 @@
     assert len(key_split(name)) < 10
 
 
-<<<<<<< HEAD
 def test_shuffle():
     x = da.arange(12, chunks=3)
     da.random.shuffle(x)
@@ -303,7 +302,8 @@
     r1 = a.shuffle(x)
     r2 = b.shuffle(x)
     assert_eq(r1, r2)
-=======
+
+
 def test_external_randomstate_class():
     randomgen = pytest.importorskip('randomgen')
 
@@ -335,5 +335,4 @@
     x = da.random.randint(0, 255, size=10, dtype='uint8')
     assert_eq(x, x)
     assert x.dtype == 'uint8'
-    assert x.compute().dtype == 'uint8'
->>>>>>> fc95fe06
+    assert x.compute().dtype == 'uint8'