--- conflicted
+++ resolved
@@ -19,55 +19,34 @@
 import dask
 import dask.array as da
 import dask.dataframe
-<<<<<<< HEAD
-from dask.base import tokenize, compute_as_if_collection
-from dask.core import istask
-from dask.delayed import Delayed, delayed
-from dask.utils import ignoring, tmpfile, tmpdir, key_split, apply
-from dask.utils_test import inc, dec
-
 from dask.array.core import (
-    graph_from_arraylike,
-    getter,
-    dotmany,
-    concatenate3,
-=======
-from dask.array.core import (
->>>>>>> 09862ed9
     Array,
     blockdims_from_blockshape,
     broadcast_chunks,
+    broadcast_dimensions,
     broadcast_shapes,
     broadcast_to,
     common_blockdim,
     concatenate,
     concatenate3,
     concatenate_axes,
-<<<<<<< HEAD
-)
-from dask.blockwise import (
-    Blockwise,
-    make_blockwise_graph as top,
-    broadcast_dimensions,
-    optimize_blockwise,
-=======
     dotmany,
     from_array,
     from_delayed,
     from_func,
-    getem,
     getter,
+    graph_from_arraylike,
     normalize_chunks,
     optimize,
     stack,
     store,
->>>>>>> 09862ed9
 )
 from dask.array.utils import assert_eq, same_keys
 from dask.base import compute_as_if_collection, tokenize
-from dask.blockwise import broadcast_dimensions
+from dask.blockwise import Blockwise
 from dask.blockwise import make_blockwise_graph as top
 from dask.blockwise import optimize_blockwise
+from dask.core import istask
 from dask.delayed import Delayed, delayed
 from dask.utils import apply, ignoring, key_split, tmpdir, tmpfile
 from dask.utils_test import dec, inc
