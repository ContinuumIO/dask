from __future__ import absolute_import, division, print_function
import copy

import pytest
np = pytest.importorskip('numpy')

import os
import sys
import time
from distutils.version import LooseVersion
import operator
from operator import add, sub, getitem
from threading import Lock
import warnings

from toolz import merge, countby, concat
from toolz.curried import identity

import dask
import dask.array as da
from dask.base import tokenize
from dask.delayed import delayed
from dask.local import get_sync
from dask.utils import ignoring, tmpfile, tmpdir
from dask.utils_test import inc

from dask.array import chunk

from dask.array.core import (getem, getter, top, dotmany, concatenate3,
                             broadcast_dimensions, Array, stack, concatenate,
                             from_array, elemwise, broadcast_shapes,
                             partial_by_order, broadcast_to,
                             blockdims_from_blockshape, store, optimize,
                             from_func, normalize_chunks, broadcast_chunks,
                             atop, from_delayed, concatenate_axes,
<<<<<<< HEAD
                             common_blockdim, result_type)
from dask.array.utils import assert_eq
=======
                             common_blockdim)
from dask.array.utils import assert_eq, same_keys
>>>>>>> 6c1c5bd1

# temporary until numpy functions migrated
try:
    from numpy import nancumsum, nancumprod
except ImportError:  # pragma: no cover
    import dask.array.numpy_compat as npcompat
    nancumsum = npcompat.nancumsum
    nancumprod = npcompat.nancumprod


def test_getem():
    sol = {('X', 0, 0): (getter, 'X', (slice(0, 2), slice(0, 3))),
           ('X', 1, 0): (getter, 'X', (slice(2, 4), slice(0, 3))),
           ('X', 1, 1): (getter, 'X', (slice(2, 4), slice(3, 6))),
           ('X', 0, 1): (getter, 'X', (slice(0, 2), slice(3, 6)))}
    assert getem('X', (2, 3), shape=(4, 6)) == sol


def test_top():
    assert top(inc, 'z', 'ij', 'x', 'ij', numblocks={'x': (2, 2)}) == \
        {('z', 0, 0): (inc, ('x', 0, 0)),
         ('z', 0, 1): (inc, ('x', 0, 1)),
         ('z', 1, 0): (inc, ('x', 1, 0)),
         ('z', 1, 1): (inc, ('x', 1, 1))}

    assert top(add, 'z', 'ij', 'x', 'ij', 'y', 'ij',
               numblocks={'x': (2, 2), 'y': (2, 2)}) == \
        {('z', 0, 0): (add, ('x', 0, 0), ('y', 0, 0)),
         ('z', 0, 1): (add, ('x', 0, 1), ('y', 0, 1)),
         ('z', 1, 0): (add, ('x', 1, 0), ('y', 1, 0)),
         ('z', 1, 1): (add, ('x', 1, 1), ('y', 1, 1))}

    assert top(dotmany, 'z', 'ik', 'x', 'ij', 'y', 'jk',
               numblocks={'x': (2, 2), 'y': (2, 2)}) == \
        {('z', 0, 0): (dotmany, [('x', 0, 0), ('x', 0, 1)],
                                [('y', 0, 0), ('y', 1, 0)]),
         ('z', 0, 1): (dotmany, [('x', 0, 0), ('x', 0, 1)],
                                [('y', 0, 1), ('y', 1, 1)]),
         ('z', 1, 0): (dotmany, [('x', 1, 0), ('x', 1, 1)],
                                [('y', 0, 0), ('y', 1, 0)]),
         ('z', 1, 1): (dotmany, [('x', 1, 0), ('x', 1, 1)],
                                [('y', 0, 1), ('y', 1, 1)])}

    assert top(identity, 'z', '', 'x', 'ij', numblocks={'x': (2, 2)}) ==\
        {('z',): (identity, [[('x', 0, 0), ('x', 0, 1)],
                             [('x', 1, 0), ('x', 1, 1)]])}


def test_top_supports_broadcasting_rules():
    assert top(add, 'z', 'ij', 'x', 'ij', 'y', 'ij',
               numblocks={'x': (1, 2), 'y': (2, 1)}) == \
        {('z', 0, 0): (add, ('x', 0, 0), ('y', 0, 0)),
         ('z', 0, 1): (add, ('x', 0, 1), ('y', 0, 0)),
         ('z', 1, 0): (add, ('x', 0, 0), ('y', 1, 0)),
         ('z', 1, 1): (add, ('x', 0, 1), ('y', 1, 0))}


def test_concatenate3_on_scalars():
    assert_eq(concatenate3([1, 2]), np.array([1, 2]))


def test_chunked_dot_product():
    x = np.arange(400).reshape((20, 20))
    o = np.ones((20, 20))

    d = {'x': x, 'o': o}

    getx = getem('x', (5, 5), shape=(20, 20))
    geto = getem('o', (5, 5), shape=(20, 20))

    result = top(dotmany, 'out', 'ik', 'x', 'ij', 'o', 'jk',
                 numblocks={'x': (4, 4), 'o': (4, 4)})

    dsk = merge(d, getx, geto, result)
    out = dask.get(dsk, [[('out', i, j) for j in range(4)] for i in range(4)])

    assert_eq(np.dot(x, o), concatenate3(out))


def test_chunked_transpose_plus_one():
    x = np.arange(400).reshape((20, 20))

    d = {'x': x}

    getx = getem('x', (5, 5), shape=(20, 20))

    f = lambda x: x.T + 1
    comp = top(f, 'out', 'ij', 'x', 'ji', numblocks={'x': (4, 4)})

    dsk = merge(d, getx, comp)
    out = dask.get(dsk, [[('out', i, j) for j in range(4)] for i in range(4)])

    assert_eq(concatenate3(out), x.T + 1)


def test_broadcast_dimensions_works_with_singleton_dimensions():
    argpairs = [('x', 'i')]
    numblocks = {'x': ((1,),)}
    assert broadcast_dimensions(argpairs, numblocks) == {'i': (1,)}


def test_broadcast_dimensions():
    argpairs = [('x', 'ij'), ('y', 'ij')]
    d = {'x': ('Hello', 1), 'y': (1, (2, 3))}
    assert broadcast_dimensions(argpairs, d) == {'i': 'Hello', 'j': (2, 3)}


def test_Array():
    shape = (1000, 1000)
    chunks = (100, 100)
    name = 'x'
    dsk = merge({name: 'some-array'}, getem(name, chunks, shape=shape))
    a = Array(dsk, name, chunks, shape=shape, dtype='f8')

    assert a.numblocks == (10, 10)

    assert a._keys() == [[('x', i, j) for j in range(10)]
                         for i in range(10)]

    assert a.chunks == ((100,) * 10, (100,) * 10)

    assert a.shape == shape

    assert len(a) == shape[0]


def test_uneven_chunks():
    a = Array({}, 'x', chunks=(3, 3), shape=(10, 10), dtype='f8')
    assert a.chunks == ((3, 3, 3, 1), (3, 3, 3, 1))


def test_numblocks_suppoorts_singleton_block_dims():
    shape = (100, 10)
    chunks = (10, 10)
    name = 'x'
    dsk = merge({name: 'some-array'}, getem(name, shape=shape, chunks=chunks))
    a = Array(dsk, name, chunks, shape=shape, dtype='f8')

    assert set(concat(a._keys())) == set([('x', i, 0) for i in range(100 // 10)])


def test_keys():
    dsk = dict((('x', i, j), ()) for i in range(5) for j in range(6))
    dx = Array(dsk, 'x', chunks=(10, 10), shape=(50, 60), dtype='f8')
    assert dx._keys() == [[(dx.name, i, j) for j in range(6)]
                          for i in range(5)]
    # Cache works
    assert dx._keys() is dx._keys()
    # Test mutating names clears key cache
    dx.dask = {('y', i, j): () for i in range(5) for j in range(6)}
    dx.name = 'y'
    assert dx._keys() == [[(dx.name, i, j) for j in range(6)]
                          for i in range(5)]
    d = Array({}, 'x', (), shape=(), dtype='f8')
    assert d._keys() == [('x',)]


def test_Array_computation():
    a = Array({('x', 0, 0): np.eye(3)}, 'x', shape=(3, 3), chunks=(3, 3), dtype='f8')
    assert_eq(np.array(a), np.eye(3))
    assert isinstance(a.compute(), np.ndarray)
    assert float(a[0, 0]) == 1


def test_stack():
    a, b, c = [Array(getem(name, chunks=(2, 3), shape=(4, 6)),
                     name, chunks=(2, 3), dtype='f8', shape=(4, 6))
               for name in 'ABC']

    s = stack([a, b, c], axis=0)

    colon = slice(None, None, None)

    assert s.shape == (3, 4, 6)
    assert s.chunks == ((1, 1, 1), (2, 2), (3, 3))
    assert s.dask[(s.name, 0, 1, 0)] == (getitem, ('A', 1, 0),
                                         (None, colon, colon))
    assert s.dask[(s.name, 2, 1, 0)] == (getitem, ('C', 1, 0),
                                         (None, colon, colon))
    assert same_keys(s, stack([a, b, c], axis=0))

    s2 = stack([a, b, c], axis=1)
    assert s2.shape == (4, 3, 6)
    assert s2.chunks == ((2, 2), (1, 1, 1), (3, 3))
    assert s2.dask[(s2.name, 0, 1, 0)] == (getitem, ('B', 0, 0),
                                           (colon, None, colon))
    assert s2.dask[(s2.name, 1, 1, 0)] == (getitem, ('B', 1, 0),
                                           (colon, None, colon))
    assert same_keys(s2, stack([a, b, c], axis=1))

    s2 = stack([a, b, c], axis=2)
    assert s2.shape == (4, 6, 3)
    assert s2.chunks == ((2, 2), (3, 3), (1, 1, 1))
    assert s2.dask[(s2.name, 0, 1, 0)] == (getitem, ('A', 0, 1),
                                           (colon, colon, None))
    assert s2.dask[(s2.name, 1, 1, 2)] == (getitem, ('C', 1, 1),
                                           (colon, colon, None))
    assert same_keys(s2, stack([a, b, c], axis=2))

    pytest.raises(ValueError, lambda: stack([a, b, c], axis=3))

    assert set(b.dask.keys()).issubset(s2.dask.keys())

    assert stack([a, b, c], axis=-1).chunks == stack([a, b, c], axis=2).chunks


def test_short_stack():
    x = np.array([1])
    d = da.from_array(x, chunks=(1,))
    s = da.stack([d])
    assert s.shape == (1, 1)
    assert Array._get(s.dask, s._keys())[0][0].shape == (1, 1)


def test_stack_scalars():
    d = da.arange(4, chunks=2)

    s = da.stack([d.mean(), d.sum()])

    assert s.compute().tolist() == [np.arange(4).mean(), np.arange(4).sum()]


def test_stack_promote_type():
    i = np.arange(10, dtype='i4')
    f = np.arange(10, dtype='f4')
    di = da.from_array(i, chunks=5)
    df = da.from_array(f, chunks=5)
    res = da.stack([di, df])
    assert_eq(res, np.stack([i, f]))


@pytest.mark.skipif(LooseVersion(np.__version__) < '1.10.0',
                    reason="NumPy doesn't yet support stack")
def test_stack_rechunk():
    x = da.random.random(10, chunks=5)
    y = da.random.random(10, chunks=4)

    z = da.stack([x, y], axis=0)
    assert z.shape == (2, 10)
    assert z.chunks == ((1, 1), (4, 1, 3, 2))

    assert_eq(z, np.stack([x.compute(), y.compute()], axis=0))


def test_concatenate():
    a, b, c = [Array(getem(name, chunks=(2, 3), shape=(4, 6)),
                     name, chunks=(2, 3), dtype='f8', shape=(4, 6))
               for name in 'ABC']

    x = concatenate([a, b, c], axis=0)

    assert x.shape == (12, 6)
    assert x.chunks == ((2, 2, 2, 2, 2, 2), (3, 3))
    assert x.dask[(x.name, 0, 1)] == ('A', 0, 1)
    assert x.dask[(x.name, 5, 0)] == ('C', 1, 0)
    assert same_keys(x, concatenate([a, b, c], axis=0))

    y = concatenate([a, b, c], axis=1)

    assert y.shape == (4, 18)
    assert y.chunks == ((2, 2), (3, 3, 3, 3, 3, 3))
    assert y.dask[(y.name, 1, 0)] == ('A', 1, 0)
    assert y.dask[(y.name, 1, 5)] == ('C', 1, 1)
    assert same_keys(y, concatenate([a, b, c], axis=1))

    assert set(b.dask.keys()).issubset(y.dask.keys())

    z = concatenate([a], axis=0)

    assert z.shape == a.shape
    assert z.chunks == a.chunks
    assert z.dask == a.dask
    assert z is a

    assert (concatenate([a, b, c], axis=-1).chunks ==
            concatenate([a, b, c], axis=1).chunks)

    pytest.raises(ValueError, lambda: concatenate([a, b, c], axis=2))


def test_concatenate_unknown_axes():
    dd = pytest.importorskip('dask.dataframe')
    pd = pytest.importorskip('pandas')

    a_df = pd.DataFrame({'x': np.arange(12)})
    b_df = pd.DataFrame({'y': np.arange(12) * 10})

    a_ddf = dd.from_pandas(a_df, sort=False, npartitions=3)
    b_ddf = dd.from_pandas(b_df, sort=False, npartitions=3)

    a_x = a_ddf.values
    b_x = b_ddf.values

    assert np.isnan(a_x.shape[0])
    assert np.isnan(b_x.shape[0])

    da.concatenate([a_x, b_x], axis=0)  # works fine

    with pytest.raises(ValueError) as exc_info:
        da.concatenate([a_x, b_x], axis=1)  # unknown chunks

    assert 'nan' in str(exc_info.value)
    assert 'allow_unknown_chunksize' in str(exc_info.value)

    c_x = da.concatenate([a_x, b_x], axis=1, allow_unknown_chunksizes=True)  # unknown chunks

    assert_eq(c_x, np.concatenate([a_df.values, b_df.values], axis=1))


def test_concatenate_rechunk():
    x = da.random.random((6, 6), chunks=(3, 3))
    y = da.random.random((6, 6), chunks=(2, 2))

    z = da.concatenate([x, y], axis=0)
    assert z.shape == (12, 6)
    assert z.chunks == ((3, 3, 2, 2, 2), (2, 1, 1, 2))
    assert_eq(z, np.concatenate([x.compute(), y.compute()], axis=0))

    z = da.concatenate([x, y], axis=1)
    assert z.shape == (6, 12)
    assert z.chunks == ((2, 1, 1, 2), (3, 3, 2, 2, 2))
    assert_eq(z, np.concatenate([x.compute(), y.compute()], axis=1))


def test_concatenate_fixlen_strings():
    x = np.array(['a', 'b', 'c'])
    y = np.array(['aa', 'bb', 'cc'])

    a = da.from_array(x, chunks=(2,))
    b = da.from_array(y, chunks=(2,))

    assert_eq(np.concatenate([x, y]),
              da.concatenate([a, b]))


def test_binops():
    a = Array(dict((('a', i), np.array([0])) for i in range(3)),
              'a', chunks=((1, 1, 1),), dtype='i8')
    b = Array(dict((('b', i), np.array([0])) for i in range(3)),
              'b', chunks=((1, 1, 1),), dtype='i8')

    result = elemwise(add, a, b, name='c')
    assert result.dask == merge(a.dask, b.dask,
                                dict((('c', i), (add, ('a', i), ('b', i)))
                                     for i in range(3)))

    result = elemwise(pow, a, 2, name='c')
    assert "'a', 0" in str(result.dask[('c', 0)])
    assert "2" in str(result.dask[('c', 0)])


def test_broadcast_shapes():
    assert (3, 4, 5) == broadcast_shapes((3, 4, 5), (4, 1), ())
    assert (3, 4) == broadcast_shapes((3, 1), (1, 4), (4,))
    assert (5, 6, 7, 3, 4) == broadcast_shapes((3, 1), (), (5, 6, 7, 1, 4))
    pytest.raises(ValueError, lambda: broadcast_shapes((3,), (3, 4)))
    pytest.raises(ValueError, lambda: broadcast_shapes((2, 3), (2, 3, 1)))


def test_elemwise_on_scalars():
    x = np.arange(10, dtype=np.int64)
    a = from_array(x, chunks=(5,))
    assert len(a._keys()) == 2
    assert_eq(a.sum()**2, x.sum()**2)

    y = np.arange(10, dtype=np.int32)
    b = from_array(y, chunks=(5,))
    result = a.sum() * b
    # Dask 0-d arrays do not behave like numpy scalars for type promotion
    assert result.dtype == np.int64
    assert result.compute().dtype == np.int64
    assert (x.sum() * y).dtype == np.int32
    assert_eq((x.sum() * y).astype(np.int64), result)


def test_partial_by_order():
    assert partial_by_order(5, function=add, other=[(1, 20)]) == 25


def test_elemwise_with_ndarrays():
    x = np.arange(3)
    y = np.arange(12).reshape(4, 3)
    a = from_array(x, chunks=(3,))
    b = from_array(y, chunks=(2, 3))

    assert_eq(x + a, 2 * x)
    assert_eq(a + x, 2 * x)

    assert_eq(x + b, x + y)
    assert_eq(b + x, x + y)
    assert_eq(a + y, x + y)
    assert_eq(y + a, x + y)
    # Error on shape mismatch
    pytest.raises(ValueError, lambda: a + y.T)
    pytest.raises(ValueError, lambda: a + np.arange(2))


def test_elemwise_differently_chunked():
    x = np.arange(3)
    y = np.arange(12).reshape(4, 3)
    a = from_array(x, chunks=(3,))
    b = from_array(y, chunks=(2, 2))

    assert_eq(a + b, x + y)
    assert_eq(b + a, x + y)


def test_result_type():
    a = from_array(np.ones(5, np.float32), chunks=(3,))
    b = from_array(np.ones(5, np.int16), chunks=(3,))
    c = from_array(np.ones(5, np.int64), chunks=(3,))
    x = np.ones(5, np.float32)
    assert result_type(b, c) == np.int64
    assert result_type(a, b, c) == np.float64
    assert result_type(b, np.float32) == np.float32
    assert result_type(b, np.dtype(np.float32)) == np.float32
    assert result_type(b, x) == np.float32
    # Effect of scalars depends on their value
    assert result_type(1, b) == np.int16
    assert result_type(1.0, a) == np.float32
    assert result_type(np.int64(1), b) == np.int16
    assert result_type(np.ones((), np.int64), b) == np.int16  # 0d array
    assert result_type(1e200, a) == np.float64   # 1e200 is too big for float32
    # dask 0d-arrays are NOT treated like scalars
    c = from_array(np.ones((), np.float64), chunks=())
    assert result_type(a, c) == np.float64


def test_elemwise_dtype():
    values = [
        from_array(np.ones(5, np.float32), chunks=3),
        from_array(np.ones(5, np.int16), chunks=3),
        from_array(np.ones(5, np.int64), chunks=3),
        from_array(np.ones((), np.float64), chunks=()) * 1e200,
        np.ones(5, np.float32),
        1, 1.0, 1e200, np.int64(1), np.ones((), np.int64),
    ]
    for x in values:
        for y in values:
            assert da.maximum(x, y).dtype == result_type(x, y)


def test_operators():
    x = np.arange(10)
    y = np.arange(10).reshape((10, 1))
    a = from_array(x, chunks=(5,))
    b = from_array(y, chunks=(5, 1))

    c = a + 1
    assert_eq(c, x + 1)

    c = a + b
    assert_eq(c, x + x.reshape((10, 1)))

    expr = (3 / a * b)**2 > 5
    with pytest.warns(None):  # ZeroDivisionWarning
        assert_eq(expr, (3 / x * y)**2 > 5)

    with pytest.warns(None):  # OverflowWarning
        c = da.exp(a)
    assert_eq(c, np.exp(x))

    assert_eq(abs(-a), a)
    assert_eq(a, +x)


def test_operator_dtype_promotion():
    x = np.arange(10, dtype=np.float32)
    y = np.array([1])
    a = from_array(x, chunks=(5,))

    assert_eq(x + 1, a + 1)  # still float32
    assert_eq(x + 1e50, a + 1e50)  # now float64
    assert_eq(x + y, a + y)  # also float64


def test_field_access():
    x = np.array([(1, 1.0), (2, 2.0)], dtype=[('a', 'i4'), ('b', 'f4')])
    y = from_array(x, chunks=(1,))
    assert_eq(y['a'], x['a'])
    assert_eq(y[['b', 'a']], x[['b', 'a']])
    assert same_keys(y[['b', 'a']], y[['b', 'a']])


def test_field_access_with_shape():
    dtype = [('col1', ('f4', (3, 2))), ('col2', ('f4', 3))]
    data = np.ones((100, 50), dtype=dtype)
    x = da.from_array(data, 10)
    assert_eq(x['col1'], data['col1'])
    assert_eq(x[['col1']], data[['col1']])
    assert_eq(x['col2'], data['col2'])
    assert_eq(x[['col1', 'col2']], data[['col1', 'col2']])


@pytest.mark.skipif(sys.version_info < (3, 5),
                    reason="Matrix multiplication operator only after Py3.5")
def test_matmul():
    x = np.random.random((5, 5))
    y = np.random.random((5, 2))
    a = from_array(x, chunks=(1, 5))
    b = from_array(y, chunks=(5, 1))
    assert_eq(operator.matmul(a, b), a.dot(b))
    assert_eq(operator.matmul(a, b), operator.matmul(x, y))
    assert_eq(operator.matmul(a, y), operator.matmul(x, b))
    list_vec = list(range(1, 6))
    assert_eq(operator.matmul(list_vec, b), operator.matmul(list_vec, y))
    assert_eq(operator.matmul(x, list_vec), operator.matmul(a, list_vec))
    z = np.random.random((5, 5, 5))
    c = from_array(z, chunks=(1, 5, 1))
    with pytest.raises(NotImplementedError):
        operator.matmul(a, z)

    assert_eq(operator.matmul(z, a), operator.matmul(c, x))


def test_T():
    x = np.arange(400).reshape((20, 20))
    a = from_array(x, chunks=(5, 5))

    assert_eq(x.T, a.T)


def test_norm():
    a = np.arange(200, dtype='f8').reshape((20, 10))
    b = from_array(a, chunks=(5, 5))

    assert_eq(b.vnorm(), np.linalg.norm(a))
    assert_eq(b.vnorm(ord=1), np.linalg.norm(a.flatten(), ord=1))
    assert_eq(b.vnorm(ord=4, axis=0), np.linalg.norm(a, ord=4, axis=0))
    assert b.vnorm(ord=4, axis=0, keepdims=True).ndim == b.ndim
    split_every = {0: 3, 1: 3}
    assert_eq(b.vnorm(ord=1, axis=0, split_every=split_every),
              np.linalg.norm(a, ord=1, axis=0))
    assert_eq(b.vnorm(ord=np.inf, axis=0, split_every=split_every),
              np.linalg.norm(a, ord=np.inf, axis=0))
    assert_eq(b.vnorm(ord=np.inf, split_every=split_every),
              np.linalg.norm(a.flatten(), ord=np.inf))


def test_broadcast_to():
    x = np.random.randint(10, size=(5, 1, 6))
    a = from_array(x, chunks=(3, 1, 3))

    for shape in [a.shape, (5, 4, 6), (2, 5, 1, 6), (3, 4, 5, 4, 6)]:
        xb = chunk.broadcast_to(x, shape)
        ab = broadcast_to(a, shape)

        assert_eq(xb, ab)

        if a.shape == ab.shape:
            assert a is ab

    pytest.raises(ValueError, lambda: broadcast_to(a, (2, 1, 6)))
    pytest.raises(ValueError, lambda: broadcast_to(a, (3,)))


def test_broadcast_to_array():
    x = np.random.randint(10, size=(5, 1, 6))

    for shape in [(5, 4, 6), (2, 5, 1, 6), (3, 4, 5, 4, 6)]:
        a = np.broadcast_to(x, shape)
        d = broadcast_to(x, shape)

        assert_eq(a, d)


def test_broadcast_to_scalar():
    x = 5

    for shape in [tuple(), (2, 3), (5, 4, 6), (2, 5, 1, 6), (3, 4, 5, 4, 6)]:
        a = np.broadcast_to(x, shape)
        d = broadcast_to(x, shape)

        assert_eq(a, d)


@pytest.mark.parametrize('original_shape,new_shape,chunks', [
    ((10,), (10,), (3, 3, 4)),
    ((10,), (10, 1, 1), 5),
    ((10,), (1, 10,), 5),
    ((24,), (2, 3, 4), 12),
    ((1, 24,), (2, 3, 4), 12),
    ((2, 3, 4), (24,), (1, 3, 4)),
    ((2, 3, 4), (24,), 4),
    ((2, 3, 4), (24, 1), 4),
    ((2, 3, 4), (1, 24), 4),
    ((4, 4, 1), (4, 4), 2),
    ((4, 4), (4, 4, 1), 2),
    ((1, 4, 4), (4, 4), 2),
    ((1, 4, 4), (4, 4, 1), 2),
    ((1, 4, 4), (1, 1, 4, 4), 2),
    ((4, 4), (1, 4, 4, 1), 2),
    ((4, 4), (1, 4, 4), 2),
    ((2, 3), (2, 3), (1, 2)),
    ((2, 3), (3, 2), 3),
    ((4, 2, 3), (4, 6), 4),
    ((3, 4, 5, 6), (3, 4, 5, 6), (2, 3, 4, 5)),
    ((), (1,), 1),
    ((1,), (), 1),
    ((24,), (3, 8), 24),
    ((24,), (4, 6), 6),
    ((24,), (4, 3, 2), 6),
    ((24,), (4, 6, 1), 6),
    ((24,), (4, 6), (6, 12, 6)),
    ((64, 4), (8, 8, 4), (16, 2)),
    ((4, 64), (4, 8, 4, 2), (2, 16)),
    ((4, 8, 4, 2), (2, 1, 2, 32, 2), (2, 4, 2, 2)),
    ((4, 1, 4), (4, 4), (2, 1, 2)),
    ((0, 10), (0, 5, 2), (5, 5)),
    ((5, 0, 2), (0, 10), (5, 2, 2)),
    ((0,), (2, 0, 2), (4,)),
    ((2, 0, 2), (0,), (4, 4, 4)),
])
def test_reshape(original_shape, new_shape, chunks):
    x = np.random.randint(10, size=original_shape)
    a = from_array(x, chunks=chunks)

    xr = x.reshape(new_shape)
    ar = a.reshape(new_shape)

    if a.shape == new_shape:
        assert a is ar

    assert_eq(xr, ar)


def test_reshape_exceptions():
    x = np.random.randint(10, size=(5,))
    a = from_array(x, chunks=(2,))
    with pytest.raises(ValueError):
        da.reshape(a, (100,))


def test_reshape_splat():
    x = da.ones((5, 5), chunks=(2, 2))
    assert_eq(x.reshape((25,)), x.reshape(25))


def test_reshape_fails_for_dask_only():
    cases = [
        ((3, 4), (4, 3), 2),
    ]
    for original_shape, new_shape, chunks in cases:
        x = np.random.randint(10, size=original_shape)
        a = from_array(x, chunks=chunks)
        assert x.reshape(new_shape).shape == new_shape
        with pytest.raises(ValueError):
            da.reshape(a, new_shape)


def test_reshape_unknown_dimensions():
    for original_shape in [(24,), (2, 12), (2, 3, 4)]:
        for new_shape in [(-1,), (2, -1), (-1, 3, 4)]:
            x = np.random.randint(10, size=original_shape)
            a = from_array(x, 24)
            assert_eq(x.reshape(new_shape), a.reshape(new_shape))

    pytest.raises(ValueError, lambda: da.reshape(a, (-1, -1)))


def test_full():
    d = da.full((3, 4), 2, chunks=((2, 1), (2, 2)))
    assert d.chunks == ((2, 1), (2, 2))
    assert_eq(d, np.full((3, 4), 2))


def test_map_blocks():
    x = np.arange(400).reshape((20, 20))
    d = from_array(x, chunks=(7, 7))

    e = d.map_blocks(inc, dtype=d.dtype)

    assert d.chunks == e.chunks
    assert_eq(e, x + 1)

    e = d.map_blocks(inc, name='increment')
    assert e.name == 'increment'

    e = d.map_blocks(inc, token='increment')
    assert e.name != 'increment'
    assert e.name.startswith('increment')

    d = from_array(x, chunks=(10, 10))
    e = d.map_blocks(lambda x: x[::2, ::2], chunks=(5, 5), dtype=d.dtype)

    assert e.chunks == ((5, 5), (5, 5))
    assert_eq(e, x[::2, ::2])

    d = from_array(x, chunks=(8, 8))
    e = d.map_blocks(lambda x: x[::2, ::2], chunks=((4, 4, 2), (4, 4, 2)),
                     dtype=d.dtype)

    assert_eq(e, x[::2, ::2])


def test_map_blocks2():
    x = np.arange(10, dtype='i8')
    d = from_array(x, chunks=(2,))

    def func(block, block_id=None, c=0):
        return np.ones_like(block) * sum(block_id) + c

    out = d.map_blocks(func, dtype='i8')
    expected = np.array([0, 0, 1, 1, 2, 2, 3, 3, 4, 4], dtype='i8')

    assert_eq(out, expected)
    assert same_keys(d.map_blocks(func, dtype='i8'), out)

    out = d.map_blocks(func, dtype='i8', c=1)
    expected = expected + 1

    assert_eq(out, expected)
    assert same_keys(d.map_blocks(func, dtype='i8', c=1), out)


def test_map_blocks_with_constants():
    d = da.arange(10, chunks=3)
    e = d.map_blocks(add, 100, dtype=d.dtype)

    assert_eq(e, np.arange(10) + 100)

    assert_eq(da.map_blocks(sub, d, 10, dtype=d.dtype),
              np.arange(10) - 10)
    assert_eq(da.map_blocks(sub, 10, d, dtype=d.dtype),
              10 - np.arange(10))


def test_map_blocks_with_kwargs():
    d = da.arange(10, chunks=5)

    result = d.map_blocks(np.max, axis=0, keepdims=True, dtype=d.dtype,
                          chunks=(1,))

    assert_eq(result, np.array([4, 9]))


def test_map_blocks_with_chunks():
    dx = da.ones((5, 3), chunks=(2, 2))
    dy = da.ones((5, 3), chunks=(2, 2))
    dz = da.map_blocks(np.add, dx, dy, chunks=dx.chunks)
    assert_eq(dz, np.ones((5, 3)) * 2)


def test_map_blocks_dtype_inference():
    x = np.arange(50).reshape((5, 10))
    y = np.arange(10)
    dx = da.from_array(x, chunks=5)
    dy = da.from_array(y, chunks=5)

    def foo(x, *args, **kwargs):
        cast = kwargs.pop('cast', 'i8')
        return (x + sum(args)).astype(cast)

    assert_eq(dx.map_blocks(foo, dy, 1), foo(dx, dy, 1))
    assert_eq(dx.map_blocks(foo, dy, 1, cast='f8'), foo(dx, dy, 1, cast='f8'))
    assert_eq(dx.map_blocks(foo, dy, 1, cast='f8', dtype='f8'),
              foo(dx, dy, 1, cast='f8', dtype='f8'))

    def foo(x):
        raise RuntimeError("Woops")

    try:
        dx.map_blocks(foo)
    except Exception as e:
        assert e.args[0].startswith("`dtype` inference failed")
        assert "Please specify the dtype explicitly" in e.args[0]
        assert 'RuntimeError' in e.args[0]
    else:
        assert False, "Should have errored"


def test_from_function_requires_block_args():
    x = np.arange(10)
    pytest.raises(Exception, lambda: from_array(x))


def test_repr():
    d = da.ones((4, 4), chunks=(2, 2))
    assert d.name[:5] in repr(d)
    assert str(d.shape) in repr(d)
    assert str(d.dtype) in repr(d)
    d = da.ones((4000, 4), chunks=(4, 2))
    assert len(str(d)) < 1000


def test_slicing_with_ellipsis():
    x = np.arange(256).reshape((4, 4, 4, 4))
    d = da.from_array(x, chunks=((2, 2, 2, 2)))

    assert_eq(d[..., 1], x[..., 1])
    assert_eq(d[0, ..., 1], x[0, ..., 1])


def test_slicing_with_ndarray():
    x = np.arange(64).reshape((8, 8))
    d = da.from_array(x, chunks=((4, 4)))

    assert_eq(d[np.arange(8)], x)
    assert_eq(d[np.ones(8, dtype=bool)], x)
    assert_eq(d[np.array([1])], x[[1]])
    assert_eq(d[np.array([True])], x[[0]])


def test_dtype():
    d = da.ones((4, 4), chunks=(2, 2))

    assert d.dtype == d.compute().dtype
    assert (d * 1.0).dtype == (d + 1.0).compute().dtype
    assert d.sum().dtype == d.sum().compute().dtype  # no shape


def test_blockdims_from_blockshape():
    assert blockdims_from_blockshape((10, 10), (4, 3)) == ((4, 4, 2), (3, 3, 3, 1))
    pytest.raises(TypeError, lambda: blockdims_from_blockshape((10,), None))
    assert blockdims_from_blockshape((1e2, 3), [1e1, 3]) == ((10, ) * 10, (3, ))
    assert blockdims_from_blockshape((np.int8(10), ), (5, )) == ((5, 5), )


def test_coerce():
    d = da.from_array(np.array([1]), chunks=(1,))
    with dask.set_options(get=dask.get):
        assert bool(d)
        assert int(d)
        assert float(d)
        assert complex(d)


def test_store_delayed_target():
    from dask.delayed import delayed
    d = da.ones((4, 4), chunks=(2, 2))
    a, b = d + 1, d + 2

    # empty buffers to be used as targets
    targs = {}

    def make_target(key):
        a = np.empty((4, 4))
        targs[key] = a
        return a

    # delayed calls to these targets
    atd = delayed(make_target)('at')
    btd = delayed(make_target)('bt')

    store([a, b], [atd, btd])

    at = targs['at']
    bt = targs['bt']

    assert_eq(at, a)
    assert_eq(bt, b)

    pytest.raises(ValueError, lambda: store([a], [at, bt]))
    pytest.raises(ValueError, lambda: store(at, at))
    pytest.raises(ValueError, lambda: store([at, bt], [at, bt]))


def test_store():
    d = da.ones((4, 4), chunks=(2, 2))
    a, b = d + 1, d + 2

    at = np.empty(shape=(4, 4))
    bt = np.empty(shape=(4, 4))

    store([a, b], [at, bt])
    assert (at == 2).all()
    assert (bt == 3).all()

    pytest.raises(ValueError, lambda: store([a], [at, bt]))
    pytest.raises(ValueError, lambda: store(at, at))
    pytest.raises(ValueError, lambda: store([at, bt], [at, bt]))


def test_store_regions():
    d = da.ones((4, 4, 4), chunks=(2, 2, 2))
    a, b = d + 1, d + 2

    at = np.zeros(shape=(8, 4, 6))
    bt = np.zeros(shape=(8, 4, 6))

    region = (slice(None,None,2), slice(None), [1, 2, 4, 5])

    # Single region:
    v = store([a, b], [at, bt], regions=region, compute=False)
    assert (at == 0).all() and (bt[region] == 0).all()
    v.compute()
    assert (at[region] == 2).all() and (bt[region] == 3).all()
    assert not (bt == 3).all() and not ( bt == 0 ).all()
    assert not (at == 3).all() and not ( at == 0 ).all()

    # Multiple regions:
    at = np.zeros(shape=(8, 4, 6))
    bt = np.zeros(shape=(8, 4, 6))
    v = store([a, b], [at, bt], regions=[region, region], compute=False)
    assert (at == 0).all() and (bt[region] == 0).all()
    v.compute()
    assert (at[region] == 2).all() and (bt[region] == 3).all()
    assert not (bt == 3).all() and not ( bt == 0 ).all()
    assert not (at == 3).all() and not ( at == 0 ).all()


def test_store_compute_false():
    d = da.ones((4, 4), chunks=(2, 2))
    a, b = d + 1, d + 2

    at = np.zeros(shape=(4, 4))
    bt = np.zeros(shape=(4, 4))

    v = store([a, b], [at, bt], compute=False)
    assert (at == 0).all() and (bt == 0).all()
    v.compute()
    assert (at == 2).all() and (bt == 3).all()


class ThreadSafetyError(Exception):
    pass


class NonthreadSafeStore(object):
    def __init__(self):
        self.in_use = False

    def __setitem__(self, key, value):
        if self.in_use:
            raise ThreadSafetyError()
        self.in_use = True
        time.sleep(0.001)
        self.in_use = False


class ThreadSafeStore(object):
    def __init__(self):
        self.concurrent_uses = 0
        self.max_concurrent_uses = 0

    def __setitem__(self, key, value):
        self.concurrent_uses += 1
        self.max_concurrent_uses = max(self.concurrent_uses, self.max_concurrent_uses)
        time.sleep(0.01)
        self.concurrent_uses -= 1


def test_store_locks():
    _Lock = type(Lock())
    d = da.ones((10, 10), chunks=(2, 2))
    a, b = d + 1, d + 2

    at = np.zeros(shape=(10, 10))
    bt = np.zeros(shape=(10, 10))

    lock = Lock()
    v = store([a, b], [at, bt], compute=False, lock=lock)
    dsk = v.dask
    locks = set(vv for v in dsk.values() for vv in v if isinstance(vv, _Lock))
    assert locks == set([lock])

    # Ensure same lock applies over multiple stores
    at = NonthreadSafeStore()
    v = store([a, b], [at, at], lock=lock,
              get=dask.threaded.get, num_workers=10)

    # Don't assume thread safety by default
    at = NonthreadSafeStore()
    store(a, at, get=dask.threaded.get, num_workers=10)
    a.store(at, get=dask.threaded.get, num_workers=10)

    # Ensure locks can be removed
    at = ThreadSafeStore()
    for i in range(10):
        a.store(at, lock=False, get=dask.threaded.get, num_workers=10)
        if at.max_concurrent_uses > 1:
            break
        if i == 9:
            assert False


@pytest.mark.xfail(reason="can't lock with multiprocessing")
def test_store_multiprocessing_lock():
    d = da.ones((10, 10), chunks=(2, 2))
    a = d + 1

    at = np.zeros(shape=(10, 10))
    a.store(at, get=dask.multiprocessing.get, num_workers=10)


def test_to_hdf5():
    h5py = pytest.importorskip('h5py')
    x = da.ones((4, 4), chunks=(2, 2))
    y = da.ones(4, chunks=2, dtype='i4')

    with tmpfile('.hdf5') as fn:
        x.to_hdf5(fn, '/x')
        with h5py.File(fn) as f:
            d = f['/x']

            assert_eq(d[:], x)
            assert d.chunks == (2, 2)

    with tmpfile('.hdf5') as fn:
        x.to_hdf5(fn, '/x', chunks=None)
        with h5py.File(fn) as f:
            d = f['/x']

            assert_eq(d[:], x)
            assert d.chunks is None

    with tmpfile('.hdf5') as fn:
        x.to_hdf5(fn, '/x', chunks=(1, 1))
        with h5py.File(fn) as f:
            d = f['/x']

            assert_eq(d[:], x)
            assert d.chunks == (1, 1)

    with tmpfile('.hdf5') as fn:
        da.to_hdf5(fn, {'/x': x, '/y': y})

        with h5py.File(fn) as f:
            assert_eq(f['/x'][:], x)
            assert f['/x'].chunks == (2, 2)
            assert_eq(f['/y'][:], y)
            assert f['/y'].chunks == (2,)


def test_to_dask_dataframe():
    dd = pytest.importorskip('dask.dataframe')
    a = da.ones((4,), chunks=(2,))
    d = a.to_dask_dataframe()
    assert isinstance(d, dd.Series)

    a = da.ones((4, 4), chunks=(2, 2))
    d = a.to_dask_dataframe()
    assert isinstance(d, dd.DataFrame)


def test_np_array_with_zero_dimensions():
    d = da.ones((4, 4), chunks=(2, 2))
    assert_eq(np.array(d.sum()), np.array(d.compute().sum()))


def test_dtype_complex():
    x = np.arange(24).reshape((4, 6)).astype('f4')
    y = np.arange(24).reshape((4, 6)).astype('i8')
    z = np.arange(24).reshape((4, 6)).astype('i2')

    a = da.from_array(x, chunks=(2, 3))
    b = da.from_array(y, chunks=(2, 3))
    c = da.from_array(z, chunks=(2, 3))

    def assert_eq(a, b):
        return (isinstance(a, np.dtype) and
                isinstance(b, np.dtype) and
                str(a) == str(b))

    assert_eq(a.dtype, x.dtype)
    assert_eq(b.dtype, y.dtype)

    assert_eq((a + 1).dtype, (x + 1).dtype)
    assert_eq((a + b).dtype, (x + y).dtype)
    assert_eq(a.T.dtype, x.T.dtype)
    assert_eq(a[:3].dtype, x[:3].dtype)
    assert_eq((a.dot(b.T)).dtype, (x.dot(y.T)).dtype)

    assert_eq(stack([a, b]).dtype, np.vstack([x, y]).dtype)
    assert_eq(concatenate([a, b]).dtype, np.concatenate([x, y]).dtype)

    assert_eq(b.std().dtype, y.std().dtype)
    assert_eq(c.sum().dtype, z.sum().dtype)
    assert_eq(a.min().dtype, a.min().dtype)
    assert_eq(b.std().dtype, b.std().dtype)
    assert_eq(a.argmin(axis=0).dtype, a.argmin(axis=0).dtype)

    assert_eq(da.sin(c).dtype, np.sin(z).dtype)
    assert_eq(da.exp(b).dtype, np.exp(y).dtype)
    assert_eq(da.floor(a).dtype, np.floor(x).dtype)
    assert_eq(da.isnan(b).dtype, np.isnan(y).dtype)
    with ignoring(ImportError):
        assert da.isnull(b).dtype == 'bool'
        assert da.notnull(b).dtype == 'bool'

    x = np.array([('a', 1)], dtype=[('text', 'S1'), ('numbers', 'i4')])
    d = da.from_array(x, chunks=(1,))

    assert_eq(d['text'].dtype, x['text'].dtype)
    assert_eq(d[['numbers', 'text']].dtype, x[['numbers', 'text']].dtype)


def test_astype():
    x = np.ones((5, 5), dtype='f8')
    d = da.from_array(x, chunks=(2,2))

    assert d.astype('i8').dtype == 'i8'
    assert_eq(d.astype('i8'), x.astype('i8'))
    assert same_keys(d.astype('i8'), d.astype('i8'))

    with pytest.raises(TypeError):
        d.astype('i8', casting='safe')

    with pytest.raises(TypeError):
        d.astype('i8', not_a_real_kwarg='foo')

    # smoketest with kwargs
    assert_eq(d.astype('i8', copy=False), x.astype('i8', copy=False))

    # Check it's a noop
    assert d.astype('f8') is d


def test_arithmetic():
    x = np.arange(5).astype('f4') + 2
    y = np.arange(5).astype('i8') + 2
    z = np.arange(5).astype('i4') + 2
    a = da.from_array(x, chunks=(2,))
    b = da.from_array(y, chunks=(2,))
    c = da.from_array(z, chunks=(2,))
    assert_eq(a + b, x + y)
    assert_eq(a * b, x * y)
    assert_eq(a - b, x - y)
    assert_eq(a / b, x / y)
    assert_eq(b & b, y & y)
    assert_eq(b | b, y | y)
    assert_eq(b ^ b, y ^ y)
    assert_eq(a // b, x // y)
    assert_eq(a ** b, x ** y)
    assert_eq(a % b, x % y)
    assert_eq(a > b, x > y)
    assert_eq(a < b, x < y)
    assert_eq(a >= b, x >= y)
    assert_eq(a <= b, x <= y)
    assert_eq(a == b, x == y)
    assert_eq(a != b, x != y)

    assert_eq(a + 2, x + 2)
    assert_eq(a * 2, x * 2)
    assert_eq(a - 2, x - 2)
    assert_eq(a / 2, x / 2)
    assert_eq(b & True, y & True)
    assert_eq(b | True, y | True)
    assert_eq(b ^ True, y ^ True)
    assert_eq(a // 2, x // 2)
    assert_eq(a ** 2, x ** 2)
    assert_eq(a % 2, x % 2)
    assert_eq(a > 2, x > 2)
    assert_eq(a < 2, x < 2)
    assert_eq(a >= 2, x >= 2)
    assert_eq(a <= 2, x <= 2)
    assert_eq(a == 2, x == 2)
    assert_eq(a != 2, x != 2)

    assert_eq(2 + b, 2 + y)
    assert_eq(2 * b, 2 * y)
    assert_eq(2 - b, 2 - y)
    assert_eq(2 / b, 2 / y)
    assert_eq(True & b, True & y)
    assert_eq(True | b, True | y)
    assert_eq(True ^ b, True ^ y)
    assert_eq(2 // b, 2 // y)
    assert_eq(2 ** b, 2 ** y)
    assert_eq(2 % b, 2 % y)
    assert_eq(2 > b, 2 > y)
    assert_eq(2 < b, 2 < y)
    assert_eq(2 >= b, 2 >= y)
    assert_eq(2 <= b, 2 <= y)
    assert_eq(2 == b, 2 == y)
    assert_eq(2 != b, 2 != y)

    assert_eq(-a, -x)
    assert_eq(abs(a), abs(x))
    assert_eq(~(a == b), ~(x == y))
    assert_eq(~(a == b), ~(x == y))

    assert_eq(da.logaddexp(a, b), np.logaddexp(x, y))
    assert_eq(da.logaddexp2(a, b), np.logaddexp2(x, y))
    with pytest.warns(None):  # Overflow warning
        assert_eq(da.exp(b), np.exp(y))
    assert_eq(da.log(a), np.log(x))
    assert_eq(da.log10(a), np.log10(x))
    assert_eq(da.log1p(a), np.log1p(x))
    with pytest.warns(None):  # Overflow warning
        assert_eq(da.expm1(b), np.expm1(y))
    assert_eq(da.sqrt(a), np.sqrt(x))
    assert_eq(da.square(a), np.square(x))

    assert_eq(da.sin(a), np.sin(x))
    assert_eq(da.cos(b), np.cos(y))
    assert_eq(da.tan(a), np.tan(x))
    assert_eq(da.arcsin(b / 10), np.arcsin(y / 10))
    assert_eq(da.arccos(b / 10), np.arccos(y / 10))
    assert_eq(da.arctan(b / 10), np.arctan(y / 10))
    assert_eq(da.arctan2(b * 10, a), np.arctan2(y * 10, x))
    assert_eq(da.hypot(b, a), np.hypot(y, x))
    assert_eq(da.sinh(a), np.sinh(x))
    with pytest.warns(None):  # Overflow warning
        assert_eq(da.cosh(b), np.cosh(y))
    assert_eq(da.tanh(a), np.tanh(x))
    assert_eq(da.arcsinh(b * 10), np.arcsinh(y * 10))
    assert_eq(da.arccosh(b * 10), np.arccosh(y * 10))
    assert_eq(da.arctanh(b / 10), np.arctanh(y / 10))
    assert_eq(da.deg2rad(a), np.deg2rad(x))
    assert_eq(da.rad2deg(a), np.rad2deg(x))

    assert_eq(da.logical_and(a < 1, b < 4), np.logical_and(x < 1, y < 4))
    assert_eq(da.logical_or(a < 1, b < 4), np.logical_or(x < 1, y < 4))
    assert_eq(da.logical_xor(a < 1, b < 4), np.logical_xor(x < 1, y < 4))
    assert_eq(da.logical_not(a < 1), np.logical_not(x < 1))
    assert_eq(da.maximum(a, 5 - a), np.maximum(a, 5 - a))
    assert_eq(da.minimum(a, 5 - a), np.minimum(a, 5 - a))
    assert_eq(da.fmax(a, 5 - a), np.fmax(a, 5 - a))
    assert_eq(da.fmin(a, 5 - a), np.fmin(a, 5 - a))

    assert_eq(da.isreal(a + 1j * b), np.isreal(x + 1j * y))
    assert_eq(da.iscomplex(a + 1j * b), np.iscomplex(x + 1j * y))
    assert_eq(da.isfinite(a), np.isfinite(x))
    assert_eq(da.isinf(a), np.isinf(x))
    assert_eq(da.isnan(a), np.isnan(x))
    assert_eq(da.signbit(a - 3), np.signbit(x - 3))
    assert_eq(da.copysign(a - 3, b), np.copysign(x - 3, y))
    assert_eq(da.nextafter(a - 3, b), np.nextafter(x - 3, y))
    with pytest.warns(None):  # overflow warning
        assert_eq(da.ldexp(c, c), np.ldexp(z, z))
    assert_eq(da.fmod(a * 12, b), np.fmod(x * 12, y))
    assert_eq(da.floor(a * 0.5), np.floor(x * 0.5))
    assert_eq(da.ceil(a), np.ceil(x))
    assert_eq(da.trunc(a / 2), np.trunc(x / 2))

    assert_eq(da.degrees(b), np.degrees(y))
    assert_eq(da.radians(a), np.radians(x))

    assert_eq(da.rint(a + 0.3), np.rint(x + 0.3))
    assert_eq(da.fix(a - 2.5), np.fix(x - 2.5))

    assert_eq(da.angle(a + 1j), np.angle(x + 1j))
    assert_eq(da.real(a + 1j), np.real(x + 1j))
    assert_eq((a + 1j).real, np.real(x + 1j))
    assert_eq(da.imag(a + 1j), np.imag(x + 1j))
    assert_eq((a + 1j).imag, np.imag(x + 1j))
    assert_eq(da.conj(a + 1j * b), np.conj(x + 1j * y))
    assert_eq((a + 1j * b).conj(), (x + 1j * y).conj())

    assert_eq(da.clip(b, 1, 4), np.clip(y, 1, 4))
    assert_eq(b.clip(1, 4), y.clip(1, 4))
    assert_eq(da.fabs(b), np.fabs(y))
    assert_eq(da.sign(b - 2), np.sign(y - 2))
    assert_eq(da.absolute(b - 2), np.absolute(y - 2))
    assert_eq(da.absolute(b - 2 + 1j), np.absolute(y - 2 + 1j))

    l1, l2 = da.frexp(a)
    r1, r2 = np.frexp(x)
    assert_eq(l1, r1)
    assert_eq(l2, r2)

    l1, l2 = da.modf(a)
    r1, r2 = np.modf(x)
    assert_eq(l1, r1)
    assert_eq(l2, r2)

    assert_eq(da.around(a, -1), np.around(x, -1))


def test_elemwise_consistent_names():
    a = da.from_array(np.arange(5, dtype='f4'), chunks=(2,))
    b = da.from_array(np.arange(5, dtype='f4'), chunks=(2,))
    assert same_keys(a + b, a + b)
    assert same_keys(a + 2, a + 2)
    assert same_keys(da.exp(a), da.exp(a))
    assert same_keys(da.exp(a, dtype='f8'), da.exp(a, dtype='f8'))
    assert same_keys(da.maximum(a, b), da.maximum(a, b))


def test_optimize():
    x = np.arange(5).astype('f4')
    a = da.from_array(x, chunks=(2,))
    expr = a[1:4] + 1
    result = optimize(expr.dask, expr._keys())
    assert isinstance(result, dict)
    assert all(key in result for key in expr._keys())


def test_slicing_with_non_ndarrays():
    class ARangeSlice(object):
        def __init__(self, start, stop):
            self.start = start
            self.stop = stop

        def __array__(self):
            return np.arange(self.start, self.stop)

    class ARangeSlicable(object):
        dtype = 'i8'

        def __init__(self, n):
            self.n = n

        @property
        def shape(self):
            return (self.n,)

        def __getitem__(self, key):
            return ARangeSlice(key[0].start, key[0].stop)

    x = da.from_array(ARangeSlicable(10), chunks=(4,))

    assert_eq((x + 1).sum(), (np.arange(10, dtype=x.dtype) + 1).sum())


def test_getter():
    assert type(getter(np.matrix([[1]]), 0)) is np.ndarray
    assert type(getter(np.matrix([[1]]), 0, asarray=False)) is np.matrix
    assert_eq(getter([1, 2, 3, 4, 5], slice(1, 4)), np.array([2, 3, 4]))

    assert_eq(getter(np.arange(5), (None, slice(None, None))),
              np.arange(5)[None, :])


def test_size():
    x = da.ones((10, 2), chunks=(3, 1))
    assert x.size == np.array(x).size
    assert isinstance(x.size, int)


def test_nbytes():
    x = da.ones((10, 2), chunks=(3, 1))
    assert x.nbytes == np.array(x).nbytes


def test_itemsize():
    x = da.ones((10, 2), chunks=(3, 1))
    assert x.itemsize == 8


def test_Array_normalizes_dtype():
    x = da.ones((3,), chunks=(1,), dtype=int)
    assert isinstance(x.dtype, np.dtype)


def test_from_array_with_lock():
    x = np.arange(10)
    d = da.from_array(x, chunks=5, lock=True)

    tasks = [v for k, v in d.dask.items() if k[0] == d.name]

    assert hasattr(tasks[0][4], 'acquire')
    assert len(set(task[4] for task in tasks)) == 1

    assert_eq(d, x)

    lock = Lock()
    e = da.from_array(x, chunks=5, lock=lock)
    f = da.from_array(x, chunks=5, lock=lock)

    assert_eq(e + f, x + x)


def test_from_array_no_asarray():

    def assert_chunks_are_of_type(x, cls):
        chunks = x._get(x.dask, x._keys())
        for c in concat(chunks):
            assert type(c) is cls

    x = np.matrix(np.arange(100).reshape((10, 10)))

    for asarray, cls in [(True, np.ndarray), (False, np.matrix)]:
        dx = da.from_array(x, chunks=(5, 5), asarray=asarray)
        assert_chunks_are_of_type(dx, cls)
        assert_chunks_are_of_type(dx[0:5], cls)
        assert_chunks_are_of_type(dx[0:5][:, 0], cls)


def test_from_array_getitem():
    x = np.arange(10)

    def my_getitem(x, ind):
        return x[ind]

    y = da.from_array(x, chunks=(5,), getitem=my_getitem)

    for k, v in y.dask.items():
        if isinstance(v, tuple):
            assert v[0] is my_getitem

    assert_eq(x, y)


def test_asarray():
    assert_eq(da.asarray([1, 2, 3]), np.asarray([1, 2, 3]))

    x = da.asarray([1, 2, 3])
    assert da.asarray(x) is x


def test_asarray_h5py():
    h5py = pytest.importorskip('h5py')

    with tmpfile('.hdf5') as fn:
        with h5py.File(fn) as f:
            d = f.create_dataset('/x', shape=(2, 2), dtype=float)
            x = da.asarray(d)
            assert d in x.dask.values()
            assert not any(isinstance(v, np.ndarray) for v in x.dask.values())


def test_asanyarray():
    x = np.matrix([1, 2, 3])
    dx = da.asanyarray(x)
    assert dx.numblocks == (1, 1)
    assert isinstance(dx._get(dx.dask, dx._keys())[0][0], np.matrix)
    assert da.asanyarray(dx) is dx


def test_from_func():
    x = np.arange(10)
    f = lambda n: n * x
    d = from_func(f, (10,), x.dtype, kwargs={'n': 2})

    assert d.shape == x.shape
    assert d.dtype == x.dtype
    assert_eq(d.compute(), 2 * x)
    assert same_keys(d, from_func(f, (10,), x.dtype, kwargs={'n': 2}))


def test_concatenate3_2():
    x = np.array([1, 2])
    assert_eq(concatenate3([x, x, x]),
              np.array([1, 2, 1, 2, 1, 2]))

    x = np.array([[1, 2]])
    assert (concatenate3([[x, x, x], [x, x, x]]) ==
            np.array([[1, 2, 1, 2, 1, 2],
                      [1, 2, 1, 2, 1, 2]])).all()

    assert (concatenate3([[x, x], [x, x], [x, x]]) ==
            np.array([[1, 2, 1, 2],
                      [1, 2, 1, 2],
                      [1, 2, 1, 2]])).all()

    x = np.arange(12).reshape((2, 2, 3))
    assert_eq(concatenate3([[[x, x, x], [x, x, x]],
                           [[x, x, x], [x, x, x]]]),
              np.array([[[ 0,  1,  2,  0,  1,  2,  0,  1,  2],
                         [ 3,  4,  5,  3,  4,  5,  3,  4,  5],
                         [ 0,  1,  2,  0,  1,  2,  0,  1,  2],
                         [ 3,  4,  5,  3,  4,  5,  3,  4,  5]],

                        [[ 6,  7,  8,  6,  7,  8,  6,  7,  8],
                         [ 9, 10, 11,  9, 10, 11,  9, 10, 11],
                         [ 6,  7,  8,  6,  7,  8,  6,  7,  8],
                         [ 9, 10, 11,  9, 10, 11,  9, 10, 11]],

                        [[ 0,  1,  2,  0,  1,  2,  0,  1,  2],
                         [ 3,  4,  5,  3,  4,  5,  3,  4,  5],
                         [ 0,  1,  2,  0,  1,  2,  0,  1,  2],
                         [ 3,  4,  5,  3,  4,  5,  3,  4,  5]],

                        [[ 6,  7,  8,  6,  7,  8,  6,  7,  8],
                         [ 9, 10, 11,  9, 10, 11,  9, 10, 11],
                         [ 6,  7,  8,  6,  7,  8,  6,  7,  8],
                         [ 9, 10, 11,  9, 10, 11,  9, 10, 11]]]))


def test_map_blocks3():
    x = np.arange(10)
    y = np.arange(10) * 2

    d = da.from_array(x, chunks=5)
    e = da.from_array(y, chunks=5)

    assert_eq(da.core.map_blocks(lambda a, b: a + 2 * b, d, e, dtype=d.dtype),
              x + 2 * y)

    z = np.arange(100).reshape((10, 10))
    f = da.from_array(z, chunks=5)

    func = lambda a, b: a + 2 * b
    res = da.core.map_blocks(func, d, f, dtype=d.dtype)
    assert_eq(res, x + 2 * z)
    assert same_keys(da.core.map_blocks(func, d, f, dtype=d.dtype), res)

    assert_eq(da.map_blocks(func, f, d, dtype=d.dtype), z + 2 * x)


def test_from_array_with_missing_chunks():
    x = np.random.randn(2, 4, 3)
    d = da.from_array(x, chunks=(None, 2, None))
    assert d.chunks == da.from_array(x, chunks=(2, 2, 3)).chunks


def test_normalize_chunks():
    assert normalize_chunks(3, (4, 6)) == ((3, 1), (3, 3))


def test_raise_on_no_chunks():
    x = da.ones(6, chunks=3)
    try:
        Array(x.dask, x.name, chunks=None, dtype=x.dtype, shape=None)
        assert False
    except ValueError as e:
        assert "dask.pydata.org" in str(e)

    pytest.raises(ValueError, lambda: da.ones(6))


def test_chunks_is_immutable():
    x = da.ones(6, chunks=3)
    try:
        x.chunks = 2
        assert False
    except TypeError as e:
        assert 'rechunk(2)' in str(e)


def test_raise_on_bad_kwargs():
    x = da.ones(5, chunks=3)
    try:
        da.minimum(x, foo=None)
    except TypeError as e:
        assert 'minimum' in str(e)
        assert 'foo' in str(e)


def test_long_slice():
    x = np.arange(10000)
    d = da.from_array(x, chunks=1)

    assert_eq(d[8000:8200], x[8000:8200])


def test_h5py_newaxis():
    h5py = pytest.importorskip('h5py')

    with tmpfile('h5') as fn:
        with h5py.File(fn) as f:
            x = f.create_dataset('/x', shape=(10, 10), dtype='f8')
            d = da.from_array(x, chunks=(5, 5))
            assert d[None, :, :].compute(get=get_sync).shape == (1, 10, 10)
            assert d[:, None, :].compute(get=get_sync).shape == (10, 1, 10)
            assert d[:, :, None].compute(get=get_sync).shape == (10, 10, 1)
            assert same_keys(d[:, :, None], d[:, :, None])


def test_ellipsis_slicing():
    assert_eq(da.ones(4, chunks=2)[...], np.ones(4))


def test_point_slicing():
    x = np.arange(56).reshape((7, 8))
    d = da.from_array(x, chunks=(3, 4))

    result = d.vindex[[1, 2, 5, 5], [3, 1, 6, 1]]
    assert_eq(result, x[[1, 2, 5, 5], [3, 1, 6, 1]])

    result = d.vindex[[0, 1, 6, 0], [0, 1, 0, 7]]
    assert_eq(result, x[[0, 1, 6, 0], [0, 1, 0, 7]])
    assert same_keys(result, d.vindex[[0, 1, 6, 0], [0, 1, 0, 7]])


def test_point_slicing_with_full_slice():
    from dask.array.core import _vindex_transpose, _get_axis
    x = np.arange(4 * 5 * 6 * 7).reshape((4, 5, 6, 7))
    d = da.from_array(x, chunks=(2, 3, 3, 4))

    inds = [[[1, 2, 3], None, [3, 2, 1], [5, 3, 4]],
            [[1, 2, 3], None, [4, 3, 2], None],
            [[1, 2, 3], [3, 2, 1]],
            [[1, 2, 3], [3, 2, 1], [3, 2, 1], [5, 3, 4]],
            [[], [], [], None],
            [np.array([1, 2, 3]), None, np.array([4, 3, 2]), None],
            [None, None, [1, 2, 3], [4, 3, 2]],
            [None, [0, 2, 3], None, [0, 3, 2]]]

    for ind in inds:
        slc = [i if isinstance(i, (np.ndarray, list)) else slice(None, None)
               for i in ind]
        result = d.vindex[tuple(slc)]

        # Rotate the expected result accordingly
        axis = _get_axis(ind)
        expected = _vindex_transpose(x[tuple(slc)], axis)

        assert_eq(result, expected)

        # Always have the first axis be the length of the points
        k = len(next(i for i in ind if isinstance(i, (np.ndarray, list))))
        assert result.shape[0] == k


def test_slice_with_floats():
    d = da.ones((5,), chunks=(3,))
    with pytest.raises(IndexError):
        d[1.5]
    with pytest.raises(IndexError):
        d[0:1.5]
    with pytest.raises(IndexError):
        d[[1, 1.5]]


def test_vindex_basic():
    x = np.arange(56).reshape((7, 8))
    d = da.from_array(x, chunks=(3, 4))

    # cases where basic and advanced indexing coincide
    result = d.vindex[0]
    assert_eq(result, x[0])

    result = d.vindex[0, 1]
    assert_eq(result, x[0, 1])

    result = d.vindex[[0, 1], ::-1]  # slices last
    assert_eq(result, x[:2, ::-1])


def test_vindex_nd():
    x = np.arange(56).reshape((7, 8))
    d = da.from_array(x, chunks=(3, 4))

    result = d.vindex[[[0, 1], [6, 0]], [[0, 1], [0, 7]]]
    assert_eq(result, x[[[0, 1], [6, 0]], [[0, 1], [0, 7]]])

    result = d.vindex[np.arange(7)[:, None], np.arange(8)[None, :]]
    assert_eq(result, x)

    result = d.vindex[np.arange(7)[None, :], np.arange(8)[:, None]]
    assert_eq(result, x.T)


def test_vindex_errors():
    d = da.ones((5, 5, 5), chunks=(3, 3, 3))
    pytest.raises(IndexError, lambda: d.vindex[np.newaxis])
    pytest.raises(IndexError, lambda: d.vindex[:5])
    pytest.raises(IndexError, lambda: d.vindex[[1, 2], [1, 2, 3]])
    pytest.raises(IndexError, lambda: d.vindex[[True] * 5])


def test_vindex_merge():
    from dask.array.core import _vindex_merge
    locations = [1], [2, 0]
    values = [np.array([[1, 2, 3]]),
              np.array([[10, 20, 30], [40, 50, 60]])]

    assert (_vindex_merge(locations, values) == np.array([[40, 50, 60],
                                                          [1, 2, 3],
                                                          [10, 20, 30]])).all()


def test_empty_array():
    assert_eq(np.arange(0), da.arange(0, chunks=5))


def test_memmap():
    with tmpfile('npy') as fn_1:
        with tmpfile('npy') as fn_2:
            try:
                x = da.arange(100, chunks=15)
                target = np.memmap(fn_1, shape=x.shape, mode='w+', dtype=x.dtype)

                x.store(target)

                assert_eq(target, x)

                np.save(fn_2, target)

                assert_eq(np.load(fn_2, mmap_mode='r'), x)
            finally:
                target._mmap.close()


def test_to_npy_stack():
    x = np.arange(5 * 10 * 10).reshape((5, 10, 10))
    d = da.from_array(x, chunks=(2, 4, 4))

    with tmpdir() as dirname:
        da.to_npy_stack(dirname, d, axis=0)
        assert os.path.exists(os.path.join(dirname, '0.npy'))
        assert (np.load(os.path.join(dirname, '1.npy')) == x[2:4]).all()

        e = da.from_npy_stack(dirname)
        assert_eq(d, e)


def test_view():
    x = np.arange(56).reshape((7, 8))
    d = da.from_array(x, chunks=(2, 3))

    assert_eq(x.view('i4'), d.view('i4'))
    assert_eq(x.view('i2'), d.view('i2'))
    assert all(isinstance(s, int) for s in d.shape)

    x = np.arange(8, dtype='i1')
    d = da.from_array(x, chunks=(4,))
    assert_eq(x.view('i4'), d.view('i4'))

    with pytest.raises(ValueError):
        x = np.arange(8, dtype='i1')
        d = da.from_array(x, chunks=(3,))
        d.view('i4')

    with pytest.raises(ValueError):
        d.view('i4', order='asdf')


def test_view_fortran():
    x = np.asfortranarray(np.arange(64).reshape((8, 8)))
    d = da.from_array(x, chunks=(2, 3))
    # TODO: DeprecationWarning: Changing the shape of non-C contiguous array by
    assert_eq(x.view('i4'), d.view('i4', order='F'))
    assert_eq(x.view('i2'), d.view('i2', order='F'))


def test_h5py_tokenize():
    h5py = pytest.importorskip('h5py')
    with tmpfile('hdf5') as fn1:
        with tmpfile('hdf5') as fn2:
            f = h5py.File(fn1)
            g = h5py.File(fn2)

            f['x'] = np.arange(10).astype(float)
            g['x'] = np.ones(10).astype(float)

            x1 = f['x']
            x2 = g['x']

            assert tokenize(x1) != tokenize(x2)


def test_map_blocks_with_changed_dimension():
    x = np.arange(56).reshape((7, 8))
    d = da.from_array(x, chunks=(7, 4))

    e = d.map_blocks(lambda b: b.sum(axis=0), chunks=(4,), drop_axis=0,
                     dtype=d.dtype)
    assert e.chunks == ((4, 4),)
    assert_eq(e, x.sum(axis=0))

    # Provided chunks have wrong shape
    with pytest.raises(ValueError):
        d.map_blocks(lambda b: b.sum(axis=0), chunks=(7, 4), drop_axis=0)

    with pytest.raises(ValueError):
        d.map_blocks(lambda b: b.sum(axis=0), chunks=((4, 4, 4),), drop_axis=0)

    # Can't drop axis with more than 1 block
    with pytest.raises(ValueError):
        d.map_blocks(lambda b: b.sum(axis=1), drop_axis=1, dtype=d.dtype)

    # Adding axis with a gap
    with pytest.raises(ValueError):
        d.map_blocks(lambda b: b, new_axis=(3, 4))

    d = da.from_array(x, chunks=(4, 8))
    e = d.map_blocks(lambda b: b.sum(axis=1), drop_axis=1, dtype=d.dtype)
    assert e.chunks == ((4, 3),)
    assert_eq(e, x.sum(axis=1))

    x = np.arange(64).reshape((8, 8))
    d = da.from_array(x, chunks=(4, 4))
    e = d.map_blocks(lambda b: b[None, :, :, None],
                     chunks=(1, 4, 4, 1), new_axis=[0, 3], dtype=d.dtype)
    assert e.chunks == ((1,), (4, 4), (4, 4), (1,))
    assert_eq(e, x[None, :, :, None])

    e = d.map_blocks(lambda b: b[None, :, :, None],
                     new_axis=[0, 3], dtype=d.dtype)
    assert e.chunks == ((1,), (4, 4), (4, 4), (1,))
    assert_eq(e, x[None, :, :, None])

    # Both new_axis and drop_axis
    d = da.from_array(x, chunks=(8, 4))
    e = d.map_blocks(lambda b: b.sum(axis=0)[:, None, None],
                     drop_axis=0, new_axis=(1, 2), dtype=d.dtype)
    assert e.chunks == ((4, 4), (1,), (1,))
    assert_eq(e, x.sum(axis=0)[:, None, None])

    d = da.from_array(x, chunks=(4, 8))
    e = d.map_blocks(lambda b: b.sum(axis=1)[:, None, None],
                     drop_axis=1, new_axis=(1, 2), dtype=d.dtype)
    assert e.chunks == ((4, 4), (1,), (1,))
    assert_eq(e, x.sum(axis=1)[:, None, None])


def test_broadcast_chunks():
    assert broadcast_chunks(((5, 5),), ((5, 5),)) == ((5, 5),)

    a = ((10, 10, 10), (5, 5),)
    b = ((5, 5),)
    assert broadcast_chunks(a, b) == ((10, 10, 10), (5, 5),)
    assert broadcast_chunks(b, a) == ((10, 10, 10), (5, 5),)

    a = ((10, 10, 10), (5, 5),)
    b = ((1,), (5, 5),)
    assert broadcast_chunks(a, b) == ((10, 10, 10), (5, 5),)

    a = ((10, 10, 10), (5, 5),)
    b = ((3, 3,), (5, 5),)
    with pytest.raises(ValueError):
        broadcast_chunks(a, b)

    a = ((1,), (5, 5),)
    b = ((1,), (5, 5),)
    assert broadcast_chunks(a, b) == a


def test_chunks_error():
    x = np.ones((10, 10))
    with pytest.raises(ValueError):
        da.from_array(x, chunks=(5,))


def test_array_compute_forward_kwargs():
    x = da.arange(10, chunks=2).sum()
    x.compute(bogus_keyword=10)


def test_dont_fuse_outputs():
    dsk = {('x', 0): np.array([1, 2]),
           ('x', 1): (inc, ('x', 0))}

    a = da.Array(dsk, 'x', chunks=(2,), shape=(4,), dtype=np.array([1]).dtype)
    assert_eq(a, np.array([1, 2, 2, 3], dtype=a.dtype))


def test_dont_dealias_outputs():
    dsk = {('x', 0, 0): np.ones((2, 2)),
           ('x', 0, 1): np.ones((2, 2)),
           ('x', 1, 0): np.ones((2, 2)),
           ('x', 1, 1): ('x', 0, 0)}

    a = da.Array(dsk, 'x', chunks=(2, 2), shape=(4, 4), dtype=np.ones(1).dtype)
    assert_eq(a, np.ones((4, 4)))


def test_timedelta_op():
    x = np.array([np.timedelta64(10, 'h')])
    y = np.timedelta64(1, 'h')
    a = da.from_array(x, chunks=(1,)) / y
    assert a.compute() == x / y


def test_to_delayed():
    x = da.random.random((4, 4), chunks=(2, 2))
    y = x + 10

    [[a, b], [c, d]] = y.to_delayed()
    assert_eq(a.compute(), y[:2, :2])

    s = 2
    x = da.from_array(np.array(s), chunks=0)
    a = x.to_delayed()[tuple()]
    assert a.compute() == s


def test_to_delayed_optimizes():
    x = da.ones((4, 4), chunks=(2, 2))
    y = x[1:][1:][1:][:, 1:][:, 1:][:, 1:]
    d = y.to_delayed().flatten().tolist()[0]
    assert len([k for k in d.dask if k[0].startswith('getitem')]) == 1


def test_cumulative():
    x = da.arange(20, chunks=5)
    assert_eq(x.cumsum(axis=0), np.arange(20).cumsum())
    assert_eq(x.cumprod(axis=0), np.arange(20).cumprod())

    assert_eq(da.nancumsum(x, axis=0), nancumsum(np.arange(20)))
    assert_eq(da.nancumprod(x, axis=0), nancumprod(np.arange(20)))

    a = np.random.random((20))
    rs = np.random.RandomState(0)
    a[rs.rand(*a.shape) < 0.5] = np.nan
    x = da.from_array(a, chunks=5)
    assert_eq(da.nancumsum(x, axis=0), nancumsum(a))
    assert_eq(da.nancumprod(x, axis=0), nancumprod(a))

    a = np.random.random((20, 24))
    x = da.from_array(a, chunks=(6, 5))
    assert_eq(x.cumsum(axis=0), a.cumsum(axis=0))
    assert_eq(x.cumsum(axis=1), a.cumsum(axis=1))
    assert_eq(x.cumprod(axis=0), a.cumprod(axis=0))
    assert_eq(x.cumprod(axis=1), a.cumprod(axis=1))

    assert_eq(da.nancumsum(x, axis=0), nancumsum(a, axis=0))
    assert_eq(da.nancumsum(x, axis=1), nancumsum(a, axis=1))
    assert_eq(da.nancumprod(x, axis=0), nancumprod(a, axis=0))
    assert_eq(da.nancumprod(x, axis=1), nancumprod(a, axis=1))

    a = np.random.random((20, 24))
    rs = np.random.RandomState(0)
    a[rs.rand(*a.shape) < 0.5] = np.nan
    x = da.from_array(a, chunks=(6, 5))
    assert_eq(da.nancumsum(x, axis=0), nancumsum(a, axis=0))
    assert_eq(da.nancumsum(x, axis=1), nancumsum(a, axis=1))
    assert_eq(da.nancumprod(x, axis=0), nancumprod(a, axis=0))
    assert_eq(da.nancumprod(x, axis=1), nancumprod(a, axis=1))

    a = np.random.random((20, 24, 13))
    x = da.from_array(a, chunks=(6, 5, 4))
    for axis in [0, 1, 2, -1, -2, -3]:
        assert_eq(x.cumsum(axis=axis), a.cumsum(axis=axis))
        assert_eq(x.cumprod(axis=axis), a.cumprod(axis=axis))

        assert_eq(da.nancumsum(x, axis=axis), nancumsum(a, axis=axis))
        assert_eq(da.nancumprod(x, axis=axis), nancumprod(a, axis=axis))

    a = np.random.random((20, 24, 13))
    rs = np.random.RandomState(0)
    a[rs.rand(*a.shape) < 0.5] = np.nan
    x = da.from_array(a, chunks=(6, 5, 4))
    for axis in [0, 1, 2, -1, -2, -3]:
        assert_eq(da.nancumsum(x, axis=axis), nancumsum(a, axis=axis))
        assert_eq(da.nancumprod(x, axis=axis), nancumprod(a, axis=axis))

    with pytest.raises(ValueError):
        x.cumsum(axis=3)

    with pytest.raises(ValueError):
        x.cumsum(axis=-4)


def test_atop_names():
    x = da.ones(5, chunks=(2,))
    y = atop(add, 'i', x, 'i', dtype=x.dtype)
    assert y.name.startswith('add')


def test_atop_new_axes():
    def f(x):
        return x[:, None] * np.ones((1, 7))
    x = da.ones(5, chunks=2)
    y = atop(f, 'aq', x, 'a', new_axes={'q': 7}, concatenate=True,
             dtype=x.dtype)
    assert y.chunks == ((2, 2, 1), (7,))
    assert_eq(y, np.ones((5, 7)))

    def f(x):
        return x[None, :] * np.ones((7, 1))
    x = da.ones(5, chunks=2)
    y = atop(f, 'qa', x, 'a', new_axes={'q': 7}, concatenate=True,
             dtype=x.dtype)
    assert y.chunks == ((7,), (2, 2, 1))
    assert_eq(y, np.ones((7, 5)))

    def f(x):
        y = x.sum(axis=1)
        return y[:, None] * np.ones((1, 5))

    x = da.ones((4, 6), chunks=(2, 2))
    y = atop(f, 'aq', x, 'ab', new_axes={'q': 5}, concatenate=True,
             dtype=x.dtype)
    assert y.chunks == ((2, 2), (5,))
    assert_eq(y, np.ones((4, 5)) * 6)


def test_atop_kwargs():
    def f(a, b=0):
        return a + b

    x = da.ones(5, chunks=(2,))
    y = atop(f, 'i', x, 'i', b=10, dtype=x.dtype)
    assert_eq(y, np.ones(5) + 10)


def test_atop_chunks():
    x = da.ones((5, 5), chunks=((2, 1, 2), (3, 2)))

    def double(a, axis=0):
        return np.concatenate([a, a], axis=axis)

    y = atop(double, 'ij', x, 'ij',
             adjust_chunks={'i': lambda n: 2 * n}, axis=0, dtype=x.dtype)
    assert y.chunks == ((4, 2, 4), (3, 2))
    assert_eq(y, np.ones((10, 5)))

    y = atop(double, 'ij', x, 'ij',
             adjust_chunks={'j': lambda n: 2 * n}, axis=1, dtype=x.dtype)
    assert y.chunks == ((2, 1, 2), (6, 4))
    assert_eq(y, np.ones((5, 10)))

    x = da.ones((10, 10), chunks=(5, 5))
    y = atop(double, 'ij', x, 'ij', axis=0,
             adjust_chunks={'i': 10}, dtype=x.dtype)
    assert y.chunks == ((10, 10), (5, 5))
    assert_eq(y, np.ones((20, 10)))

    y = atop(double, 'ij', x, 'ij', axis=0,
             adjust_chunks={'i': (10, 10)}, dtype=x.dtype)
    assert y.chunks == ((10, 10), (5, 5))
    assert_eq(y, np.ones((20, 10)))


def test_from_delayed():
    v = delayed(np.ones)((5, 3))
    x = from_delayed(v, shape=(5, 3), dtype=np.ones(0).dtype)
    assert isinstance(x, Array)
    assert_eq(x, np.ones((5, 3)))


def test_A_property():
    x = da.ones(5, chunks=(2,))
    assert x.A is x


def test_copy_mutate():
    x = da.arange(5, chunks=(2,))
    y = x.copy()
    memo = {}
    y2 = copy.deepcopy(x, memo=memo)
    x[x % 2 == 0] = -1

    xx = np.arange(5)
    xx[xx % 2 == 0] = -1
    assert_eq(x, xx)

    assert_eq(y, np.arange(5))
    assert_eq(y2, np.arange(5))
    assert memo[id(x)] is y2


def test_npartitions():
    assert da.ones(5, chunks=(2,)).npartitions == 3
    assert da.ones((5, 5), chunks=(2, 3)).npartitions == 6


def test_astype_gh1151():
    a = np.arange(5).astype(np.int32)
    b = da.from_array(a, (1,))
    assert_eq(a.astype(np.int16), b.astype(np.int16))


def test_elemwise_name():
    assert (da.ones(5, chunks=2) + 1).name.startswith('add-')


def test_map_blocks_name():
    assert da.ones(5, chunks=2).map_blocks(inc).name.startswith('inc-')


def test_from_array_names():
    pytest.importorskip('distributed')
    from distributed.utils import key_split

    x = np.ones(10)
    d = da.from_array(x, chunks=2)

    names = countby(key_split, d.dask)
    assert set(names.values()) == set([1, 5])


def test_array_picklable():
    from pickle import loads, dumps

    a = da.arange(100, chunks=25)
    a2 = loads(dumps(a))
    assert_eq(a, a2)


def test_from_array_raises_on_bad_chunks():
    x = np.ones(10)

    with pytest.raises(ValueError):
        da.from_array(x, chunks=(5, 5, 5))

    # with pytest.raises(ValueError):
    #      da.from_array(x, chunks=100)

    with pytest.raises(ValueError):
        da.from_array(x, chunks=((5, 5, 5),))


def test_concatenate_axes():
    x = np.ones((2, 2, 2))

    assert_eq(concatenate_axes([x, x], axes=[0]),
              np.ones((4, 2, 2)))
    assert_eq(concatenate_axes([x, x, x], axes=[0]),
              np.ones((6, 2, 2)))
    assert_eq(concatenate_axes([x, x], axes=[1]),
              np.ones((2, 4, 2)))
    assert_eq(concatenate_axes([[x, x], [x, x]], axes=[0, 1]),
              np.ones((4, 4, 2)))
    assert_eq(concatenate_axes([[x, x], [x, x]], axes=[0, 2]),
              np.ones((4, 2, 4)))
    assert_eq(concatenate_axes([[x, x, x], [x, x, x]], axes=[1, 2]),
              np.ones((2, 4, 6)))

    with pytest.raises(ValueError):
        concatenate_axes([[x, x], [x, x]], axes=[0])  # not all nested lists accounted for
    with pytest.raises(ValueError):
        concatenate_axes([x, x], axes=[0, 1, 2, 3])  # too many axes


def test_atop_concatenate():
    x = da.ones((4, 4, 4), chunks=(2, 2, 2))
    y = da.ones((4, 4), chunks=(2, 2))

    def f(a, b):
        assert isinstance(a, np.ndarray)
        assert isinstance(b, np.ndarray)

        assert a.shape == (2, 4, 4)
        assert b.shape == (4, 4)

        return (a + b).sum(axis=(1, 2))

    z = atop(f, 'i', x, 'ijk', y, 'jk', concatenate=True, dtype=x.dtype)
    assert_eq(z, np.ones(4) * 32)

    z = atop(add, 'ij', y, 'ij', y, 'ij', concatenate=True, dtype=x.dtype)
    assert_eq(z, np.ones((4, 4)) * 2)

    def f(a, b, c):
        assert isinstance(a, np.ndarray)
        assert isinstance(b, np.ndarray)
        assert isinstance(c, np.ndarray)

        assert a.shape == (4, 2, 4)
        assert b.shape == (4, 4)
        assert c.shape == (4, 2)

        return np.ones(5)

    z = atop(f, 'j', x, 'ijk', y, 'ki', y, 'ij', concatenate=True,
             dtype=x.dtype)
    assert_eq(z, np.ones(10), check_shape=False)


def test_common_blockdim():
    assert common_blockdim([(5,), (5,)]) == (5,)
    assert common_blockdim([(5,), (2, 3,)]) == (2, 3)
    assert common_blockdim([(5, 5), (2, 3, 5)]) == (2, 3, 5)
    assert common_blockdim([(5, 5), (2, 3, 5)]) == (2, 3, 5)
    assert common_blockdim([(5, 2, 3), (2, 3, 5)]) == (2, 3, 2, 3)

    assert common_blockdim([(1, 2), (2, 1)]) == (1, 1, 1)
    assert common_blockdim([(1, 2, 2), (2, 1, 2), (2, 2, 1)]) == (1, 1, 1, 1, 1)


def test_uneven_chunks_that_fit_neatly():
    x = da.arange(10, chunks=((5, 5),))
    y = da.ones(10, chunks=((5, 2, 3),))

    assert_eq(x + y, np.arange(10) + np.ones(10))

    z = x + y
    assert z.chunks == ((5, 2, 3),)


def test_elemwise_uneven_chunks():
    x = da.arange(10, chunks=((4, 6),))
    y = da.ones(10, chunks=((6, 4),))

    assert_eq(x + y, np.arange(10) + np.ones(10))

    z = x + y
    assert z.chunks == ((4, 2, 4),)

    x = da.random.random((10, 10), chunks=((4, 6), (5, 2, 3)))
    y = da.random.random((4, 10, 10), chunks=((2, 2), (6, 4), (2, 3, 5)))

    z = x + y
    assert_eq(x + y, x.compute() + y.compute())
    assert z.chunks == ((2, 2), (4, 2, 4), (2, 3, 2, 3))


def test_uneven_chunks_atop():
    x = da.random.random((10, 10), chunks=((2, 3, 2, 3), (5, 5)))
    y = da.random.random((10, 10), chunks=((4, 4, 2), (4, 2, 4)))
    z = atop(np.dot, 'ik', x, 'ij', y, 'jk', dtype=x.dtype, concatenate=True)
    assert z.chunks == (x.chunks[0], y.chunks[1])

    assert_eq(z, x.compute().dot(y))


def test_warn_bad_rechunking():
    x = da.ones((20, 20), chunks=(20, 1))
    y = da.ones((20, 20), chunks=(1, 20))

    with warnings.catch_warnings(record=True) as record:
        x + y

    assert record
    assert '20' in record[0].message.args[0]


def test_optimize_fuse_keys():
    x = da.ones(10, chunks=(5,))
    y = x + 1
    z = y + 1

    dsk = z._optimize(z.dask, z._keys())
    assert not set(y.dask) & set(dsk)

    dsk = z._optimize(z.dask, z._keys(), fuse_keys=y._keys())
    assert all(k in dsk for k in y._keys())


def test_concatenate_stack_dont_warn():
    with warnings.catch_warnings(record=True) as record:
        da.concatenate([da.ones(2, chunks=1)] * 62)
    assert not record

    with warnings.catch_warnings(record=True) as record:
        da.stack([da.ones(2, chunks=1)] * 62)
    assert not record


def test_map_blocks_delayed():
    x = da.ones((10, 10), chunks=(5, 5))
    y = np.ones((5, 5))

    z = x.map_blocks(add, y, dtype=x.dtype)

    yy = delayed(y)
    zz = x.map_blocks(add, yy, dtype=x.dtype)

    assert_eq(z, zz)

    assert yy.key in zz.dask


def test_no_chunks():
    X = np.arange(11)
    dsk = {('x', 0): np.arange(5), ('x', 1): np.arange(5, 11)}
    x = Array(dsk, 'x', ((np.nan, np.nan,),), np.arange(1).dtype)
    assert_eq(x + 1, X + 1)
    assert_eq(x.sum(), X.sum())
    assert_eq((x + 1).std(), (X + 1).std())
    assert_eq((x + x).std(), (X + X).std())
    assert_eq((x + x).std(keepdims=True), (X + X).std(keepdims=True))


def test_no_chunks_2d():
    X = np.arange(24).reshape((4, 6))
    x = da.from_array(X, chunks=(2, 2))
    x._chunks = ((np.nan, np.nan), (np.nan, np.nan, np.nan))

    with pytest.warns(None):  # zero division warning
        assert_eq(da.log(x), np.log(X))
    assert_eq(x.T, X.T)
    assert_eq(x.sum(axis=0, keepdims=True), X.sum(axis=0, keepdims=True))
    assert_eq(x.sum(axis=1, keepdims=True), X.sum(axis=1, keepdims=True))
    assert_eq(x.dot(x.T + 1), X.dot(X.T + 1))


def test_no_chunks_yes_chunks():
    X = np.arange(24).reshape((4, 6))
    x = da.from_array(X, chunks=(2, 2))
    x._chunks = ((2, 2), (np.nan, np.nan, np.nan))

    assert (x + 1).chunks == ((2, 2), (np.nan, np.nan, np.nan))
    assert (x.T).chunks == ((np.nan, np.nan, np.nan), (2, 2))
    assert (x.dot(x.T)).chunks == ((2, 2), (2, 2))


def test_raise_informative_errors_no_chunks():
    X = np.arange(10)
    a = da.from_array(X, chunks=(5, 5))
    a._chunks = ((np.nan, np.nan),)

    b = da.from_array(X, chunks=(4, 4, 2))
    b._chunks = ((np.nan, np.nan, np.nan),)

    for op in [lambda: a + b,
               lambda: a[1],
               lambda: a[::2],
               lambda: a[-5],
               lambda: a.rechunk(3),
               lambda: a.reshape(2, 5)]:
        with pytest.raises(ValueError) as e:
            op()
        if 'chunk' not in str(e) or 'unknown' not in str(e):
            op()


def test_no_chunks_slicing_2d():
    X = np.arange(24).reshape((4, 6))
    x = da.from_array(X, chunks=(2, 2))
    x._chunks = ((2, 2), (np.nan, np.nan, np.nan))

    assert_eq(x[0], X[0])

    for op in [lambda: x[:, 4],
               lambda: x[:, ::2],
               lambda: x[0, 2:4]]:
        with pytest.raises(ValueError) as e:
            op()
        assert 'chunk' in str(e) and 'unknown' in str(e)


def test_index_array_with_array_1d():
    x = np.arange(10)
    dx = da.from_array(x, chunks=(5,))
    dx._chunks = ((np.nan, np.nan),)

    assert_eq(x[x > 6], dx[dx > 6])
    assert_eq(x[x % 2 == 0], dx[dx % 2 == 0])

    dy = da.ones(11, chunks=(3,))

    with pytest.raises(ValueError):
        dx[dy > 5]


def test_index_array_with_array_2d():
    x = np.arange(24).reshape((4, 6))
    dx = da.from_array(x, chunks=(2, 2))
    dx._chunks = ((2, 2), (np.nan, np.nan, np.nan))

    assert (sorted(x[x % 2 == 0].tolist()) ==
            sorted(dx[dx % 2 == 0].compute().tolist()))
    assert (sorted(x[x > 6].tolist()) ==
            sorted(dx[dx > 6].compute().tolist()))


def test_setitem_1d():
    x = np.arange(10)
    dx = da.from_array(x.copy(), chunks=(5,))

    x[x > 6] = -1
    x[x % 2 == 0] = -2

    dx[dx > 6] = -1
    dx[dx % 2 == 0] = -2

    assert_eq(x, dx)


def test_setitem_2d():
    x = np.arange(24).reshape((4, 6))
    dx = da.from_array(x.copy(), chunks=(2, 2))

    x[x > 6] = -1
    x[x % 2 == 0] = -2

    dx[dx > 6] = -1
    dx[dx % 2 == 0] = -2

    assert_eq(x, dx)


@pytest.mark.skipif(np.__version__ >= '1.13.0',
                    reason='boolean slicing rules changed')
def test_setitem_mixed_d():
    x = np.arange(24).reshape((4, 6))
    dx = da.from_array(x, chunks=(2, 2))

    x[x[0, None] > 2] = -1
    dx[dx[0, None] > 2] = -1
    assert_eq(x, dx)

    x[x[None, 0] > 2] = -1
    dx[dx[None, 0] > 2] = -1
    assert_eq(x, dx)


def test_setitem_errs():
    x = da.ones((4, 4), chunks=(2, 2))

    with pytest.raises(ValueError):
        x[x > 1] = x


def test_zero_slice_dtypes():
    x = da.arange(5, chunks=1)
    y = x[[]]
    assert y.dtype == x.dtype
    assert y.shape == (0,)
    assert_eq(x[[]], np.arange(5)[[]])


def test_zero_sized_array_rechunk():
    x = da.arange(5, chunks=1)[:0]
    y = da.atop(identity, 'i', x, 'i', dtype=x.dtype)
    assert_eq(x, y)


def test_atop_zero_shape():
    da.atop(lambda x: x, 'i',
            da.arange(10, chunks=10), 'i',
            da.from_array(np.ones((0, 2)), ((0,), 2)), 'ab',
            da.from_array(np.ones((0,)), ((0,),)), 'a',
            dtype='float64')


def test_atop_zero_shape_new_axes():
    da.atop(lambda x: np.ones(42), 'i',
            da.from_array(np.ones((0, 2)), ((0,), 2)), 'ab',
            da.from_array(np.ones((0,)), ((0,),)), 'a',
            dtype='float64', new_axes={'i': 42})


def test_broadcast_against_zero_shape():
    assert_eq(da.arange(1, chunks=1)[:0] + 0,
              np.arange(1)[:0] + 0)
    assert_eq(da.arange(1, chunks=1)[:0] + 0.1,
              np.arange(1)[:0] + 0.1)
    assert_eq(da.ones((5, 5), chunks=(2, 3))[:0] + 0,
              np.ones((5, 5))[:0] + 0)
    assert_eq(da.ones((5, 5), chunks=(2, 3))[:0] + 0.1,
              np.ones((5, 5))[:0] + 0.1)
    assert_eq(da.ones((5, 5), chunks=(2, 3))[:, :0] + 0,
              np.ones((5, 5))[:0] + 0)
    assert_eq(da.ones((5, 5), chunks=(2, 3))[:, :0] + 0.1,
              np.ones((5, 5))[:0] + 0.1)


def test_fast_from_array():
    x = np.zeros(10000000)
    start = time.time()
    da.from_array(x, chunks=x.shape[0] / 10, name='x')
    end = time.time()
    assert end - start < 0.100


def test_random_from_array():
    x = np.zeros(500000000)
    start = time.time()
    y = da.from_array(x, chunks=x.shape[0] / 10, name=False)
    end = time.time()
    assert end - start < 0.400

    y2 = da.from_array(x, chunks=x.shape[0] / 10, name=False)
    assert y.name != y2.name


def test_concatenate_errs():
    with pytest.raises(ValueError) as e:
        da.concatenate([da.zeros((2, 1), chunks=(2, 1)),
                        da.zeros((2, 3), chunks=(2, 3))])

    assert 'shape' in str(e).lower()
    assert '(2, 1)' in str(e)

    with pytest.raises(ValueError):
        da.concatenate([da.zeros((1, 2), chunks=(1, 2)),
                        da.zeros((3, 2), chunks=(3, 2))], axis=1)


def test_stack_errs():
    with pytest.raises(ValueError) as e:
        da.stack([da.zeros((2), chunks=(2)),
                  da.zeros((3), chunks=(3))])
    assert 'shape' in str(e).lower()
    assert '(2,)' in str(e)


def test_atop_with_numpy_arrays():
    x = np.ones(10)
    y = da.ones(10, chunks=(5,))

    assert_eq(x + y, x + x)

    s = da.sum(x)
    assert any(x is v for v in s.dask.values())


@pytest.mark.parametrize('chunks', (100, 6))
@pytest.mark.parametrize('other', [[0, 0, 1], [2, 1, 3], (0, 0, 1)])
def test_elemwise_with_lists(chunks, other):
    x = np.arange(12).reshape((4, 3))
    d = da.arange(12, chunks=chunks).reshape((4, 3))

    x2 = np.vstack([x[:, 0], x[:, 1], x[:, 2]]).T
    d2 = da.vstack([d[:, 0], d[:, 1], d[:, 2]]).T

    assert_eq(x2, d2)

    x3 = x2 * other
    d3 = d2 * other

    assert_eq(x3, d3)


def test_constructor_plugin():
    L = []
    L2 = []
    with dask.set_options(array_plugins=[L.append, L2.append]):
        x = da.ones(10, chunks=5)
        y = x + 1

    assert L == L2 == [x, y]

    with dask.set_options(array_plugins=[lambda x: x.compute()]):
        x = da.ones(10, chunks=5)
        y = x + 1

    assert isinstance(y, np.ndarray)
    assert len(L) == 2


def test_no_warnings_on_metadata():
    x = da.ones(5, chunks=3)
    with warnings.catch_warnings(record=True) as record:
        da.arccos(x)

    assert not record


def test_delayed_array_key_hygeine():
    a = da.zeros((1,), chunks=(1,))
    d = delayed(identity)(a)
    b = da.from_delayed(d, shape=a.shape, dtype=a.dtype)
    assert_eq(a, b)<|MERGE_RESOLUTION|>--- conflicted
+++ resolved
@@ -33,13 +33,8 @@
                              blockdims_from_blockshape, store, optimize,
                              from_func, normalize_chunks, broadcast_chunks,
                              atop, from_delayed, concatenate_axes,
-<<<<<<< HEAD
-                             common_blockdim, result_type)
-from dask.array.utils import assert_eq
-=======
                              common_blockdim)
 from dask.array.utils import assert_eq, same_keys
->>>>>>> 6c1c5bd1
 
 # temporary until numpy functions migrated
 try:
@@ -445,41 +440,6 @@
 
     assert_eq(a + b, x + y)
     assert_eq(b + a, x + y)
-
-
-def test_result_type():
-    a = from_array(np.ones(5, np.float32), chunks=(3,))
-    b = from_array(np.ones(5, np.int16), chunks=(3,))
-    c = from_array(np.ones(5, np.int64), chunks=(3,))
-    x = np.ones(5, np.float32)
-    assert result_type(b, c) == np.int64
-    assert result_type(a, b, c) == np.float64
-    assert result_type(b, np.float32) == np.float32
-    assert result_type(b, np.dtype(np.float32)) == np.float32
-    assert result_type(b, x) == np.float32
-    # Effect of scalars depends on their value
-    assert result_type(1, b) == np.int16
-    assert result_type(1.0, a) == np.float32
-    assert result_type(np.int64(1), b) == np.int16
-    assert result_type(np.ones((), np.int64), b) == np.int16  # 0d array
-    assert result_type(1e200, a) == np.float64   # 1e200 is too big for float32
-    # dask 0d-arrays are NOT treated like scalars
-    c = from_array(np.ones((), np.float64), chunks=())
-    assert result_type(a, c) == np.float64
-
-
-def test_elemwise_dtype():
-    values = [
-        from_array(np.ones(5, np.float32), chunks=3),
-        from_array(np.ones(5, np.int16), chunks=3),
-        from_array(np.ones(5, np.int64), chunks=3),
-        from_array(np.ones((), np.float64), chunks=()) * 1e200,
-        np.ones(5, np.float32),
-        1, 1.0, 1e200, np.int64(1), np.ones((), np.int64),
-    ]
-    for x in values:
-        for y in values:
-            assert da.maximum(x, y).dtype == result_type(x, y)
 
 
 def test_operators():
