--- conflicted
+++ resolved
@@ -4283,24 +4283,8 @@
         assert a2.chunks == a.chunks
 
 
-<<<<<<< HEAD
-def test_to_zarr_delayed_creates_no_metadata():
-    pytest.importorskip("zarr")
-    with tmpdir() as d:
-        a = da.from_array([42])
-        result = a.to_zarr(d, compute=False)
-        assert not os.listdir(d)  # No .zarray file
-        # Verify array still created upon compute.
-        result.compute()
-        a2 = da.from_zarr(d)
-        assert_eq(a, a2)
-
-
 @pytest.mark.parametrize("inline_array", [True, False])
 def test_zarr_inline_array(inline_array):
-=======
-def test_zarr_inline_array():
->>>>>>> 741de564
     zarr = pytest.importorskip("zarr")
     a = zarr.array([1, 2, 3])
     dsk = dict(da.from_zarr(a, inline_array=inline_array).dask)
