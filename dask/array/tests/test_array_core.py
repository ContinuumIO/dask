import copy

import pytest

np = pytest.importorskip("numpy")

import os
import time
from io import StringIO
import operator
from operator import add, sub, getitem
from threading import Lock
import warnings

from tlz import merge, countby, concat
from tlz.curried import identity

import dask
import dask.array as da
import dask.dataframe
from dask.base import tokenize, compute_as_if_collection
from dask.delayed import Delayed, delayed
from dask.utils import ignoring, tmpfile, tmpdir, key_split, apply
from dask.utils_test import inc, dec

from dask.array.core import (
    getem,
    getter,
    dotmany,
    concatenate3,
    Array,
    stack,
    concatenate,
    from_array,
    broadcast_shapes,
    broadcast_to,
    blockdims_from_blockshape,
    store,
    optimize,
    from_func,
    normalize_chunks,
    broadcast_chunks,
    from_delayed,
    common_blockdim,
    concatenate_axes,
)
from dask.blockwise import (
    make_blockwise_graph as top,
    broadcast_dimensions,
    optimize_blockwise,
)
from dask.array.utils import assert_eq, same_keys

from numpy import nancumsum, nancumprod


def test_getem():
    sol = {
        ("X", 0, 0): (getter, "X", (slice(0, 2), slice(0, 3))),
        ("X", 1, 0): (getter, "X", (slice(2, 4), slice(0, 3))),
        ("X", 1, 1): (getter, "X", (slice(2, 4), slice(3, 6))),
        ("X", 0, 1): (getter, "X", (slice(0, 2), slice(3, 6))),
    }
    assert getem("X", (2, 3), shape=(4, 6)) == sol


def test_top():
    assert top(inc, "z", "ij", "x", "ij", numblocks={"x": (2, 2)}) == {
        ("z", 0, 0): (inc, ("x", 0, 0)),
        ("z", 0, 1): (inc, ("x", 0, 1)),
        ("z", 1, 0): (inc, ("x", 1, 0)),
        ("z", 1, 1): (inc, ("x", 1, 1)),
    }

    assert top(
        add, "z", "ij", "x", "ij", "y", "ij", numblocks={"x": (2, 2), "y": (2, 2)}
    ) == {
        ("z", 0, 0): (add, ("x", 0, 0), ("y", 0, 0)),
        ("z", 0, 1): (add, ("x", 0, 1), ("y", 0, 1)),
        ("z", 1, 0): (add, ("x", 1, 0), ("y", 1, 0)),
        ("z", 1, 1): (add, ("x", 1, 1), ("y", 1, 1)),
    }

    assert top(
        dotmany, "z", "ik", "x", "ij", "y", "jk", numblocks={"x": (2, 2), "y": (2, 2)}
    ) == {
        ("z", 0, 0): (dotmany, [("x", 0, 0), ("x", 0, 1)], [("y", 0, 0), ("y", 1, 0)]),
        ("z", 0, 1): (dotmany, [("x", 0, 0), ("x", 0, 1)], [("y", 0, 1), ("y", 1, 1)]),
        ("z", 1, 0): (dotmany, [("x", 1, 0), ("x", 1, 1)], [("y", 0, 0), ("y", 1, 0)]),
        ("z", 1, 1): (dotmany, [("x", 1, 0), ("x", 1, 1)], [("y", 0, 1), ("y", 1, 1)]),
    }

    assert top(identity, "z", "", "x", "ij", numblocks={"x": (2, 2)}) == {
        ("z",): (identity, [[("x", 0, 0), ("x", 0, 1)], [("x", 1, 0), ("x", 1, 1)]])
    }


def test_top_with_kwargs():
    assert top(add, "z", "i", "x", "i", numblocks={"x": (2, 0)}, b=100) == {
        ("z", 0): (apply, add, [("x", 0)], {"b": 100}),
        ("z", 1): (apply, add, [("x", 1)], {"b": 100}),
    }


def test_top_supports_broadcasting_rules():
    assert top(
        add, "z", "ij", "x", "ij", "y", "ij", numblocks={"x": (1, 2), "y": (2, 1)}
    ) == {
        ("z", 0, 0): (add, ("x", 0, 0), ("y", 0, 0)),
        ("z", 0, 1): (add, ("x", 0, 1), ("y", 0, 0)),
        ("z", 1, 0): (add, ("x", 0, 0), ("y", 1, 0)),
        ("z", 1, 1): (add, ("x", 0, 1), ("y", 1, 0)),
    }


def test_top_literals():
    assert top(add, "z", "ij", "x", "ij", 123, None, numblocks={"x": (2, 2)}) == {
        ("z", 0, 0): (add, ("x", 0, 0), 123),
        ("z", 0, 1): (add, ("x", 0, 1), 123),
        ("z", 1, 0): (add, ("x", 1, 0), 123),
        ("z", 1, 1): (add, ("x", 1, 1), 123),
    }


def test_blockwise_literals():
    x = da.ones((10, 10), chunks=(5, 5))
    z = da.blockwise(add, "ij", x, "ij", 100, None, dtype=x.dtype)
    assert_eq(z, x + 100)

    z = da.blockwise(
        lambda x, y, z: x * y + z, "ij", 2, None, x, "ij", 100, None, dtype=x.dtype
    )
    assert_eq(z, 2 * x + 100)

    z = da.blockwise(getitem, "ij", x, "ij", slice(None), None, dtype=x.dtype)
    assert_eq(z, x)


def test_blockwise_1_in_shape_I():
    def test_f(a, b):
        assert 1 in b.shape

    p, k, N = 7, 2, 5
    da.blockwise(
        test_f,
        "x",
        da.zeros((2 * p, 9, k * N), chunks=(p, 3, k)),
        "xzt",
        da.zeros((2 * p, 9, 1), chunks=(p, 3, -1)),
        "xzt",
        concatenate=True,
        dtype=float,
    ).compute()


def test_blockwise_1_in_shape_II():
    def test_f(a, b):
        assert 1 in b.shape

    p, k, N = 7, 2, 5
    da.blockwise(
        test_f,
        "x",
        da.zeros((2 * p, 9, k * N, 8), chunks=(p, 9, k, 4)),
        "xztu",
        da.zeros((2 * p, 9, 1, 8), chunks=(p, 9, -1, 4)),
        "xztu",
        concatenate=True,
        dtype=float,
    ).compute()


def test_blockwise_1_in_shape_III():
    def test_f(a, b):
        assert 1 in b.shape

    k, N = 2, 5
    da.blockwise(
        test_f,
        "x",
        da.zeros((k * N, 9, 8), chunks=(k, 3, 4)),
        "xtu",
        da.zeros((1, 9, 8), chunks=(-1, 3, 4)),
        "xtu",
        concatenate=True,
        dtype=float,
    ).compute()


def test_concatenate3_on_scalars():
    assert_eq(concatenate3([1, 2]), np.array([1, 2]))


def test_chunked_dot_product():
    x = np.arange(400).reshape((20, 20))
    o = np.ones((20, 20))

    d = {"x": x, "o": o}

    getx = getem("x", (5, 5), shape=(20, 20))
    geto = getem("o", (5, 5), shape=(20, 20))

    result = top(
        dotmany, "out", "ik", "x", "ij", "o", "jk", numblocks={"x": (4, 4), "o": (4, 4)}
    )

    dsk = merge(d, getx, geto, result)
    out = dask.get(dsk, [[("out", i, j) for j in range(4)] for i in range(4)])

    assert_eq(np.dot(x, o), concatenate3(out))


def test_chunked_transpose_plus_one():
    x = np.arange(400).reshape((20, 20))

    d = {"x": x}

    getx = getem("x", (5, 5), shape=(20, 20))

    f = lambda x: x.T + 1
    comp = top(f, "out", "ij", "x", "ji", numblocks={"x": (4, 4)})

    dsk = merge(d, getx, comp)
    out = dask.get(dsk, [[("out", i, j) for j in range(4)] for i in range(4)])

    assert_eq(concatenate3(out), x.T + 1)


def test_broadcast_dimensions_works_with_singleton_dimensions():
    argpairs = [("x", "i")]
    numblocks = {"x": ((1,),)}
    assert broadcast_dimensions(argpairs, numblocks) == {"i": (1,)}


def test_broadcast_dimensions():
    argpairs = [("x", "ij"), ("y", "ij")]
    d = {"x": ("Hello", 1), "y": (1, (2, 3))}
    assert broadcast_dimensions(argpairs, d) == {"i": "Hello", "j": (2, 3)}


def test_Array():
    shape = (1000, 1000)
    chunks = (100, 100)
    name = "x"
    dsk = merge({name: "some-array"}, getem(name, chunks, shape=shape))
    a = Array(dsk, name, chunks, shape=shape, dtype="f8")

    assert a.numblocks == (10, 10)

    assert a.__dask_keys__() == [[("x", i, j) for j in range(10)] for i in range(10)]

    assert a.chunks == ((100,) * 10, (100,) * 10)

    assert a.shape == shape

    assert len(a) == shape[0]

    with pytest.raises(ValueError):
        Array(dsk, name, chunks, shape=shape)
    with pytest.raises(TypeError):
        Array(dsk, name, chunks, shape=shape, dtype="f8", meta=np.empty(0, 0))


def test_uneven_chunks():
    a = Array({}, "x", chunks=(3, 3), shape=(10, 10), dtype="f8")
    assert a.chunks == ((3, 3, 3, 1), (3, 3, 3, 1))


def test_numblocks_suppoorts_singleton_block_dims():
    shape = (100, 10)
    chunks = (10, 10)
    name = "x"
    dsk = merge({name: "some-array"}, getem(name, shape=shape, chunks=chunks))
    a = Array(dsk, name, chunks, shape=shape, dtype="f8")

    assert set(concat(a.__dask_keys__())) == {("x", i, 0) for i in range(10)}


def test_keys():
    dsk = dict((("x", i, j), ()) for i in range(5) for j in range(6))
    dx = Array(dsk, "x", chunks=(10, 10), shape=(50, 60), dtype="f8")
    assert dx.__dask_keys__() == [[(dx.name, i, j) for j in range(6)] for i in range(5)]
    # Cache works
    assert dx.__dask_keys__() is dx.__dask_keys__()
    # Test mutating names clears key cache
    dx.dask = {("y", i, j): () for i in range(5) for j in range(6)}
    dx._name = "y"
    assert dx.__dask_keys__() == [[(dx.name, i, j) for j in range(6)] for i in range(5)]
    d = Array({}, "x", (), shape=(), dtype="f8")
    assert d.__dask_keys__() == [("x",)]


def test_Array_computation():
    a = Array({("x", 0, 0): np.eye(3)}, "x", shape=(3, 3), chunks=(3, 3), dtype="f8")
    assert_eq(np.array(a), np.eye(3))
    assert isinstance(a.compute(), np.ndarray)
    assert float(a[0, 0]) == 1


def test_Array_numpy_gufunc_call__array_ufunc__01():
    x = da.random.normal(size=(3, 10, 10), chunks=(2, 10, 10))
    nx = x.compute()
    ny = np.linalg._umath_linalg.inv(nx)
    y = np.linalg._umath_linalg.inv(x, output_dtypes=float)
    vy = y.compute()
    assert_eq(ny, vy)


def test_Array_numpy_gufunc_call__array_ufunc__02():
    x = da.random.normal(size=(3, 10, 10), chunks=(2, 10, 10))
    nx = x.compute()
    nw, nv = np.linalg._umath_linalg.eig(nx)
    w, v = np.linalg._umath_linalg.eig(x, output_dtypes=(float, float))
    vw = w.compute()
    vv = v.compute()
    assert_eq(nw, vw)
    assert_eq(nv, vv)


def test_stack():
    a, b, c = [
        Array(
            getem(name, chunks=(2, 3), shape=(4, 6)),
            name,
            chunks=(2, 3),
            dtype="f8",
            shape=(4, 6),
        )
        for name in "ABC"
    ]

    s = stack([a, b, c], axis=0)

    colon = slice(None, None, None)

    assert s.shape == (3, 4, 6)
    assert s.chunks == ((1, 1, 1), (2, 2), (3, 3))
    assert s.chunksize == (1, 2, 3)
    assert s.dask[(s.name, 0, 1, 0)] == (getitem, ("A", 1, 0), (None, colon, colon))
    assert s.dask[(s.name, 2, 1, 0)] == (getitem, ("C", 1, 0), (None, colon, colon))
    assert same_keys(s, stack([a, b, c], axis=0))

    s2 = stack([a, b, c], axis=1)
    assert s2.shape == (4, 3, 6)
    assert s2.chunks == ((2, 2), (1, 1, 1), (3, 3))
    assert s2.chunksize == (2, 1, 3)
    assert s2.dask[(s2.name, 0, 1, 0)] == (getitem, ("B", 0, 0), (colon, None, colon))
    assert s2.dask[(s2.name, 1, 1, 0)] == (getitem, ("B", 1, 0), (colon, None, colon))
    assert same_keys(s2, stack([a, b, c], axis=1))

    s2 = stack([a, b, c], axis=2)
    assert s2.shape == (4, 6, 3)
    assert s2.chunks == ((2, 2), (3, 3), (1, 1, 1))
    assert s2.chunksize == (2, 3, 1)
    assert s2.dask[(s2.name, 0, 1, 0)] == (getitem, ("A", 0, 1), (colon, colon, None))
    assert s2.dask[(s2.name, 1, 1, 2)] == (getitem, ("C", 1, 1), (colon, colon, None))
    assert same_keys(s2, stack([a, b, c], axis=2))

    pytest.raises(ValueError, lambda: stack([]))
    pytest.raises(ValueError, lambda: stack([a, b, c], axis=3))

    assert set(b.dask.keys()).issubset(s2.dask.keys())

    assert stack([a, b, c], axis=-1).chunks == stack([a, b, c], axis=2).chunks


def test_stack_zero_size():
    x = np.empty((2, 0, 3))
    y = da.from_array(x, chunks=1)

    result_np = np.concatenate([x, x])
    result_da = da.concatenate([y, y])

    assert_eq(result_np, result_da)


def test_short_stack():
    x = np.array([1])
    d = da.from_array(x, chunks=(1,))
    s = da.stack([d])
    assert s.shape == (1, 1)
    chunks = compute_as_if_collection(Array, s.dask, s.__dask_keys__())
    assert chunks[0][0].shape == (1, 1)


def test_stack_scalars():
    d = da.arange(4, chunks=2)

    s = da.stack([d.mean(), d.sum()])

    assert s.compute().tolist() == [np.arange(4).mean(), np.arange(4).sum()]


def test_stack_promote_type():
    i = np.arange(10, dtype="i4")
    f = np.arange(10, dtype="f4")
    di = da.from_array(i, chunks=5)
    df = da.from_array(f, chunks=5)
    res = da.stack([di, df])
    assert_eq(res, np.stack([i, f]))


def test_stack_rechunk():
    x = da.random.random(10, chunks=5)
    y = da.random.random(10, chunks=4)

    z = da.stack([x, y], axis=0)
    assert z.shape == (2, 10)
    assert z.chunks == ((1, 1), (4, 1, 3, 2))

    assert_eq(z, np.stack([x.compute(), y.compute()], axis=0))


def test_stack_unknown_chunksizes():
    dd = pytest.importorskip("dask.dataframe")
    pd = pytest.importorskip("pandas")

    a_df = pd.DataFrame({"x": np.arange(12)})
    b_df = pd.DataFrame({"y": np.arange(12) * 10})

    a_ddf = dd.from_pandas(a_df, sort=False, npartitions=3)
    b_ddf = dd.from_pandas(b_df, sort=False, npartitions=3)

    a_x = a_ddf.values
    b_x = b_ddf.values

    assert np.isnan(a_x.shape[0])
    assert np.isnan(b_x.shape[0])

    with pytest.raises(ValueError) as exc_info:
        da.stack([a_x, b_x], axis=0)

    assert "shape" in str(exc_info.value)
    assert "nan" in str(exc_info.value)

    c_x = da.stack([a_x, b_x], axis=0, allow_unknown_chunksizes=True)

    assert_eq(c_x, np.stack([a_df.values, b_df.values], axis=0))

    with pytest.raises(ValueError) as exc_info:
        da.stack([a_x, b_x], axis=1)

    assert "shape" in str(exc_info.value)
    assert "nan" in str(exc_info.value)

    c_x = da.stack([a_x, b_x], axis=1, allow_unknown_chunksizes=True)

    assert_eq(c_x, np.stack([a_df.values, b_df.values], axis=1))


def test_concatenate():
    a, b, c = [
        Array(
            getem(name, chunks=(2, 3), shape=(4, 6)),
            name,
            chunks=(2, 3),
            dtype="f8",
            shape=(4, 6),
        )
        for name in "ABC"
    ]

    x = concatenate([a, b, c], axis=0)

    assert x.shape == (12, 6)
    assert x.chunks == ((2, 2, 2, 2, 2, 2), (3, 3))
    assert x.dask[(x.name, 0, 1)] == ("A", 0, 1)
    assert x.dask[(x.name, 5, 0)] == ("C", 1, 0)
    assert same_keys(x, concatenate([a, b, c], axis=0))

    y = concatenate([a, b, c], axis=1)

    assert y.shape == (4, 18)
    assert y.chunks == ((2, 2), (3, 3, 3, 3, 3, 3))
    assert y.dask[(y.name, 1, 0)] == ("A", 1, 0)
    assert y.dask[(y.name, 1, 5)] == ("C", 1, 1)
    assert same_keys(y, concatenate([a, b, c], axis=1))

    assert set(b.dask.keys()).issubset(y.dask.keys())

    z = concatenate([a], axis=0)

    assert z.shape == a.shape
    assert z.chunks == a.chunks
    assert z.dask == a.dask
    assert z is a

    assert (
        concatenate([a, b, c], axis=-1).chunks == concatenate([a, b, c], axis=1).chunks
    )

    pytest.raises(ValueError, lambda: concatenate([]))
    pytest.raises(ValueError, lambda: concatenate([a, b, c], axis=2))


@pytest.mark.parametrize(
    "dtypes", [((">f8", ">f8"), "float64"), (("<f4", "<f8"), "float64")]
)
def test_concatenate_types(dtypes):
    dts_in, dt_out = dtypes
    arrs = [np.zeros(4, dtype=dt) for dt in dts_in]
    darrs = [from_array(arr, chunks=(2,)) for arr in arrs]

    x = concatenate(darrs, axis=0)
    assert x.dtype == dt_out


def test_concatenate_unknown_axes():
    dd = pytest.importorskip("dask.dataframe")
    pd = pytest.importorskip("pandas")

    a_df = pd.DataFrame({"x": np.arange(12)})
    b_df = pd.DataFrame({"y": np.arange(12) * 10})

    a_ddf = dd.from_pandas(a_df, sort=False, npartitions=3)
    b_ddf = dd.from_pandas(b_df, sort=False, npartitions=3)

    a_x = a_ddf.values
    b_x = b_ddf.values

    assert np.isnan(a_x.shape[0])
    assert np.isnan(b_x.shape[0])

    da.concatenate([a_x, b_x], axis=0)  # works fine

    with pytest.raises(ValueError) as exc_info:
        da.concatenate([a_x, b_x], axis=1)  # unknown chunks

    assert "nan" in str(exc_info.value)
    assert "allow_unknown_chunksize" in str(exc_info.value)

    c_x = da.concatenate(
        [a_x, b_x], axis=1, allow_unknown_chunksizes=True
    )  # unknown chunks

    assert_eq(c_x, np.concatenate([a_df.values, b_df.values], axis=1))


def test_concatenate_rechunk():
    x = da.random.random((6, 6), chunks=(3, 3))
    y = da.random.random((6, 6), chunks=(2, 2))

    z = da.concatenate([x, y], axis=0)
    assert z.shape == (12, 6)
    assert z.chunks == ((3, 3, 2, 2, 2), (2, 1, 1, 2))
    assert_eq(z, np.concatenate([x.compute(), y.compute()], axis=0))

    z = da.concatenate([x, y], axis=1)
    assert z.shape == (6, 12)
    assert z.chunks == ((2, 1, 1, 2), (3, 3, 2, 2, 2))
    assert_eq(z, np.concatenate([x.compute(), y.compute()], axis=1))


def test_concatenate_fixlen_strings():
    x = np.array(["a", "b", "c"])
    y = np.array(["aa", "bb", "cc"])

    a = da.from_array(x, chunks=(2,))
    b = da.from_array(y, chunks=(2,))

    assert_eq(np.concatenate([x, y]), da.concatenate([a, b]))


def test_concatenate_zero_size():

    x = np.random.random(10)
    y = da.from_array(x, chunks=3)
    result_np = np.concatenate([x, x[:0]])
    result_da = da.concatenate([y, y[:0]])
    assert_eq(result_np, result_da)
    assert result_da is y

    # dtype of a size 0 arrays can affect the output dtype
    result_np = np.concatenate([np.zeros(0, dtype=float), np.zeros(1, dtype=int)])
    result_da = da.concatenate([da.zeros(0, dtype=float), da.zeros(1, dtype=int)])

    assert_eq(result_np, result_da)

    # All empty arrays case
    result_np = np.concatenate([np.zeros(0), np.zeros(0)])
    result_da = da.concatenate([da.zeros(0), da.zeros(0)])

    assert_eq(result_np, result_da)


def test_block_simple_row_wise():
    a1 = np.ones((2, 2))
    a2 = 2 * a1

    d1 = da.asarray(a1)
    d2 = da.asarray(a2)

    expected = np.block([a1, a2])
    result = da.block([d1, d2])

    assert_eq(expected, result)

    expected = np.block([a1, a2[:, :0]])
    result = da.block([d1, d2[:, :0]])

    assert result is d1
    assert_eq(expected, result)


def test_block_simple_column_wise():
    a1 = np.ones((2, 2))
    a2 = 2 * a1

    d1 = da.asarray(a1)
    d2 = da.asarray(a2)

    expected = np.block([[a1], [a2]])
    result = da.block([[d1], [d2]])

    assert_eq(expected, result)


def test_block_with_1d_arrays_row_wise():
    # # # 1-D vectors are treated as row arrays
    a1 = np.array([1, 2, 3])
    a2 = np.array([2, 3, 4])

    d1 = da.asarray(a1)
    d2 = da.asarray(a2)

    expected = np.block([a1, a2])
    result = da.block([d1, d2])

    assert_eq(expected, result)

    expected = np.block([a1, a2[:0]])
    result = da.block([d1, d2[:0]])

    assert result is d1
    assert_eq(expected, result)


def test_block_with_1d_arrays_multiple_rows():
    a1 = np.array([1, 2, 3])
    a2 = np.array([2, 3, 4])

    d1 = da.asarray(a1)
    d2 = da.asarray(a2)

    expected = np.block([[a1, a2], [a1, a2]])
    result = da.block([[d1, d2], [d1, d2]])

    assert_eq(expected, result)


def test_block_with_1d_arrays_column_wise():
    # # # 1-D vectors are treated as row arrays
    a1 = np.array([1, 2, 3])
    a2 = np.array([2, 3, 4])

    d1 = da.asarray(a1)
    d2 = da.asarray(a2)

    expected = np.block([[a1], [a2]])
    result = da.block([[d1], [d2]])

    assert_eq(expected, result)


def test_block_mixed_1d_and_2d():
    a1 = np.ones((2, 2))
    a2 = np.array([2, 2])

    d1 = da.asarray(a1)
    d2 = da.asarray(a2)

    expected = np.block([[d1], [d2]])
    result = da.block([[a1], [a2]])

    assert_eq(expected, result)


def test_block_complicated():
    # a bit more complicated
    a1 = np.array([[1, 1, 1]])
    a2 = np.array([[2, 2, 2]])
    a3 = np.array([[3, 3, 3, 3, 3, 3]])
    a4 = np.array([4, 4, 4, 4, 4, 4])
    a5 = np.array(5)
    a6 = np.array([6, 6, 6, 6, 6])
    a7 = np.zeros((2, 6))

    d1 = da.asarray(a1)
    d2 = da.asarray(a2)
    d3 = da.asarray(a3)
    d4 = da.asarray(a4)
    d5 = da.asarray(a5)
    d6 = da.asarray(a6)
    d7 = da.asarray(a7)

    expected = np.block([[a1, a2], [a3], [a4], [a5, a6], [a7]])
    result = da.block([[d1, d2], [d3], [d4], [d5, d6], [d7]])

    assert_eq(expected, result)


def test_block_nested():
    a1 = np.array([1, 1, 1])
    a2 = np.array([[2, 2, 2], [2, 2, 2], [2, 2, 2]])
    a3 = np.array([3, 3, 3])
    a4 = np.array([4, 4, 4])
    a5 = np.array(5)
    a6 = np.array([6, 6, 6, 6, 6])
    a7 = np.zeros((2, 6))

    d1 = da.asarray(a1)
    d2 = da.asarray(a2)
    d3 = da.asarray(a3)
    d4 = da.asarray(a4)
    d5 = da.asarray(a5)
    d6 = da.asarray(a6)
    d7 = da.asarray(a7)

    expected = np.block([[np.block([[a1], [a3], [a4]]), a2], [a5, a6], [a7]])
    result = da.block([[da.block([[d1], [d3], [d4]]), d2], [d5, d6], [d7]])

    assert_eq(expected, result)


def test_block_3d():
    a000 = np.ones((2, 2, 2), int) * 1

    a100 = np.ones((3, 2, 2), int) * 2
    a010 = np.ones((2, 3, 2), int) * 3
    a001 = np.ones((2, 2, 3), int) * 4

    a011 = np.ones((2, 3, 3), int) * 5
    a101 = np.ones((3, 2, 3), int) * 6
    a110 = np.ones((3, 3, 2), int) * 7

    a111 = np.ones((3, 3, 3), int) * 8

    d000 = da.asarray(a000)

    d100 = da.asarray(a100)
    d010 = da.asarray(a010)
    d001 = da.asarray(a001)

    d011 = da.asarray(a011)
    d101 = da.asarray(a101)
    d110 = da.asarray(a110)

    d111 = da.asarray(a111)

    expected = np.block([[[a000, a001], [a010, a011]], [[a100, a101], [a110, a111]]])
    result = da.block([[[d000, d001], [d010, d011]], [[d100, d101], [d110, d111]]])

    assert_eq(expected, result)

    expected = np.block(
        [
            [[a000, a001[:, :, :0]], [a010[:, :0, :], a011[:, :0, :0]]],
            [[a100[:0, :, :], a101[:0, :, :0]], [a110[:0, :0, :], a111[:0, :0, :0]]],
        ]
    )
    result = da.block(
        [
            [[d000, d001[:, :, :0]], [d010[:, :0, :], d011[:, :0, :0]]],
            [[d100[:0, :, :], d101[:0, :, :0]], [d110[:0, :0, :], d111[:0, :0, :0]]],
        ]
    )

    assert result is d000
    assert_eq(expected, result)


def test_block_with_mismatched_shape():
    a = np.array([0, 0])
    b = np.eye(2)

    for arrays in [[a, b], [b, a]]:
        with pytest.raises(ValueError):
            da.block(arrays)


def test_block_no_lists():
    assert_eq(da.block(1), np.block(1))
    assert_eq(da.block(np.eye(3)), np.block(np.eye(3)))


def test_block_invalid_nesting():
    for arrays in [
        [1, [2]],
        [1, []],
        [[1], 2],
        [[], 2],
        [[[1], [2]], [[3, 4]], [5]],  # missing brackets
    ]:
        with pytest.raises(ValueError) as e:
            da.block(arrays)
        e.match(r"depths are mismatched")


def test_block_empty_lists():
    for arrays in [[], [[]], [[1], []]]:
        with pytest.raises(ValueError) as e:
            da.block(arrays)
        e.match(r"empty")


def test_block_tuple():
    for arrays in [([1, 2], [3, 4]), [(1, 2), (3, 4)]]:
        with pytest.raises(TypeError) as e:
            da.block(arrays)
        e.match(r"tuple")


def test_broadcast_shapes():
    with warnings.catch_warnings(record=True) as record:
        assert () == broadcast_shapes()
        assert (2, 5) == broadcast_shapes((2, 5))
        assert (0, 5) == broadcast_shapes((0, 1), (1, 5))
        assert np.allclose(
            (2, np.nan), broadcast_shapes((1, np.nan), (2, 1)), equal_nan=True
        )
        assert np.allclose(
            (2, np.nan), broadcast_shapes((2, 1), (1, np.nan)), equal_nan=True
        )
        assert (3, 4, 5) == broadcast_shapes((3, 4, 5), (4, 1), ())
        assert (3, 4) == broadcast_shapes((3, 1), (1, 4), (4,))
        assert (5, 6, 7, 3, 4) == broadcast_shapes((3, 1), (), (5, 6, 7, 1, 4))

    assert not record

    pytest.raises(ValueError, lambda: broadcast_shapes((3,), (3, 4)))
    pytest.raises(ValueError, lambda: broadcast_shapes((2, 3), (2, 3, 1)))
    pytest.raises(ValueError, lambda: broadcast_shapes((2, 3), (1, np.nan)))


def test_elemwise_on_scalars():
    x = np.arange(10, dtype=np.int64)
    a = from_array(x, chunks=(5,))
    assert len(a.__dask_keys__()) == 2
    assert_eq(a.sum() ** 2, x.sum() ** 2)

    y = np.arange(10, dtype=np.int32)
    b = from_array(y, chunks=(5,))
    result = a.sum() * b
    # Dask 0-d arrays do not behave like numpy scalars for type promotion
    assert result.dtype == np.int64
    assert result.compute().dtype == np.int64
    assert (x.sum() * y).dtype == np.int32
    assert_eq((x.sum() * y).astype(np.int64), result)


def test_elemwise_with_ndarrays():
    x = np.arange(3)
    y = np.arange(12).reshape(4, 3)
    a = from_array(x, chunks=(3,))
    b = from_array(y, chunks=(2, 3))

    assert_eq(x + a, 2 * x)
    assert_eq(a + x, 2 * x)

    assert_eq(x + b, x + y)
    assert_eq(b + x, x + y)
    assert_eq(a + y, x + y)
    assert_eq(y + a, x + y)
    # Error on shape mismatch
    pytest.raises(ValueError, lambda: a + y.T)
    pytest.raises(ValueError, lambda: a + np.arange(2))


def test_elemwise_differently_chunked():
    x = np.arange(3)
    y = np.arange(12).reshape(4, 3)
    a = from_array(x, chunks=(3,))
    b = from_array(y, chunks=(2, 2))

    assert_eq(a + b, x + y)
    assert_eq(b + a, x + y)


def test_elemwise_dtype():
    values = [
        da.from_array(np.ones(5, np.float32), chunks=3),
        da.from_array(np.ones(5, np.int16), chunks=3),
        da.from_array(np.ones(5, np.int64), chunks=3),
        da.from_array(np.ones((), np.float64), chunks=()) * 1e200,
        np.ones(5, np.float32),
        1,
        1.0,
        1e200,
        np.int64(1),
        np.ones((), np.int64),
    ]
    for x in values:
        for y in values:
            assert da.maximum(x, y).dtype == da.result_type(x, y)


def test_operators():
    x = np.arange(10)
    y = np.arange(10).reshape((10, 1))
    a = from_array(x, chunks=(5,))
    b = from_array(y, chunks=(5, 1))

    c = a + 1
    assert_eq(c, x + 1)

    c = a + b
    assert_eq(c, x + x.reshape((10, 1)))

    expr = (3 / a * b) ** 2 > 5
    with pytest.warns(None):  # ZeroDivisionWarning
        assert_eq(expr, (3 / x * y) ** 2 > 5)

    with pytest.warns(None):  # OverflowWarning
        c = da.exp(a)
    assert_eq(c, np.exp(x))

    assert_eq(abs(-a), a)
    assert_eq(a, +x)


def test_operator_dtype_promotion():
    x = np.arange(10, dtype=np.float32)
    y = np.array([1])
    a = from_array(x, chunks=(5,))

    assert_eq(x + 1, a + 1)  # still float32
    assert_eq(x + 1e50, a + 1e50)  # now float64
    assert_eq(x + y, a + y)  # also float64


def test_field_access():
    x = np.array([(1, 1.0), (2, 2.0)], dtype=[("a", "i4"), ("b", "f4")])
    y = from_array(x, chunks=(1,))
    assert_eq(y["a"], x["a"])
    assert_eq(y[["b", "a"]], x[["b", "a"]])
    assert same_keys(y[["b", "a"]], y[["b", "a"]])


def test_field_access_with_shape():
    dtype = [("col1", ("f4", (3, 2))), ("col2", ("f4", 3))]
    data = np.ones((100, 50), dtype=dtype)
    x = da.from_array(data, 10)
    assert_eq(x["col1"], data["col1"])
    assert_eq(x[["col1"]], data[["col1"]])
    assert_eq(x["col2"], data["col2"])
    assert_eq(x[["col1", "col2"]], data[["col1", "col2"]])


def test_matmul():
    x = np.random.random((5, 5))
    y = np.random.random((5, 2))
    a = from_array(x, chunks=(1, 5))
    b = from_array(y, chunks=(5, 1))
    assert_eq(operator.matmul(a, b), a.dot(b))
    assert_eq(operator.matmul(a, b), operator.matmul(x, y))
    assert_eq(operator.matmul(a, y), operator.matmul(x, b))
    list_vec = list(range(1, 6))
    assert_eq(operator.matmul(list_vec, b), operator.matmul(list_vec, y))
    assert_eq(operator.matmul(x, list_vec), operator.matmul(a, list_vec))
    z = np.random.random((5, 5, 5))
    c = from_array(z, chunks=(1, 5, 1))
    assert_eq(operator.matmul(a, z), operator.matmul(x, c))
    assert_eq(operator.matmul(z, a), operator.matmul(c, x))


def test_matmul_array_ufunc():
    # regression test for https://github.com/dask/dask/issues/4353
    x = np.random.random((5, 5))
    y = np.random.random((5, 2))
    a = from_array(x, chunks=(1, 5))
    b = from_array(y, chunks=(5, 1))
    result = b.__array_ufunc__(np.matmul, "__call__", a, b)
    assert_eq(result, x.dot(y))


def test_T():
    x = np.arange(400).reshape((20, 20))
    a = from_array(x, chunks=(5, 5))

    assert_eq(x.T, a.T)


def test_broadcast_to():
    x = np.random.randint(10, size=(5, 1, 6))
    a = from_array(x, chunks=(3, 1, 3))

    for shape in [a.shape, (5, 0, 6), (5, 4, 6), (2, 5, 1, 6), (3, 4, 5, 4, 6)]:
        xb = np.broadcast_to(x, shape)
        ab = broadcast_to(a, shape)

        assert_eq(xb, ab)

        if a.shape == ab.shape:
            assert a is ab

    pytest.raises(ValueError, lambda: broadcast_to(a, (2, 1, 6)))
    pytest.raises(ValueError, lambda: broadcast_to(a, (3,)))


def test_broadcast_to_array():
    x = np.random.randint(10, size=(5, 1, 6))

    for shape in [(5, 0, 6), (5, 4, 6), (2, 5, 1, 6), (3, 4, 5, 4, 6)]:
        a = np.broadcast_to(x, shape)
        d = broadcast_to(x, shape)

        assert_eq(a, d)


def test_broadcast_to_scalar():
    x = 5

    for shape in [tuple(), (0,), (2, 3), (5, 4, 6), (2, 5, 1, 6), (3, 4, 5, 4, 6)]:
        a = np.broadcast_to(x, shape)
        d = broadcast_to(x, shape)

        assert_eq(a, d)


def test_broadcast_to_chunks():
    x = np.random.randint(10, size=(5, 1, 6))
    a = from_array(x, chunks=(3, 1, 3))

    for shape, chunks, expected_chunks in [
        ((5, 3, 6), (3, -1, 3), ((3, 2), (3,), (3, 3))),
        ((5, 3, 6), (3, 1, 3), ((3, 2), (1, 1, 1), (3, 3))),
        ((2, 5, 3, 6), (1, 3, 1, 3), ((1, 1), (3, 2), (1, 1, 1), (3, 3))),
    ]:
        xb = np.broadcast_to(x, shape)
        ab = broadcast_to(a, shape, chunks=chunks)
        assert_eq(xb, ab)
        assert ab.chunks == expected_chunks

    with pytest.raises(ValueError):
        broadcast_to(a, a.shape, chunks=((2, 3), (1,), (3, 3)))
    with pytest.raises(ValueError):
        broadcast_to(a, a.shape, chunks=((3, 2), (3,), (3, 3)))
    with pytest.raises(ValueError):
        broadcast_to(a, (5, 2, 6), chunks=((3, 2), (3,), (3, 3)))


def test_broadcast_arrays():
    assert np.broadcast_arrays() == da.broadcast_arrays()

    a = np.arange(4)
    d_a = da.from_array(a, chunks=tuple(s // 2 for s in a.shape))

    a_0 = np.arange(4)[None, :]
    a_1 = np.arange(4)[:, None]

    d_a_0 = d_a[None, :]
    d_a_1 = d_a[:, None]

    a_r = np.broadcast_arrays(a_0, a_1)
    d_r = da.broadcast_arrays(d_a_0, d_a_1)

    assert isinstance(d_r, list)
    assert len(a_r) == len(d_r)

    for e_a_r, e_d_r in zip(a_r, d_r):
        assert_eq(e_a_r, e_d_r)


def test_broadcast_arrays_uneven_chunks():
    x = da.ones(30, chunks=(3,))
    y = da.ones(30, chunks=(5,))
    z = np.broadcast_arrays(x, y)

    assert_eq(z, z)

    x = da.ones((1, 30), chunks=(1, 3))
    y = da.ones(30, chunks=(5,))
    z = np.broadcast_arrays(x, y)

    assert_eq(z, z)


@pytest.mark.parametrize(
    "u_shape, v_shape",
    [
        [tuple(), (2, 3)],
        [(1,), (2, 3)],
        [(1, 1), (2, 3)],
        [(0, 3), (1, 3)],
        [(2, 0), (2, 1)],
        [(1, 0), (2, 1)],
        [(0, 1), (1, 3)],
    ],
)
def test_broadcast_operator(u_shape, v_shape):
    u = np.random.random(u_shape)
    v = np.random.random(v_shape)

    d_u = from_array(u, chunks=1)
    d_v = from_array(v, chunks=1)

    w = u * v
    d_w = d_u * d_v

    assert_eq(w, d_w)


@pytest.mark.parametrize(
    "original_shape,new_shape,chunks",
    [
        ((10,), (10,), (3, 3, 4)),
        ((10,), (10, 1, 1), 5),
        ((10,), (1, 10), 5),
        ((24,), (2, 3, 4), 12),
        ((1, 24), (2, 3, 4), 12),
        ((2, 3, 4), (24,), (1, 3, 4)),
        ((2, 3, 4), (24,), 4),
        ((2, 3, 4), (24, 1), 4),
        ((2, 3, 4), (1, 24), 4),
        ((4, 4, 1), (4, 4), 2),
        ((4, 4), (4, 4, 1), 2),
        ((1, 4, 4), (4, 4), 2),
        ((1, 4, 4), (4, 4, 1), 2),
        ((1, 4, 4), (1, 1, 4, 4), 2),
        ((4, 4), (1, 4, 4, 1), 2),
        ((4, 4), (1, 4, 4), 2),
        ((2, 3), (2, 3), (1, 2)),
        ((2, 3), (3, 2), 3),
        ((4, 2, 3), (4, 6), 4),
        ((3, 4, 5, 6), (3, 4, 5, 6), (2, 3, 4, 5)),
        ((), (1,), 1),
        ((1,), (), 1),
        ((24,), (3, 8), 24),
        ((24,), (4, 6), 6),
        ((24,), (4, 3, 2), 6),
        ((24,), (4, 6, 1), 6),
        ((24,), (4, 6), (6, 12, 6)),
        ((64, 4), (8, 8, 4), (16, 2)),
        ((4, 64), (4, 8, 4, 2), (2, 16)),
        ((4, 8, 4, 2), (2, 1, 2, 32, 2), (2, 4, 2, 2)),
        ((4, 1, 4), (4, 4), (2, 1, 2)),
        ((0, 10), (0, 5, 2), (5, 5)),
        ((5, 0, 2), (0, 10), (5, 2, 2)),
        ((0,), (2, 0, 2), (4,)),
        ((2, 0, 2), (0,), (4, 4, 4)),
    ],
)
def test_reshape(original_shape, new_shape, chunks):
    x = np.random.randint(10, size=original_shape)
    a = from_array(x, chunks=chunks)

    xr = x.reshape(new_shape)
    ar = a.reshape(new_shape)

    if a.shape == new_shape:
        assert a is ar

    assert_eq(xr, ar)


def test_reshape_exceptions():
    x = np.random.randint(10, size=(5,))
    a = from_array(x, chunks=(2,))
    with pytest.raises(ValueError):
        da.reshape(a, (100,))


def test_reshape_splat():
    x = da.ones((5, 5), chunks=(2, 2))
    assert_eq(x.reshape((25,)), x.reshape(25))


def test_reshape_fails_for_dask_only():
    cases = [((3, 4), (4, 3), 2)]
    for original_shape, new_shape, chunks in cases:
        x = np.random.randint(10, size=original_shape)
        a = from_array(x, chunks=chunks)
        assert x.reshape(new_shape).shape == new_shape
        with pytest.raises(ValueError):
            da.reshape(a, new_shape)


def test_reshape_unknown_dimensions():
    for original_shape in [(24,), (2, 12), (2, 3, 4)]:
        for new_shape in [(-1,), (2, -1), (-1, 3, 4)]:
            x = np.random.randint(10, size=original_shape)
            a = from_array(x, 24)
            assert_eq(x.reshape(new_shape), a.reshape(new_shape))

    pytest.raises(ValueError, lambda: da.reshape(a, (-1, -1)))


def test_full():
    d = da.full((3, 4), 2, chunks=((2, 1), (2, 2)))
    assert d.chunks == ((2, 1), (2, 2))
    assert_eq(d, np.full((3, 4), 2))


def test_map_blocks():
    x = np.arange(400).reshape((20, 20))
    d = from_array(x, chunks=(7, 7))

    e = d.map_blocks(inc, dtype=d.dtype)

    assert d.chunks == e.chunks
    assert_eq(e, x + 1)

    e = d.map_blocks(inc, name="increment")
    assert e.name.startswith("increment-")

    assert d.map_blocks(inc, name="foo").name != d.map_blocks(dec, name="foo").name

    d = from_array(x, chunks=(10, 10))
    e = d.map_blocks(lambda x: x[::2, ::2], chunks=(5, 5), dtype=d.dtype)

    assert e.chunks == ((5, 5), (5, 5))
    assert_eq(e, x[::2, ::2])

    d = from_array(x, chunks=(8, 8))
    e = d.map_blocks(
        lambda x: x[::2, ::2], chunks=((4, 4, 2), (4, 4, 2)), dtype=d.dtype
    )

    assert_eq(e, x[::2, ::2])


def test_map_blocks2():
    x = np.arange(10, dtype="i8")
    d = from_array(x, chunks=(2,))

    def func(block, block_id=None, c=0):
        return np.ones_like(block) * sum(block_id) + c

    out = d.map_blocks(func, dtype="i8")
    expected = np.array([0, 0, 1, 1, 2, 2, 3, 3, 4, 4], dtype="i8")

    assert_eq(out, expected)
    assert same_keys(d.map_blocks(func, dtype="i8"), out)

    out = d.map_blocks(func, dtype="i8", c=1)
    expected = expected + 1

    assert_eq(out, expected)
    assert same_keys(d.map_blocks(func, dtype="i8", c=1), out)


def test_map_blocks_block_info():
    x = da.arange(50, chunks=10)

    def func(a, b, c, block_info=None):
        for idx in [0, 2, None]:  # positions in args
            assert block_info[idx]["shape"] == (50,)
            assert block_info[idx]["num-chunks"] == (5,)
            start, stop = block_info[idx]["array-location"][0]
            assert stop - start == 10
            assert 0 <= start <= 40
            assert 10 <= stop <= 50

            assert 0 <= block_info[idx]["chunk-location"][0] <= 4
        assert block_info[None]["chunk-shape"] == (10,)
        assert block_info[None]["dtype"] == x.dtype

        return a + b + c

    z = da.map_blocks(func, x, 100, x + 1, dtype=x.dtype)
    assert_eq(z, x + x + 1 + 100)


def test_map_blocks_block_info_with_new_axis():
    # https://github.com/dask/dask/issues/4298
    values = da.from_array(np.array(["a", "a", "b", "c"]), 2)

    def func(x, block_info=None):
        assert block_info.keys() == {0, None}
        assert block_info[0]["shape"] == (4,)
        assert block_info[0]["num-chunks"] == (2,)
        assert block_info[None]["shape"] == (4, 3)
        assert block_info[None]["num-chunks"] == (2, 1)
        assert block_info[None]["chunk-shape"] == (2, 3)
        assert block_info[None]["dtype"] == np.dtype("f8")

        assert block_info[0]["chunk-location"] in {(0,), (1,)}

        if block_info[0]["chunk-location"] == (0,):
            assert block_info[0]["array-location"] == [(0, 2)]
            assert block_info[None]["chunk-location"] == (0, 0)
            assert block_info[None]["array-location"] == [(0, 2), (0, 3)]
        elif block_info[0]["chunk-location"] == (1,):
            assert block_info[0]["array-location"] == [(2, 4)]
            assert block_info[None]["chunk-location"] == (1, 0)
            assert block_info[None]["array-location"] == [(2, 4), (0, 3)]

        return np.ones((len(x), 3))

    z = values.map_blocks(func, chunks=((2, 2), 3), new_axis=1, dtype="f8")
    assert_eq(z, np.ones((4, 3), dtype="f8"))


def test_map_blocks_block_info_with_drop_axis():
    # https://github.com/dask/dask/issues/4584
    values = da.from_array(
        np.array(
            [[1, 2, 4], [8, 16, 32], [64, 128, 256], [1024, 2048, 4096]], dtype="u4"
        ),
        (2, 1),
    )

    def func(x, block_info=None):
        assert block_info.keys() == {0, None}
        assert block_info[0]["shape"] == (4, 3)
        # drop_axis concatenates along the dropped dimension, hence not (2, 3)
        assert block_info[0]["num-chunks"] == (2, 1)
        assert block_info[None]["shape"] == (4,)
        assert block_info[None]["num-chunks"] == (2,)
        assert block_info[None]["chunk-shape"] == (2,)
        assert block_info[None]["dtype"] == np.dtype("u4")

        assert block_info[0]["chunk-location"] in {(0, 0), (1, 0)}

        if block_info[0]["chunk-location"] == (0, 0):
            assert block_info[0]["array-location"] == [(0, 2), (0, 3)]
            assert block_info[None]["chunk-location"] == (0,)
            assert block_info[None]["array-location"] == [(0, 2)]
        elif block_info[0]["chunk-location"] == (1, 0):
            assert block_info[0]["array-location"] == [(2, 4), (0, 3)]
            assert block_info[None]["chunk-location"] == (1,)
            assert block_info[None]["array-location"] == [(2, 4)]

        return np.sum(x, axis=1, dtype="u4")

    z = values.map_blocks(func, drop_axis=1, dtype="u4")
    assert_eq(z, np.array([7, 56, 448, 7168], dtype="u4"))


def test_map_blocks_block_info_with_broadcast():
    expected0 = [
        {
            "shape": (3, 4),
            "num-chunks": (1, 2),
            "array-location": [(0, 3), (0, 2)],
            "chunk-location": (0, 0),
        },
        {
            "shape": (3, 4),
            "num-chunks": (1, 2),
            "array-location": [(0, 3), (2, 4)],
            "chunk-location": (0, 1),
        },
    ]
    expected1 = [
        {
            "shape": (6, 2),
            "num-chunks": (2, 1),
            "array-location": [(0, 3), (0, 2)],
            "chunk-location": (0, 0),
        },
        {
            "shape": (6, 2),
            "num-chunks": (2, 1),
            "array-location": [(3, 6), (0, 2)],
            "chunk-location": (1, 0),
        },
    ]
    expected2 = [
        {
            "shape": (4,),
            "num-chunks": (2,),
            "array-location": [(0, 2)],
            "chunk-location": (0,),
        },
        {
            "shape": (4,),
            "num-chunks": (2,),
            "array-location": [(2, 4)],
            "chunk-location": (1,),
        },
    ]
    expected = [
        {
            0: expected0[0],
            1: expected1[0],
            2: expected2[0],
            None: {
                "shape": (6, 4),
                "num-chunks": (2, 2),
                "dtype": np.float_,
                "chunk-shape": (3, 2),
                "array-location": [(0, 3), (0, 2)],
                "chunk-location": (0, 0),
            },
        },
        {
            0: expected0[1],
            1: expected1[0],
            2: expected2[1],
            None: {
                "shape": (6, 4),
                "num-chunks": (2, 2),
                "dtype": np.float_,
                "chunk-shape": (3, 2),
                "array-location": [(0, 3), (2, 4)],
                "chunk-location": (0, 1),
            },
        },
        {
            0: expected0[0],
            1: expected1[1],
            2: expected2[0],
            None: {
                "shape": (6, 4),
                "num-chunks": (2, 2),
                "dtype": np.float_,
                "chunk-shape": (3, 2),
                "array-location": [(3, 6), (0, 2)],
                "chunk-location": (1, 0),
            },
        },
        {
            0: expected0[1],
            1: expected1[1],
            2: expected2[1],
            None: {
                "shape": (6, 4),
                "num-chunks": (2, 2),
                "dtype": np.float_,
                "chunk-shape": (3, 2),
                "array-location": [(3, 6), (2, 4)],
                "chunk-location": (1, 1),
            },
        },
    ]

    def func(x, y, z, block_info=None):
        for info in expected:
            if block_info[None]["chunk-location"] == info[None]["chunk-location"]:
                assert block_info == info
                break
        else:
            assert False
        return x + y + z

    a = da.ones((3, 4), chunks=(3, 2))
    b = da.ones((6, 2), chunks=(3, 2))
    c = da.ones((4,), chunks=(2,))
    d = da.map_blocks(func, a, b, c, chunks=((3, 3), (2, 2)), dtype=a.dtype)
    assert d.chunks == ((3, 3), (2, 2))
    assert_eq(d, 3 * np.ones((6, 4)))


def test_map_blocks_with_constants():
    d = da.arange(10, chunks=3)
    e = d.map_blocks(add, 100, dtype=d.dtype)

    assert_eq(e, np.arange(10) + 100)

    assert_eq(da.map_blocks(sub, d, 10, dtype=d.dtype), np.arange(10) - 10)
    assert_eq(da.map_blocks(sub, 10, d, dtype=d.dtype), 10 - np.arange(10))


def test_map_blocks_with_kwargs():
    d = da.arange(10, chunks=5)

    result = d.map_blocks(np.max, axis=0, keepdims=True, dtype=d.dtype, chunks=(1,))

    assert_eq(result, np.array([4, 9]))


def test_map_blocks_infer_chunks_broadcast():
    dx = da.from_array([[1, 2, 3, 4]], chunks=((1,), (2, 2)))
    dy = da.from_array([[10, 20], [30, 40]], chunks=((1, 1), (2,)))
    result = da.map_blocks(lambda x, y: x + y, dx, dy)
    assert result.chunks == ((1, 1), (2, 2))
    assert_eq(result, np.array([[11, 22, 13, 24], [31, 42, 33, 44]]))


def test_map_blocks_with_chunks():
    dx = da.ones((5, 3), chunks=(2, 2))
    dy = da.ones((5, 3), chunks=(2, 2))
    dz = da.map_blocks(np.add, dx, dy, chunks=dx.chunks)
    assert_eq(dz, np.ones((5, 3)) * 2)


def test_map_blocks_dtype_inference():
    x = np.arange(50).reshape((5, 10))
    y = np.arange(10)
    dx = da.from_array(x, chunks=5)
    dy = da.from_array(y, chunks=5)

    def foo(x, *args, **kwargs):
        cast = kwargs.pop("cast", "i8")
        return (x + sum(args)).astype(cast)

    assert_eq(dx.map_blocks(foo, dy, 1), foo(dx, dy, 1))
    assert_eq(dx.map_blocks(foo, dy, 1, cast="f8"), foo(dx, dy, 1, cast="f8"))
    assert_eq(
        dx.map_blocks(foo, dy, 1, cast="f8", dtype="f8"),
        foo(dx, dy, 1, cast="f8", dtype="f8"),
    )

    def foo(x):
        raise RuntimeError("Woops")

    with pytest.raises(ValueError) as e:
        dx.map_blocks(foo)
    msg = str(e.value)
    assert "dtype" in msg


def test_map_blocks_infer_newaxis():
    x = da.ones((5, 3), chunks=(2, 2))
    y = da.map_blocks(lambda x: x[None], x, chunks=((1,), (2, 2, 1), (2, 1)))
    assert_eq(y, da.ones((1, 5, 3)))


def test_map_blocks_no_array_args():
    def func(dtype, block_info=None):
        loc = block_info[None]["array-location"]
        return np.arange(loc[0][0], loc[0][1], dtype=dtype)

    x = da.map_blocks(func, np.float32, chunks=((5, 3),), dtype=np.float32)
    assert x.chunks == ((5, 3),)
    assert_eq(x, np.arange(8, dtype=np.float32))


@pytest.mark.parametrize("func", [lambda x, y: x + y, lambda x, y, block_info: x + y])
def test_map_blocks_optimize_blockwise(func):
    # Check that map_blocks layers can merge with elementwise layers
    base = [da.full((1,), i, chunks=1) for i in range(4)]
    a = base[0] + base[1]
    b = da.map_blocks(func, a, base[2], dtype=np.int8)
    c = b + base[3]
    dsk = c.__dask_graph__()
    optimized = optimize_blockwise(dsk)
    # The two additions and the map_blocks should be fused together
    assert len(optimized.layers) == len(dsk.layers) - 2


def test_repr():
    d = da.ones((4, 4), chunks=(2, 2))
    assert key_split(d.name) in repr(d)
    assert str(d.shape) in repr(d)
    assert str(d.dtype) in repr(d)
    d = da.ones((4000, 4), chunks=(4, 2))
    assert len(str(d)) < 1000


def test_repr_meta():
    d = da.ones((4, 4), chunks=(2, 2))
    assert "chunktype=numpy.ndarray" in repr(d)

    # Test non-numpy meta
    sparse = pytest.importorskip("sparse")
    s = d.map_blocks(sparse.COO)
    assert "chunktype=sparse.COO" in repr(s)


def test_slicing_with_ellipsis():
    x = np.arange(256).reshape((4, 4, 4, 4))
    d = da.from_array(x, chunks=((2, 2, 2, 2)))

    assert_eq(d[..., 1], x[..., 1])
    assert_eq(d[0, ..., 1], x[0, ..., 1])


def test_slicing_with_ndarray():
    x = np.arange(64).reshape((8, 8))
    d = da.from_array(x, chunks=((4, 4)))

    assert_eq(d[np.arange(8)], x)
    assert_eq(d[np.ones(8, dtype=bool)], x)
    assert_eq(d[np.array([1])], x[[1]])
    assert_eq(d[np.array([True, False, True] + [False] * 5)], x[[0, 2]])


def test_slicing_flexible_type():
    a = np.array([["a", "b"], ["c", "d"]])
    b = da.from_array(a, 2)

    assert_eq(a[:, 0], b[:, 0])


def test_slicing_with_object_dtype():
    # https://github.com/dask/dask/issues/6892
    d = da.from_array(np.array(["a", "b"], dtype=object), chunks=(1,))
    assert d.dtype == d[(0,)].dtype


def test_dtype():
    d = da.ones((4, 4), chunks=(2, 2))

    assert d.dtype == d.compute().dtype
    assert (d * 1.0).dtype == (d + 1.0).compute().dtype
    assert d.sum().dtype == d.sum().compute().dtype  # no shape


def test_blockdims_from_blockshape():
    assert blockdims_from_blockshape((10, 10), (4, 3)) == ((4, 4, 2), (3, 3, 3, 1))
    pytest.raises(TypeError, lambda: blockdims_from_blockshape((10,), None))
    assert blockdims_from_blockshape((1e2, 3), [1e1, 3]) == ((10,) * 10, (3,))
    assert blockdims_from_blockshape((np.int8(10),), (5,)) == ((5, 5),)


def test_coerce():
    d0 = da.from_array(np.array(1), chunks=(1,))
    d1 = da.from_array(np.array([1]), chunks=(1,))
    with dask.config.set(scheduler="sync"):
        for d in d0, d1:
            assert bool(d) is True
            assert int(d) == 1
            assert float(d) == 1.0
            assert complex(d) == complex(1)

    a2 = np.arange(2)
    d2 = da.from_array(a2, chunks=(2,))
    for func in (int, float, complex):
        pytest.raises(TypeError, lambda: func(d2))


def test_bool():
    arr = np.arange(100).reshape((10, 10))
    darr = da.from_array(arr, chunks=(10, 10))
    with pytest.raises(ValueError):
        bool(darr)
        bool(darr == darr)


def test_store_kwargs():
    d = da.ones((10, 10), chunks=(2, 2))
    a = d + 1

    called = [False]

    def get_func(*args, **kwargs):
        assert kwargs.pop("foo") == "test kwarg"
        r = dask.get(*args, **kwargs)
        called[0] = True
        return r

    called[0] = False
    at = np.zeros(shape=(10, 10))
    store([a], [at], scheduler=get_func, foo="test kwarg")
    assert called[0]

    called[0] = False
    at = np.zeros(shape=(10, 10))
    a.store(at, scheduler=get_func, foo="test kwarg")
    assert called[0]

    called[0] = False
    at = np.zeros(shape=(10, 10))
    store([a], [at], scheduler=get_func, return_stored=True, foo="test kwarg")
    assert called[0]


def test_store_delayed_target():
    from dask.delayed import delayed

    d = da.ones((4, 4), chunks=(2, 2))
    a, b = d + 1, d + 2

    # empty buffers to be used as targets
    targs = {}

    def make_target(key):
        a = np.empty((4, 4))
        targs[key] = a
        return a

    # delayed calls to these targets
    atd = delayed(make_target)("at")
    btd = delayed(make_target)("bt")

    # test not keeping result
    st = store([a, b], [atd, btd])

    at = targs["at"]
    bt = targs["bt"]

    assert st is None
    assert_eq(at, a)
    assert_eq(bt, b)

    # test keeping result
    for st_compute in [False, True]:
        targs.clear()

        st = store([a, b], [atd, btd], return_stored=True, compute=st_compute)
        if st_compute:
            assert all(not any(dask.core.get_deps(e.dask)[0].values()) for e in st)

        st = dask.compute(*st)

        at = targs["at"]
        bt = targs["bt"]

        assert st is not None
        assert isinstance(st, tuple)
        assert all([isinstance(v, np.ndarray) for v in st])
        assert_eq(at, a)
        assert_eq(bt, b)
        assert_eq(st[0], a)
        assert_eq(st[1], b)

        pytest.raises(ValueError, lambda: store([a], [at, bt]))
        pytest.raises(ValueError, lambda: store(at, at))
        pytest.raises(ValueError, lambda: store([at, bt], [at, bt]))


def test_store():
    d = da.ones((4, 4), chunks=(2, 2))
    a, b = d + 1, d + 2

    at = np.empty(shape=(4, 4))
    bt = np.empty(shape=(4, 4))

    st = store([a, b], [at, bt])
    assert st is None
    assert (at == 2).all()
    assert (bt == 3).all()

    pytest.raises(ValueError, lambda: store([a], [at, bt]))
    pytest.raises(ValueError, lambda: store(at, at))
    pytest.raises(ValueError, lambda: store([at, bt], [at, bt]))


def test_store_regions():
    d = da.ones((4, 4, 4), dtype=int, chunks=(2, 2, 2))
    a, b = d + 1, d + 2
    a = a[:, 1:, :].astype(float)

    region = (slice(None, None, 2), slice(None), [1, 2, 4, 5])

    # Single region:
    at = np.zeros(shape=(8, 3, 6))
    bt = np.zeros(shape=(8, 4, 6))
    v = store([a, b], [at, bt], regions=region, compute=False)
    assert isinstance(v, Delayed)
    assert (at == 0).all() and (bt[region] == 0).all()
    assert all([ev is None for ev in v.compute()])
    assert (at[region] == 2).all() and (bt[region] == 3).all()
    assert not (bt == 3).all() and not (bt == 0).all()
    assert not (at == 2).all() and not (at == 0).all()

    # Multiple regions:
    at = np.zeros(shape=(8, 3, 6))
    bt = np.zeros(shape=(8, 4, 6))
    v = store([a, b], [at, bt], regions=[region, region], compute=False)
    assert isinstance(v, Delayed)
    assert (at == 0).all() and (bt[region] == 0).all()
    assert all([ev is None for ev in v.compute()])
    assert (at[region] == 2).all() and (bt[region] == 3).all()
    assert not (bt == 3).all() and not (bt == 0).all()
    assert not (at == 2).all() and not (at == 0).all()

    # Single region (keep result):
    for st_compute in [False, True]:
        at = np.zeros(shape=(8, 3, 6))
        bt = np.zeros(shape=(8, 4, 6))
        v = store(
            [a, b], [at, bt], regions=region, compute=st_compute, return_stored=True
        )
        assert isinstance(v, tuple)
        assert all([isinstance(e, da.Array) for e in v])
        if st_compute:
            assert all(not any(dask.core.get_deps(e.dask)[0].values()) for e in v)
        else:
            assert (at == 0).all() and (bt[region] == 0).all()

        ar, br = v
        assert ar.dtype == a.dtype
        assert br.dtype == b.dtype
        assert ar.shape == a.shape
        assert br.shape == b.shape
        assert ar.chunks == a.chunks
        assert br.chunks == b.chunks

        ar, br = da.compute(ar, br)
        assert (at[region] == 2).all() and (bt[region] == 3).all()
        assert not (bt == 3).all() and not (bt == 0).all()
        assert not (at == 2).all() and not (at == 0).all()
        assert (br == 3).all()
        assert (ar == 2).all()

    # Multiple regions (keep result):
    for st_compute in [False, True]:
        at = np.zeros(shape=(8, 3, 6))
        bt = np.zeros(shape=(8, 4, 6))
        v = store(
            [a, b],
            [at, bt],
            regions=[region, region],
            compute=st_compute,
            return_stored=True,
        )
        assert isinstance(v, tuple)
        assert all([isinstance(e, da.Array) for e in v])
        if st_compute:
            assert all(not any(dask.core.get_deps(e.dask)[0].values()) for e in v)
        else:
            assert (at == 0).all() and (bt[region] == 0).all()

        ar, br = v
        assert ar.dtype == a.dtype
        assert br.dtype == b.dtype
        assert ar.shape == a.shape
        assert br.shape == b.shape
        assert ar.chunks == a.chunks
        assert br.chunks == b.chunks

        ar, br = da.compute(ar, br)
        assert (at[region] == 2).all() and (bt[region] == 3).all()
        assert not (bt == 3).all() and not (bt == 0).all()
        assert not (at == 2).all() and not (at == 0).all()
        assert (br == 3).all()
        assert (ar == 2).all()


def test_store_compute_false():
    d = da.ones((4, 4), chunks=(2, 2))
    a, b = d + 1, d + 2

    at = np.zeros(shape=(4, 4))
    bt = np.zeros(shape=(4, 4))

    v = store([a, b], [at, bt], compute=False)
    assert isinstance(v, Delayed)
    assert (at == 0).all() and (bt == 0).all()
    assert all([ev is None for ev in v.compute()])
    assert (at == 2).all() and (bt == 3).all()

    at = np.zeros(shape=(4, 4))
    bt = np.zeros(shape=(4, 4))

    dat, dbt = store([a, b], [at, bt], compute=False, return_stored=True)
    assert isinstance(dat, Array) and isinstance(dbt, Array)
    assert (at == 0).all() and (bt == 0).all()
    assert (dat.compute() == at).all() and (dbt.compute() == bt).all()
    assert (at == 2).all() and (bt == 3).all()


def test_store_nocompute_regions():
    x = da.ones(10, chunks=1)
    y = np.zeros((2, 10))
    d1 = da.store(x, y, regions=(0,), compute=False)
    d2 = da.store(x, y, regions=(1,), compute=False)
    assert d1.key != d2.key


class ThreadSafetyError(Exception):
    pass


class NonthreadSafeStore:
    def __init__(self):
        self.in_use = False

    def __setitem__(self, key, value):
        if self.in_use:
            raise ThreadSafetyError()
        self.in_use = True
        time.sleep(0.001)
        self.in_use = False


class ThreadSafeStore:
    def __init__(self):
        self.concurrent_uses = 0
        self.max_concurrent_uses = 0

    def __setitem__(self, key, value):
        self.concurrent_uses += 1
        self.max_concurrent_uses = max(self.concurrent_uses, self.max_concurrent_uses)
        time.sleep(0.01)
        self.concurrent_uses -= 1


class CounterLock:
    def __init__(self, *args, **kwargs):
        self.lock = Lock(*args, **kwargs)

        self.acquire_count = 0
        self.release_count = 0

    def acquire(self, *args, **kwargs):
        self.acquire_count += 1
        return self.lock.acquire(*args, **kwargs)

    def release(self, *args, **kwargs):
        self.release_count += 1
        return self.lock.release(*args, **kwargs)


def test_store_locks():
    _Lock = type(Lock())
    d = da.ones((10, 10), chunks=(2, 2))
    a, b = d + 1, d + 2

    at = np.zeros(shape=(10, 10))
    bt = np.zeros(shape=(10, 10))

    lock = Lock()
    v = store([a, b], [at, bt], compute=False, lock=lock)
    assert isinstance(v, Delayed)
    dsk = v.dask
    locks = set(vv for v in dsk.values() for vv in v if isinstance(vv, _Lock))
    assert locks == set([lock])

    # Ensure same lock applies over multiple stores
    at = NonthreadSafeStore()
    v = store([a, b], [at, at], lock=lock, scheduler="threads", num_workers=10)
    assert v is None

    # Don't assume thread safety by default
    at = NonthreadSafeStore()
    assert store(a, at, scheduler="threads", num_workers=10) is None
    assert a.store(at, scheduler="threads", num_workers=10) is None

    # Ensure locks can be removed
    at = ThreadSafeStore()
    for i in range(10):
        st = a.store(at, lock=False, scheduler="threads", num_workers=10)
        assert st is None
        if at.max_concurrent_uses > 1:
            break
        if i == 9:
            assert False

    # Verify number of lock calls
    nchunks = np.sum([np.prod([len(c) for c in e.chunks]) for e in [a, b]])
    for c in (False, True):
        at = np.zeros(shape=(10, 10))
        bt = np.zeros(shape=(10, 10))
        lock = CounterLock()

        v = store([a, b], [at, bt], lock=lock, compute=c, return_stored=True)
        assert all(isinstance(e, Array) for e in v)

        da.compute(v)

        # When `return_stored=True` and `compute=False`,
        # the lock should be acquired only once for store and load steps
        # as they are fused together into one step.
        assert lock.acquire_count == lock.release_count
        if c:
            assert lock.acquire_count == 2 * nchunks
        else:
            assert lock.acquire_count == nchunks


def test_store_method_return():
    d = da.ones((10, 10), chunks=(2, 2))
    a = d + 1

    for compute in [False, True]:
        for return_stored in [False, True]:
            at = np.zeros(shape=(10, 10))
            r = a.store(
                at, scheduler="threads", compute=compute, return_stored=return_stored
            )

            if return_stored:
                assert isinstance(r, Array)
            elif compute:
                assert r is None
            else:
                assert isinstance(r, Delayed)


@pytest.mark.xfail(reason="can't lock with multiprocessing")
def test_store_multiprocessing_lock():
    d = da.ones((10, 10), chunks=(2, 2))
    a = d + 1

    at = np.zeros(shape=(10, 10))
    st = a.store(at, scheduler="processes", num_workers=10)
    assert st is None


def test_to_hdf5():
    h5py = pytest.importorskip("h5py")
    x = da.ones((4, 4), chunks=(2, 2))
    y = da.ones(4, chunks=2, dtype="i4")

    with tmpfile(".hdf5") as fn:
        x.to_hdf5(fn, "/x")
        with h5py.File(fn, mode="r+") as f:
            d = f["/x"]

            assert_eq(d[:], x)
            assert d.chunks == (2, 2)

    with tmpfile(".hdf5") as fn:
        x.to_hdf5(fn, "/x", chunks=None)
        with h5py.File(fn, mode="r+") as f:
            d = f["/x"]

            assert_eq(d[:], x)
            assert d.chunks is None

    with tmpfile(".hdf5") as fn:
        x.to_hdf5(fn, "/x", chunks=(1, 1))
        with h5py.File(fn, mode="r+") as f:
            d = f["/x"]

            assert_eq(d[:], x)
            assert d.chunks == (1, 1)

    with tmpfile(".hdf5") as fn:
        da.to_hdf5(fn, {"/x": x, "/y": y})

        with h5py.File(fn, mode="r+") as f:
            assert_eq(f["/x"][:], x)
            assert f["/x"].chunks == (2, 2)
            assert_eq(f["/y"][:], y)
            assert f["/y"].chunks == (2,)


def test_to_dask_dataframe():
    dd = pytest.importorskip("dask.dataframe")
    a = da.ones((4,), chunks=(2,))
    d = a.to_dask_dataframe()
    assert isinstance(d, dd.Series)

    a = da.ones((4, 4), chunks=(2, 2))
    d = a.to_dask_dataframe()
    assert isinstance(d, dd.DataFrame)


def test_np_array_with_zero_dimensions():
    d = da.ones((4, 4), chunks=(2, 2))
    assert_eq(np.array(d.sum()), np.array(d.compute().sum()))


def test_dtype_complex():
    x = np.arange(24).reshape((4, 6)).astype("f4")
    y = np.arange(24).reshape((4, 6)).astype("i8")
    z = np.arange(24).reshape((4, 6)).astype("i2")

    a = da.from_array(x, chunks=(2, 3))
    b = da.from_array(y, chunks=(2, 3))
    c = da.from_array(z, chunks=(2, 3))

    def assert_eq(a, b):
        return isinstance(a, np.dtype) and isinstance(b, np.dtype) and str(a) == str(b)

    assert_eq(a.dtype, x.dtype)
    assert_eq(b.dtype, y.dtype)

    assert_eq((a + 1).dtype, (x + 1).dtype)
    assert_eq((a + b).dtype, (x + y).dtype)
    assert_eq(a.T.dtype, x.T.dtype)
    assert_eq(a[:3].dtype, x[:3].dtype)
    assert_eq((a.dot(b.T)).dtype, (x.dot(y.T)).dtype)

    assert_eq(stack([a, b]).dtype, np.vstack([x, y]).dtype)
    assert_eq(concatenate([a, b]).dtype, np.concatenate([x, y]).dtype)

    assert_eq(b.std().dtype, y.std().dtype)
    assert_eq(c.sum().dtype, z.sum().dtype)
    assert_eq(a.min().dtype, a.min().dtype)
    assert_eq(b.std().dtype, b.std().dtype)
    assert_eq(a.argmin(axis=0).dtype, a.argmin(axis=0).dtype)

    assert_eq(da.sin(c).dtype, np.sin(z).dtype)
    assert_eq(da.exp(b).dtype, np.exp(y).dtype)
    assert_eq(da.floor(a).dtype, np.floor(x).dtype)
    assert_eq(da.isnan(b).dtype, np.isnan(y).dtype)
    with ignoring(ImportError):
        assert da.isnull(b).dtype == "bool"
        assert da.notnull(b).dtype == "bool"

    x = np.array([("a", 1)], dtype=[("text", "S1"), ("numbers", "i4")])
    d = da.from_array(x, chunks=(1,))

    assert_eq(d["text"].dtype, x["text"].dtype)
    assert_eq(d[["numbers", "text"]].dtype, x[["numbers", "text"]].dtype)


def test_astype():
    x = np.ones((5, 5), dtype="f8")
    d = da.from_array(x, chunks=(2, 2))

    assert d.astype("i8").dtype == "i8"
    assert_eq(d.astype("i8"), x.astype("i8"))
    assert same_keys(d.astype("i8"), d.astype("i8"))

    with pytest.raises(TypeError):
        d.astype("i8", casting="safe")

    with pytest.raises(TypeError):
        d.astype("i8", not_a_real_kwarg="foo")

    # smoketest with kwargs
    assert_eq(d.astype("i8", copy=False), x.astype("i8", copy=False))

    # Check it's a noop
    assert d.astype("f8") is d


def test_arithmetic():
    x = np.arange(5).astype("f4") + 2
    y = np.arange(5).astype("i8") + 2
    z = np.arange(5).astype("i4") + 2
    a = da.from_array(x, chunks=(2,))
    b = da.from_array(y, chunks=(2,))
    c = da.from_array(z, chunks=(2,))
    assert_eq(a + b, x + y)
    assert_eq(a * b, x * y)
    assert_eq(a - b, x - y)
    assert_eq(a / b, x / y)
    assert_eq(b & b, y & y)
    assert_eq(b | b, y | y)
    assert_eq(b ^ b, y ^ y)
    assert_eq(a // b, x // y)
    assert_eq(a ** b, x ** y)
    assert_eq(a % b, x % y)
    assert_eq(a > b, x > y)
    assert_eq(a < b, x < y)
    assert_eq(a >= b, x >= y)
    assert_eq(a <= b, x <= y)
    assert_eq(a == b, x == y)
    assert_eq(a != b, x != y)

    assert_eq(a + 2, x + 2)
    assert_eq(a * 2, x * 2)
    assert_eq(a - 2, x - 2)
    assert_eq(a / 2, x / 2)
    assert_eq(b & True, y & True)
    assert_eq(b | True, y | True)
    assert_eq(b ^ True, y ^ True)
    assert_eq(a // 2, x // 2)
    assert_eq(a ** 2, x ** 2)
    assert_eq(a % 2, x % 2)
    assert_eq(a > 2, x > 2)
    assert_eq(a < 2, x < 2)
    assert_eq(a >= 2, x >= 2)
    assert_eq(a <= 2, x <= 2)
    assert_eq(a == 2, x == 2)
    assert_eq(a != 2, x != 2)

    assert_eq(2 + b, 2 + y)
    assert_eq(2 * b, 2 * y)
    assert_eq(2 - b, 2 - y)
    assert_eq(2 / b, 2 / y)
    assert_eq(True & b, True & y)
    assert_eq(True | b, True | y)
    assert_eq(True ^ b, True ^ y)
    assert_eq(2 // b, 2 // y)
    assert_eq(2 ** b, 2 ** y)
    assert_eq(2 % b, 2 % y)
    assert_eq(2 > b, 2 > y)
    assert_eq(2 < b, 2 < y)
    assert_eq(2 >= b, 2 >= y)
    assert_eq(2 <= b, 2 <= y)
    assert_eq(2 == b, 2 == y)
    assert_eq(2 != b, 2 != y)

    assert_eq(-a, -x)
    assert_eq(abs(a), abs(x))
    assert_eq(~(a == b), ~(x == y))
    assert_eq(~(a == b), ~(x == y))

    assert_eq(da.logaddexp(a, b), np.logaddexp(x, y))
    assert_eq(da.logaddexp2(a, b), np.logaddexp2(x, y))
    with pytest.warns(None):  # Overflow warning
        assert_eq(da.exp(b), np.exp(y))
    assert_eq(da.log(a), np.log(x))
    assert_eq(da.log10(a), np.log10(x))
    assert_eq(da.log1p(a), np.log1p(x))
    with pytest.warns(None):  # Overflow warning
        assert_eq(da.expm1(b), np.expm1(y))
    assert_eq(da.sqrt(a), np.sqrt(x))
    assert_eq(da.square(a), np.square(x))

    assert_eq(da.sin(a), np.sin(x))
    assert_eq(da.cos(b), np.cos(y))
    assert_eq(da.tan(a), np.tan(x))
    assert_eq(da.arcsin(b / 10), np.arcsin(y / 10))
    assert_eq(da.arccos(b / 10), np.arccos(y / 10))
    assert_eq(da.arctan(b / 10), np.arctan(y / 10))
    assert_eq(da.arctan2(b * 10, a), np.arctan2(y * 10, x))
    assert_eq(da.hypot(b, a), np.hypot(y, x))
    assert_eq(da.sinh(a), np.sinh(x))
    with pytest.warns(None):  # Overflow warning
        assert_eq(da.cosh(b), np.cosh(y))
    assert_eq(da.tanh(a), np.tanh(x))
    assert_eq(da.arcsinh(b * 10), np.arcsinh(y * 10))
    assert_eq(da.arccosh(b * 10), np.arccosh(y * 10))
    assert_eq(da.arctanh(b / 10), np.arctanh(y / 10))
    assert_eq(da.deg2rad(a), np.deg2rad(x))
    assert_eq(da.rad2deg(a), np.rad2deg(x))

    assert_eq(da.logical_and(a < 1, b < 4), np.logical_and(x < 1, y < 4))
    assert_eq(da.logical_or(a < 1, b < 4), np.logical_or(x < 1, y < 4))
    assert_eq(da.logical_xor(a < 1, b < 4), np.logical_xor(x < 1, y < 4))
    assert_eq(da.logical_not(a < 1), np.logical_not(x < 1))
    assert_eq(da.maximum(a, 5 - a), np.maximum(a, 5 - a))
    assert_eq(da.minimum(a, 5 - a), np.minimum(a, 5 - a))
    assert_eq(da.fmax(a, 5 - a), np.fmax(a, 5 - a))
    assert_eq(da.fmin(a, 5 - a), np.fmin(a, 5 - a))

    assert_eq(da.isreal(a + 1j * b), np.isreal(x + 1j * y))
    assert_eq(da.iscomplex(a + 1j * b), np.iscomplex(x + 1j * y))
    assert_eq(da.isfinite(a), np.isfinite(x))
    assert_eq(da.isinf(a), np.isinf(x))
    assert_eq(da.isnan(a), np.isnan(x))
    assert_eq(da.signbit(a - 3), np.signbit(x - 3))
    assert_eq(da.copysign(a - 3, b), np.copysign(x - 3, y))
    assert_eq(da.nextafter(a - 3, b), np.nextafter(x - 3, y))
    with pytest.warns(None):  # overflow warning
        assert_eq(da.ldexp(c, c), np.ldexp(z, z))
    assert_eq(da.fmod(a * 12, b), np.fmod(x * 12, y))
    assert_eq(da.floor(a * 0.5), np.floor(x * 0.5))
    assert_eq(da.ceil(a), np.ceil(x))
    assert_eq(da.trunc(a / 2), np.trunc(x / 2))

    assert_eq(da.degrees(b), np.degrees(y))
    assert_eq(da.radians(a), np.radians(x))

    assert_eq(da.rint(a + 0.3), np.rint(x + 0.3))
    assert_eq(da.fix(a - 2.5), np.fix(x - 2.5))

    assert_eq(da.angle(a + 1j), np.angle(x + 1j))
    assert_eq(da.real(a + 1j), np.real(x + 1j))
    assert_eq((a + 1j).real, np.real(x + 1j))
    assert_eq(da.imag(a + 1j), np.imag(x + 1j))
    assert_eq((a + 1j).imag, np.imag(x + 1j))
    assert_eq(da.conj(a + 1j * b), np.conj(x + 1j * y))
    assert_eq((a + 1j * b).conj(), (x + 1j * y).conj())

    assert_eq(da.clip(b, 1, 4), np.clip(y, 1, 4))
    assert_eq(b.clip(1, 4), y.clip(1, 4))
    assert_eq(da.fabs(b), np.fabs(y))
    assert_eq(da.sign(b - 2), np.sign(y - 2))
    assert_eq(da.absolute(b - 2), np.absolute(y - 2))
    assert_eq(da.absolute(b - 2 + 1j), np.absolute(y - 2 + 1j))

    l1, l2 = da.frexp(a)
    r1, r2 = np.frexp(x)
    assert_eq(l1, r1)
    assert_eq(l2, r2)

    l1, l2 = da.modf(a)
    r1, r2 = np.modf(x)
    assert_eq(l1, r1)
    assert_eq(l2, r2)

    assert_eq(da.around(a, -1), np.around(x, -1))


def test_elemwise_consistent_names():
    a = da.from_array(np.arange(5, dtype="f4"), chunks=(2,))
    b = da.from_array(np.arange(5, dtype="f4"), chunks=(2,))
    assert same_keys(a + b, a + b)
    assert same_keys(a + 2, a + 2)
    assert same_keys(da.exp(a), da.exp(a))
    assert same_keys(da.exp(a, dtype="f8"), da.exp(a, dtype="f8"))
    assert same_keys(da.maximum(a, b), da.maximum(a, b))


def test_optimize():
    x = np.arange(5).astype("f4")
    a = da.from_array(x, chunks=(2,))
    expr = a[1:4] + 1
    result = optimize(expr.dask, expr.__dask_keys__())
    assert isinstance(result, dict)
    assert all(key in result for key in expr.__dask_keys__())


def test_slicing_with_non_ndarrays():
    class ARangeSlice:
        dtype = np.dtype("i8")
        ndim = 1

        def __init__(self, start, stop):
            self.start = start
            self.stop = stop

        def __array__(self):
            return np.arange(self.start, self.stop)

    class ARangeSlicable:
        dtype = np.dtype("i8")
        ndim = 1

        def __init__(self, n):
            self.n = n

        @property
        def shape(self):
            return (self.n,)

        def __getitem__(self, key):
            return ARangeSlice(key[0].start, key[0].stop)

    x = da.from_array(ARangeSlicable(10), chunks=(4,))

    assert_eq((x + 1).sum(), (np.arange(10, dtype=x.dtype) + 1).sum())


@pytest.mark.filterwarnings("ignore:the matrix subclass")
def test_getter():
    assert type(getter(np.matrix([[1]]), 0)) is np.ndarray
    assert type(getter(np.matrix([[1]]), 0, asarray=False)) is np.matrix
    assert_eq(getter([1, 2, 3, 4, 5], slice(1, 4)), np.array([2, 3, 4]))

    assert_eq(getter(np.arange(5), (None, slice(None, None))), np.arange(5)[None, :])


def test_size():
    x = da.ones((10, 2), chunks=(3, 1))
    assert x.size == np.array(x).size
    assert isinstance(x.size, int)


def test_nbytes():
    x = da.ones((10, 2), chunks=(3, 1))
    assert x.nbytes == np.array(x).nbytes


def test_itemsize():
    x = da.ones((10, 2), chunks=(3, 1))
    assert x.itemsize == 8


def test_Array_normalizes_dtype():
    x = da.ones((3,), chunks=(1,), dtype=int)
    assert isinstance(x.dtype, np.dtype)


def test_from_array_with_lock():
    x = np.arange(10)
    d = da.from_array(x, chunks=5, lock=True)

    tasks = [v for k, v in d.dask.items() if k[0] == d.name]

    assert hasattr(tasks[0][4], "acquire")
    assert len(set(task[4] for task in tasks)) == 1

    assert_eq(d, x)

    lock = Lock()
    e = da.from_array(x, chunks=5, lock=lock)
    f = da.from_array(x, chunks=5, lock=lock)

    assert_eq(e + f, x + x)


class MyArray:
    def __init__(self, x):
        self.x = x
        self.dtype = x.dtype
        self.shape = x.shape
        self.ndim = len(x.shape)

    def __getitem__(self, i):
        return self.x[i]


@pytest.mark.parametrize(
    "x,chunks",
    [
        (np.arange(25).reshape((5, 5)), (5, 5)),
        (np.arange(25).reshape((5, 5)), -1),
        (np.array([[1]]), 1),
        (np.array(1), 1),
    ],
)
def test_from_array_tasks_always_call_getter(x, chunks):
    dx = da.from_array(MyArray(x), chunks=chunks, asarray=False)
    assert_eq(x, dx)


def test_from_array_ndarray_onechunk():
    """ndarray with a single chunk produces a minimal single key dict"""
    x = np.array([[1, 2], [3, 4]])
    dx = da.from_array(x, chunks=-1)
    assert_eq(x, dx)
    assert len(dx.dask) == 1
    assert dx.dask[dx.name, 0, 0] is x


def test_from_array_ndarray_getitem():
    """For ndarray, don't use getter / getter_nofancy; use the cleaner
    operator.getitem"""
    x = np.array([[1, 2], [3, 4]])
    dx = da.from_array(x, chunks=(1, 2))
    assert_eq(x, dx)
    assert (dx.dask[dx.name, 0, 0] == np.array([[1, 2]])).all()


@pytest.mark.parametrize("x", [[1, 2], (1, 2), memoryview(b"abc")])
def test_from_array_list(x):
    """Lists, tuples, and memoryviews are automatically converted to ndarray"""
    dx = da.from_array(x, chunks=-1)
    assert_eq(np.array(x), dx)
    assert isinstance(dx.dask[dx.name, 0], np.ndarray)

    dx = da.from_array(x, chunks=1)
    assert_eq(np.array(x), dx)
    assert dx.dask[dx.name, 0][0] == x[0]


# On MacOS Python 3.9, the order of the np.ScalarType tuple randomly changes across
# interpreter restarts, thus causing pytest-xdist failures; setting PYTHONHASHSEED does
# not help
@pytest.mark.parametrize(
    "type_", sorted((t for t in np.ScalarType if t is not memoryview), key=str)
)
def test_from_array_scalar(type_):
    """Python and numpy scalars are automatically converted to ndarray"""
    if type_ == np.datetime64:
        x = np.datetime64("2000-01-01")
    else:
        x = type_(1)

    dx = da.from_array(x, chunks=-1)
    assert_eq(np.array(x), dx)
    assert isinstance(
        dx.dask[
            dx.name,
        ],
        np.ndarray,
    )


@pytest.mark.parametrize("asarray,cls", [(True, np.ndarray), (False, np.matrix)])
@pytest.mark.filterwarnings("ignore:the matrix subclass")
def test_from_array_no_asarray(asarray, cls):
    def assert_chunks_are_of_type(x):
        chunks = compute_as_if_collection(Array, x.dask, x.__dask_keys__())
        for c in concat(chunks):
            assert type(c) is cls

    x = np.matrix(np.arange(100).reshape((10, 10)))
    dx = da.from_array(x, chunks=(5, 5), asarray=asarray)
    assert_chunks_are_of_type(dx)
    assert_chunks_are_of_type(dx[0:5])
    assert_chunks_are_of_type(dx[0:5][:, 0])


def test_from_array_getitem():
    x = np.arange(10)

    def my_getitem(x, ind):
        return x[ind]

    y = da.from_array(x, chunks=(5,), getitem=my_getitem)

    for k, v in y.dask.items():
        if isinstance(v, tuple):
            assert v[0] is my_getitem

    assert_eq(x, y)


def test_from_array_minus_one():
    x = np.arange(10)
    y = da.from_array(x, -1)
    assert y.chunks == ((10,),)
    assert_eq(x, y)


def test_from_array_copy():
    # Regression test for https://github.com/dask/dask/issues/3751
    x = np.arange(10)
    y = da.from_array(x, -1)
    assert y.npartitions == 1
    y_c = y.copy()
    assert y is not y_c
    assert y.compute() is not y_c.compute()


def test_from_array_dask_array():
    x = np.array([[1, 2], [3, 4]])
    dx = da.from_array(x, chunks=(1, 2))
    with pytest.raises(ValueError):
        da.from_array(dx)


def test_from_array_dask_collection_warns():
    class CustomCollection(np.ndarray):
        def __dask_graph__(self):
            return {"bar": 1}

    x = CustomCollection([1, 2, 3])
    with pytest.warns(UserWarning):
        da.from_array(x)

    # Ensure da.array warns too
    with pytest.warns(UserWarning):
        da.array(x)


def test_from_array_inline():
    class MyArray(np.ndarray):
        pass

    a = np.array([1, 2, 3]).view(MyArray)
    dsk = dict(da.from_array(a, name="my-array").dask)
    assert dsk["my-array"] is a

    dsk = dict(da.from_array(a, name="my-array", inline_array=True).dask)
    assert "my-array" not in dsk
    assert a is dsk[("my-array", 0)][1]


@pytest.mark.parametrize("asarray", [da.asarray, da.asanyarray])
def test_asarray(asarray):
    assert_eq(asarray([1, 2, 3]), np.asarray([1, 2, 3]))

    x = asarray([1, 2, 3])
    assert asarray(x) is x

    y = [x[0], 2, x[2]]
    assert_eq(asarray(y), x)


@pytest.mark.parametrize("asarray", [da.asarray, da.asanyarray])
def test_asarray_dask_dataframe(asarray):
    # https://github.com/dask/dask/issues/3885
    dd = pytest.importorskip("dask.dataframe")
    import pandas as pd

    s = dd.from_pandas(pd.Series([1, 2, 3, 4]), 2)
    result = asarray(s)
    expected = s.values
    assert_eq(result, expected)

    df = s.to_frame(name="s")
    result = asarray(df)
    expected = df.values
    assert_eq(result, expected)


@pytest.mark.parametrize("asarray", [da.asarray, da.asanyarray])
def test_asarray_h5py(asarray):
    h5py = pytest.importorskip("h5py")

    with tmpfile(".hdf5") as fn:
        with h5py.File(fn, mode="a") as f:
            d = f.create_dataset("/x", shape=(2, 2), dtype=float)
            x = asarray(d)
            assert d in x.dask.values()
            assert not any(isinstance(v, np.ndarray) for v in x.dask.values())


def test_asarray_chunks():
    with dask.config.set({"array.chunk-size": "100 B"}):
        x = np.ones(1000)
        d = da.asarray(x)
        assert d.npartitions > 1


@pytest.mark.filterwarnings("ignore:the matrix subclass")
def test_asanyarray():
    x = np.matrix([1, 2, 3])
    dx = da.asanyarray(x)
    assert dx.numblocks == (1, 1)
    chunks = compute_as_if_collection(Array, dx.dask, dx.__dask_keys__())
    assert isinstance(chunks[0][0], np.matrix)
    assert da.asanyarray(dx) is dx


def test_asanyarray_dataframe():
    pd = pytest.importorskip("pandas")
    dd = pytest.importorskip("dask.dataframe")

    df = pd.DataFrame({"x": [1, 2, 3]})
    ddf = dd.from_pandas(df, npartitions=2)

    x = np.asanyarray(df)
    dx = da.asanyarray(ddf)
    assert isinstance(dx, da.Array)

    assert_eq(x, dx)

    x = np.asanyarray(df.x)
    dx = da.asanyarray(ddf.x)
    assert isinstance(dx, da.Array)

    assert_eq(x, dx)


def test_asanyarray_datetime64():
    x = np.array(["2000-01-01"], dtype="datetime64")
    dx = da.asanyarray(x)
    assert isinstance(dx, da.Array)
    assert_eq(x, dx)


def test_from_func():
    x = np.arange(10)
    f = lambda n: n * x
    d = from_func(f, (10,), x.dtype, kwargs={"n": 2})

    assert d.shape == x.shape
    assert d.dtype == x.dtype
    assert_eq(d.compute(), 2 * x)
    assert same_keys(d, from_func(f, (10,), x.dtype, kwargs={"n": 2}))


def test_concatenate3_2():
    x = np.array([1, 2])
    assert_eq(concatenate3([x, x, x]), np.array([1, 2, 1, 2, 1, 2]))

    x = np.array([[1, 2]])
    assert (
        concatenate3([[x, x, x], [x, x, x]])
        == np.array([[1, 2, 1, 2, 1, 2], [1, 2, 1, 2, 1, 2]])
    ).all()

    assert (
        concatenate3([[x, x], [x, x], [x, x]])
        == np.array([[1, 2, 1, 2], [1, 2, 1, 2], [1, 2, 1, 2]])
    ).all()

    x = np.arange(12).reshape((2, 2, 3))
    assert_eq(
        concatenate3([[[x, x, x], [x, x, x]], [[x, x, x], [x, x, x]]]),
        np.array(
            [
                [
                    [0, 1, 2, 0, 1, 2, 0, 1, 2],
                    [3, 4, 5, 3, 4, 5, 3, 4, 5],
                    [0, 1, 2, 0, 1, 2, 0, 1, 2],
                    [3, 4, 5, 3, 4, 5, 3, 4, 5],
                ],
                [
                    [6, 7, 8, 6, 7, 8, 6, 7, 8],
                    [9, 10, 11, 9, 10, 11, 9, 10, 11],
                    [6, 7, 8, 6, 7, 8, 6, 7, 8],
                    [9, 10, 11, 9, 10, 11, 9, 10, 11],
                ],
                [
                    [0, 1, 2, 0, 1, 2, 0, 1, 2],
                    [3, 4, 5, 3, 4, 5, 3, 4, 5],
                    [0, 1, 2, 0, 1, 2, 0, 1, 2],
                    [3, 4, 5, 3, 4, 5, 3, 4, 5],
                ],
                [
                    [6, 7, 8, 6, 7, 8, 6, 7, 8],
                    [9, 10, 11, 9, 10, 11, 9, 10, 11],
                    [6, 7, 8, 6, 7, 8, 6, 7, 8],
                    [9, 10, 11, 9, 10, 11, 9, 10, 11],
                ],
            ]
        ),
    )


def test_map_blocks3():
    x = np.arange(10)
    y = np.arange(10) * 2

    d = da.from_array(x, chunks=5)
    e = da.from_array(y, chunks=5)

    assert_eq(
        da.core.map_blocks(lambda a, b: a + 2 * b, d, e, dtype=d.dtype), x + 2 * y
    )

    z = np.arange(100).reshape((10, 10))
    f = da.from_array(z, chunks=5)

    func = lambda a, b: a + 2 * b
    res = da.core.map_blocks(func, d, f, dtype=d.dtype)
    assert_eq(res, x + 2 * z)
    assert same_keys(da.core.map_blocks(func, d, f, dtype=d.dtype), res)

    assert_eq(da.map_blocks(func, f, d, dtype=d.dtype), z + 2 * x)


def test_from_array_with_missing_chunks():
    x = np.random.randn(2, 4, 3)
    d = da.from_array(x, chunks=(None, 2, None))
    assert d.chunks == da.from_array(x, chunks=(2, 2, 3)).chunks


def test_normalize_chunks():
    assert normalize_chunks(3, (4, 6)) == ((3, 1), (3, 3))
    assert normalize_chunks(((3, 3), (8,)), (6, 8)) == ((3, 3), (8,))
    assert normalize_chunks((4, 5), (9,)) == ((4, 5),)
    assert normalize_chunks((4, 5), (9, 9)) == ((4, 4, 1), (5, 4))
    assert normalize_chunks(-1, (5, 5)) == ((5,), (5,))
    assert normalize_chunks((3, -1), (5, 5)) == ((3, 2), (5,))
    assert normalize_chunks((3, None), (5, 5)) == ((3, 2), (5,))
    assert normalize_chunks({0: 3}, (5, 5)) == ((3, 2), (5,))
    assert normalize_chunks([[2, 2], [3, 3]]) == ((2, 2), (3, 3))
    assert normalize_chunks(10, (30, 5)) == ((10, 10, 10), (5,))
    assert normalize_chunks((), (0, 0)) == ((0,), (0,))
    assert normalize_chunks(-1, (0, 3)) == ((0,), (3,))
    assert normalize_chunks("auto", shape=(20,), limit=5, dtype="uint8") == (
        (5, 5, 5, 5),
    )
    assert normalize_chunks(("auto", None), (5, 5), dtype=int) == ((5,), (5,))

    with pytest.raises(ValueError):
        normalize_chunks(((10,),), (11,))
    with pytest.raises(ValueError):
        normalize_chunks(((5,), (5,)), (5,))


def test_align_chunks_to_previous_chunks():
    chunks = normalize_chunks(
        "auto", shape=(2000,), previous_chunks=(512,), limit="600 B", dtype=np.uint8
    )
    assert chunks == ((512, 512, 512, 2000 - 512 * 3),)

    chunks = normalize_chunks(
        "auto", shape=(2000,), previous_chunks=(128,), limit="600 B", dtype=np.uint8
    )
    assert chunks == ((512, 512, 512, 2000 - 512 * 3),)

    chunks = normalize_chunks(
        "auto", shape=(2000,), previous_chunks=(512,), limit="1200 B", dtype=np.uint8
    )
    assert chunks == ((1024, 2000 - 1024),)

    chunks = normalize_chunks(
        "auto",
        shape=(3, 10211, 10376),
        previous_chunks=(1, 512, 512),
        limit="1MiB",
        dtype=np.float32,
    )
    assert chunks[0] == (1, 1, 1)
    assert all(c % 512 == 0 for c in chunks[1][:-1])
    assert all(c % 512 == 0 for c in chunks[2][:-1])


def test_raise_on_no_chunks():
    x = da.ones(6, chunks=3)
    try:
        Array(x.dask, x.name, chunks=None, dtype=x.dtype, shape=None)
        assert False
    except ValueError as e:
        assert "dask" in str(e)
        assert ".org" in str(e)


def test_chunks_is_immutable():
    x = da.ones(6, chunks=3)
    try:
        x.chunks = 2
        assert False
    except TypeError as e:
        assert "rechunk(2)" in str(e)


def test_raise_on_bad_kwargs():
    x = da.ones(5, chunks=3)
    try:
        da.minimum(x, foo=None)
    except TypeError as e:
        assert "minimum" in str(e)
        assert "foo" in str(e)


def test_long_slice():
    x = np.arange(10000)
    d = da.from_array(x, chunks=1)

    assert_eq(d[8000:8200], x[8000:8200])


def test_h5py_newaxis():
    h5py = pytest.importorskip("h5py")

    with tmpfile("h5") as fn:
        with h5py.File(fn, mode="a") as f:
            x = f.create_dataset("/x", shape=(10, 10), dtype="f8")
            d = da.from_array(x, chunks=(5, 5))
            assert d[None, :, :].compute(scheduler="sync").shape == (1, 10, 10)
            assert d[:, None, :].compute(scheduler="sync").shape == (10, 1, 10)
            assert d[:, :, None].compute(scheduler="sync").shape == (10, 10, 1)
            assert same_keys(d[:, :, None], d[:, :, None])


def test_ellipsis_slicing():
    assert_eq(da.ones(4, chunks=2)[...], np.ones(4))


def test_point_slicing():
    x = np.arange(56).reshape((7, 8))
    d = da.from_array(x, chunks=(3, 4))

    result = d.vindex[[1, 2, 5, 5], [3, 1, 6, 1]]
    assert_eq(result, x[[1, 2, 5, 5], [3, 1, 6, 1]])

    result = d.vindex[[0, 1, 6, 0], [0, 1, 0, 7]]
    assert_eq(result, x[[0, 1, 6, 0], [0, 1, 0, 7]])
    assert same_keys(result, d.vindex[[0, 1, 6, 0], [0, 1, 0, 7]])


def test_point_slicing_with_full_slice():
    from dask.array.core import _vindex_transpose, _get_axis

    x = np.arange(4 * 5 * 6 * 7).reshape((4, 5, 6, 7))
    d = da.from_array(x, chunks=(2, 3, 3, 4))

    inds = [
        [[1, 2, 3], None, [3, 2, 1], [5, 3, 4]],
        [[1, 2, 3], None, [4, 3, 2], None],
        [[1, 2, 3], [3, 2, 1]],
        [[1, 2, 3], [3, 2, 1], [3, 2, 1], [5, 3, 4]],
        [[], [], [], None],
        [np.array([1, 2, 3]), None, np.array([4, 3, 2]), None],
        [None, None, [1, 2, 3], [4, 3, 2]],
        [None, [0, 2, 3], None, [0, 3, 2]],
    ]

    for ind in inds:
        slc = [
            i if isinstance(i, (np.ndarray, list)) else slice(None, None) for i in ind
        ]
        result = d.vindex[tuple(slc)]

        # Rotate the expected result accordingly
        axis = _get_axis(ind)
        expected = _vindex_transpose(x[tuple(slc)], axis)

        assert_eq(result, expected)

        # Always have the first axis be the length of the points
        k = len(next(i for i in ind if isinstance(i, (np.ndarray, list))))
        assert result.shape[0] == k


def test_slice_with_floats():
    d = da.ones((5,), chunks=(3,))
    with pytest.raises(IndexError):
        d[1.5]
    with pytest.raises(IndexError):
        d[0:1.5]
    with pytest.raises(IndexError):
        d[[1, 1.5]]


def test_slice_with_integer_types():
    x = np.arange(10)
    dx = da.from_array(x, chunks=5)
    inds = np.array([0, 3, 6], dtype="u8")
    assert_eq(dx[inds], x[inds])
    assert_eq(dx[inds.astype("u4")], x[inds.astype("u4")])

    inds = np.array([0, 3, 6], dtype=np.int64)
    assert_eq(dx[inds], x[inds])
    assert_eq(dx[inds.astype("u4")], x[inds.astype("u4")])


def test_index_with_integer_types():
    x = np.arange(10)
    dx = da.from_array(x, chunks=5)
    inds = int(3)
    assert_eq(dx[inds], x[inds])

    inds = np.int64(3)
    assert_eq(dx[inds], x[inds])


def test_vindex_basic():
    x = np.arange(56).reshape((7, 8))
    d = da.from_array(x, chunks=(3, 4))

    # cases where basic and advanced indexing coincide
    result = d.vindex[0]
    assert_eq(result, x[0])

    result = d.vindex[0, 1]
    assert_eq(result, x[0, 1])

    result = d.vindex[[0, 1], ::-1]  # slices last
    assert_eq(result, x[:2, ::-1])


def test_vindex_nd():
    x = np.arange(56).reshape((7, 8))
    d = da.from_array(x, chunks=(3, 4))

    result = d.vindex[[[0, 1], [6, 0]], [[0, 1], [0, 7]]]
    assert_eq(result, x[[[0, 1], [6, 0]], [[0, 1], [0, 7]]])

    result = d.vindex[np.arange(7)[:, None], np.arange(8)[None, :]]
    assert_eq(result, x)

    result = d.vindex[np.arange(7)[None, :], np.arange(8)[:, None]]
    assert_eq(result, x.T)


def test_vindex_negative():
    x = np.arange(10)
    d = da.from_array(x, chunks=(5, 5))

    result = d.vindex[np.array([0, -1])]
    assert_eq(result, x[np.array([0, -1])])


def test_vindex_errors():
    d = da.ones((5, 5, 5), chunks=(3, 3, 3))
    pytest.raises(IndexError, lambda: d.vindex[np.newaxis])
    pytest.raises(IndexError, lambda: d.vindex[[1, 2], [1, 2, 3]])
    pytest.raises(IndexError, lambda: d.vindex[[True] * 5])
    pytest.raises(IndexError, lambda: d.vindex[[0], [5]])
    pytest.raises(IndexError, lambda: d.vindex[[0], [-6]])


def test_vindex_merge():
    from dask.array.core import _vindex_merge

    locations = [1], [2, 0]
    values = [np.array([[1, 2, 3]]), np.array([[10, 20, 30], [40, 50, 60]])]

    assert (
        _vindex_merge(locations, values)
        == np.array([[40, 50, 60], [1, 2, 3], [10, 20, 30]])
    ).all()


def test_vindex_identity():
    rng = da.random.RandomState(42)
    a, b = 10, 20

    x = rng.random(a, chunks=a // 2)
    assert x is x.vindex[:]
    assert x is x.vindex[:a]
    pytest.raises(IndexError, lambda: x.vindex[: a - 1])
    pytest.raises(IndexError, lambda: x.vindex[1:])
    pytest.raises(IndexError, lambda: x.vindex[0:a:2])

    x = rng.random((a, b), chunks=(a // 2, b // 2))
    assert x is x.vindex[:, :]
    assert x is x.vindex[:a, :b]
    pytest.raises(IndexError, lambda: x.vindex[:, : b - 1])
    pytest.raises(IndexError, lambda: x.vindex[:, 1:])
    pytest.raises(IndexError, lambda: x.vindex[:, 0:b:2])


def test_empty_array():
    assert_eq(np.arange(0), da.arange(0, chunks=5))


def test_memmap():
    with tmpfile("npy") as fn_1:
        with tmpfile("npy") as fn_2:
            try:
                x = da.arange(100, chunks=15)
                target = np.memmap(fn_1, shape=x.shape, mode="w+", dtype=x.dtype)

                x.store(target)

                assert_eq(target, x)

                np.save(fn_2, target)

                assert_eq(np.load(fn_2, mmap_mode="r"), x)
            finally:
                target._mmap.close()


def test_to_npy_stack():
    x = np.arange(5 * 10 * 10).reshape((5, 10, 10))
    d = da.from_array(x, chunks=(2, 4, 4))

    with tmpdir() as dirname:
        stackdir = os.path.join(dirname, "test")
        da.to_npy_stack(stackdir, d, axis=0)
        assert os.path.exists(os.path.join(stackdir, "0.npy"))
        assert (np.load(os.path.join(stackdir, "1.npy")) == x[2:4]).all()

        e = da.from_npy_stack(stackdir)
        assert_eq(d, e)


def test_view():
    x = np.arange(56).reshape((7, 8))
    d = da.from_array(x, chunks=(2, 3))

    assert_eq(x.view(), d.view())
    assert_eq(x.view("i4"), d.view("i4"))
    assert_eq(x.view("i2"), d.view("i2"))
    assert all(isinstance(s, int) for s in d.shape)

    x = np.arange(8, dtype="i1")
    d = da.from_array(x, chunks=(4,))
    assert_eq(x.view("i4"), d.view("i4"))

    with pytest.raises(ValueError):
        x = np.arange(8, dtype="i1")
        d = da.from_array(x, chunks=(3,))
        d.view("i4")

    with pytest.raises(ValueError):
        d.view("i4", order="asdf")


def test_view_fortran():
    x = np.asfortranarray(np.arange(64).reshape((8, 8)))
    d = da.from_array(x, chunks=(2, 3))
    assert_eq(x.T.view("i4").T, d.view("i4", order="F"))
    assert_eq(x.T.view("i2").T, d.view("i2", order="F"))


def test_h5py_tokenize():
    h5py = pytest.importorskip("h5py")
    with tmpfile("hdf5") as fn1:
        with tmpfile("hdf5") as fn2:
            f = h5py.File(fn1, mode="a")
            g = h5py.File(fn2, mode="a")

            f["x"] = np.arange(10).astype(float)
            g["x"] = np.ones(10).astype(float)

            x1 = f["x"]
            x2 = g["x"]

            assert tokenize(x1) != tokenize(x2)


def test_map_blocks_with_changed_dimension():
    x = np.arange(56).reshape((7, 8))
    d = da.from_array(x, chunks=(7, 4))

    e = d.map_blocks(lambda b: b.sum(axis=0), chunks=(4,), drop_axis=0, dtype=d.dtype)
    assert e.chunks == ((4, 4),)
    assert_eq(e, x.sum(axis=0))

    # Provided chunks have wrong shape
    with pytest.raises(ValueError):
        d.map_blocks(lambda b: b.sum(axis=0), chunks=(), drop_axis=0)

    with pytest.raises(ValueError):
        d.map_blocks(lambda b: b.sum(axis=0), chunks=((4, 4, 4),), drop_axis=0)

    with pytest.raises(ValueError):
        d.map_blocks(lambda b: b.sum(axis=1), chunks=((3, 4),), drop_axis=1)

    d = da.from_array(x, chunks=(4, 8))
    e = d.map_blocks(lambda b: b.sum(axis=1), drop_axis=1, dtype=d.dtype)
    assert e.chunks == ((4, 3),)
    assert_eq(e, x.sum(axis=1))

    x = np.arange(64).reshape((8, 8))
    d = da.from_array(x, chunks=(4, 4))
    e = d.map_blocks(
        lambda b: b[None, :, :, None],
        chunks=(1, 4, 4, 1),
        new_axis=[0, 3],
        dtype=d.dtype,
    )
    assert e.chunks == ((1,), (4, 4), (4, 4), (1,))
    assert_eq(e, x[None, :, :, None])

    e = d.map_blocks(lambda b: b[None, :, :, None], new_axis=[0, 3], dtype=d.dtype)
    assert e.chunks == ((1,), (4, 4), (4, 4), (1,))
    assert_eq(e, x[None, :, :, None])

    # Adding axis with a gap
    with pytest.raises(ValueError):
        d.map_blocks(lambda b: b, new_axis=(3, 4))

    # Both new_axis and drop_axis
    d = da.from_array(x, chunks=(8, 4))
    e = d.map_blocks(
        lambda b: b.sum(axis=0)[:, None, None],
        drop_axis=0,
        new_axis=(1, 2),
        dtype=d.dtype,
    )
    assert e.chunks == ((4, 4), (1,), (1,))
    assert_eq(e, x.sum(axis=0)[:, None, None])

    d = da.from_array(x, chunks=(4, 8))
    e = d.map_blocks(
        lambda b: b.sum(axis=1)[:, None, None],
        drop_axis=1,
        new_axis=(1, 2),
        dtype=d.dtype,
    )
    assert e.chunks == ((4, 4), (1,), (1,))
    assert_eq(e, x.sum(axis=1)[:, None, None])


def test_map_blocks_with_changed_dimension_and_broadcast_chunks():
    # https://github.com/dask/dask/issues/4299
    a = da.from_array([1, 2, 3], 3)
    b = da.from_array(np.array([0, 1, 2, 0, 1, 2]), chunks=3)
    result = da.map_blocks(operator.add, a, b, chunks=b.chunks)
    expected = da.from_array(np.array([1, 3, 5, 1, 3, 5]), chunks=3)
    assert_eq(result, expected)


def test_broadcast_chunks():
    assert broadcast_chunks() == ()

    assert broadcast_chunks(((2, 3),)) == ((2, 3),)

    assert broadcast_chunks(((5, 5),), ((5, 5),)) == ((5, 5),)

    a = ((10, 10, 10), (5, 5))
    b = ((5, 5),)
    assert broadcast_chunks(a, b) == ((10, 10, 10), (5, 5))
    assert broadcast_chunks(b, a) == ((10, 10, 10), (5, 5))

    a = ((10, 10, 10), (5, 5))
    b = ((1,), (5, 5))
    assert broadcast_chunks(a, b) == ((10, 10, 10), (5, 5))

    a = ((10, 10, 10), (5, 5))
    b = ((3, 3), (5, 5))
    with pytest.raises(ValueError):
        broadcast_chunks(a, b)

    a = ((1,), (5, 5))
    b = ((1,), (5, 5))
    assert broadcast_chunks(a, b) == a

    a = ((1,), (np.nan, np.nan, np.nan))
    b = ((3, 3), (1,))
    r = broadcast_chunks(a, b)
    assert r[0] == b[0] and np.allclose(r[1], a[1], equal_nan=True)

    a = ((3, 3), (1,))
    b = ((1,), (np.nan, np.nan, np.nan))
    r = broadcast_chunks(a, b)
    assert r[0] == a[0] and np.allclose(r[1], b[1], equal_nan=True)

    a = ((3, 3), (5, 5))
    b = ((1,), (np.nan, np.nan, np.nan))
    with pytest.raises(ValueError):
        broadcast_chunks(a, b)


def test_chunks_error():
    x = np.ones((10, 10))
    with pytest.raises(ValueError):
        da.from_array(x, chunks=(5,))


def test_array_compute_forward_kwargs():
    x = da.arange(10, chunks=2).sum()
    x.compute(bogus_keyword=10)


def test_dont_fuse_outputs():
    dsk = {("x", 0): np.array([1, 2]), ("x", 1): (inc, ("x", 0))}

    a = da.Array(dsk, "x", chunks=(2,), shape=(4,), dtype=np.array([1]).dtype)
    assert_eq(a, np.array([1, 2, 2, 3], dtype=a.dtype))


def test_dont_dealias_outputs():
    dsk = {
        ("x", 0, 0): np.ones((2, 2)),
        ("x", 0, 1): np.ones((2, 2)),
        ("x", 1, 0): np.ones((2, 2)),
        ("x", 1, 1): ("x", 0, 0),
    }

    a = da.Array(dsk, "x", chunks=(2, 2), shape=(4, 4), dtype=np.ones(1).dtype)
    assert_eq(a, np.ones((4, 4)))


def test_timedelta_op():
    x = np.array([np.timedelta64(10, "h")])
    y = np.timedelta64(1, "h")
    a = da.from_array(x, chunks=(1,)) / y
    assert a.compute() == x / y


def test_to_delayed():
    x = da.random.random((4, 4), chunks=(2, 2))
    y = x + 10

    [[a, b], [c, d]] = y.to_delayed()
    assert_eq(a.compute(), y[:2, :2])

    s = 2
    x = da.from_array(np.array(s), chunks=0)
    a = x.to_delayed()[tuple()]
    assert a.compute() == s


def test_to_delayed_optimize_graph():
    x = da.ones((4, 4), chunks=(2, 2))
    y = x[1:][1:][1:][:, 1:][:, 1:][:, 1:]

    # optimizations
    d = y.to_delayed().flatten().tolist()[0]
    assert len([k for k in d.dask if k[0].startswith("getitem")]) == 1

    # no optimizations
    d2 = y.to_delayed(optimize_graph=False).flatten().tolist()[0]
    assert dict(d2.dask) == dict(y.dask)

    assert (d.compute() == d2.compute()).all()


def test_cumulative():
    x = da.arange(20, chunks=5)
    assert_eq(x.cumsum(axis=0), np.arange(20).cumsum())
    assert_eq(x.cumprod(axis=0), np.arange(20).cumprod())

    assert_eq(da.nancumsum(x, axis=0), nancumsum(np.arange(20)))
    assert_eq(da.nancumprod(x, axis=0), nancumprod(np.arange(20)))

    a = np.random.random(20)
    rs = np.random.RandomState(0)
    a[rs.rand(*a.shape) < 0.5] = np.nan
    x = da.from_array(a, chunks=5)
    assert_eq(da.nancumsum(x, axis=0), nancumsum(a))
    assert_eq(da.nancumprod(x, axis=0), nancumprod(a))

    a = np.random.random((20, 24))
    x = da.from_array(a, chunks=(6, 5))
    assert_eq(x.cumsum(axis=0), a.cumsum(axis=0))
    assert_eq(x.cumsum(axis=1), a.cumsum(axis=1))
    assert_eq(x.cumprod(axis=0), a.cumprod(axis=0))
    assert_eq(x.cumprod(axis=1), a.cumprod(axis=1))

    assert_eq(da.nancumsum(x, axis=0), nancumsum(a, axis=0))
    assert_eq(da.nancumsum(x, axis=1), nancumsum(a, axis=1))
    assert_eq(da.nancumprod(x, axis=0), nancumprod(a, axis=0))
    assert_eq(da.nancumprod(x, axis=1), nancumprod(a, axis=1))

    a = np.random.random((20, 24))
    rs = np.random.RandomState(0)
    a[rs.rand(*a.shape) < 0.5] = np.nan
    x = da.from_array(a, chunks=(6, 5))
    assert_eq(da.nancumsum(x, axis=0), nancumsum(a, axis=0))
    assert_eq(da.nancumsum(x, axis=1), nancumsum(a, axis=1))
    assert_eq(da.nancumprod(x, axis=0), nancumprod(a, axis=0))
    assert_eq(da.nancumprod(x, axis=1), nancumprod(a, axis=1))

    a = np.random.random((20, 24, 13))
    x = da.from_array(a, chunks=(6, 5, 4))
    for axis in [0, 1, 2, -1, -2, -3]:
        assert_eq(x.cumsum(axis=axis), a.cumsum(axis=axis))
        assert_eq(x.cumprod(axis=axis), a.cumprod(axis=axis))

        assert_eq(da.nancumsum(x, axis=axis), nancumsum(a, axis=axis))
        assert_eq(da.nancumprod(x, axis=axis), nancumprod(a, axis=axis))

    a = np.random.random((20, 24, 13))
    rs = np.random.RandomState(0)
    a[rs.rand(*a.shape) < 0.5] = np.nan
    x = da.from_array(a, chunks=(6, 5, 4))
    for axis in [0, 1, 2, -1, -2, -3]:
        assert_eq(da.nancumsum(x, axis=axis), nancumsum(a, axis=axis))
        assert_eq(da.nancumprod(x, axis=axis), nancumprod(a, axis=axis))

    with pytest.raises(ValueError):
        x.cumsum(axis=3)

    with pytest.raises(ValueError):
        x.cumsum(axis=-4)


def test_from_delayed():
    v = delayed(np.ones)((5, 3))
    x = from_delayed(v, shape=(5, 3), dtype=np.ones(0).dtype)
    assert isinstance(x, Array)
    assert_eq(x, np.ones((5, 3)))


def test_from_delayed_meta():
    v = delayed(np.ones)((5, 3))
    x = from_delayed(v, shape=(5, 3), meta=np.ones(0))
    assert isinstance(x, Array)
    assert isinstance(x._meta, np.ndarray)


def test_A_property():
    x = da.ones(5, chunks=(2,))
    assert x.A is x


def test_copy_mutate():
    x = da.arange(5, chunks=(2,))
    y = x.copy()
    memo = {}
    y2 = copy.deepcopy(x, memo=memo)
    x[x % 2 == 0] = -1

    xx = np.arange(5)
    xx[xx % 2 == 0] = -1
    assert_eq(x, xx)

    assert_eq(y, np.arange(5))
    assert_eq(y2, np.arange(5))
    assert memo[id(x)] is y2


def test_npartitions():
    assert da.ones(5, chunks=(2,)).npartitions == 3
    assert da.ones((5, 5), chunks=(2, 3)).npartitions == 6


def test_astype_gh1151():
    a = np.arange(5).astype(np.int32)
    b = da.from_array(a, (1,))
    assert_eq(a.astype(np.int16), b.astype(np.int16))


def test_elemwise_name():
    assert (da.ones(5, chunks=2) + 1).name.startswith("add-")


def test_map_blocks_name():
    assert da.ones(5, chunks=2).map_blocks(inc).name.startswith("inc-")


def test_from_array_names():
    pytest.importorskip("distributed")

    x = np.ones(10)
    d = da.from_array(x, chunks=2)

    names = countby(key_split, d.dask)
    assert set(names.values()) == set([5])


@pytest.mark.parametrize(
    "array",
    [
        da.arange(100, chunks=25),
        da.ones((10, 10), chunks=25),
    ],
)
def test_array_picklable(array):
    from pickle import loads, dumps

    a2 = loads(dumps(array))
    assert_eq(array, a2)


def test_from_array_raises_on_bad_chunks():
    x = np.ones(10)

    with pytest.raises(ValueError):
        da.from_array(x, chunks=(5, 5, 5))

    # with pytest.raises(ValueError):
    #      da.from_array(x, chunks=100)

    with pytest.raises(ValueError):
        da.from_array(x, chunks=((5, 5, 5),))


def test_concatenate_axes():
    x = np.ones((2, 2, 2))

    assert_eq(concatenate_axes([x, x], axes=[0]), np.ones((4, 2, 2)))
    assert_eq(concatenate_axes([x, x, x], axes=[0]), np.ones((6, 2, 2)))
    assert_eq(concatenate_axes([x, x], axes=[1]), np.ones((2, 4, 2)))
    assert_eq(concatenate_axes([[x, x], [x, x]], axes=[0, 1]), np.ones((4, 4, 2)))
    assert_eq(concatenate_axes([[x, x], [x, x]], axes=[0, 2]), np.ones((4, 2, 4)))
    assert_eq(concatenate_axes([[x, x, x], [x, x, x]], axes=[1, 2]), np.ones((2, 4, 6)))

    with pytest.raises(ValueError):
        concatenate_axes(
            [[x, x], [x, x]], axes=[0]
        )  # not all nested lists accounted for
    with pytest.raises(ValueError):
        concatenate_axes([x, x], axes=[0, 1, 2, 3])  # too many axes


def test_blockwise_concatenate():
    x = da.ones((4, 4, 4), chunks=(2, 2, 2))
    y = da.ones((4, 4), chunks=(2, 2))

    def f(a, b):
        assert isinstance(a, np.ndarray)
        assert isinstance(b, np.ndarray)

        assert a.shape == (2, 4, 4)
        assert b.shape == (4, 4)

        return (a + b).sum(axis=(1, 2))

    z = da.blockwise(f, "i", x, "ijk", y, "jk", concatenate=True, dtype=x.dtype)
    assert_eq(z, np.ones(4) * 32)

    z = da.blockwise(add, "ij", y, "ij", y, "ij", concatenate=True, dtype=x.dtype)
    assert_eq(z, np.ones((4, 4)) * 2)

    def f(a, b, c):
        assert isinstance(a, np.ndarray)
        assert isinstance(b, np.ndarray)
        assert isinstance(c, np.ndarray)

        assert a.shape == (4, 2, 4)
        assert b.shape == (4, 4)
        assert c.shape == (4, 2)

        return np.ones(2)

    z = da.blockwise(
        f, "j", x, "ijk", y, "ki", y, "ij", concatenate=True, dtype=x.dtype
    )
    assert_eq(z, np.ones(4), check_shape=False)


def test_common_blockdim():
    assert common_blockdim([(5,), (5,)]) == (5,)
    assert common_blockdim([(5,), (2, 3)]) == (2, 3)
    assert common_blockdim([(5, 5), (2, 3, 5)]) == (2, 3, 5)
    assert common_blockdim([(5, 5), (2, 3, 5)]) == (2, 3, 5)
    assert common_blockdim([(5, 2, 3), (2, 3, 5)]) == (2, 3, 2, 3)

    assert common_blockdim([(1, 2), (2, 1)]) == (1, 1, 1)
    assert common_blockdim([(1, 2, 2), (2, 1, 2), (2, 2, 1)]) == (1, 1, 1, 1, 1)


def test_uneven_chunks_that_fit_neatly():
    x = da.arange(10, chunks=((5, 5),))
    y = da.ones(10, chunks=((5, 2, 3),))

    assert_eq(x + y, np.arange(10) + np.ones(10))

    z = x + y
    assert z.chunks == ((5, 2, 3),)


def test_elemwise_uneven_chunks():
    x = da.arange(10, chunks=((4, 6),))
    y = da.ones(10, chunks=((6, 4),))

    assert_eq(x + y, np.arange(10) + np.ones(10))

    z = x + y
    assert z.chunks == ((4, 2, 4),)

    x = da.random.random((10, 10), chunks=((4, 6), (5, 2, 3)))
    y = da.random.random((4, 10, 10), chunks=((2, 2), (6, 4), (2, 3, 5)))

    z = x + y
    assert_eq(x + y, x.compute() + y.compute())
    assert z.chunks == ((2, 2), (4, 2, 4), (2, 3, 2, 3))


def test_uneven_chunks_blockwise():
    x = da.random.random((10, 10), chunks=((2, 3, 2, 3), (5, 5)))
    y = da.random.random((10, 10), chunks=((4, 4, 2), (4, 2, 4)))
    z = da.blockwise(np.dot, "ik", x, "ij", y, "jk", dtype=x.dtype, concatenate=True)
    assert z.chunks == (x.chunks[0], y.chunks[1])

    assert_eq(z, x.compute().dot(y))


def test_warn_bad_rechunking():
    x = da.ones((20, 20), chunks=(20, 1))
    y = da.ones((20, 20), chunks=(1, 20))

    with pytest.warns(da.core.PerformanceWarning, match="factor of 20"):
        x + y


def test_concatenate_stack_dont_warn():
    with warnings.catch_warnings(record=True) as record:
        da.concatenate([da.ones(2, chunks=1)] * 62)
    assert not record

    with warnings.catch_warnings(record=True) as record:
        da.stack([da.ones(2, chunks=1)] * 62)
    assert not record


def test_map_blocks_delayed():
    x = da.ones((10, 10), chunks=(5, 5))
    y = np.ones((5, 5))

    z = x.map_blocks(add, y, dtype=x.dtype)

    yy = delayed(y)
    zz = x.map_blocks(add, yy, dtype=x.dtype)

    assert_eq(z, zz)

    assert yy.key in zz.dask


def test_no_chunks():
    X = np.arange(11)
    dsk = {("x", 0): np.arange(5), ("x", 1): np.arange(5, 11)}
    x = Array(dsk, "x", ((np.nan, np.nan),), np.arange(1).dtype)
    assert_eq(x + 1, X + 1)
    assert_eq(x.sum(), X.sum())
    assert_eq((x + 1).std(), (X + 1).std())
    assert_eq((x + x).std(), (X + X).std())
    assert_eq((x + x).std(keepdims=True), (X + X).std(keepdims=True))


def test_no_chunks_2d():
    X = np.arange(24).reshape((4, 6))
    x = da.from_array(X, chunks=(2, 2))
    x._chunks = ((np.nan, np.nan), (np.nan, np.nan, np.nan))

    with pytest.warns(None):  # zero division warning
        assert_eq(da.log(x), np.log(X))
    assert_eq(x.T, X.T)
    assert_eq(x.sum(axis=0, keepdims=True), X.sum(axis=0, keepdims=True))
    assert_eq(x.sum(axis=1, keepdims=True), X.sum(axis=1, keepdims=True))
    assert_eq(x.dot(x.T + 1), X.dot(X.T + 1))


def test_no_chunks_yes_chunks():
    X = np.arange(24).reshape((4, 6))
    x = da.from_array(X, chunks=(2, 2))
    x._chunks = ((2, 2), (np.nan, np.nan, np.nan))

    assert (x + 1).chunks == ((2, 2), (np.nan, np.nan, np.nan))
    assert (x.T).chunks == ((np.nan, np.nan, np.nan), (2, 2))
    assert (x.dot(x.T)).chunks == ((2, 2), (2, 2))


def test_raise_informative_errors_no_chunks():
    X = np.arange(10)
    a = da.from_array(X, chunks=(5, 5))
    a._chunks = ((np.nan, np.nan),)

    b = da.from_array(X, chunks=(4, 4, 2))
    b._chunks = ((np.nan, np.nan, np.nan),)

    for op in [
        lambda: a + b,
        lambda: a[1],
        lambda: a[::2],
        lambda: a[-5],
        lambda: a.rechunk(3),
        lambda: a.reshape(2, 5),
    ]:
        with pytest.raises(ValueError) as e:
            op()
        if "chunk" not in str(e.value) or "unknown" not in str(e.value):
            op()


def test_no_chunks_slicing_2d():
    X = np.arange(24).reshape((4, 6))
    x = da.from_array(X, chunks=(2, 2))
    x._chunks = ((2, 2), (np.nan, np.nan, np.nan))

    assert_eq(x[0], X[0])

    for op in [lambda: x[:, 4], lambda: x[:, ::2], lambda: x[0, 2:4]]:
        with pytest.raises(ValueError, match="chunk sizes are unknown"):
            op()


def test_index_array_with_array_1d():
    x = np.arange(10)
    dx = da.from_array(x, chunks=(5,))
    dx._chunks = ((np.nan, np.nan),)

    assert_eq(x[x > 6], dx[dx > 6])
    assert_eq(x[x % 2 == 0], dx[dx % 2 == 0])

    dy = da.ones(11, chunks=(3,))

    with pytest.raises(ValueError):
        dx[dy > 5]


def test_index_array_with_array_2d():
    x = np.arange(24).reshape((4, 6))
    dx = da.from_array(x, chunks=(2, 2))

    assert_eq(x[x > 6], dx[dx > 6])
    assert_eq(x[x % 2 == 0], dx[dx % 2 == 0])

    # Test with unknown chunks
    dx._chunks = ((2, 2), (np.nan, np.nan, np.nan))

    with pytest.warns(UserWarning, match="different ordering") as record:
        assert sorted(x[x % 2 == 0].tolist()) == sorted(
            dx[dx % 2 == 0].compute().tolist()
        )
        assert sorted(x[x > 6].tolist()) == sorted(dx[dx > 6].compute().tolist())

    assert len(record) == 2


@pytest.mark.xfail(reason="Chunking does not align well")
def test_index_array_with_array_3d_2d():
    x = np.arange(4 ** 3).reshape((4, 4, 4))
    dx = da.from_array(x, chunks=(2, 2, 2))

    ind = np.random.random((4, 4)) > 0.5
    ind = np.arange(4 ** 2).reshape((4, 4)) % 2 == 0
    dind = da.from_array(ind, (2, 2))

    assert_eq(x[ind], dx[dind])
    assert_eq(x[:, ind], dx[:, dind])


def test_setitem_1d():
    x = np.arange(10)
    dx = da.from_array(x.copy(), chunks=(5,))

    x[x > 6] = -1
    x[x % 2 == 0] = -2

    dx[dx > 6] = -1
    dx[dx % 2 == 0] = -2

    assert_eq(x, dx)


def test_setitem_2d():
    x = np.arange(24).reshape((4, 6))
    dx = da.from_array(x.copy(), chunks=(2, 2))

    x[x > 6] = -1
    x[x % 2 == 0] = -2

    dx[dx > 6] = -1
    dx[dx % 2 == 0] = -2

    assert_eq(x, dx)


def test_setitem_extended_API():
    # 0-d array
    x = np.array(9)
    dx = da.from_array(9)

    x[()] = -1
    dx[()] = -1
    assert_eq(x, dx.compute())

    x[...] = -11
    dx[...] = -11
    assert_eq(x, dx.compute())

    # 1-d array
    x = np.arange(10)
    dx = da.from_array(x.copy(), chunks=(4, 6))

    x[2:8:2] = -1
    dx[2:8:2] = -1
    assert_eq(x, dx.compute())

    x[...] = -11
    dx[...] = -11
    assert_eq(x, dx.compute())

    # 2-d array
    x = np.ma.arange(60).reshape((6, 10))
    dx = da.from_array(x.copy(), chunks=(2, 3))

    check_each_op = True # False

    value = -1
    for index in (
        (slice(None, None, 2), slice(None, None, -1)),
        slice(1, None, 2),
        [4, 3, 1],
        (Ellipsis, 4),
        5,
        ([True, False, False, False, True, False], 2),
        (3, [True, True, False, True, True, False, True, False, True, True]),
        (np.array([False, False, True, True, False, False]), slice(5, 7)),
        (
            4,
            da.from_array(
                [False, False, True, True, False, False, True, False, False, True]
            ),
        ),
    ):
        x[index] = value
        dx[index] = value
        if check_each_op:
            assert_eq(x, dx.compute())

    for index, value in zip(
        [
            (slice(None), 2),
            3,
            (slice(None), [3, 5, 6]),
            ([-1, 0, 1], 2),
            (slice(None, 2), slice(None, 3)),
            (slice(None), [6, 1, 3]),
            (slice(1, 3), slice(1, 4)),
        ],
        [
            range(6),
            range(10),
            [-30, -31, -32],
            [-30, -31, -32],
            [-50, -51, -52],
            [-60, -61, -62],
            [[-70, -71, -72]],
        ],
    ):
        x[index] = value
        dx[index] = value
        if check_each_op:
            print (index)
            assert_eq(x, dx.compute())

<<<<<<< HEAD
=======
    x[:, 2] = range(6)
    x[3, :] = range(10)
    x[::2, ::-1] = -1
    x[1::2] = -2
    x[:, [3, 5, 6]] = [-33, -22, -11]
    x[:, [3, 5, 6]] = -33
    x[:, [3, 5, 6]] = -3
    x[:, [6, 1, 3]] = [-441, -551, -661]
>>>>>>> 9dbc5fd0
    x[2:4, x[0] > 3] = -5
    dx[2:4, dx[0] > 3] = -5
    if check_each_op:
        assert_eq(x, dx.compute())

    x[2, x[0] < -2] = -7
    dx[2, dx[0] < -2] = -7
    if check_each_op:
        assert_eq(x, dx.compute())

    x[x % 2 == 0] = -8
    dx[dx % 2 == 0] = -8
    if check_each_op:
        assert_eq(x, dx.compute())

    x[3:5, 5:1:-2] = -x[:2, 4:1:-2]
    dx[3:5, 5:1:-2] = -dx[:2, 4:1:-2]
    if check_each_op:
        assert_eq(x, dx.compute())

    x[0, 1:3] = -x[0, 4:2:-1]
    dx[0, 1:3] = -dx[0, 4:2:-1]
    if check_each_op:
        assert_eq(x, dx.compute())

    x[...] = x
    dx[...] = dx
    if check_each_op:
        assert_eq(x, dx.compute())

    x[...] = x[...]
    dx[...] = dx[...]
    if check_each_op:
        assert_eq(x, dx.compute())

    x[0] = x[-1]
    dx[0] = dx[-1]
    if check_each_op:
        assert_eq(x, dx.compute())

    x[0, :] = x[-2, :]
<<<<<<< HEAD
=======
    x[:, 1] = x[:, -3]
    x[[True, False, False, False, True, False], 2] = -4
    x[3, [True, True, False, True, True, False, True, False, True, True]] = -50
    x[
        4,
        da.from_array(
            [False, False, True, True, False, False, True, False, False, True]
        ),
    ] = -55
    x[np.array([False, False, True, True, False, False]), 5:7] = -66

    dx[:, 2] = range(6)
    dx[3, :] = range(10)
    dx[::2, ::-1] = -1
    dx[1::2] = -2
    dx[:, [3, 5, 6]] = [-33, -22, -11]
    dx[:, [3, 5, 6]] = -33
    dx[:, [3, 5, 6]] = -3
    dx[:, [6, 1, 3]] = [-441, -551, -661]
    dx[2:4, dx[0] > 3] = -5
    dx[2, dx[0] < -2] = -7
    dx[dx % 2 == 0] = -8
    dx[[4, 3, 1]] = -9
    dx[5, ...] = -10
    dx[..., 4] = -11
    dx[3:5, 5:1:-2] = -dx[:2, 4:1:-2]
    dx[:2, :3] = [[1, 2, 3]]
    dx[1, 1:7:2] = np.ma.masked
    dx[0, 1:3] = -dx[0, 4:2:-1]
    dx[...] = dx
    dx[...] = dx[...]
>>>>>>> 9dbc5fd0
    dx[0, :] = dx[-2, :]
    if check_each_op:
        assert_eq(x, dx.compute())

    x[:, 1] = x[:, -3]
    dx[:, 1] = dx[:, -3]
    if check_each_op:
        assert_eq(x, dx.compute())

    # Masking
    x[1, 1:7:2] = np.ma.masked
    dx[1, 1:7:2] = np.ma.masked

    x[1:5:2, [7, 5]] = np.ma.masked_all((2, 2))
    dx[1:5:2, [7, 5]] = np.ma.masked_all((2, 2))

    dx = dx.persist()
    assert_eq(x, dx.compute())
    assert_eq(x.mask, da.ma.getmaskarray(dx).compute())

    # RHS has extra leading size 1 dimensions compared to LHS
    x = np.arange(12).reshape((3, 4))
    dx = da.from_array(x, chunks=(2, 3))
    v = np.arange(12).reshape((1, 1, 3, 4))

    x[...] = v
    dx[...] = v
    assert_eq(x, dx.compute())

<<<<<<< HEAD
    index = da.from_array([0, 2], chunks=(2,))
    x[[0, 2]] = 99
    dx[index] = 99
    assert_eq(x, dx.compute())
=======
#    x = np.ma.arange(60).reshape((6, 10))
#    dx = da.from_array(x.copy(), chunks=(3, 5))
#    x[:, [6, 2, 5, 1]] = [-44, -55, -66, -77]
#    dx[:, [6, 2, 5, 1]] = [-44, -55, -66, -77]
#
#    assert_eq(x, dx.compute())
>>>>>>> 9dbc5fd0


def test_setitem_on_read_only_blocks():
    # Outputs of broadcast_trick-style functions contain read-only
    # arrays
    dx = da.empty((4, 6), dtype=float, chunks=(2, 2))
    dx[0] = 99

    assert_eq(dx[0, 0].compute(), 99)

    dx[0:2] = 88

    assert_eq(dx[0, 0].compute(), 88)


def test_setitem_errs():
    x = da.ones((4, 4), chunks=(2, 2))

    with pytest.raises(ValueError):
        x[x > 1] = x

    # Shape mismatch
    with pytest.raises(ValueError):
        x[[True, True, False, False], 0] = [2, 3, 4]

    with pytest.raises(ValueError):
        x[[True, True, True, False], 0] = [2, 3]

    x = da.ones((4, 4), chunks=(2, 2))
    with pytest.raises(ValueError):
        x[0, da.from_array([True, False, False, True])] = [2, 3, 4]

    x = da.ones((4, 4), chunks=(2, 2))
    with pytest.raises(ValueError):
        x[0, da.from_array([True, True, False, False])] = [2, 3, 4]

    x = da.ones((4, 4), chunks=(2, 2))
    with pytest.raises(ValueError):
        x[da.from_array([True, True, True, False]), 0] = [2, 3]

    x = da.ones((4, 4), chunks=(2, 2))

    # Too many indices
    with pytest.raises(IndexError):
        x[:, :, :] = 2

    # 2-d boolean indexing a single dimension
    with pytest.raises(IndexError):
        x[[[True, True, False, False]], 0] = 5

    # Too many/not enough booleans
    with pytest.raises(IndexError):
        x[[True, True, False]] = 5

    with pytest.raises(IndexError):
        x[[False, True, True, True, False]] = 5

    # 2-d indexing a single dimension
    with pytest.raises(IndexError):
        x[[[1, 2, 3]], 0] = 5

    # Multiple 1-d boolean/integer arrays
    with pytest.raises(NotImplementedError):
        x[[1, 2], [2, 3]] = 6

    with pytest.raises(NotImplementedError):
        x[[True, True, False, False], [2, 3]] = 5

    with pytest.raises(NotImplementedError):
        x[[True, True, False, False], [False, True, False, False]] = 7

    # scalar boolean indexing
    with pytest.raises(NotImplementedError):
        x[True] = 5

    with pytest.raises(NotImplementedError):
        x[np.array(True)] = 5

    with pytest.raises(NotImplementedError):
        x[0, da.from_array(True)] = 5

    # Scalar arrays
    y = da.from_array(np.array(1))
    with pytest.raises(IndexError):
        y[:] = 2

    # RHS has non-brodacastable extra leading dimensions
    x = np.arange(12).reshape((3, 4))
    dx = da.from_array(x, chunks=(2, 2))
    with pytest.raises(ValueError):
        dx[...] = np.arange(24).reshape((2, 1, 3, 4))

    # RHS has extra leading size 1 dimensions compared to LHS
    x = np.arange(12).reshape((3, 4))
    dx = da.from_array(x, chunks=(2, 3))
   
    # Integer array index with unknown chunk sizes
    index = da.from_array([0, 1, 2], chunks=(2,))
    i = da.where(index < 3)[0]
    with pytest.raises(ValueError):
        dx[i] = 99

def test_zero_slice_dtypes():
    x = da.arange(5, chunks=1)
    y = x[[]]
    assert y.dtype == x.dtype
    assert y.shape == (0,)
    assert_eq(x[[]], np.arange(5)[[]])


def test_zero_sized_array_rechunk():
    x = da.arange(5, chunks=1)[:0]
    y = da.blockwise(identity, "i", x, "i", dtype=x.dtype)
    assert_eq(x, y)


def test_blockwise_zero_shape():
    da.blockwise(
        lambda x: x,
        "i",
        da.arange(10, chunks=10),
        "i",
        da.from_array(np.ones((0, 2)), ((0,), 2)),
        "ab",
        da.from_array(np.ones((0,)), ((0,),)),
        "a",
        dtype="float64",
    )


def test_blockwise_zero_shape_new_axes():
    da.blockwise(
        lambda x: np.ones(42),
        "i",
        da.from_array(np.ones((0, 2)), ((0,), 2)),
        "ab",
        da.from_array(np.ones((0,)), ((0,),)),
        "a",
        dtype="float64",
        new_axes={"i": 42},
    )


def test_broadcast_against_zero_shape():
    assert_eq(da.arange(1, chunks=1)[:0] + 0, np.arange(1)[:0] + 0)
    assert_eq(da.arange(1, chunks=1)[:0] + 0.1, np.arange(1)[:0] + 0.1)
    assert_eq(da.ones((5, 5), chunks=(2, 3))[:0] + 0, np.ones((5, 5))[:0] + 0)
    assert_eq(da.ones((5, 5), chunks=(2, 3))[:0] + 0.1, np.ones((5, 5))[:0] + 0.1)
    assert_eq(da.ones((5, 5), chunks=(2, 3))[:, :0] + 0, np.ones((5, 5))[:, :0] + 0)
    assert_eq(da.ones((5, 5), chunks=(2, 3))[:, :0] + 0.1, np.ones((5, 5))[:, :0] + 0.1)


def test_from_array_name():
    x = np.array([1, 2, 3, 4, 5])
    chunks = x.shape
    # Default is tokenize the array
    dx = da.from_array(x, chunks=chunks)
    hashed_name = dx.name
    assert da.from_array(x, chunks=chunks).name == hashed_name
    # Specify name directly
    assert da.from_array(x, chunks=chunks, name="x").name == "x"
    # False gives a random name
    dx2 = da.from_array(x, chunks=chunks, name=False)
    dx3 = da.from_array(x, chunks=chunks, name=False)
    assert dx2.name != hashed_name
    assert dx3.name != hashed_name
    assert dx2.name != dx3.name


def test_concatenate_errs():
    with pytest.raises(ValueError, match=r"Shapes.*\(2, 1\)"):
        da.concatenate(
            [da.zeros((2, 1), chunks=(2, 1)), da.zeros((2, 3), chunks=(2, 3))]
        )

    with pytest.raises(ValueError):
        da.concatenate(
            [da.zeros((1, 2), chunks=(1, 2)), da.zeros((3, 2), chunks=(3, 2))], axis=1
        )


def test_stack_errs():
    with pytest.raises(ValueError) as e:
        da.stack([da.zeros((2,), chunks=2)] * 10 + [da.zeros((3,), chunks=3)] * 10)

    assert (
        str(e.value)
        == "Stacked arrays must have the same shape. The first array had shape (2,), while array 11 has shape (3,)."
    )
    assert len(str(e.value)) < 105


def test_blockwise_with_numpy_arrays():
    x = np.ones(10)
    y = da.ones(10, chunks=(5,))

    assert_eq(x + y, x + x)

    s = da.sum(x)
    assert any(x is v for v in s.dask.values())


@pytest.mark.parametrize("chunks", (100, 6))
@pytest.mark.parametrize("other", [[0, 0, 1], [2, 1, 3], (0, 0, 1)])
def test_elemwise_with_lists(chunks, other):
    x = np.arange(12).reshape((4, 3))
    d = da.arange(12, chunks=chunks).reshape((4, 3))

    x2 = np.vstack([x[:, 0], x[:, 1], x[:, 2]]).T
    d2 = da.vstack([d[:, 0], d[:, 1], d[:, 2]]).T

    assert_eq(x2, d2)

    x3 = x2 * other
    d3 = d2 * other

    assert_eq(x3, d3)


def test_constructor_plugin():
    L = []
    L2 = []
    with dask.config.set(array_plugins=[L.append, L2.append]):
        x = da.ones(10, chunks=5)
        y = x + 1

    assert L == L2 == [x, y]

    with dask.config.set(array_plugins=[lambda x: x.compute()]):
        x = da.ones(10, chunks=5)
        y = x + 1

    assert isinstance(y, np.ndarray)
    assert len(L) == 2


def test_no_warnings_on_metadata():
    x = da.ones(5, chunks=3)
    with warnings.catch_warnings(record=True) as record:
        da.arccos(x)

    assert not record


def test_delayed_array_key_hygeine():
    a = da.zeros((1,), chunks=(1,))
    d = delayed(identity)(a)
    b = da.from_delayed(d, shape=a.shape, dtype=a.dtype)
    assert_eq(a, b)


def test_empty_chunks_in_array_len():
    x = da.ones((), chunks=())
    with pytest.raises(TypeError) as exc_info:
        len(x)

    err_msg = "len() of unsized object"
    assert err_msg in str(exc_info.value)


@pytest.mark.parametrize("dtype", [None, [("a", "f4"), ("b", object)]])
def test_meta(dtype):
    a = da.zeros((1,), chunks=(1,))
    assert a._meta.dtype == a.dtype
    assert isinstance(a._meta, np.ndarray)
    assert a.nbytes < 1000


@pytest.mark.parametrize(
    "shape,limit,expected",
    [
        (100, 10, (10,) * 10),
        (20, 10, (10, 10)),
        (20, 5, (5, 5, 5, 5)),
        (24, 5, (4, 4, 4, 4, 4, 4)),  # common factor is close, use it
        (23, 5, (5, 5, 5, 5, 3)),  # relatively prime, don't use 1s
        (1000, 167, (125,) * 8),  # find close value
    ],
)
def test_normalize_chunks_auto_1d(shape, limit, expected):
    result = normalize_chunks("auto", (shape,), limit=limit, dtype=np.uint8)
    assert result == (expected,)


@pytest.mark.parametrize(
    "shape,chunks,limit,expected",
    [
        ((20, 20), ("auto", 2), 20, ((10, 10), (2,) * 10)),
        (
            (20, 20),
            ("auto", (2, 2, 2, 2, 2, 5, 5)),
            20,
            ((4, 4, 4, 4, 4), (2, 2, 2, 2, 2, 5, 5)),
        ),
        ((1, 20), "auto", 10, ((1,), (10, 10))),
    ],
)
def test_normalize_chunks_auto_2d(shape, chunks, limit, expected):
    result = normalize_chunks(chunks, shape, limit=limit, dtype="uint8")
    assert result == expected


def test_normalize_chunks_auto_3d():
    result = normalize_chunks(
        ("auto", "auto", 2), (20, 20, 20), limit=200, dtype="uint8"
    )
    expected = ((10, 10), (10, 10), (2,) * 10)
    assert result == expected

    result = normalize_chunks("auto", (20, 20, 20), limit=8, dtype="uint8")
    expected = ((2,) * 10,) * 3
    assert result == expected


def test_constructors_chunks_dict():
    x = da.ones((20, 20), chunks={0: 10, 1: 5})
    assert x.chunks == ((10, 10), (5, 5, 5, 5))

    x = da.ones((20, 20), chunks={0: 10, 1: "auto"})
    assert x.chunks == ((10, 10), (20,))


def test_from_array_chunks_dict():
    with dask.config.set({"array.chunk-size": "128kiB"}):
        x = np.empty((100, 100, 100))
        y = da.from_array(x, chunks={0: 10, 1: -1, 2: "auto"})
        z = da.from_array(x, chunks=(10, 100, 10))
        assert y.chunks == z.chunks


@pytest.mark.parametrize("dtype", [object, [("a", object), ("b", int)]])
def test_normalize_chunks_object_dtype(dtype):
    x = np.array(["a", "abc"], dtype=object)
    with pytest.raises(NotImplementedError):
        da.from_array(x, chunks="auto")


def test_normalize_chunks_tuples_of_tuples():
    result = normalize_chunks(((2, 3, 5), "auto"), (10, 10), limit=10, dtype=np.uint8)
    expected = ((2, 3, 5), (2, 2, 2, 2, 2))
    assert result == expected


def test_normalize_chunks_nan():
    with pytest.raises(ValueError) as info:
        normalize_chunks("auto", (np.nan,), limit=10, dtype=np.uint8)
    assert "auto" in str(info.value)
    with pytest.raises(ValueError) as info:
        normalize_chunks(((np.nan, np.nan), "auto"), (10, 10), limit=10, dtype=np.uint8)
    assert "auto" in str(info.value)


def test_from_zarr_unique_name():
    zarr = pytest.importorskip("zarr")
    a = zarr.array([1, 2, 3])
    b = zarr.array([4, 5, 6])

    assert da.from_zarr(a).name != da.from_zarr(b).name


def test_from_zarr_name():
    zarr = pytest.importorskip("zarr")
    a = zarr.array([1, 2, 3])
    assert da.from_zarr(a, name="foo").name == "foo"


def test_zarr_roundtrip():
    pytest.importorskip("zarr")
    with tmpdir() as d:
        a = da.zeros((3, 3), chunks=(1, 1))
        a.to_zarr(d)
        a2 = da.from_zarr(d)
        assert_eq(a, a2)
        assert a2.chunks == a.chunks


@pytest.mark.parametrize("compute", [False, True])
def test_zarr_return_stored(compute):
    pytest.importorskip("zarr")
    with tmpdir() as d:
        a = da.zeros((3, 3), chunks=(1, 1))
        a2 = a.to_zarr(d, compute=compute, return_stored=True)
        assert isinstance(a2, Array)
        assert_eq(a, a2, check_graph=False)
        assert a2.chunks == a.chunks


def test_to_zarr_delayed_creates_no_metadata():
    pytest.importorskip("zarr")
    with tmpdir() as d:
        a = da.from_array([42])
        result = a.to_zarr(d, compute=False)
        assert not os.listdir(d)  # No .zarray file
        # Verify array still created upon compute.
        result.compute()
        a2 = da.from_zarr(d)
        assert_eq(a, a2)


def test_zarr_inline_array():
    zarr = pytest.importorskip("zarr")
    a = zarr.array([1, 2, 3])
    dsk = dict(da.from_zarr(a, inline_array=True).dask)
    assert len(dsk) == 1
    assert a in list(dsk.values())[0]


def test_zarr_existing_array():
    zarr = pytest.importorskip("zarr")
    c = (1, 1)
    a = da.ones((3, 3), chunks=c)
    z = zarr.zeros_like(a, chunks=c)
    a.to_zarr(z)
    a2 = da.from_zarr(z)
    assert_eq(a, a2)
    assert a2.chunks == a.chunks


def test_to_zarr_unknown_chunks_raises():
    pytest.importorskip("zarr")
    a = da.random.random((10,), chunks=(3,))
    a = a[a > 0.5]
    with pytest.raises(ValueError, match="unknown chunk sizes"):
        a.to_zarr({})


def test_read_zarr_chunks():
    pytest.importorskip("zarr")
    a = da.zeros((9,), chunks=(3,))
    with tmpdir() as d:
        a.to_zarr(d)
        arr = da.from_zarr(d, chunks=(5,))
        assert arr.chunks == ((5, 4),)


def test_zarr_pass_mapper():
    pytest.importorskip("zarr")
    import zarr.storage

    with tmpdir() as d:
        mapper = zarr.storage.DirectoryStore(d)
        a = da.zeros((3, 3), chunks=(1, 1))
        a.to_zarr(mapper)
        a2 = da.from_zarr(mapper)
        assert_eq(a, a2)
        assert a2.chunks == a.chunks


def test_zarr_group():
    zarr = pytest.importorskip("zarr")
    with tmpdir() as d:
        a = da.zeros((3, 3), chunks=(1, 1))
        a.to_zarr(d, component="test")
        with pytest.raises((OSError, ValueError)):
            a.to_zarr(d, component="test", overwrite=False)
        a.to_zarr(d, component="test", overwrite=True)

        # second time is fine, group exists
        a.to_zarr(d, component="test2", overwrite=False)
        a.to_zarr(d, component="nested/test", overwrite=False)
        group = zarr.open_group(d, mode="r")
        assert list(group) == ["nested", "test", "test2"]
        assert "test" in group["nested"]

        a2 = da.from_zarr(d, component="test")
        assert_eq(a, a2)
        assert a2.chunks == a.chunks


@pytest.mark.parametrize(
    "data",
    [
        [(), True],
        [((1,),), True],
        [((1, 1, 1),), True],
        [((1,), (1,)), True],
        [((2, 2, 1),), True],
        [((2, 2, 3),), False],
        [((1, 1, 1), (2, 2, 3)), False],
        [((1, 2, 1),), False],
    ],
)
def test_regular_chunks(data):
    chunkset, expected = data
    assert da.core._check_regular_chunks(chunkset) == expected


def test_zarr_nocompute():
    pytest.importorskip("zarr")
    with tmpdir() as d:
        a = da.zeros((3, 3), chunks=(1, 1))
        out = a.to_zarr(d, compute=False)
        assert isinstance(out, Delayed)
        dask.compute(out)
        a2 = da.from_zarr(d)
        assert_eq(a, a2)
        assert a2.chunks == a.chunks


def test_tiledb_roundtrip():
    tiledb = pytest.importorskip("tiledb")
    # 1) load with default chunking
    # 2) load from existing tiledb.DenseArray
    # 3) write to existing tiledb.DenseArray
    a = da.random.random((3, 3))
    with tmpdir() as uri:
        da.to_tiledb(a, uri)
        tdb = da.from_tiledb(uri)

        assert_eq(a, tdb)
        assert a.chunks == tdb.chunks

        # from tiledb.array
        with tiledb.open(uri) as t:
            tdb2 = da.from_tiledb(t)
            assert_eq(a, tdb2)

    with tmpdir() as uri2:
        with tiledb.empty_like(uri2, a) as t:
            a.to_tiledb(t)
            assert_eq(da.from_tiledb(uri2), a)

    # specific chunking
    with tmpdir() as uri:
        a = da.random.random((3, 3), chunks=(1, 1))
        a.to_tiledb(uri)
        tdb = da.from_tiledb(uri)

        assert_eq(a, tdb)
        assert a.chunks == tdb.chunks


def test_tiledb_multiattr():
    tiledb = pytest.importorskip("tiledb")
    dom = tiledb.Domain(
        tiledb.Dim("x", (0, 1000), tile=100), tiledb.Dim("y", (0, 1000), tile=100)
    )
    schema = tiledb.ArraySchema(
        attrs=(tiledb.Attr("attr1"), tiledb.Attr("attr2")), domain=dom
    )

    with tmpdir() as uri:
        tiledb.DenseArray.create(uri, schema)
        tdb = tiledb.DenseArray(uri, "w")

        ar1 = np.random.randn(*tdb.schema.shape)
        ar2 = np.random.randn(*tdb.schema.shape)

        tdb[:] = {"attr1": ar1, "attr2": ar2}
        tdb = tiledb.DenseArray(uri, "r")

        # basic round-trip from dask.array
        d = da.from_tiledb(uri, attribute="attr2")
        assert_eq(d, ar2)

        # smoke-test computation directly on the TileDB view
        d = da.from_tiledb(uri, attribute="attr2")
        assert_eq(np.mean(ar2), d.mean().compute(scheduler="threads"))


def test_blocks_indexer():
    x = da.arange(10, chunks=2)

    assert isinstance(x.blocks[0], da.Array)

    assert_eq(x.blocks[0], x[:2])
    assert_eq(x.blocks[-1], x[-2:])
    assert_eq(x.blocks[:3], x[:6])
    assert_eq(x.blocks[[0, 1, 2]], x[:6])
    assert_eq(x.blocks[[3, 0, 2]], np.array([6, 7, 0, 1, 4, 5]))

    x = da.random.random((20, 20), chunks=(4, 5))
    assert_eq(x.blocks[0], x[:4])
    assert_eq(x.blocks[0, :3], x[:4, :15])
    assert_eq(x.blocks[:, :3], x[:, :15])

    x = da.ones((40, 40, 40), chunks=(10, 10, 10))
    assert_eq(x.blocks[0, :, 0], np.ones((10, 40, 10)))

    x = da.ones((2, 2), chunks=1)
    with pytest.raises(ValueError):
        x.blocks[[0, 1], [0, 1]]
    with pytest.raises(ValueError):
        x.blocks[np.array([0, 1]), [0, 1]]
    with pytest.raises(ValueError) as info:
        x.blocks[np.array([0, 1]), np.array([0, 1])]
    assert "list" in str(info.value)
    with pytest.raises(ValueError) as info:
        x.blocks[None, :, :]
    assert "newaxis" in str(info.value) and "not supported" in str(info.value)
    with pytest.raises(IndexError) as info:
        x.blocks[100, 100]


def test_partitions_indexer():
    # .partitions is an alias of .blocks for dask arrays
    x = da.arange(10, chunks=2)

    assert isinstance(x.partitions[0], da.Array)

    assert_eq(x.partitions[0], x[:2])
    assert_eq(x.partitions[-1], x[-2:])
    assert_eq(x.partitions[:3], x[:6])
    assert_eq(x.partitions[[0, 1, 2]], x[:6])
    assert_eq(x.partitions[[3, 0, 2]], np.array([6, 7, 0, 1, 4, 5]))

    x = da.random.random((20, 20), chunks=(4, 5))
    assert_eq(x.partitions[0], x[:4])
    assert_eq(x.partitions[0, :3], x[:4, :15])
    assert_eq(x.partitions[:, :3], x[:, :15])

    x = da.ones((40, 40, 40), chunks=(10, 10, 10))
    assert_eq(x.partitions[0, :, 0], np.ones((10, 40, 10)))

    x = da.ones((2, 2), chunks=1)
    with pytest.raises(ValueError):
        x.partitions[[0, 1], [0, 1]]
    with pytest.raises(ValueError):
        x.partitions[np.array([0, 1]), [0, 1]]
    with pytest.raises(ValueError) as info:
        x.partitions[np.array([0, 1]), np.array([0, 1])]
    assert "list" in str(info.value)
    with pytest.raises(ValueError) as info:
        x.partitions[None, :, :]
    assert "newaxis" in str(info.value) and "not supported" in str(info.value)
    with pytest.raises(IndexError) as info:
        x.partitions[100, 100]


@pytest.mark.filterwarnings("ignore:the matrix subclass:PendingDeprecationWarning")
def test_dask_array_holds_scipy_sparse_containers():
    pytest.importorskip("scipy.sparse")
    import scipy.sparse

    x = da.random.random((1000, 10), chunks=(100, 10))
    x[x < 0.9] = 0
    xx = x.compute()
    y = x.map_blocks(scipy.sparse.csr_matrix)

    vs = y.to_delayed().flatten().tolist()
    values = dask.compute(*vs, scheduler="single-threaded")
    assert all(isinstance(v, scipy.sparse.csr_matrix) for v in values)

    yy = y.compute(scheduler="single-threaded")
    assert isinstance(yy, scipy.sparse.spmatrix)
    assert (yy == xx).all()

    z = x.T.map_blocks(scipy.sparse.csr_matrix)
    zz = z.compute(scheduler="single-threaded")
    assert isinstance(zz, scipy.sparse.spmatrix)
    assert (zz == xx.T).all()


@pytest.mark.parametrize("axis", [0, 1])
def test_scipy_sparse_concatenate(axis):
    pytest.importorskip("scipy.sparse")
    import scipy.sparse

    rs = da.random.RandomState(RandomState=np.random.RandomState)

    xs = []
    ys = []
    for i in range(2):
        x = rs.random((1000, 10), chunks=(100, 10))
        x[x < 0.9] = 0
        xs.append(x)
        ys.append(x.map_blocks(scipy.sparse.csr_matrix))

    z = da.concatenate(ys, axis=axis)
    z = z.compute()

    if axis == 0:
        sp_concatenate = scipy.sparse.vstack
    elif axis == 1:
        sp_concatenate = scipy.sparse.hstack
    z_expected = sp_concatenate([scipy.sparse.csr_matrix(e.compute()) for e in xs])

    assert (z != z_expected).nnz == 0


def test_3851():
    with warnings.catch_warnings() as record:
        Y = da.random.random((10, 10), chunks="auto")
        da.argmax(Y, axis=0).compute()

    assert not record


def test_3925():
    x = da.from_array(np.array(["a", "b", "c"], dtype=object), chunks=-1)
    assert (x[0] == x[0]).compute(scheduler="sync")


def test_map_blocks_large_inputs_delayed():
    a = da.ones(10, chunks=(5,))
    b = np.ones(1000000)

    c = a.map_blocks(add, b)
    assert any(b is v for v in c.dask.values())
    assert repr(dict(c.dask)).count(repr(b)[:10]) == 1  # only one occurrence

    d = a.map_blocks(lambda x, y: x + y.sum(), y=b)
    assert_eq(d, d)
    assert any(b is v for v in d.dask.values())
    assert repr(dict(c.dask)).count(repr(b)[:10]) == 1  # only one occurrence


def test_blockwise_large_inputs_delayed():
    a = da.ones(10, chunks=(5,))
    b = np.ones(1000000)

    c = da.blockwise(add, "i", a, "i", b, None, dtype=a.dtype)
    assert any(b is v for v in c.dask.values())
    assert repr(dict(c.dask)).count(repr(b)[:10]) == 1  # only one occurrence

    d = da.blockwise(lambda x, y: x + y, "i", a, "i", y=b, dtype=a.dtype)
    assert any(b is v for v in d.dask.values())
    assert repr(dict(c.dask)).count(repr(b)[:10]) == 1  # only one occurrence


def test_slice_reversed():
    x = da.ones(10, chunks=-1)
    y = x[6:3]

    assert_eq(y, np.ones(0))


def test_map_blocks_chunks():
    x = da.arange(400, chunks=(100,))
    y = da.arange(40, chunks=(10,))

    def func(a, b):
        return np.array([a.max(), b.max()])

    assert_eq(
        da.map_blocks(func, x, y, chunks=(2,), dtype=x.dtype),
        np.array([99, 9, 199, 19, 299, 29, 399, 39]),
    )


def test_nbytes_auto():
    chunks = normalize_chunks("800B", shape=(500,), dtype="float64")
    assert chunks == ((100, 100, 100, 100, 100),)
    chunks = normalize_chunks("200B", shape=(10, 10), dtype="float64")
    assert chunks == ((5, 5), (5, 5))
    chunks = normalize_chunks((5, "200B"), shape=(10, 10), dtype="float64")
    assert chunks == ((5, 5), (5, 5))
    chunks = normalize_chunks("33B", shape=(10, 10), dtype="float64")
    assert chunks == ((2, 2, 2, 2, 2), (2, 2, 2, 2, 2))
    chunks = normalize_chunks("1800B", shape=(10, 20, 30), dtype="float64")
    assert chunks == ((5, 5), (5, 5, 5, 5), (6, 6, 6, 6, 6))

    with pytest.raises(ValueError):
        normalize_chunks("10B", shape=(10,), limit=20, dtype="float64")
    with pytest.raises(ValueError):
        normalize_chunks("100B", shape=(10, 10), limit=20, dtype="float64")
    with pytest.raises(ValueError):
        normalize_chunks(("100B", "10B"), shape=(10, 10), dtype="float64")
    with pytest.raises(ValueError):
        normalize_chunks(("10B", "10B"), shape=(10, 10), limit=20, dtype="float64")


def test_auto_chunks_h5py():
    h5py = pytest.importorskip("h5py")

    with tmpfile(".hdf5") as fn:
        with h5py.File(fn, mode="a") as f:
            d = f.create_dataset(
                "/x", shape=(1000, 1000), chunks=(32, 64), dtype="float64"
            )
            d[:] = 1

        with h5py.File(fn, mode="a") as f:
            d = f["x"]
            with dask.config.set({"array.chunk-size": "1 MiB"}):
                x = da.from_array(d)
                assert isinstance(x._meta, np.ndarray)
                assert x.chunks == ((256, 256, 256, 232), (512, 488))


def test_no_warnings_from_blockwise():
    with pytest.warns(None) as record:
        x = da.ones((3, 10, 10), chunks=(3, 2, 2))
        da.map_blocks(lambda y: np.mean(y, axis=0), x, dtype=x.dtype, drop_axis=0)
    assert not record

    with pytest.warns(None) as record:
        x = da.ones((15, 15), chunks=(5, 5))
        (x.dot(x.T + 1) - x.mean(axis=0)).std()
    assert not record

    with pytest.warns(None) as record:
        x = da.ones((1,), chunks=(1,))
        1 / x[0]
    assert not record


def test_from_array_meta():
    sparse = pytest.importorskip("sparse")
    x = np.ones(10)
    meta = sparse.COO.from_numpy(x)
    y = da.from_array(x, meta=meta)
    assert isinstance(y._meta, sparse.COO)


def test_compute_chunk_sizes():
    x = da.from_array(np.linspace(-1, 1, num=50), chunks=10)
    y = x[x < 0]
    assert np.isnan(y.shape[0])
    assert y.chunks == ((np.nan,) * 5,)

    z = y.compute_chunk_sizes()
    assert y is z
    assert z.chunks == ((10, 10, 5, 0, 0),)
    assert len(z) == 25

    # check that dtype of chunk dimensions is `int`
    assert isinstance(z.chunks[0][0], int)


def test_compute_chunk_sizes_2d_array():
    X = np.linspace(-1, 1, num=9 * 4).reshape(9, 4)
    X = da.from_array(X, chunks=(3, 4))
    idx = X.sum(axis=1) > 0
    Y = X[idx]

    # This is very similar to the DataFrame->Array conversion
    assert np.isnan(Y.shape[0]) and Y.shape[1] == 4
    assert Y.chunks == ((np.nan, np.nan, np.nan), (4,))

    Z = Y.compute_chunk_sizes()
    assert Y is Z
    assert Z.chunks == ((0, 1, 3), (4,))
    assert Z.shape == (4, 4)


def test_compute_chunk_sizes_3d_array(N=8):
    X = np.linspace(-1, 2, num=8 * 8 * 8).reshape(8, 8, 8)
    X = da.from_array(X, chunks=(4, 4, 4))
    idx = X.sum(axis=0).sum(axis=0) > 0
    Y = X[idx]
    idx = X.sum(axis=1).sum(axis=1) < 0
    Y = Y[:, idx]
    idx = X.sum(axis=2).sum(axis=1) > 0.1
    Y = Y[:, :, idx]

    # Checking to make sure shapes are different on outputs
    assert Y.compute().shape == (8, 3, 5)
    assert X.compute().shape == (8, 8, 8)

    assert Y.chunks == ((np.nan, np.nan),) * 3
    assert all(np.isnan(s) for s in Y.shape)
    Z = Y.compute_chunk_sizes()
    assert Z is Y
    assert Z.shape == (8, 3, 5)
    assert Z.chunks == ((4, 4), (3, 0), (1, 4))


def _known(num=50):
    return da.from_array(np.linspace(-1, 1, num=num), chunks=10)


@pytest.fixture()
def unknown():
    x = _known()
    y = x[x < 0]
    assert y.chunks == ((np.nan,) * 5,)
    return y


def test_compute_chunk_sizes_warning_fixes_rechunk(unknown):
    y = unknown
    with pytest.raises(ValueError, match="compute_chunk_sizes"):
        y.rechunk("auto")
    y.compute_chunk_sizes()
    y.rechunk("auto")


def test_compute_chunk_sizes_warning_fixes_to_zarr(unknown):
    pytest.importorskip("zarr")
    y = unknown
    with pytest.raises(ValueError, match="compute_chunk_sizes"):
        with StringIO() as f:
            y.to_zarr(f)
    y.compute_chunk_sizes()

    with pytest.raises(ValueError, match="irregular chunking"):
        with StringIO() as f:
            y.to_zarr(f)


def test_compute_chunk_sizes_warning_fixes_to_svg(unknown):
    y = unknown
    with pytest.raises(NotImplementedError, match="compute_chunk_sizes"):
        y.to_svg()
    y.compute_chunk_sizes()
    y.to_svg()


def test_compute_chunk_sizes_warning_fixes_concatenate():
    x = _known(num=100).reshape(10, 10)
    idx = x.sum(axis=0) > 0
    y1 = x[idx]
    y2 = x[idx]
    with pytest.raises(ValueError, match="compute_chunk_sizes"):
        da.concatenate((y1, y2), axis=1)
    y1.compute_chunk_sizes()
    y2.compute_chunk_sizes()
    da.concatenate((y1, y2), axis=1)


def test_compute_chunk_sizes_warning_fixes_reduction(unknown):
    y = unknown
    with pytest.raises(ValueError, match="compute_chunk_sizes"):
        da.argmin(y)
    y.compute_chunk_sizes()
    da.argmin(y)


def test_compute_chunk_sizes_warning_fixes_reshape(unknown):
    y = unknown
    with pytest.raises(ValueError, match="compute_chunk_sizes"):
        da.reshape(y, (5, 5))
    y.compute_chunk_sizes()
    da.reshape(y, (5, 5))


def test_compute_chunk_sizes_warning_fixes_slicing():
    x = _known(num=100).reshape(10, 10)
    y = x[x.sum(axis=0) < 0]
    with pytest.raises(ValueError, match="compute_chunk_sizes"):
        y[:3, :]
    y.compute_chunk_sizes()
    y[:3, :]


def test_rechunk_auto():
    x = da.ones(10, chunks=(1,))
    y = x.rechunk()

    assert y.npartitions == 1


def test_map_blocks_series():
    pd = pytest.importorskip("pandas")
    import dask.dataframe as dd
    from dask.dataframe.utils import assert_eq as dd_assert_eq

    x = da.ones(10, chunks=(5,))
    s = x.map_blocks(pd.Series)
    assert isinstance(s, dd.Series)
    assert s.npartitions == x.npartitions

    dd_assert_eq(s, s)


@pytest.mark.xfail(reason="need to remove singleton index dimension")
def test_map_blocks_dataframe():
    pd = pytest.importorskip("pandas")
    import dask.dataframe as dd
    from dask.dataframe.utils import assert_eq as dd_assert_eq

    x = da.ones((10, 2), chunks=(5, 2))
    s = x.map_blocks(pd.DataFrame)
    assert isinstance(s, dd.DataFrame)
    assert s.npartitions == x.npartitions
    dd_assert_eq(s, s)


def test_dask_layers():
    a = da.ones(1)
    assert a.dask.layers.keys() == {a.name}
    assert a.dask.dependencies == {a.name: set()}
    assert a.__dask_layers__() == (a.name,)
    b = a + 1
    assert b.dask.layers.keys() == {a.name, b.name}
    assert b.dask.dependencies == {a.name: set(), b.name: {a.name}}
    assert b.__dask_layers__() == (b.name,)<|MERGE_RESOLUTION|>--- conflicted
+++ resolved
@@ -3694,17 +3694,6 @@
             print (index)
             assert_eq(x, dx.compute())
 
-<<<<<<< HEAD
-=======
-    x[:, 2] = range(6)
-    x[3, :] = range(10)
-    x[::2, ::-1] = -1
-    x[1::2] = -2
-    x[:, [3, 5, 6]] = [-33, -22, -11]
-    x[:, [3, 5, 6]] = -33
-    x[:, [3, 5, 6]] = -3
-    x[:, [6, 1, 3]] = [-441, -551, -661]
->>>>>>> 9dbc5fd0
     x[2:4, x[0] > 3] = -5
     dx[2:4, dx[0] > 3] = -5
     if check_each_op:
@@ -3712,7 +3701,7 @@
 
     x[2, x[0] < -2] = -7
     dx[2, dx[0] < -2] = -7
-    if check_each_op:
+    if check_each_op:    
         assert_eq(x, dx.compute())
 
     x[x % 2 == 0] = -8
@@ -3746,40 +3735,6 @@
         assert_eq(x, dx.compute())
 
     x[0, :] = x[-2, :]
-<<<<<<< HEAD
-=======
-    x[:, 1] = x[:, -3]
-    x[[True, False, False, False, True, False], 2] = -4
-    x[3, [True, True, False, True, True, False, True, False, True, True]] = -50
-    x[
-        4,
-        da.from_array(
-            [False, False, True, True, False, False, True, False, False, True]
-        ),
-    ] = -55
-    x[np.array([False, False, True, True, False, False]), 5:7] = -66
-
-    dx[:, 2] = range(6)
-    dx[3, :] = range(10)
-    dx[::2, ::-1] = -1
-    dx[1::2] = -2
-    dx[:, [3, 5, 6]] = [-33, -22, -11]
-    dx[:, [3, 5, 6]] = -33
-    dx[:, [3, 5, 6]] = -3
-    dx[:, [6, 1, 3]] = [-441, -551, -661]
-    dx[2:4, dx[0] > 3] = -5
-    dx[2, dx[0] < -2] = -7
-    dx[dx % 2 == 0] = -8
-    dx[[4, 3, 1]] = -9
-    dx[5, ...] = -10
-    dx[..., 4] = -11
-    dx[3:5, 5:1:-2] = -dx[:2, 4:1:-2]
-    dx[:2, :3] = [[1, 2, 3]]
-    dx[1, 1:7:2] = np.ma.masked
-    dx[0, 1:3] = -dx[0, 4:2:-1]
-    dx[...] = dx
-    dx[...] = dx[...]
->>>>>>> 9dbc5fd0
     dx[0, :] = dx[-2, :]
     if check_each_op:
         assert_eq(x, dx.compute())
@@ -3809,19 +3764,10 @@
     dx[...] = v
     assert_eq(x, dx.compute())
 
-<<<<<<< HEAD
     index = da.from_array([0, 2], chunks=(2,))
     x[[0, 2]] = 99
     dx[index] = 99
     assert_eq(x, dx.compute())
-=======
-#    x = np.ma.arange(60).reshape((6, 10))
-#    dx = da.from_array(x.copy(), chunks=(3, 5))
-#    x[:, [6, 2, 5, 1]] = [-44, -55, -66, -77]
-#    dx[:, [6, 2, 5, 1]] = [-44, -55, -66, -77]
-#
-#    assert_eq(x, dx.compute())
->>>>>>> 9dbc5fd0
 
 
 def test_setitem_on_read_only_blocks():
