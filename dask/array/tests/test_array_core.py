from __future__ import annotations

import contextlib
import copy
import pathlib
import re
import xml.etree.ElementTree

import pytest

np = pytest.importorskip("numpy")

import math
import operator
import os
import time
import warnings
from io import StringIO
from operator import add, sub
from threading import Lock

from tlz import concat, merge
from tlz.curried import identity

import dask
import dask.array as da
from dask.array.chunk import getitem
from dask.array.core import (
    Array,
    BlockView,
    blockdims_from_blockshape,
    broadcast_chunks,
    broadcast_shapes,
    broadcast_to,
    common_blockdim,
    concatenate,
    concatenate3,
    concatenate_axes,
    dotmany,
    from_array,
    from_delayed,
    from_func,
    getter,
    graph_from_arraylike,
    load_store_chunk,
    normalize_chunks,
    optimize,
    stack,
    store,
)
from dask.array.numpy_compat import NUMPY_GE_200
from dask.array.reshape import _not_implemented_message
from dask.array.utils import assert_eq, same_keys
from dask.base import compute_as_if_collection, tokenize
from dask.blockwise import broadcast_dimensions
from dask.blockwise import make_blockwise_graph as top
from dask.blockwise import optimize_blockwise
from dask.delayed import Delayed, delayed
from dask.highlevelgraph import HighLevelGraph, MaterializedLayer
from dask.layers import Blockwise
from dask.utils import SerializableLock, key_split, tmpdir, tmpfile
from dask.utils_test import dec, hlg_layer_topological, inc


@pytest.mark.parametrize("inline_array", [True, False])
def test_graph_from_arraylike(inline_array):
    d = 2
    chunk = (2, 3)
    shape = tuple(d * n for n in chunk)
    arr = np.ones(shape)

    dsk = graph_from_arraylike(
        arr, chunk, shape=shape, name="X", inline_array=inline_array
    )

    assert isinstance(dsk, HighLevelGraph)
    if inline_array:
        assert len(dsk.layers) == 1
        assert isinstance(hlg_layer_topological(dsk, 0), Blockwise)
    else:
        assert len(dsk.layers) == 2
        assert isinstance(hlg_layer_topological(dsk, 0), MaterializedLayer)
        assert isinstance(hlg_layer_topological(dsk, 1), Blockwise)
    dsk = dict(dsk)

    # Somewhat odd membership check to avoid numpy elemwise __in__ overload
    assert any(arr is v for v in dsk.values()) is not inline_array


def test_top():
    assert top(inc, "z", "ij", "x", "ij", numblocks={"x": (2, 2)}) == {
        ("z", 0, 0): (inc, ("x", 0, 0)),
        ("z", 0, 1): (inc, ("x", 0, 1)),
        ("z", 1, 0): (inc, ("x", 1, 0)),
        ("z", 1, 1): (inc, ("x", 1, 1)),
    }

    assert top(
        add, "z", "ij", "x", "ij", "y", "ij", numblocks={"x": (2, 2), "y": (2, 2)}
    ) == {
        ("z", 0, 0): (add, ("x", 0, 0), ("y", 0, 0)),
        ("z", 0, 1): (add, ("x", 0, 1), ("y", 0, 1)),
        ("z", 1, 0): (add, ("x", 1, 0), ("y", 1, 0)),
        ("z", 1, 1): (add, ("x", 1, 1), ("y", 1, 1)),
    }

    assert top(
        dotmany, "z", "ik", "x", "ij", "y", "jk", numblocks={"x": (2, 2), "y": (2, 2)}
    ) == {
        ("z", 0, 0): (dotmany, [("x", 0, 0), ("x", 0, 1)], [("y", 0, 0), ("y", 1, 0)]),
        ("z", 0, 1): (dotmany, [("x", 0, 0), ("x", 0, 1)], [("y", 0, 1), ("y", 1, 1)]),
        ("z", 1, 0): (dotmany, [("x", 1, 0), ("x", 1, 1)], [("y", 0, 0), ("y", 1, 0)]),
        ("z", 1, 1): (dotmany, [("x", 1, 0), ("x", 1, 1)], [("y", 0, 1), ("y", 1, 1)]),
    }

    assert top(identity, "z", "", "x", "ij", numblocks={"x": (2, 2)}) == {
        ("z",): (identity, [[("x", 0, 0), ("x", 0, 1)], [("x", 1, 0), ("x", 1, 1)]])
    }


def test_top_supports_broadcasting_rules():
    assert top(
        add, "z", "ij", "x", "ij", "y", "ij", numblocks={"x": (1, 2), "y": (2, 1)}
    ) == {
        ("z", 0, 0): (add, ("x", 0, 0), ("y", 0, 0)),
        ("z", 0, 1): (add, ("x", 0, 1), ("y", 0, 0)),
        ("z", 1, 0): (add, ("x", 0, 0), ("y", 1, 0)),
        ("z", 1, 1): (add, ("x", 0, 1), ("y", 1, 0)),
    }


def test_top_literals():
    assert top(add, "z", "ij", "x", "ij", 123, None, numblocks={"x": (2, 2)}) == {
        ("z", 0, 0): (add, ("x", 0, 0), 123),
        ("z", 0, 1): (add, ("x", 0, 1), 123),
        ("z", 1, 0): (add, ("x", 1, 0), 123),
        ("z", 1, 1): (add, ("x", 1, 1), 123),
    }


def test_blockwise_literals():
    x = da.ones((10, 10), chunks=(5, 5))
    z = da.blockwise(add, "ij", x, "ij", 100, None, dtype=x.dtype)
    assert_eq(z, x + 100)

    z = da.blockwise(
        lambda x, y, z: x * y + z, "ij", 2, None, x, "ij", 100, None, dtype=x.dtype
    )
    assert_eq(z, 2 * x + 100)

    z = da.blockwise(getitem, "ij", x, "ij", slice(None), None, dtype=x.dtype)
    assert_eq(z, x)


def test_blockwise_1_in_shape_I():
    def test_f(a, b):
        assert 1 in b.shape

    p, k, N = 7, 2, 5
    da.blockwise(
        test_f,
        "x",
        da.zeros((2 * p, 9, k * N), chunks=(p, 3, k)),
        "xzt",
        da.zeros((2 * p, 9, 1), chunks=(p, 3, -1)),
        "xzt",
        concatenate=True,
        dtype=float,
    ).compute()


def test_blockwise_1_in_shape_II():
    def test_f(a, b):
        assert 1 in b.shape

    p, k, N = 7, 2, 5
    da.blockwise(
        test_f,
        "x",
        da.zeros((2 * p, 9, k * N, 8), chunks=(p, 9, k, 4)),
        "xztu",
        da.zeros((2 * p, 9, 1, 8), chunks=(p, 9, -1, 4)),
        "xztu",
        concatenate=True,
        dtype=float,
    ).compute()


def test_blockwise_1_in_shape_III():
    def test_f(a, b):
        assert 1 in b.shape

    k, N = 2, 5
    da.blockwise(
        test_f,
        "x",
        da.zeros((k * N, 9, 8), chunks=(k, 3, 4)),
        "xtu",
        da.zeros((1, 9, 8), chunks=(-1, 3, 4)),
        "xtu",
        concatenate=True,
        dtype=float,
    ).compute()


def test_concatenate3_on_scalars():
    assert_eq(concatenate3([1, 2]), np.array([1, 2]))


def test_chunked_dot_product():
    x = np.arange(400).reshape((20, 20))
    o = np.ones((20, 20))

    getx = graph_from_arraylike(x, (5, 5), shape=(20, 20), name="x")
    geto = graph_from_arraylike(o, (5, 5), shape=(20, 20), name="o")

    result = top(
        dotmany, "out", "ik", "x", "ij", "o", "jk", numblocks={"x": (4, 4), "o": (4, 4)}
    )

    dsk = merge(getx, geto, result)
    out = dask.get(dsk, [[("out", i, j) for j in range(4)] for i in range(4)])

    assert_eq(np.dot(x, o), concatenate3(out))


def test_chunked_transpose_plus_one():
    x = np.arange(400).reshape((20, 20))

    getx = graph_from_arraylike(x, (5, 5), shape=(20, 20), name="x")

    f = lambda x: x.T + 1
    comp = top(f, "out", "ij", "x", "ji", numblocks={"x": (4, 4)})

    dsk = merge(getx, comp)
    out = dask.get(dsk, [[("out", i, j) for j in range(4)] for i in range(4)])

    assert_eq(concatenate3(out), x.T + 1)


def test_broadcast_dimensions_works_with_singleton_dimensions():
    argpairs = [("x", "i")]
    numblocks = {"x": ((1,),)}
    assert broadcast_dimensions(argpairs, numblocks) == {"i": (1,)}


def test_broadcast_dimensions():
    argpairs = [("x", "ij"), ("y", "ij")]
    d = {"x": ("Hello", 1), "y": (1, (2, 3))}
    assert broadcast_dimensions(argpairs, d) == {"i": "Hello", "j": (2, 3)}


def test_Array():
    arr = object()  # arraylike is unimportant since we never compute
    shape = (1000, 1000)
    chunks = (100, 100)
    name = "x"
    dsk = graph_from_arraylike(arr, chunks, shape, name)
    a = Array(dsk, name, chunks, shape=shape, dtype="f8")

    assert a.numblocks == (10, 10)

    assert a.__dask_keys__() == [[("x", i, j) for j in range(10)] for i in range(10)]

    assert a.chunks == ((100,) * 10, (100,) * 10)

    assert a.shape == shape

    assert len(a) == shape[0]

    with pytest.raises(ValueError):
        Array(dsk, name, chunks, shape=shape)
    with pytest.raises(TypeError):
        Array(dsk, name, chunks, shape=shape, dtype="f8", meta=np.empty(0, 0))


def test_uneven_chunks():
    a = Array({}, "x", chunks=(3, 3), shape=(10, 10), dtype="f8")
    assert a.chunks == ((3, 3, 3, 1), (3, 3, 3, 1))


def test_numblocks_suppoorts_singleton_block_dims():
    arr = object()  # arraylike is unimportant since we never compute
    shape = (100, 10)
    chunks = (10, 10)
    name = "x"
    dsk = graph_from_arraylike(arr, chunks, shape, name)
    a = Array(dsk, name, chunks, shape=shape, dtype="f8")

    assert set(concat(a.__dask_keys__())) == {("x", i, 0) for i in range(10)}


def test_keys():
    dsk = {("x", i, j): () for i in range(5) for j in range(6)}
    dx = Array(dsk, "x", chunks=(10, 10), shape=(50, 60), dtype="f8")
    assert dx.__dask_keys__() == [[(dx.name, i, j) for j in range(6)] for i in range(5)]
    # Cache works
    assert dx.__dask_keys__() is dx.__dask_keys__()
    # Test mutating names clears key cache
    dx.dask = {("y", i, j): () for i in range(5) for j in range(6)}
    dx._name = "y"
    new_keys = [[(dx.name, i, j) for j in range(6)] for i in range(5)]
    assert dx.__dask_keys__() == new_keys
    assert np.array_equal(dx._key_array, np.array(new_keys, dtype="object"))
    d = Array({}, "x", (), shape=(), dtype="f8")
    assert d.__dask_keys__() == [("x",)]


def test_Array_computation():
    a = Array({("x", 0, 0): np.eye(3)}, "x", shape=(3, 3), chunks=(3, 3), dtype="f8")
    assert_eq(np.array(a), np.eye(3))
    assert isinstance(a.compute(), np.ndarray)
    assert float(a[0, 0]) == 1


def test_Array_numpy_gufunc_call__array_ufunc__01():
    x = da.random.default_rng().normal(size=(3, 10, 10), chunks=(2, 10, 10))
    nx = x.compute()
    ny = np.linalg._umath_linalg.inv(nx)
    y = np.linalg._umath_linalg.inv(x)
    assert_eq(ny, y)


def test_Array_numpy_gufunc_call__array_ufunc__02():
    x = da.random.default_rng().normal(size=(3, 10, 10), chunks=(2, 10, 10))
    nx = x.compute()
    nw, nv = np.linalg._umath_linalg.eig(nx)
    w, v = np.linalg._umath_linalg.eig(x)
    assert_eq(nw, w)
    assert_eq(nv, v)


def test_stack():
    a, b, c = (
        Array(
            graph_from_arraylike(object(), chunks=(2, 3), shape=(4, 6), name=name),
            name,
            chunks=(2, 3),
            dtype="f8",
            shape=(4, 6),
        )
        for name in "ABC"
    )

    s = stack([a, b, c], axis=0)

    colon = slice(None, None, None)

    assert s.shape == (3, 4, 6)
    assert s.chunks == ((1, 1, 1), (2, 2), (3, 3))
    assert s.chunksize == (1, 2, 3)
    assert s.dask[(s.name, 0, 1, 0)] == (getitem, ("A", 1, 0), (None, colon, colon))
    assert s.dask[(s.name, 2, 1, 0)] == (getitem, ("C", 1, 0), (None, colon, colon))
    assert same_keys(s, stack([a, b, c], axis=0))

    s2 = stack([a, b, c], axis=1)
    assert s2.shape == (4, 3, 6)
    assert s2.chunks == ((2, 2), (1, 1, 1), (3, 3))
    assert s2.chunksize == (2, 1, 3)
    assert s2.dask[(s2.name, 0, 1, 0)] == (getitem, ("B", 0, 0), (colon, None, colon))
    assert s2.dask[(s2.name, 1, 1, 0)] == (getitem, ("B", 1, 0), (colon, None, colon))
    assert same_keys(s2, stack([a, b, c], axis=1))

    s2 = stack([a, b, c], axis=2)
    assert s2.shape == (4, 6, 3)
    assert s2.chunks == ((2, 2), (3, 3), (1, 1, 1))
    assert s2.chunksize == (2, 3, 1)
    assert s2.dask[(s2.name, 0, 1, 0)] == (getitem, ("A", 0, 1), (colon, colon, None))
    assert s2.dask[(s2.name, 1, 1, 2)] == (getitem, ("C", 1, 1), (colon, colon, None))
    assert same_keys(s2, stack([a, b, c], axis=2))

    pytest.raises(ValueError, lambda: stack([]))
    pytest.raises(ValueError, lambda: stack([a, b, c], axis=3))

    assert set(b.dask.keys()).issubset(s2.dask.keys())

    assert stack([a, b, c], axis=-1).chunks == stack([a, b, c], axis=2).chunks


def test_stack_zero_size():
    x = np.empty((2, 0, 3))
    y = da.from_array(x, chunks=1)

    result_np = np.concatenate([x, x])
    result_da = da.concatenate([y, y])

    assert_eq(result_np, result_da)


def test_short_stack():
    x = np.array([1])
    d = da.from_array(x, chunks=(1,))
    s = da.stack([d])
    assert s.shape == (1, 1)
    chunks = compute_as_if_collection(Array, s.dask, s.__dask_keys__())
    assert chunks[0][0].shape == (1, 1)


def test_stack_scalars():
    d = da.arange(4, chunks=2)

    s = da.stack([d.mean(), d.sum()])

    assert s.compute().tolist() == [np.arange(4).mean(), np.arange(4).sum()]


def test_stack_promote_type():
    i = np.arange(10, dtype="i4")
    f = np.arange(10, dtype="f4")
    di = da.from_array(i, chunks=5)
    df = da.from_array(f, chunks=5)
    res = da.stack([di, df])
    assert_eq(res, np.stack([i, f]))


def test_stack_rechunk():
    rng = da.random.default_rng()
    x = rng.random(10, chunks=5)
    y = rng.random(10, chunks=4)

    z = da.stack([x, y], axis=0)
    assert z.shape == (2, 10)
    assert z.chunks == ((1, 1), (4, 1, 3, 2))

    assert_eq(z, np.stack([x.compute(), y.compute()], axis=0))


def test_stack_unknown_chunksizes():
    pd = pytest.importorskip("pandas")
    dd = pytest.importorskip("dask.dataframe")

    a_df = pd.DataFrame({"x": np.arange(12)})
    b_df = pd.DataFrame({"y": np.arange(12) * 10})

    a_ddf = dd.from_pandas(a_df, sort=False, npartitions=3)
    b_ddf = dd.from_pandas(b_df, sort=False, npartitions=3)

    a_x = a_ddf.values
    b_x = b_ddf.values

    assert np.isnan(a_x.shape[0])
    assert np.isnan(b_x.shape[0])

    with pytest.raises(ValueError) as exc_info:
        da.stack([a_x, b_x], axis=0)

    assert "shape" in str(exc_info.value)
    assert "nan" in str(exc_info.value)

    c_x = da.stack([a_x, b_x], axis=0, allow_unknown_chunksizes=True)

    assert_eq(c_x, np.stack([a_df.values, b_df.values], axis=0))

    with pytest.raises(ValueError) as exc_info:
        da.stack([a_x, b_x], axis=1)

    assert "shape" in str(exc_info.value)
    assert "nan" in str(exc_info.value)

    c_x = da.stack([a_x, b_x], axis=1, allow_unknown_chunksizes=True)

    assert_eq(c_x, np.stack([a_df.values, b_df.values], axis=1))

    m_df = pd.DataFrame({"m": np.arange(12) * 100})
    n_df = pd.DataFrame({"n": np.arange(12) * 1000})

    m_ddf = dd.from_pandas(m_df, sort=False, npartitions=3)
    n_ddf = dd.from_pandas(n_df, sort=False, npartitions=3)

    m_x = m_ddf.values
    n_x = n_ddf.values

    assert np.isnan(m_x.shape[0])
    assert np.isnan(n_x.shape[0])

    with pytest.raises(ValueError) as exc_info:
        da.stack([[a_x, b_x], [m_x, n_x]])

    assert "shape" in str(exc_info.value)
    assert "nan" in str(exc_info.value)

    c_x = da.stack([[a_x, b_x], [m_x, n_x]], allow_unknown_chunksizes=True)

    assert_eq(c_x, np.stack([[a_df.values, b_df.values], [m_df.values, n_df.values]]))


def test_concatenate():
    a, b, c = (
        Array(
            graph_from_arraylike(object(), chunks=(2, 3), shape=(4, 6), name=name),
            name,
            chunks=(2, 3),
            dtype="f8",
            shape=(4, 6),
        )
        for name in "ABC"
    )

    x = concatenate([a, b, c], axis=0)

    assert x.shape == (12, 6)
    assert x.chunks == ((2, 2, 2, 2, 2, 2), (3, 3))
    assert x.dask[(x.name, 0, 1)] == ("A", 0, 1)
    assert x.dask[(x.name, 5, 0)] == ("C", 1, 0)
    assert same_keys(x, concatenate([a, b, c], axis=0))

    y = concatenate([a, b, c], axis=1)

    assert y.shape == (4, 18)
    assert y.chunks == ((2, 2), (3, 3, 3, 3, 3, 3))
    assert y.dask[(y.name, 1, 0)] == ("A", 1, 0)
    assert y.dask[(y.name, 1, 5)] == ("C", 1, 1)
    assert same_keys(y, concatenate([a, b, c], axis=1))

    assert set(b.dask.keys()).issubset(y.dask.keys())

    z = concatenate([a], axis=0)

    assert z.shape == a.shape
    assert z.chunks == a.chunks
    assert z.dask == a.dask
    assert z is a

    assert (
        concatenate([a, b, c], axis=-1).chunks == concatenate([a, b, c], axis=1).chunks
    )

    pytest.raises(ValueError, lambda: concatenate([]))
    pytest.raises(ValueError, lambda: concatenate([a, b, c], axis=2))


@pytest.mark.parametrize(
    "dtypes", [((">f8", ">f8"), "float64"), (("<f4", "<f8"), "float64")]
)
def test_concatenate_types(dtypes):
    dts_in, dt_out = dtypes
    arrs = [np.zeros(4, dtype=dt) for dt in dts_in]
    darrs = [from_array(arr, chunks=(2,)) for arr in arrs]

    x = concatenate(darrs, axis=0)
    assert x.dtype == dt_out


def test_concatenate_unknown_axes():
    pd = pytest.importorskip("pandas")
    dd = pytest.importorskip("dask.dataframe")

    a_df = pd.DataFrame({"x": np.arange(12)})
    b_df = pd.DataFrame({"y": np.arange(12) * 10})

    a_ddf = dd.from_pandas(a_df, sort=False, npartitions=3)
    b_ddf = dd.from_pandas(b_df, sort=False, npartitions=3)

    a_x = a_ddf.values
    b_x = b_ddf.values

    assert np.isnan(a_x.shape[0])
    assert np.isnan(b_x.shape[0])

    da.concatenate([a_x, b_x], axis=0)  # works fine

    with pytest.raises(ValueError) as exc_info:
        da.concatenate([a_x, b_x], axis=1)  # unknown chunks

    assert "nan" in str(exc_info.value)
    assert "allow_unknown_chunksize" in str(exc_info.value)

    c_x = da.concatenate(
        [a_x, b_x], axis=1, allow_unknown_chunksizes=True
    )  # unknown chunks

    assert_eq(c_x, np.concatenate([a_df.values, b_df.values], axis=1))


def test_concatenate_flatten():
    x = np.array([1, 2])
    y = np.array([[3, 4], [5, 6]])

    a = da.from_array(x, chunks=(2,))
    b = da.from_array(y, chunks=(2, 1))

    assert_eq(np.concatenate([x, y], axis=None), da.concatenate([a, b], axis=None))


def test_concatenate_rechunk():
    rng = da.random.default_rng()
    x = rng.random((6, 6), chunks=(3, 3))
    y = rng.random((6, 6), chunks=(2, 2))

    z = da.concatenate([x, y], axis=0)
    assert z.shape == (12, 6)
    assert z.chunks == ((3, 3, 2, 2, 2), (2, 1, 1, 2))
    assert_eq(z, np.concatenate([x.compute(), y.compute()], axis=0))

    z = da.concatenate([x, y], axis=1)
    assert z.shape == (6, 12)
    assert z.chunks == ((2, 1, 1, 2), (3, 3, 2, 2, 2))
    assert_eq(z, np.concatenate([x.compute(), y.compute()], axis=1))


def test_concatenate_fixlen_strings():
    x = np.array(["a", "b", "c"])
    y = np.array(["aa", "bb", "cc"])

    a = da.from_array(x, chunks=(2,))
    b = da.from_array(y, chunks=(2,))

    assert_eq(np.concatenate([x, y]), da.concatenate([a, b]))


def test_concatenate_zero_size():
    x = np.random.default_rng().random(10)
    y = da.from_array(x, chunks=3)
    result_np = np.concatenate([x, x[:0]])
    result_da = da.concatenate([y, y[:0]])
    assert_eq(result_np, result_da)
    assert result_da is y

    # dtype of a size 0 arrays can affect the output dtype
    result_np = np.concatenate([np.zeros(0, dtype=float), np.zeros(1, dtype=int)])
    result_da = da.concatenate([da.zeros(0, dtype=float), da.zeros(1, dtype=int)])

    assert_eq(result_np, result_da)

    # All empty arrays case
    result_np = np.concatenate([np.zeros(0), np.zeros(0)])
    result_da = da.concatenate([da.zeros(0), da.zeros(0)])

    assert_eq(result_np, result_da)


def test_block_simple_row_wise():
    a1 = np.ones((2, 2))
    a2 = 2 * a1

    d1 = da.asarray(a1)
    d2 = da.asarray(a2)

    expected = np.block([a1, a2])
    result = da.block([d1, d2])

    assert_eq(expected, result)

    expected = np.block([a1, a2[:, :0]])
    result = da.block([d1, d2[:, :0]])

    assert result is d1
    assert_eq(expected, result)


def test_block_simple_column_wise():
    a1 = np.ones((2, 2))
    a2 = 2 * a1

    d1 = da.asarray(a1)
    d2 = da.asarray(a2)

    expected = np.block([[a1], [a2]])
    result = da.block([[d1], [d2]])

    assert_eq(expected, result)


def test_block_with_1d_arrays_row_wise():
    # # # 1-D vectors are treated as row arrays
    a1 = np.array([1, 2, 3])
    a2 = np.array([2, 3, 4])

    d1 = da.asarray(a1)
    d2 = da.asarray(a2)

    expected = np.block([a1, a2])
    result = da.block([d1, d2])

    assert_eq(expected, result)

    expected = np.block([a1, a2[:0]])
    result = da.block([d1, d2[:0]])

    assert result is d1
    assert_eq(expected, result)


def test_block_with_1d_arrays_multiple_rows():
    a1 = np.array([1, 2, 3])
    a2 = np.array([2, 3, 4])

    d1 = da.asarray(a1)
    d2 = da.asarray(a2)

    expected = np.block([[a1, a2], [a1, a2]])
    result = da.block([[d1, d2], [d1, d2]])

    assert_eq(expected, result)


def test_block_with_1d_arrays_column_wise():
    # # # 1-D vectors are treated as row arrays
    a1 = np.array([1, 2, 3])
    a2 = np.array([2, 3, 4])

    d1 = da.asarray(a1)
    d2 = da.asarray(a2)

    expected = np.block([[a1], [a2]])
    result = da.block([[d1], [d2]])

    assert_eq(expected, result)


def test_block_mixed_1d_and_2d():
    a1 = np.ones((2, 2))
    a2 = np.array([2, 2])

    d1 = da.asarray(a1)
    d2 = da.asarray(a2)

    expected = np.block([[d1], [d2]])
    result = da.block([[a1], [a2]])

    assert_eq(expected, result)


def test_block_complicated():
    # a bit more complicated
    a1 = np.array([[1, 1, 1]])
    a2 = np.array([[2, 2, 2]])
    a3 = np.array([[3, 3, 3, 3, 3, 3]])
    a4 = np.array([4, 4, 4, 4, 4, 4])
    a5 = np.array(5)
    a6 = np.array([6, 6, 6, 6, 6])
    a7 = np.zeros((2, 6))

    d1 = da.asarray(a1)
    d2 = da.asarray(a2)
    d3 = da.asarray(a3)
    d4 = da.asarray(a4)
    d5 = da.asarray(a5)
    d6 = da.asarray(a6)
    d7 = da.asarray(a7)

    expected = np.block([[a1, a2], [a3], [a4], [a5, a6], [a7]])
    result = da.block([[d1, d2], [d3], [d4], [d5, d6], [d7]])

    assert_eq(expected, result)


def test_block_nested():
    a1 = np.array([1, 1, 1])
    a2 = np.array([[2, 2, 2], [2, 2, 2], [2, 2, 2]])
    a3 = np.array([3, 3, 3])
    a4 = np.array([4, 4, 4])
    a5 = np.array(5)
    a6 = np.array([6, 6, 6, 6, 6])
    a7 = np.zeros((2, 6))

    d1 = da.asarray(a1)
    d2 = da.asarray(a2)
    d3 = da.asarray(a3)
    d4 = da.asarray(a4)
    d5 = da.asarray(a5)
    d6 = da.asarray(a6)
    d7 = da.asarray(a7)

    expected = np.block([[np.block([[a1], [a3], [a4]]), a2], [a5, a6], [a7]])
    result = da.block([[da.block([[d1], [d3], [d4]]), d2], [d5, d6], [d7]])

    assert_eq(expected, result)


def test_block_3d():
    a000 = np.ones((2, 2, 2), int) * 1

    a100 = np.ones((3, 2, 2), int) * 2
    a010 = np.ones((2, 3, 2), int) * 3
    a001 = np.ones((2, 2, 3), int) * 4

    a011 = np.ones((2, 3, 3), int) * 5
    a101 = np.ones((3, 2, 3), int) * 6
    a110 = np.ones((3, 3, 2), int) * 7

    a111 = np.ones((3, 3, 3), int) * 8

    d000 = da.asarray(a000)

    d100 = da.asarray(a100)
    d010 = da.asarray(a010)
    d001 = da.asarray(a001)

    d011 = da.asarray(a011)
    d101 = da.asarray(a101)
    d110 = da.asarray(a110)

    d111 = da.asarray(a111)

    expected = np.block([[[a000, a001], [a010, a011]], [[a100, a101], [a110, a111]]])
    result = da.block([[[d000, d001], [d010, d011]], [[d100, d101], [d110, d111]]])

    assert_eq(expected, result)

    expected = np.block(
        [
            [[a000, a001[:, :, :0]], [a010[:, :0, :], a011[:, :0, :0]]],
            [[a100[:0, :, :], a101[:0, :, :0]], [a110[:0, :0, :], a111[:0, :0, :0]]],
        ]
    )
    result = da.block(
        [
            [[d000, d001[:, :, :0]], [d010[:, :0, :], d011[:, :0, :0]]],
            [[d100[:0, :, :], d101[:0, :, :0]], [d110[:0, :0, :], d111[:0, :0, :0]]],
        ]
    )

    assert result is d000
    assert_eq(expected, result)


def test_block_with_mismatched_shape():
    a = np.array([0, 0])
    b = np.eye(2)

    for arrays in [[a, b], [b, a]]:
        with pytest.raises(ValueError):
            da.block(arrays)


def test_block_no_lists():
    assert_eq(da.block(1), np.block(1))
    assert_eq(da.block(np.eye(3)), np.block(np.eye(3)))


def test_block_invalid_nesting():
    for arrays in [
        [1, [2]],
        [1, []],
        [[1], 2],
        [[], 2],
        [[[1], [2]], [[3, 4]], [5]],  # missing brackets
    ]:
        with pytest.raises(ValueError) as e:
            da.block(arrays)
        e.match(r"depths are mismatched")


def test_block_empty_lists():
    for arrays in [[], [[]], [[1], []]]:
        with pytest.raises(ValueError) as e:
            da.block(arrays)
        e.match(r"empty")


def test_block_tuple():
    for arrays in [([1, 2], [3, 4]), [(1, 2), (3, 4)]]:
        with pytest.raises(TypeError) as e:
            da.block(arrays)
        e.match(r"tuple")


def test_broadcast_shapes():
    assert () == broadcast_shapes()
    assert (2, 5) == broadcast_shapes((2, 5))
    assert (0, 5) == broadcast_shapes((0, 1), (1, 5))
    assert np.allclose(
        (2, np.nan), broadcast_shapes((1, np.nan), (2, 1)), equal_nan=True
    )
    assert np.allclose(
        (2, np.nan), broadcast_shapes((2, 1), (1, np.nan)), equal_nan=True
    )
    assert (3, 4, 5) == broadcast_shapes((3, 4, 5), (4, 1), ())
    assert (3, 4) == broadcast_shapes((3, 1), (1, 4), (4,))
    assert (5, 6, 7, 3, 4) == broadcast_shapes((3, 1), (), (5, 6, 7, 1, 4))

    pytest.raises(ValueError, lambda: broadcast_shapes((3,), (3, 4)))
    pytest.raises(ValueError, lambda: broadcast_shapes((2, 3), (2, 3, 1)))
    pytest.raises(ValueError, lambda: broadcast_shapes((2, 3), (1, np.nan)))


def test_elemwise_on_scalars():
    nx = np.arange(10, dtype=np.int64)
    ny = np.arange(10, dtype=np.int32)
    nz = nx.sum() * ny

    dx = from_array(nx, chunks=(5,))
    dy = from_array(ny, chunks=(5,))
    dz = dx.sum() * dy

    if NUMPY_GE_200:
        assert_eq(dz, nz)
    else:
        # Dask 0-d arrays do not behave like numpy scalars for type promotion
        assert_eq(dz, nz, check_dtype=False)
        assert nz.dtype == np.int32
        assert dz.dtype == np.int64
        assert dz.compute().dtype == np.int64


def test_elemwise_with_ndarrays():
    x = np.arange(3)
    y = np.arange(12).reshape(4, 3)
    a = from_array(x, chunks=(3,))
    b = from_array(y, chunks=(2, 3))

    assert_eq(x + a, 2 * x)
    assert_eq(a + x, 2 * x)

    assert_eq(x + b, x + y)
    assert_eq(b + x, x + y)
    assert_eq(a + y, x + y)
    assert_eq(y + a, x + y)
    # Error on shape mismatch
    pytest.raises(ValueError, lambda: a + y.T)
    pytest.raises(ValueError, lambda: a + np.arange(2))


def test_elemwise_differently_chunked():
    x = np.arange(3)
    y = np.arange(12).reshape(4, 3)
    a = from_array(x, chunks=(3,))
    b = from_array(y, chunks=(2, 2))

    assert_eq(a + b, x + y)
    assert_eq(b + a, x + y)


@pytest.mark.filterwarnings("ignore:overflow encountered in cast")  # numpy >=2.0
def test_elemwise_dtype():
    values = [
        da.from_array(np.ones(5, np.float32), chunks=3),
        da.from_array(np.ones(5, np.int16), chunks=3),
        da.from_array(np.ones(5, np.int64), chunks=3),
        da.from_array(np.ones((), np.float64), chunks=()) * 1e200,
        np.ones(5, np.float32),
        1,
        1.0,
        1e200,
        np.int64(1),
        np.ones((), np.int64),
    ]
    for x in values:
        for y in values:
            assert da.maximum(x, y).dtype == da.result_type(x, y)


def test_operators():
    x = np.arange(10)
    y = np.arange(10).reshape((10, 1))
    a = from_array(x, chunks=(5,))
    b = from_array(y, chunks=(5, 1))

    c = a + 1
    assert_eq(c, x + 1)

    c = a + b
    assert_eq(c, x + x.reshape((10, 1)))

    expr = (3 / a * b) ** 2 > 5
    with warnings.catch_warnings():
        warnings.simplefilter("ignore", RuntimeWarning)  # divide by zero
        assert_eq(expr, (3 / x * y) ** 2 > 5)

    c = da.exp(a)
    assert_eq(c, np.exp(x))

    assert_eq(abs(-a), a)
    assert_eq(a, +x)


@pytest.mark.filterwarnings("ignore:overflow encountered in cast")  # numpy >=2.0
def test_operator_dtype_promotion():
    x = np.arange(10, dtype=np.float32)
    y = np.array([1])
    a = from_array(x, chunks=(5,))

    assert_eq(x + 1, a + 1)  # still float32
    assert_eq(x + 1e50, a + 1e50)  # now float64
    assert_eq(x + y, a + y)  # also float64


def test_field_access():
    x = np.array([(1, 1.0), (2, 2.0)], dtype=[("a", "i4"), ("b", "f4")])
    y = from_array(x, chunks=(1,))
    assert_eq(y["a"], x["a"])
    assert_eq(y[["b", "a"]], x[["b", "a"]])
    assert same_keys(y[["b", "a"]], y[["b", "a"]])


def test_field_access_with_shape():
    dtype = [("col1", ("f4", (3, 2))), ("col2", ("f4", 3))]
    data = np.ones((100, 50), dtype=dtype)
    x = da.from_array(data, 10)
    assert_eq(x["col1"], data["col1"])
    assert_eq(x[["col1"]], data[["col1"]])
    assert_eq(x["col2"], data["col2"])
    assert_eq(x[["col1", "col2"]], data[["col1", "col2"]])


def test_matmul():
    rng = np.random.default_rng()
    x = rng.random((5, 5))
    y = rng.random((5, 2))
    a = from_array(x, chunks=(1, 5))
    b = from_array(y, chunks=(5, 1))
    assert_eq(operator.matmul(a, b), a.dot(b))
    assert_eq(operator.matmul(a, b), operator.matmul(x, y))
    assert_eq(operator.matmul(a, y), operator.matmul(x, b))
    list_vec = list(range(1, 6))
    assert_eq(operator.matmul(list_vec, b), operator.matmul(list_vec, y))
    assert_eq(operator.matmul(x, list_vec), operator.matmul(a, list_vec))
    z = rng.random((5, 5, 5))
    c = from_array(z, chunks=(1, 5, 1))
    assert_eq(operator.matmul(a, z), operator.matmul(x, c))
    assert_eq(operator.matmul(z, a), operator.matmul(c, x))


def test_matmul_array_ufunc():
    # regression test for https://github.com/dask/dask/issues/4353
    rng = np.random.default_rng()
    x = rng.random((5, 5))
    y = rng.random((5, 2))
    a = from_array(x, chunks=(1, 5))
    b = from_array(y, chunks=(5, 1))
    result = b.__array_ufunc__(np.matmul, "__call__", a, b)
    assert_eq(result, x.dot(y))


def test_T():
    x = np.arange(400).reshape((20, 20))
    a = from_array(x, chunks=(5, 5))

    assert_eq(x.T, a.T)


def test_broadcast_to():
    x = np.random.default_rng().integers(10, size=(5, 1, 6))
    a = from_array(x, chunks=(3, 1, 3))

    for shape in [a.shape, (5, 0, 6), (5, 4, 6), (2, 5, 1, 6), (3, 4, 5, 4, 6)]:
        xb = np.broadcast_to(x, shape)
        ab = broadcast_to(a, shape)

        assert_eq(xb, ab)

        if a.shape == ab.shape:
            assert a is ab

    pytest.raises(ValueError, lambda: broadcast_to(a, (2, 1, 6)))
    pytest.raises(ValueError, lambda: broadcast_to(a, (3,)))


def test_broadcast_to_array():
    x = np.random.default_rng().integers(10, size=(5, 1, 6))

    for shape in [(5, 0, 6), (5, 4, 6), (2, 5, 1, 6), (3, 4, 5, 4, 6)]:
        a = np.broadcast_to(x, shape)
        d = broadcast_to(x, shape)

        assert_eq(a, d)


def test_broadcast_to_scalar():
    x = 5

    for shape in [tuple(), (0,), (2, 3), (5, 4, 6), (2, 5, 1, 6), (3, 4, 5, 4, 6)]:
        a = np.broadcast_to(x, shape)
        d = broadcast_to(x, shape)

        assert_eq(a, d)


def test_broadcast_to_chunks():
    x = np.random.default_rng().integers(10, size=(5, 1, 6))
    a = from_array(x, chunks=(3, 1, 3))

    for shape, chunks, expected_chunks in [
        ((5, 3, 6), (3, -1, 3), ((3, 2), (3,), (3, 3))),
        ((5, 3, 6), (3, 1, 3), ((3, 2), (1, 1, 1), (3, 3))),
        ((2, 5, 3, 6), (1, 3, 1, 3), ((1, 1), (3, 2), (1, 1, 1), (3, 3))),
    ]:
        xb = np.broadcast_to(x, shape)
        ab = broadcast_to(a, shape, chunks=chunks)
        assert_eq(xb, ab)
        assert ab.chunks == expected_chunks

    with pytest.raises(ValueError):
        broadcast_to(a, a.shape, chunks=((2, 3), (1,), (3, 3)))
    with pytest.raises(ValueError):
        broadcast_to(a, a.shape, chunks=((3, 2), (3,), (3, 3)))
    with pytest.raises(ValueError):
        broadcast_to(a, (5, 2, 6), chunks=((3, 2), (3,), (3, 3)))


def test_broadcast_arrays():
    assert np.broadcast_arrays() == da.broadcast_arrays()

    a = np.arange(4)
    d_a = da.from_array(a, chunks=tuple(s // 2 for s in a.shape))

    a_0 = np.arange(4)[None, :]
    a_1 = np.arange(4)[:, None]

    d_a_0 = d_a[None, :]
    d_a_1 = d_a[:, None]

    a_r = np.broadcast_arrays(a_0, a_1)
    d_r = da.broadcast_arrays(d_a_0, d_a_1)

    assert isinstance(d_r, (list, tuple))
    assert len(a_r) == len(d_r)

    for e_a_r, e_d_r in zip(a_r, d_r):
        assert_eq(e_a_r, e_d_r)


def test_broadcast_arrays_uneven_chunks():
    x = da.ones(30, chunks=(3,))
    y = da.ones(30, chunks=(5,))
    z = np.broadcast_arrays(x, y)

    assert_eq(z, z)

    x = da.ones((1, 30), chunks=(1, 3))
    y = da.ones(30, chunks=(5,))
    z = np.broadcast_arrays(x, y)

    assert_eq(z, z)


@pytest.mark.parametrize(
    "u_shape, v_shape",
    [
        [tuple(), (2, 3)],
        [(1,), (2, 3)],
        [(1, 1), (2, 3)],
        [(0, 3), (1, 3)],
        [(2, 0), (2, 1)],
        [(1, 0), (2, 1)],
        [(0, 1), (1, 3)],
    ],
)
def test_broadcast_operator(u_shape, v_shape):
    rng = np.random.default_rng()
    u = rng.random(u_shape)
    v = rng.random(v_shape)

    d_u = from_array(u, chunks=1)
    d_v = from_array(v, chunks=1)

    w = u * v
    d_w = d_u * d_v

    assert_eq(w, d_w)


@pytest.mark.parametrize(
    "original_shape,new_shape,chunks",
    [
        ((10,), (10,), (3, 3, 4)),
        ((10,), (10, 1, 1), 5),
        ((10,), (1, 10), 5),
        ((24,), (2, 3, 4), 12),
        ((1, 24), (2, 3, 4), 12),
        ((2, 3, 4), (24,), (1, 3, 4)),
        ((2, 3, 4), (24,), 4),
        ((2, 3, 4), (24, 1), 4),
        ((2, 3, 4), (1, 24), 4),
        ((4, 4, 1), (4, 4), 2),
        ((4, 4), (4, 4, 1), 2),
        ((1, 4, 4), (4, 4), 2),
        ((1, 4, 4), (4, 4, 1), 2),
        ((1, 4, 4), (1, 1, 4, 4), 2),
        ((4, 4), (1, 4, 4, 1), 2),
        ((4, 4), (1, 4, 4), 2),
        ((2, 3), (2, 3), (1, 2)),
        ((2, 3), (3, 2), 3),
        ((4, 2, 3), (4, 6), 4),
        ((3, 4, 5, 6), (3, 4, 5, 6), (2, 3, 4, 5)),
        ((), (1,), 1),
        ((1,), (), 1),
        ((24,), (3, 8), 24),
        ((24,), (4, 6), 6),
        ((24,), (4, 3, 2), 6),
        ((24,), (4, 6, 1), 6),
        ((24,), (4, 6), (6, 12, 6)),
        ((64, 4), (8, 8, 4), (16, 2)),
        ((4, 64), (4, 8, 4, 2), (2, 16)),
        ((4, 8, 4, 2), (2, 1, 2, 32, 2), (2, 4, 2, 2)),
        ((4, 1, 4), (4, 4), (2, 1, 2)),
        ((0, 10), (0, 5, 2), (5, 5)),
        ((5, 0, 2), (0, 10), (5, 2, 2)),
        ((0,), (2, 0, 2), (4,)),
        ((2, 0, 2), (0,), (4, 4, 4)),
    ],
)
def test_reshape(original_shape, new_shape, chunks):
    x = np.random.default_rng().integers(10, size=original_shape)
    a = from_array(x, chunks=chunks)

    xr = x.reshape(new_shape)
    ar = a.reshape(new_shape)

    if a.shape == new_shape:
        assert a is ar

    assert_eq(xr, ar)


def test_reshape_exceptions():
    x = np.random.default_rng().integers(10, size=(5,))
    a = from_array(x, chunks=(2,))
    with pytest.raises(ValueError):
        da.reshape(a, (100,))


def test_reshape_splat():
    x = da.ones((5, 5), chunks=(2, 2))
    assert_eq(x.reshape((25,)), x.reshape(25))


def test_reshape_not_implemented_error():
    a = da.ones((4, 5, 6), chunks=(2, 2, 3))
    for new_shape in [(2, 10, 6), (5, 4, 6), (6, 5, 4)]:
        with pytest.raises(
            NotImplementedError, match=re.escape(_not_implemented_message)
        ):
            a.reshape(new_shape)


def test_reshape_unknown_dimensions():
    for original_shape in [(24,), (2, 12), (2, 3, 4)]:
        for new_shape in [(-1,), (2, -1), (-1, 3, 4)]:
            x = np.random.default_rng().integers(10, size=original_shape)
            a = from_array(x, 24)
            assert_eq(x.reshape(new_shape), a.reshape(new_shape))

    pytest.raises(ValueError, lambda: da.reshape(a, (-1, -1)))


<<<<<<< HEAD
@pytest.mark.parametrize(
    "limit",  # in bytes
    [
        None,  # Default value: dask.config.get("array.chunk-size")
        134217728,  # 128 MiB (default value size on a typical laptop)
        67108864,  # 64 MiB (half the typical default value size)
    ],
)
@pytest.mark.parametrize(
    "shape, chunks, reshape_size",
    [
        # Test reshape where output chunks would otherwise be too large
        ((300, 180, 4, 18483), (-1, -1, 1, 183), (300, 180, -1)),
        # Test reshape where multiple chunks match between input and output
        ((300, 300, 4, 18483), (-1, -1, 1, 183), (300, 300, -1)),
    ],
)
def test_reshape_avoids_large_chunks(limit, shape, chunks, reshape_size):
    array = da.random.default_rng().random(shape, chunks=chunks)
    if limit is None:
        with dask.config.set(**{"array.slicing.split_large_chunks": True}):
            result = array.reshape(*reshape_size, limit=limit)
    else:
        result = array.reshape(*reshape_size, limit=limit)
    nbytes = array.dtype.itemsize
    max_chunksize_in_bytes = reduce(operator.mul, result.chunksize) * nbytes
    if limit is None:
        limit = parse_bytes(dask.config.get("array.chunk-size"))
    assert max_chunksize_in_bytes < limit


=======
>>>>>>> 65270980
def test_full():
    d = da.full((3, 4), 2, chunks=((2, 1), (2, 2)))
    assert d.chunks == ((2, 1), (2, 2))
    assert_eq(d, np.full((3, 4), 2))


def test_map_blocks():
    x = np.arange(400).reshape((20, 20))
    d = from_array(x, chunks=(7, 7))

    e = d.map_blocks(inc, dtype=d.dtype)

    assert d.chunks == e.chunks
    assert_eq(e, x + 1)

    e = d.map_blocks(inc, name="increment")
    assert e.name.startswith("increment-")

    assert d.map_blocks(inc, name="foo").name != d.map_blocks(dec, name="foo").name

    d = from_array(x, chunks=(10, 10))
    e = d.map_blocks(lambda x: x[::2, ::2], chunks=(5, 5), dtype=d.dtype)

    assert e.chunks == ((5, 5), (5, 5))
    assert_eq(e, x[::2, ::2])

    d = from_array(x, chunks=(8, 8))
    e = d.map_blocks(
        lambda x: x[::2, ::2], chunks=((4, 4, 2), (4, 4, 2)), dtype=d.dtype
    )

    assert_eq(e, x[::2, ::2])


def test_map_blocks2():
    x = np.arange(10, dtype="i8")
    d = from_array(x, chunks=(2,))

    def func(block, block_id=None, c=0):
        return np.ones_like(block) * sum(block_id) + c

    out = d.map_blocks(func, dtype="i8")
    expected = np.array([0, 0, 1, 1, 2, 2, 3, 3, 4, 4], dtype="i8")

    assert_eq(out, expected)
    assert same_keys(d.map_blocks(func, dtype="i8"), out)

    out = d.map_blocks(func, dtype="i8", c=1)
    expected = expected + 1

    assert_eq(out, expected)
    assert same_keys(d.map_blocks(func, dtype="i8", c=1), out)


def test_map_blocks_block_info():
    x = da.arange(50, chunks=10)

    def func(a, b, c, block_info=None):
        for idx in [0, 2, None]:  # positions in args
            assert block_info[idx]["shape"] == (50,)
            assert block_info[idx]["num-chunks"] == (5,)
            start, stop = block_info[idx]["array-location"][0]
            assert stop - start == 10
            assert 0 <= start <= 40
            assert 10 <= stop <= 50

            assert 0 <= block_info[idx]["chunk-location"][0] <= 4
        assert block_info[None]["chunk-shape"] == (10,)
        assert block_info[None]["dtype"] == x.dtype

        return a + b + c

    z = da.map_blocks(func, x, 100, x + 1, dtype=x.dtype)
    assert_eq(z, x + x + 1 + 100)


def test_map_blocks_block_info_with_new_axis():
    # https://github.com/dask/dask/issues/4298
    values = da.from_array(np.array(["a", "a", "b", "c"]), 2)

    def func(x, block_info=None):
        assert block_info.keys() == {0, None}
        assert block_info[0]["shape"] == (4,)
        assert block_info[0]["num-chunks"] == (2,)
        assert block_info[None]["shape"] == (4, 3)
        assert block_info[None]["num-chunks"] == (2, 1)
        assert block_info[None]["chunk-shape"] == (2, 3)
        assert block_info[None]["dtype"] == np.dtype("f8")

        assert block_info[0]["chunk-location"] in {(0,), (1,)}

        if block_info[0]["chunk-location"] == (0,):
            assert block_info[0]["array-location"] == [(0, 2)]
            assert block_info[None]["chunk-location"] == (0, 0)
            assert block_info[None]["array-location"] == [(0, 2), (0, 3)]
        elif block_info[0]["chunk-location"] == (1,):
            assert block_info[0]["array-location"] == [(2, 4)]
            assert block_info[None]["chunk-location"] == (1, 0)
            assert block_info[None]["array-location"] == [(2, 4), (0, 3)]

        return np.ones((len(x), 3))

    z = values.map_blocks(func, chunks=((2, 2), 3), new_axis=1, dtype="f8")
    assert_eq(z, np.ones((4, 3), dtype="f8"))


def test_map_blocks_block_info_with_drop_axis():
    # https://github.com/dask/dask/issues/4584
    values = da.from_array(
        np.array(
            [[1, 2, 4], [8, 16, 32], [64, 128, 256], [1024, 2048, 4096]], dtype="u4"
        ),
        (2, 1),
    )

    def func(x, block_info=None):
        assert block_info.keys() == {0, None}
        assert block_info[0]["shape"] == (4, 3)
        # drop_axis concatenates along the dropped dimension, hence not (2, 3)
        assert block_info[0]["num-chunks"] == (2, 1)
        assert block_info[None]["shape"] == (4,)
        assert block_info[None]["num-chunks"] == (2,)
        assert block_info[None]["chunk-shape"] == (2,)
        assert block_info[None]["dtype"] == np.dtype("u4")

        assert block_info[0]["chunk-location"] in {(0, 0), (1, 0)}

        if block_info[0]["chunk-location"] == (0, 0):
            assert block_info[0]["array-location"] == [(0, 2), (0, 3)]
            assert block_info[None]["chunk-location"] == (0,)
            assert block_info[None]["array-location"] == [(0, 2)]
        elif block_info[0]["chunk-location"] == (1, 0):
            assert block_info[0]["array-location"] == [(2, 4), (0, 3)]
            assert block_info[None]["chunk-location"] == (1,)
            assert block_info[None]["array-location"] == [(2, 4)]

        return np.sum(x, axis=1, dtype="u4")

    z = values.map_blocks(func, drop_axis=1, dtype="u4")
    assert_eq(z, np.array([7, 56, 448, 7168], dtype="u4"))


def test_map_blocks_block_info_with_broadcast():
    expected0 = [
        {
            "shape": (3, 4),
            "num-chunks": (1, 2),
            "array-location": [(0, 3), (0, 2)],
            "chunk-location": (0, 0),
        },
        {
            "shape": (3, 4),
            "num-chunks": (1, 2),
            "array-location": [(0, 3), (2, 4)],
            "chunk-location": (0, 1),
        },
    ]
    expected1 = [
        {
            "shape": (6, 2),
            "num-chunks": (2, 1),
            "array-location": [(0, 3), (0, 2)],
            "chunk-location": (0, 0),
        },
        {
            "shape": (6, 2),
            "num-chunks": (2, 1),
            "array-location": [(3, 6), (0, 2)],
            "chunk-location": (1, 0),
        },
    ]
    expected2 = [
        {
            "shape": (4,),
            "num-chunks": (2,),
            "array-location": [(0, 2)],
            "chunk-location": (0,),
        },
        {
            "shape": (4,),
            "num-chunks": (2,),
            "array-location": [(2, 4)],
            "chunk-location": (1,),
        },
    ]
    expected = [
        {
            0: expected0[0],
            1: expected1[0],
            2: expected2[0],
            None: {
                "shape": (6, 4),
                "num-chunks": (2, 2),
                "dtype": np.float64,
                "chunk-shape": (3, 2),
                "array-location": [(0, 3), (0, 2)],
                "chunk-location": (0, 0),
            },
        },
        {
            0: expected0[1],
            1: expected1[0],
            2: expected2[1],
            None: {
                "shape": (6, 4),
                "num-chunks": (2, 2),
                "dtype": np.float64,
                "chunk-shape": (3, 2),
                "array-location": [(0, 3), (2, 4)],
                "chunk-location": (0, 1),
            },
        },
        {
            0: expected0[0],
            1: expected1[1],
            2: expected2[0],
            None: {
                "shape": (6, 4),
                "num-chunks": (2, 2),
                "dtype": np.float64,
                "chunk-shape": (3, 2),
                "array-location": [(3, 6), (0, 2)],
                "chunk-location": (1, 0),
            },
        },
        {
            0: expected0[1],
            1: expected1[1],
            2: expected2[1],
            None: {
                "shape": (6, 4),
                "num-chunks": (2, 2),
                "dtype": np.float64,
                "chunk-shape": (3, 2),
                "array-location": [(3, 6), (2, 4)],
                "chunk-location": (1, 1),
            },
        },
    ]

    def func(x, y, z, block_info=None):
        for info in expected:
            if block_info[None]["chunk-location"] == info[None]["chunk-location"]:
                assert block_info == info
                break
        else:
            assert False
        return x + y + z

    a = da.ones((3, 4), chunks=(3, 2))
    b = da.ones((6, 2), chunks=(3, 2))
    c = da.ones((4,), chunks=(2,))
    d = da.map_blocks(func, a, b, c, chunks=((3, 3), (2, 2)), dtype=a.dtype)
    assert d.chunks == ((3, 3), (2, 2))
    assert_eq(d, 3 * np.ones((6, 4)))


def test_map_blocks_with_constants():
    d = da.arange(10, chunks=3)
    e = d.map_blocks(add, 100, dtype=d.dtype)

    assert_eq(e, np.arange(10) + 100)

    assert_eq(da.map_blocks(sub, d, 10, dtype=d.dtype), np.arange(10) - 10)
    assert_eq(da.map_blocks(sub, 10, d, dtype=d.dtype), 10 - np.arange(10))


def test_map_blocks_with_kwargs():
    d = da.arange(10, chunks=5)

    result = d.map_blocks(np.max, axis=0, keepdims=True, dtype=d.dtype, chunks=(1,))

    assert_eq(result, np.array([4, 9]))


def test_map_blocks_infer_chunks_broadcast():
    dx = da.from_array([[1, 2, 3, 4]], chunks=((1,), (2, 2)))
    dy = da.from_array([[10, 20], [30, 40]], chunks=((1, 1), (2,)))
    result = da.map_blocks(lambda x, y: x + y, dx, dy)
    assert result.chunks == ((1, 1), (2, 2))
    assert_eq(result, np.array([[11, 22, 13, 24], [31, 42, 33, 44]]))


def test_map_blocks_with_chunks():
    dx = da.ones((5, 3), chunks=(2, 2))
    dy = da.ones((5, 3), chunks=(2, 2))
    dz = da.map_blocks(np.add, dx, dy, chunks=dx.chunks)
    assert_eq(dz, np.ones((5, 3)) * 2)


def test_map_blocks_dtype_inference():
    x = np.arange(50).reshape((5, 10))
    y = np.arange(10)
    dx = da.from_array(x, chunks=5)
    dy = da.from_array(y, chunks=5)

    def foo(x, *args, **kwargs):
        cast = kwargs.pop("cast", "i8")
        return (x + sum(args)).astype(cast)

    assert_eq(dx.map_blocks(foo, dy, 1), foo(dx, dy, 1))
    assert_eq(dx.map_blocks(foo, dy, 1, cast="f8"), foo(dx, dy, 1, cast="f8"))
    assert_eq(
        dx.map_blocks(foo, dy, 1, cast="f8", dtype="f8"),
        foo(dx, dy, 1, cast="f8", dtype="f8"),
    )

    def foo(x):
        raise RuntimeError("Woops")

    with pytest.raises(ValueError) as e:
        dx.map_blocks(foo)
    msg = str(e.value)
    assert "dtype" in msg


def test_map_blocks_infer_newaxis():
    x = da.ones((5, 3), chunks=(2, 2))
    y = da.map_blocks(lambda x: x[None], x, chunks=((1,), (2, 2, 1), (2, 1)))
    assert_eq(y, da.ones((1, 5, 3)))


def test_map_blocks_no_array_args():
    def func(dtype, block_info=None):
        loc = block_info[None]["array-location"]
        return np.arange(loc[0][0], loc[0][1], dtype=dtype)

    x = da.map_blocks(func, np.float32, chunks=((5, 3),), dtype=np.float32)
    assert x.chunks == ((5, 3),)
    assert_eq(x, np.arange(8, dtype=np.float32))


def test_map_blocks_unique_name_chunks_dtype():
    def func(block_info=None):
        loc = block_info[None]["array-location"]
        dtype = block_info[None]["dtype"]
        return np.arange(loc[0][0], loc[0][1], dtype=dtype)

    x = da.map_blocks(func, chunks=((5, 3),), dtype=np.float32)
    assert x.chunks == ((5, 3),)
    assert_eq(x, np.arange(8, dtype=np.float32))

    y = da.map_blocks(func, chunks=((2, 2, 1, 3),), dtype=np.float32)
    assert y.chunks == ((2, 2, 1, 3),)
    assert_eq(y, np.arange(8, dtype=np.float32))
    assert x.name != y.name

    z = da.map_blocks(func, chunks=((5, 3),), dtype=np.float64)
    assert z.chunks == ((5, 3),)
    assert_eq(z, np.arange(8, dtype=np.float64))
    assert x.name != z.name
    assert y.name != z.name


def test_map_blocks_unique_name_drop_axis():
    def func(some_3d, block_info=None):
        if not block_info:
            return some_3d
        dtype = block_info[None]["dtype"]
        return np.zeros(block_info[None]["shape"], dtype=dtype)

    input_arr = da.zeros((3, 4, 5), chunks=((3,), (4,), (5,)), dtype=np.float32)
    x = da.map_blocks(func, input_arr, drop_axis=[0], dtype=np.float32)
    assert x.chunks == ((4,), (5,))
    assert_eq(x, np.zeros((4, 5), dtype=np.float32))

    y = da.map_blocks(func, input_arr, drop_axis=[2], dtype=np.float32)
    assert y.chunks == ((3,), (4,))
    assert_eq(y, np.zeros((3, 4), dtype=np.float32))
    assert x.name != y.name


def test_map_blocks_unique_name_new_axis():
    def func(some_2d, block_info=None):
        if not block_info:
            return some_2d
        dtype = block_info[None]["dtype"]
        return np.zeros(block_info[None]["shape"], dtype=dtype)

    input_arr = da.zeros((3, 4), chunks=((3,), (4,)), dtype=np.float32)
    x = da.map_blocks(func, input_arr, new_axis=[0], dtype=np.float32)
    assert x.chunks == ((1,), (3,), (4,))
    assert_eq(x, np.zeros((1, 3, 4), dtype=np.float32))

    y = da.map_blocks(func, input_arr, new_axis=[2], dtype=np.float32)
    assert y.chunks == ((3,), (4,), (1,))
    assert_eq(y, np.zeros((3, 4, 1), dtype=np.float32))
    assert x.name != y.name


@pytest.mark.parametrize("func", [lambda x, y: x + y, lambda x, y, block_info: x + y])
def test_map_blocks_optimize_blockwise(func):
    # Check that map_blocks layers can merge with elementwise layers
    base = [da.full((1,), i, chunks=1) for i in range(4)]
    a = base[0] + base[1]
    b = da.map_blocks(func, a, base[2], dtype=np.int8)
    c = b + base[3]
    dsk = c.__dask_graph__()
    optimized = optimize_blockwise(dsk)

    # Everything should be fused into a single layer.
    # If the lambda includes block_info, there will be two layers.
    assert len(optimized.layers) == len(dsk.layers) - 6


def test_repr():
    d = da.ones((4, 4), chunks=(2, 2))
    assert key_split(d.name) in repr(d)
    assert str(d.shape) in repr(d)
    assert str(d.dtype) in repr(d)
    d = da.ones((4000, 4), chunks=(4, 2))
    assert len(str(d)) < 1000


def test_repr_meta():
    d = da.ones((4, 4), chunks=(2, 2))
    assert "chunktype=numpy.ndarray" in repr(d)

    # Test non-numpy meta
    sparse = pytest.importorskip("sparse")
    s = d.map_blocks(sparse.COO)
    assert "chunktype=sparse.COO" in repr(s)


def test_repr_html_array_highlevelgraph():
    pytest.importorskip("jinja2")
    x = da.ones((9, 9), chunks=(3, 3)).T[0:4, 0:4]
    hg = x.dask
    assert xml.etree.ElementTree.fromstring(hg._repr_html_()) is not None
    for layer in hg.layers.values():
        assert xml.etree.ElementTree.fromstring(layer._repr_html_()) is not None


def test_slicing_with_ellipsis():
    x = np.arange(256).reshape((4, 4, 4, 4))
    d = da.from_array(x, chunks=((2, 2, 2, 2)))

    assert_eq(d[..., 1], x[..., 1])
    assert_eq(d[0, ..., 1], x[0, ..., 1])


def test_slicing_with_ndarray():
    x = np.arange(64).reshape((8, 8))
    d = da.from_array(x, chunks=((4, 4)))

    assert_eq(d[np.arange(8)], x)
    assert_eq(d[np.ones(8, dtype=bool)], x)
    assert_eq(d[np.array([1])], x[[1]])
    assert_eq(d[np.array([True, False, True] + [False] * 5)], x[[0, 2]])


def test_slicing_flexible_type():
    a = np.array([["a", "b"], ["c", "d"]])
    b = da.from_array(a, 2)

    assert_eq(a[:, 0], b[:, 0])


def test_slicing_with_object_dtype():
    # https://github.com/dask/dask/issues/6892
    d = da.from_array(np.array(["a", "b"], dtype=object), chunks=(1,))
    assert d.dtype == d[(0,)].dtype


def test_dtype():
    d = da.ones((4, 4), chunks=(2, 2))

    assert d.dtype == d.compute().dtype
    assert (d * 1.0).dtype == (d + 1.0).compute().dtype
    assert d.sum().dtype == d.sum().compute().dtype  # no shape


def test_blockdims_from_blockshape():
    assert blockdims_from_blockshape((10, 10), (4, 3)) == ((4, 4, 2), (3, 3, 3, 1))
    pytest.raises(TypeError, lambda: blockdims_from_blockshape((10,), None))
    assert blockdims_from_blockshape((1e2, 3), [1e1, 3]) == ((10,) * 10, (3,))
    assert blockdims_from_blockshape((np.int8(10),), (5,)) == ((5, 5),)


def test_coerce():
    d0 = da.from_array(np.array(1), chunks=(1,))
    d1 = da.from_array(np.array([1]), chunks=(1,))
    with dask.config.set(scheduler="sync"):
        for d in d0, d1:
            assert bool(d) is True
            assert int(d) == 1
            assert float(d) == 1.0
            assert complex(d) == complex(1)

    a2 = np.arange(2)
    d2 = da.from_array(a2, chunks=(2,))
    for func in (int, float, complex):
        pytest.raises(TypeError, lambda func=func: func(d2))


def test_bool():
    arr = np.arange(100).reshape((10, 10))
    darr = da.from_array(arr, chunks=(10, 10))
    with pytest.raises(ValueError):
        bool(darr)
        bool(darr == darr)


def test_store_kwargs():
    d = da.ones((10, 10), chunks=(2, 2))
    a = d + 1

    called = [False]

    def get_func(*args, **kwargs):
        assert kwargs.pop("foo") == "test kwarg"
        r = dask.get(*args, **kwargs)
        called[0] = True
        return r

    called[0] = False
    at = np.zeros(shape=(10, 10))
    store([a], [at], scheduler=get_func, foo="test kwarg")
    assert called[0]

    called[0] = False
    at = np.zeros(shape=(10, 10))
    a.store(at, scheduler=get_func, foo="test kwarg")
    assert called[0]

    called[0] = False
    at = np.zeros(shape=(10, 10))
    store([a], [at], scheduler=get_func, return_stored=True, foo="test kwarg")
    assert called[0]


def test_store_delayed_target():
    from dask.delayed import delayed

    d = da.ones((4, 4), chunks=(2, 2))
    a, b = d + 1, d + 2

    # empty buffers to be used as targets
    targs = {}

    def make_target(key):
        a = np.empty((4, 4))
        targs[key] = a
        return a

    # delayed calls to these targets
    atd = delayed(make_target)("at")
    btd = delayed(make_target)("bt")

    # test not keeping result
    st = store([a, b], [atd, btd])

    at = targs["at"]
    bt = targs["bt"]

    assert st is None
    assert_eq(at, a)
    assert_eq(bt, b)

    # test keeping result
    for st_compute in [False, True]:
        targs.clear()

        st = store([a, b], [atd, btd], return_stored=True, compute=st_compute)
        if st_compute:
            assert all(not any(dask.core.get_deps(e.dask)[0].values()) for e in st)

        st = dask.compute(*st)

        at = targs["at"]
        bt = targs["bt"]

        assert st is not None
        assert isinstance(st, tuple)
        assert all([isinstance(v, np.ndarray) for v in st])
        assert_eq(at, a)
        assert_eq(bt, b)
        assert_eq(st[0], a)
        assert_eq(st[1], b)

        pytest.raises(ValueError, lambda at=at, bt=bt: store([a], [at, bt]))
        pytest.raises(ValueError, lambda at=at: store(at, at))
        pytest.raises(ValueError, lambda at=at, bt=bt: store([at, bt], [at, bt]))


def test_store():
    d = da.ones((4, 4), chunks=(2, 2))
    a, b = d + 1, d + 2

    at = np.empty(shape=(4, 4))
    bt = np.empty(shape=(4, 4))

    st = store([a, b], [at, bt])
    assert st is None
    assert (at == 2).all()
    assert (bt == 3).all()

    pytest.raises(ValueError, lambda: store([a], [at, bt]))
    pytest.raises(ValueError, lambda: store(at, at))
    pytest.raises(ValueError, lambda: store([at, bt], [at, bt]))


def test_store_regions():
    d = da.ones((4, 4, 4), dtype=int, chunks=(2, 2, 2))
    a, b = d + 1, d + 2
    a = a[:, 1:, :].astype(float)

    region = (slice(None, None, 2), slice(None), [1, 2, 4, 5])

    # Single region:
    at = np.zeros(shape=(8, 3, 6))
    bt = np.zeros(shape=(8, 4, 6))
    v = store([a, b], [at, bt], regions=region, compute=False)
    assert isinstance(v, Delayed)
    assert (at == 0).all() and (bt[region] == 0).all()
    assert all([ev is None for ev in v.compute()])
    assert (at[region] == 2).all() and (bt[region] == 3).all()
    assert not (bt == 3).all() and not (bt == 0).all()
    assert not (at == 2).all() and not (at == 0).all()

    # Multiple regions:
    at = np.zeros(shape=(8, 3, 6))
    bt = np.zeros(shape=(8, 4, 6))
    v = store([a, b], [at, bt], regions=[region, region], compute=False)
    assert isinstance(v, Delayed)
    assert (at == 0).all() and (bt[region] == 0).all()
    assert all([ev is None for ev in v.compute()])
    assert (at[region] == 2).all() and (bt[region] == 3).all()
    assert not (bt == 3).all() and not (bt == 0).all()
    assert not (at == 2).all() and not (at == 0).all()

    # Single region (keep result):
    for st_compute in [False, True]:
        at = np.zeros(shape=(8, 3, 6))
        bt = np.zeros(shape=(8, 4, 6))
        v = store(
            [a, b], [at, bt], regions=region, compute=st_compute, return_stored=True
        )
        assert isinstance(v, tuple)
        assert all([isinstance(e, da.Array) for e in v])
        if st_compute:
            assert all(not any(dask.core.get_deps(e.dask)[0].values()) for e in v)
        else:
            assert (at == 0).all() and (bt[region] == 0).all()

        ar, br = v
        assert ar.dtype == a.dtype
        assert br.dtype == b.dtype
        assert ar.shape == a.shape
        assert br.shape == b.shape
        assert ar.chunks == a.chunks
        assert br.chunks == b.chunks

        ar, br = da.compute(ar, br)
        assert (at[region] == 2).all() and (bt[region] == 3).all()
        assert not (bt == 3).all() and not (bt == 0).all()
        assert not (at == 2).all() and not (at == 0).all()
        assert (br == 3).all()
        assert (ar == 2).all()

    # Multiple regions (keep result):
    for st_compute in [False, True]:
        at = np.zeros(shape=(8, 3, 6))
        bt = np.zeros(shape=(8, 4, 6))
        v = store(
            [a, b],
            [at, bt],
            regions=[region, region],
            compute=st_compute,
            return_stored=True,
        )
        assert isinstance(v, tuple)
        assert all([isinstance(e, da.Array) for e in v])
        if st_compute:
            assert all(not any(dask.core.get_deps(e.dask)[0].values()) for e in v)
        else:
            assert (at == 0).all() and (bt[region] == 0).all()

        ar, br = v
        assert ar.dtype == a.dtype
        assert br.dtype == b.dtype
        assert ar.shape == a.shape
        assert br.shape == b.shape
        assert ar.chunks == a.chunks
        assert br.chunks == b.chunks

        ar, br = da.compute(ar, br)
        assert (at[region] == 2).all() and (bt[region] == 3).all()
        assert not (bt == 3).all() and not (bt == 0).all()
        assert not (at == 2).all() and not (at == 0).all()
        assert (br == 3).all()
        assert (ar == 2).all()


def test_store_compute_false():
    d = da.ones((4, 4), chunks=(2, 2))
    a, b = d + 1, d + 2

    at = np.zeros(shape=(4, 4))
    bt = np.zeros(shape=(4, 4))

    v = store([a, b], [at, bt], compute=False)
    assert isinstance(v, Delayed)

    # You need a well-formed HighLevelgraph for e.g. dask.graph_manipulation.bind
    for layer in v.__dask_layers__():
        assert layer in v.dask.layers

    assert (at == 0).all() and (bt == 0).all()
    assert all([ev is None for ev in v.compute()])
    assert (at == 2).all() and (bt == 3).all()

    at = np.zeros(shape=(4, 4))
    bt = np.zeros(shape=(4, 4))

    dat, dbt = store([a, b], [at, bt], compute=False, return_stored=True)
    assert isinstance(dat, Array) and isinstance(dbt, Array)
    assert (at == 0).all() and (bt == 0).all()
    assert (dat.compute() == at).all() and (dbt.compute() == bt).all()
    assert (at == 2).all() and (bt == 3).all()


def test_store_nocompute_regions():
    x = da.ones(10, chunks=1)
    y = np.zeros((2, 10))
    d1 = da.store(x, y, regions=(0,), compute=False)
    d2 = da.store(x, y, regions=(1,), compute=False)
    assert d1.key != d2.key


class ThreadSafetyError(Exception):
    pass


class NonthreadSafeStore:
    def __init__(self):
        self.in_use = False

    def __setitem__(self, key, value):
        if self.in_use:
            raise ThreadSafetyError()
        self.in_use = True
        time.sleep(0.001)
        self.in_use = False


class ThreadSafeStore:
    def __init__(self):
        self.concurrent_uses = 0
        self.max_concurrent_uses = 0

    def __setitem__(self, key, value):
        self.concurrent_uses += 1
        self.max_concurrent_uses = max(self.concurrent_uses, self.max_concurrent_uses)
        time.sleep(0.01)
        self.concurrent_uses -= 1


class CounterLock:
    def __init__(self, *args, **kwargs):
        self.lock = Lock(*args, **kwargs)

        self.acquire_count = 0
        self.release_count = 0

    def acquire(self, *args, **kwargs):
        self.acquire_count += 1
        return self.lock.acquire(*args, **kwargs)

    def release(self, *args, **kwargs):
        self.release_count += 1
        return self.lock.release(*args, **kwargs)


def test_store_locks():
    _Lock = type(Lock())
    d = da.ones((10, 10), chunks=(2, 2))
    a, b = d + 1, d + 2

    at = np.zeros(shape=(10, 10))
    bt = np.zeros(shape=(10, 10))

    lock = Lock()
    v = store([a, b], [at, bt], compute=False, lock=lock)
    assert isinstance(v, Delayed)
    dsk = v.dask
    locks = {vv for v in dsk.values() for vv in v if isinstance(vv, _Lock)}
    assert locks == {lock}

    # Ensure same lock applies over multiple stores
    at = NonthreadSafeStore()
    v = store([a, b], [at, at], lock=lock, scheduler="threads", num_workers=10)
    assert v is None

    # Don't assume thread safety by default
    at = NonthreadSafeStore()
    assert store(a, at, scheduler="threads", num_workers=10) is None
    assert a.store(at, scheduler="threads", num_workers=10) is None

    # Ensure locks can be removed
    at = ThreadSafeStore()
    for i in range(10):
        st = a.store(at, lock=False, scheduler="threads", num_workers=10)
        assert st is None
        if at.max_concurrent_uses > 1:
            break
        if i == 9:
            assert False

    # Verify number of lock calls
    nchunks = sum(math.prod(map(len, e.chunks)) for e in (a, b))
    for c in (False, True):
        at = np.zeros(shape=(10, 10))
        bt = np.zeros(shape=(10, 10))
        lock = CounterLock()

        v = store([a, b], [at, bt], lock=lock, compute=c, return_stored=True)
        assert all(isinstance(e, Array) for e in v)

        da.compute(v)

        # When `return_stored=True` and `compute=False`,
        # the lock should be acquired only once for store and load steps
        # as they are fused together into one step.
        assert lock.acquire_count == lock.release_count
        if c:
            assert lock.acquire_count == 2 * nchunks
        else:
            assert lock.acquire_count == nchunks


def test_store_method_return():
    d = da.ones((10, 10), chunks=(2, 2))
    a = d + 1

    for compute in [False, True]:
        for return_stored in [False, True]:
            at = np.zeros(shape=(10, 10))
            r = a.store(
                at, scheduler="threads", compute=compute, return_stored=return_stored
            )

            if return_stored:
                assert isinstance(r, Array)
            elif compute:
                assert r is None
            else:
                assert isinstance(r, Delayed)


@pytest.mark.xfail(reason="can't lock with multiprocessing")
def test_store_multiprocessing_lock():
    d = da.ones((10, 10), chunks=(2, 2))
    a = d + 1

    at = np.zeros(shape=(10, 10))
    st = a.store(at, scheduler="processes", num_workers=10)
    assert st is None


@pytest.mark.parametrize("return_stored", [False, True])
@pytest.mark.parametrize("delayed_target", [False, True])
def test_store_deterministic_keys(return_stored, delayed_target):
    a = da.ones((10, 10), chunks=(2, 2))
    at = np.zeros(shape=(10, 10))
    if delayed_target:
        at = delayed(at)
    st1 = a.store(at, return_stored=return_stored, compute=False)
    st2 = a.store(at, return_stored=return_stored, compute=False)
    assert st1.dask.keys() == st2.dask.keys()


def test_to_hdf5():
    h5py = pytest.importorskip("h5py")
    x = da.ones((4, 4), chunks=(2, 2))
    y = da.ones(4, chunks=2, dtype="i4")

    with tmpfile(".hdf5") as fn:
        x.to_hdf5(fn, "/x")
        with h5py.File(fn, mode="r+") as f:
            d = f["/x"]

            assert_eq(d[:], x)
            assert d.chunks == (2, 2)

    with tmpfile(".hdf5") as fn:
        x.to_hdf5(fn, "/x", chunks=None)
        with h5py.File(fn, mode="r+") as f:
            d = f["/x"]

            assert_eq(d[:], x)
            assert d.chunks is None

    with tmpfile(".hdf5") as fn:
        x.to_hdf5(fn, "/x", chunks=(1, 1))
        with h5py.File(fn, mode="r+") as f:
            d = f["/x"]

            assert_eq(d[:], x)
            assert d.chunks == (1, 1)

    with tmpfile(".hdf5") as fn:
        da.to_hdf5(fn, {"/x": x, "/y": y})

        with h5py.File(fn, mode="r+") as f:
            assert_eq(f["/x"][:], x)
            assert f["/x"].chunks == (2, 2)
            assert_eq(f["/y"][:], y)
            assert f["/y"].chunks == (2,)


def test_to_dask_dataframe():
    pytest.importorskip("pandas")
    dd = pytest.importorskip("dask.dataframe")
    a = da.ones((4,), chunks=(2,))
    d = a.to_dask_dataframe()
    assert isinstance(d, dd.Series)

    a = da.ones((4, 4), chunks=(2, 2))
    d = a.to_dask_dataframe()
    assert isinstance(d, dd.DataFrame)


def test_np_array_with_zero_dimensions():
    d = da.ones((4, 4), chunks=(2, 2))
    assert_eq(np.array(d.sum()), np.array(d.compute().sum()))


def test_dtype_complex():
    x = np.arange(24).reshape((4, 6)).astype("f4")
    y = np.arange(24).reshape((4, 6)).astype("i8")
    z = np.arange(24).reshape((4, 6)).astype("i2")

    a = da.from_array(x, chunks=(2, 3))
    b = da.from_array(y, chunks=(2, 3))
    c = da.from_array(z, chunks=(2, 3))

    def assert_eq(a, b):
        return isinstance(a, np.dtype) and isinstance(b, np.dtype) and str(a) == str(b)

    assert_eq(a.dtype, x.dtype)
    assert_eq(b.dtype, y.dtype)

    assert_eq((a + 1).dtype, (x + 1).dtype)
    assert_eq((a + b).dtype, (x + y).dtype)
    assert_eq(a.T.dtype, x.T.dtype)
    assert_eq(a[:3].dtype, x[:3].dtype)
    assert_eq((a.dot(b.T)).dtype, (x.dot(y.T)).dtype)

    assert_eq(stack([a, b]).dtype, np.vstack([x, y]).dtype)
    assert_eq(concatenate([a, b]).dtype, np.concatenate([x, y]).dtype)

    assert_eq(b.std().dtype, y.std().dtype)
    assert_eq(c.sum().dtype, z.sum().dtype)
    assert_eq(a.min().dtype, a.min().dtype)
    assert_eq(b.std().dtype, b.std().dtype)
    assert_eq(a.argmin(axis=0).dtype, a.argmin(axis=0).dtype)

    assert_eq(da.sin(c).dtype, np.sin(z).dtype)
    assert_eq(da.exp(b).dtype, np.exp(y).dtype)
    assert_eq(da.floor(a).dtype, np.floor(x).dtype)
    assert_eq(da.isnan(b).dtype, np.isnan(y).dtype)
    with contextlib.suppress(ImportError):
        assert da.isnull(b).dtype == "bool"
        assert da.notnull(b).dtype == "bool"

    x = np.array([("a", 1)], dtype=[("text", "S1"), ("numbers", "i4")])
    d = da.from_array(x, chunks=(1,))

    assert_eq(d["text"].dtype, x["text"].dtype)
    assert_eq(d[["numbers", "text"]].dtype, x[["numbers", "text"]].dtype)


def test_astype():
    x = np.ones((5, 5), dtype="f8")
    d = da.from_array(x, chunks=(2, 2))

    assert d.astype("i8").dtype == "i8"
    assert_eq(d.astype("i8"), x.astype("i8"))
    assert same_keys(d.astype("i8"), d.astype("i8"))

    with pytest.raises(TypeError):
        d.astype("i8", casting="safe")

    with pytest.raises(TypeError):
        d.astype("i8", not_a_real_kwarg="foo")

    # smoketest with kwargs
    assert_eq(d.astype("i8", copy=False), x.astype("i8", copy=False))

    # Check it's a noop
    assert d.astype("f8") is d


def test_astype_gh1151():
    a = np.arange(5).astype(np.int32)
    b = da.from_array(a, (1,))
    assert_eq(a.astype(np.int16), b.astype(np.int16))


def test_astype_gh9318():
    # `order`` kwarg in `astype` should not cause an error
    a = np.array([[1, 2, 3, 4], [5, 6, 7, 8], [9, 10, 11, 12]], order="C")
    b = da.from_array(a, chunks=(2, 2))
    result_a = a.astype(float, order="F")
    result_b = b.astype(float, order="F")  # if no error at this line, pytest passes
    assert_eq(result_a, result_b)  # won't check the order matches, but checks results


@pytest.mark.xfail(reason="Github issue https://github.com/dask/dask/issues/9316")
def test_astype_gh9316():
    # Issue https://github.com/dask/dask/issues/9316
    # Can be combined with test_astype_gh9318 above when XFAIL marker is removed
    a = np.array([[1, 2, 3, 4], [5, 6, 7, 8], [9, 10, 11, 12]], order="C")
    b = da.from_array(a, chunks=(2, 2))
    result_a = a.astype(float, order="F")
    result_b = b.astype(float, order="F")
    result_b = result_b.compute()
    assert result_a.flags.c_contiguous == result_b.flags.c_contiguous
    assert result_a.flags.f_contiguous == result_b.flags.f_contiguous


def test_arithmetic():
    x = np.arange(5).astype("f4") + 2
    y = np.arange(5).astype("i8") + 2
    z = np.arange(5).astype("i4") + 2
    a = da.from_array(x, chunks=(2,))
    b = da.from_array(y, chunks=(2,))
    c = da.from_array(z, chunks=(2,))
    assert_eq(a + b, x + y)
    assert_eq(a * b, x * y)
    assert_eq(a - b, x - y)
    assert_eq(a / b, x / y)
    assert_eq(b & b, y & y)
    assert_eq(b | b, y | y)
    assert_eq(b ^ b, y ^ y)
    assert_eq(a // b, x // y)
    assert_eq(a**b, x**y)
    assert_eq(a % b, x % y)
    assert_eq(a > b, x > y)
    assert_eq(a < b, x < y)
    assert_eq(a >= b, x >= y)
    assert_eq(a <= b, x <= y)
    assert_eq(a == b, x == y)
    assert_eq(a != b, x != y)

    assert_eq(a + 2, x + 2)
    assert_eq(a * 2, x * 2)
    assert_eq(a - 2, x - 2)
    assert_eq(a / 2, x / 2)
    assert_eq(b & True, y & True)
    assert_eq(b | True, y | True)
    assert_eq(b ^ True, y ^ True)
    assert_eq(a // 2, x // 2)
    assert_eq(a**2, x**2)
    assert_eq(a % 2, x % 2)
    assert_eq(a > 2, x > 2)
    assert_eq(a < 2, x < 2)
    assert_eq(a >= 2, x >= 2)
    assert_eq(a <= 2, x <= 2)
    assert_eq(a == 2, x == 2)
    assert_eq(a != 2, x != 2)

    assert_eq(2 + b, 2 + y)
    assert_eq(2 * b, 2 * y)
    assert_eq(2 - b, 2 - y)
    assert_eq(2 / b, 2 / y)
    assert_eq(True & b, True & y)
    assert_eq(True | b, True | y)
    assert_eq(True ^ b, True ^ y)
    assert_eq(2 // b, 2 // y)
    assert_eq(2**b, 2**y)
    assert_eq(2 % b, 2 % y)
    assert_eq(2 > b, 2 > y)
    assert_eq(2 < b, 2 < y)
    assert_eq(2 >= b, 2 >= y)
    assert_eq(2 <= b, 2 <= y)
    assert_eq(2 == b, 2 == y)
    assert_eq(2 != b, 2 != y)

    assert_eq(-a, -x)
    assert_eq(abs(a), abs(x))
    assert_eq(~(a == b), ~(x == y))
    assert_eq(~(a == b), ~(x == y))

    assert_eq(da.logaddexp(a, b), np.logaddexp(x, y))
    assert_eq(da.logaddexp2(a, b), np.logaddexp2(x, y))
    assert_eq(da.exp(b), np.exp(y))
    assert_eq(da.log(a), np.log(x))
    assert_eq(da.log10(a), np.log10(x))
    assert_eq(da.log1p(a), np.log1p(x))
    assert_eq(da.expm1(b), np.expm1(y))
    assert_eq(da.sqrt(a), np.sqrt(x))
    assert_eq(da.square(a), np.square(x))

    assert_eq(da.sin(a), np.sin(x))
    assert_eq(da.cos(b), np.cos(y))
    assert_eq(da.tan(a), np.tan(x))
    assert_eq(da.arcsin(b / 10), np.arcsin(y / 10))
    assert_eq(da.arccos(b / 10), np.arccos(y / 10))
    assert_eq(da.arctan(b / 10), np.arctan(y / 10))
    assert_eq(da.arctan2(b * 10, a), np.arctan2(y * 10, x))
    assert_eq(da.hypot(b, a), np.hypot(y, x))
    assert_eq(da.sinh(a), np.sinh(x))
    assert_eq(da.cosh(b), np.cosh(y))
    assert_eq(da.tanh(a), np.tanh(x))
    assert_eq(da.arcsinh(b * 10), np.arcsinh(y * 10))
    assert_eq(da.arccosh(b * 10), np.arccosh(y * 10))
    assert_eq(da.arctanh(b / 10), np.arctanh(y / 10))
    assert_eq(da.deg2rad(a), np.deg2rad(x))
    assert_eq(da.rad2deg(a), np.rad2deg(x))

    assert_eq(da.logical_and(a < 1, b < 4), np.logical_and(x < 1, y < 4))
    assert_eq(da.logical_or(a < 1, b < 4), np.logical_or(x < 1, y < 4))
    assert_eq(da.logical_xor(a < 1, b < 4), np.logical_xor(x < 1, y < 4))
    assert_eq(da.logical_not(a < 1), np.logical_not(x < 1))
    assert_eq(da.maximum(a, 5 - a), np.maximum(a, 5 - a))
    assert_eq(da.minimum(a, 5 - a), np.minimum(a, 5 - a))
    assert_eq(da.fmax(a, 5 - a), np.fmax(a, 5 - a))
    assert_eq(da.fmin(a, 5 - a), np.fmin(a, 5 - a))

    assert_eq(da.isreal(a + 1j * b), np.isreal(x + 1j * y))
    assert_eq(da.iscomplex(a + 1j * b), np.iscomplex(x + 1j * y))
    assert_eq(da.isfinite(a), np.isfinite(x))
    assert_eq(da.isinf(a), np.isinf(x))
    assert_eq(da.isnan(a), np.isnan(x))
    assert_eq(da.signbit(a - 3), np.signbit(x - 3))
    assert_eq(da.copysign(a - 3, b), np.copysign(x - 3, y))
    assert_eq(da.nextafter(a - 3, b), np.nextafter(x - 3, y))
    assert_eq(da.ldexp(c, c), np.ldexp(z, z))
    assert_eq(da.fmod(a * 12, b), np.fmod(x * 12, y))
    assert_eq(da.floor(a * 0.5), np.floor(x * 0.5))
    assert_eq(da.ceil(a), np.ceil(x))
    assert_eq(da.trunc(a / 2), np.trunc(x / 2))

    assert_eq(da.degrees(b), np.degrees(y))
    assert_eq(da.radians(a), np.radians(x))

    assert_eq(da.rint(a + 0.3), np.rint(x + 0.3))
    assert_eq(da.fix(a - 2.5), np.fix(x - 2.5))

    assert_eq(da.angle(a + 1j), np.angle(x + 1j))
    assert_eq(da.real(a + 1j), np.real(x + 1j))
    assert_eq((a + 1j).real, np.real(x + 1j))
    assert_eq(da.imag(a + 1j), np.imag(x + 1j))
    assert_eq((a + 1j).imag, np.imag(x + 1j))
    assert_eq(da.conj(a + 1j * b), np.conj(x + 1j * y))
    assert_eq((a + 1j * b).conj(), (x + 1j * y).conj())

    assert_eq(da.clip(b, 1, 4), np.clip(y, 1, 4))
    assert_eq(b.clip(1, 4), y.clip(1, 4))
    assert_eq(da.fabs(b), np.fabs(y))
    assert_eq(da.sign(b - 2), np.sign(y - 2))
    assert_eq(da.absolute(b - 2), np.absolute(y - 2))
    assert_eq(da.absolute(b - 2 + 1j), np.absolute(y - 2 + 1j))

    l1, l2 = da.frexp(a)
    r1, r2 = np.frexp(x)
    assert_eq(l1, r1)
    assert_eq(l2, r2)

    l1, l2 = da.modf(a)
    r1, r2 = np.modf(x)
    assert_eq(l1, r1)
    assert_eq(l2, r2)

    assert_eq(da.around(a, -1), np.around(x, -1))


def test_elemwise_consistent_names():
    a = da.from_array(np.arange(5, dtype="f4"), chunks=(2,))
    b = da.from_array(np.arange(5, dtype="f4"), chunks=(2,))
    assert same_keys(a + b, a + b)
    assert same_keys(a + 2, a + 2)
    assert same_keys(da.exp(a), da.exp(a))
    assert same_keys(da.exp(a, dtype="f8"), da.exp(a, dtype="f8"))
    assert same_keys(da.maximum(a, b), da.maximum(a, b))


def test_optimize():
    x = np.arange(5).astype("f4")
    a = da.from_array(x, chunks=(2,))
    expr = a[1:4] + 1
    result = optimize(expr.dask, expr.__dask_keys__())
    assert isinstance(result, dict)
    assert all(key in result for key in expr.__dask_keys__())


def test_slicing_with_non_ndarrays():
    class ARangeSlice:
        dtype = np.dtype("i8")
        ndim = 1

        def __init__(self, start, stop):
            self.start = start
            self.stop = stop

        def __array__(self):
            return np.arange(self.start, self.stop)

    class ARangeSlicable:
        dtype = np.dtype("i8")
        ndim = 1

        def __init__(self, n):
            self.n = n

        @property
        def shape(self):
            return (self.n,)

        def __getitem__(self, key):
            return ARangeSlice(key[0].start, key[0].stop)

    x = da.from_array(ARangeSlicable(10), chunks=(4,))

    assert_eq((x + 1).sum(), (np.arange(10, dtype=x.dtype) + 1).sum())


@pytest.mark.filterwarnings("ignore:the matrix subclass")
def test_getter():
    assert type(getter(np.matrix([[1]]), 0)) is np.ndarray
    assert type(getter(np.matrix([[1]]), 0, asarray=False)) is np.matrix
    assert_eq(getter([1, 2, 3, 4, 5], slice(1, 4)), np.array([2, 3, 4]))

    assert_eq(getter(np.arange(5), (None, slice(None, None))), np.arange(5)[None, :])


def test_size():
    x = da.ones((10, 2), chunks=(3, 1))
    assert x.size == np.array(x).size
    assert isinstance(x.size, int)


def test_nbytes():
    x = da.ones((10, 2), chunks=(3, 1))
    assert x.nbytes == np.array(x).nbytes


def test_itemsize():
    x = da.ones((10, 2), chunks=(3, 1))
    assert x.itemsize == 8


def test_Array_normalizes_dtype():
    x = da.ones((3,), chunks=(1,), dtype=int)
    assert isinstance(x.dtype, np.dtype)


@pytest.mark.parametrize("inline_array", [True, False])
def test_from_array_with_lock(inline_array):
    x = np.arange(10)

    class FussyLock(SerializableLock):
        def acquire(self, blocking=True, timeout=-1):
            if self.locked():
                raise RuntimeError("I am locked")
            return super().acquire(blocking, timeout)

    lock = FussyLock()
    d = da.from_array(x, chunks=5, lock=lock, inline_array=inline_array)

    lock.acquire()
    with pytest.raises(RuntimeError):
        d.compute()

    lock.release()
    assert_eq(d, x)

    lock = CounterLock()
    e = da.from_array(x, chunks=5, lock=lock, inline_array=inline_array)

    assert_eq(e, x)
    # Note: the specific counts for composite arithmetic operations can vary
    # significantly based on the complexity of the computation, whether we are inlining,
    # and optimization fusion settings. But for this simple comparison it seems pretty
    # stable.
    assert lock.release_count == 2
    assert lock.acquire_count == 2


class MyArray:
    def __init__(self, x):
        self.x = x
        self.dtype = x.dtype
        self.shape = x.shape
        self.ndim = len(x.shape)

    def __getitem__(self, i):
        return self.x[i]


@pytest.mark.parametrize(
    "x,chunks",
    [
        (np.arange(25).reshape((5, 5)), (5, 5)),
        (np.arange(25).reshape((5, 5)), -1),
        (np.array([[1]]), 1),
        (np.array(1), 1),
    ],
)
@pytest.mark.parametrize("inline_array", [True, False])
def test_from_array_tasks_always_call_getter(x, chunks, inline_array):
    dx = da.from_array(
        MyArray(x), chunks=chunks, asarray=False, inline_array=inline_array
    )
    assert_eq(x, dx)


@pytest.mark.parametrize(
    "x",
    [
        np.array([[1, 2], [3, 4]]),
        np.ma.array([[1, 2], [3, 4]], mask=[[True, False], [False, False]]),
        np.ma.array([1], mask=[True]),
        np.ma.array([1.5], mask=[True]),
        np.ma.array(1, mask=True),
        np.ma.array(1.5, mask=True),
    ],
)
def test_from_array_ndarray_onechunk(x):
    """ndarray with a single chunk produces a minimal single key dict"""
    dx = da.from_array(x, chunks=-1)
    assert_eq(x, dx)
    assert len(dx.dask) == 1
    assert dx.dask[(dx.name,) + (0,) * dx.ndim] is x


def test_from_array_ndarray_getitem():
    """For ndarray, don't use getter / getter_nofancy; use the cleaner
    operator.getitem"""
    x = np.array([[1, 2], [3, 4]])
    dx = da.from_array(x, chunks=(1, 2))
    assert_eq(x, dx)
    assert (dx.dask[dx.name, 0, 0] == np.array([[1, 2]])).all()


@pytest.mark.parametrize("x", [[1, 2], (1, 2), memoryview(b"abc")])
def test_from_array_list(x):
    """Lists, tuples, and memoryviews are automatically converted to ndarray"""
    dx = da.from_array(x, chunks=-1)
    assert_eq(np.array(x), dx)
    assert isinstance(dx.dask[dx.name, 0], np.ndarray)

    dx = da.from_array(x, chunks=1)
    assert_eq(np.array(x), dx)
    assert dx.dask[dx.name, 0][0] == x[0]


# On MacOS Python 3.9, the order of the np.ScalarType tuple randomly changes across
# interpreter restarts, thus causing pytest-xdist failures; setting PYTHONHASHSEED does
# not help
@pytest.mark.parametrize(
    "type_", sorted((t for t in np.ScalarType if t is not memoryview), key=str)
)
def test_from_array_scalar(type_):
    """Python and numpy scalars are automatically converted to ndarray"""
    if type_ == np.datetime64:
        x = np.datetime64("2000-01-01")
    else:
        x = type_(1)

    dx = da.from_array(x, chunks=-1)
    assert_eq(np.array(x), dx)
    assert isinstance(
        dx.dask[dx.name,],
        np.ndarray,
    )


@pytest.mark.parametrize("asarray,cls", [(True, np.ndarray), (False, np.matrix)])
@pytest.mark.parametrize("inline_array", [True, False])
@pytest.mark.filterwarnings("ignore:the matrix subclass")
def test_from_array_no_asarray(asarray, cls, inline_array):
    def assert_chunks_are_of_type(x):
        chunks = compute_as_if_collection(Array, x.dask, x.__dask_keys__())
        # If it's a tuple of tuples we want to concat, but if it's a tuple
        # of 1d arrays, we just want to iterate directly
        for c in concat(chunks) if isinstance(chunks[0], tuple) else chunks:
            assert type(c) is cls

    x = np.matrix(np.arange(100).reshape((10, 10)))
    dx = da.from_array(x, chunks=(5, 5), asarray=asarray, inline_array=inline_array)
    assert_chunks_are_of_type(dx)
    assert_chunks_are_of_type(dx[0:5])
    assert_chunks_are_of_type(dx[0:5][:, 0])


@pytest.mark.parametrize("wrap", [True, False])
@pytest.mark.parametrize("inline_array", [True, False])
def test_from_array_getitem(wrap, inline_array):
    x = np.arange(10)
    called = False

    def my_getitem(a, ind):
        nonlocal called
        called = True
        return a[ind]

    xx = MyArray(x) if wrap else x
    y = da.from_array(xx, chunks=(5,), getitem=my_getitem, inline_array=inline_array)

    assert_eq(x, y)
    # If we have a raw numpy array we eagerly slice, so custom getters
    # are not called.
    assert called is wrap


def test_from_array_minus_one():
    x = np.arange(10)
    y = da.from_array(x, -1)
    assert y.chunks == ((10,),)
    assert_eq(x, y)


@pytest.mark.parametrize("chunks", [-1, 2])
def test_array_copy_noop(chunks):
    # Regression test for https://github.com/dask/dask/issues/9533
    # Which is a revert of the solution for https://github.com/dask/dask/issues/3751
    x = np.arange(10)
    y = da.from_array(x, chunks=chunks)
    y_c = y.copy()
    assert y.name == y_c.name


def test_from_array_dask_array():
    x = np.array([[1, 2], [3, 4]])
    dx = da.from_array(x, chunks=(1, 2))
    with pytest.raises(ValueError):
        da.from_array(dx)


def test_from_array_dask_collection_warns():
    class CustomCollection(np.ndarray):
        def __dask_graph__(self):
            return {"bar": 1}

    x = CustomCollection([1, 2, 3])
    with pytest.warns(UserWarning):
        da.from_array(x)

    # Ensure da.array warns too
    with pytest.warns(UserWarning):
        da.array(x)


def test_from_array_inline():
    class MyArray(np.ndarray):
        pass

    a = np.array([1, 2, 3]).view(MyArray)
    dsk = dict(da.from_array(a, name="my-array", inline_array=False).dask)
    assert dsk["original-my-array"] is a

    dsk = dict(da.from_array(a, name="my-array", inline_array=True).dask)
    assert "original-my-array" not in dsk


@pytest.mark.parametrize("asarray", [da.asarray, da.asanyarray])
def test_asarray(asarray):
    assert_eq(asarray([1, 2, 3]), np.asarray([1, 2, 3]))

    x = asarray([1, 2, 3])
    assert asarray(x) is x

    y = [x[0], 2, x[2]]
    assert_eq(asarray(y), x)


@pytest.mark.parametrize("asarray", [da.asarray, da.asanyarray])
def test_asarray_dask_dataframe(asarray):
    # https://github.com/dask/dask/issues/3885
    pd = pytest.importorskip("pandas")
    dd = pytest.importorskip("dask.dataframe")

    s = dd.from_pandas(pd.Series([1, 2, 3, 4]), 2)
    result = asarray(s)
    expected = s.values
    assert_eq(result, expected)

    df = s.to_frame(name="s")
    result = asarray(df)
    expected = df.values
    assert_eq(result, expected)


@pytest.mark.parametrize("asarray", [da.asarray, da.asanyarray])
@pytest.mark.parametrize("inline_array", [True, False])
def test_asarray_h5py(asarray, inline_array):
    h5py = pytest.importorskip("h5py")

    with tmpfile(".hdf5") as fn:
        with h5py.File(fn, mode="a") as f:
            d = f.create_dataset("/x", shape=(2, 2), dtype=float)
            x = asarray(d, inline_array=inline_array)

            # Check for the array in the dsk
            dsk = dict(x.dask)
            assert (d in dsk.values()) is not inline_array
            assert not any(isinstance(v, np.ndarray) for v in dsk.values())


def test_asarray_chunks():
    with dask.config.set({"array.chunk-size": "100 B"}):
        x = np.ones(1000)
        d = da.asarray(x)
        assert d.npartitions > 1


@pytest.mark.filterwarnings("ignore:the matrix subclass")
def test_asanyarray():
    x = np.matrix([1, 2, 3])
    dx = da.asanyarray(x)
    assert dx.numblocks == (1, 1)
    chunks = compute_as_if_collection(Array, dx.dask, dx.__dask_keys__())
    assert isinstance(chunks[0][0], np.matrix)
    assert da.asanyarray(dx) is dx


def test_asanyarray_dataframe():
    pd = pytest.importorskip("pandas")
    dd = pytest.importorskip("dask.dataframe")

    df = pd.DataFrame({"x": [1, 2, 3]})
    ddf = dd.from_pandas(df, npartitions=2)

    x = np.asanyarray(df)
    dx = da.asanyarray(ddf)
    assert isinstance(dx, da.Array)

    assert_eq(x, dx)

    x = np.asanyarray(df.x)
    dx = da.asanyarray(ddf.x)
    assert isinstance(dx, da.Array)

    assert_eq(x, dx)


def test_asanyarray_datetime64():
    x = np.array(["2000-01-01"], dtype="datetime64")
    dx = da.asanyarray(x)
    assert isinstance(dx, da.Array)
    assert_eq(x, dx)


def test_from_func():
    x = np.arange(10)
    f = lambda n: n * x
    d = from_func(f, (10,), x.dtype, kwargs={"n": 2})

    assert d.shape == x.shape
    assert d.dtype == x.dtype
    assert_eq(d, 2 * x)
    assert same_keys(d, from_func(f, (10,), x.dtype, kwargs={"n": 2}))


def test_concatenate3_2():
    x = np.array([1, 2])
    assert_eq(concatenate3([x, x, x]), np.array([1, 2, 1, 2, 1, 2]))

    x = np.array([[1, 2]])
    assert (
        concatenate3([[x, x, x], [x, x, x]])
        == np.array([[1, 2, 1, 2, 1, 2], [1, 2, 1, 2, 1, 2]])
    ).all()

    assert (
        concatenate3([[x, x], [x, x], [x, x]])
        == np.array([[1, 2, 1, 2], [1, 2, 1, 2], [1, 2, 1, 2]])
    ).all()

    x = np.arange(12).reshape((2, 2, 3))
    assert_eq(
        concatenate3([[[x, x, x], [x, x, x]], [[x, x, x], [x, x, x]]]),
        np.array(
            [
                [
                    [0, 1, 2, 0, 1, 2, 0, 1, 2],
                    [3, 4, 5, 3, 4, 5, 3, 4, 5],
                    [0, 1, 2, 0, 1, 2, 0, 1, 2],
                    [3, 4, 5, 3, 4, 5, 3, 4, 5],
                ],
                [
                    [6, 7, 8, 6, 7, 8, 6, 7, 8],
                    [9, 10, 11, 9, 10, 11, 9, 10, 11],
                    [6, 7, 8, 6, 7, 8, 6, 7, 8],
                    [9, 10, 11, 9, 10, 11, 9, 10, 11],
                ],
                [
                    [0, 1, 2, 0, 1, 2, 0, 1, 2],
                    [3, 4, 5, 3, 4, 5, 3, 4, 5],
                    [0, 1, 2, 0, 1, 2, 0, 1, 2],
                    [3, 4, 5, 3, 4, 5, 3, 4, 5],
                ],
                [
                    [6, 7, 8, 6, 7, 8, 6, 7, 8],
                    [9, 10, 11, 9, 10, 11, 9, 10, 11],
                    [6, 7, 8, 6, 7, 8, 6, 7, 8],
                    [9, 10, 11, 9, 10, 11, 9, 10, 11],
                ],
            ]
        ),
    )


def test_map_blocks3():
    x = np.arange(10)
    y = np.arange(10) * 2

    d = da.from_array(x, chunks=5)
    e = da.from_array(y, chunks=5)

    assert_eq(
        da.core.map_blocks(lambda a, b: a + 2 * b, d, e, dtype=d.dtype), x + 2 * y
    )

    z = np.arange(100).reshape((10, 10))
    f = da.from_array(z, chunks=5)

    func = lambda a, b: a + 2 * b
    res = da.core.map_blocks(func, d, f, dtype=d.dtype)
    assert_eq(res, x + 2 * z)
    assert same_keys(da.core.map_blocks(func, d, f, dtype=d.dtype), res)

    assert_eq(da.map_blocks(func, f, d, dtype=d.dtype), z + 2 * x)


def test_from_array_with_missing_chunks():
    x = np.random.default_rng().standard_normal((2, 4, 3))
    d = da.from_array(x, chunks=(None, 2, None))
    assert d.chunks == da.from_array(x, chunks=(2, 2, 3)).chunks


def test_normalize_chunks():
    assert normalize_chunks(3, (4, 6)) == ((3, 1), (3, 3))
    assert normalize_chunks(((3, 3), (8,)), (6, 8)) == ((3, 3), (8,))
    assert normalize_chunks((4, 5), (9,)) == ((4, 5),)
    assert normalize_chunks((4, 5), (9, 9)) == ((4, 4, 1), (5, 4))
    assert normalize_chunks(-1, (5, 5)) == ((5,), (5,))
    assert normalize_chunks((3, -1), (5, 5)) == ((3, 2), (5,))
    assert normalize_chunks((3, None), (5, 5)) == ((3, 2), (5,))
    assert normalize_chunks({0: 3}, (5, 5)) == ((3, 2), (5,))
    assert normalize_chunks([[2, 2], [3, 3]]) == ((2, 2), (3, 3))
    assert normalize_chunks(10, (30, 5)) == ((10, 10, 10), (5,))
    assert normalize_chunks((), (0, 0)) == ((0,), (0,))
    assert normalize_chunks(-1, (0, 3)) == ((0,), (3,))
    assert normalize_chunks(((float("nan"),),)) == ((np.nan,),)

    assert normalize_chunks("auto", shape=(20,), limit=5, dtype="uint8") == (
        (5, 5, 5, 5),
    )
    assert normalize_chunks(("auto", None), (5, 5), dtype=int) == ((5,), (5,))

    with pytest.raises(ValueError):
        normalize_chunks(((10,),), (11,))
    with pytest.raises(ValueError):
        normalize_chunks(((5,), (5,)), (5,))


def test_align_chunks_to_previous_chunks():
    chunks = normalize_chunks(
        "auto", shape=(2000,), previous_chunks=(512,), limit="600 B", dtype=np.uint8
    )
    assert chunks == ((512, 512, 512, 2000 - 512 * 3),)

    chunks = normalize_chunks(
        "auto", shape=(2000,), previous_chunks=(128,), limit="600 B", dtype=np.uint8
    )
    assert chunks == ((512, 512, 512, 2000 - 512 * 3),)

    chunks = normalize_chunks(
        "auto", shape=(2000,), previous_chunks=(512,), limit="1200 B", dtype=np.uint8
    )
    assert chunks == ((1024, 2000 - 1024),)

    chunks = normalize_chunks(
        "auto",
        shape=(3, 10211, 10376),
        previous_chunks=(1, 512, 512),
        limit="1MiB",
        dtype=np.float32,
    )
    assert chunks[0] == (1, 1, 1)
    assert all(c % 512 == 0 for c in chunks[1][:-1])
    assert all(c % 512 == 0 for c in chunks[2][:-1])


def test_raise_on_no_chunks():
    x = da.ones(6, chunks=3)
    try:
        Array(x.dask, x.name, chunks=None, dtype=x.dtype, shape=None)
        assert False
    except ValueError as e:
        assert "dask" in str(e)
        assert ".org" in str(e)


def test_chunks_is_immutable():
    x = da.ones(6, chunks=3)
    try:
        x.chunks = 2
        assert False
    except TypeError as e:
        assert "rechunk(2)" in str(e)


def test_raise_on_bad_kwargs():
    x = da.ones(5, chunks=3)
    try:
        da.minimum(x, foo=None)
    except TypeError as e:
        assert "minimum" in str(e)
        assert "foo" in str(e)


def test_long_slice():
    x = np.arange(10000)
    d = da.from_array(x, chunks=1)

    assert_eq(d[8000:8200], x[8000:8200])


def test_h5py_newaxis():
    h5py = pytest.importorskip("h5py")

    with tmpfile("h5") as fn:
        with h5py.File(fn, mode="a") as f:
            x = f.create_dataset("/x", shape=(10, 10), dtype="f8")
            d = da.from_array(x, chunks=(5, 5))
            assert d[None, :, :].compute(scheduler="sync").shape == (1, 10, 10)
            assert d[:, None, :].compute(scheduler="sync").shape == (10, 1, 10)
            assert d[:, :, None].compute(scheduler="sync").shape == (10, 10, 1)
            assert same_keys(d[:, :, None], d[:, :, None])


def test_ellipsis_slicing():
    assert_eq(da.ones(4, chunks=2)[...], np.ones(4))


def test_point_slicing():
    x = np.arange(56).reshape((7, 8))
    d = da.from_array(x, chunks=(3, 4))

    result = d.vindex[[1, 2, 5, 5], [3, 1, 6, 1]]
    assert_eq(result, x[[1, 2, 5, 5], [3, 1, 6, 1]])

    result = d.vindex[[0, 1, 6, 0], [0, 1, 0, 7]]
    assert_eq(result, x[[0, 1, 6, 0], [0, 1, 0, 7]])
    assert same_keys(result, d.vindex[[0, 1, 6, 0], [0, 1, 0, 7]])


def test_point_slicing_with_full_slice():
    from dask.array.core import _get_axis, _vindex_transpose

    x = np.arange(4 * 5 * 6 * 7).reshape((4, 5, 6, 7))
    d = da.from_array(x, chunks=(2, 3, 3, 4))

    inds = [
        [[1, 2, 3], None, [3, 2, 1], [5, 3, 4]],
        [[1, 2, 3], None, [4, 3, 2], None],
        [[1, 2, 3], [3, 2, 1]],
        [[1, 2, 3], [3, 2, 1], [3, 2, 1], [5, 3, 4]],
        [[], [], [], None],
        [np.array([1, 2, 3]), None, np.array([4, 3, 2]), None],
        [None, None, [1, 2, 3], [4, 3, 2]],
        [None, [0, 2, 3], None, [0, 3, 2]],
    ]

    for ind in inds:
        slc = [
            i if isinstance(i, (np.ndarray, list)) else slice(None, None) for i in ind
        ]
        result = d.vindex[tuple(slc)]

        # Rotate the expected result accordingly
        axis = _get_axis(ind)
        expected = _vindex_transpose(x[tuple(slc)], axis)

        assert_eq(result, expected)

        # Always have the first axis be the length of the points
        k = len(next(i for i in ind if isinstance(i, (np.ndarray, list))))
        assert result.shape[0] == k


def test_slice_with_floats():
    d = da.ones((5,), chunks=(3,))
    with pytest.raises(IndexError):
        d[1.5]
    with pytest.raises(IndexError):
        d[0:1.5]
    with pytest.raises(IndexError):
        d[[1, 1.5]]


@pytest.mark.parametrize("dtype", [np.int32, np.int64, np.uint32, np.uint64])
def test_slice_with_integer_types(dtype):
    x = np.arange(10)
    dx = da.from_array(x, chunks=5)
    inds = np.array([0, 3, 6], dtype=dtype)
    assert_eq(dx[inds], x[inds])


@pytest.mark.parametrize("cls", [int, np.int32, np.int64, np.uint32, np.uint64])
def test_index_with_integer_types(cls):
    x = np.arange(10)
    dx = da.from_array(x, chunks=5)
    inds = cls(3)
    assert_eq(dx[inds], x[inds])


def test_vindex_basic():
    x = np.arange(56).reshape((7, 8))
    d = da.from_array(x, chunks=(3, 4))

    # cases where basic and advanced indexing coincide
    result = d.vindex[0]
    assert_eq(result, x[0])

    result = d.vindex[0, 1]
    assert_eq(result, x[0, 1])

    result = d.vindex[[0, 1], ::-1]  # slices last
    assert_eq(result, x[:2, ::-1])


def test_vindex_nd():
    x = np.arange(56).reshape((7, 8))
    d = da.from_array(x, chunks=(3, 4))

    result = d.vindex[[[0, 1], [6, 0]], [[0, 1], [0, 7]]]
    assert_eq(result, x[[[0, 1], [6, 0]], [[0, 1], [0, 7]]])

    result = d.vindex[np.arange(7)[:, None], np.arange(8)[None, :]]
    assert_eq(result, x)

    result = d.vindex[np.arange(7)[None, :], np.arange(8)[:, None]]
    assert_eq(result, x.T)


def test_vindex_negative():
    x = np.arange(10)
    d = da.from_array(x, chunks=(5, 5))

    result = d.vindex[np.array([0, -1])]
    assert_eq(result, x[np.array([0, -1])])


def test_vindex_errors():
    d = da.ones((5, 5, 5), chunks=(3, 3, 3))
    pytest.raises(IndexError, lambda: d.vindex[np.newaxis])
    pytest.raises(IndexError, lambda: d.vindex[[1, 2], [1, 2, 3]])
    pytest.raises(IndexError, lambda: d.vindex[[True] * 5])
    pytest.raises(IndexError, lambda: d.vindex[[0], [5]])
    pytest.raises(IndexError, lambda: d.vindex[[0], [-6]])
    with pytest.raises(IndexError, match="does not support indexing with dask objects"):
        d.vindex[[0], [0], da.array([0])]


def test_vindex_merge():
    from dask.array.core import _vindex_merge

    locations = [1], [2, 0]
    values = [np.array([[1, 2, 3]]), np.array([[10, 20, 30], [40, 50, 60]])]

    assert (
        _vindex_merge(locations, values)
        == np.array([[40, 50, 60], [1, 2, 3], [10, 20, 30]])
    ).all()


def test_vindex_identity():
    rng = da.random.default_rng(42)
    a, b = 10, 20

    x = rng.random(a, chunks=a // 2)
    assert x is x.vindex[:]
    assert x is x.vindex[:a]
    pytest.raises(IndexError, lambda: x.vindex[: a - 1])
    pytest.raises(IndexError, lambda: x.vindex[1:])
    pytest.raises(IndexError, lambda: x.vindex[0:a:2])

    x = rng.random((a, b), chunks=(a // 2, b // 2))
    assert x is x.vindex[:, :]
    assert x is x.vindex[:a, :b]
    pytest.raises(IndexError, lambda: x.vindex[:, : b - 1])
    pytest.raises(IndexError, lambda: x.vindex[:, 1:])
    pytest.raises(IndexError, lambda: x.vindex[:, 0:b:2])


def test_empty_array():
    assert_eq(np.arange(0), da.arange(0, chunks=5))


def test_memmap():
    with tmpfile("npy") as fn_1:
        with tmpfile("npy") as fn_2:
            try:
                x = da.arange(100, chunks=15)
                target = np.memmap(fn_1, shape=x.shape, mode="w+", dtype=x.dtype)

                x.store(target)

                assert_eq(target, x, check_type=False)

                np.save(fn_2, target)

                assert_eq(np.load(fn_2, mmap_mode="r"), x, check_type=False)
            finally:
                target._mmap.close()


def test_to_npy_stack():
    x = np.arange(5 * 10 * 10).reshape((5, 10, 10))
    d = da.from_array(x, chunks=(2, 4, 4))

    with tmpdir() as dirname:
        stackdir = os.path.join(dirname, "test")
        da.to_npy_stack(stackdir, d, axis=0)
        assert os.path.exists(os.path.join(stackdir, "0.npy"))
        assert (np.load(os.path.join(stackdir, "1.npy")) == x[2:4]).all()

        e = da.from_npy_stack(stackdir)
        assert_eq(d, e)


def test_view():
    x = np.arange(56).reshape((7, 8))
    d = da.from_array(x, chunks=(2, 3))

    assert_eq(x.view(), d.view())
    assert_eq(x.view("i4"), d.view("i4"))
    assert_eq(x.view("i2"), d.view("i2"))
    assert all(isinstance(s, int) for s in d.shape)

    x = np.arange(8, dtype="i1")
    d = da.from_array(x, chunks=(4,))
    assert_eq(x.view("i4"), d.view("i4"))

    with pytest.raises(ValueError):
        x = np.arange(8, dtype="i1")
        d = da.from_array(x, chunks=(3,))
        d.view("i4")

    with pytest.raises(ValueError):
        d.view("i4", order="asdf")


def test_view_fortran():
    x = np.asfortranarray(np.arange(64).reshape((8, 8)))
    d = da.from_array(x, chunks=(2, 3))
    assert_eq(x.T.view("i4").T, d.view("i4", order="F"))
    assert_eq(x.T.view("i2").T, d.view("i2", order="F"))


def test_h5py_tokenize():
    h5py = pytest.importorskip("h5py")
    with tmpfile("hdf5") as fn1:
        with tmpfile("hdf5") as fn2:
            f = h5py.File(fn1, mode="a")
            g = h5py.File(fn2, mode="a")

            f["x"] = np.arange(10).astype(float)
            g["x"] = np.ones(10).astype(float)

            x1 = f["x"]
            x2 = g["x"]

            assert tokenize(x1) != tokenize(x2)


def test_map_blocks_with_changed_dimension():
    x = np.arange(56).reshape((7, 8))
    d = da.from_array(x, chunks=(7, 4))

    e = d.map_blocks(lambda b: b.sum(axis=0), chunks=(4,), drop_axis=0, dtype=d.dtype)
    assert e.chunks == ((4, 4),)
    assert_eq(e, x.sum(axis=0))

    # Provided chunks have wrong shape
    with pytest.raises(ValueError):
        d.map_blocks(lambda b: b.sum(axis=0), chunks=(), drop_axis=0)

    with pytest.raises(ValueError):
        d.map_blocks(lambda b: b.sum(axis=0), chunks=((4, 4, 4),), drop_axis=0)

    with pytest.raises(ValueError):
        d.map_blocks(lambda b: b.sum(axis=1), chunks=((3, 4),), drop_axis=1)

    d = da.from_array(x, chunks=(4, 8))
    e = d.map_blocks(lambda b: b.sum(axis=1), drop_axis=1, dtype=d.dtype)
    assert e.chunks == ((4, 3),)
    assert_eq(e, x.sum(axis=1))

    x = np.arange(64).reshape((8, 8))
    d = da.from_array(x, chunks=(4, 4))
    e = d.map_blocks(
        lambda b: b[None, :, :, None],
        chunks=(1, 4, 4, 1),
        new_axis=[0, 3],
        dtype=d.dtype,
    )
    assert e.chunks == ((1,), (4, 4), (4, 4), (1,))
    assert_eq(e, x[None, :, :, None])

    e = d.map_blocks(lambda b: b[None, :, :, None], new_axis=[0, 3], dtype=d.dtype)
    assert e.chunks == ((1,), (4, 4), (4, 4), (1,))
    assert_eq(e, x[None, :, :, None])

    # Adding axis with a gap
    with pytest.raises(ValueError):
        d.map_blocks(lambda b: b, new_axis=(3, 4))

    # Both new_axis and drop_axis
    d = da.from_array(x, chunks=(8, 4))
    e = d.map_blocks(
        lambda b: b.sum(axis=0)[:, None, None],
        drop_axis=0,
        new_axis=(1, 2),
        dtype=d.dtype,
    )
    assert e.chunks == ((4, 4), (1,), (1,))
    assert_eq(e, x.sum(axis=0)[:, None, None])

    d = da.from_array(x, chunks=(4, 8))
    e = d.map_blocks(
        lambda b: b.sum(axis=1)[:, None, None],
        drop_axis=1,
        new_axis=(1, 2),
        dtype=d.dtype,
    )
    assert e.chunks == ((4, 4), (1,), (1,))
    assert_eq(e, x.sum(axis=1)[:, None, None])


def test_map_blocks_with_negative_drop_axis():
    x = np.arange(56).reshape((7, 8))
    d = da.from_array(x, chunks=(7, 4))

    for drop_axis in [0, -2]:
        # test with equivalent positive and negative drop_axis
        e = d.map_blocks(
            lambda b: b.sum(axis=0), chunks=(4,), drop_axis=drop_axis, dtype=d.dtype
        )
        assert e.chunks == ((4, 4),)
        assert_eq(e, x.sum(axis=0))


def test_map_blocks_with_invalid_drop_axis():
    x = np.arange(56).reshape((7, 8))
    d = da.from_array(x, chunks=(7, 4))

    for drop_axis in [x.ndim, -x.ndim - 1]:
        with pytest.raises(ValueError):
            d.map_blocks(
                lambda b: b.sum(axis=0), chunks=(4,), drop_axis=drop_axis, dtype=d.dtype
            )


def test_map_blocks_with_changed_dimension_and_broadcast_chunks():
    # https://github.com/dask/dask/issues/4299
    a = da.from_array([1, 2, 3], 3)
    b = da.from_array(np.array([0, 1, 2, 0, 1, 2]), chunks=3)
    result = da.map_blocks(operator.add, a, b, chunks=b.chunks)
    expected = da.from_array(np.array([1, 3, 5, 1, 3, 5]), chunks=3)
    assert_eq(result, expected)


def test_broadcast_chunks():
    assert broadcast_chunks() == ()

    assert broadcast_chunks(((2, 3),)) == ((2, 3),)

    assert broadcast_chunks(((5, 5),), ((5, 5),)) == ((5, 5),)

    a = ((10, 10, 10), (5, 5))
    b = ((5, 5),)
    assert broadcast_chunks(a, b) == ((10, 10, 10), (5, 5))
    assert broadcast_chunks(b, a) == ((10, 10, 10), (5, 5))

    a = ((10, 10, 10), (5, 5))
    b = ((1,), (5, 5))
    assert broadcast_chunks(a, b) == ((10, 10, 10), (5, 5))

    a = ((10, 10, 10), (5, 5))
    b = ((3, 3), (5, 5))
    with pytest.raises(ValueError):
        broadcast_chunks(a, b)

    a = ((1,), (5, 5))
    b = ((1,), (5, 5))
    assert broadcast_chunks(a, b) == a

    a = ((1,), (np.nan, np.nan, np.nan))
    b = ((3, 3), (1,))
    r = broadcast_chunks(a, b)
    assert r[0] == b[0] and np.allclose(r[1], a[1], equal_nan=True)

    a = ((3, 3), (1,))
    b = ((1,), (np.nan, np.nan, np.nan))
    r = broadcast_chunks(a, b)
    assert r[0] == a[0] and np.allclose(r[1], b[1], equal_nan=True)

    a = ((3, 3), (5, 5))
    b = ((1,), (np.nan, np.nan, np.nan))
    with pytest.raises(ValueError):
        broadcast_chunks(a, b)


def test_chunks_error():
    x = np.ones((10, 10))
    with pytest.raises(ValueError):
        da.from_array(x, chunks=(5,))


def test_array_compute_forward_kwargs():
    x = da.arange(10, chunks=2).sum()
    x.compute(bogus_keyword=10)


def test_dont_fuse_outputs():
    dsk = {("x", 0): np.array([1, 2]), ("x", 1): (inc, ("x", 0))}

    a = da.Array(dsk, "x", chunks=(2,), shape=(4,), dtype=np.array([1]).dtype)
    assert_eq(a, np.array([1, 2, 2, 3], dtype=a.dtype))


def test_dont_dealias_outputs():
    dsk = {
        ("x", 0, 0): np.ones((2, 2)),
        ("x", 0, 1): np.ones((2, 2)),
        ("x", 1, 0): np.ones((2, 2)),
        ("x", 1, 1): ("x", 0, 0),
    }

    a = da.Array(dsk, "x", chunks=(2, 2), shape=(4, 4), dtype=np.ones(1).dtype)
    assert_eq(a, np.ones((4, 4)))


def test_timedelta_op():
    x = np.array([np.timedelta64(10, "h")])
    y = np.timedelta64(1, "h")
    a = da.from_array(x, chunks=(1,)) / y
    assert a.compute() == x / y


def test_to_delayed():
    x = da.random.default_rng().random((4, 4), chunks=(2, 2))
    y = x + 10

    [[a, b], [c, d]] = y.to_delayed()
    assert_eq(a.compute(), y[:2, :2])

    s = 2
    x = da.from_array(np.array(s), chunks=0)
    a = x.to_delayed()[tuple()]
    assert a.compute() == s


def test_to_delayed_optimize_graph():
    x = da.ones((4, 4), chunks=(2, 2))
    y = x[1:][1:][1:][:, 1:][:, 1:][:, 1:]

    # optimizations
    d = y.to_delayed().flatten().tolist()[0]
    assert len([k for k in d.dask if k[0].startswith("getitem")]) == 1
    assert d.key == (y.name, 0, 0)
    assert d.dask.layers.keys() == {"delayed-" + y.name}
    assert d.dask.dependencies == {"delayed-" + y.name: set()}
    assert d.__dask_layers__() == ("delayed-" + y.name,)

    # no optimizations
    d2 = y.to_delayed(optimize_graph=False).flatten().tolist()[0]
    assert d2.dask is y.dask
    assert d2.key == (y.name, 0, 0)
    assert d2.__dask_layers__() == y.__dask_layers__()

    assert (d.compute() == d2.compute()).all()


def test_cumulative():
    rng = np.random.default_rng(0)
    x = da.arange(20, chunks=5)
    assert_eq(x.cumsum(axis=0), np.arange(20).cumsum())
    assert_eq(x.cumprod(axis=0), np.arange(20).cumprod())

    assert_eq(da.nancumsum(x, axis=0), np.nancumsum(np.arange(20)))
    assert_eq(da.nancumprod(x, axis=0), np.nancumprod(np.arange(20)))

    a = rng.random(20)
    a[rng.random(a.shape) < 0.5] = np.nan
    x = da.from_array(a, chunks=5)
    assert_eq(da.nancumsum(x, axis=0), np.nancumsum(a))
    assert_eq(da.nancumprod(x, axis=0), np.nancumprod(a))

    a = rng.random((20, 24))
    x = da.from_array(a, chunks=(6, 5))
    assert_eq(x.cumsum(axis=0), a.cumsum(axis=0))
    assert_eq(x.cumsum(axis=1), a.cumsum(axis=1))
    assert_eq(x.cumprod(axis=0), a.cumprod(axis=0))
    assert_eq(x.cumprod(axis=1), a.cumprod(axis=1))

    assert_eq(da.nancumsum(x, axis=0), np.nancumsum(a, axis=0))
    assert_eq(da.nancumsum(x, axis=1), np.nancumsum(a, axis=1))
    assert_eq(da.nancumprod(x, axis=0), np.nancumprod(a, axis=0))
    assert_eq(da.nancumprod(x, axis=1), np.nancumprod(a, axis=1))

    a = rng.random((20, 24))
    a[rng.random(a.shape) < 0.5] = np.nan
    x = da.from_array(a, chunks=(6, 5))
    assert_eq(da.nancumsum(x, axis=0), np.nancumsum(a, axis=0))
    assert_eq(da.nancumsum(x, axis=1), np.nancumsum(a, axis=1))
    assert_eq(da.nancumprod(x, axis=0), np.nancumprod(a, axis=0))
    assert_eq(da.nancumprod(x, axis=1), np.nancumprod(a, axis=1))

    a = rng.random((20, 24, 13))
    x = da.from_array(a, chunks=(6, 5, 4))
    for axis in [0, 1, 2, -1, -2, -3]:
        assert_eq(x.cumsum(axis=axis), a.cumsum(axis=axis))
        assert_eq(x.cumprod(axis=axis), a.cumprod(axis=axis))

        assert_eq(da.nancumsum(x, axis=axis), np.nancumsum(a, axis=axis))
        assert_eq(da.nancumprod(x, axis=axis), np.nancumprod(a, axis=axis))

    a = rng.random((20, 24, 13))
    a[rng.random(a.shape) < 0.5] = np.nan
    x = da.from_array(a, chunks=(6, 5, 4))
    for axis in [0, 1, 2, -1, -2, -3]:
        assert_eq(da.nancumsum(x, axis=axis), np.nancumsum(a, axis=axis))
        assert_eq(da.nancumprod(x, axis=axis), np.nancumprod(a, axis=axis))

    with pytest.raises(ValueError):
        x.cumsum(axis=3)

    with pytest.raises(ValueError):
        x.cumsum(axis=-4)


def test_from_delayed():
    v = delayed(np.ones)((5, 3))
    x = from_delayed(v, shape=(5, 3), dtype=np.ones(0).dtype)
    assert isinstance(x, Array)
    assert_eq(x, np.ones((5, 3)))


def test_from_delayed_meta():
    v = delayed(np.ones)((5, 3))
    x = from_delayed(v, shape=(5, 3), meta=np.ones(0))
    assert isinstance(x, Array)
    assert isinstance(x._meta, np.ndarray)


def test_A_property():
    x = da.ones(5, chunks=(2,))
    assert x.A is x


def test_copy_mutate():
    x = da.arange(5, chunks=(2,))
    y = x.copy()
    memo = {}
    y2 = copy.deepcopy(x, memo=memo)
    x[x % 2 == 0] = -1

    xx = np.arange(5)
    xx[xx % 2 == 0] = -1
    assert_eq(x, xx)

    assert_eq(y, np.arange(5))
    assert_eq(y2, np.arange(5))
    assert memo[id(x)] is y2


def test_npartitions():
    assert da.ones(5, chunks=(2,)).npartitions == 3
    assert da.ones((5, 5), chunks=(2, 3)).npartitions == 6


def test_elemwise_name():
    assert (da.ones(5, chunks=2) + 1).name.startswith("add-")


def test_map_blocks_name():
    assert da.ones(5, chunks=2).map_blocks(inc).name.startswith("inc-")


def test_map_blocks_token_deprecated():
    with pytest.warns(FutureWarning, match="use `name=` instead"):
        x = da.ones(5, chunks=2).map_blocks(inc, token="foo")
    assert x.name.startswith("foo-")


def test_from_array_names():
    x = np.ones(10)
    a = da.from_array(x, chunks=2)
    assert a.dask.keys() == {(a.name, i) for i in range(5)}


@pytest.mark.parametrize(
    "array", [da.arange(100, chunks=25), da.ones((10, 10), chunks=25)]
)
def test_array_picklable(array):
    from pickle import dumps, loads

    a2 = loads(dumps(array))
    assert_eq(array, a2)

    a3 = da.ma.masked_equal(array, 0)
    assert isinstance(a3._meta, np.ma.MaskedArray)
    a4 = loads(dumps(a3))
    assert_eq(a3, a4)
    assert isinstance(a4._meta, np.ma.MaskedArray)


def test_from_array_raises_on_bad_chunks():
    x = np.ones(10)

    with pytest.raises(ValueError):
        da.from_array(x, chunks=(5, 5, 5))

    # with pytest.raises(ValueError):
    #      da.from_array(x, chunks=100)

    with pytest.raises(ValueError):
        da.from_array(x, chunks=((5, 5, 5),))


def test_concatenate_axes():
    x = np.ones((2, 2, 2))

    assert_eq(concatenate_axes([x, x], axes=[0]), np.ones((4, 2, 2)))
    assert_eq(concatenate_axes([x, x, x], axes=[0]), np.ones((6, 2, 2)))
    assert_eq(concatenate_axes([x, x], axes=[1]), np.ones((2, 4, 2)))
    assert_eq(concatenate_axes([[x, x], [x, x]], axes=[0, 1]), np.ones((4, 4, 2)))
    assert_eq(concatenate_axes([[x, x], [x, x]], axes=[0, 2]), np.ones((4, 2, 4)))
    assert_eq(concatenate_axes([[x, x, x], [x, x, x]], axes=[1, 2]), np.ones((2, 4, 6)))

    with pytest.raises(ValueError):
        concatenate_axes(
            [[x, x], [x, x]], axes=[0]
        )  # not all nested lists accounted for
    with pytest.raises(ValueError):
        concatenate_axes([x, x], axes=[0, 1, 2, 3])  # too many axes


def test_blockwise_concatenate():
    x = da.ones((4, 4, 4), chunks=(2, 2, 2))
    y = da.ones((4, 4), chunks=(2, 2))

    def f(a, b):
        assert isinstance(a, np.ndarray)
        assert isinstance(b, np.ndarray)

        assert a.shape == (2, 4, 4)
        assert b.shape == (4, 4)

        return (a + b).sum(axis=(1, 2))

    z = da.blockwise(f, "i", x, "ijk", y, "jk", concatenate=True, dtype=x.dtype)
    assert_eq(z, np.ones(4) * 32)

    z = da.blockwise(add, "ij", y, "ij", y, "ij", concatenate=True, dtype=x.dtype)
    assert_eq(z, np.ones((4, 4)) * 2)

    def f(a, b, c):
        assert isinstance(a, np.ndarray)
        assert isinstance(b, np.ndarray)
        assert isinstance(c, np.ndarray)

        assert a.shape == (4, 2, 4)
        assert b.shape == (4, 4)
        assert c.shape == (4, 2)

        return np.ones(2)

    z = da.blockwise(
        f, "j", x, "ijk", y, "ki", y, "ij", concatenate=True, dtype=x.dtype
    )
    assert_eq(z, np.ones(4), check_shape=False)


def test_common_blockdim():
    assert common_blockdim([(5,), (5,)]) == (5,)
    assert common_blockdim([(5,), (2, 3)]) == (2, 3)
    assert common_blockdim([(5, 5), (2, 3, 5)]) == (2, 3, 5)
    assert common_blockdim([(5, 5), (2, 3, 5)]) == (2, 3, 5)
    assert common_blockdim([(5, 2, 3), (2, 3, 5)]) == (2, 3, 2, 3)

    assert common_blockdim([(1, 2), (2, 1)]) == (1, 1, 1)
    assert common_blockdim([(1, 2, 2), (2, 1, 2), (2, 2, 1)]) == (1, 1, 1, 1, 1)


def test_uneven_chunks_that_fit_neatly():
    x = da.arange(10, chunks=((5, 5),))
    y = da.ones(10, chunks=((5, 2, 3),))

    assert_eq(x + y, np.arange(10) + np.ones(10))

    z = x + y
    assert z.chunks == ((5, 2, 3),)


def test_elemwise_uneven_chunks():
    rng = da.random.default_rng()
    x = da.arange(10, chunks=((4, 6),))
    y = da.ones(10, chunks=((6, 4),))

    assert_eq(x + y, np.arange(10) + np.ones(10))

    z = x + y
    assert z.chunks == ((4, 2, 4),)

    x = rng.random((10, 10), chunks=((4, 6), (5, 2, 3)))
    y = rng.random((4, 10, 10), chunks=((2, 2), (6, 4), (2, 3, 5)))

    z = x + y
    assert_eq(x + y, x.compute() + y.compute())
    assert z.chunks == ((2, 2), (4, 2, 4), (2, 3, 2, 3))


def test_uneven_chunks_blockwise():
    rng = da.random.default_rng()
    x = rng.random((10, 10), chunks=((2, 3, 2, 3), (5, 5)))
    y = rng.random((10, 10), chunks=((4, 4, 2), (4, 2, 4)))
    z = da.blockwise(np.dot, "ik", x, "ij", y, "jk", dtype=x.dtype, concatenate=True)
    assert z.chunks == (x.chunks[0], y.chunks[1])

    assert_eq(z, x.compute().dot(y))


def test_warn_bad_rechunking():
    x = da.ones((20, 20), chunks=(20, 1))
    y = da.ones((20, 20), chunks=(1, 20))

    with pytest.warns(da.core.PerformanceWarning, match="factor of 20"):
        x + y


def test_concatenate_stack_dont_warn():
    with warnings.catch_warnings(record=True) as record:
        da.concatenate([da.ones(2, chunks=1)] * 62)
    assert not record

    with warnings.catch_warnings(record=True) as record:
        da.stack([da.ones(2, chunks=1)] * 62)
    assert not record


def test_map_blocks_delayed():
    x = da.ones((10, 10), chunks=(5, 5))
    y = np.ones((5, 5))

    z = x.map_blocks(add, y, dtype=x.dtype)

    yy = delayed(y)
    zz = x.map_blocks(add, yy, dtype=x.dtype)

    assert_eq(z, zz)

    assert yy.key in zz.dask


def test_no_chunks():
    X = np.arange(11)
    dsk = {("x", 0): np.arange(5), ("x", 1): np.arange(5, 11)}
    x = Array(dsk, "x", ((np.nan, np.nan),), np.arange(1).dtype)
    assert_eq(x + 1, X + 1)
    assert_eq(x.sum(), X.sum())
    assert_eq((x + 1).std(), (X + 1).std())
    assert_eq((x + x).std(), (X + X).std())
    assert_eq((x + x).std(keepdims=True), (X + X).std(keepdims=True))


def test_no_chunks_2d():
    X = np.arange(24).reshape((4, 6))
    x = da.from_array(X, chunks=(2, 2))
    x._chunks = ((np.nan, np.nan), (np.nan, np.nan, np.nan))

    with warnings.catch_warnings():
        warnings.simplefilter("ignore", RuntimeWarning)  # divide by zero
        assert_eq(da.log(x), np.log(X))
    assert_eq(x.T, X.T)
    assert_eq(x.sum(axis=0, keepdims=True), X.sum(axis=0, keepdims=True))
    assert_eq(x.sum(axis=1, keepdims=True), X.sum(axis=1, keepdims=True))
    assert_eq(x.dot(x.T + 1), X.dot(X.T + 1))


def test_no_chunks_yes_chunks():
    X = np.arange(24).reshape((4, 6))
    x = da.from_array(X, chunks=(2, 2))
    x._chunks = ((2, 2), (np.nan, np.nan, np.nan))

    assert (x + 1).chunks == ((2, 2), (np.nan, np.nan, np.nan))
    assert (x.T).chunks == ((np.nan, np.nan, np.nan), (2, 2))
    assert (x.dot(x.T)).chunks == ((2, 2), (2, 2))


def test_raise_informative_errors_no_chunks():
    X = np.arange(10)
    a = da.from_array(X, chunks=(5, 5))
    a._chunks = ((np.nan, np.nan),)

    b = da.from_array(X, chunks=(4, 4, 2))
    b._chunks = ((np.nan, np.nan, np.nan),)

    for op in [
        lambda: a + b,
        lambda: a[1],
        lambda: a[::2],
        lambda: a[-5],
        lambda: a.rechunk(3),
        lambda: a.reshape(2, 5),
    ]:
        with pytest.raises(ValueError) as e:
            op()
        if "chunk" not in str(e.value) or "unknown" not in str(e.value):
            op()


def test_no_chunks_slicing_2d():
    X = np.arange(24).reshape((4, 6))
    x = da.from_array(X, chunks=(2, 2))
    x._chunks = ((2, 2), (np.nan, np.nan, np.nan))

    assert_eq(x[0], X[0])

    for op in [lambda: x[:, 4], lambda: x[:, ::2], lambda: x[0, 2:4]]:
        with pytest.raises(ValueError, match="chunk sizes are unknown"):
            op()


def test_index_array_with_array_1d():
    x = np.arange(10)
    dx = da.from_array(x, chunks=(5,))
    dx._chunks = ((np.nan, np.nan),)

    assert_eq(x[x > 6], dx[dx > 6])
    assert_eq(x[x % 2 == 0], dx[dx % 2 == 0])

    dy = da.ones(11, chunks=(3,))

    with pytest.raises(ValueError):
        dx[dy > 5]


def test_index_array_with_array_2d():
    x = np.arange(24).reshape((4, 6))
    dx = da.from_array(x, chunks=(2, 2))

    assert_eq(x[x > 6], dx[dx > 6])
    assert_eq(x[x % 2 == 0], dx[dx % 2 == 0])

    # Test with unknown chunks
    dx._chunks = ((2, 2), (np.nan, np.nan, np.nan))

    with pytest.warns(UserWarning, match="different ordering") as record:
        assert sorted(x[x % 2 == 0].tolist()) == sorted(
            dx[dx % 2 == 0].compute().tolist()
        )
        assert sorted(x[x > 6].tolist()) == sorted(dx[dx > 6].compute().tolist())

    assert len(record) == 2


@pytest.mark.xfail(reason="Chunking does not align well")
def test_index_array_with_array_3d_2d():
    x = np.arange(4**3).reshape((4, 4, 4))
    dx = da.from_array(x, chunks=(2, 2, 2))

    ind = np.random.default_rng().random((4, 4)) > 0.5
    ind = np.arange(4**2).reshape((4, 4)) % 2 == 0
    dind = da.from_array(ind, (2, 2))

    assert_eq(x[ind], dx[dind])
    assert_eq(x[:, ind], dx[:, dind])


def test_setitem_1d():
    x = np.arange(10)
    dx = da.from_array(x.copy(), chunks=(5,))

    x[x > 6] = -1
    x[x % 2 == 0] = -2

    dx[dx > 6] = -1
    dx[dx % 2 == 0] = -2

    assert_eq(x, dx)

    index = da.arange(3)
    with pytest.raises(ValueError, match="Boolean index assignment in Dask"):
        dx[index] = 1


def test_setitem_masked():
    # Test np.ma.masked assignment to object-type arrays
    x = np.ma.array(["a", 1, 3.14], dtype=object)
    dx = da.from_array(x.copy(), chunks=2)

    x[...] = np.ma.masked
    dx[...] = np.ma.masked

    assert_eq(x.mask, da.ma.getmaskarray(dx))


def test_setitem_hardmask():
    x = np.ma.array([1, 2, 3, 4], dtype=int)
    x.harden_mask()

    y = x.copy()
    assert y.hardmask

    x[0] = np.ma.masked
    x[0:2] = np.ma.masked

    dx = da.from_array(y)
    dx[0] = np.ma.masked
    dx[0:2] = np.ma.masked
    assert_eq(x, dx)


def test_setitem_slice_twice():
    x = np.array([1, 2, 3, 4, 5, 6], dtype=int)
    val = np.array([0, 0], dtype=int)
    y = x.copy()

    x[0:2] = val
    x[4:6] = val

    dx = da.from_array(y)
    dx[0:2] = val
    dx[4:6] = val
    assert_eq(x, dx)


def test_setitem_2d():
    x = np.arange(24).reshape((4, 6))
    dx = da.from_array(x.copy(), chunks=(2, 2))

    x[x > 6] = -1
    x[x % 2 == 0] = -2

    dx[dx > 6] = -1
    dx[dx % 2 == 0] = -2

    assert_eq(x, dx)


def test_setitem_extended_API_0d():
    # 0-d array
    x = np.array(9)
    dx = da.from_array(9)

    x[()] = -1
    dx[()] = -1
    assert_eq(x, dx.compute())

    x[...] = -11
    dx[...] = -11
    assert_eq(x, dx.compute())


@pytest.mark.parametrize(
    "index, value",
    [
        [Ellipsis, -1],
        [slice(2, 8, 2), -2],
        [slice(8, None, 2), -3],
        [slice(8, None, 2), [-30]],
        [slice(1, None, -2), -4],
        [slice(1, None, -2), [-40]],
        [slice(3, None, 2), -5],
        [slice(-3, None, -2), -6],
        [slice(1, None, -2), -4],
        [slice(3, None, 2), -5],
        [slice(3, None, 2), [10, 11, 12, 13]],
        [slice(-4, None, -2), [14, 15, 16, 17]],
    ],
)
def test_setitem_extended_API_1d(index, value):
    # 1-d array
    x = np.arange(10)
    dx = da.from_array(x, chunks=(4, 6))
    dx[index] = value
    x[index] = value
    assert_eq(x, dx.compute())


@pytest.mark.parametrize(
    "index, value",
    [
        [Ellipsis, -1],
        [(slice(None, None, 2), slice(None, None, -1)), -1],
        [slice(1, None, 2), -1],
        [[4, 3, 1], -1],
        [(Ellipsis, 4), -1],
        [5, -1],
        [(slice(None), 2), range(6)],
        [3, range(10)],
        [(slice(None), [3, 5, 6]), [-30, -31, -32]],
        [([-1, 0, 1], 2), [-30, -31, -32]],
        [(slice(None, 2), slice(None, 3)), [-50, -51, -52]],
        [(slice(None), [6, 1, 3]), [-60, -61, -62]],
        [(slice(1, 3), slice(1, 4)), [[-70, -71, -72]]],
        [(slice(None), [9, 8, 8]), [-80, -81, 91]],
        [([True, False, False, False, True, False], 2), -1],
        [(3, [True, True, False, True, True, False, True, False, True, True]), -1],
        [(np.array([False, False, True, True, False, False]), slice(5, 7)), -1],
        [
            (
                4,
                da.from_array(
                    [False, False, True, True, False, False, True, False, False, True]
                ),
            ),
            -1,
        ],
        [
            (
                slice(2, 4),
                da.from_array(
                    [False, False, True, True, False, False, True, False, False, True]
                ),
            ),
            [[-100, -101, -102, -103], [-200, -201, -202, -203]],
        ],
        [slice(5, None, 2), -99],
        [slice(5, None, 2), range(1, 11)],
        [slice(1, None, -2), -98],
        [slice(1, None, -2), range(11, 21)],
    ],
)
def test_setitem_extended_API_2d(index, value):
    # 2-d array
    x = np.ma.arange(60).reshape((6, 10))
    dx = da.from_array(x, chunks=(2, 3))
    dx[index] = value
    x[index] = value
    assert_eq(x, dx.compute())


def test_setitem_extended_API_2d_rhs_func_of_lhs():
    # Cases:
    # * RHS and/or indices are a function of the LHS
    # * Indices have unknown chunk sizes
    # * RHS has extra leading size 1 dimensions compared to LHS
    x = np.arange(60).reshape((6, 10))
    chunks = (2, 3)

    dx = da.from_array(x, chunks=chunks)
    dx[2:4, dx[0] > 3] = -5
    x[2:4, x[0] > 3] = -5
    assert_eq(x, dx.compute())

    dx = da.from_array(x, chunks=chunks)
    dx[2, dx[0] < -2] = -7
    x[2, x[0] < -2] = -7
    assert_eq(x, dx.compute())

    dx = da.from_array(x, chunks=chunks)
    dx[dx % 2 == 0] = -8
    x[x % 2 == 0] = -8
    assert_eq(x, dx.compute())

    dx = da.from_array(x, chunks=chunks)
    dx[dx % 2 == 0] = -8
    x[x % 2 == 0] = -8
    assert_eq(x, dx.compute())

    dx = da.from_array(x, chunks=chunks)
    dx[3:5, 5:1:-2] = -dx[:2, 4:1:-2]
    x[3:5, 5:1:-2] = -x[:2, 4:1:-2]
    assert_eq(x, dx.compute())

    dx = da.from_array(x, chunks=chunks)
    dx[0, 1:3] = -dx[0, 4:2:-1]
    x[0, 1:3] = -x[0, 4:2:-1]
    assert_eq(x, dx.compute())

    dx = da.from_array(x, chunks=chunks)
    dx[...] = dx
    x[...] = x
    assert_eq(x, dx.compute())

    dx = da.from_array(x, chunks=chunks)
    dx[...] = dx[...]
    x[...] = x[...]
    assert_eq(x, dx.compute())

    dx = da.from_array(x, chunks=chunks)
    dx[0] = dx[-1]
    x[0] = x[-1]
    assert_eq(x, dx.compute())

    dx = da.from_array(x, chunks=chunks)
    dx[0, :] = dx[-2, :]
    x[0, :] = x[-2, :]
    assert_eq(x, dx.compute())

    dx = da.from_array(x, chunks=chunks)
    dx[:, 1] = dx[:, -3]
    x[:, 1] = x[:, -3]
    assert_eq(x, dx.compute())

    index = da.from_array([0, 2], chunks=(2,))
    dx = da.from_array(x, chunks=chunks)
    dx[index, 8] = [99, 88]
    x[[0, 2], 8] = [99, 88]
    assert_eq(x, dx.compute())

    dx = da.from_array(x, chunks=chunks)
    dx[:, index] = dx[:, :2]
    x[:, [0, 2]] = x[:, :2]
    assert_eq(x, dx.compute())

    index = da.where(da.arange(3, chunks=(1,)) < 2)[0]
    dx = da.from_array(x, chunks=chunks)
    dx[index, 7] = [-23, -33]
    x[index.compute(), 7] = [-23, -33]
    assert_eq(x, dx.compute())

    index = da.where(da.arange(3, chunks=(1,)) < 2)[0]
    dx = da.from_array(x, chunks=chunks)
    dx[(index,)] = -34
    x[(index.compute(),)] = -34
    assert_eq(x, dx.compute())

    index = index - 4
    dx = da.from_array(x, chunks=chunks)
    dx[index, 7] = [-43, -53]
    x[index.compute(), 7] = [-43, -53]
    assert_eq(x, dx.compute())

    index = da.from_array([0, -1], chunks=(1,))
    x[[0, -1]] = 9999
    dx[(index,)] = 9999
    assert_eq(x, dx.compute())

    dx = da.from_array(x, chunks=(-1, -1))
    dx[...] = da.from_array(x, chunks=chunks)
    assert_eq(x, dx.compute())

    # RHS has extra leading size 1 dimensions compared to LHS
    dx = da.from_array(x.copy(), chunks=(2, 3))
    v = x.reshape((1, 1) + x.shape)
    x[...] = v
    dx[...] = v
    assert_eq(x, dx.compute())

    index = da.where(da.arange(3, chunks=(1,)) < 2)[0]
    v = -np.arange(12).reshape(1, 1, 6, 2)
    x[:, [0, 1]] = v
    dx[:, index] = v
    assert_eq(x, dx.compute())


@pytest.mark.parametrize(
    "index, value",
    [
        [(1, slice(1, 7, 2)), np.ma.masked],
        [(slice(1, 5, 2), [7, 5]), np.ma.masked_all((2, 2))],
    ],
)
def test_setitem_extended_API_2d_mask(index, value):
    x = np.ma.arange(60).reshape((6, 10))
    dx = da.from_array(x.data, chunks=(2, 3))
    dx[index] = value
    # See https://github.com/numpy/numpy/issues/23000 for the `RuntimeWarning`
    with warnings.catch_warnings():
        warnings.filterwarnings(
            "ignore",
            category=RuntimeWarning,
            message="invalid value encountered in cast",
        )
        x[index] = value
        dx = dx.persist()
    assert_eq(x, dx.compute())
    assert_eq(x.mask, da.ma.getmaskarray(dx).compute())


def test_setitem_on_read_only_blocks():
    # Outputs of broadcast_trick-style functions contain read-only
    # arrays
    dx = da.empty((4, 6), dtype=float, chunks=(2, 2))
    dx[0] = 99

    assert_eq(dx[0, 0], 99.0)

    dx[0:2] = 88

    assert_eq(dx[0, 0], 88.0)


def test_setitem_errs():
    x = da.ones((4, 4), chunks=(2, 2))

    with pytest.raises(ValueError):
        x[x > 1] = x

    # Shape mismatch
    with pytest.raises(ValueError):
        x[[True, True, False, False], 0] = [2, 3, 4]

    with pytest.raises(ValueError):
        x[[True, True, True, False], 0] = [2, 3]

    with pytest.raises(ValueError):
        x[0, [True, True, True, False]] = [2, 3]

    with pytest.raises(ValueError):
        x[0, [True, True, True, False]] = [1, 2, 3, 4, 5]

    with pytest.raises(ValueError):
        x[da.from_array([True, True, True, False]), 0] = [1, 2, 3, 4, 5]

    with pytest.raises(ValueError):
        x[0, da.from_array([True, False, False, True])] = [1, 2, 3, 4, 5]

    with pytest.raises(ValueError):
        x[:, 0] = [2, 3, 4]

    with pytest.raises(ValueError):
        x[0, :] = [1, 2, 3, 4, 5]

    x = da.ones((4, 4), chunks=(2, 2))

    # Too many indices
    with pytest.raises(IndexError):
        x[:, :, :] = 2

    # 2-d boolean indexing a single dimension
    with pytest.raises(IndexError):
        x[[[True, True, False, False]], 0] = 5

    # Too many/not enough booleans
    with pytest.raises(IndexError):
        x[[True, True, False]] = 5

    with pytest.raises(IndexError):
        x[[False, True, True, True, False]] = 5

    # 2-d indexing a single dimension
    with pytest.raises(IndexError):
        x[[[1, 2, 3]], 0] = 5

    # Multiple 1-d boolean/integer arrays
    with pytest.raises(NotImplementedError):
        x[[1, 2], [2, 3]] = 6

    with pytest.raises(NotImplementedError):
        x[[True, True, False, False], [2, 3]] = 5

    with pytest.raises(NotImplementedError):
        x[[True, True, False, False], [False, True, False, False]] = 7

    # scalar boolean indexing
    with pytest.raises(NotImplementedError):
        x[True] = 5

    with pytest.raises(NotImplementedError):
        x[np.array(True)] = 5

    with pytest.raises(NotImplementedError):
        x[0, da.from_array(True)] = 5

    # Scalar arrays
    y = da.from_array(np.array(1))
    with pytest.raises(IndexError):
        y[:] = 2

    # RHS has non-brodacastable extra leading dimensions
    x = np.arange(12).reshape((3, 4))
    dx = da.from_array(x, chunks=(2, 2))
    with pytest.raises(ValueError):
        dx[...] = np.arange(24).reshape((2, 1, 3, 4))

    # RHS doesn't have chunks set
    dx = da.unique(da.random.default_rng().random([10]))
    with pytest.raises(ValueError, match="Arrays chunk sizes are unknown"):
        dx[0] = 0

    # np.nan assigned to integer array
    x = da.ones((3, 3), dtype=int)
    with pytest.raises(ValueError, match="cannot convert float NaN to integer"):
        x[:, 1] = np.nan


def test_zero_slice_dtypes():
    x = da.arange(5, chunks=1)
    y = x[[]]
    assert y.dtype == x.dtype
    assert y.shape == (0,)
    assert_eq(x[[]], np.arange(5)[[]])


def test_zero_sized_array_rechunk():
    x = da.arange(5, chunks=1)[:0]
    y = da.blockwise(identity, "i", x, "i", dtype=x.dtype)
    assert_eq(x, y)


def test_blockwise_zero_shape():
    da.blockwise(
        lambda x: x,
        "i",
        da.arange(10, chunks=10),
        "i",
        da.from_array(np.ones((0, 2)), ((0,), 2)),
        "ab",
        da.from_array(np.ones((0,)), ((0,),)),
        "a",
        dtype="float64",
    )


def test_blockwise_zero_shape_new_axes():
    da.blockwise(
        lambda x: np.ones(42),
        "i",
        da.from_array(np.ones((0, 2)), ((0,), 2)),
        "ab",
        da.from_array(np.ones((0,)), ((0,),)),
        "a",
        dtype="float64",
        new_axes={"i": 42},
    )


def test_broadcast_against_zero_shape():
    assert_eq(da.arange(1, chunks=1)[:0] + 0, np.arange(1)[:0] + 0)
    assert_eq(da.arange(1, chunks=1)[:0] + 0.1, np.arange(1)[:0] + 0.1)
    assert_eq(da.ones((5, 5), chunks=(2, 3))[:0] + 0, np.ones((5, 5))[:0] + 0)
    assert_eq(da.ones((5, 5), chunks=(2, 3))[:0] + 0.1, np.ones((5, 5))[:0] + 0.1)
    assert_eq(da.ones((5, 5), chunks=(2, 3))[:, :0] + 0, np.ones((5, 5))[:, :0] + 0)
    assert_eq(da.ones((5, 5), chunks=(2, 3))[:, :0] + 0.1, np.ones((5, 5))[:, :0] + 0.1)


def test_from_array_name():
    x = np.array([1, 2, 3, 4, 5])
    chunks = x.shape
    # Default is tokenize the array
    dx = da.from_array(x, chunks=chunks)
    hashed_name = dx.name
    assert da.from_array(x, chunks=chunks).name == hashed_name
    # Specify name directly
    assert da.from_array(x, chunks=chunks, name="x").name == "x"
    # False gives a random name
    dx2 = da.from_array(x, chunks=chunks, name=False)
    dx3 = da.from_array(x, chunks=chunks, name=False)
    assert dx2.name != hashed_name
    assert dx3.name != hashed_name
    assert dx2.name != dx3.name


def test_concatenate_errs():
    with pytest.raises(ValueError, match=r"Shapes.*\(2, 1\)"):
        da.concatenate(
            [da.zeros((2, 1), chunks=(2, 1)), da.zeros((2, 3), chunks=(2, 3))]
        )

    with pytest.raises(ValueError):
        da.concatenate(
            [da.zeros((1, 2), chunks=(1, 2)), da.zeros((3, 2), chunks=(3, 2))], axis=1
        )


def test_stack_errs():
    with pytest.raises(ValueError) as e:
        da.stack([da.zeros((2,), chunks=2)] * 10 + [da.zeros((3,), chunks=3)] * 10)

    assert (
        str(e.value)
        == "Stacked arrays must have the same shape. The first array had shape (2,), while array 11 has shape (3,)."
    )
    assert len(str(e.value)) < 105


def test_blockwise_with_numpy_arrays():
    x = np.ones(10)
    y = da.ones(10, chunks=(5,))

    assert_eq(x + y, x + x)

    s = da.sum(x)
    assert any(x is v for v in s.dask.values())


@pytest.mark.parametrize("chunks", (100, 6))
@pytest.mark.parametrize("other", [[0, 0, 1], [2, 1, 3], (0, 0, 1)])
def test_elemwise_with_lists(chunks, other):
    x = np.arange(12).reshape((4, 3))
    d = da.arange(12, chunks=chunks).reshape((4, 3))

    x2 = np.vstack([x[:, 0], x[:, 1], x[:, 2]]).T
    d2 = da.vstack([d[:, 0], d[:, 1], d[:, 2]]).T

    assert_eq(x2, d2)

    x3 = x2 * other
    d3 = d2 * other

    assert_eq(x3, d3)


def test_constructor_plugin():
    L = []
    L2 = []
    with dask.config.set(array_plugins=[L.append, L2.append]):
        x = da.ones(10, chunks=5)
        y = x + 1

    assert L == L2 == [x, y]

    with dask.config.set(array_plugins=[lambda x: x.compute()]):
        x = da.ones(10, chunks=5)
        y = x + 1

    assert isinstance(y, np.ndarray)
    assert len(L) == 2


def test_no_warnings_on_metadata():
    x = da.ones(5, chunks=3)
    with warnings.catch_warnings(record=True) as record:
        da.arccos(x)

    assert not record


def test_delayed_array_key_hygeine():
    a = da.zeros((1,), chunks=(1,))
    d = delayed(identity)(a)
    b = da.from_delayed(d, shape=a.shape, dtype=a.dtype)
    assert_eq(a, b)


def test_empty_chunks_in_array_len():
    x = da.ones((), chunks=())
    with pytest.raises(TypeError) as exc_info:
        len(x)

    err_msg = "len() of unsized object"
    assert err_msg in str(exc_info.value)


@pytest.mark.parametrize("dtype", [None, [("a", "f4"), ("b", object)]])
def test_meta(dtype):
    a = da.zeros((1,), chunks=(1,))
    assert a._meta.dtype == a.dtype
    assert isinstance(a._meta, np.ndarray)
    assert a.nbytes < 1000


@pytest.mark.parametrize(
    "shape,limit,expected",
    [
        (100, 10, (10,) * 10),
        (20, 10, (10, 10)),
        (20, 5, (5, 5, 5, 5)),
        (24, 5, (5, 5, 5, 5, 4)),
        (23, 5, (5, 5, 5, 5, 3)),  # relatively prime, don't use 1s
        (1000, 167, (167, 167, 167, 167, 167, 165)),
    ],
)
def test_normalize_chunks_auto_1d(shape, limit, expected):
    result = normalize_chunks("auto", (shape,), limit=limit, dtype=np.uint8)
    assert result == (expected,)


@pytest.mark.parametrize(
    "shape,chunks,limit,expected",
    [
        ((20, 20), ("auto", 2), 20, ((10, 10), (2,) * 10)),
        (
            (20, 20),
            ("auto", (2, 2, 2, 2, 2, 5, 5)),
            20,
            ((4, 4, 4, 4, 4), (2, 2, 2, 2, 2, 5, 5)),
        ),
        ((1, 20), "auto", 10, ((1,), (10, 10))),
    ],
)
def test_normalize_chunks_auto_2d(shape, chunks, limit, expected):
    result = normalize_chunks(chunks, shape, limit=limit, dtype="uint8")
    assert result == expected


def test_normalize_chunks_auto_3d():
    result = normalize_chunks(
        ("auto", "auto", 2), (20, 20, 20), limit=200, dtype="uint8"
    )
    expected = ((10, 10), (10, 10), (2,) * 10)
    assert result == expected

    result = normalize_chunks("auto", (20, 20, 20), limit=8, dtype="uint8")
    expected = ((2,) * 10,) * 3
    assert result == expected


def test_constructors_chunks_dict():
    x = da.ones((20, 20), chunks={0: 10, 1: 5})
    assert x.chunks == ((10, 10), (5, 5, 5, 5))

    x = da.ones((20, 20), chunks={0: 10, 1: "auto"})
    assert x.chunks == ((10, 10), (20,))


def test_from_array_chunks_dict():
    with dask.config.set({"array.chunk-size": "128kiB"}):
        x = np.empty((100, 100, 100))
        y = da.from_array(x, chunks={0: 10, 1: -1, 2: "auto"})
        z = da.from_array(x, chunks=(10, 100, (16,) * 6 + (4,)))
        assert y.chunks == z.chunks


@pytest.mark.parametrize("dtype", [object, [("a", object), ("b", int)]])
def test_normalize_chunks_object_dtype(dtype):
    x = np.array(["a", "abc"], dtype=object)
    with pytest.raises(NotImplementedError):
        da.from_array(x, chunks="auto")


def test_normalize_chunks_tuples_of_tuples():
    result = normalize_chunks(((2, 3, 5), "auto"), (10, 10), limit=10, dtype=np.uint8)
    expected = ((2, 3, 5), (2, 2, 2, 2, 2))
    assert result == expected


def test_normalize_chunks_nan():
    with pytest.raises(ValueError) as info:
        normalize_chunks("auto", (np.nan,), limit=10, dtype=np.uint8)
    assert "auto" in str(info.value)
    with pytest.raises(ValueError) as info:
        normalize_chunks(((np.nan, np.nan), "auto"), (10, 10), limit=10, dtype=np.uint8)
    assert "auto" in str(info.value)


def test_pandas_from_dask_array():
    pd = pytest.importorskip("pandas")
    a = da.ones((12,), chunks=4)
    s = pd.Series(a, index=range(12))
    assert s.dtype == a.dtype
    assert_eq(s.values, a)


def test_from_zarr_unique_name():
    zarr = pytest.importorskip("zarr")
    a = zarr.array([1, 2, 3])
    b = zarr.array([4, 5, 6])

    assert da.from_zarr(a).name != da.from_zarr(b).name


def test_from_zarr_name():
    zarr = pytest.importorskip("zarr")
    a = zarr.array([1, 2, 3])
    assert da.from_zarr(a, name="foo").name == "foo"


def test_zarr_roundtrip():
    pytest.importorskip("zarr")
    with tmpdir() as d:
        a = da.zeros((3, 3), chunks=(1, 1))
        a.to_zarr(d)
        a2 = da.from_zarr(d)
        assert_eq(a, a2)
        assert a2.chunks == a.chunks


def test_zarr_roundtrip_with_path_like():
    pytest.importorskip("zarr")
    with tmpdir() as d:
        path = pathlib.Path(d)
        a = da.zeros((3, 3), chunks=(1, 1))
        a.to_zarr(path)
        a2 = da.from_zarr(path)
        assert_eq(a, a2)
        assert a2.chunks == a.chunks


def test_to_zarr_accepts_empty_array_without_exception_raised():
    pytest.importorskip("zarr")
    with tmpdir() as d:
        a = da.from_array(np.arange(0))
        a.to_zarr(d)


@pytest.mark.parametrize("compute", [False, True])
def test_zarr_return_stored(compute):
    pytest.importorskip("zarr")
    with tmpdir() as d:
        a = da.zeros((3, 3), chunks=(1, 1))
        a2 = a.to_zarr(d, compute=compute, return_stored=True)
        assert isinstance(a2, Array)
        assert_eq(a, a2, check_graph=False)
        assert a2.chunks == a.chunks


@pytest.mark.parametrize("inline_array", [True, False])
def test_zarr_inline_array(inline_array):
    zarr = pytest.importorskip("zarr")
    a = zarr.array([1, 2, 3])
    dsk = dict(da.from_zarr(a, inline_array=inline_array).dask)
    assert len(dsk) == (0 if inline_array else 1) + 1
    assert (a in dsk.values()) is not inline_array


def test_zarr_existing_array():
    zarr = pytest.importorskip("zarr")
    c = (1, 1)
    a = da.ones((3, 3), chunks=c)
    z = zarr.zeros_like(a, chunks=c)
    a.to_zarr(z)
    a2 = da.from_zarr(z)
    assert_eq(a, a2)
    assert a2.chunks == a.chunks


def test_to_zarr_unknown_chunks_raises():
    pytest.importorskip("zarr")
    a = da.random.default_rng().random((10,), chunks=(3,))
    a = a[a > 0.5]
    with pytest.raises(ValueError, match="unknown chunk sizes"):
        a.to_zarr({})


def test_read_zarr_chunks():
    pytest.importorskip("zarr")
    a = da.zeros((9,), chunks=(3,))
    with tmpdir() as d:
        a.to_zarr(d)
        arr = da.from_zarr(d, chunks=(5,))
        assert arr.chunks == ((5, 4),)


def test_zarr_pass_mapper():
    pytest.importorskip("zarr")
    import zarr.storage

    with tmpdir() as d:
        mapper = zarr.storage.DirectoryStore(d)
        a = da.zeros((3, 3), chunks=(1, 1))
        a.to_zarr(mapper)
        a2 = da.from_zarr(mapper)
        assert_eq(a, a2)
        assert a2.chunks == a.chunks


def test_zarr_group():
    zarr = pytest.importorskip("zarr")
    with tmpdir() as d:
        a = da.zeros((3, 3), chunks=(1, 1))
        a.to_zarr(d, component="test")
        with pytest.raises((OSError, ValueError)):
            a.to_zarr(d, component="test", overwrite=False)
        a.to_zarr(d, component="test", overwrite=True)

        # second time is fine, group exists
        a.to_zarr(d, component="test2", overwrite=False)
        a.to_zarr(d, component="nested/test", overwrite=False)
        group = zarr.open_group(d, mode="r")
        assert list(group) == ["nested", "test", "test2"]
        assert "test" in group["nested"]

        a2 = da.from_zarr(d, component="test")
        assert_eq(a, a2)
        assert a2.chunks == a.chunks


@pytest.mark.parametrize(
    "data",
    [
        [(), True],
        [((1,),), True],
        [((1, 1, 1),), True],
        [((1,), (1,)), True],
        [((2, 2, 1),), True],
        [((2, 2, 3),), False],
        [((1, 1, 1), (2, 2, 3)), False],
        [((1, 2, 1),), False],
    ],
)
def test_regular_chunks(data):
    from dask.array.core import _check_regular_chunks

    chunkset, expected = data
    assert _check_regular_chunks(chunkset) == expected


def test_zarr_nocompute():
    pytest.importorskip("zarr")
    with tmpdir() as d:
        a = da.zeros((3, 3), chunks=(1, 1))
        out = a.to_zarr(d, compute=False)
        assert isinstance(out, Delayed)
        dask.compute(out)
        a2 = da.from_zarr(d)
        assert_eq(a, a2)
        assert a2.chunks == a.chunks


def test_zarr_regions():
    zarr = pytest.importorskip("zarr")

    a = da.arange(16).reshape((4, 4)).rechunk(2)
    z = zarr.zeros_like(a, chunks=2)

    a[:2, :2].to_zarr(z, region=(slice(2), slice(2)))
    a2 = da.from_zarr(z)
    expected = [[0, 1, 0, 0], [4, 5, 0, 0], [0, 0, 0, 0], [0, 0, 0, 0]]
    assert_eq(a2, expected)
    assert a2.chunks == a.chunks

    a[:3, 3:4].to_zarr(z, region=(slice(1, 4), slice(2, 3)))
    a2 = da.from_zarr(z)
    expected = [[0, 1, 0, 0], [4, 5, 3, 0], [0, 0, 7, 0], [0, 0, 11, 0]]
    assert_eq(a2, expected)
    assert a2.chunks == a.chunks

    a[3:, 3:].to_zarr(z, region=(slice(2, 3), slice(1, 2)))
    a2 = da.from_zarr(z)
    expected = [[0, 1, 0, 0], [4, 5, 3, 0], [0, 15, 7, 0], [0, 0, 11, 0]]
    assert_eq(a2, expected)
    assert a2.chunks == a.chunks

    with pytest.raises(ValueError):
        with tmpdir() as d:
            a.to_zarr(d, region=(slice(2), slice(2)))


def test_tiledb_roundtrip():
    tiledb = pytest.importorskip("tiledb")
    # 1) load with default chunking
    # 2) load from existing tiledb.DenseArray
    # 3) write to existing tiledb.DenseArray
    rng = da.random.default_rng()
    a = rng.random((3, 3))
    with tmpdir() as uri:
        da.to_tiledb(a, uri)
        tdb = da.from_tiledb(uri)

        assert_eq(a, tdb)
        assert a.chunks == tdb.chunks

        # from tiledb.array
        with tiledb.open(uri) as t:
            tdb2 = da.from_tiledb(t)
            assert_eq(a, tdb2)

    with tmpdir() as uri2:
        with tiledb.empty_like(uri2, a) as t:
            a.to_tiledb(t)
            assert_eq(da.from_tiledb(uri2), a)

    # specific chunking
    with tmpdir() as uri:
        a = rng.random((3, 3), chunks=(1, 1))
        a.to_tiledb(uri)
        tdb = da.from_tiledb(uri)

        assert_eq(a, tdb)
        assert a.chunks == tdb.chunks


def test_tiledb_multiattr():
    tiledb = pytest.importorskip("tiledb")
    dom = tiledb.Domain(
        tiledb.Dim("x", (0, 1000), tile=100), tiledb.Dim("y", (0, 1000), tile=100)
    )
    schema = tiledb.ArraySchema(
        attrs=(tiledb.Attr("attr1"), tiledb.Attr("attr2")), domain=dom
    )

    with tmpdir() as uri:
        tiledb.DenseArray.create(uri, schema)
        tdb = tiledb.DenseArray(uri, "w")

        rng = np.random.default_rng()
        ar1 = rng.standard_normal(tdb.schema.shape)
        ar2 = rng.standard_normal(tdb.schema.shape)

        tdb[:] = {"attr1": ar1, "attr2": ar2}
        tdb = tiledb.DenseArray(uri, "r")

        # basic round-trip from dask.array
        d = da.from_tiledb(uri, attribute="attr2")
        assert_eq(d, ar2)

        # smoke-test computation directly on the TileDB view
        d = da.from_tiledb(uri, attribute="attr2")
        assert_eq(np.mean(ar2), d.mean().compute(scheduler="threads"))


def test_blockview():
    x = da.arange(10, chunks=2)
    blockview = BlockView(x)
    assert x.blocks == blockview
    assert isinstance(blockview[0], da.Array)

    assert_eq(blockview[0], x[:2])
    assert_eq(blockview[-1], x[-2:])
    assert_eq(blockview[:3], x[:6])
    assert_eq(blockview[[0, 1, 2]], x[:6])
    assert_eq(blockview[[3, 0, 2]], np.array([6, 7, 0, 1, 4, 5]))
    assert_eq(blockview.shape, tuple(map(len, x.chunks)))
    assert_eq(blockview.size, math.prod(blockview.shape))
    assert_eq(
        blockview.ravel(), [blockview[idx] for idx in np.ndindex(blockview.shape)]
    )

    x = da.random.default_rng().random((20, 20), chunks=(4, 5))
    blockview = BlockView(x)
    assert_eq(blockview[0], x[:4])
    assert_eq(blockview[0, :3], x[:4, :15])
    assert_eq(blockview[:, :3], x[:, :15])
    assert_eq(blockview.shape, tuple(map(len, x.chunks)))
    assert_eq(blockview.size, math.prod(blockview.shape))
    assert_eq(
        blockview.ravel(), [blockview[idx] for idx in np.ndindex(blockview.shape)]
    )

    x = da.ones((40, 40, 40), chunks=(10, 10, 10))
    blockview = BlockView(x)
    assert_eq(blockview[0, :, 0], np.ones((10, 40, 10)))
    assert_eq(blockview.shape, tuple(map(len, x.chunks)))
    assert_eq(blockview.size, math.prod(blockview.shape))
    assert_eq(
        blockview.ravel(), [blockview[idx] for idx in np.ndindex(blockview.shape)]
    )

    x = da.ones((2, 2), chunks=1)
    with pytest.raises(ValueError):
        blockview[[0, 1], [0, 1]]
    with pytest.raises(ValueError):
        blockview[np.array([0, 1]), [0, 1]]
    with pytest.raises(ValueError) as info:
        blockview[np.array([0, 1]), np.array([0, 1])]
    assert "list" in str(info.value)
    with pytest.raises(ValueError) as info:
        blockview[None, :, :]
    assert "newaxis" in str(info.value) and "not supported" in str(info.value)
    with pytest.raises(IndexError) as info:
        blockview[100, 100]


def test_blocks_indexer():
    x = da.arange(10, chunks=2)

    assert isinstance(x.blocks[0], da.Array)

    assert_eq(x.blocks[0], x[:2])
    assert_eq(x.blocks[-1], x[-2:])
    assert_eq(x.blocks[:3], x[:6])
    assert_eq(x.blocks[[0, 1, 2]], x[:6])
    assert_eq(x.blocks[[3, 0, 2]], np.array([6, 7, 0, 1, 4, 5]))

    x = da.random.default_rng().random((20, 20), chunks=(4, 5))
    assert_eq(x.blocks[0], x[:4])
    assert_eq(x.blocks[0, :3], x[:4, :15])
    assert_eq(x.blocks[:, :3], x[:, :15])

    x = da.ones((40, 40, 40), chunks=(10, 10, 10))
    assert_eq(x.blocks[0, :, 0], np.ones((10, 40, 10)))

    x = da.ones((2, 2), chunks=1)
    with pytest.raises(ValueError):
        x.blocks[[0, 1], [0, 1]]
    with pytest.raises(ValueError):
        x.blocks[np.array([0, 1]), [0, 1]]
    with pytest.raises(ValueError) as info:
        x.blocks[np.array([0, 1]), np.array([0, 1])]
    assert "list" in str(info.value)
    with pytest.raises(ValueError) as info:
        x.blocks[None, :, :]
    assert "newaxis" in str(info.value) and "not supported" in str(info.value)
    with pytest.raises(IndexError) as info:
        x.blocks[100, 100]


def test_partitions_indexer():
    # .partitions is an alias of .blocks for dask arrays
    x = da.arange(10, chunks=2)

    assert isinstance(x.partitions[0], da.Array)

    assert_eq(x.partitions[0], x[:2])
    assert_eq(x.partitions[-1], x[-2:])
    assert_eq(x.partitions[:3], x[:6])
    assert_eq(x.partitions[[0, 1, 2]], x[:6])
    assert_eq(x.partitions[[3, 0, 2]], np.array([6, 7, 0, 1, 4, 5]))

    x = da.random.default_rng().random((20, 20), chunks=(4, 5))
    assert_eq(x.partitions[0], x[:4])
    assert_eq(x.partitions[0, :3], x[:4, :15])
    assert_eq(x.partitions[:, :3], x[:, :15])

    x = da.ones((40, 40, 40), chunks=(10, 10, 10))
    assert_eq(x.partitions[0, :, 0], np.ones((10, 40, 10)))

    x = da.ones((2, 2), chunks=1)
    with pytest.raises(ValueError):
        x.partitions[[0, 1], [0, 1]]
    with pytest.raises(ValueError):
        x.partitions[np.array([0, 1]), [0, 1]]
    with pytest.raises(ValueError) as info:
        x.partitions[np.array([0, 1]), np.array([0, 1])]
    assert "list" in str(info.value)
    with pytest.raises(ValueError) as info:
        x.partitions[None, :, :]
    assert "newaxis" in str(info.value) and "not supported" in str(info.value)
    with pytest.raises(IndexError) as info:
        x.partitions[100, 100]


@pytest.mark.filterwarnings("ignore:the matrix subclass:PendingDeprecationWarning")
def test_dask_array_holds_scipy_sparse_containers():
    pytest.importorskip("scipy.sparse")
    import scipy.sparse

    x = da.random.default_rng().random((1000, 10), chunks=(100, 10))
    x[x < 0.9] = 0
    xx = x.compute()
    y = x.map_blocks(scipy.sparse.csr_matrix)

    vs = y.to_delayed().flatten().tolist()
    values = dask.compute(*vs, scheduler="single-threaded")
    assert all(isinstance(v, scipy.sparse.csr_matrix) for v in values)

    yy = y.compute(scheduler="single-threaded")
    assert isinstance(yy, scipy.sparse.spmatrix)
    assert (yy == xx).all()

    z = x.T.map_blocks(scipy.sparse.csr_matrix)
    zz = z.compute(scheduler="single-threaded")
    assert isinstance(zz, scipy.sparse.spmatrix)
    assert (zz == xx.T).all()


@pytest.mark.parametrize("axis", [0, 1])
def test_scipy_sparse_concatenate(axis):
    pytest.importorskip("scipy.sparse")
    import scipy.sparse

    rng = da.random.default_rng()

    xs = []
    ys = []
    for _ in range(2):
        x = rng.random((1000, 10), chunks=(100, 10))
        x[x < 0.9] = 0
        xs.append(x)
        ys.append(x.map_blocks(scipy.sparse.csr_matrix))

    z = da.concatenate(ys, axis=axis)
    z = z.compute()

    if axis == 0:
        sp_concatenate = scipy.sparse.vstack
    elif axis == 1:
        sp_concatenate = scipy.sparse.hstack
    z_expected = sp_concatenate([scipy.sparse.csr_matrix(e.compute()) for e in xs])

    assert (z != z_expected).nnz == 0


def test_3851():
    with warnings.catch_warnings(record=True) as record:
        Y = da.random.default_rng().random((10, 10), chunks="auto")
        da.argmax(Y, axis=0).compute()
    assert not record


def test_3925():
    x = da.from_array(np.array(["a", "b", "c"], dtype=object), chunks=-1)
    assert (x[0] == x[0]).compute(scheduler="sync")


def test_map_blocks_large_inputs_delayed():
    a = da.ones(10, chunks=(5,))
    b = np.ones(1000000)

    c = a.map_blocks(add, b)
    assert any(b is v for v in c.dask.values())
    assert repr(dict(c.dask)).count(repr(b)[:10]) == 1  # only one occurrence

    d = a.map_blocks(lambda x, y: x + y.sum(), y=b)
    assert_eq(d, d)
    assert any(b is v for v in d.dask.values())
    assert repr(dict(c.dask)).count(repr(b)[:10]) == 1  # only one occurrence


def test_blockwise_large_inputs_delayed():
    a = da.ones(10, chunks=(5,))
    b = np.ones(1000000)

    c = da.blockwise(add, "i", a, "i", b, None, dtype=a.dtype)
    assert any(b is v for v in c.dask.values())
    assert repr(dict(c.dask)).count(repr(b)[:10]) == 1  # only one occurrence

    d = da.blockwise(lambda x, y: x + y, "i", a, "i", y=b, dtype=a.dtype)
    assert any(b is v for v in d.dask.values())
    assert repr(dict(c.dask)).count(repr(b)[:10]) == 1  # only one occurrence


def test_slice_reversed():
    x = da.ones(10, chunks=-1)
    y = x[6:3]

    assert_eq(y, np.ones(0))


def test_map_blocks_chunks():
    x = da.arange(400, chunks=(100,))
    y = da.arange(40, chunks=(10,))

    def func(a, b):
        return np.array([a.max(), b.max()])

    assert_eq(
        da.map_blocks(func, x, y, chunks=(2,), dtype=x.dtype),
        np.array([99, 9, 199, 19, 299, 29, 399, 39]),
    )


def test_nbytes_auto():
    chunks = normalize_chunks("800B", shape=(500,), dtype="float64")
    assert chunks == ((100, 100, 100, 100, 100),)
    chunks = normalize_chunks("200B", shape=(10, 10), dtype="float64")
    assert chunks == ((5, 5), (5, 5))
    chunks = normalize_chunks((5, "200B"), shape=(10, 10), dtype="float64")
    assert chunks == ((5, 5), (5, 5))
    chunks = normalize_chunks("33B", shape=(10, 10), dtype="float64")
    assert chunks == ((2, 2, 2, 2, 2), (2, 2, 2, 2, 2))
    chunks = normalize_chunks("1800B", shape=(10, 20, 30), dtype="float64")
    assert chunks == ((6, 4), (6, 6, 6, 2), (6, 6, 6, 6, 6))

    with pytest.raises(ValueError):
        normalize_chunks("10B", shape=(10,), limit=20, dtype="float64")
    with pytest.raises(ValueError):
        normalize_chunks("100B", shape=(10, 10), limit=20, dtype="float64")
    with pytest.raises(ValueError):
        normalize_chunks(("100B", "10B"), shape=(10, 10), dtype="float64")
    with pytest.raises(ValueError):
        normalize_chunks(("10B", "10B"), shape=(10, 10), limit=20, dtype="float64")


def test_auto_chunks_h5py():
    h5py = pytest.importorskip("h5py")

    with tmpfile(".hdf5") as fn:
        with h5py.File(fn, mode="a") as f:
            d = f.create_dataset(
                "/x", shape=(1000, 1000), chunks=(32, 64), dtype="float64"
            )
            d[:] = 1

        with h5py.File(fn, mode="a") as f:
            d = f["x"]
            with dask.config.set({"array.chunk-size": "1 MiB"}):
                x = da.from_array(d)
                assert isinstance(x._meta, np.ndarray)
                assert x.chunks == ((256, 256, 256, 232), (512, 488))


def test_no_warnings_from_blockwise():
    with warnings.catch_warnings(record=True) as record:
        x = da.ones((3, 10, 10), chunks=(3, 2, 2))
        da.map_blocks(lambda y: np.mean(y, axis=0), x, dtype=x.dtype, drop_axis=0)
    assert not record

    with warnings.catch_warnings(record=True) as record:
        x = da.ones((15, 15), chunks=(5, 5))
        (x.dot(x.T + 1) - x.mean(axis=0)).std()
    assert not record

    with warnings.catch_warnings(record=True) as record:
        x = da.ones((1,), chunks=(1,))
        1 / x[0]
    assert not record


def test_from_array_meta():
    sparse = pytest.importorskip("sparse")
    x = np.ones(10)
    meta = sparse.COO.from_numpy(x)
    y = da.from_array(x, meta=meta)
    assert isinstance(y._meta, sparse.COO)


def test_compute_chunk_sizes():
    x = da.from_array(np.linspace(-1, 1, num=50), chunks=10)
    y = x[x < 0]
    assert np.isnan(y.shape[0])
    assert y.chunks == ((np.nan,) * 5,)

    z = y.compute_chunk_sizes()
    assert y is z
    assert z.chunks == ((10, 10, 5, 0, 0),)
    assert len(z) == 25

    # check that dtype of chunk dimensions is `int`
    assert isinstance(z.chunks[0][0], int)


def test_compute_chunk_sizes_2d_array():
    X = np.linspace(-1, 1, num=9 * 4).reshape(9, 4)
    X = da.from_array(X, chunks=(3, 4))
    idx = X.sum(axis=1) > 0
    Y = X[idx]

    # This is very similar to the DataFrame->Array conversion
    assert np.isnan(Y.shape[0]) and Y.shape[1] == 4
    assert Y.chunks == ((np.nan, np.nan, np.nan), (4,))

    Z = Y.compute_chunk_sizes()
    assert Y is Z
    assert Z.chunks == ((0, 1, 3), (4,))
    assert Z.shape == (4, 4)


def test_compute_chunk_sizes_3d_array(N=8):
    X = np.linspace(-1, 2, num=8 * 8 * 8).reshape(8, 8, 8)
    X = da.from_array(X, chunks=(4, 4, 4))
    idx = X.sum(axis=0).sum(axis=0) > 0
    Y = X[idx]
    idx = X.sum(axis=1).sum(axis=1) < 0
    Y = Y[:, idx]
    idx = X.sum(axis=2).sum(axis=1) > 0.1
    Y = Y[:, :, idx]

    # Checking to make sure shapes are different on outputs
    assert Y.compute().shape == (8, 3, 5)
    assert X.compute().shape == (8, 8, 8)

    assert Y.chunks == ((np.nan, np.nan),) * 3
    assert all(np.isnan(s) for s in Y.shape)
    Z = Y.compute_chunk_sizes()
    assert Z is Y
    assert Z.shape == (8, 3, 5)
    assert Z.chunks == ((4, 4), (3, 0), (1, 4))


def _known(num=50):
    return da.from_array(np.linspace(-1, 1, num=num), chunks=10)


@pytest.fixture()
def unknown():
    x = _known()
    y = x[x < 0]
    assert y.chunks == ((np.nan,) * 5,)
    return y


def test_compute_chunk_sizes_warning_fixes_rechunk(unknown):
    y = unknown
    with pytest.raises(ValueError, match="compute_chunk_sizes"):
        y.rechunk("auto")
    y.compute_chunk_sizes()
    y.rechunk("auto")


def test_compute_chunk_sizes_warning_fixes_to_zarr(unknown):
    pytest.importorskip("zarr")
    y = unknown
    with pytest.raises(ValueError, match="compute_chunk_sizes"):
        with StringIO() as f:
            y.to_zarr(f)
    y.compute_chunk_sizes()

    with pytest.raises(ValueError, match="irregular chunking"):
        with StringIO() as f:
            y.to_zarr(f)


def test_compute_chunk_sizes_warning_fixes_to_svg(unknown):
    y = unknown
    with pytest.raises(NotImplementedError, match="compute_chunk_sizes"):
        y.to_svg()
    y.compute_chunk_sizes()
    y.to_svg()


def test_compute_chunk_sizes_warning_fixes_concatenate():
    x = _known(num=100).reshape(10, 10)
    idx = x.sum(axis=0) > 0
    y1 = x[idx]
    y2 = x[idx]
    with pytest.raises(ValueError, match="compute_chunk_sizes"):
        da.concatenate((y1, y2), axis=1)
    y1.compute_chunk_sizes()
    y2.compute_chunk_sizes()
    da.concatenate((y1, y2), axis=1)


def test_compute_chunk_sizes_warning_fixes_reduction(unknown):
    y = unknown
    with pytest.raises(ValueError, match="compute_chunk_sizes"):
        da.argmin(y)
    y.compute_chunk_sizes()
    da.argmin(y)


def test_compute_chunk_sizes_warning_fixes_reshape(unknown):
    y = unknown
    with pytest.raises(ValueError, match="compute_chunk_sizes"):
        da.reshape(y, (5, 5))
    y.compute_chunk_sizes()
    da.reshape(y, (5, 5))


def test_compute_chunk_sizes_warning_fixes_slicing():
    x = _known(num=100).reshape(10, 10)
    y = x[x.sum(axis=0) < 0]
    with pytest.raises(ValueError, match="compute_chunk_sizes"):
        y[:3, :]
    y.compute_chunk_sizes()
    y[:3, :]


def test_rechunk_auto():
    x = da.ones(10, chunks=(1,))
    y = x.rechunk()

    assert y.npartitions == 1


def test_chunk_assignment_invalidates_cached_properties():
    x = da.ones((4,), chunks=(1,))
    y = x.copy()
    # change chunks directly, which should change all of the tested properties
    y._chunks = ((2, 2), (0, 0, 0, 0))
    assert not x.ndim == y.ndim
    assert not x.shape == y.shape
    assert not x.size == y.size
    assert not x.numblocks == y.numblocks
    assert not x.npartitions == y.npartitions
    assert not x.__dask_keys__() == y.__dask_keys__()
    assert not np.array_equal(x._key_array, y._key_array)


def test_map_blocks_series():
    pd = pytest.importorskip("pandas")
    import dask.dataframe as dd

    if dd._dask_expr_enabled():
        pytest.skip("array roundtrips don't work yet")
    from dask.dataframe.utils import assert_eq as dd_assert_eq

    x = da.ones(10, chunks=(5,))
    s = x.map_blocks(pd.Series)
    assert isinstance(s, dd.Series)
    assert s.npartitions == x.npartitions

    dd_assert_eq(s, s)


@pytest.mark.xfail(reason="need to remove singleton index dimension")
def test_map_blocks_dataframe():
    pd = pytest.importorskip("pandas")
    import dask.dataframe as dd
    from dask.dataframe.utils import assert_eq as dd_assert_eq

    x = da.ones((10, 2), chunks=(5, 2))
    s = x.map_blocks(pd.DataFrame)
    assert isinstance(s, dd.DataFrame)
    assert s.npartitions == x.npartitions
    dd_assert_eq(s, s)


def test_dask_layers():
    a = da.ones(1)
    assert a.dask.layers.keys() == {a.name}
    assert a.dask.dependencies == {a.name: set()}
    assert a.__dask_layers__() == (a.name,)
    b = a + 1
    assert b.dask.layers.keys() == {a.name, b.name}
    assert b.dask.dependencies == {a.name: set(), b.name: {a.name}}
    assert b.__dask_layers__() == (b.name,)


def test_len_object_with_unknown_size():
    a = da.random.default_rng().random(size=(20, 2))
    b = a[a < 0.5]
    with pytest.raises(ValueError, match="on object with unknown chunk size"):
        assert len(b)


@pytest.mark.parametrize("ndim", [0, 1, 3, 8])
def test_chunk_shape_broadcast(ndim):
    from functools import partial

    def f(x, ndim=0):
        # Ignore `x` and return arbitrary one-element array of dimensionality `ndim`
        # For example,
        # f(x, 0) = array(5)
        # f(x, 1) = array([5])
        # f(x, 2) = array([[5]])
        # f(x, 3) = array([[[5]]])
        return np.array(5)[(np.newaxis,) * ndim]

    array = da.from_array([1] + [2, 2] + [3, 3, 3], chunks=((1, 2, 3),))
    out_chunks = ((1, 1, 1),)

    # check ``enforce_ndim`` keyword parameter of ``map_blocks()``
    out = array.map_blocks(partial(f, ndim=ndim), chunks=out_chunks, enforce_ndim=True)

    if ndim != 1:
        with pytest.raises(ValueError, match="Dimension mismatch:"):
            out.compute()
    else:
        out.compute()  # should not raise an exception

    # check ``check_ndim`` keyword parameter of ``assert_eq()``
    out = array.map_blocks(partial(f, ndim=ndim), chunks=out_chunks)
    expected = np.array([5, 5, 5])
    try:
        assert_eq(out, expected)
    except AssertionError:
        assert_eq(out, expected, check_ndim=False)
    else:
        if ndim != 1:
            raise AssertionError("Expected a ValueError: Dimension mismatch")


def test_chunk_non_array_like():
    array = da.from_array([1] + [2, 2] + [3, 3, 3], chunks=((1, 2, 3),))
    out_chunks = ((1, 1, 1),)

    # check ``enforce_ndim`` keyword parameter of ``map_blocks()``
    out = array.map_blocks(lambda x: 5, chunks=out_chunks, enforce_ndim=True)

    with pytest.raises(ValueError, match="Dimension mismatch:"):
        out.compute()

    expected = np.array([5, 5, 5])
    # check ``check_ndim`` keyword parameter of ``assert_eq()``
    out = array.map_blocks(lambda x: 5, chunks=out_chunks)
    try:
        assert_eq(out, expected)
    except AssertionError:
        assert_eq(out, expected, check_chunks=False)
    else:
        raise AssertionError("Expected a ValueError: Dimension mismatch")


def test_to_backend():
    # Test that `Array.to_backend` works as expected
    with dask.config.set({"array.backend": "numpy"}):
        # Start with numpy-backed array
        x = da.ones(10)
        assert isinstance(x._meta, np.ndarray)

        # Default `to_backend` shouldn't change data
        assert_eq(x, x.to_backend())

        # Moving to a "missing" backend should raise an error
        with pytest.raises(ValueError, match="No backend dispatch registered"):
            x.to_backend("missing")


def test_load_store_chunk():
    actual = np.array([0, 0, 0, 0, 0, 0])
    load_store_chunk(
        x=np.array([1, 2, 3]),
        out=actual,
        index=slice(2, 5),
        lock=False,
        return_stored=False,
        load_stored=False,
    )
    expected = np.array([0, 0, 1, 2, 3, 0])
    assert all(actual == expected)
    # index should not be used on empty array
    actual = load_store_chunk(
        x=np.array([]),
        out=np.array([]),
        index=2,
        lock=False,
        return_stored=True,
        load_stored=False,
    )
    expected = np.array([])
    assert all(actual == expected)<|MERGE_RESOLUTION|>--- conflicted
+++ resolved
@@ -1235,40 +1235,6 @@
     pytest.raises(ValueError, lambda: da.reshape(a, (-1, -1)))
 
 
-<<<<<<< HEAD
-@pytest.mark.parametrize(
-    "limit",  # in bytes
-    [
-        None,  # Default value: dask.config.get("array.chunk-size")
-        134217728,  # 128 MiB (default value size on a typical laptop)
-        67108864,  # 64 MiB (half the typical default value size)
-    ],
-)
-@pytest.mark.parametrize(
-    "shape, chunks, reshape_size",
-    [
-        # Test reshape where output chunks would otherwise be too large
-        ((300, 180, 4, 18483), (-1, -1, 1, 183), (300, 180, -1)),
-        # Test reshape where multiple chunks match between input and output
-        ((300, 300, 4, 18483), (-1, -1, 1, 183), (300, 300, -1)),
-    ],
-)
-def test_reshape_avoids_large_chunks(limit, shape, chunks, reshape_size):
-    array = da.random.default_rng().random(shape, chunks=chunks)
-    if limit is None:
-        with dask.config.set(**{"array.slicing.split_large_chunks": True}):
-            result = array.reshape(*reshape_size, limit=limit)
-    else:
-        result = array.reshape(*reshape_size, limit=limit)
-    nbytes = array.dtype.itemsize
-    max_chunksize_in_bytes = reduce(operator.mul, result.chunksize) * nbytes
-    if limit is None:
-        limit = parse_bytes(dask.config.get("array.chunk-size"))
-    assert max_chunksize_in_bytes < limit
-
-
-=======
->>>>>>> 65270980
 def test_full():
     d = da.full((3, 4), 2, chunks=((2, 1), (2, 2)))
     assert d.chunks == ((2, 1), (2, 2))
