import contextlib
import copy
import pathlib
import xml.etree.ElementTree
from unittest import mock

import pytest

np = pytest.importorskip("numpy")

import operator
import os
import time
import warnings
from functools import reduce
from io import StringIO
from operator import add, sub
from threading import Lock

from numpy import nancumprod, nancumsum
from tlz import concat, countby, merge
from tlz.curried import identity

import dask
import dask.array as da
from dask.array.core import (
    Array,
    BlockView,
    blockdims_from_blockshape,
    broadcast_chunks,
    broadcast_shapes,
    broadcast_to,
    common_blockdim,
    concatenate,
    concatenate3,
    concatenate_axes,
    dotmany,
    from_array,
    from_delayed,
    from_func,
    getter,
    graph_from_arraylike,
    normalize_chunks,
    optimize,
    stack,
    store,
)
from dask.array.utils import assert_eq, same_keys
from dask.base import compute_as_if_collection, tokenize
from dask.blockwise import broadcast_dimensions
from dask.blockwise import make_blockwise_graph as top
from dask.blockwise import optimize_blockwise
from dask.delayed import Delayed, delayed
<<<<<<< HEAD
from dask.layers import BlockwiseCreateArray
from dask.utils import SerializableLock, apply, key_split, tmpdir, tmpfile
=======
from dask.utils import apply, key_split, parse_bytes, tmpdir, tmpfile
>>>>>>> e4799c04
from dask.utils_test import dec, inc

from ..chunk import getitem
from .test_dispatch import EncapsulateNDArray


@pytest.mark.parametrize("inline_array", [True, False])
def test_graph_from_arraylike(inline_array):
    d = 2
    chunk = (2, 3)
    shape = tuple(d * n for n in chunk)
    arr = np.ones(shape)

    dsk = graph_from_arraylike(
        arr, chunk, out_name="X", shape=shape, inline_array=inline_array
    )

    if inline_array:
        assert isinstance(dsk, BlockwiseCreateArray)
    dsk = dict(dsk)

    # Somewhat odd membership check to avoid numpy elemwise __in__ overload
    assert any(arr is v for v in dsk.values()) is not inline_array


def test_top():
    assert top(inc, "z", "ij", "x", "ij", numblocks={"x": (2, 2)}) == {
        ("z", 0, 0): (inc, ("x", 0, 0)),
        ("z", 0, 1): (inc, ("x", 0, 1)),
        ("z", 1, 0): (inc, ("x", 1, 0)),
        ("z", 1, 1): (inc, ("x", 1, 1)),
    }

    assert top(
        add, "z", "ij", "x", "ij", "y", "ij", numblocks={"x": (2, 2), "y": (2, 2)}
    ) == {
        ("z", 0, 0): (add, ("x", 0, 0), ("y", 0, 0)),
        ("z", 0, 1): (add, ("x", 0, 1), ("y", 0, 1)),
        ("z", 1, 0): (add, ("x", 1, 0), ("y", 1, 0)),
        ("z", 1, 1): (add, ("x", 1, 1), ("y", 1, 1)),
    }

    assert top(
        dotmany, "z", "ik", "x", "ij", "y", "jk", numblocks={"x": (2, 2), "y": (2, 2)}
    ) == {
        ("z", 0, 0): (dotmany, [("x", 0, 0), ("x", 0, 1)], [("y", 0, 0), ("y", 1, 0)]),
        ("z", 0, 1): (dotmany, [("x", 0, 0), ("x", 0, 1)], [("y", 0, 1), ("y", 1, 1)]),
        ("z", 1, 0): (dotmany, [("x", 1, 0), ("x", 1, 1)], [("y", 0, 0), ("y", 1, 0)]),
        ("z", 1, 1): (dotmany, [("x", 1, 0), ("x", 1, 1)], [("y", 0, 1), ("y", 1, 1)]),
    }

    assert top(identity, "z", "", "x", "ij", numblocks={"x": (2, 2)}) == {
        ("z",): (identity, [[("x", 0, 0), ("x", 0, 1)], [("x", 1, 0), ("x", 1, 1)]])
    }


def test_top_with_kwargs():
    assert top(add, "z", "i", "x", "i", numblocks={"x": (2, 0)}, b=100) == {
        ("z", 0): (apply, add, [("x", 0)], {"b": 100}),
        ("z", 1): (apply, add, [("x", 1)], {"b": 100}),
    }


def test_top_supports_broadcasting_rules():
    assert top(
        add, "z", "ij", "x", "ij", "y", "ij", numblocks={"x": (1, 2), "y": (2, 1)}
    ) == {
        ("z", 0, 0): (add, ("x", 0, 0), ("y", 0, 0)),
        ("z", 0, 1): (add, ("x", 0, 1), ("y", 0, 0)),
        ("z", 1, 0): (add, ("x", 0, 0), ("y", 1, 0)),
        ("z", 1, 1): (add, ("x", 0, 1), ("y", 1, 0)),
    }


def test_top_literals():
    assert top(add, "z", "ij", "x", "ij", 123, None, numblocks={"x": (2, 2)}) == {
        ("z", 0, 0): (add, ("x", 0, 0), 123),
        ("z", 0, 1): (add, ("x", 0, 1), 123),
        ("z", 1, 0): (add, ("x", 1, 0), 123),
        ("z", 1, 1): (add, ("x", 1, 1), 123),
    }


def test_blockwise_literals():
    x = da.ones((10, 10), chunks=(5, 5))
    z = da.blockwise(add, "ij", x, "ij", 100, None, dtype=x.dtype)
    assert_eq(z, x + 100)

    z = da.blockwise(
        lambda x, y, z: x * y + z, "ij", 2, None, x, "ij", 100, None, dtype=x.dtype
    )
    assert_eq(z, 2 * x + 100)

    z = da.blockwise(getitem, "ij", x, "ij", slice(None), None, dtype=x.dtype)
    assert_eq(z, x)


def test_blockwise_1_in_shape_I():
    def test_f(a, b):
        assert 1 in b.shape

    p, k, N = 7, 2, 5
    da.blockwise(
        test_f,
        "x",
        da.zeros((2 * p, 9, k * N), chunks=(p, 3, k)),
        "xzt",
        da.zeros((2 * p, 9, 1), chunks=(p, 3, -1)),
        "xzt",
        concatenate=True,
        dtype=float,
    ).compute()


def test_blockwise_1_in_shape_II():
    def test_f(a, b):
        assert 1 in b.shape

    p, k, N = 7, 2, 5
    da.blockwise(
        test_f,
        "x",
        da.zeros((2 * p, 9, k * N, 8), chunks=(p, 9, k, 4)),
        "xztu",
        da.zeros((2 * p, 9, 1, 8), chunks=(p, 9, -1, 4)),
        "xztu",
        concatenate=True,
        dtype=float,
    ).compute()


def test_blockwise_1_in_shape_III():
    def test_f(a, b):
        assert 1 in b.shape

    k, N = 2, 5
    da.blockwise(
        test_f,
        "x",
        da.zeros((k * N, 9, 8), chunks=(k, 3, 4)),
        "xtu",
        da.zeros((1, 9, 8), chunks=(-1, 3, 4)),
        "xtu",
        concatenate=True,
        dtype=float,
    ).compute()


def test_concatenate3_on_scalars():
    assert_eq(concatenate3([1, 2]), np.array([1, 2]))


def test_chunked_dot_product():
    x = np.arange(400).reshape((20, 20))
    o = np.ones((20, 20))

    getx = graph_from_arraylike(x, (5, 5), shape=(20, 20), out_name="x")
    geto = graph_from_arraylike(o, (5, 5), shape=(20, 20), out_name="o")

    result = top(
        dotmany, "out", "ik", "x", "ij", "o", "jk", numblocks={"x": (4, 4), "o": (4, 4)}
    )

    dsk = merge(getx, geto, result)
    out = dask.get(dsk, [[("out", i, j) for j in range(4)] for i in range(4)])

    assert_eq(np.dot(x, o), concatenate3(out))


def test_chunked_transpose_plus_one():
    x = np.arange(400).reshape((20, 20))

    getx = graph_from_arraylike(x, (5, 5), shape=(20, 20), out_name="x")

    f = lambda x: x.T + 1
    comp = top(f, "out", "ij", "x", "ji", numblocks={"x": (4, 4)})

    dsk = merge(getx, comp)
    out = dask.get(dsk, [[("out", i, j) for j in range(4)] for i in range(4)])

    assert_eq(concatenate3(out), x.T + 1)


def test_broadcast_dimensions_works_with_singleton_dimensions():
    argpairs = [("x", "i")]
    numblocks = {"x": ((1,),)}
    assert broadcast_dimensions(argpairs, numblocks) == {"i": (1,)}


def test_broadcast_dimensions():
    argpairs = [("x", "ij"), ("y", "ij")]
    d = {"x": ("Hello", 1), "y": (1, (2, 3))}
    assert broadcast_dimensions(argpairs, d) == {"i": "Hello", "j": (2, 3)}


def test_Array():
    shape = (1000, 1000)
    chunks = (100, 100)
    name = "x"
    dsk = merge({name: "some-array"}, graph_from_arraylike(name, chunks, shape=shape))
    a = Array(dsk, name, chunks, shape=shape, dtype="f8")

    assert a.numblocks == (10, 10)

    assert a.__dask_keys__() == [[("x", i, j) for j in range(10)] for i in range(10)]

    assert a.chunks == ((100,) * 10, (100,) * 10)

    assert a.shape == shape

    assert len(a) == shape[0]

    with pytest.raises(ValueError):
        Array(dsk, name, chunks, shape=shape)
    with pytest.raises(TypeError):
        Array(dsk, name, chunks, shape=shape, dtype="f8", meta=np.empty(0, 0))


def test_uneven_chunks():
    a = Array({}, "x", chunks=(3, 3), shape=(10, 10), dtype="f8")
    assert a.chunks == ((3, 3, 3, 1), (3, 3, 3, 1))


def test_numblocks_suppoorts_singleton_block_dims():
    shape = (100, 10)
    chunks = (10, 10)
    name = "x"
    dsk = merge(
        {name: "some-array"}, graph_from_arraylike(name, shape=shape, chunks=chunks)
    )
    a = Array(dsk, name, chunks, shape=shape, dtype="f8")

    assert set(concat(a.__dask_keys__())) == {("x", i, 0) for i in range(10)}


def test_keys():
    dsk = {("x", i, j): () for i in range(5) for j in range(6)}
    dx = Array(dsk, "x", chunks=(10, 10), shape=(50, 60), dtype="f8")
    assert dx.__dask_keys__() == [[(dx.name, i, j) for j in range(6)] for i in range(5)]
    # Cache works
    assert dx.__dask_keys__() is dx.__dask_keys__()
    # Test mutating names clears key cache
    dx.dask = {("y", i, j): () for i in range(5) for j in range(6)}
    dx._name = "y"
    new_keys = [[(dx.name, i, j) for j in range(6)] for i in range(5)]
    assert dx.__dask_keys__() == new_keys
    assert np.array_equal(dx._key_array, np.array(new_keys, dtype="object"))
    d = Array({}, "x", (), shape=(), dtype="f8")
    assert d.__dask_keys__() == [("x",)]


def test_Array_computation():
    a = Array({("x", 0, 0): np.eye(3)}, "x", shape=(3, 3), chunks=(3, 3), dtype="f8")
    assert_eq(np.array(a), np.eye(3))
    assert isinstance(a.compute(), np.ndarray)
    assert float(a[0, 0]) == 1


def test_Array_numpy_gufunc_call__array_ufunc__01():
    x = da.random.normal(size=(3, 10, 10), chunks=(2, 10, 10))
    nx = x.compute()
    ny = np.linalg._umath_linalg.inv(nx)
    y = np.linalg._umath_linalg.inv(x)
    assert_eq(ny, y)


def test_Array_numpy_gufunc_call__array_ufunc__02():
    x = da.random.normal(size=(3, 10, 10), chunks=(2, 10, 10))
    nx = x.compute()
    nw, nv = np.linalg._umath_linalg.eig(nx)
    w, v = np.linalg._umath_linalg.eig(x)
    assert_eq(nw, w)
    assert_eq(nv, v)


def test_stack():
    a, b, c = (
        Array(
            graph_from_arraylike(name, chunks=(2, 3), shape=(4, 6)),
            name,
            chunks=(2, 3),
            dtype="f8",
            shape=(4, 6),
        )
        for name in "ABC"
    )

    s = stack([a, b, c], axis=0)

    colon = slice(None, None, None)

    assert s.shape == (3, 4, 6)
    assert s.chunks == ((1, 1, 1), (2, 2), (3, 3))
    assert s.chunksize == (1, 2, 3)
    assert s.dask[(s.name, 0, 1, 0)] == (getitem, ("A", 1, 0), (None, colon, colon))
    assert s.dask[(s.name, 2, 1, 0)] == (getitem, ("C", 1, 0), (None, colon, colon))
    assert same_keys(s, stack([a, b, c], axis=0))

    s2 = stack([a, b, c], axis=1)
    assert s2.shape == (4, 3, 6)
    assert s2.chunks == ((2, 2), (1, 1, 1), (3, 3))
    assert s2.chunksize == (2, 1, 3)
    assert s2.dask[(s2.name, 0, 1, 0)] == (getitem, ("B", 0, 0), (colon, None, colon))
    assert s2.dask[(s2.name, 1, 1, 0)] == (getitem, ("B", 1, 0), (colon, None, colon))
    assert same_keys(s2, stack([a, b, c], axis=1))

    s2 = stack([a, b, c], axis=2)
    assert s2.shape == (4, 6, 3)
    assert s2.chunks == ((2, 2), (3, 3), (1, 1, 1))
    assert s2.chunksize == (2, 3, 1)
    assert s2.dask[(s2.name, 0, 1, 0)] == (getitem, ("A", 0, 1), (colon, colon, None))
    assert s2.dask[(s2.name, 1, 1, 2)] == (getitem, ("C", 1, 1), (colon, colon, None))
    assert same_keys(s2, stack([a, b, c], axis=2))

    pytest.raises(ValueError, lambda: stack([]))
    pytest.raises(ValueError, lambda: stack([a, b, c], axis=3))

    assert set(b.dask.keys()).issubset(s2.dask.keys())

    assert stack([a, b, c], axis=-1).chunks == stack([a, b, c], axis=2).chunks


def test_stack_zero_size():
    x = np.empty((2, 0, 3))
    y = da.from_array(x, chunks=1)

    result_np = np.concatenate([x, x])
    result_da = da.concatenate([y, y])

    assert_eq(result_np, result_da)


def test_short_stack():
    x = np.array([1])
    d = da.from_array(x, chunks=(1,))
    s = da.stack([d])
    assert s.shape == (1, 1)
    chunks = compute_as_if_collection(Array, s.dask, s.__dask_keys__())
    assert chunks[0][0].shape == (1, 1)


def test_stack_scalars():
    d = da.arange(4, chunks=2)

    s = da.stack([d.mean(), d.sum()])

    assert s.compute().tolist() == [np.arange(4).mean(), np.arange(4).sum()]


def test_stack_promote_type():
    i = np.arange(10, dtype="i4")
    f = np.arange(10, dtype="f4")
    di = da.from_array(i, chunks=5)
    df = da.from_array(f, chunks=5)
    res = da.stack([di, df])
    assert_eq(res, np.stack([i, f]))


def test_stack_rechunk():
    x = da.random.random(10, chunks=5)
    y = da.random.random(10, chunks=4)

    z = da.stack([x, y], axis=0)
    assert z.shape == (2, 10)
    assert z.chunks == ((1, 1), (4, 1, 3, 2))

    assert_eq(z, np.stack([x.compute(), y.compute()], axis=0))


def test_stack_unknown_chunksizes():
    dd = pytest.importorskip("dask.dataframe")
    pd = pytest.importorskip("pandas")

    a_df = pd.DataFrame({"x": np.arange(12)})
    b_df = pd.DataFrame({"y": np.arange(12) * 10})

    a_ddf = dd.from_pandas(a_df, sort=False, npartitions=3)
    b_ddf = dd.from_pandas(b_df, sort=False, npartitions=3)

    a_x = a_ddf.values
    b_x = b_ddf.values

    assert np.isnan(a_x.shape[0])
    assert np.isnan(b_x.shape[0])

    with pytest.raises(ValueError) as exc_info:
        da.stack([a_x, b_x], axis=0)

    assert "shape" in str(exc_info.value)
    assert "nan" in str(exc_info.value)

    c_x = da.stack([a_x, b_x], axis=0, allow_unknown_chunksizes=True)

    assert_eq(c_x, np.stack([a_df.values, b_df.values], axis=0))

    with pytest.raises(ValueError) as exc_info:
        da.stack([a_x, b_x], axis=1)

    assert "shape" in str(exc_info.value)
    assert "nan" in str(exc_info.value)

    c_x = da.stack([a_x, b_x], axis=1, allow_unknown_chunksizes=True)

    assert_eq(c_x, np.stack([a_df.values, b_df.values], axis=1))

    m_df = pd.DataFrame({"m": np.arange(12) * 100})
    n_df = pd.DataFrame({"n": np.arange(12) * 1000})

    m_ddf = dd.from_pandas(m_df, sort=False, npartitions=3)
    n_ddf = dd.from_pandas(n_df, sort=False, npartitions=3)

    m_x = m_ddf.values
    n_x = n_ddf.values

    assert np.isnan(m_x.shape[0])
    assert np.isnan(n_x.shape[0])

    with pytest.raises(ValueError) as exc_info:
        da.stack([[a_x, b_x], [m_x, n_x]])

    assert "shape" in str(exc_info.value)
    assert "nan" in str(exc_info.value)

    c_x = da.stack([[a_x, b_x], [m_x, n_x]], allow_unknown_chunksizes=True)

    assert_eq(c_x, np.stack([[a_df.values, b_df.values], [m_df.values, n_df.values]]))


def test_concatenate():
    a, b, c = (
        Array(
            graph_from_arraylike(name, chunks=(2, 3), shape=(4, 6)),
            name,
            chunks=(2, 3),
            dtype="f8",
            shape=(4, 6),
        )
        for name in "ABC"
    )

    x = concatenate([a, b, c], axis=0)

    assert x.shape == (12, 6)
    assert x.chunks == ((2, 2, 2, 2, 2, 2), (3, 3))
    assert x.dask[(x.name, 0, 1)] == ("A", 0, 1)
    assert x.dask[(x.name, 5, 0)] == ("C", 1, 0)
    assert same_keys(x, concatenate([a, b, c], axis=0))

    y = concatenate([a, b, c], axis=1)

    assert y.shape == (4, 18)
    assert y.chunks == ((2, 2), (3, 3, 3, 3, 3, 3))
    assert y.dask[(y.name, 1, 0)] == ("A", 1, 0)
    assert y.dask[(y.name, 1, 5)] == ("C", 1, 1)
    assert same_keys(y, concatenate([a, b, c], axis=1))

    assert set(b.dask.keys()).issubset(y.dask.keys())

    z = concatenate([a], axis=0)

    assert z.shape == a.shape
    assert z.chunks == a.chunks
    assert z.dask == a.dask
    assert z is a

    assert (
        concatenate([a, b, c], axis=-1).chunks == concatenate([a, b, c], axis=1).chunks
    )

    pytest.raises(ValueError, lambda: concatenate([]))
    pytest.raises(ValueError, lambda: concatenate([a, b, c], axis=2))


@pytest.mark.parametrize(
    "dtypes", [((">f8", ">f8"), "float64"), (("<f4", "<f8"), "float64")]
)
def test_concatenate_types(dtypes):
    dts_in, dt_out = dtypes
    arrs = [np.zeros(4, dtype=dt) for dt in dts_in]
    darrs = [from_array(arr, chunks=(2,)) for arr in arrs]

    x = concatenate(darrs, axis=0)
    assert x.dtype == dt_out


def test_concatenate_unknown_axes():
    dd = pytest.importorskip("dask.dataframe")
    pd = pytest.importorskip("pandas")

    a_df = pd.DataFrame({"x": np.arange(12)})
    b_df = pd.DataFrame({"y": np.arange(12) * 10})

    a_ddf = dd.from_pandas(a_df, sort=False, npartitions=3)
    b_ddf = dd.from_pandas(b_df, sort=False, npartitions=3)

    a_x = a_ddf.values
    b_x = b_ddf.values

    assert np.isnan(a_x.shape[0])
    assert np.isnan(b_x.shape[0])

    da.concatenate([a_x, b_x], axis=0)  # works fine

    with pytest.raises(ValueError) as exc_info:
        da.concatenate([a_x, b_x], axis=1)  # unknown chunks

    assert "nan" in str(exc_info.value)
    assert "allow_unknown_chunksize" in str(exc_info.value)

    c_x = da.concatenate(
        [a_x, b_x], axis=1, allow_unknown_chunksizes=True
    )  # unknown chunks

    assert_eq(c_x, np.concatenate([a_df.values, b_df.values], axis=1))


def test_concatenate_rechunk():
    x = da.random.random((6, 6), chunks=(3, 3))
    y = da.random.random((6, 6), chunks=(2, 2))

    z = da.concatenate([x, y], axis=0)
    assert z.shape == (12, 6)
    assert z.chunks == ((3, 3, 2, 2, 2), (2, 1, 1, 2))
    assert_eq(z, np.concatenate([x.compute(), y.compute()], axis=0))

    z = da.concatenate([x, y], axis=1)
    assert z.shape == (6, 12)
    assert z.chunks == ((2, 1, 1, 2), (3, 3, 2, 2, 2))
    assert_eq(z, np.concatenate([x.compute(), y.compute()], axis=1))


def test_concatenate_fixlen_strings():
    x = np.array(["a", "b", "c"])
    y = np.array(["aa", "bb", "cc"])

    a = da.from_array(x, chunks=(2,))
    b = da.from_array(y, chunks=(2,))

    assert_eq(np.concatenate([x, y]), da.concatenate([a, b]))


def test_concatenate_zero_size():

    x = np.random.random(10)
    y = da.from_array(x, chunks=3)
    result_np = np.concatenate([x, x[:0]])
    result_da = da.concatenate([y, y[:0]])
    assert_eq(result_np, result_da)
    assert result_da is y

    # dtype of a size 0 arrays can affect the output dtype
    result_np = np.concatenate([np.zeros(0, dtype=float), np.zeros(1, dtype=int)])
    result_da = da.concatenate([da.zeros(0, dtype=float), da.zeros(1, dtype=int)])

    assert_eq(result_np, result_da)

    # All empty arrays case
    result_np = np.concatenate([np.zeros(0), np.zeros(0)])
    result_da = da.concatenate([da.zeros(0), da.zeros(0)])

    assert_eq(result_np, result_da)


def test_block_simple_row_wise():
    a1 = np.ones((2, 2))
    a2 = 2 * a1

    d1 = da.asarray(a1)
    d2 = da.asarray(a2)

    expected = np.block([a1, a2])
    result = da.block([d1, d2])

    assert_eq(expected, result)

    expected = np.block([a1, a2[:, :0]])
    result = da.block([d1, d2[:, :0]])

    assert result is d1
    assert_eq(expected, result)


def test_block_simple_column_wise():
    a1 = np.ones((2, 2))
    a2 = 2 * a1

    d1 = da.asarray(a1)
    d2 = da.asarray(a2)

    expected = np.block([[a1], [a2]])
    result = da.block([[d1], [d2]])

    assert_eq(expected, result)


def test_block_with_1d_arrays_row_wise():
    # # # 1-D vectors are treated as row arrays
    a1 = np.array([1, 2, 3])
    a2 = np.array([2, 3, 4])

    d1 = da.asarray(a1)
    d2 = da.asarray(a2)

    expected = np.block([a1, a2])
    result = da.block([d1, d2])

    assert_eq(expected, result)

    expected = np.block([a1, a2[:0]])
    result = da.block([d1, d2[:0]])

    assert result is d1
    assert_eq(expected, result)


def test_block_with_1d_arrays_multiple_rows():
    a1 = np.array([1, 2, 3])
    a2 = np.array([2, 3, 4])

    d1 = da.asarray(a1)
    d2 = da.asarray(a2)

    expected = np.block([[a1, a2], [a1, a2]])
    result = da.block([[d1, d2], [d1, d2]])

    assert_eq(expected, result)


def test_block_with_1d_arrays_column_wise():
    # # # 1-D vectors are treated as row arrays
    a1 = np.array([1, 2, 3])
    a2 = np.array([2, 3, 4])

    d1 = da.asarray(a1)
    d2 = da.asarray(a2)

    expected = np.block([[a1], [a2]])
    result = da.block([[d1], [d2]])

    assert_eq(expected, result)


def test_block_mixed_1d_and_2d():
    a1 = np.ones((2, 2))
    a2 = np.array([2, 2])

    d1 = da.asarray(a1)
    d2 = da.asarray(a2)

    expected = np.block([[d1], [d2]])
    result = da.block([[a1], [a2]])

    assert_eq(expected, result)


def test_block_complicated():
    # a bit more complicated
    a1 = np.array([[1, 1, 1]])
    a2 = np.array([[2, 2, 2]])
    a3 = np.array([[3, 3, 3, 3, 3, 3]])
    a4 = np.array([4, 4, 4, 4, 4, 4])
    a5 = np.array(5)
    a6 = np.array([6, 6, 6, 6, 6])
    a7 = np.zeros((2, 6))

    d1 = da.asarray(a1)
    d2 = da.asarray(a2)
    d3 = da.asarray(a3)
    d4 = da.asarray(a4)
    d5 = da.asarray(a5)
    d6 = da.asarray(a6)
    d7 = da.asarray(a7)

    expected = np.block([[a1, a2], [a3], [a4], [a5, a6], [a7]])
    result = da.block([[d1, d2], [d3], [d4], [d5, d6], [d7]])

    assert_eq(expected, result)


def test_block_nested():
    a1 = np.array([1, 1, 1])
    a2 = np.array([[2, 2, 2], [2, 2, 2], [2, 2, 2]])
    a3 = np.array([3, 3, 3])
    a4 = np.array([4, 4, 4])
    a5 = np.array(5)
    a6 = np.array([6, 6, 6, 6, 6])
    a7 = np.zeros((2, 6))

    d1 = da.asarray(a1)
    d2 = da.asarray(a2)
    d3 = da.asarray(a3)
    d4 = da.asarray(a4)
    d5 = da.asarray(a5)
    d6 = da.asarray(a6)
    d7 = da.asarray(a7)

    expected = np.block([[np.block([[a1], [a3], [a4]]), a2], [a5, a6], [a7]])
    result = da.block([[da.block([[d1], [d3], [d4]]), d2], [d5, d6], [d7]])

    assert_eq(expected, result)


def test_block_3d():
    a000 = np.ones((2, 2, 2), int) * 1

    a100 = np.ones((3, 2, 2), int) * 2
    a010 = np.ones((2, 3, 2), int) * 3
    a001 = np.ones((2, 2, 3), int) * 4

    a011 = np.ones((2, 3, 3), int) * 5
    a101 = np.ones((3, 2, 3), int) * 6
    a110 = np.ones((3, 3, 2), int) * 7

    a111 = np.ones((3, 3, 3), int) * 8

    d000 = da.asarray(a000)

    d100 = da.asarray(a100)
    d010 = da.asarray(a010)
    d001 = da.asarray(a001)

    d011 = da.asarray(a011)
    d101 = da.asarray(a101)
    d110 = da.asarray(a110)

    d111 = da.asarray(a111)

    expected = np.block([[[a000, a001], [a010, a011]], [[a100, a101], [a110, a111]]])
    result = da.block([[[d000, d001], [d010, d011]], [[d100, d101], [d110, d111]]])

    assert_eq(expected, result)

    expected = np.block(
        [
            [[a000, a001[:, :, :0]], [a010[:, :0, :], a011[:, :0, :0]]],
            [[a100[:0, :, :], a101[:0, :, :0]], [a110[:0, :0, :], a111[:0, :0, :0]]],
        ]
    )
    result = da.block(
        [
            [[d000, d001[:, :, :0]], [d010[:, :0, :], d011[:, :0, :0]]],
            [[d100[:0, :, :], d101[:0, :, :0]], [d110[:0, :0, :], d111[:0, :0, :0]]],
        ]
    )

    assert result is d000
    assert_eq(expected, result)


def test_block_with_mismatched_shape():
    a = np.array([0, 0])
    b = np.eye(2)

    for arrays in [[a, b], [b, a]]:
        with pytest.raises(ValueError):
            da.block(arrays)


def test_block_no_lists():
    assert_eq(da.block(1), np.block(1))
    assert_eq(da.block(np.eye(3)), np.block(np.eye(3)))


def test_block_invalid_nesting():
    for arrays in [
        [1, [2]],
        [1, []],
        [[1], 2],
        [[], 2],
        [[[1], [2]], [[3, 4]], [5]],  # missing brackets
    ]:
        with pytest.raises(ValueError) as e:
            da.block(arrays)
        e.match(r"depths are mismatched")


def test_block_empty_lists():
    for arrays in [[], [[]], [[1], []]]:
        with pytest.raises(ValueError) as e:
            da.block(arrays)
        e.match(r"empty")


def test_block_tuple():
    for arrays in [([1, 2], [3, 4]), [(1, 2), (3, 4)]]:
        with pytest.raises(TypeError) as e:
            da.block(arrays)
        e.match(r"tuple")


def test_broadcast_shapes():
    with warnings.catch_warnings(record=True) as record:
        assert () == broadcast_shapes()
        assert (2, 5) == broadcast_shapes((2, 5))
        assert (0, 5) == broadcast_shapes((0, 1), (1, 5))
        assert np.allclose(
            (2, np.nan), broadcast_shapes((1, np.nan), (2, 1)), equal_nan=True
        )
        assert np.allclose(
            (2, np.nan), broadcast_shapes((2, 1), (1, np.nan)), equal_nan=True
        )
        assert (3, 4, 5) == broadcast_shapes((3, 4, 5), (4, 1), ())
        assert (3, 4) == broadcast_shapes((3, 1), (1, 4), (4,))
        assert (5, 6, 7, 3, 4) == broadcast_shapes((3, 1), (), (5, 6, 7, 1, 4))

    assert not record

    pytest.raises(ValueError, lambda: broadcast_shapes((3,), (3, 4)))
    pytest.raises(ValueError, lambda: broadcast_shapes((2, 3), (2, 3, 1)))
    pytest.raises(ValueError, lambda: broadcast_shapes((2, 3), (1, np.nan)))


def test_elemwise_on_scalars():
    x = np.arange(10, dtype=np.int64)
    a = from_array(x, chunks=(5,))
    assert len(a.__dask_keys__()) == 2
    assert_eq(a.sum() ** 2, x.sum() ** 2)

    y = np.arange(10, dtype=np.int32)
    b = from_array(y, chunks=(5,))
    result = a.sum() * b
    # Dask 0-d arrays do not behave like numpy scalars for type promotion
    assert result.dtype == np.int64
    assert result.compute().dtype == np.int64
    assert (x.sum() * y).dtype == np.int32
    assert_eq((x.sum() * y).astype(np.int64), result)


def test_elemwise_with_ndarrays():
    x = np.arange(3)
    y = np.arange(12).reshape(4, 3)
    a = from_array(x, chunks=(3,))
    b = from_array(y, chunks=(2, 3))

    assert_eq(x + a, 2 * x)
    assert_eq(a + x, 2 * x)

    assert_eq(x + b, x + y)
    assert_eq(b + x, x + y)
    assert_eq(a + y, x + y)
    assert_eq(y + a, x + y)
    # Error on shape mismatch
    pytest.raises(ValueError, lambda: a + y.T)
    pytest.raises(ValueError, lambda: a + np.arange(2))


def test_elemwise_differently_chunked():
    x = np.arange(3)
    y = np.arange(12).reshape(4, 3)
    a = from_array(x, chunks=(3,))
    b = from_array(y, chunks=(2, 2))

    assert_eq(a + b, x + y)
    assert_eq(b + a, x + y)


def test_elemwise_dtype():
    values = [
        da.from_array(np.ones(5, np.float32), chunks=3),
        da.from_array(np.ones(5, np.int16), chunks=3),
        da.from_array(np.ones(5, np.int64), chunks=3),
        da.from_array(np.ones((), np.float64), chunks=()) * 1e200,
        np.ones(5, np.float32),
        1,
        1.0,
        1e200,
        np.int64(1),
        np.ones((), np.int64),
    ]
    for x in values:
        for y in values:
            assert da.maximum(x, y).dtype == da.result_type(x, y)


def test_operators():
    x = np.arange(10)
    y = np.arange(10).reshape((10, 1))
    a = from_array(x, chunks=(5,))
    b = from_array(y, chunks=(5, 1))

    c = a + 1
    assert_eq(c, x + 1)

    c = a + b
    assert_eq(c, x + x.reshape((10, 1)))

    expr = (3 / a * b) ** 2 > 5
    with pytest.warns(None):  # ZeroDivisionWarning
        assert_eq(expr, (3 / x * y) ** 2 > 5)

    with pytest.warns(None):  # OverflowWarning
        c = da.exp(a)
    assert_eq(c, np.exp(x))

    assert_eq(abs(-a), a)
    assert_eq(a, +x)


def test_operator_dtype_promotion():
    x = np.arange(10, dtype=np.float32)
    y = np.array([1])
    a = from_array(x, chunks=(5,))

    assert_eq(x + 1, a + 1)  # still float32
    assert_eq(x + 1e50, a + 1e50)  # now float64
    assert_eq(x + y, a + y)  # also float64


def test_field_access():
    x = np.array([(1, 1.0), (2, 2.0)], dtype=[("a", "i4"), ("b", "f4")])
    y = from_array(x, chunks=(1,))
    assert_eq(y["a"], x["a"])
    assert_eq(y[["b", "a"]], x[["b", "a"]])
    assert same_keys(y[["b", "a"]], y[["b", "a"]])


def test_field_access_with_shape():
    dtype = [("col1", ("f4", (3, 2))), ("col2", ("f4", 3))]
    data = np.ones((100, 50), dtype=dtype)
    x = da.from_array(data, 10)
    assert_eq(x["col1"], data["col1"])
    assert_eq(x[["col1"]], data[["col1"]])
    assert_eq(x["col2"], data["col2"])
    assert_eq(x[["col1", "col2"]], data[["col1", "col2"]])


def test_matmul():
    x = np.random.random((5, 5))
    y = np.random.random((5, 2))
    a = from_array(x, chunks=(1, 5))
    b = from_array(y, chunks=(5, 1))
    assert_eq(operator.matmul(a, b), a.dot(b))
    assert_eq(operator.matmul(a, b), operator.matmul(x, y))
    assert_eq(operator.matmul(a, y), operator.matmul(x, b))
    list_vec = list(range(1, 6))
    assert_eq(operator.matmul(list_vec, b), operator.matmul(list_vec, y))
    assert_eq(operator.matmul(x, list_vec), operator.matmul(a, list_vec))
    z = np.random.random((5, 5, 5))
    c = from_array(z, chunks=(1, 5, 1))
    assert_eq(operator.matmul(a, z), operator.matmul(x, c))
    assert_eq(operator.matmul(z, a), operator.matmul(c, x))


def test_matmul_array_ufunc():
    # regression test for https://github.com/dask/dask/issues/4353
    x = np.random.random((5, 5))
    y = np.random.random((5, 2))
    a = from_array(x, chunks=(1, 5))
    b = from_array(y, chunks=(5, 1))
    result = b.__array_ufunc__(np.matmul, "__call__", a, b)
    assert_eq(result, x.dot(y))


def test_T():
    x = np.arange(400).reshape((20, 20))
    a = from_array(x, chunks=(5, 5))

    assert_eq(x.T, a.T)


def test_broadcast_to():
    x = np.random.randint(10, size=(5, 1, 6))
    a = from_array(x, chunks=(3, 1, 3))

    for shape in [a.shape, (5, 0, 6), (5, 4, 6), (2, 5, 1, 6), (3, 4, 5, 4, 6)]:
        xb = np.broadcast_to(x, shape)
        ab = broadcast_to(a, shape)

        assert_eq(xb, ab)

        if a.shape == ab.shape:
            assert a is ab

    pytest.raises(ValueError, lambda: broadcast_to(a, (2, 1, 6)))
    pytest.raises(ValueError, lambda: broadcast_to(a, (3,)))


def test_broadcast_to_array():
    x = np.random.randint(10, size=(5, 1, 6))

    for shape in [(5, 0, 6), (5, 4, 6), (2, 5, 1, 6), (3, 4, 5, 4, 6)]:
        a = np.broadcast_to(x, shape)
        d = broadcast_to(x, shape)

        assert_eq(a, d)


def test_broadcast_to_scalar():
    x = 5

    for shape in [tuple(), (0,), (2, 3), (5, 4, 6), (2, 5, 1, 6), (3, 4, 5, 4, 6)]:
        a = np.broadcast_to(x, shape)
        d = broadcast_to(x, shape)

        assert_eq(a, d)


def test_broadcast_to_chunks():
    x = np.random.randint(10, size=(5, 1, 6))
    a = from_array(x, chunks=(3, 1, 3))

    for shape, chunks, expected_chunks in [
        ((5, 3, 6), (3, -1, 3), ((3, 2), (3,), (3, 3))),
        ((5, 3, 6), (3, 1, 3), ((3, 2), (1, 1, 1), (3, 3))),
        ((2, 5, 3, 6), (1, 3, 1, 3), ((1, 1), (3, 2), (1, 1, 1), (3, 3))),
    ]:
        xb = np.broadcast_to(x, shape)
        ab = broadcast_to(a, shape, chunks=chunks)
        assert_eq(xb, ab)
        assert ab.chunks == expected_chunks

    with pytest.raises(ValueError):
        broadcast_to(a, a.shape, chunks=((2, 3), (1,), (3, 3)))
    with pytest.raises(ValueError):
        broadcast_to(a, a.shape, chunks=((3, 2), (3,), (3, 3)))
    with pytest.raises(ValueError):
        broadcast_to(a, (5, 2, 6), chunks=((3, 2), (3,), (3, 3)))


def test_broadcast_arrays():
    assert np.broadcast_arrays() == da.broadcast_arrays()

    a = np.arange(4)
    d_a = da.from_array(a, chunks=tuple(s // 2 for s in a.shape))

    a_0 = np.arange(4)[None, :]
    a_1 = np.arange(4)[:, None]

    d_a_0 = d_a[None, :]
    d_a_1 = d_a[:, None]

    a_r = np.broadcast_arrays(a_0, a_1)
    d_r = da.broadcast_arrays(d_a_0, d_a_1)

    assert isinstance(d_r, list)
    assert len(a_r) == len(d_r)

    for e_a_r, e_d_r in zip(a_r, d_r):
        assert_eq(e_a_r, e_d_r)


def test_broadcast_arrays_uneven_chunks():
    x = da.ones(30, chunks=(3,))
    y = da.ones(30, chunks=(5,))
    z = np.broadcast_arrays(x, y)

    assert_eq(z, z)

    x = da.ones((1, 30), chunks=(1, 3))
    y = da.ones(30, chunks=(5,))
    z = np.broadcast_arrays(x, y)

    assert_eq(z, z)


@pytest.mark.parametrize(
    "u_shape, v_shape",
    [
        [tuple(), (2, 3)],
        [(1,), (2, 3)],
        [(1, 1), (2, 3)],
        [(0, 3), (1, 3)],
        [(2, 0), (2, 1)],
        [(1, 0), (2, 1)],
        [(0, 1), (1, 3)],
    ],
)
def test_broadcast_operator(u_shape, v_shape):
    u = np.random.random(u_shape)
    v = np.random.random(v_shape)

    d_u = from_array(u, chunks=1)
    d_v = from_array(v, chunks=1)

    w = u * v
    d_w = d_u * d_v

    assert_eq(w, d_w)


@pytest.mark.parametrize(
    "original_shape,new_shape,chunks",
    [
        ((10,), (10,), (3, 3, 4)),
        ((10,), (10, 1, 1), 5),
        ((10,), (1, 10), 5),
        ((24,), (2, 3, 4), 12),
        ((1, 24), (2, 3, 4), 12),
        ((2, 3, 4), (24,), (1, 3, 4)),
        ((2, 3, 4), (24,), 4),
        ((2, 3, 4), (24, 1), 4),
        ((2, 3, 4), (1, 24), 4),
        ((4, 4, 1), (4, 4), 2),
        ((4, 4), (4, 4, 1), 2),
        ((1, 4, 4), (4, 4), 2),
        ((1, 4, 4), (4, 4, 1), 2),
        ((1, 4, 4), (1, 1, 4, 4), 2),
        ((4, 4), (1, 4, 4, 1), 2),
        ((4, 4), (1, 4, 4), 2),
        ((2, 3), (2, 3), (1, 2)),
        ((2, 3), (3, 2), 3),
        ((4, 2, 3), (4, 6), 4),
        ((3, 4, 5, 6), (3, 4, 5, 6), (2, 3, 4, 5)),
        ((), (1,), 1),
        ((1,), (), 1),
        ((24,), (3, 8), 24),
        ((24,), (4, 6), 6),
        ((24,), (4, 3, 2), 6),
        ((24,), (4, 6, 1), 6),
        ((24,), (4, 6), (6, 12, 6)),
        ((64, 4), (8, 8, 4), (16, 2)),
        ((4, 64), (4, 8, 4, 2), (2, 16)),
        ((4, 8, 4, 2), (2, 1, 2, 32, 2), (2, 4, 2, 2)),
        ((4, 1, 4), (4, 4), (2, 1, 2)),
        ((0, 10), (0, 5, 2), (5, 5)),
        ((5, 0, 2), (0, 10), (5, 2, 2)),
        ((0,), (2, 0, 2), (4,)),
        ((2, 0, 2), (0,), (4, 4, 4)),
    ],
)
def test_reshape(original_shape, new_shape, chunks):
    x = np.random.randint(10, size=original_shape)
    a = from_array(x, chunks=chunks)

    xr = x.reshape(new_shape)
    ar = a.reshape(new_shape)

    if a.shape == new_shape:
        assert a is ar

    assert_eq(xr, ar)


def test_reshape_exceptions():
    x = np.random.randint(10, size=(5,))
    a = from_array(x, chunks=(2,))
    with pytest.raises(ValueError):
        da.reshape(a, (100,))


def test_reshape_splat():
    x = da.ones((5, 5), chunks=(2, 2))
    assert_eq(x.reshape((25,)), x.reshape(25))


def test_reshape_fails_for_dask_only():
    cases = [((3, 4), (4, 3), 2)]
    for original_shape, new_shape, chunks in cases:
        x = np.random.randint(10, size=original_shape)
        a = from_array(x, chunks=chunks)
        assert x.reshape(new_shape).shape == new_shape
        with pytest.raises(ValueError):
            da.reshape(a, new_shape)


def test_reshape_unknown_dimensions():
    for original_shape in [(24,), (2, 12), (2, 3, 4)]:
        for new_shape in [(-1,), (2, -1), (-1, 3, 4)]:
            x = np.random.randint(10, size=original_shape)
            a = from_array(x, 24)
            assert_eq(x.reshape(new_shape), a.reshape(new_shape))

    pytest.raises(ValueError, lambda: da.reshape(a, (-1, -1)))


@pytest.mark.parametrize(
    "shape, chunks, reshape_size",
    [
        # Test reshape where output chunks would otherwise be too large
        ((300, 180, 4, 18483), (-1, -1, 1, 183), (300, 180, -1)),
        # Test reshape where multiple chunks match between input and output
        ((300, 300, 4, 18483), (-1, -1, 1, 183), (300, 300, -1)),
    ],
)
def test_reshape_avoids_large_chunks(shape, chunks, reshape_size):
    limit = parse_bytes("128MiB")
    array = da.random.random(shape, chunks=chunks)
    result = array.reshape(*reshape_size)
    nbytes = array.dtype.itemsize
    max_chunksize_in_bytes = reduce(operator.mul, result.chunksize) * nbytes
    assert max_chunksize_in_bytes < (limit)


def test_full():
    d = da.full((3, 4), 2, chunks=((2, 1), (2, 2)))
    assert d.chunks == ((2, 1), (2, 2))
    assert_eq(d, np.full((3, 4), 2))


def test_map_blocks():
    x = np.arange(400).reshape((20, 20))
    d = from_array(x, chunks=(7, 7))

    e = d.map_blocks(inc, dtype=d.dtype)

    assert d.chunks == e.chunks
    assert_eq(e, x + 1)

    e = d.map_blocks(inc, name="increment")
    assert e.name.startswith("increment-")

    assert d.map_blocks(inc, name="foo").name != d.map_blocks(dec, name="foo").name

    d = from_array(x, chunks=(10, 10))
    e = d.map_blocks(lambda x: x[::2, ::2], chunks=(5, 5), dtype=d.dtype)

    assert e.chunks == ((5, 5), (5, 5))
    assert_eq(e, x[::2, ::2])

    d = from_array(x, chunks=(8, 8))
    e = d.map_blocks(
        lambda x: x[::2, ::2], chunks=((4, 4, 2), (4, 4, 2)), dtype=d.dtype
    )

    assert_eq(e, x[::2, ::2])


def test_map_blocks2():
    x = np.arange(10, dtype="i8")
    d = from_array(x, chunks=(2,))

    def func(block, block_id=None, c=0):
        return np.ones_like(block) * sum(block_id) + c

    out = d.map_blocks(func, dtype="i8")
    expected = np.array([0, 0, 1, 1, 2, 2, 3, 3, 4, 4], dtype="i8")

    assert_eq(out, expected)
    assert same_keys(d.map_blocks(func, dtype="i8"), out)

    out = d.map_blocks(func, dtype="i8", c=1)
    expected = expected + 1

    assert_eq(out, expected)
    assert same_keys(d.map_blocks(func, dtype="i8", c=1), out)


def test_map_blocks_block_info():
    x = da.arange(50, chunks=10)

    def func(a, b, c, block_info=None):
        for idx in [0, 2, None]:  # positions in args
            assert block_info[idx]["shape"] == (50,)
            assert block_info[idx]["num-chunks"] == (5,)
            start, stop = block_info[idx]["array-location"][0]
            assert stop - start == 10
            assert 0 <= start <= 40
            assert 10 <= stop <= 50

            assert 0 <= block_info[idx]["chunk-location"][0] <= 4
        assert block_info[None]["chunk-shape"] == (10,)
        assert block_info[None]["dtype"] == x.dtype

        return a + b + c

    z = da.map_blocks(func, x, 100, x + 1, dtype=x.dtype)
    assert_eq(z, x + x + 1 + 100)


def test_map_blocks_block_info_with_new_axis():
    # https://github.com/dask/dask/issues/4298
    values = da.from_array(np.array(["a", "a", "b", "c"]), 2)

    def func(x, block_info=None):
        assert block_info.keys() == {0, None}
        assert block_info[0]["shape"] == (4,)
        assert block_info[0]["num-chunks"] == (2,)
        assert block_info[None]["shape"] == (4, 3)
        assert block_info[None]["num-chunks"] == (2, 1)
        assert block_info[None]["chunk-shape"] == (2, 3)
        assert block_info[None]["dtype"] == np.dtype("f8")

        assert block_info[0]["chunk-location"] in {(0,), (1,)}

        if block_info[0]["chunk-location"] == (0,):
            assert block_info[0]["array-location"] == [(0, 2)]
            assert block_info[None]["chunk-location"] == (0, 0)
            assert block_info[None]["array-location"] == [(0, 2), (0, 3)]
        elif block_info[0]["chunk-location"] == (1,):
            assert block_info[0]["array-location"] == [(2, 4)]
            assert block_info[None]["chunk-location"] == (1, 0)
            assert block_info[None]["array-location"] == [(2, 4), (0, 3)]

        return np.ones((len(x), 3))

    z = values.map_blocks(func, chunks=((2, 2), 3), new_axis=1, dtype="f8")
    assert_eq(z, np.ones((4, 3), dtype="f8"))


def test_map_blocks_block_info_with_drop_axis():
    # https://github.com/dask/dask/issues/4584
    values = da.from_array(
        np.array(
            [[1, 2, 4], [8, 16, 32], [64, 128, 256], [1024, 2048, 4096]], dtype="u4"
        ),
        (2, 1),
    )

    def func(x, block_info=None):
        assert block_info.keys() == {0, None}
        assert block_info[0]["shape"] == (4, 3)
        # drop_axis concatenates along the dropped dimension, hence not (2, 3)
        assert block_info[0]["num-chunks"] == (2, 1)
        assert block_info[None]["shape"] == (4,)
        assert block_info[None]["num-chunks"] == (2,)
        assert block_info[None]["chunk-shape"] == (2,)
        assert block_info[None]["dtype"] == np.dtype("u4")

        assert block_info[0]["chunk-location"] in {(0, 0), (1, 0)}

        if block_info[0]["chunk-location"] == (0, 0):
            assert block_info[0]["array-location"] == [(0, 2), (0, 3)]
            assert block_info[None]["chunk-location"] == (0,)
            assert block_info[None]["array-location"] == [(0, 2)]
        elif block_info[0]["chunk-location"] == (1, 0):
            assert block_info[0]["array-location"] == [(2, 4), (0, 3)]
            assert block_info[None]["chunk-location"] == (1,)
            assert block_info[None]["array-location"] == [(2, 4)]

        return np.sum(x, axis=1, dtype="u4")

    z = values.map_blocks(func, drop_axis=1, dtype="u4")
    assert_eq(z, np.array([7, 56, 448, 7168], dtype="u4"))


def test_map_blocks_block_info_with_broadcast():
    expected0 = [
        {
            "shape": (3, 4),
            "num-chunks": (1, 2),
            "array-location": [(0, 3), (0, 2)],
            "chunk-location": (0, 0),
        },
        {
            "shape": (3, 4),
            "num-chunks": (1, 2),
            "array-location": [(0, 3), (2, 4)],
            "chunk-location": (0, 1),
        },
    ]
    expected1 = [
        {
            "shape": (6, 2),
            "num-chunks": (2, 1),
            "array-location": [(0, 3), (0, 2)],
            "chunk-location": (0, 0),
        },
        {
            "shape": (6, 2),
            "num-chunks": (2, 1),
            "array-location": [(3, 6), (0, 2)],
            "chunk-location": (1, 0),
        },
    ]
    expected2 = [
        {
            "shape": (4,),
            "num-chunks": (2,),
            "array-location": [(0, 2)],
            "chunk-location": (0,),
        },
        {
            "shape": (4,),
            "num-chunks": (2,),
            "array-location": [(2, 4)],
            "chunk-location": (1,),
        },
    ]
    expected = [
        {
            0: expected0[0],
            1: expected1[0],
            2: expected2[0],
            None: {
                "shape": (6, 4),
                "num-chunks": (2, 2),
                "dtype": np.float_,
                "chunk-shape": (3, 2),
                "array-location": [(0, 3), (0, 2)],
                "chunk-location": (0, 0),
            },
        },
        {
            0: expected0[1],
            1: expected1[0],
            2: expected2[1],
            None: {
                "shape": (6, 4),
                "num-chunks": (2, 2),
                "dtype": np.float_,
                "chunk-shape": (3, 2),
                "array-location": [(0, 3), (2, 4)],
                "chunk-location": (0, 1),
            },
        },
        {
            0: expected0[0],
            1: expected1[1],
            2: expected2[0],
            None: {
                "shape": (6, 4),
                "num-chunks": (2, 2),
                "dtype": np.float_,
                "chunk-shape": (3, 2),
                "array-location": [(3, 6), (0, 2)],
                "chunk-location": (1, 0),
            },
        },
        {
            0: expected0[1],
            1: expected1[1],
            2: expected2[1],
            None: {
                "shape": (6, 4),
                "num-chunks": (2, 2),
                "dtype": np.float_,
                "chunk-shape": (3, 2),
                "array-location": [(3, 6), (2, 4)],
                "chunk-location": (1, 1),
            },
        },
    ]

    def func(x, y, z, block_info=None):
        for info in expected:
            if block_info[None]["chunk-location"] == info[None]["chunk-location"]:
                assert block_info == info
                break
        else:
            assert False
        return x + y + z

    a = da.ones((3, 4), chunks=(3, 2))
    b = da.ones((6, 2), chunks=(3, 2))
    c = da.ones((4,), chunks=(2,))
    d = da.map_blocks(func, a, b, c, chunks=((3, 3), (2, 2)), dtype=a.dtype)
    assert d.chunks == ((3, 3), (2, 2))
    assert_eq(d, 3 * np.ones((6, 4)))


def test_map_blocks_with_constants():
    d = da.arange(10, chunks=3)
    e = d.map_blocks(add, 100, dtype=d.dtype)

    assert_eq(e, np.arange(10) + 100)

    assert_eq(da.map_blocks(sub, d, 10, dtype=d.dtype), np.arange(10) - 10)
    assert_eq(da.map_blocks(sub, 10, d, dtype=d.dtype), 10 - np.arange(10))


def test_map_blocks_with_kwargs():
    d = da.arange(10, chunks=5)

    result = d.map_blocks(np.max, axis=0, keepdims=True, dtype=d.dtype, chunks=(1,))

    assert_eq(result, np.array([4, 9]))


def test_map_blocks_infer_chunks_broadcast():
    dx = da.from_array([[1, 2, 3, 4]], chunks=((1,), (2, 2)))
    dy = da.from_array([[10, 20], [30, 40]], chunks=((1, 1), (2,)))
    result = da.map_blocks(lambda x, y: x + y, dx, dy)
    assert result.chunks == ((1, 1), (2, 2))
    assert_eq(result, np.array([[11, 22, 13, 24], [31, 42, 33, 44]]))


def test_map_blocks_with_chunks():
    dx = da.ones((5, 3), chunks=(2, 2))
    dy = da.ones((5, 3), chunks=(2, 2))
    dz = da.map_blocks(np.add, dx, dy, chunks=dx.chunks)
    assert_eq(dz, np.ones((5, 3)) * 2)


def test_map_blocks_dtype_inference():
    x = np.arange(50).reshape((5, 10))
    y = np.arange(10)
    dx = da.from_array(x, chunks=5)
    dy = da.from_array(y, chunks=5)

    def foo(x, *args, **kwargs):
        cast = kwargs.pop("cast", "i8")
        return (x + sum(args)).astype(cast)

    assert_eq(dx.map_blocks(foo, dy, 1), foo(dx, dy, 1))
    assert_eq(dx.map_blocks(foo, dy, 1, cast="f8"), foo(dx, dy, 1, cast="f8"))
    assert_eq(
        dx.map_blocks(foo, dy, 1, cast="f8", dtype="f8"),
        foo(dx, dy, 1, cast="f8", dtype="f8"),
    )

    def foo(x):
        raise RuntimeError("Woops")

    with pytest.raises(ValueError) as e:
        dx.map_blocks(foo)
    msg = str(e.value)
    assert "dtype" in msg


def test_map_blocks_infer_newaxis():
    x = da.ones((5, 3), chunks=(2, 2))
    y = da.map_blocks(lambda x: x[None], x, chunks=((1,), (2, 2, 1), (2, 1)))
    assert_eq(y, da.ones((1, 5, 3)))


def test_map_blocks_no_array_args():
    def func(dtype, block_info=None):
        loc = block_info[None]["array-location"]
        return np.arange(loc[0][0], loc[0][1], dtype=dtype)

    x = da.map_blocks(func, np.float32, chunks=((5, 3),), dtype=np.float32)
    assert x.chunks == ((5, 3),)
    assert_eq(x, np.arange(8, dtype=np.float32))


def test_map_blocks_unique_name_chunks_dtype():
    def func(block_info=None):
        loc = block_info[None]["array-location"]
        dtype = block_info[None]["dtype"]
        return np.arange(loc[0][0], loc[0][1], dtype=dtype)

    x = da.map_blocks(func, chunks=((5, 3),), dtype=np.float32)
    assert x.chunks == ((5, 3),)
    assert_eq(x, np.arange(8, dtype=np.float32))

    y = da.map_blocks(func, chunks=((2, 2, 1, 3),), dtype=np.float32)
    assert y.chunks == ((2, 2, 1, 3),)
    assert_eq(y, np.arange(8, dtype=np.float32))
    assert x.name != y.name

    z = da.map_blocks(func, chunks=((5, 3),), dtype=np.float64)
    assert z.chunks == ((5, 3),)
    assert_eq(z, np.arange(8, dtype=np.float64))
    assert x.name != z.name
    assert y.name != z.name


def test_map_blocks_unique_name_drop_axis():
    def func(some_3d, block_info=None):
        if not block_info:
            return some_3d
        dtype = block_info[None]["dtype"]
        return np.zeros(block_info[None]["shape"], dtype=dtype)

    input_arr = da.zeros((3, 4, 5), chunks=((3,), (4,), (5,)), dtype=np.float32)
    x = da.map_blocks(func, input_arr, drop_axis=[0], dtype=np.float32)
    assert x.chunks == ((4,), (5,))
    assert_eq(x, np.zeros((4, 5), dtype=np.float32))

    y = da.map_blocks(func, input_arr, drop_axis=[2], dtype=np.float32)
    assert y.chunks == ((3,), (4,))
    assert_eq(y, np.zeros((3, 4), dtype=np.float32))
    assert x.name != y.name


def test_map_blocks_unique_name_new_axis():
    def func(some_2d, block_info=None):
        if not block_info:
            return some_2d
        dtype = block_info[None]["dtype"]
        return np.zeros(block_info[None]["shape"], dtype=dtype)

    input_arr = da.zeros((3, 4), chunks=((3,), (4,)), dtype=np.float32)
    x = da.map_blocks(func, input_arr, new_axis=[0], dtype=np.float32)
    assert x.chunks == ((1,), (3,), (4,))
    assert_eq(x, np.zeros((1, 3, 4), dtype=np.float32))

    y = da.map_blocks(func, input_arr, new_axis=[2], dtype=np.float32)
    assert y.chunks == ((3,), (4,), (1,))
    assert_eq(y, np.zeros((3, 4, 1), dtype=np.float32))
    assert x.name != y.name


@pytest.mark.parametrize("func", [lambda x, y: x + y, lambda x, y, block_info: x + y])
def test_map_blocks_optimize_blockwise(func):
    # Check that map_blocks layers can merge with elementwise layers
    base = [da.full((1,), i, chunks=1) for i in range(4)]
    a = base[0] + base[1]
    b = da.map_blocks(func, a, base[2], dtype=np.int8)
    c = b + base[3]
    dsk = c.__dask_graph__()
    optimized = optimize_blockwise(dsk)

    # Everything should be fused into a single layer.
    # If the lambda includes block_info, there will be two layers.
    assert len(optimized.layers) == len(dsk.layers) - 6


def test_repr():
    d = da.ones((4, 4), chunks=(2, 2))
    assert key_split(d.name) in repr(d)
    assert str(d.shape) in repr(d)
    assert str(d.dtype) in repr(d)
    d = da.ones((4000, 4), chunks=(4, 2))
    assert len(str(d)) < 1000


def test_repr_meta():
    d = da.ones((4, 4), chunks=(2, 2))
    assert "chunktype=numpy.ndarray" in repr(d)

    # Test non-numpy meta
    sparse = pytest.importorskip("sparse")
    s = d.map_blocks(sparse.COO)
    assert "chunktype=sparse.COO" in repr(s)


def test_repr_html_array_highlevelgraph():
    pytest.importorskip("jinja2")
    x = da.ones((9, 9), chunks=(3, 3)).T[0:4, 0:4]
    hg = x.dask
    assert xml.etree.ElementTree.fromstring(hg._repr_html_()) is not None
    for layer in hg.layers.values():
        assert xml.etree.ElementTree.fromstring(layer._repr_html_()) is not None


def test_slicing_with_ellipsis():
    x = np.arange(256).reshape((4, 4, 4, 4))
    d = da.from_array(x, chunks=((2, 2, 2, 2)))

    assert_eq(d[..., 1], x[..., 1])
    assert_eq(d[0, ..., 1], x[0, ..., 1])


def test_slicing_with_ndarray():
    x = np.arange(64).reshape((8, 8))
    d = da.from_array(x, chunks=((4, 4)))

    assert_eq(d[np.arange(8)], x)
    assert_eq(d[np.ones(8, dtype=bool)], x)
    assert_eq(d[np.array([1])], x[[1]])
    assert_eq(d[np.array([True, False, True] + [False] * 5)], x[[0, 2]])


def test_slicing_flexible_type():
    a = np.array([["a", "b"], ["c", "d"]])
    b = da.from_array(a, 2)

    assert_eq(a[:, 0], b[:, 0])


def test_slicing_with_object_dtype():
    # https://github.com/dask/dask/issues/6892
    d = da.from_array(np.array(["a", "b"], dtype=object), chunks=(1,))
    assert d.dtype == d[(0,)].dtype


def test_dtype():
    d = da.ones((4, 4), chunks=(2, 2))

    assert d.dtype == d.compute().dtype
    assert (d * 1.0).dtype == (d + 1.0).compute().dtype
    assert d.sum().dtype == d.sum().compute().dtype  # no shape


def test_blockdims_from_blockshape():
    assert blockdims_from_blockshape((10, 10), (4, 3)) == ((4, 4, 2), (3, 3, 3, 1))
    pytest.raises(TypeError, lambda: blockdims_from_blockshape((10,), None))
    assert blockdims_from_blockshape((1e2, 3), [1e1, 3]) == ((10,) * 10, (3,))
    assert blockdims_from_blockshape((np.int8(10),), (5,)) == ((5, 5),)


def test_coerce():
    d0 = da.from_array(np.array(1), chunks=(1,))
    d1 = da.from_array(np.array([1]), chunks=(1,))
    with dask.config.set(scheduler="sync"):
        for d in d0, d1:
            assert bool(d) is True
            assert int(d) == 1
            assert float(d) == 1.0
            assert complex(d) == complex(1)

    a2 = np.arange(2)
    d2 = da.from_array(a2, chunks=(2,))
    for func in (int, float, complex):
        pytest.raises(TypeError, lambda: func(d2))


def test_bool():
    arr = np.arange(100).reshape((10, 10))
    darr = da.from_array(arr, chunks=(10, 10))
    with pytest.raises(ValueError):
        bool(darr)
        bool(darr == darr)


def test_store_kwargs():
    d = da.ones((10, 10), chunks=(2, 2))
    a = d + 1

    called = [False]

    def get_func(*args, **kwargs):
        assert kwargs.pop("foo") == "test kwarg"
        r = dask.get(*args, **kwargs)
        called[0] = True
        return r

    called[0] = False
    at = np.zeros(shape=(10, 10))
    store([a], [at], scheduler=get_func, foo="test kwarg")
    assert called[0]

    called[0] = False
    at = np.zeros(shape=(10, 10))
    a.store(at, scheduler=get_func, foo="test kwarg")
    assert called[0]

    called[0] = False
    at = np.zeros(shape=(10, 10))
    store([a], [at], scheduler=get_func, return_stored=True, foo="test kwarg")
    assert called[0]


def test_store_delayed_target():
    from dask.delayed import delayed

    d = da.ones((4, 4), chunks=(2, 2))
    a, b = d + 1, d + 2

    # empty buffers to be used as targets
    targs = {}

    def make_target(key):
        a = np.empty((4, 4))
        targs[key] = a
        return a

    # delayed calls to these targets
    atd = delayed(make_target)("at")
    btd = delayed(make_target)("bt")

    # test not keeping result
    st = store([a, b], [atd, btd])

    at = targs["at"]
    bt = targs["bt"]

    assert st is None
    assert_eq(at, a)
    assert_eq(bt, b)

    # test keeping result
    for st_compute in [False, True]:
        targs.clear()

        st = store([a, b], [atd, btd], return_stored=True, compute=st_compute)
        if st_compute:
            assert all(not any(dask.core.get_deps(e.dask)[0].values()) for e in st)

        st = dask.compute(*st)

        at = targs["at"]
        bt = targs["bt"]

        assert st is not None
        assert isinstance(st, tuple)
        assert all([isinstance(v, np.ndarray) for v in st])
        assert_eq(at, a)
        assert_eq(bt, b)
        assert_eq(st[0], a)
        assert_eq(st[1], b)

        pytest.raises(ValueError, lambda: store([a], [at, bt]))
        pytest.raises(ValueError, lambda: store(at, at))
        pytest.raises(ValueError, lambda: store([at, bt], [at, bt]))


def test_store():
    d = da.ones((4, 4), chunks=(2, 2))
    a, b = d + 1, d + 2

    at = np.empty(shape=(4, 4))
    bt = np.empty(shape=(4, 4))

    st = store([a, b], [at, bt])
    assert st is None
    assert (at == 2).all()
    assert (bt == 3).all()

    pytest.raises(ValueError, lambda: store([a], [at, bt]))
    pytest.raises(ValueError, lambda: store(at, at))
    pytest.raises(ValueError, lambda: store([at, bt], [at, bt]))


def test_store_regions():
    d = da.ones((4, 4, 4), dtype=int, chunks=(2, 2, 2))
    a, b = d + 1, d + 2
    a = a[:, 1:, :].astype(float)

    region = (slice(None, None, 2), slice(None), [1, 2, 4, 5])

    # Single region:
    at = np.zeros(shape=(8, 3, 6))
    bt = np.zeros(shape=(8, 4, 6))
    v = store([a, b], [at, bt], regions=region, compute=False)
    assert isinstance(v, Delayed)
    assert (at == 0).all() and (bt[region] == 0).all()
    assert all([ev is None for ev in v.compute()])
    assert (at[region] == 2).all() and (bt[region] == 3).all()
    assert not (bt == 3).all() and not (bt == 0).all()
    assert not (at == 2).all() and not (at == 0).all()

    # Multiple regions:
    at = np.zeros(shape=(8, 3, 6))
    bt = np.zeros(shape=(8, 4, 6))
    v = store([a, b], [at, bt], regions=[region, region], compute=False)
    assert isinstance(v, Delayed)
    assert (at == 0).all() and (bt[region] == 0).all()
    assert all([ev is None for ev in v.compute()])
    assert (at[region] == 2).all() and (bt[region] == 3).all()
    assert not (bt == 3).all() and not (bt == 0).all()
    assert not (at == 2).all() and not (at == 0).all()

    # Single region (keep result):
    for st_compute in [False, True]:
        at = np.zeros(shape=(8, 3, 6))
        bt = np.zeros(shape=(8, 4, 6))
        v = store(
            [a, b], [at, bt], regions=region, compute=st_compute, return_stored=True
        )
        assert isinstance(v, tuple)
        assert all([isinstance(e, da.Array) for e in v])
        if st_compute:
            assert all(not any(dask.core.get_deps(e.dask)[0].values()) for e in v)
        else:
            assert (at == 0).all() and (bt[region] == 0).all()

        ar, br = v
        assert ar.dtype == a.dtype
        assert br.dtype == b.dtype
        assert ar.shape == a.shape
        assert br.shape == b.shape
        assert ar.chunks == a.chunks
        assert br.chunks == b.chunks

        ar, br = da.compute(ar, br)
        assert (at[region] == 2).all() and (bt[region] == 3).all()
        assert not (bt == 3).all() and not (bt == 0).all()
        assert not (at == 2).all() and not (at == 0).all()
        assert (br == 3).all()
        assert (ar == 2).all()

    # Multiple regions (keep result):
    for st_compute in [False, True]:
        at = np.zeros(shape=(8, 3, 6))
        bt = np.zeros(shape=(8, 4, 6))
        v = store(
            [a, b],
            [at, bt],
            regions=[region, region],
            compute=st_compute,
            return_stored=True,
        )
        assert isinstance(v, tuple)
        assert all([isinstance(e, da.Array) for e in v])
        if st_compute:
            assert all(not any(dask.core.get_deps(e.dask)[0].values()) for e in v)
        else:
            assert (at == 0).all() and (bt[region] == 0).all()

        ar, br = v
        assert ar.dtype == a.dtype
        assert br.dtype == b.dtype
        assert ar.shape == a.shape
        assert br.shape == b.shape
        assert ar.chunks == a.chunks
        assert br.chunks == b.chunks

        ar, br = da.compute(ar, br)
        assert (at[region] == 2).all() and (bt[region] == 3).all()
        assert not (bt == 3).all() and not (bt == 0).all()
        assert not (at == 2).all() and not (at == 0).all()
        assert (br == 3).all()
        assert (ar == 2).all()


def test_store_compute_false():
    d = da.ones((4, 4), chunks=(2, 2))
    a, b = d + 1, d + 2

    at = np.zeros(shape=(4, 4))
    bt = np.zeros(shape=(4, 4))

    v = store([a, b], [at, bt], compute=False)
    assert isinstance(v, Delayed)

    # You need a well-formed HighLevelgraph for e.g. dask.graph_manipulation.bind
    for layer in v.__dask_layers__():
        assert layer in v.dask.layers

    assert (at == 0).all() and (bt == 0).all()
    assert all([ev is None for ev in v.compute()])
    assert (at == 2).all() and (bt == 3).all()

    at = np.zeros(shape=(4, 4))
    bt = np.zeros(shape=(4, 4))

    dat, dbt = store([a, b], [at, bt], compute=False, return_stored=True)
    assert isinstance(dat, Array) and isinstance(dbt, Array)
    assert (at == 0).all() and (bt == 0).all()
    assert (dat.compute() == at).all() and (dbt.compute() == bt).all()
    assert (at == 2).all() and (bt == 3).all()


def test_store_nocompute_regions():
    x = da.ones(10, chunks=1)
    y = np.zeros((2, 10))
    d1 = da.store(x, y, regions=(0,), compute=False)
    d2 = da.store(x, y, regions=(1,), compute=False)
    assert d1.key != d2.key


class ThreadSafetyError(Exception):
    pass


class NonthreadSafeStore:
    def __init__(self):
        self.in_use = False

    def __setitem__(self, key, value):
        if self.in_use:
            raise ThreadSafetyError()
        self.in_use = True
        time.sleep(0.001)
        self.in_use = False


class ThreadSafeStore:
    def __init__(self):
        self.concurrent_uses = 0
        self.max_concurrent_uses = 0

    def __setitem__(self, key, value):
        self.concurrent_uses += 1
        self.max_concurrent_uses = max(self.concurrent_uses, self.max_concurrent_uses)
        time.sleep(0.01)
        self.concurrent_uses -= 1


class CounterLock:
    def __init__(self, *args, **kwargs):
        self.lock = Lock(*args, **kwargs)

        self.acquire_count = 0
        self.release_count = 0

    def acquire(self, *args, **kwargs):
        self.acquire_count += 1
        return self.lock.acquire(*args, **kwargs)

    def release(self, *args, **kwargs):
        self.release_count += 1
        return self.lock.release(*args, **kwargs)


def test_store_locks():
    _Lock = type(Lock())
    d = da.ones((10, 10), chunks=(2, 2))
    a, b = d + 1, d + 2

    at = np.zeros(shape=(10, 10))
    bt = np.zeros(shape=(10, 10))

    lock = Lock()
    v = store([a, b], [at, bt], compute=False, lock=lock)
    assert isinstance(v, Delayed)
    dsk = v.dask
    locks = {vv for v in dsk.values() for vv in v if isinstance(vv, _Lock)}
    assert locks == {lock}

    # Ensure same lock applies over multiple stores
    at = NonthreadSafeStore()
    v = store([a, b], [at, at], lock=lock, scheduler="threads", num_workers=10)
    assert v is None

    # Don't assume thread safety by default
    at = NonthreadSafeStore()
    assert store(a, at, scheduler="threads", num_workers=10) is None
    assert a.store(at, scheduler="threads", num_workers=10) is None

    # Ensure locks can be removed
    at = ThreadSafeStore()
    for i in range(10):
        st = a.store(at, lock=False, scheduler="threads", num_workers=10)
        assert st is None
        if at.max_concurrent_uses > 1:
            break
        if i == 9:
            assert False

    # Verify number of lock calls
    nchunks = np.sum([np.prod([len(c) for c in e.chunks]) for e in [a, b]])
    for c in (False, True):
        at = np.zeros(shape=(10, 10))
        bt = np.zeros(shape=(10, 10))
        lock = CounterLock()

        v = store([a, b], [at, bt], lock=lock, compute=c, return_stored=True)
        assert all(isinstance(e, Array) for e in v)

        da.compute(v)

        # When `return_stored=True` and `compute=False`,
        # the lock should be acquired only once for store and load steps
        # as they are fused together into one step.
        assert lock.acquire_count == lock.release_count
        if c:
            assert lock.acquire_count == 2 * nchunks
        else:
            assert lock.acquire_count == nchunks


def test_store_method_return():
    d = da.ones((10, 10), chunks=(2, 2))
    a = d + 1

    for compute in [False, True]:
        for return_stored in [False, True]:
            at = np.zeros(shape=(10, 10))
            r = a.store(
                at, scheduler="threads", compute=compute, return_stored=return_stored
            )

            if return_stored:
                assert isinstance(r, Array)
            elif compute:
                assert r is None
            else:
                assert isinstance(r, Delayed)


@pytest.mark.xfail(reason="can't lock with multiprocessing")
def test_store_multiprocessing_lock():
    d = da.ones((10, 10), chunks=(2, 2))
    a = d + 1

    at = np.zeros(shape=(10, 10))
    st = a.store(at, scheduler="processes", num_workers=10)
    assert st is None


@pytest.mark.parametrize("return_stored", [False, True])
@pytest.mark.parametrize("delayed_target", [False, True])
def test_store_deterministic_keys(return_stored, delayed_target):
    a = da.ones((10, 10), chunks=(2, 2))
    at = np.zeros(shape=(10, 10))
    if delayed_target:
        at = delayed(at)
    st1 = a.store(at, return_stored=return_stored, compute=False)
    st2 = a.store(at, return_stored=return_stored, compute=False)
    assert st1.dask.keys() == st2.dask.keys()


def test_to_hdf5():
    h5py = pytest.importorskip("h5py")
    x = da.ones((4, 4), chunks=(2, 2))
    y = da.ones(4, chunks=2, dtype="i4")

    with tmpfile(".hdf5") as fn:
        x.to_hdf5(fn, "/x")
        with h5py.File(fn, mode="r+") as f:
            d = f["/x"]

            assert_eq(d[:], x)
            assert d.chunks == (2, 2)

    with tmpfile(".hdf5") as fn:
        x.to_hdf5(fn, "/x", chunks=None)
        with h5py.File(fn, mode="r+") as f:
            d = f["/x"]

            assert_eq(d[:], x)
            assert d.chunks is None

    with tmpfile(".hdf5") as fn:
        x.to_hdf5(fn, "/x", chunks=(1, 1))
        with h5py.File(fn, mode="r+") as f:
            d = f["/x"]

            assert_eq(d[:], x)
            assert d.chunks == (1, 1)

    with tmpfile(".hdf5") as fn:
        da.to_hdf5(fn, {"/x": x, "/y": y})

        with h5py.File(fn, mode="r+") as f:
            assert_eq(f["/x"][:], x)
            assert f["/x"].chunks == (2, 2)
            assert_eq(f["/y"][:], y)
            assert f["/y"].chunks == (2,)


def test_to_dask_dataframe():
    dd = pytest.importorskip("dask.dataframe")
    a = da.ones((4,), chunks=(2,))
    d = a.to_dask_dataframe()
    assert isinstance(d, dd.Series)

    a = da.ones((4, 4), chunks=(2, 2))
    d = a.to_dask_dataframe()
    assert isinstance(d, dd.DataFrame)


def test_np_array_with_zero_dimensions():
    d = da.ones((4, 4), chunks=(2, 2))
    assert_eq(np.array(d.sum()), np.array(d.compute().sum()))


def test_dtype_complex():
    x = np.arange(24).reshape((4, 6)).astype("f4")
    y = np.arange(24).reshape((4, 6)).astype("i8")
    z = np.arange(24).reshape((4, 6)).astype("i2")

    a = da.from_array(x, chunks=(2, 3))
    b = da.from_array(y, chunks=(2, 3))
    c = da.from_array(z, chunks=(2, 3))

    def assert_eq(a, b):
        return isinstance(a, np.dtype) and isinstance(b, np.dtype) and str(a) == str(b)

    assert_eq(a.dtype, x.dtype)
    assert_eq(b.dtype, y.dtype)

    assert_eq((a + 1).dtype, (x + 1).dtype)
    assert_eq((a + b).dtype, (x + y).dtype)
    assert_eq(a.T.dtype, x.T.dtype)
    assert_eq(a[:3].dtype, x[:3].dtype)
    assert_eq((a.dot(b.T)).dtype, (x.dot(y.T)).dtype)

    assert_eq(stack([a, b]).dtype, np.vstack([x, y]).dtype)
    assert_eq(concatenate([a, b]).dtype, np.concatenate([x, y]).dtype)

    assert_eq(b.std().dtype, y.std().dtype)
    assert_eq(c.sum().dtype, z.sum().dtype)
    assert_eq(a.min().dtype, a.min().dtype)
    assert_eq(b.std().dtype, b.std().dtype)
    assert_eq(a.argmin(axis=0).dtype, a.argmin(axis=0).dtype)

    assert_eq(da.sin(c).dtype, np.sin(z).dtype)
    assert_eq(da.exp(b).dtype, np.exp(y).dtype)
    assert_eq(da.floor(a).dtype, np.floor(x).dtype)
    assert_eq(da.isnan(b).dtype, np.isnan(y).dtype)
    with contextlib.suppress(ImportError):
        assert da.isnull(b).dtype == "bool"
        assert da.notnull(b).dtype == "bool"

    x = np.array([("a", 1)], dtype=[("text", "S1"), ("numbers", "i4")])
    d = da.from_array(x, chunks=(1,))

    assert_eq(d["text"].dtype, x["text"].dtype)
    assert_eq(d[["numbers", "text"]].dtype, x[["numbers", "text"]].dtype)


def test_astype():
    x = np.ones((5, 5), dtype="f8")
    d = da.from_array(x, chunks=(2, 2))

    assert d.astype("i8").dtype == "i8"
    assert_eq(d.astype("i8"), x.astype("i8"))
    assert same_keys(d.astype("i8"), d.astype("i8"))

    with pytest.raises(TypeError):
        d.astype("i8", casting="safe")

    with pytest.raises(TypeError):
        d.astype("i8", not_a_real_kwarg="foo")

    # smoketest with kwargs
    assert_eq(d.astype("i8", copy=False), x.astype("i8", copy=False))

    # Check it's a noop
    assert d.astype("f8") is d


def test_arithmetic():
    x = np.arange(5).astype("f4") + 2
    y = np.arange(5).astype("i8") + 2
    z = np.arange(5).astype("i4") + 2
    a = da.from_array(x, chunks=(2,))
    b = da.from_array(y, chunks=(2,))
    c = da.from_array(z, chunks=(2,))
    assert_eq(a + b, x + y)
    assert_eq(a * b, x * y)
    assert_eq(a - b, x - y)
    assert_eq(a / b, x / y)
    assert_eq(b & b, y & y)
    assert_eq(b | b, y | y)
    assert_eq(b ^ b, y ^ y)
    assert_eq(a // b, x // y)
    assert_eq(a ** b, x ** y)
    assert_eq(a % b, x % y)
    assert_eq(a > b, x > y)
    assert_eq(a < b, x < y)
    assert_eq(a >= b, x >= y)
    assert_eq(a <= b, x <= y)
    assert_eq(a == b, x == y)
    assert_eq(a != b, x != y)

    assert_eq(a + 2, x + 2)
    assert_eq(a * 2, x * 2)
    assert_eq(a - 2, x - 2)
    assert_eq(a / 2, x / 2)
    assert_eq(b & True, y & True)
    assert_eq(b | True, y | True)
    assert_eq(b ^ True, y ^ True)
    assert_eq(a // 2, x // 2)
    assert_eq(a ** 2, x ** 2)
    assert_eq(a % 2, x % 2)
    assert_eq(a > 2, x > 2)
    assert_eq(a < 2, x < 2)
    assert_eq(a >= 2, x >= 2)
    assert_eq(a <= 2, x <= 2)
    assert_eq(a == 2, x == 2)
    assert_eq(a != 2, x != 2)

    assert_eq(2 + b, 2 + y)
    assert_eq(2 * b, 2 * y)
    assert_eq(2 - b, 2 - y)
    assert_eq(2 / b, 2 / y)
    assert_eq(True & b, True & y)
    assert_eq(True | b, True | y)
    assert_eq(True ^ b, True ^ y)
    assert_eq(2 // b, 2 // y)
    assert_eq(2 ** b, 2 ** y)
    assert_eq(2 % b, 2 % y)
    assert_eq(2 > b, 2 > y)
    assert_eq(2 < b, 2 < y)
    assert_eq(2 >= b, 2 >= y)
    assert_eq(2 <= b, 2 <= y)
    assert_eq(2 == b, 2 == y)
    assert_eq(2 != b, 2 != y)

    assert_eq(-a, -x)
    assert_eq(abs(a), abs(x))
    assert_eq(~(a == b), ~(x == y))
    assert_eq(~(a == b), ~(x == y))

    assert_eq(da.logaddexp(a, b), np.logaddexp(x, y))
    assert_eq(da.logaddexp2(a, b), np.logaddexp2(x, y))
    with pytest.warns(None):  # Overflow warning
        assert_eq(da.exp(b), np.exp(y))
    assert_eq(da.log(a), np.log(x))
    assert_eq(da.log10(a), np.log10(x))
    assert_eq(da.log1p(a), np.log1p(x))
    with pytest.warns(None):  # Overflow warning
        assert_eq(da.expm1(b), np.expm1(y))
    assert_eq(da.sqrt(a), np.sqrt(x))
    assert_eq(da.square(a), np.square(x))

    assert_eq(da.sin(a), np.sin(x))
    assert_eq(da.cos(b), np.cos(y))
    assert_eq(da.tan(a), np.tan(x))
    assert_eq(da.arcsin(b / 10), np.arcsin(y / 10))
    assert_eq(da.arccos(b / 10), np.arccos(y / 10))
    assert_eq(da.arctan(b / 10), np.arctan(y / 10))
    assert_eq(da.arctan2(b * 10, a), np.arctan2(y * 10, x))
    assert_eq(da.hypot(b, a), np.hypot(y, x))
    assert_eq(da.sinh(a), np.sinh(x))
    with pytest.warns(None):  # Overflow warning
        assert_eq(da.cosh(b), np.cosh(y))
    assert_eq(da.tanh(a), np.tanh(x))
    assert_eq(da.arcsinh(b * 10), np.arcsinh(y * 10))
    assert_eq(da.arccosh(b * 10), np.arccosh(y * 10))
    assert_eq(da.arctanh(b / 10), np.arctanh(y / 10))
    assert_eq(da.deg2rad(a), np.deg2rad(x))
    assert_eq(da.rad2deg(a), np.rad2deg(x))

    assert_eq(da.logical_and(a < 1, b < 4), np.logical_and(x < 1, y < 4))
    assert_eq(da.logical_or(a < 1, b < 4), np.logical_or(x < 1, y < 4))
    assert_eq(da.logical_xor(a < 1, b < 4), np.logical_xor(x < 1, y < 4))
    assert_eq(da.logical_not(a < 1), np.logical_not(x < 1))
    assert_eq(da.maximum(a, 5 - a), np.maximum(a, 5 - a))
    assert_eq(da.minimum(a, 5 - a), np.minimum(a, 5 - a))
    assert_eq(da.fmax(a, 5 - a), np.fmax(a, 5 - a))
    assert_eq(da.fmin(a, 5 - a), np.fmin(a, 5 - a))

    assert_eq(da.isreal(a + 1j * b), np.isreal(x + 1j * y))
    assert_eq(da.iscomplex(a + 1j * b), np.iscomplex(x + 1j * y))
    assert_eq(da.isfinite(a), np.isfinite(x))
    assert_eq(da.isinf(a), np.isinf(x))
    assert_eq(da.isnan(a), np.isnan(x))
    assert_eq(da.signbit(a - 3), np.signbit(x - 3))
    assert_eq(da.copysign(a - 3, b), np.copysign(x - 3, y))
    assert_eq(da.nextafter(a - 3, b), np.nextafter(x - 3, y))
    with pytest.warns(None):  # overflow warning
        assert_eq(da.ldexp(c, c), np.ldexp(z, z))
    assert_eq(da.fmod(a * 12, b), np.fmod(x * 12, y))
    assert_eq(da.floor(a * 0.5), np.floor(x * 0.5))
    assert_eq(da.ceil(a), np.ceil(x))
    assert_eq(da.trunc(a / 2), np.trunc(x / 2))

    assert_eq(da.degrees(b), np.degrees(y))
    assert_eq(da.radians(a), np.radians(x))

    assert_eq(da.rint(a + 0.3), np.rint(x + 0.3))
    assert_eq(da.fix(a - 2.5), np.fix(x - 2.5))

    assert_eq(da.angle(a + 1j), np.angle(x + 1j))
    assert_eq(da.real(a + 1j), np.real(x + 1j))
    assert_eq((a + 1j).real, np.real(x + 1j))
    assert_eq(da.imag(a + 1j), np.imag(x + 1j))
    assert_eq((a + 1j).imag, np.imag(x + 1j))
    assert_eq(da.conj(a + 1j * b), np.conj(x + 1j * y))
    assert_eq((a + 1j * b).conj(), (x + 1j * y).conj())

    assert_eq(da.clip(b, 1, 4), np.clip(y, 1, 4))
    assert_eq(b.clip(1, 4), y.clip(1, 4))
    assert_eq(da.fabs(b), np.fabs(y))
    assert_eq(da.sign(b - 2), np.sign(y - 2))
    assert_eq(da.absolute(b - 2), np.absolute(y - 2))
    assert_eq(da.absolute(b - 2 + 1j), np.absolute(y - 2 + 1j))

    l1, l2 = da.frexp(a)
    r1, r2 = np.frexp(x)
    assert_eq(l1, r1)
    assert_eq(l2, r2)

    l1, l2 = da.modf(a)
    r1, r2 = np.modf(x)
    assert_eq(l1, r1)
    assert_eq(l2, r2)

    assert_eq(da.around(a, -1), np.around(x, -1))


def test_elemwise_consistent_names():
    a = da.from_array(np.arange(5, dtype="f4"), chunks=(2,))
    b = da.from_array(np.arange(5, dtype="f4"), chunks=(2,))
    assert same_keys(a + b, a + b)
    assert same_keys(a + 2, a + 2)
    assert same_keys(da.exp(a), da.exp(a))
    assert same_keys(da.exp(a, dtype="f8"), da.exp(a, dtype="f8"))
    assert same_keys(da.maximum(a, b), da.maximum(a, b))


def test_optimize():
    x = np.arange(5).astype("f4")
    a = da.from_array(x, chunks=(2,))
    expr = a[1:4] + 1
    result = optimize(expr.dask, expr.__dask_keys__())
    assert isinstance(result, dict)
    assert all(key in result for key in expr.__dask_keys__())


def test_slicing_with_non_ndarrays():
    class ARangeSlice:
        dtype = np.dtype("i8")
        ndim = 1

        def __init__(self, start, stop):
            self.start = start
            self.stop = stop

        def __array__(self):
            return np.arange(self.start, self.stop)

    class ARangeSlicable:
        dtype = np.dtype("i8")
        ndim = 1

        def __init__(self, n):
            self.n = n

        @property
        def shape(self):
            return (self.n,)

        def __getitem__(self, key):
            return ARangeSlice(key[0].start, key[0].stop)

    x = da.from_array(ARangeSlicable(10), chunks=(4,))

    assert_eq((x + 1).sum(), (np.arange(10, dtype=x.dtype) + 1).sum())


@pytest.mark.filterwarnings("ignore:the matrix subclass")
def test_getter():
    assert type(getter(np.matrix([[1]]), 0)) is np.ndarray
    assert type(getter(np.matrix([[1]]), 0, asarray=False)) is np.matrix
    assert_eq(getter([1, 2, 3, 4, 5], slice(1, 4)), np.array([2, 3, 4]))

    assert_eq(getter(np.arange(5), (None, slice(None, None))), np.arange(5)[None, :])


def test_size():
    x = da.ones((10, 2), chunks=(3, 1))
    assert x.size == np.array(x).size
    assert isinstance(x.size, int)


def test_nbytes():
    x = da.ones((10, 2), chunks=(3, 1))
    assert x.nbytes == np.array(x).nbytes


def test_itemsize():
    x = da.ones((10, 2), chunks=(3, 1))
    assert x.itemsize == 8


def test_Array_normalizes_dtype():
    x = da.ones((3,), chunks=(1,), dtype=int)
    assert isinstance(x.dtype, np.dtype)


@pytest.mark.parametrize("inline_array", [True, False])
def test_from_array_with_lock(inline_array):
    x = np.arange(10)

    class FussyLock(SerializableLock):
        def acquire(self, blocking=True, timeout=-1):
            if self.locked():
                raise RuntimeError("I am locked")
            return super().acquire(blocking, timeout)

    lock = FussyLock()
    d = da.from_array(x, chunks=5, lock=lock, inline_array=inline_array)

    with pytest.raises(RuntimeError):
        lock.acquire()
        d.compute()

    lock.release()
    assert_eq(d, x)

    lock = CounterLock()
    e = da.from_array(x, chunks=5, lock=lock, inline_array=inline_array)

    assert_eq(e, x)
    # Note: the specific counts here can vary significantly based on the
    # complexity of the computation, whether we are inlining, and optimization
    # fusion settings. But for this simple comparison it seems pretty stable.
    assert lock.release_count == 2
    assert lock.acquire_count == 2


class MyArray:
    def __init__(self, x):
        self.x = x
        self.dtype = x.dtype
        self.shape = x.shape
        self.ndim = len(x.shape)

    def __getitem__(self, i):
        return self.x[i]


@pytest.mark.parametrize(
    "x,chunks",
    [
        (np.arange(25).reshape((5, 5)), (5, 5)),
        (np.arange(25).reshape((5, 5)), -1),
        (np.array([[1]]), 1),
        (np.array(1), 1),
    ],
)
@pytest.mark.parametrize("inline_array", [True, False])
def test_from_array_tasks_always_call_getter(x, chunks, inline_array):
    dx = da.from_array(
        MyArray(x), chunks=chunks, asarray=False, inline_array=inline_array
    )
    assert_eq(x, dx)


def test_from_array_ndarray_onechunk():
    """ndarray with a single chunk produces a minimal single key dict"""
    x = np.array([[1, 2], [3, 4]])
    dx = da.from_array(x, chunks=-1)
    assert_eq(x, dx)
    assert len(dx.dask) == 1
    assert dx.dask[dx.name, 0, 0] is x


def test_from_array_ndarray_getitem():
    """For ndarray, don't use getter / getter_nofancy; use the cleaner
    operator.getitem"""
    x = np.array([[1, 2], [3, 4]])
    dx = da.from_array(x, chunks=(1, 2))
    assert_eq(x, dx)
    assert (dx.dask[dx.name, 0, 0] == np.array([[1, 2]])).all()


@pytest.mark.parametrize("x", [[1, 2], (1, 2), memoryview(b"abc")])
def test_from_array_list(x):
    """Lists, tuples, and memoryviews are automatically converted to ndarray"""
    dx = da.from_array(x, chunks=-1)
    assert_eq(np.array(x), dx)
    assert isinstance(dx.dask[dx.name, 0], np.ndarray)

    dx = da.from_array(x, chunks=1)
    assert_eq(np.array(x), dx)
    assert dx.dask[dx.name, 0][0] == x[0]


# On MacOS Python 3.9, the order of the np.ScalarType tuple randomly changes across
# interpreter restarts, thus causing pytest-xdist failures; setting PYTHONHASHSEED does
# not help
@pytest.mark.parametrize(
    "type_", sorted((t for t in np.ScalarType if t is not memoryview), key=str)
)
def test_from_array_scalar(type_):
    """Python and numpy scalars are automatically converted to ndarray"""
    if type_ == np.datetime64:
        x = np.datetime64("2000-01-01")
    else:
        x = type_(1)

    dx = da.from_array(x, chunks=-1)
    assert_eq(np.array(x), dx)
    assert isinstance(
        dx.dask[
            dx.name,
        ],
        np.ndarray,
    )


@pytest.mark.parametrize("asarray,cls", [(True, np.ndarray), (False, np.matrix)])
@pytest.mark.filterwarnings("ignore:the matrix subclass")
def test_from_array_no_asarray(asarray, cls):
    def assert_chunks_are_of_type(x):
        chunks = compute_as_if_collection(Array, x.dask, x.__dask_keys__())
        # If it's a tuple of tuples we want to concat, but if it's a tuple
        # of 1d arrays, we just want to iterate directly
        for c in concat(chunks) if isinstance(chunks[0], tuple) else chunks:
            assert type(c) is cls

    x = np.matrix(np.arange(100).reshape((10, 10)))
    dx = da.from_array(x, chunks=(5, 5), asarray=asarray, inline_array=True)
    assert_chunks_are_of_type(dx)
    assert_chunks_are_of_type(dx[0:5])
    assert_chunks_are_of_type(dx[0:5][:, 0])


def test_from_array_getitem():
    x = np.arange(10)

    def my_getitem(x, ind):
        return x[ind]

    y = da.from_array(x, chunks=(5,), getitem=my_getitem)

    for k, v in y.dask.items():
        if isinstance(v, tuple):
            assert v[0] is my_getitem

    assert_eq(x, y)


def test_from_array_minus_one():
    x = np.arange(10)
    y = da.from_array(x, -1)
    assert y.chunks == ((10,),)
    assert_eq(x, y)


def test_from_array_copy():
    # Regression test for https://github.com/dask/dask/issues/3751
    x = np.arange(10)
    y = da.from_array(x, -1)
    assert y.npartitions == 1
    y_c = y.copy()
    assert y is not y_c
    assert y.compute() is not y_c.compute()


def test_from_array_dask_array():
    x = np.array([[1, 2], [3, 4]])
    dx = da.from_array(x, chunks=(1, 2))
    with pytest.raises(ValueError):
        da.from_array(dx)


def test_from_array_dask_collection_warns():
    class CustomCollection(np.ndarray):
        def __dask_graph__(self):
            return {"bar": 1}

    x = CustomCollection([1, 2, 3])
    with pytest.warns(UserWarning):
        da.from_array(x)

    # Ensure da.array warns too
    with pytest.warns(UserWarning):
        da.array(x)


def test_from_array_inline():
    class MyArray(np.ndarray):
        pass

    a = np.array([1, 2, 3]).view(MyArray)
    dsk = dict(da.from_array(a, name="my-array", inline_array=False).dask)
    assert dsk["my-array"] is a

    dsk = dict(da.from_array(a, name="my-array", inline_array=True).dask)
    assert "my-array" not in dsk


@pytest.mark.parametrize("asarray", [da.asarray, da.asanyarray])
def test_asarray(asarray):
    assert_eq(asarray([1, 2, 3]), np.asarray([1, 2, 3]))

    x = asarray([1, 2, 3])
    assert asarray(x) is x

    y = [x[0], 2, x[2]]
    assert_eq(asarray(y), x)


@pytest.mark.parametrize("asarray", [da.asarray, da.asanyarray])
def test_asarray_dask_dataframe(asarray):
    # https://github.com/dask/dask/issues/3885
    dd = pytest.importorskip("dask.dataframe")
    import pandas as pd

    s = dd.from_pandas(pd.Series([1, 2, 3, 4]), 2)
    result = asarray(s)
    expected = s.values
    assert_eq(result, expected)

    df = s.to_frame(name="s")
    result = asarray(df)
    expected = df.values
    assert_eq(result, expected)


@pytest.mark.parametrize("asarray", [da.asarray, da.asanyarray])
@pytest.mark.parametrize("inline_array", [True, False])
def test_asarray_h5py(asarray, inline_array):
    h5py = pytest.importorskip("h5py")

    with tmpfile(".hdf5") as fn:
        with h5py.File(fn, mode="a") as f:
            d = f.create_dataset("/x", shape=(2, 2), dtype=float)
            x = asarray(d, inline_array=inline_array)

            # Check for the array in the dsk
            dsk = dict(x.dask)
            assert (d in dsk.values()) is not inline_array
            assert not any(isinstance(v, np.ndarray) for v in dsk.values())


def test_asarray_chunks():
    with dask.config.set({"array.chunk-size": "100 B"}):
        x = np.ones(1000)
        d = da.asarray(x)
        assert d.npartitions > 1


@pytest.mark.filterwarnings("ignore:the matrix subclass")
def test_asanyarray():
    x = np.matrix([1, 2, 3])
    dx = da.asanyarray(x)
    assert dx.numblocks == (1, 1)
    chunks = compute_as_if_collection(Array, dx.dask, dx.__dask_keys__())
    assert isinstance(chunks[0][0], np.matrix)
    assert da.asanyarray(dx) is dx


def test_asanyarray_dataframe():
    pd = pytest.importorskip("pandas")
    dd = pytest.importorskip("dask.dataframe")

    df = pd.DataFrame({"x": [1, 2, 3]})
    ddf = dd.from_pandas(df, npartitions=2)

    x = np.asanyarray(df)
    dx = da.asanyarray(ddf)
    assert isinstance(dx, da.Array)

    assert_eq(x, dx)

    x = np.asanyarray(df.x)
    dx = da.asanyarray(ddf.x)
    assert isinstance(dx, da.Array)

    assert_eq(x, dx)


def test_asanyarray_datetime64():
    x = np.array(["2000-01-01"], dtype="datetime64")
    dx = da.asanyarray(x)
    assert isinstance(dx, da.Array)
    assert_eq(x, dx)


def test_from_func():
    x = np.arange(10)
    f = lambda n: n * x
    d = from_func(f, (10,), x.dtype, kwargs={"n": 2})

    assert d.shape == x.shape
    assert d.dtype == x.dtype
    assert_eq(d, 2 * x)
    assert same_keys(d, from_func(f, (10,), x.dtype, kwargs={"n": 2}))


def test_concatenate3_2():
    x = np.array([1, 2])
    assert_eq(concatenate3([x, x, x]), np.array([1, 2, 1, 2, 1, 2]))

    x = np.array([[1, 2]])
    assert (
        concatenate3([[x, x, x], [x, x, x]])
        == np.array([[1, 2, 1, 2, 1, 2], [1, 2, 1, 2, 1, 2]])
    ).all()

    assert (
        concatenate3([[x, x], [x, x], [x, x]])
        == np.array([[1, 2, 1, 2], [1, 2, 1, 2], [1, 2, 1, 2]])
    ).all()

    x = np.arange(12).reshape((2, 2, 3))
    assert_eq(
        concatenate3([[[x, x, x], [x, x, x]], [[x, x, x], [x, x, x]]]),
        np.array(
            [
                [
                    [0, 1, 2, 0, 1, 2, 0, 1, 2],
                    [3, 4, 5, 3, 4, 5, 3, 4, 5],
                    [0, 1, 2, 0, 1, 2, 0, 1, 2],
                    [3, 4, 5, 3, 4, 5, 3, 4, 5],
                ],
                [
                    [6, 7, 8, 6, 7, 8, 6, 7, 8],
                    [9, 10, 11, 9, 10, 11, 9, 10, 11],
                    [6, 7, 8, 6, 7, 8, 6, 7, 8],
                    [9, 10, 11, 9, 10, 11, 9, 10, 11],
                ],
                [
                    [0, 1, 2, 0, 1, 2, 0, 1, 2],
                    [3, 4, 5, 3, 4, 5, 3, 4, 5],
                    [0, 1, 2, 0, 1, 2, 0, 1, 2],
                    [3, 4, 5, 3, 4, 5, 3, 4, 5],
                ],
                [
                    [6, 7, 8, 6, 7, 8, 6, 7, 8],
                    [9, 10, 11, 9, 10, 11, 9, 10, 11],
                    [6, 7, 8, 6, 7, 8, 6, 7, 8],
                    [9, 10, 11, 9, 10, 11, 9, 10, 11],
                ],
            ]
        ),
    )


@pytest.mark.parametrize("one_d", [True, False])
@mock.patch.object(da.core, "_concatenate2", wraps=da.core._concatenate2)
def test_concatenate3_nep18_dispatching(mock_concatenate2, one_d):
    x = EncapsulateNDArray(np.arange(10))
    concat = [x, x] if one_d else [[x[None]], [x[None]]]
    result = concatenate3(concat)
    assert type(result) is type(x)
    mock_concatenate2.assert_called()
    mock_concatenate2.reset_mock()

    # When all the inputs are supported by plain `np.concatenate`, we should take the concatenate3
    # fastpath of allocating the full array up front and writing blocks into it.
    concat = [x.arr, x.arr] if one_d else [[x.arr[None]], [x.arr[None]]]
    plain_np_result = concatenate3(concat)
    mock_concatenate2.assert_not_called()
    assert type(plain_np_result) is np.ndarray


def test_map_blocks3():
    x = np.arange(10)
    y = np.arange(10) * 2

    d = da.from_array(x, chunks=5)
    e = da.from_array(y, chunks=5)

    assert_eq(
        da.core.map_blocks(lambda a, b: a + 2 * b, d, e, dtype=d.dtype), x + 2 * y
    )

    z = np.arange(100).reshape((10, 10))
    f = da.from_array(z, chunks=5)

    func = lambda a, b: a + 2 * b
    res = da.core.map_blocks(func, d, f, dtype=d.dtype)
    assert_eq(res, x + 2 * z)
    assert same_keys(da.core.map_blocks(func, d, f, dtype=d.dtype), res)

    assert_eq(da.map_blocks(func, f, d, dtype=d.dtype), z + 2 * x)


def test_from_array_with_missing_chunks():
    x = np.random.randn(2, 4, 3)
    d = da.from_array(x, chunks=(None, 2, None))
    assert d.chunks == da.from_array(x, chunks=(2, 2, 3)).chunks


def test_normalize_chunks():
    assert normalize_chunks(3, (4, 6)) == ((3, 1), (3, 3))
    assert normalize_chunks(((3, 3), (8,)), (6, 8)) == ((3, 3), (8,))
    assert normalize_chunks((4, 5), (9,)) == ((4, 5),)
    assert normalize_chunks((4, 5), (9, 9)) == ((4, 4, 1), (5, 4))
    assert normalize_chunks(-1, (5, 5)) == ((5,), (5,))
    assert normalize_chunks((3, -1), (5, 5)) == ((3, 2), (5,))
    assert normalize_chunks((3, None), (5, 5)) == ((3, 2), (5,))
    assert normalize_chunks({0: 3}, (5, 5)) == ((3, 2), (5,))
    assert normalize_chunks([[2, 2], [3, 3]]) == ((2, 2), (3, 3))
    assert normalize_chunks(10, (30, 5)) == ((10, 10, 10), (5,))
    assert normalize_chunks((), (0, 0)) == ((0,), (0,))
    assert normalize_chunks(-1, (0, 3)) == ((0,), (3,))
    assert normalize_chunks("auto", shape=(20,), limit=5, dtype="uint8") == (
        (5, 5, 5, 5),
    )
    assert normalize_chunks(("auto", None), (5, 5), dtype=int) == ((5,), (5,))

    with pytest.raises(ValueError):
        normalize_chunks(((10,),), (11,))
    with pytest.raises(ValueError):
        normalize_chunks(((5,), (5,)), (5,))


def test_align_chunks_to_previous_chunks():
    chunks = normalize_chunks(
        "auto", shape=(2000,), previous_chunks=(512,), limit="600 B", dtype=np.uint8
    )
    assert chunks == ((512, 512, 512, 2000 - 512 * 3),)

    chunks = normalize_chunks(
        "auto", shape=(2000,), previous_chunks=(128,), limit="600 B", dtype=np.uint8
    )
    assert chunks == ((512, 512, 512, 2000 - 512 * 3),)

    chunks = normalize_chunks(
        "auto", shape=(2000,), previous_chunks=(512,), limit="1200 B", dtype=np.uint8
    )
    assert chunks == ((1024, 2000 - 1024),)

    chunks = normalize_chunks(
        "auto",
        shape=(3, 10211, 10376),
        previous_chunks=(1, 512, 512),
        limit="1MiB",
        dtype=np.float32,
    )
    assert chunks[0] == (1, 1, 1)
    assert all(c % 512 == 0 for c in chunks[1][:-1])
    assert all(c % 512 == 0 for c in chunks[2][:-1])


def test_raise_on_no_chunks():
    x = da.ones(6, chunks=3)
    try:
        Array(x.dask, x.name, chunks=None, dtype=x.dtype, shape=None)
        assert False
    except ValueError as e:
        assert "dask" in str(e)
        assert ".org" in str(e)


def test_chunks_is_immutable():
    x = da.ones(6, chunks=3)
    try:
        x.chunks = 2
        assert False
    except TypeError as e:
        assert "rechunk(2)" in str(e)


def test_raise_on_bad_kwargs():
    x = da.ones(5, chunks=3)
    try:
        da.minimum(x, foo=None)
    except TypeError as e:
        assert "minimum" in str(e)
        assert "foo" in str(e)


def test_long_slice():
    x = np.arange(10000)
    d = da.from_array(x, chunks=1)

    assert_eq(d[8000:8200], x[8000:8200])


def test_h5py_newaxis():
    h5py = pytest.importorskip("h5py")

    with tmpfile("h5") as fn:
        with h5py.File(fn, mode="a") as f:
            x = f.create_dataset("/x", shape=(10, 10), dtype="f8")
            d = da.from_array(x, chunks=(5, 5))
            assert d[None, :, :].compute(scheduler="sync").shape == (1, 10, 10)
            assert d[:, None, :].compute(scheduler="sync").shape == (10, 1, 10)
            assert d[:, :, None].compute(scheduler="sync").shape == (10, 10, 1)
            assert same_keys(d[:, :, None], d[:, :, None])


def test_ellipsis_slicing():
    assert_eq(da.ones(4, chunks=2)[...], np.ones(4))


def test_point_slicing():
    x = np.arange(56).reshape((7, 8))
    d = da.from_array(x, chunks=(3, 4))

    result = d.vindex[[1, 2, 5, 5], [3, 1, 6, 1]]
    assert_eq(result, x[[1, 2, 5, 5], [3, 1, 6, 1]])

    result = d.vindex[[0, 1, 6, 0], [0, 1, 0, 7]]
    assert_eq(result, x[[0, 1, 6, 0], [0, 1, 0, 7]])
    assert same_keys(result, d.vindex[[0, 1, 6, 0], [0, 1, 0, 7]])


def test_point_slicing_with_full_slice():
    from dask.array.core import _get_axis, _vindex_transpose

    x = np.arange(4 * 5 * 6 * 7).reshape((4, 5, 6, 7))
    d = da.from_array(x, chunks=(2, 3, 3, 4))

    inds = [
        [[1, 2, 3], None, [3, 2, 1], [5, 3, 4]],
        [[1, 2, 3], None, [4, 3, 2], None],
        [[1, 2, 3], [3, 2, 1]],
        [[1, 2, 3], [3, 2, 1], [3, 2, 1], [5, 3, 4]],
        [[], [], [], None],
        [np.array([1, 2, 3]), None, np.array([4, 3, 2]), None],
        [None, None, [1, 2, 3], [4, 3, 2]],
        [None, [0, 2, 3], None, [0, 3, 2]],
    ]

    for ind in inds:
        slc = [
            i if isinstance(i, (np.ndarray, list)) else slice(None, None) for i in ind
        ]
        result = d.vindex[tuple(slc)]

        # Rotate the expected result accordingly
        axis = _get_axis(ind)
        expected = _vindex_transpose(x[tuple(slc)], axis)

        assert_eq(result, expected)

        # Always have the first axis be the length of the points
        k = len(next(i for i in ind if isinstance(i, (np.ndarray, list))))
        assert result.shape[0] == k


def test_slice_with_floats():
    d = da.ones((5,), chunks=(3,))
    with pytest.raises(IndexError):
        d[1.5]
    with pytest.raises(IndexError):
        d[0:1.5]
    with pytest.raises(IndexError):
        d[[1, 1.5]]


def test_slice_with_integer_types():
    x = np.arange(10)
    dx = da.from_array(x, chunks=5)
    inds = np.array([0, 3, 6], dtype="u8")
    assert_eq(dx[inds], x[inds])
    assert_eq(dx[inds.astype("u4")], x[inds.astype("u4")])

    inds = np.array([0, 3, 6], dtype=np.int64)
    assert_eq(dx[inds], x[inds])
    assert_eq(dx[inds.astype("u4")], x[inds.astype("u4")])


def test_index_with_integer_types():
    x = np.arange(10)
    dx = da.from_array(x, chunks=5)
    inds = int(3)
    assert_eq(dx[inds], x[inds])

    inds = np.int64(3)
    assert_eq(dx[inds], x[inds])


def test_vindex_basic():
    x = np.arange(56).reshape((7, 8))
    d = da.from_array(x, chunks=(3, 4))

    # cases where basic and advanced indexing coincide
    result = d.vindex[0]
    assert_eq(result, x[0])

    result = d.vindex[0, 1]
    assert_eq(result, x[0, 1])

    result = d.vindex[[0, 1], ::-1]  # slices last
    assert_eq(result, x[:2, ::-1])


def test_vindex_nd():
    x = np.arange(56).reshape((7, 8))
    d = da.from_array(x, chunks=(3, 4))

    result = d.vindex[[[0, 1], [6, 0]], [[0, 1], [0, 7]]]
    assert_eq(result, x[[[0, 1], [6, 0]], [[0, 1], [0, 7]]])

    result = d.vindex[np.arange(7)[:, None], np.arange(8)[None, :]]
    assert_eq(result, x)

    result = d.vindex[np.arange(7)[None, :], np.arange(8)[:, None]]
    assert_eq(result, x.T)


def test_vindex_negative():
    x = np.arange(10)
    d = da.from_array(x, chunks=(5, 5))

    result = d.vindex[np.array([0, -1])]
    assert_eq(result, x[np.array([0, -1])])


def test_vindex_errors():
    d = da.ones((5, 5, 5), chunks=(3, 3, 3))
    pytest.raises(IndexError, lambda: d.vindex[np.newaxis])
    pytest.raises(IndexError, lambda: d.vindex[[1, 2], [1, 2, 3]])
    pytest.raises(IndexError, lambda: d.vindex[[True] * 5])
    pytest.raises(IndexError, lambda: d.vindex[[0], [5]])
    pytest.raises(IndexError, lambda: d.vindex[[0], [-6]])


def test_vindex_merge():
    from dask.array.core import _vindex_merge

    locations = [1], [2, 0]
    values = [np.array([[1, 2, 3]]), np.array([[10, 20, 30], [40, 50, 60]])]

    assert (
        _vindex_merge(locations, values)
        == np.array([[40, 50, 60], [1, 2, 3], [10, 20, 30]])
    ).all()


def test_vindex_identity():
    rng = da.random.RandomState(42)
    a, b = 10, 20

    x = rng.random(a, chunks=a // 2)
    assert x is x.vindex[:]
    assert x is x.vindex[:a]
    pytest.raises(IndexError, lambda: x.vindex[: a - 1])
    pytest.raises(IndexError, lambda: x.vindex[1:])
    pytest.raises(IndexError, lambda: x.vindex[0:a:2])

    x = rng.random((a, b), chunks=(a // 2, b // 2))
    assert x is x.vindex[:, :]
    assert x is x.vindex[:a, :b]
    pytest.raises(IndexError, lambda: x.vindex[:, : b - 1])
    pytest.raises(IndexError, lambda: x.vindex[:, 1:])
    pytest.raises(IndexError, lambda: x.vindex[:, 0:b:2])


def test_empty_array():
    assert_eq(np.arange(0), da.arange(0, chunks=5))


def test_memmap():
    with tmpfile("npy") as fn_1:
        with tmpfile("npy") as fn_2:
            try:
                x = da.arange(100, chunks=15)
                target = np.memmap(fn_1, shape=x.shape, mode="w+", dtype=x.dtype)

                x.store(target)

                assert_eq(target, x, check_type=False)

                np.save(fn_2, target)

                assert_eq(np.load(fn_2, mmap_mode="r"), x, check_type=False)
            finally:
                target._mmap.close()


def test_to_npy_stack():
    x = np.arange(5 * 10 * 10).reshape((5, 10, 10))
    d = da.from_array(x, chunks=(2, 4, 4))

    with tmpdir() as dirname:
        stackdir = os.path.join(dirname, "test")
        da.to_npy_stack(stackdir, d, axis=0)
        assert os.path.exists(os.path.join(stackdir, "0.npy"))
        assert (np.load(os.path.join(stackdir, "1.npy")) == x[2:4]).all()

        e = da.from_npy_stack(stackdir)
        assert_eq(d, e)


def test_view():
    x = np.arange(56).reshape((7, 8))
    d = da.from_array(x, chunks=(2, 3))

    assert_eq(x.view(), d.view())
    assert_eq(x.view("i4"), d.view("i4"))
    assert_eq(x.view("i2"), d.view("i2"))
    assert all(isinstance(s, int) for s in d.shape)

    x = np.arange(8, dtype="i1")
    d = da.from_array(x, chunks=(4,))
    assert_eq(x.view("i4"), d.view("i4"))

    with pytest.raises(ValueError):
        x = np.arange(8, dtype="i1")
        d = da.from_array(x, chunks=(3,))
        d.view("i4")

    with pytest.raises(ValueError):
        d.view("i4", order="asdf")


def test_view_fortran():
    x = np.asfortranarray(np.arange(64).reshape((8, 8)))
    d = da.from_array(x, chunks=(2, 3))
    assert_eq(x.T.view("i4").T, d.view("i4", order="F"))
    assert_eq(x.T.view("i2").T, d.view("i2", order="F"))


def test_h5py_tokenize():
    h5py = pytest.importorskip("h5py")
    with tmpfile("hdf5") as fn1:
        with tmpfile("hdf5") as fn2:
            f = h5py.File(fn1, mode="a")
            g = h5py.File(fn2, mode="a")

            f["x"] = np.arange(10).astype(float)
            g["x"] = np.ones(10).astype(float)

            x1 = f["x"]
            x2 = g["x"]

            assert tokenize(x1) != tokenize(x2)


def test_map_blocks_with_changed_dimension():
    x = np.arange(56).reshape((7, 8))
    d = da.from_array(x, chunks=(7, 4))

    e = d.map_blocks(lambda b: b.sum(axis=0), chunks=(4,), drop_axis=0, dtype=d.dtype)
    assert e.chunks == ((4, 4),)
    assert_eq(e, x.sum(axis=0))

    # Provided chunks have wrong shape
    with pytest.raises(ValueError):
        d.map_blocks(lambda b: b.sum(axis=0), chunks=(), drop_axis=0)

    with pytest.raises(ValueError):
        d.map_blocks(lambda b: b.sum(axis=0), chunks=((4, 4, 4),), drop_axis=0)

    with pytest.raises(ValueError):
        d.map_blocks(lambda b: b.sum(axis=1), chunks=((3, 4),), drop_axis=1)

    d = da.from_array(x, chunks=(4, 8))
    e = d.map_blocks(lambda b: b.sum(axis=1), drop_axis=1, dtype=d.dtype)
    assert e.chunks == ((4, 3),)
    assert_eq(e, x.sum(axis=1))

    x = np.arange(64).reshape((8, 8))
    d = da.from_array(x, chunks=(4, 4))
    e = d.map_blocks(
        lambda b: b[None, :, :, None],
        chunks=(1, 4, 4, 1),
        new_axis=[0, 3],
        dtype=d.dtype,
    )
    assert e.chunks == ((1,), (4, 4), (4, 4), (1,))
    assert_eq(e, x[None, :, :, None])

    e = d.map_blocks(lambda b: b[None, :, :, None], new_axis=[0, 3], dtype=d.dtype)
    assert e.chunks == ((1,), (4, 4), (4, 4), (1,))
    assert_eq(e, x[None, :, :, None])

    # Adding axis with a gap
    with pytest.raises(ValueError):
        d.map_blocks(lambda b: b, new_axis=(3, 4))

    # Both new_axis and drop_axis
    d = da.from_array(x, chunks=(8, 4))
    e = d.map_blocks(
        lambda b: b.sum(axis=0)[:, None, None],
        drop_axis=0,
        new_axis=(1, 2),
        dtype=d.dtype,
    )
    assert e.chunks == ((4, 4), (1,), (1,))
    assert_eq(e, x.sum(axis=0)[:, None, None])

    d = da.from_array(x, chunks=(4, 8))
    e = d.map_blocks(
        lambda b: b.sum(axis=1)[:, None, None],
        drop_axis=1,
        new_axis=(1, 2),
        dtype=d.dtype,
    )
    assert e.chunks == ((4, 4), (1,), (1,))
    assert_eq(e, x.sum(axis=1)[:, None, None])


def test_map_blocks_with_negative_drop_axis():
    x = np.arange(56).reshape((7, 8))
    d = da.from_array(x, chunks=(7, 4))

    for drop_axis in [0, -2]:
        # test with equivalent positive and negative drop_axis
        e = d.map_blocks(
            lambda b: b.sum(axis=0), chunks=(4,), drop_axis=drop_axis, dtype=d.dtype
        )
        assert e.chunks == ((4, 4),)
        assert_eq(e, x.sum(axis=0))


def test_map_blocks_with_invalid_drop_axis():
    x = np.arange(56).reshape((7, 8))
    d = da.from_array(x, chunks=(7, 4))

    for drop_axis in [x.ndim, -x.ndim - 1]:
        with pytest.raises(ValueError):
            d.map_blocks(
                lambda b: b.sum(axis=0), chunks=(4,), drop_axis=drop_axis, dtype=d.dtype
            )


def test_map_blocks_with_changed_dimension_and_broadcast_chunks():
    # https://github.com/dask/dask/issues/4299
    a = da.from_array([1, 2, 3], 3)
    b = da.from_array(np.array([0, 1, 2, 0, 1, 2]), chunks=3)
    result = da.map_blocks(operator.add, a, b, chunks=b.chunks)
    expected = da.from_array(np.array([1, 3, 5, 1, 3, 5]), chunks=3)
    assert_eq(result, expected)


def test_broadcast_chunks():
    assert broadcast_chunks() == ()

    assert broadcast_chunks(((2, 3),)) == ((2, 3),)

    assert broadcast_chunks(((5, 5),), ((5, 5),)) == ((5, 5),)

    a = ((10, 10, 10), (5, 5))
    b = ((5, 5),)
    assert broadcast_chunks(a, b) == ((10, 10, 10), (5, 5))
    assert broadcast_chunks(b, a) == ((10, 10, 10), (5, 5))

    a = ((10, 10, 10), (5, 5))
    b = ((1,), (5, 5))
    assert broadcast_chunks(a, b) == ((10, 10, 10), (5, 5))

    a = ((10, 10, 10), (5, 5))
    b = ((3, 3), (5, 5))
    with pytest.raises(ValueError):
        broadcast_chunks(a, b)

    a = ((1,), (5, 5))
    b = ((1,), (5, 5))
    assert broadcast_chunks(a, b) == a

    a = ((1,), (np.nan, np.nan, np.nan))
    b = ((3, 3), (1,))
    r = broadcast_chunks(a, b)
    assert r[0] == b[0] and np.allclose(r[1], a[1], equal_nan=True)

    a = ((3, 3), (1,))
    b = ((1,), (np.nan, np.nan, np.nan))
    r = broadcast_chunks(a, b)
    assert r[0] == a[0] and np.allclose(r[1], b[1], equal_nan=True)

    a = ((3, 3), (5, 5))
    b = ((1,), (np.nan, np.nan, np.nan))
    with pytest.raises(ValueError):
        broadcast_chunks(a, b)


def test_chunks_error():
    x = np.ones((10, 10))
    with pytest.raises(ValueError):
        da.from_array(x, chunks=(5,))


def test_array_compute_forward_kwargs():
    x = da.arange(10, chunks=2).sum()
    x.compute(bogus_keyword=10)


def test_dont_fuse_outputs():
    dsk = {("x", 0): np.array([1, 2]), ("x", 1): (inc, ("x", 0))}

    a = da.Array(dsk, "x", chunks=(2,), shape=(4,), dtype=np.array([1]).dtype)
    assert_eq(a, np.array([1, 2, 2, 3], dtype=a.dtype))


def test_dont_dealias_outputs():
    dsk = {
        ("x", 0, 0): np.ones((2, 2)),
        ("x", 0, 1): np.ones((2, 2)),
        ("x", 1, 0): np.ones((2, 2)),
        ("x", 1, 1): ("x", 0, 0),
    }

    a = da.Array(dsk, "x", chunks=(2, 2), shape=(4, 4), dtype=np.ones(1).dtype)
    assert_eq(a, np.ones((4, 4)))


def test_timedelta_op():
    x = np.array([np.timedelta64(10, "h")])
    y = np.timedelta64(1, "h")
    a = da.from_array(x, chunks=(1,)) / y
    assert a.compute() == x / y


def test_to_delayed():
    x = da.random.random((4, 4), chunks=(2, 2))
    y = x + 10

    [[a, b], [c, d]] = y.to_delayed()
    assert_eq(a.compute(), y[:2, :2])

    s = 2
    x = da.from_array(np.array(s), chunks=0)
    a = x.to_delayed()[tuple()]
    assert a.compute() == s


def test_to_delayed_optimize_graph():
    x = da.ones((4, 4), chunks=(2, 2))
    y = x[1:][1:][1:][:, 1:][:, 1:][:, 1:]

    # optimizations
    d = y.to_delayed().flatten().tolist()[0]
    assert len([k for k in d.dask if k[0].startswith("getitem")]) == 1
    assert d.key == (y.name, 0, 0)
    assert d.dask.layers.keys() == {"delayed-" + y.name}
    assert d.dask.dependencies == {"delayed-" + y.name: set()}
    assert d.__dask_layers__() == ("delayed-" + y.name,)

    # no optimizations
    d2 = y.to_delayed(optimize_graph=False).flatten().tolist()[0]
    assert d2.dask is y.dask
    assert d2.key == (y.name, 0, 0)
    assert d2.__dask_layers__() == y.__dask_layers__()

    assert (d.compute() == d2.compute()).all()


def test_cumulative():
    x = da.arange(20, chunks=5)
    assert_eq(x.cumsum(axis=0), np.arange(20).cumsum())
    assert_eq(x.cumprod(axis=0), np.arange(20).cumprod())

    assert_eq(da.nancumsum(x, axis=0), nancumsum(np.arange(20)))
    assert_eq(da.nancumprod(x, axis=0), nancumprod(np.arange(20)))

    a = np.random.random(20)
    rs = np.random.RandomState(0)
    a[rs.rand(*a.shape) < 0.5] = np.nan
    x = da.from_array(a, chunks=5)
    assert_eq(da.nancumsum(x, axis=0), nancumsum(a))
    assert_eq(da.nancumprod(x, axis=0), nancumprod(a))

    a = np.random.random((20, 24))
    x = da.from_array(a, chunks=(6, 5))
    assert_eq(x.cumsum(axis=0), a.cumsum(axis=0))
    assert_eq(x.cumsum(axis=1), a.cumsum(axis=1))
    assert_eq(x.cumprod(axis=0), a.cumprod(axis=0))
    assert_eq(x.cumprod(axis=1), a.cumprod(axis=1))

    assert_eq(da.nancumsum(x, axis=0), nancumsum(a, axis=0))
    assert_eq(da.nancumsum(x, axis=1), nancumsum(a, axis=1))
    assert_eq(da.nancumprod(x, axis=0), nancumprod(a, axis=0))
    assert_eq(da.nancumprod(x, axis=1), nancumprod(a, axis=1))

    a = np.random.random((20, 24))
    rs = np.random.RandomState(0)
    a[rs.rand(*a.shape) < 0.5] = np.nan
    x = da.from_array(a, chunks=(6, 5))
    assert_eq(da.nancumsum(x, axis=0), nancumsum(a, axis=0))
    assert_eq(da.nancumsum(x, axis=1), nancumsum(a, axis=1))
    assert_eq(da.nancumprod(x, axis=0), nancumprod(a, axis=0))
    assert_eq(da.nancumprod(x, axis=1), nancumprod(a, axis=1))

    a = np.random.random((20, 24, 13))
    x = da.from_array(a, chunks=(6, 5, 4))
    for axis in [0, 1, 2, -1, -2, -3]:
        assert_eq(x.cumsum(axis=axis), a.cumsum(axis=axis))
        assert_eq(x.cumprod(axis=axis), a.cumprod(axis=axis))

        assert_eq(da.nancumsum(x, axis=axis), nancumsum(a, axis=axis))
        assert_eq(da.nancumprod(x, axis=axis), nancumprod(a, axis=axis))

    a = np.random.random((20, 24, 13))
    rs = np.random.RandomState(0)
    a[rs.rand(*a.shape) < 0.5] = np.nan
    x = da.from_array(a, chunks=(6, 5, 4))
    for axis in [0, 1, 2, -1, -2, -3]:
        assert_eq(da.nancumsum(x, axis=axis), nancumsum(a, axis=axis))
        assert_eq(da.nancumprod(x, axis=axis), nancumprod(a, axis=axis))

    with pytest.raises(ValueError):
        x.cumsum(axis=3)

    with pytest.raises(ValueError):
        x.cumsum(axis=-4)


def test_from_delayed():
    v = delayed(np.ones)((5, 3))
    x = from_delayed(v, shape=(5, 3), dtype=np.ones(0).dtype)
    assert isinstance(x, Array)
    assert_eq(x, np.ones((5, 3)))


def test_from_delayed_meta():
    v = delayed(np.ones)((5, 3))
    x = from_delayed(v, shape=(5, 3), meta=np.ones(0))
    assert isinstance(x, Array)
    assert isinstance(x._meta, np.ndarray)


def test_A_property():
    x = da.ones(5, chunks=(2,))
    assert x.A is x


def test_copy_mutate():
    x = da.arange(5, chunks=(2,))
    y = x.copy()
    memo = {}
    y2 = copy.deepcopy(x, memo=memo)
    x[x % 2 == 0] = -1

    xx = np.arange(5)
    xx[xx % 2 == 0] = -1
    assert_eq(x, xx)

    assert_eq(y, np.arange(5))
    assert_eq(y2, np.arange(5))
    assert memo[id(x)] is y2


def test_npartitions():
    assert da.ones(5, chunks=(2,)).npartitions == 3
    assert da.ones((5, 5), chunks=(2, 3)).npartitions == 6


def test_astype_gh1151():
    a = np.arange(5).astype(np.int32)
    b = da.from_array(a, (1,))
    assert_eq(a.astype(np.int16), b.astype(np.int16))


def test_elemwise_name():
    assert (da.ones(5, chunks=2) + 1).name.startswith("add-")


def test_map_blocks_name():
    assert da.ones(5, chunks=2).map_blocks(inc).name.startswith("inc-")


def test_map_blocks_token_deprecated():
    with pytest.warns(FutureWarning, match="use `name=` instead"):
        x = da.ones(5, chunks=2).map_blocks(inc, token="foo")
    assert x.name.startswith("foo-")


def test_from_array_names():
    pytest.importorskip("distributed")

    x = np.ones(10)
    d = da.from_array(x, chunks=2)

    names = countby(key_split, d.dask)
    assert set(names.values()) == {5}


@pytest.mark.parametrize(
    "array",
    [
        da.arange(100, chunks=25),
        da.ones((10, 10), chunks=25),
    ],
)
def test_array_picklable(array):
    from pickle import dumps, loads

    a2 = loads(dumps(array))
    assert_eq(array, a2)


def test_from_array_raises_on_bad_chunks():
    x = np.ones(10)

    with pytest.raises(ValueError):
        da.from_array(x, chunks=(5, 5, 5))

    # with pytest.raises(ValueError):
    #      da.from_array(x, chunks=100)

    with pytest.raises(ValueError):
        da.from_array(x, chunks=((5, 5, 5),))


def test_concatenate_axes():
    x = np.ones((2, 2, 2))

    assert_eq(concatenate_axes([x, x], axes=[0]), np.ones((4, 2, 2)))
    assert_eq(concatenate_axes([x, x, x], axes=[0]), np.ones((6, 2, 2)))
    assert_eq(concatenate_axes([x, x], axes=[1]), np.ones((2, 4, 2)))
    assert_eq(concatenate_axes([[x, x], [x, x]], axes=[0, 1]), np.ones((4, 4, 2)))
    assert_eq(concatenate_axes([[x, x], [x, x]], axes=[0, 2]), np.ones((4, 2, 4)))
    assert_eq(concatenate_axes([[x, x, x], [x, x, x]], axes=[1, 2]), np.ones((2, 4, 6)))

    with pytest.raises(ValueError):
        concatenate_axes(
            [[x, x], [x, x]], axes=[0]
        )  # not all nested lists accounted for
    with pytest.raises(ValueError):
        concatenate_axes([x, x], axes=[0, 1, 2, 3])  # too many axes


def test_blockwise_concatenate():
    x = da.ones((4, 4, 4), chunks=(2, 2, 2))
    y = da.ones((4, 4), chunks=(2, 2))

    def f(a, b):
        assert isinstance(a, np.ndarray)
        assert isinstance(b, np.ndarray)

        assert a.shape == (2, 4, 4)
        assert b.shape == (4, 4)

        return (a + b).sum(axis=(1, 2))

    z = da.blockwise(f, "i", x, "ijk", y, "jk", concatenate=True, dtype=x.dtype)
    assert_eq(z, np.ones(4) * 32)

    z = da.blockwise(add, "ij", y, "ij", y, "ij", concatenate=True, dtype=x.dtype)
    assert_eq(z, np.ones((4, 4)) * 2)

    def f(a, b, c):
        assert isinstance(a, np.ndarray)
        assert isinstance(b, np.ndarray)
        assert isinstance(c, np.ndarray)

        assert a.shape == (4, 2, 4)
        assert b.shape == (4, 4)
        assert c.shape == (4, 2)

        return np.ones(2)

    z = da.blockwise(
        f, "j", x, "ijk", y, "ki", y, "ij", concatenate=True, dtype=x.dtype
    )
    assert_eq(z, np.ones(4), check_shape=False)


def test_common_blockdim():
    assert common_blockdim([(5,), (5,)]) == (5,)
    assert common_blockdim([(5,), (2, 3)]) == (2, 3)
    assert common_blockdim([(5, 5), (2, 3, 5)]) == (2, 3, 5)
    assert common_blockdim([(5, 5), (2, 3, 5)]) == (2, 3, 5)
    assert common_blockdim([(5, 2, 3), (2, 3, 5)]) == (2, 3, 2, 3)

    assert common_blockdim([(1, 2), (2, 1)]) == (1, 1, 1)
    assert common_blockdim([(1, 2, 2), (2, 1, 2), (2, 2, 1)]) == (1, 1, 1, 1, 1)


def test_uneven_chunks_that_fit_neatly():
    x = da.arange(10, chunks=((5, 5),))
    y = da.ones(10, chunks=((5, 2, 3),))

    assert_eq(x + y, np.arange(10) + np.ones(10))

    z = x + y
    assert z.chunks == ((5, 2, 3),)


def test_elemwise_uneven_chunks():
    x = da.arange(10, chunks=((4, 6),))
    y = da.ones(10, chunks=((6, 4),))

    assert_eq(x + y, np.arange(10) + np.ones(10))

    z = x + y
    assert z.chunks == ((4, 2, 4),)

    x = da.random.random((10, 10), chunks=((4, 6), (5, 2, 3)))
    y = da.random.random((4, 10, 10), chunks=((2, 2), (6, 4), (2, 3, 5)))

    z = x + y
    assert_eq(x + y, x.compute() + y.compute())
    assert z.chunks == ((2, 2), (4, 2, 4), (2, 3, 2, 3))


def test_uneven_chunks_blockwise():
    x = da.random.random((10, 10), chunks=((2, 3, 2, 3), (5, 5)))
    y = da.random.random((10, 10), chunks=((4, 4, 2), (4, 2, 4)))
    z = da.blockwise(np.dot, "ik", x, "ij", y, "jk", dtype=x.dtype, concatenate=True)
    assert z.chunks == (x.chunks[0], y.chunks[1])

    assert_eq(z, x.compute().dot(y))


def test_warn_bad_rechunking():
    x = da.ones((20, 20), chunks=(20, 1))
    y = da.ones((20, 20), chunks=(1, 20))

    with pytest.warns(da.core.PerformanceWarning, match="factor of 20"):
        x + y


def test_concatenate_stack_dont_warn():
    with warnings.catch_warnings(record=True) as record:
        da.concatenate([da.ones(2, chunks=1)] * 62)
    assert not record

    with warnings.catch_warnings(record=True) as record:
        da.stack([da.ones(2, chunks=1)] * 62)
    assert not record


def test_map_blocks_delayed():
    x = da.ones((10, 10), chunks=(5, 5))
    y = np.ones((5, 5))

    z = x.map_blocks(add, y, dtype=x.dtype)

    yy = delayed(y)
    zz = x.map_blocks(add, yy, dtype=x.dtype)

    assert_eq(z, zz)

    assert yy.key in zz.dask


def test_no_chunks():
    X = np.arange(11)
    dsk = {("x", 0): np.arange(5), ("x", 1): np.arange(5, 11)}
    x = Array(dsk, "x", ((np.nan, np.nan),), np.arange(1).dtype)
    assert_eq(x + 1, X + 1)
    assert_eq(x.sum(), X.sum())
    assert_eq((x + 1).std(), (X + 1).std())
    assert_eq((x + x).std(), (X + X).std())
    assert_eq((x + x).std(keepdims=True), (X + X).std(keepdims=True))


def test_no_chunks_2d():
    X = np.arange(24).reshape((4, 6))
    x = da.from_array(X, chunks=(2, 2))
    x._chunks = ((np.nan, np.nan), (np.nan, np.nan, np.nan))

    with pytest.warns(None):  # zero division warning
        assert_eq(da.log(x), np.log(X))
    assert_eq(x.T, X.T)
    assert_eq(x.sum(axis=0, keepdims=True), X.sum(axis=0, keepdims=True))
    assert_eq(x.sum(axis=1, keepdims=True), X.sum(axis=1, keepdims=True))
    assert_eq(x.dot(x.T + 1), X.dot(X.T + 1))


def test_no_chunks_yes_chunks():
    X = np.arange(24).reshape((4, 6))
    x = da.from_array(X, chunks=(2, 2))
    x._chunks = ((2, 2), (np.nan, np.nan, np.nan))

    assert (x + 1).chunks == ((2, 2), (np.nan, np.nan, np.nan))
    assert (x.T).chunks == ((np.nan, np.nan, np.nan), (2, 2))
    assert (x.dot(x.T)).chunks == ((2, 2), (2, 2))


def test_raise_informative_errors_no_chunks():
    X = np.arange(10)
    a = da.from_array(X, chunks=(5, 5))
    a._chunks = ((np.nan, np.nan),)

    b = da.from_array(X, chunks=(4, 4, 2))
    b._chunks = ((np.nan, np.nan, np.nan),)

    for op in [
        lambda: a + b,
        lambda: a[1],
        lambda: a[::2],
        lambda: a[-5],
        lambda: a.rechunk(3),
        lambda: a.reshape(2, 5),
    ]:
        with pytest.raises(ValueError) as e:
            op()
        if "chunk" not in str(e.value) or "unknown" not in str(e.value):
            op()


def test_no_chunks_slicing_2d():
    X = np.arange(24).reshape((4, 6))
    x = da.from_array(X, chunks=(2, 2))
    x._chunks = ((2, 2), (np.nan, np.nan, np.nan))

    assert_eq(x[0], X[0])

    for op in [lambda: x[:, 4], lambda: x[:, ::2], lambda: x[0, 2:4]]:
        with pytest.raises(ValueError, match="chunk sizes are unknown"):
            op()


def test_index_array_with_array_1d():
    x = np.arange(10)
    dx = da.from_array(x, chunks=(5,))
    dx._chunks = ((np.nan, np.nan),)

    assert_eq(x[x > 6], dx[dx > 6])
    assert_eq(x[x % 2 == 0], dx[dx % 2 == 0])

    dy = da.ones(11, chunks=(3,))

    with pytest.raises(ValueError):
        dx[dy > 5]


def test_index_array_with_array_2d():
    x = np.arange(24).reshape((4, 6))
    dx = da.from_array(x, chunks=(2, 2))

    assert_eq(x[x > 6], dx[dx > 6])
    assert_eq(x[x % 2 == 0], dx[dx % 2 == 0])

    # Test with unknown chunks
    dx._chunks = ((2, 2), (np.nan, np.nan, np.nan))

    with pytest.warns(UserWarning, match="different ordering") as record:
        assert sorted(x[x % 2 == 0].tolist()) == sorted(
            dx[dx % 2 == 0].compute().tolist()
        )
        assert sorted(x[x > 6].tolist()) == sorted(dx[dx > 6].compute().tolist())

    assert len(record) == 2


@pytest.mark.xfail(reason="Chunking does not align well")
def test_index_array_with_array_3d_2d():
    x = np.arange(4 ** 3).reshape((4, 4, 4))
    dx = da.from_array(x, chunks=(2, 2, 2))

    ind = np.random.random((4, 4)) > 0.5
    ind = np.arange(4 ** 2).reshape((4, 4)) % 2 == 0
    dind = da.from_array(ind, (2, 2))

    assert_eq(x[ind], dx[dind])
    assert_eq(x[:, ind], dx[:, dind])


def test_setitem_1d():
    x = np.arange(10)
    dx = da.from_array(x.copy(), chunks=(5,))

    x[x > 6] = -1
    x[x % 2 == 0] = -2

    dx[dx > 6] = -1
    dx[dx % 2 == 0] = -2

    assert_eq(x, dx)


def test_setitem_2d():
    x = np.arange(24).reshape((4, 6))
    dx = da.from_array(x.copy(), chunks=(2, 2))

    x[x > 6] = -1
    x[x % 2 == 0] = -2

    dx[dx > 6] = -1
    dx[dx % 2 == 0] = -2

    assert_eq(x, dx)


def test_setitem_extended_API_0d():
    # 0-d array
    x = np.array(9)
    dx = da.from_array(9)

    x[()] = -1
    dx[()] = -1
    assert_eq(x, dx.compute())

    x[...] = -11
    dx[...] = -11
    assert_eq(x, dx.compute())


def test_setitem_extended_API_1d():
    # 1-d array
    x = np.arange(10)
    dx = da.from_array(x.copy(), chunks=(4, 6))

    x[2:8:2] = -1
    dx[2:8:2] = -1
    assert_eq(x, dx.compute())

    x[...] = -11
    dx[...] = -11
    assert_eq(x, dx.compute())


@pytest.mark.parametrize(
    "index, value",
    [
        [Ellipsis, -1],
        [(slice(None, None, 2), slice(None, None, -1)), -1],
        [slice(1, None, 2), -1],
        [[4, 3, 1], -1],
        [(Ellipsis, 4), -1],
        [5, -1],
        [(slice(None), 2), range(6)],
        [3, range(10)],
        [(slice(None), [3, 5, 6]), [-30, -31, -32]],
        [([-1, 0, 1], 2), [-30, -31, -32]],
        [(slice(None, 2), slice(None, 3)), [-50, -51, -52]],
        [(slice(None), [6, 1, 3]), [-60, -61, -62]],
        [(slice(1, 3), slice(1, 4)), [[-70, -71, -72]]],
        [(slice(None), [9, 8, 8]), [-80, -81, 91]],
        [([True, False, False, False, True, False], 2), -1],
        [(3, [True, True, False, True, True, False, True, False, True, True]), -1],
        [(np.array([False, False, True, True, False, False]), slice(5, 7)), -1],
        [
            (
                4,
                da.from_array(
                    [False, False, True, True, False, False, True, False, False, True]
                ),
            ),
            -1,
        ],
    ],
)
def test_setitem_extended_API_2d(index, value):
    # 2-d array
    x = np.ma.arange(60).reshape((6, 10))
    dx = da.from_array(x, chunks=(2, 3))
    dx[index] = value
    x[index] = value
    assert_eq(x, dx.compute())


def test_setitem_extended_API_2d_rhs_func_of_lhs():
    # Cases:
    # * RHS and/or indices are a function of the LHS
    # * Indices have unknown chunk sizes
    # * RHS has extra leading size 1 dimensions compared to LHS
    x = np.arange(60).reshape((6, 10))
    chunks = (2, 3)

    dx = da.from_array(x, chunks=chunks)
    dx[2:4, dx[0] > 3] = -5
    x[2:4, x[0] > 3] = -5
    assert_eq(x, dx.compute())

    dx = da.from_array(x, chunks=chunks)
    dx[2, dx[0] < -2] = -7
    x[2, x[0] < -2] = -7
    assert_eq(x, dx.compute())

    dx = da.from_array(x, chunks=chunks)
    dx[dx % 2 == 0] = -8
    x[x % 2 == 0] = -8
    assert_eq(x, dx.compute())

    dx = da.from_array(x, chunks=chunks)
    dx[dx % 2 == 0] = -8
    x[x % 2 == 0] = -8
    assert_eq(x, dx.compute())

    dx = da.from_array(x, chunks=chunks)
    dx[3:5, 5:1:-2] = -dx[:2, 4:1:-2]
    x[3:5, 5:1:-2] = -x[:2, 4:1:-2]
    assert_eq(x, dx.compute())

    dx = da.from_array(x, chunks=chunks)
    dx[0, 1:3] = -dx[0, 4:2:-1]
    x[0, 1:3] = -x[0, 4:2:-1]
    assert_eq(x, dx.compute())

    dx = da.from_array(x, chunks=chunks)
    dx[...] = dx
    x[...] = x
    assert_eq(x, dx.compute())

    dx = da.from_array(x, chunks=chunks)
    dx[...] = dx[...]
    x[...] = x[...]
    assert_eq(x, dx.compute())

    dx = da.from_array(x, chunks=chunks)
    dx[0] = dx[-1]
    x[0] = x[-1]
    assert_eq(x, dx.compute())

    dx = da.from_array(x, chunks=chunks)
    dx[0, :] = dx[-2, :]
    x[0, :] = x[-2, :]
    assert_eq(x, dx.compute())

    dx = da.from_array(x, chunks=chunks)
    dx[:, 1] = dx[:, -3]
    x[:, 1] = x[:, -3]
    assert_eq(x, dx.compute())

    index = da.from_array([0, 2], chunks=(2,))
    dx = da.from_array(x, chunks=chunks)
    dx[index, 8] = [99, 88]
    x[[0, 2], 8] = [99, 88]
    assert_eq(x, dx.compute())

    dx = da.from_array(x, chunks=chunks)
    dx[:, index] = dx[:, :2]
    x[:, [0, 2]] = x[:, :2]
    assert_eq(x, dx.compute())

    index = da.where(da.arange(3, chunks=(1,)) < 2)[0]
    dx = da.from_array(x, chunks=chunks)
    dx[index, 7] = [-23, -33]
    x[index.compute(), 7] = [-23, -33]
    assert_eq(x, dx.compute())

    index = da.where(da.arange(3, chunks=(1,)) < 2)[0]
    dx = da.from_array(x, chunks=chunks)
    dx[(index,)] = -34
    x[(index.compute(),)] = -34
    assert_eq(x, dx.compute())

    index = index - 4
    dx = da.from_array(x, chunks=chunks)
    dx[index, 7] = [-43, -53]
    x[index.compute(), 7] = [-43, -53]
    assert_eq(x, dx.compute())

    index = da.from_array([0, -1], chunks=(1,))
    x[[0, -1]] = 9999
    dx[(index,)] = 9999
    assert_eq(x, dx.compute())

    dx = da.from_array(x, chunks=(-1, -1))
    dx[...] = da.from_array(x, chunks=chunks)
    assert_eq(x, dx.compute())

    # RHS has extra leading size 1 dimensions compared to LHS
    dx = da.from_array(x.copy(), chunks=(2, 3))
    v = x.reshape((1, 1) + x.shape)
    x[...] = v
    dx[...] = v
    assert_eq(x, dx.compute())

    index = da.where(da.arange(3, chunks=(1,)) < 2)[0]
    v = -np.arange(12).reshape(1, 1, 6, 2)
    x[:, [0, 1]] = v
    dx[:, index] = v
    assert_eq(x, dx.compute())


@pytest.mark.parametrize(
    "index, value",
    [
        [(1, slice(1, 7, 2)), np.ma.masked],
        [(slice(1, 5, 2), [7, 5]), np.ma.masked_all((2, 2))],
    ],
)
def test_setitem_extended_API_2d_mask(index, value):
    x = np.ma.arange(60).reshape((6, 10))
    dx = da.from_array(x.data, chunks=(2, 3))
    dx[index] = value
    x[index] = value
    dx = dx.persist()
    assert_eq(x, dx.compute())
    assert_eq(x.mask, da.ma.getmaskarray(dx).compute())


def test_setitem_on_read_only_blocks():
    # Outputs of broadcast_trick-style functions contain read-only
    # arrays
    dx = da.empty((4, 6), dtype=float, chunks=(2, 2))
    dx[0] = 99

    assert_eq(dx[0, 0], 99.0)

    dx[0:2] = 88

    assert_eq(dx[0, 0], 88.0)


def test_setitem_errs():
    x = da.ones((4, 4), chunks=(2, 2))

    with pytest.raises(ValueError):
        x[x > 1] = x

    # Shape mismatch
    with pytest.raises(ValueError):
        x[[True, True, False, False], 0] = [2, 3, 4]

    with pytest.raises(ValueError):
        x[[True, True, True, False], 0] = [2, 3]

    x = da.ones((4, 4), chunks=(2, 2))
    with pytest.raises(ValueError):
        x[0, da.from_array([True, False, False, True])] = [2, 3, 4]

    x = da.ones((4, 4), chunks=(2, 2))
    with pytest.raises(ValueError):
        x[0, da.from_array([True, True, False, False])] = [2, 3, 4]

    x = da.ones((4, 4), chunks=(2, 2))
    with pytest.raises(ValueError):
        x[da.from_array([True, True, True, False]), 0] = [2, 3]

    x = da.ones((4, 4), chunks=(2, 2))

    # Too many indices
    with pytest.raises(IndexError):
        x[:, :, :] = 2

    # 2-d boolean indexing a single dimension
    with pytest.raises(IndexError):
        x[[[True, True, False, False]], 0] = 5

    # Too many/not enough booleans
    with pytest.raises(IndexError):
        x[[True, True, False]] = 5

    with pytest.raises(IndexError):
        x[[False, True, True, True, False]] = 5

    # 2-d indexing a single dimension
    with pytest.raises(IndexError):
        x[[[1, 2, 3]], 0] = 5

    # Multiple 1-d boolean/integer arrays
    with pytest.raises(NotImplementedError):
        x[[1, 2], [2, 3]] = 6

    with pytest.raises(NotImplementedError):
        x[[True, True, False, False], [2, 3]] = 5

    with pytest.raises(NotImplementedError):
        x[[True, True, False, False], [False, True, False, False]] = 7

    # scalar boolean indexing
    with pytest.raises(NotImplementedError):
        x[True] = 5

    with pytest.raises(NotImplementedError):
        x[np.array(True)] = 5

    with pytest.raises(NotImplementedError):
        x[0, da.from_array(True)] = 5

    # Scalar arrays
    y = da.from_array(np.array(1))
    with pytest.raises(IndexError):
        y[:] = 2

    # RHS has non-brodacastable extra leading dimensions
    x = np.arange(12).reshape((3, 4))
    dx = da.from_array(x, chunks=(2, 2))
    with pytest.raises(ValueError):
        dx[...] = np.arange(24).reshape((2, 1, 3, 4))

    # RHS doesn't have chunks set
    dx = da.unique(da.random.random([10]))
    with pytest.raises(ValueError, match="Arrays chunk sizes are unknown"):
        dx[0] = 0


def test_zero_slice_dtypes():
    x = da.arange(5, chunks=1)
    y = x[[]]
    assert y.dtype == x.dtype
    assert y.shape == (0,)
    assert_eq(x[[]], np.arange(5)[[]])


def test_zero_sized_array_rechunk():
    x = da.arange(5, chunks=1)[:0]
    y = da.blockwise(identity, "i", x, "i", dtype=x.dtype)
    assert_eq(x, y)


def test_blockwise_zero_shape():
    da.blockwise(
        lambda x: x,
        "i",
        da.arange(10, chunks=10),
        "i",
        da.from_array(np.ones((0, 2)), ((0,), 2)),
        "ab",
        da.from_array(np.ones((0,)), ((0,),)),
        "a",
        dtype="float64",
    )


def test_blockwise_zero_shape_new_axes():
    da.blockwise(
        lambda x: np.ones(42),
        "i",
        da.from_array(np.ones((0, 2)), ((0,), 2)),
        "ab",
        da.from_array(np.ones((0,)), ((0,),)),
        "a",
        dtype="float64",
        new_axes={"i": 42},
    )


def test_broadcast_against_zero_shape():
    assert_eq(da.arange(1, chunks=1)[:0] + 0, np.arange(1)[:0] + 0)
    assert_eq(da.arange(1, chunks=1)[:0] + 0.1, np.arange(1)[:0] + 0.1)
    assert_eq(da.ones((5, 5), chunks=(2, 3))[:0] + 0, np.ones((5, 5))[:0] + 0)
    assert_eq(da.ones((5, 5), chunks=(2, 3))[:0] + 0.1, np.ones((5, 5))[:0] + 0.1)
    assert_eq(da.ones((5, 5), chunks=(2, 3))[:, :0] + 0, np.ones((5, 5))[:, :0] + 0)
    assert_eq(da.ones((5, 5), chunks=(2, 3))[:, :0] + 0.1, np.ones((5, 5))[:, :0] + 0.1)


def test_from_array_name():
    x = np.array([1, 2, 3, 4, 5])
    chunks = x.shape
    # Default is tokenize the array
    dx = da.from_array(x, chunks=chunks)
    hashed_name = dx.name
    assert da.from_array(x, chunks=chunks).name == hashed_name
    # Specify name directly
    assert da.from_array(x, chunks=chunks, name="x").name == "x"
    # False gives a random name
    dx2 = da.from_array(x, chunks=chunks, name=False)
    dx3 = da.from_array(x, chunks=chunks, name=False)
    assert dx2.name != hashed_name
    assert dx3.name != hashed_name
    assert dx2.name != dx3.name


def test_concatenate_errs():
    with pytest.raises(ValueError, match=r"Shapes.*\(2, 1\)"):
        da.concatenate(
            [da.zeros((2, 1), chunks=(2, 1)), da.zeros((2, 3), chunks=(2, 3))]
        )

    with pytest.raises(ValueError):
        da.concatenate(
            [da.zeros((1, 2), chunks=(1, 2)), da.zeros((3, 2), chunks=(3, 2))], axis=1
        )


def test_stack_errs():
    with pytest.raises(ValueError) as e:
        da.stack([da.zeros((2,), chunks=2)] * 10 + [da.zeros((3,), chunks=3)] * 10)

    assert (
        str(e.value)
        == "Stacked arrays must have the same shape. The first array had shape (2,), while array 11 has shape (3,)."
    )
    assert len(str(e.value)) < 105


def test_blockwise_with_numpy_arrays():
    x = np.ones(10)
    y = da.ones(10, chunks=(5,))

    assert_eq(x + y, x + x)

    s = da.sum(x)
    assert any(x is v for v in s.dask.values())


@pytest.mark.parametrize("chunks", (100, 6))
@pytest.mark.parametrize("other", [[0, 0, 1], [2, 1, 3], (0, 0, 1)])
def test_elemwise_with_lists(chunks, other):
    x = np.arange(12).reshape((4, 3))
    d = da.arange(12, chunks=chunks).reshape((4, 3))

    x2 = np.vstack([x[:, 0], x[:, 1], x[:, 2]]).T
    d2 = da.vstack([d[:, 0], d[:, 1], d[:, 2]]).T

    assert_eq(x2, d2)

    x3 = x2 * other
    d3 = d2 * other

    assert_eq(x3, d3)


def test_constructor_plugin():
    L = []
    L2 = []
    with dask.config.set(array_plugins=[L.append, L2.append]):
        x = da.ones(10, chunks=5)
        y = x + 1

    assert L == L2 == [x, y]

    with dask.config.set(array_plugins=[lambda x: x.compute()]):
        x = da.ones(10, chunks=5)
        y = x + 1

    assert isinstance(y, np.ndarray)
    assert len(L) == 2


def test_no_warnings_on_metadata():
    x = da.ones(5, chunks=3)
    with warnings.catch_warnings(record=True) as record:
        da.arccos(x)

    assert not record


def test_delayed_array_key_hygeine():
    a = da.zeros((1,), chunks=(1,))
    d = delayed(identity)(a)
    b = da.from_delayed(d, shape=a.shape, dtype=a.dtype)
    assert_eq(a, b)


def test_empty_chunks_in_array_len():
    x = da.ones((), chunks=())
    with pytest.raises(TypeError) as exc_info:
        len(x)

    err_msg = "len() of unsized object"
    assert err_msg in str(exc_info.value)


@pytest.mark.parametrize("dtype", [None, [("a", "f4"), ("b", object)]])
def test_meta(dtype):
    a = da.zeros((1,), chunks=(1,))
    assert a._meta.dtype == a.dtype
    assert isinstance(a._meta, np.ndarray)
    assert a.nbytes < 1000


@pytest.mark.parametrize(
    "shape,limit,expected",
    [
        (100, 10, (10,) * 10),
        (20, 10, (10, 10)),
        (20, 5, (5, 5, 5, 5)),
        (24, 5, (4, 4, 4, 4, 4, 4)),  # common factor is close, use it
        (23, 5, (5, 5, 5, 5, 3)),  # relatively prime, don't use 1s
        (1000, 167, (125,) * 8),  # find close value
    ],
)
def test_normalize_chunks_auto_1d(shape, limit, expected):
    result = normalize_chunks("auto", (shape,), limit=limit, dtype=np.uint8)
    assert result == (expected,)


@pytest.mark.parametrize(
    "shape,chunks,limit,expected",
    [
        ((20, 20), ("auto", 2), 20, ((10, 10), (2,) * 10)),
        (
            (20, 20),
            ("auto", (2, 2, 2, 2, 2, 5, 5)),
            20,
            ((4, 4, 4, 4, 4), (2, 2, 2, 2, 2, 5, 5)),
        ),
        ((1, 20), "auto", 10, ((1,), (10, 10))),
    ],
)
def test_normalize_chunks_auto_2d(shape, chunks, limit, expected):
    result = normalize_chunks(chunks, shape, limit=limit, dtype="uint8")
    assert result == expected


def test_normalize_chunks_auto_3d():
    result = normalize_chunks(
        ("auto", "auto", 2), (20, 20, 20), limit=200, dtype="uint8"
    )
    expected = ((10, 10), (10, 10), (2,) * 10)
    assert result == expected

    result = normalize_chunks("auto", (20, 20, 20), limit=8, dtype="uint8")
    expected = ((2,) * 10,) * 3
    assert result == expected


def test_constructors_chunks_dict():
    x = da.ones((20, 20), chunks={0: 10, 1: 5})
    assert x.chunks == ((10, 10), (5, 5, 5, 5))

    x = da.ones((20, 20), chunks={0: 10, 1: "auto"})
    assert x.chunks == ((10, 10), (20,))


def test_from_array_chunks_dict():
    with dask.config.set({"array.chunk-size": "128kiB"}):
        x = np.empty((100, 100, 100))
        y = da.from_array(x, chunks={0: 10, 1: -1, 2: "auto"})
        z = da.from_array(x, chunks=(10, 100, 10))
        assert y.chunks == z.chunks


@pytest.mark.parametrize("dtype", [object, [("a", object), ("b", int)]])
def test_normalize_chunks_object_dtype(dtype):
    x = np.array(["a", "abc"], dtype=object)
    with pytest.raises(NotImplementedError):
        da.from_array(x, chunks="auto")


def test_normalize_chunks_tuples_of_tuples():
    result = normalize_chunks(((2, 3, 5), "auto"), (10, 10), limit=10, dtype=np.uint8)
    expected = ((2, 3, 5), (2, 2, 2, 2, 2))
    assert result == expected


def test_normalize_chunks_nan():
    with pytest.raises(ValueError) as info:
        normalize_chunks("auto", (np.nan,), limit=10, dtype=np.uint8)
    assert "auto" in str(info.value)
    with pytest.raises(ValueError) as info:
        normalize_chunks(((np.nan, np.nan), "auto"), (10, 10), limit=10, dtype=np.uint8)
    assert "auto" in str(info.value)


def test_pandas_from_dask_array():
    pd = pytest.importorskip("pandas")
    from dask.dataframe._compat import PANDAS_GT_130, PANDAS_GT_131

    a = da.ones((12,), chunks=4)
    s = pd.Series(a, index=range(12))

    if PANDAS_GT_130 and not PANDAS_GT_131:
        # https://github.com/pandas-dev/pandas/issues/38645
        assert s.dtype != a.dtype
    else:
        assert s.dtype == a.dtype
        assert_eq(s.values, a)


def test_from_zarr_unique_name():
    zarr = pytest.importorskip("zarr")
    a = zarr.array([1, 2, 3])
    b = zarr.array([4, 5, 6])

    assert da.from_zarr(a).name != da.from_zarr(b).name


def test_from_zarr_name():
    zarr = pytest.importorskip("zarr")
    a = zarr.array([1, 2, 3])
    assert da.from_zarr(a, name="foo").name == "foo"


def test_zarr_roundtrip():
    pytest.importorskip("zarr")
    with tmpdir() as d:
        a = da.zeros((3, 3), chunks=(1, 1))
        a.to_zarr(d)
        a2 = da.from_zarr(d)
        assert_eq(a, a2)
        assert a2.chunks == a.chunks


def test_zarr_roundtrip_with_path_like():
    pytest.importorskip("zarr")
    with tmpdir() as d:
        path = pathlib.Path(d)
        a = da.zeros((3, 3), chunks=(1, 1))
        a.to_zarr(path)
        a2 = da.from_zarr(path)
        assert_eq(a, a2)
        assert a2.chunks == a.chunks


@pytest.mark.parametrize("compute", [False, True])
def test_zarr_return_stored(compute):
    pytest.importorskip("zarr")
    with tmpdir() as d:
        a = da.zeros((3, 3), chunks=(1, 1))
        a2 = a.to_zarr(d, compute=compute, return_stored=True)
        assert isinstance(a2, Array)
        assert_eq(a, a2, check_graph=False)
        assert a2.chunks == a.chunks


@pytest.mark.parametrize("inline_array", [True, False])
def test_zarr_inline_array(inline_array):
    zarr = pytest.importorskip("zarr")
    a = zarr.array([1, 2, 3])
    dsk = dict(da.from_zarr(a, inline_array=inline_array).dask)
    assert len(dsk) == (0 if inline_array else 1) + 1
    assert (a in dsk.values()) is not inline_array


def test_zarr_existing_array():
    zarr = pytest.importorskip("zarr")
    c = (1, 1)
    a = da.ones((3, 3), chunks=c)
    z = zarr.zeros_like(a, chunks=c)
    a.to_zarr(z)
    a2 = da.from_zarr(z)
    assert_eq(a, a2)
    assert a2.chunks == a.chunks


def test_to_zarr_unknown_chunks_raises():
    pytest.importorskip("zarr")
    a = da.random.random((10,), chunks=(3,))
    a = a[a > 0.5]
    with pytest.raises(ValueError, match="unknown chunk sizes"):
        a.to_zarr({})


def test_read_zarr_chunks():
    pytest.importorskip("zarr")
    a = da.zeros((9,), chunks=(3,))
    with tmpdir() as d:
        a.to_zarr(d)
        arr = da.from_zarr(d, chunks=(5,))
        assert arr.chunks == ((5, 4),)


def test_zarr_pass_mapper():
    pytest.importorskip("zarr")
    import zarr.storage

    with tmpdir() as d:
        mapper = zarr.storage.DirectoryStore(d)
        a = da.zeros((3, 3), chunks=(1, 1))
        a.to_zarr(mapper)
        a2 = da.from_zarr(mapper)
        assert_eq(a, a2)
        assert a2.chunks == a.chunks


def test_zarr_group():
    zarr = pytest.importorskip("zarr")
    with tmpdir() as d:
        a = da.zeros((3, 3), chunks=(1, 1))
        a.to_zarr(d, component="test")
        with pytest.raises((OSError, ValueError)):
            a.to_zarr(d, component="test", overwrite=False)
        a.to_zarr(d, component="test", overwrite=True)

        # second time is fine, group exists
        a.to_zarr(d, component="test2", overwrite=False)
        a.to_zarr(d, component="nested/test", overwrite=False)
        group = zarr.open_group(d, mode="r")
        assert list(group) == ["nested", "test", "test2"]
        assert "test" in group["nested"]

        a2 = da.from_zarr(d, component="test")
        assert_eq(a, a2)
        assert a2.chunks == a.chunks


@pytest.mark.parametrize(
    "data",
    [
        [(), True],
        [((1,),), True],
        [((1, 1, 1),), True],
        [((1,), (1,)), True],
        [((2, 2, 1),), True],
        [((2, 2, 3),), False],
        [((1, 1, 1), (2, 2, 3)), False],
        [((1, 2, 1),), False],
    ],
)
def test_regular_chunks(data):
    chunkset, expected = data
    assert da.core._check_regular_chunks(chunkset) == expected


def test_zarr_nocompute():
    pytest.importorskip("zarr")
    with tmpdir() as d:
        a = da.zeros((3, 3), chunks=(1, 1))
        out = a.to_zarr(d, compute=False)
        assert isinstance(out, Delayed)
        dask.compute(out)
        a2 = da.from_zarr(d)
        assert_eq(a, a2)
        assert a2.chunks == a.chunks


def test_tiledb_roundtrip():
    tiledb = pytest.importorskip("tiledb")
    # 1) load with default chunking
    # 2) load from existing tiledb.DenseArray
    # 3) write to existing tiledb.DenseArray
    a = da.random.random((3, 3))
    with tmpdir() as uri:
        da.to_tiledb(a, uri)
        tdb = da.from_tiledb(uri)

        assert_eq(a, tdb)
        assert a.chunks == tdb.chunks

        # from tiledb.array
        with tiledb.open(uri) as t:
            tdb2 = da.from_tiledb(t)
            assert_eq(a, tdb2)

    with tmpdir() as uri2:
        with tiledb.empty_like(uri2, a) as t:
            a.to_tiledb(t)
            assert_eq(da.from_tiledb(uri2), a)

    # specific chunking
    with tmpdir() as uri:
        a = da.random.random((3, 3), chunks=(1, 1))
        a.to_tiledb(uri)
        tdb = da.from_tiledb(uri)

        assert_eq(a, tdb)
        assert a.chunks == tdb.chunks


def test_tiledb_multiattr():
    tiledb = pytest.importorskip("tiledb")
    dom = tiledb.Domain(
        tiledb.Dim("x", (0, 1000), tile=100), tiledb.Dim("y", (0, 1000), tile=100)
    )
    schema = tiledb.ArraySchema(
        attrs=(tiledb.Attr("attr1"), tiledb.Attr("attr2")), domain=dom
    )

    with tmpdir() as uri:
        tiledb.DenseArray.create(uri, schema)
        tdb = tiledb.DenseArray(uri, "w")

        ar1 = np.random.randn(*tdb.schema.shape)
        ar2 = np.random.randn(*tdb.schema.shape)

        tdb[:] = {"attr1": ar1, "attr2": ar2}
        tdb = tiledb.DenseArray(uri, "r")

        # basic round-trip from dask.array
        d = da.from_tiledb(uri, attribute="attr2")
        assert_eq(d, ar2)

        # smoke-test computation directly on the TileDB view
        d = da.from_tiledb(uri, attribute="attr2")
        assert_eq(np.mean(ar2), d.mean().compute(scheduler="threads"))


def test_blockview():
    x = da.arange(10, chunks=2)
    blockview = BlockView(x)
    assert x.blocks == blockview
    assert isinstance(blockview[0], da.Array)

    assert_eq(blockview[0], x[:2])
    assert_eq(blockview[-1], x[-2:])
    assert_eq(blockview[:3], x[:6])
    assert_eq(blockview[[0, 1, 2]], x[:6])
    assert_eq(blockview[[3, 0, 2]], np.array([6, 7, 0, 1, 4, 5]))
    assert_eq(blockview.shape, tuple(map(len, x.chunks)))
    assert_eq(blockview.size, np.prod(blockview.shape))
    assert_eq(
        blockview.ravel(), [blockview[idx] for idx in np.ndindex(blockview.shape)]
    )

    x = da.random.random((20, 20), chunks=(4, 5))
    blockview = BlockView(x)
    assert_eq(blockview[0], x[:4])
    assert_eq(blockview[0, :3], x[:4, :15])
    assert_eq(blockview[:, :3], x[:, :15])
    assert_eq(blockview.shape, tuple(map(len, x.chunks)))
    assert_eq(blockview.size, np.prod(blockview.shape))
    assert_eq(
        blockview.ravel(), [blockview[idx] for idx in np.ndindex(blockview.shape)]
    )

    x = da.ones((40, 40, 40), chunks=(10, 10, 10))
    blockview = BlockView(x)
    assert_eq(blockview[0, :, 0], np.ones((10, 40, 10)))
    assert_eq(blockview.shape, tuple(map(len, x.chunks)))
    assert_eq(blockview.size, np.prod(blockview.shape))
    assert_eq(
        blockview.ravel(), [blockview[idx] for idx in np.ndindex(blockview.shape)]
    )

    x = da.ones((2, 2), chunks=1)
    with pytest.raises(ValueError):
        blockview[[0, 1], [0, 1]]
    with pytest.raises(ValueError):
        blockview[np.array([0, 1]), [0, 1]]
    with pytest.raises(ValueError) as info:
        blockview[np.array([0, 1]), np.array([0, 1])]
    assert "list" in str(info.value)
    with pytest.raises(ValueError) as info:
        blockview[None, :, :]
    assert "newaxis" in str(info.value) and "not supported" in str(info.value)
    with pytest.raises(IndexError) as info:
        blockview[100, 100]


def test_blocks_indexer():
    x = da.arange(10, chunks=2)

    assert isinstance(x.blocks[0], da.Array)

    assert_eq(x.blocks[0], x[:2])
    assert_eq(x.blocks[-1], x[-2:])
    assert_eq(x.blocks[:3], x[:6])
    assert_eq(x.blocks[[0, 1, 2]], x[:6])
    assert_eq(x.blocks[[3, 0, 2]], np.array([6, 7, 0, 1, 4, 5]))

    x = da.random.random((20, 20), chunks=(4, 5))
    assert_eq(x.blocks[0], x[:4])
    assert_eq(x.blocks[0, :3], x[:4, :15])
    assert_eq(x.blocks[:, :3], x[:, :15])

    x = da.ones((40, 40, 40), chunks=(10, 10, 10))
    assert_eq(x.blocks[0, :, 0], np.ones((10, 40, 10)))

    x = da.ones((2, 2), chunks=1)
    with pytest.raises(ValueError):
        x.blocks[[0, 1], [0, 1]]
    with pytest.raises(ValueError):
        x.blocks[np.array([0, 1]), [0, 1]]
    with pytest.raises(ValueError) as info:
        x.blocks[np.array([0, 1]), np.array([0, 1])]
    assert "list" in str(info.value)
    with pytest.raises(ValueError) as info:
        x.blocks[None, :, :]
    assert "newaxis" in str(info.value) and "not supported" in str(info.value)
    with pytest.raises(IndexError) as info:
        x.blocks[100, 100]


def test_partitions_indexer():
    # .partitions is an alias of .blocks for dask arrays
    x = da.arange(10, chunks=2)

    assert isinstance(x.partitions[0], da.Array)

    assert_eq(x.partitions[0], x[:2])
    assert_eq(x.partitions[-1], x[-2:])
    assert_eq(x.partitions[:3], x[:6])
    assert_eq(x.partitions[[0, 1, 2]], x[:6])
    assert_eq(x.partitions[[3, 0, 2]], np.array([6, 7, 0, 1, 4, 5]))

    x = da.random.random((20, 20), chunks=(4, 5))
    assert_eq(x.partitions[0], x[:4])
    assert_eq(x.partitions[0, :3], x[:4, :15])
    assert_eq(x.partitions[:, :3], x[:, :15])

    x = da.ones((40, 40, 40), chunks=(10, 10, 10))
    assert_eq(x.partitions[0, :, 0], np.ones((10, 40, 10)))

    x = da.ones((2, 2), chunks=1)
    with pytest.raises(ValueError):
        x.partitions[[0, 1], [0, 1]]
    with pytest.raises(ValueError):
        x.partitions[np.array([0, 1]), [0, 1]]
    with pytest.raises(ValueError) as info:
        x.partitions[np.array([0, 1]), np.array([0, 1])]
    assert "list" in str(info.value)
    with pytest.raises(ValueError) as info:
        x.partitions[None, :, :]
    assert "newaxis" in str(info.value) and "not supported" in str(info.value)
    with pytest.raises(IndexError) as info:
        x.partitions[100, 100]


@pytest.mark.filterwarnings("ignore:the matrix subclass:PendingDeprecationWarning")
def test_dask_array_holds_scipy_sparse_containers():
    pytest.importorskip("scipy.sparse")
    import scipy.sparse

    x = da.random.random((1000, 10), chunks=(100, 10))
    x[x < 0.9] = 0
    xx = x.compute()
    y = x.map_blocks(scipy.sparse.csr_matrix)

    vs = y.to_delayed().flatten().tolist()
    values = dask.compute(*vs, scheduler="single-threaded")
    assert all(isinstance(v, scipy.sparse.csr_matrix) for v in values)

    yy = y.compute(scheduler="single-threaded")
    assert isinstance(yy, scipy.sparse.spmatrix)
    assert (yy == xx).all()

    z = x.T.map_blocks(scipy.sparse.csr_matrix)
    zz = z.compute(scheduler="single-threaded")
    assert isinstance(zz, scipy.sparse.spmatrix)
    assert (zz == xx.T).all()


@pytest.mark.parametrize("axis", [0, 1])
def test_scipy_sparse_concatenate(axis):
    pytest.importorskip("scipy.sparse")
    import scipy.sparse

    rs = da.random.RandomState(RandomState=np.random.RandomState)

    xs = []
    ys = []
    for i in range(2):
        x = rs.random((1000, 10), chunks=(100, 10))
        x[x < 0.9] = 0
        xs.append(x)
        ys.append(x.map_blocks(scipy.sparse.csr_matrix))

    z = da.concatenate(ys, axis=axis)
    z = z.compute()

    if axis == 0:
        sp_concatenate = scipy.sparse.vstack
    elif axis == 1:
        sp_concatenate = scipy.sparse.hstack
    z_expected = sp_concatenate([scipy.sparse.csr_matrix(e.compute()) for e in xs])

    assert (z != z_expected).nnz == 0


def test_3851():
    with warnings.catch_warnings() as record:
        Y = da.random.random((10, 10), chunks="auto")
        da.argmax(Y, axis=0).compute()

    assert not record


def test_3925():
    x = da.from_array(np.array(["a", "b", "c"], dtype=object), chunks=-1)
    assert (x[0] == x[0]).compute(scheduler="sync")


def test_map_blocks_large_inputs_delayed():
    a = da.ones(10, chunks=(5,))
    b = np.ones(1000000)

    c = a.map_blocks(add, b)
    assert any(b is v for v in c.dask.values())
    assert repr(dict(c.dask)).count(repr(b)[:10]) == 1  # only one occurrence

    d = a.map_blocks(lambda x, y: x + y.sum(), y=b)
    assert_eq(d, d)
    assert any(b is v for v in d.dask.values())
    assert repr(dict(c.dask)).count(repr(b)[:10]) == 1  # only one occurrence


def test_blockwise_large_inputs_delayed():
    a = da.ones(10, chunks=(5,))
    b = np.ones(1000000)

    c = da.blockwise(add, "i", a, "i", b, None, dtype=a.dtype)
    assert any(b is v for v in c.dask.values())
    assert repr(dict(c.dask)).count(repr(b)[:10]) == 1  # only one occurrence

    d = da.blockwise(lambda x, y: x + y, "i", a, "i", y=b, dtype=a.dtype)
    assert any(b is v for v in d.dask.values())
    assert repr(dict(c.dask)).count(repr(b)[:10]) == 1  # only one occurrence


def test_slice_reversed():
    x = da.ones(10, chunks=-1)
    y = x[6:3]

    assert_eq(y, np.ones(0))


def test_map_blocks_chunks():
    x = da.arange(400, chunks=(100,))
    y = da.arange(40, chunks=(10,))

    def func(a, b):
        return np.array([a.max(), b.max()])

    assert_eq(
        da.map_blocks(func, x, y, chunks=(2,), dtype=x.dtype),
        np.array([99, 9, 199, 19, 299, 29, 399, 39]),
    )


def test_nbytes_auto():
    chunks = normalize_chunks("800B", shape=(500,), dtype="float64")
    assert chunks == ((100, 100, 100, 100, 100),)
    chunks = normalize_chunks("200B", shape=(10, 10), dtype="float64")
    assert chunks == ((5, 5), (5, 5))
    chunks = normalize_chunks((5, "200B"), shape=(10, 10), dtype="float64")
    assert chunks == ((5, 5), (5, 5))
    chunks = normalize_chunks("33B", shape=(10, 10), dtype="float64")
    assert chunks == ((2, 2, 2, 2, 2), (2, 2, 2, 2, 2))
    chunks = normalize_chunks("1800B", shape=(10, 20, 30), dtype="float64")
    assert chunks == ((5, 5), (5, 5, 5, 5), (6, 6, 6, 6, 6))

    with pytest.raises(ValueError):
        normalize_chunks("10B", shape=(10,), limit=20, dtype="float64")
    with pytest.raises(ValueError):
        normalize_chunks("100B", shape=(10, 10), limit=20, dtype="float64")
    with pytest.raises(ValueError):
        normalize_chunks(("100B", "10B"), shape=(10, 10), dtype="float64")
    with pytest.raises(ValueError):
        normalize_chunks(("10B", "10B"), shape=(10, 10), limit=20, dtype="float64")


def test_auto_chunks_h5py():
    h5py = pytest.importorskip("h5py")

    with tmpfile(".hdf5") as fn:
        with h5py.File(fn, mode="a") as f:
            d = f.create_dataset(
                "/x", shape=(1000, 1000), chunks=(32, 64), dtype="float64"
            )
            d[:] = 1

        with h5py.File(fn, mode="a") as f:
            d = f["x"]
            with dask.config.set({"array.chunk-size": "1 MiB"}):
                x = da.from_array(d)
                assert isinstance(x._meta, np.ndarray)
                assert x.chunks == ((256, 256, 256, 232), (512, 488))


def test_no_warnings_from_blockwise():
    with pytest.warns(None) as record:
        x = da.ones((3, 10, 10), chunks=(3, 2, 2))
        da.map_blocks(lambda y: np.mean(y, axis=0), x, dtype=x.dtype, drop_axis=0)
    assert not record

    with pytest.warns(None) as record:
        x = da.ones((15, 15), chunks=(5, 5))
        (x.dot(x.T + 1) - x.mean(axis=0)).std()
    assert not record

    with pytest.warns(None) as record:
        x = da.ones((1,), chunks=(1,))
        1 / x[0]
    assert not record


def test_from_array_meta():
    sparse = pytest.importorskip("sparse")
    x = np.ones(10)
    meta = sparse.COO.from_numpy(x)
    y = da.from_array(x, meta=meta)
    assert isinstance(y._meta, sparse.COO)


def test_compute_chunk_sizes():
    x = da.from_array(np.linspace(-1, 1, num=50), chunks=10)
    y = x[x < 0]
    assert np.isnan(y.shape[0])
    assert y.chunks == ((np.nan,) * 5,)

    z = y.compute_chunk_sizes()
    assert y is z
    assert z.chunks == ((10, 10, 5, 0, 0),)
    assert len(z) == 25

    # check that dtype of chunk dimensions is `int`
    assert isinstance(z.chunks[0][0], int)


def test_compute_chunk_sizes_2d_array():
    X = np.linspace(-1, 1, num=9 * 4).reshape(9, 4)
    X = da.from_array(X, chunks=(3, 4))
    idx = X.sum(axis=1) > 0
    Y = X[idx]

    # This is very similar to the DataFrame->Array conversion
    assert np.isnan(Y.shape[0]) and Y.shape[1] == 4
    assert Y.chunks == ((np.nan, np.nan, np.nan), (4,))

    Z = Y.compute_chunk_sizes()
    assert Y is Z
    assert Z.chunks == ((0, 1, 3), (4,))
    assert Z.shape == (4, 4)


def test_compute_chunk_sizes_3d_array(N=8):
    X = np.linspace(-1, 2, num=8 * 8 * 8).reshape(8, 8, 8)
    X = da.from_array(X, chunks=(4, 4, 4))
    idx = X.sum(axis=0).sum(axis=0) > 0
    Y = X[idx]
    idx = X.sum(axis=1).sum(axis=1) < 0
    Y = Y[:, idx]
    idx = X.sum(axis=2).sum(axis=1) > 0.1
    Y = Y[:, :, idx]

    # Checking to make sure shapes are different on outputs
    assert Y.compute().shape == (8, 3, 5)
    assert X.compute().shape == (8, 8, 8)

    assert Y.chunks == ((np.nan, np.nan),) * 3
    assert all(np.isnan(s) for s in Y.shape)
    Z = Y.compute_chunk_sizes()
    assert Z is Y
    assert Z.shape == (8, 3, 5)
    assert Z.chunks == ((4, 4), (3, 0), (1, 4))


def _known(num=50):
    return da.from_array(np.linspace(-1, 1, num=num), chunks=10)


@pytest.fixture()
def unknown():
    x = _known()
    y = x[x < 0]
    assert y.chunks == ((np.nan,) * 5,)
    return y


def test_compute_chunk_sizes_warning_fixes_rechunk(unknown):
    y = unknown
    with pytest.raises(ValueError, match="compute_chunk_sizes"):
        y.rechunk("auto")
    y.compute_chunk_sizes()
    y.rechunk("auto")


def test_compute_chunk_sizes_warning_fixes_to_zarr(unknown):
    pytest.importorskip("zarr")
    y = unknown
    with pytest.raises(ValueError, match="compute_chunk_sizes"):
        with StringIO() as f:
            y.to_zarr(f)
    y.compute_chunk_sizes()

    with pytest.raises(ValueError, match="irregular chunking"):
        with StringIO() as f:
            y.to_zarr(f)


def test_compute_chunk_sizes_warning_fixes_to_svg(unknown):
    y = unknown
    with pytest.raises(NotImplementedError, match="compute_chunk_sizes"):
        y.to_svg()
    y.compute_chunk_sizes()
    y.to_svg()


def test_compute_chunk_sizes_warning_fixes_concatenate():
    x = _known(num=100).reshape(10, 10)
    idx = x.sum(axis=0) > 0
    y1 = x[idx]
    y2 = x[idx]
    with pytest.raises(ValueError, match="compute_chunk_sizes"):
        da.concatenate((y1, y2), axis=1)
    y1.compute_chunk_sizes()
    y2.compute_chunk_sizes()
    da.concatenate((y1, y2), axis=1)


def test_compute_chunk_sizes_warning_fixes_reduction(unknown):
    y = unknown
    with pytest.raises(ValueError, match="compute_chunk_sizes"):
        da.argmin(y)
    y.compute_chunk_sizes()
    da.argmin(y)


def test_compute_chunk_sizes_warning_fixes_reshape(unknown):
    y = unknown
    with pytest.raises(ValueError, match="compute_chunk_sizes"):
        da.reshape(y, (5, 5))
    y.compute_chunk_sizes()
    da.reshape(y, (5, 5))


def test_compute_chunk_sizes_warning_fixes_slicing():
    x = _known(num=100).reshape(10, 10)
    y = x[x.sum(axis=0) < 0]
    with pytest.raises(ValueError, match="compute_chunk_sizes"):
        y[:3, :]
    y.compute_chunk_sizes()
    y[:3, :]


def test_rechunk_auto():
    x = da.ones(10, chunks=(1,))
    y = x.rechunk()

    assert y.npartitions == 1


def test_chunk_assignment_invalidates_cached_properties():
    x = da.ones((4,), chunks=(1,))
    y = x.copy()
    # change chunks directly, which should change all of the tested properties
    y._chunks = ((2, 2), (0, 0, 0, 0))
    assert not x.ndim == y.ndim
    assert not x.shape == y.shape
    assert not x.size == y.size
    assert not x.numblocks == y.numblocks
    assert not x.npartitions == y.npartitions
    assert not x.__dask_keys__() == y.__dask_keys__()
    assert not np.array_equal(x._key_array, y._key_array)


def test_map_blocks_series():
    pd = pytest.importorskip("pandas")
    import dask.dataframe as dd
    from dask.dataframe.utils import assert_eq as dd_assert_eq

    x = da.ones(10, chunks=(5,))
    s = x.map_blocks(pd.Series)
    assert isinstance(s, dd.Series)
    assert s.npartitions == x.npartitions

    dd_assert_eq(s, s)


@pytest.mark.xfail(reason="need to remove singleton index dimension")
def test_map_blocks_dataframe():
    pd = pytest.importorskip("pandas")
    import dask.dataframe as dd
    from dask.dataframe.utils import assert_eq as dd_assert_eq

    x = da.ones((10, 2), chunks=(5, 2))
    s = x.map_blocks(pd.DataFrame)
    assert isinstance(s, dd.DataFrame)
    assert s.npartitions == x.npartitions
    dd_assert_eq(s, s)


def test_dask_layers():
    a = da.ones(1)
    assert a.dask.layers.keys() == {a.name}
    assert a.dask.dependencies == {a.name: set()}
    assert a.__dask_layers__() == (a.name,)
    b = a + 1
    assert b.dask.layers.keys() == {a.name, b.name}
    assert b.dask.dependencies == {a.name: set(), b.name: {a.name}}
    assert b.__dask_layers__() == (b.name,)


def test_len_object_with_unknown_size():
    a = da.random.random(size=(20, 2))
    b = a[a < 0.5]
    with pytest.raises(ValueError, match="on object with unknown chunk size"):
        assert len(b)<|MERGE_RESOLUTION|>--- conflicted
+++ resolved
@@ -51,12 +51,8 @@
 from dask.blockwise import make_blockwise_graph as top
 from dask.blockwise import optimize_blockwise
 from dask.delayed import Delayed, delayed
-<<<<<<< HEAD
 from dask.layers import BlockwiseCreateArray
-from dask.utils import SerializableLock, apply, key_split, tmpdir, tmpfile
-=======
-from dask.utils import apply, key_split, parse_bytes, tmpdir, tmpfile
->>>>>>> e4799c04
+from dask.utils import SerializableLock, apply, key_split, parse_bytes, tmpdir, tmpfile
 from dask.utils_test import dec, inc
 
 from ..chunk import getitem
