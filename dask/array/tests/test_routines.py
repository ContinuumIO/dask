--- conflicted
+++ resolved
@@ -139,7 +139,6 @@
     assert d.swapaxes(0, 1).name != d.swapaxes(1, 0).name
 
 
-<<<<<<< HEAD
 @pytest.mark.parametrize("funcname", [
     "moveaxis",
     "rollaxis",
@@ -172,22 +171,6 @@
               da.rollaxis(d, start=1, axis=2))
 
 
-@pytest.mark.parametrize("funcname, kwargs", [
-    ("flipud", {}),
-    ("fliplr", {}),
-    ("flip", {"axis": 0}),
-    ("flip", {"axis": 1}),
-    ("flip", {"axis": 2}),
-    ("flip", {"axis": -1}),
-])
-@pytest.mark.parametrize("shape", [
-    tuple(),
-    (4,),
-    (4, 6),
-    (4, 6, 8),
-    (4, 6, 8, 10),
-])
-=======
 @pytest.mark.parametrize(
     "funcname, kwargs",
     [
@@ -200,7 +183,6 @@
     ],
 )
 @pytest.mark.parametrize("shape", [tuple(), (4,), (4, 6), (4, 6, 8), (4, 6, 8, 10)])
->>>>>>> 6f382404
 def test_flip(funcname, kwargs, shape):
     axis = kwargs.get("axis")
     if axis is None:
