--- conflicted
+++ resolved
@@ -6,19 +6,14 @@
 
 import dask
 import dask.array as da
-<<<<<<< HEAD
-from dask.highlevelgraph import HighLevelGraph
+from dask.array.utils import assert_eq
 from dask.blockwise import (
     Blockwise,
+    blockwise_default_prefix,
+    index_subs,
+    optimize_blockwise,
     rewrite_blockwise,
-    optimize_blockwise,
-    index_subs,
-    blockwise_default_prefix,
 )
-=======
->>>>>>> b46d8710
-from dask.array.utils import assert_eq
-from dask.blockwise import Blockwise, index_subs, optimize_blockwise, rewrite_blockwise
 from dask.highlevelgraph import HighLevelGraph
 from dask.utils_test import dec, inc
 
