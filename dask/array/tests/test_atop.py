--- conflicted
+++ resolved
@@ -373,7 +373,6 @@
     assert_eq(A, B)
 
 
-<<<<<<< HEAD
 def test_validate_top_inputs():
     A = da.random.random((20, 20), chunks=(10, 10))
 
@@ -389,7 +388,8 @@
 
     assert 'repeated' in str(info.value).lower()
     assert 'i' in str(info.value)
-=======
+
+
 def test_gh_4176():
     def foo(A):
         return A[None, ...]
@@ -412,5 +412,4 @@
     chunks = ((1,),) + A.chunks
 
     D = da.Array(array_dsk, name, chunks, dtype=A.dtype)
-    D.sum(axis=0).compute()
->>>>>>> 113457b6
+    D.sum(axis=0).compute()