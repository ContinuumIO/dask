--- conflicted
+++ resolved
@@ -910,13 +910,13 @@
         da.reduction(dx, w_sum, np.sum, weights=[[[2]]])
 
 
-<<<<<<< HEAD
 def test_cumreduction_no_rechunk_on_1d_array():
     x = da.ones((5,))
     y = da.cumsum(x)
     no_rechunk = "rechunk" not in str(dict(y.__dask_graph__()))
     assert no_rechunk
-=======
+
+
 @pytest.mark.parametrize("axis", [3, 0, [1, 3]])
 @pytest.mark.parametrize("q", [0.75, [0.75], [0.75, 0.4]])
 @pytest.mark.parametrize("rechunk", [True, False])
@@ -1007,5 +1007,4 @@
     assert_eq(da.nanquantile(darr, 0.75, axis=-1), np.nanquantile(arr, 0.75, axis=-1))
     assert_eq(
         da.nanpercentile(darr, 0.75, axis=-1), np.nanpercentile(arr, 0.75, axis=-1)
-    )
->>>>>>> 966bdb58
+    )