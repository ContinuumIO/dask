--- conflicted
+++ resolved
@@ -8,13 +8,18 @@
 
 import dask
 import dask.array as da
-<<<<<<< HEAD
-from dask.array.slicing import (_sanitize_index_element, _slice_1d,
-                                new_blockdim, sanitize_index, slice_array,
-                                take, normalize_index, slicing_plan,
-                                make_block_sorted_slices,
-                                shuffle_slice)
-=======
+from dask.array.slicing import (
+    _sanitize_index_element,
+    _slice_1d,
+    new_blockdim,
+    sanitize_index,
+    slice_array,
+    take,
+    normalize_index,
+    slicing_plan,
+    make_block_sorted_slices,
+    shuffle_slice,
+)
 from dask.array.slicing import (
     _sanitize_index_element,
     _slice_1d,
@@ -26,7 +31,6 @@
     slicing_plan,
     cached_cumsum,
 )
->>>>>>> 6e5043ac
 from dask.array.utils import assert_eq, same_keys
 
 
@@ -914,7 +918,6 @@
     assert_eq(np.arange(10)[::-1], da.arange(10, chunks=3)[::-1])
 
 
-<<<<<<< HEAD
 def test_make_blockwise_sorted_slice():
     x = da.arange(8, chunks=4)
     index = np.array([6, 0, 4, 2, 7, 1, 5, 3])
@@ -927,12 +930,10 @@
     np.testing.assert_array_equal(b, index3)
 
 
-@pytest.mark.filterwarnings('ignore')
-@pytest.mark.parametrize('size, chunks', [
-    ((100, 2), (50, 2)),
-    ((100, 2), (37, 1)),
-    ((100,), (55,)),
-])
+@pytest.mark.filterwarnings("ignore")
+@pytest.mark.parametrize(
+    "size, chunks", [((100, 2), (50, 2)), ((100, 2), (37, 1)), ((100,), (55,))]
+)
 def test_shuffle_slice(size, chunks):
     x = da.random.randint(0, 1000, size=size, chunks=chunks)
     index = np.arange(len(x))
@@ -943,14 +944,9 @@
     assert_eq(a, b)
 
 
-@pytest.mark.parametrize('lock', [True, False])
-@pytest.mark.parametrize('asarray', [True, False])
-@pytest.mark.parametrize('fancy', [True, False])
-=======
 @pytest.mark.parametrize("lock", [True, False])
 @pytest.mark.parametrize("asarray", [True, False])
 @pytest.mark.parametrize("fancy", [True, False])
->>>>>>> 6e5043ac
 def test_gh4043(lock, asarray, fancy):
     a1 = da.from_array(np.zeros(3), chunks=1, asarray=asarray, lock=lock, fancy=fancy)
     a2 = da.from_array(np.ones(3), chunks=1, asarray=asarray, lock=lock, fancy=fancy)
