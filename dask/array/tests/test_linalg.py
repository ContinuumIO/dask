--- conflicted
+++ resolved
@@ -15,7 +15,6 @@
 @pytest.mark.parametrize('m,n,chunks,error_type', [
     (20, 10, 10, None),        # tall-skinny regular blocks
     (20, 10, (3, 10), None),   # tall-skinny regular fat layers
-<<<<<<< HEAD
     (20, 10, ((8, 4, 8), 10), None),   # tall-skinny irregular fat layers
     (40, 10, ((15, 5, 5, 8, 7), (10)), None),  # tall-skinny non-uniform chunks (why?)
     (128, 2, (16, 2), None),    # tall-skinny regular thin layers; recursion_depth=1
@@ -25,10 +24,6 @@
     (300, 10, (40, 10), None),  # tall-skinny regular thin layers; recursion_depth=2
     (300, 10, (30, 10), None),  # tall-skinny regular thin layers; recursion_depth=3
     (300, 10, (20, 10), None),  # tall-skinny regular thin layers; recursion_depth=4
-=======
-    (20, 10, (3, 10), None),   # tall-skinny irregular fat layers
-    (40, 10, ((15, 5, 5, 8, 7), (10)), None),  # tall-skinny non-uniform chunks (why?)
->>>>>>> 1a76ba3a
     (10, 5, 10, None),         # single block tall
     (5, 10, 10, None),         # single block short
     (10, 10, 10, None),        # single block square
@@ -38,54 +33,14 @@
     (20, 20, 10, ValueError),  # 2x2 regular blocks
 ])
 def test_tsqr(m, n, chunks, error_type):
-<<<<<<< HEAD
     mat = np.random.rand(m, n)
     data = da.from_array(mat, chunks=chunks, name='A')
 
     # qr
-=======
-    mat = np.random.rand(m, n)
-    data = da.from_array(mat, chunks=chunks, name='A')
     m_q = m
     n_q = min(m, n)
     m_r = n_q
     n_r = n
-    m_qtq = n_q
-
-    if error_type is None:
-        q, r = tsqr(data)
-        assert_eq((m_q, n_q), q.shape)  # shape check
-        assert_eq((m_r, n_r), r.shape)  # shape check
-        assert_eq(mat, da.dot(q, r))  # accuracy check
-        assert_eq(np.eye(m_qtq, m_qtq), da.dot(q.T, q))  # q must be orthonormal
-        assert_eq(r, da.triu(r.rechunk(r.shape[0])))  # r must be upper triangular
-    else:
-        with pytest.raises(error_type):
-            q, r = tsqr(data)
-
-
-@pytest.mark.parametrize('m,n,chunks,error_type', [
-    (20, 10, 10, ValueError),        # tall-skinny regular blocks
-    (20, 10, (3, 10), ValueError),   # tall-skinny regular fat layers
-    (20, 10, (3, 10), ValueError),   # tall-skinny irregular fat layers
-    (40, 10, ((15, 5, 5, 8, 7), (10)), ValueError),  # tall-skinny non-uniform chunks (why?)
-    (10, 5, 10, None),         # single block thin
-    (5, 10, 10, None),         # single block fat
-    (10, 10, 10, None),        # single block square
-    (10, 40, (10, 10), None),  # short-fat regular blocks
-    (10, 40, (10, 15), None),  # short-fat irregular blocks
-    (10, 40, ((10), (15, 5, 5, 8, 7)), None),  # short-fat non-uniform chunks (why?)
-    (20, 20, 10, ValueError),  # 2x2 regular blocks
-])
-def test_sfqr(m, n, chunks, error_type):
-    mat = np.random.rand(m, n)
-    data = da.from_array(mat, chunks=chunks, name='A')
->>>>>>> 1a76ba3a
-    m_q = m
-    n_q = min(m, n)
-    m_r = n_q
-    n_r = n
-<<<<<<< HEAD
 
     # svd
     m_u = m
@@ -135,34 +90,10 @@
     (300, 10, (20, 10), ValueError),  # tall-skinny regular thin layers; recursion_depth=4
     (10, 5, 10, None),         # single block tall
     (5, 10, 10, None),         # single block short
-=======
-    m_qtq = n_q
-
-    if error_type is None:
-        q, r = sfqr(data)
-        assert_eq((m_q, n_q), q.shape)  # shape check
-        assert_eq((m_r, n_r), r.shape)  # shape check
-        assert_eq(mat, da.dot(q, r))  # accuracy check
-        assert_eq(np.eye(m_qtq, m_qtq), da.dot(q.T, q))  # q must be orthonormal
-        assert_eq(r, da.triu(r.rechunk(r.shape[0])))  # r must be upper triangular
-    else:
-        with pytest.raises(error_type):
-            q, r = sfqr(data)
-
-
-@pytest.mark.parametrize('m,n,chunks,error_type', [
-    (20, 10, 10, None),        # tall-skinny regular blocks
-    (20, 10, (3, 10), None),   # tall-skinny regular fat layers
-    (20, 10, (3, 10), None),   # tall-skinny irregular fat layers
-    (40, 10, ((15, 5, 5, 8, 7), (10)), None),  # tall-skinny non-uniform chunks (why?)
-    (10, 5, 10, None),         # single block tall
-    (5, 10, 10, None),   # single block short
->>>>>>> 1a76ba3a
     (10, 10, 10, None),        # single block square
     (10, 40, (10, 10), None),  # short-fat regular blocks
     (10, 40, (10, 15), None),  # short-fat irregular blocks
     (10, 40, ((10), (15, 5, 5, 8, 7)), None),  # short-fat non-uniform chunks (why?)
-<<<<<<< HEAD
     (20, 20, 10, ValueError),  # 2x2 regular blocks
 ])
 def test_sfqr(m, n, chunks, error_type):
@@ -225,62 +156,6 @@
     else:
         with pytest.raises(error_type):
             q, r = qr(data)
-=======
-    (20, 20, 10, NotImplementedError),  # 2x2 regular blocks
-])
-def test_qr(m, n, chunks, error_type):
-    mat = np.random.rand(m, n)
-    data = da.from_array(mat, chunks=chunks, name='A')
-    m_q = m
-    n_q = min(m, n)
-    m_r = n_q
-    n_r = n
-    m_qtq = n_q
-
-    if error_type is None:
-        q, r = qr(data)
-        assert_eq((m_q, n_q), q.shape)  # shape check
-        assert_eq((m_r, n_r), r.shape)  # shape check
-        assert_eq(mat, da.dot(q, r))  # accuracy check
-        assert_eq(np.eye(m_qtq, m_qtq), da.dot(q.T, q))  # q must be orthonormal
-        assert_eq(r, da.triu(r.rechunk(r.shape[0])))  # r must be upper triangular
-    else:
-        with pytest.raises(error_type):
-            q, r = qr(data)
-
-
-def test_tsqr_svd_regular_blocks():
-    m, n = 20, 10
-    mat = np.random.rand(m, n)
-    data = da.from_array(mat, chunks=(10, n), name='A')
-
-    u, s, vt = tsqr(data, compute_svd=True)
-    usvt = da.dot(u, da.dot(da.diag(s), vt))
-
-    s_exact = np.linalg.svd(mat)[1]
-
-    assert_eq(mat, usvt)  # accuracy check
-    assert_eq(np.eye(n, n), da.dot(u.T, u))  # u must be orthonormal
-    assert_eq(np.eye(n, n), da.dot(vt, vt.T))  # v must be orthonormal
-    assert_eq(s, s_exact)  # s must contain the singular values
-
-
-def test_tsqr_svd_irregular_blocks():
-    m, n = 20, 10
-    mat = np.random.rand(m, n)
-    data = da.from_array(mat, chunks=(3, n), name='A')[1:]
-    mat2 = mat[1:, :]
-
-    u, s, vt = tsqr(data, compute_svd=True)
-    usvt = da.dot(u, da.dot(da.diag(s), vt))
-
-    s_exact = np.linalg.svd(mat2)[1]
-
-    assert_eq(mat2, usvt)  # accuracy check
-    assert_eq(np.eye(n, n), da.dot(u.T, u))  # u must be orthonormal
-    assert_eq(np.eye(n, n), da.dot(vt, vt.T))  # v must be orthonormal
-    assert_eq(s, s_exact)  # s must contain the singular values
->>>>>>> 1a76ba3a
 
 
 def test_linalg_consistent_names():
