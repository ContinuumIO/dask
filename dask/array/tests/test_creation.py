import threading

import pytest
pytest.importorskip('numpy')

import numpy as np
import pytest
from toolz import concat

import dask
import dask.array as da
<<<<<<< HEAD
from dask.array.utils import assert_eq, same_keys
from dask.array.creation import FromBlockFunctionInfo
=======
from dask.array.utils import assert_eq, same_keys, AxisError
>>>>>>> 5744197e


@pytest.mark.parametrize(
    "funcname", [
        "empty_like", "empty",
        "ones_like", "ones",
        "zeros_like", "zeros",
        "full_like", "full",
    ]
)
@pytest.mark.parametrize("cast_shape", [tuple, list, np.asarray])
@pytest.mark.parametrize("cast_chunks", [tuple, list, np.asarray])
@pytest.mark.parametrize(
    "shape, chunks", [
        ((10, 10), (4, 4))
    ]
)
@pytest.mark.parametrize(
    "dtype", [
        "i4",
    ]
)
def test_arr_like(funcname, shape, cast_shape, dtype, cast_chunks, chunks):
    np_func = getattr(np, funcname)
    da_func = getattr(da, funcname)
    shape = cast_shape(shape)
    chunks = cast_chunks(chunks)

    if "full" in funcname:
        old_np_func = np_func
        old_da_func = da_func

        np_func = lambda *a, **k: old_np_func(*a, fill_value=5, **k)
        da_func = lambda *a, **k: old_da_func(*a, fill_value=5, **k)

    dtype = np.dtype(dtype)

    if "like" in funcname:
        a = np.random.randint(0, 10, shape).astype(dtype)

        np_r = np_func(a)
        da_r = da_func(a, chunks=chunks)
    else:
        np_r = np_func(shape, dtype=dtype)
        da_r = da_func(shape, dtype=dtype, chunks=chunks)

    assert np_r.shape == da_r.shape
    assert np_r.dtype == da_r.dtype

    if "empty" not in funcname:
        assert (np_r == np.asarray(da_r)).all()


@pytest.mark.parametrize("endpoint", [True, False])
def test_linspace(endpoint):
    darr = da.linspace(6, 49, endpoint=endpoint, chunks=5)
    nparr = np.linspace(6, 49, endpoint=endpoint)
    assert_eq(darr, nparr)

    darr = da.linspace(1.4, 4.9, endpoint=endpoint, chunks=5, num=13)
    nparr = np.linspace(1.4, 4.9, endpoint=endpoint, num=13)
    assert_eq(darr, nparr)

    darr = da.linspace(6, 49, endpoint=endpoint, chunks=5, dtype=float)
    nparr = np.linspace(6, 49, endpoint=endpoint, dtype=float)
    assert_eq(darr, nparr)

    darr, dstep = da.linspace(6, 49, endpoint=endpoint, chunks=5, retstep=True)
    nparr, npstep = np.linspace(6, 49, endpoint=endpoint, retstep=True)
    assert np.allclose(dstep, npstep)
    assert_eq(darr, nparr)

    darr = da.linspace(1.4, 4.9, endpoint=endpoint, chunks=5, num=13, dtype=int)
    nparr = np.linspace(1.4, 4.9, num=13, endpoint=endpoint, dtype=int)
    assert_eq(darr, nparr)
    assert (sorted(da.linspace(1.4, 4.9, endpoint=endpoint, chunks=5, num=13).dask) ==
            sorted(da.linspace(1.4, 4.9, endpoint=endpoint, chunks=5, num=13).dask))
    assert (sorted(da.linspace(6, 49, endpoint=endpoint, chunks=5, dtype=float).dask) ==
            sorted(da.linspace(6, 49, endpoint=endpoint, chunks=5, dtype=float).dask))


def _from_block_function_callback(block_info, calls, lock):
    """Callback used in tests of from_block_function.

    It generates a 2D array where each cell has value 1000*row+col.
    It also appends the received `block_info` to `calls`, while
    holding `lock`.
    """
    loc = block_info.array_location
    rows = np.arange(loc[0][0], loc[0][1])[:, np.newaxis]
    cols = np.arange(loc[1][0], loc[1][1])[np.newaxis, :]
    with lock:
        calls.append(block_info)
    return 1000 * rows + cols


@pytest.mark.parametrize('dtype', [None, np.int_])
def test_from_block_function(dtype):
    shape = (3, 4)
    chunks = ((1, 2), 2)
    num_chunks = (2, 2)
    calls = []
    lock = threading.Lock()
    # Passes calls via *args and lock via **kwargs to test both
    a = da.from_block_function(_from_block_function_callback, calls,
                               shape=shape, chunks=chunks, dtype=dtype,
                               lock=lock)
    expected = np.array([[0, 1, 2, 3], [1000, 1001, 1002, 1003], [2000, 2001, 2002, 2003]])
    assert_eq(a, expected)

    if dtype is None:
        # First call will be just to determine dtype
        del calls[0]
    calls.sort(key=lambda call: call.chunk_location)
    assert calls == [
        FromBlockFunctionInfo(shape=shape, num_chunks=num_chunks, chunk_location=(0, 0),
                              array_location=[(0, 1), (0, 2)], chunk_shape=(1, 2), dtype=np.dtype(np.int_)),
        FromBlockFunctionInfo(shape=shape, num_chunks=num_chunks, chunk_location=(0, 1),
                              array_location=[(0, 1), (2, 4)], chunk_shape=(1, 2), dtype=np.dtype(np.int_)),
        FromBlockFunctionInfo(shape=shape, num_chunks=num_chunks, chunk_location=(1, 0),
                              array_location=[(1, 3), (0, 2)], chunk_shape=(2, 2), dtype=np.dtype(np.int_)),
        FromBlockFunctionInfo(shape=shape, num_chunks=num_chunks, chunk_location=(1, 1),
                              array_location=[(1, 3), (2, 4)], chunk_shape=(2, 2), dtype=np.dtype(np.int_))
    ]


def test_arange():
    darr = da.arange(77, chunks=13)
    nparr = np.arange(77)
    assert_eq(darr, nparr)

    darr = da.arange(2, 13, chunks=5)
    nparr = np.arange(2, 13)
    assert_eq(darr, nparr)

    darr = da.arange(4, 21, 9, chunks=13)
    nparr = np.arange(4, 21, 9)
    assert_eq(darr, nparr)

    # negative steps
    darr = da.arange(53, 5, -3, chunks=5)
    nparr = np.arange(53, 5, -3)
    assert_eq(darr, nparr)

    darr = da.arange(77, chunks=13, dtype=float)
    nparr = np.arange(77, dtype=float)
    assert_eq(darr, nparr)

    darr = da.arange(2, 13, chunks=5, dtype=int)
    nparr = np.arange(2, 13, dtype=int)
    assert_eq(darr, nparr)
    assert (sorted(da.arange(2, 13, chunks=5).dask) ==
            sorted(da.arange(2, 13, chunks=5).dask))
    assert (sorted(da.arange(77, chunks=13, dtype=float).dask) ==
            sorted(da.arange(77, chunks=13, dtype=float).dask))

    # 0 size output
    darr = da.arange(0, 1, -0.5, chunks=20)
    nparr = np.arange(0, 1, -0.5)
    assert_eq(darr, nparr)

    darr = da.arange(0, -1, 0.5, chunks=20)
    nparr = np.arange(0, -1, 0.5)
    assert_eq(darr, nparr)

    # Unexpected or missing kwargs
    with pytest.raises(TypeError) as exc:
        da.arange(10, chunks=-1, whatsthis=1)
    assert 'whatsthis' in str(exc)

    assert da.arange(10).chunks == ((10,),)


@pytest.mark.parametrize("start,stop,step,dtype", [
    (0, 1, 1, None),  # int64
    (1.5, 2, 1, None),  # float64
    (1, 2.5, 1, None),  # float64
    (1, 2, .5, None),  # float64
    (np.float32(1), np.float32(2), np.float32(1), None),  # promoted to float64
    (np.int32(1), np.int32(2), np.int32(1), None),  # promoted to int64
    (np.uint32(1), np.uint32(2), np.uint32(1), None),  # promoted to int64
    (np.uint64(1), np.uint64(2), np.uint64(1), None),  # promoted to float64
    (np.uint32(1), np.uint32(2), np.uint32(1), np.uint32),
    (np.uint64(1), np.uint64(2), np.uint64(1), np.uint64),
    # numpy.arange gives unexpected results
    # https://github.com/numpy/numpy/issues/11505
    # (1j, 2, 1, None),
    # (1, 2j, 1, None),
    # (1, 2, 1j, None),
    # (1+2j, 2+3j, 1+.1j, None),
])
def test_arange_dtypes(start, stop, step, dtype):
    a_np = np.arange(start, stop, step, dtype=dtype)
    a_da = da.arange(start, stop, step, dtype=dtype, chunks=-1)
    assert_eq(a_np, a_da)


@pytest.mark.xfail(reason="Casting floats to ints is not supported since edge"
                          "behavior is not specified or guaranteed by NumPy.")
def test_arange_cast_float_int_step():
    darr = da.arange(3.3, -9.1, -.25, chunks=3, dtype='i8')
    nparr = np.arange(3.3, -9.1, -.25, dtype='i8')
    assert_eq(darr, nparr)


def test_arange_float_step():
    darr = da.arange(2., 13., .3, chunks=4)
    nparr = np.arange(2., 13., .3)
    assert_eq(darr, nparr)

    darr = da.arange(7.7, 1.5, -.8, chunks=3)
    nparr = np.arange(7.7, 1.5, -.8)
    assert_eq(darr, nparr)

    darr = da.arange(0, 1, 0.01, chunks=20)
    nparr = np.arange(0, 1, 0.01)
    assert_eq(darr, nparr)

    darr = da.arange(0, 1, 0.03, chunks=20)
    nparr = np.arange(0, 1, 0.03)
    assert_eq(darr, nparr)


def test_indices_no_chunks():
    with pytest.raises(ValueError):
        da.indices((1,))


def test_indices_wrong_chunks():
    with pytest.raises(ValueError):
        da.indices((1,), chunks=tuple())


def test_indices_dimensions_chunks():
    chunks = ((1,4,2,3), (5,5))
    darr = da.indices((10, 10), chunks=chunks)
    assert darr.chunks == ((1,1),) + chunks


def test_empty_indicies():
    darr = da.indices(tuple(), chunks=tuple())
    nparr = np.indices(tuple())
    assert darr.shape == nparr.shape
    assert darr.dtype == nparr.dtype
    assert_eq(darr, nparr)

    darr = da.indices(tuple(), float, chunks=tuple())
    nparr = np.indices(tuple(), float)
    assert darr.shape == nparr.shape
    assert darr.dtype == nparr.dtype
    assert_eq(darr, nparr)

    darr = da.indices((0,), float, chunks=(1,))
    nparr = np.indices((0,), float)
    assert darr.shape == nparr.shape
    assert darr.dtype == nparr.dtype
    assert_eq(darr, nparr)

    darr = da.indices((0, 1, 2), float, chunks=(1, 1, 2))
    nparr = np.indices((0, 1, 2), float)
    assert darr.shape == nparr.shape
    assert darr.dtype == nparr.dtype
    assert_eq(darr, nparr)


def test_indicies():
    darr = da.indices((1,), chunks=(1,))
    nparr = np.indices((1,))
    assert_eq(darr, nparr)

    darr = da.indices((1,), float, chunks=(1,))
    nparr = np.indices((1,), float)
    assert_eq(darr, nparr)

    darr = da.indices((2, 1), chunks=(2, 1))
    nparr = np.indices((2, 1))
    assert_eq(darr, nparr)

    darr = da.indices((2, 3), chunks=(1, 2))
    nparr = np.indices((2, 3))
    assert_eq(darr, nparr)


@pytest.mark.parametrize("shapes, chunks", [
    ([()], [()]),
    ([(0,)], [(0,)]),
    ([(2,), (3,)], [(1,), (2,)]),
    ([(2,), (3,), (4,)], [(1,), (2,), (3,)]),
    ([(2,), (3,), (4,), (5,)], [(1,), (2,), (3,), (4,)]),
    ([(2, 3), (4,)], [(1, 2), (3,)]),
])
@pytest.mark.parametrize("indexing", [
    "ij",
    "xy",
])
@pytest.mark.parametrize("sparse", [
    False,
    True,
])
def test_meshgrid(shapes, chunks, indexing, sparse):
    xi_a = []
    xi_d = []
    xi_dc = []
    for each_shape, each_chunk in zip(shapes, chunks):
        xi_a.append(np.random.random(each_shape))
        xi_d_e = da.from_array(xi_a[-1], chunks=each_chunk)
        xi_d.append(xi_d_e)
        xi_d_ef = xi_d_e.flatten()
        xi_dc.append(xi_d_ef.chunks[0])
    do = list(range(len(xi_dc)))
    if indexing == "xy" and len(xi_dc) > 1:
        do[0], do[1] = do[1], do[0]
        xi_dc[0], xi_dc[1] = xi_dc[1], xi_dc[0]
    xi_dc = tuple(xi_dc)

    r_a = np.meshgrid(*xi_a, indexing=indexing, sparse=sparse)
    r_d = da.meshgrid(*xi_d, indexing=indexing, sparse=sparse)

    assert isinstance(r_d, list)
    assert len(r_a) == len(r_d)

    for e_r_a, e_r_d, i in zip(r_a, r_d, do):
        assert_eq(e_r_a, e_r_d)
        if sparse:
            assert e_r_d.chunks[i] == xi_dc[i]
        else:
            assert e_r_d.chunks == xi_dc


def test_meshgrid_inputcoercion():
    a = [1, 2, 3]
    b = np.array([4, 5, 6, 7])
    x, y = np.meshgrid(a, b, indexing='ij')
    z = x * y

    x_d, y_d = da.meshgrid(a, b, indexing='ij')
    z_d = x_d * y_d

    assert z_d.shape == (len(a), len(b))
    assert_eq(z, z_d)


def test_tril_triu():
    A = np.random.randn(20, 20)
    for chk in [5, 4]:
        dA = da.from_array(A, (chk, chk))

        assert np.allclose(da.triu(dA).compute(), np.triu(A))
        assert np.allclose(da.tril(dA).compute(), np.tril(A))

        for k in [-25, -20, -19, -15, -14, -9, -8, -6, -5, -1,
                  1, 4, 5, 6, 8, 10, 11, 15, 16, 19, 20, 21]:
            assert np.allclose(da.triu(dA, k).compute(), np.triu(A, k))
            assert np.allclose(da.tril(dA, k).compute(), np.tril(A, k))


def test_tril_triu_errors():
    A = np.random.randint(0, 11, (10, 10, 10))
    dA = da.from_array(A, chunks=(5, 5, 5))
    pytest.raises(ValueError, lambda: da.triu(dA))


def test_tril_triu_non_square_arrays():
    A = np.random.randint(0, 11, (30, 35))
    dA = da.from_array(A, chunks=(5, 5))
    assert_eq(da.triu(dA), np.triu(A))
    assert_eq(da.tril(dA), np.tril(A))


def test_eye():
    assert_eq(da.eye(9, chunks=3), np.eye(9))
    assert_eq(da.eye(10, chunks=3), np.eye(10))
    assert_eq(da.eye(9, chunks=3, M=11), np.eye(9, M=11))
    assert_eq(da.eye(11, chunks=3, M=9), np.eye(11, M=9))
    assert_eq(da.eye(7, chunks=3, M=11), np.eye(7, M=11))
    assert_eq(da.eye(11, chunks=3, M=7), np.eye(11, M=7))
    assert_eq(da.eye(9, chunks=3, k=2), np.eye(9, k=2))
    assert_eq(da.eye(9, chunks=3, k=-2), np.eye(9, k=-2))
    assert_eq(da.eye(7, chunks=3, M=11, k=5), np.eye(7, M=11, k=5))
    assert_eq(da.eye(11, chunks=3, M=7, k=-6), np.eye(11, M=7, k=-6))
    assert_eq(da.eye(6, chunks=3, M=9, k=7), np.eye(6, M=9, k=7))
    assert_eq(da.eye(12, chunks=3, M=6, k=-3), np.eye(12, M=6, k=-3))

    assert_eq(da.eye(9, chunks=3, dtype=int), np.eye(9, dtype=int))
    assert_eq(da.eye(10, chunks=3, dtype=int), np.eye(10, dtype=int))


def test_diag():
    v = np.arange(11)
    assert_eq(da.diag(v), np.diag(v))

    v = da.arange(11, chunks=3)
    darr = da.diag(v)
    nparr = np.diag(v)
    assert_eq(darr, nparr)
    assert sorted(da.diag(v).dask) == sorted(da.diag(v).dask)

    v = v + v + 3
    darr = da.diag(v)
    nparr = np.diag(v)
    assert_eq(darr, nparr)

    v = da.arange(11, chunks=11)
    darr = da.diag(v)
    nparr = np.diag(v)
    assert_eq(darr, nparr)
    assert sorted(da.diag(v).dask) == sorted(da.diag(v).dask)

    x = np.arange(64).reshape((8, 8))
    assert_eq(da.diag(x), np.diag(x))

    d = da.from_array(x, chunks=(4, 4))
    assert_eq(da.diag(d), np.diag(x))


def test_diagonal():
    v = np.arange(11)
    with pytest.raises(ValueError):
        da.diagonal(v)

    v = np.arange(4).reshape((2, 2))
    with pytest.raises(ValueError):
        da.diagonal(v, axis1=0, axis2=0)

    with pytest.raises(AxisError):
        da.diagonal(v, axis1=-4)

    with pytest.raises(AxisError):
        da.diagonal(v, axis2=-4)

    v = np.arange(4 * 5 * 6).reshape((4, 5, 6))
    v = da.from_array(v, chunks=2)
    assert_eq(da.diagonal(v), np.diagonal(v))
    # Empty diagonal.
    assert_eq(da.diagonal(v, offset=10), np.diagonal(v, offset=10))
    assert_eq(da.diagonal(v, offset=-10), np.diagonal(v, offset=-10))

    with pytest.raises(ValueError):
        da.diagonal(v, axis1=-2)

    # Negative axis.
    assert_eq(da.diagonal(v, axis1=-1), np.diagonal(v, axis1=-1))
    assert_eq(da.diagonal(v, offset=1, axis1=-1), np.diagonal(v, offset=1, axis1=-1))

    # Heterogenous chunks.
    v = np.arange(2 * 3 * 4 * 5 * 6).reshape((2, 3, 4, 5, 6))
    v = da.from_array(v, chunks=(1, (1, 2), (1, 2, 1), (2, 1, 2), (5, 1)))

    assert_eq(da.diagonal(v), np.diagonal(v))
    assert_eq(da.diagonal(v, offset=2, axis1=3, axis2=1),
              np.diagonal(v, offset=2, axis1=3, axis2=1))

    assert_eq(da.diagonal(v, offset=-2, axis1=3, axis2=1),
              np.diagonal(v, offset=-2, axis1=3, axis2=1))

    assert_eq(da.diagonal(v, offset=-2, axis1=3, axis2=4),
              np.diagonal(v, offset=-2, axis1=3, axis2=4))

    assert_eq(da.diagonal(v, 1), np.diagonal(v, 1))
    assert_eq(da.diagonal(v, -1), np.diagonal(v, -1))
    # Positional arguments
    assert_eq(da.diagonal(v, 1, 2, 1), np.diagonal(v, 1, 2, 1))

    v = np.arange(2 * 3 * 4 * 5 * 6).reshape((2, 3, 4, 5, 6))
    assert_eq(da.diagonal(v, axis1=1, axis2=3), np.diagonal(v, axis1=1, axis2=3))
    assert_eq(da.diagonal(v, offset=1, axis1=1, axis2=3),
              np.diagonal(v, offset=1, axis1=1, axis2=3))

    assert_eq(da.diagonal(v, offset=1, axis1=3, axis2=1),
              np.diagonal(v, offset=1, axis1=3, axis2=1))

    assert_eq(da.diagonal(v, offset=-5, axis1=3, axis2=1),
              np.diagonal(v, offset=-5, axis1=3, axis2=1))

    assert_eq(da.diagonal(v, offset=-6, axis1=3, axis2=1),
              np.diagonal(v, offset=-6, axis1=3, axis2=1))

    assert_eq(da.diagonal(v, offset=-6, axis1=-3, axis2=1),
              np.diagonal(v, offset=-6, axis1=-3, axis2=1))

    assert_eq(da.diagonal(v, offset=-6, axis1=-3, axis2=1),
              np.diagonal(v, offset=-6, axis1=-3, axis2=1))

    v = da.from_array(v, chunks=2)
    assert_eq(da.diagonal(v, offset=1, axis1=3, axis2=1),
              np.diagonal(v, offset=1, axis1=3, axis2=1))
    assert_eq(da.diagonal(v, offset=-1, axis1=3, axis2=1),
              np.diagonal(v, offset=-1, axis1=3, axis2=1))

    v = np.arange(384).reshape((8, 8, 6))
    assert_eq(da.diagonal(v, offset=-1, axis1=2),
              np.diagonal(v, offset=-1, axis1=2))

    v = da.from_array(v, chunks=(4, 4, 2))
    assert_eq(da.diagonal(v, offset=-1, axis1=2),
              np.diagonal(v, offset=-1, axis1=2))


@pytest.mark.parametrize('dtype', [None, 'f8', 'i8'])
@pytest.mark.parametrize('func, kwargs', [
    (lambda x, y: x + y, {}),
    (lambda x, y, c=1: x + c * y, {}),
    (lambda x, y, c=1: x + c * y, {"c": 3}),
])
def test_fromfunction(func, dtype, kwargs):
    a = np.fromfunction(func, shape=(5, 5), dtype=dtype, **kwargs)
    d = da.fromfunction(
        func, shape=(5, 5), chunks=(2, 2), dtype=dtype, **kwargs
    )

    assert_eq(d, a)

    d2 = da.fromfunction(
        func, shape=(5, 5), chunks=(2, 2), dtype=dtype, **kwargs
    )

    assert same_keys(d, d2)


def test_repeat():
    x = np.random.random((10, 11, 13))
    d = da.from_array(x, chunks=(4, 5, 3))

    repeats = [1, 2, 5]
    axes = [-3, -2, -1, 0, 1, 2]

    for r in repeats:
        for a in axes:
            assert_eq(x.repeat(r, axis=a), d.repeat(r, axis=a))

    assert_eq(d.repeat(2, 0), da.repeat(d, 2, 0))

    with pytest.raises(NotImplementedError):
        da.repeat(d, np.arange(10))

    with pytest.raises(NotImplementedError):
        da.repeat(d, 2, None)

    with pytest.raises(NotImplementedError):
        da.repeat(d, 2)

    for invalid_axis in [3, -4]:
        with pytest.raises(ValueError):
            da.repeat(d, 2, axis=invalid_axis)

    x = np.arange(5)
    d = da.arange(5, chunks=(2,))

    assert_eq(x.repeat(3), d.repeat(3))

    for r in [1, 2, 3, 4]:
        assert all(concat(d.repeat(r).chunks))


@pytest.mark.parametrize('shape, chunks', [
    ((10,), (1,)),
    ((10, 11, 13), (4, 5, 3)),
])
@pytest.mark.parametrize('reps', [0, 1, 2, 3, 5])
def test_tile(shape, chunks, reps):
    x = np.random.random(shape)
    d = da.from_array(x, chunks=chunks)

    assert_eq(np.tile(x, reps), da.tile(d, reps))


@pytest.mark.parametrize('shape, chunks', [
    ((10,), (1,)),
    ((10, 11, 13), (4, 5, 3)),
])
@pytest.mark.parametrize('reps', [-1, -5])
def test_tile_neg_reps(shape, chunks, reps):
    x = np.random.random(shape)
    d = da.from_array(x, chunks=chunks)

    with pytest.raises(ValueError):
        da.tile(d, reps)


@pytest.mark.parametrize('shape, chunks', [
    ((10,), (1,)),
    ((10, 11, 13), (4, 5, 3)),
])
@pytest.mark.parametrize('reps', [[1], [1, 2]])
def test_tile_array_reps(shape, chunks, reps):
    x = np.random.random(shape)
    d = da.from_array(x, chunks=chunks)

    with pytest.raises(NotImplementedError):
        da.tile(d, reps)


@pytest.mark.parametrize('shape, chunks, pad_width, mode, kwargs', [
    ((10,), (3,), 1, 'constant', {}),
    ((10,), (3,), 2, 'constant', {'constant_values': -1}),
    ((10,), (3,), ((2, 3)), 'constant', {'constant_values': (-1, -2)}),
    (
        (10, 11), (4, 5), ((1, 4), (2, 3)), 'constant',
        {'constant_values': ((-1, -2), (2, 1))}
    ),
    ((10,), (3,), 3, 'edge', {}),
    ((10,), (3,), 3, 'linear_ramp', {}),
    ((10,), (3,), 3, 'linear_ramp', {'end_values': 0}),
    (
        (10, 11), (4, 5), ((1, 4), (2, 3)), 'linear_ramp',
        {'end_values': ((-1, -2), (4, 3))}
    ),
    ((10, 11), (4, 5), ((1, 4), (2, 3)), 'reflect', {}),
    ((10, 11), (4, 5), ((1, 4), (2, 3)), 'symmetric', {}),
    ((10, 11), (4, 5), ((1, 4), (2, 3)), 'wrap', {}),
    ((10,), (3,), ((2, 3)), 'maximum', {'stat_length': (1, 2)}),
    (
        (10, 11), (4, 5), ((1, 4), (2, 3)), 'mean',
        {'stat_length': ((3, 4), (2, 1))}
    ),
    ((10,), (3,), ((2, 3)), 'minimum', {'stat_length': (2, 3)}),
])
def test_pad(shape, chunks, pad_width, mode, kwargs):
    np_a = np.random.random(shape)
    da_a = da.from_array(np_a, chunks=chunks)

    np_r = np.pad(np_a, pad_width, mode, **kwargs)
    da_r = da.pad(da_a, pad_width, mode, **kwargs)

    assert_eq(np_r, da_r)


@pytest.mark.parametrize('kwargs', [
    {},
    {"scaler": 2},
])
def test_pad_udf(kwargs):
    def udf_pad(vector, pad_width, iaxis, kwargs):
        scaler = kwargs.get("scaler", 1)
        vector[:pad_width[0]] = -scaler * pad_width[0]
        vector[-pad_width[1]:] = scaler * pad_width[1]
        return vector

    shape = (10, 11)
    chunks = (4, 5)
    pad_width = ((1, 2), (2, 3))

    np_a = np.random.random(shape)
    da_a = da.from_array(np_a, chunks=chunks)

    np_r = np.pad(np_a, pad_width, udf_pad, kwargs=kwargs)
    da_r = da.pad(da_a, pad_width, udf_pad, kwargs=kwargs)

    assert_eq(np_r, da_r)


def test_auto_chunks():
    with dask.config.set({'array.chunk-size': '50 MiB'}):
        x = da.ones((10000, 10000))
        assert 4 < x.npartitions < 32<|MERGE_RESOLUTION|>--- conflicted
+++ resolved
@@ -9,12 +9,8 @@
 
 import dask
 import dask.array as da
-<<<<<<< HEAD
-from dask.array.utils import assert_eq, same_keys
+from dask.array.utils import assert_eq, same_keys, AxisError
 from dask.array.creation import FromBlockFunctionInfo
-=======
-from dask.array.utils import assert_eq, same_keys, AxisError
->>>>>>> 5744197e
 
 
 @pytest.mark.parametrize(
