--- conflicted
+++ resolved
@@ -547,11 +547,7 @@
     y = x.rechunk(chunks)
     dsk = dict(y.dask)
     assert not any(
-<<<<<<< HEAD
-        funcname(task[0] if isinstance(task, tuple) else task.func).startswith("concat")
-=======
         funcname(task.func).startswith("concat")
->>>>>>> 5bec0366
         for task in dsk.values()
         if isinstance(task, Task)
     )
