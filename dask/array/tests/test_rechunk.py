--- conflicted
+++ resolved
@@ -599,13 +599,13 @@
     assert len(x.compute()) == 0
 
 
-<<<<<<< HEAD
 def test_rechunk_avoid_needless_chunking():
     x = da.ones(16, chunks=2)
     y = x.rechunk(8)
     dsk = y.__dask_graph__()
     assert len(dsk) <= 8 + 2
-=======
+    
+    
 @pytest.mark.parametrize('shape,chunks,bs,expected', [
     (100, 1, 10, (10,) * 10),
     (100, 50, 10, (10,) * 10),
@@ -687,5 +687,4 @@
     with dask.config.set({'array.chunk-size': '1B'}):
         x = da.ones(10, chunks=(5,))
         y = x.rechunk('auto')
-        assert y.chunks == ((1,) * 10,)
->>>>>>> 61340152
+        assert y.chunks == ((1,) * 10,)