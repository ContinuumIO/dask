import numpy as np
import pytest

import dask.array as da
<<<<<<< HEAD
from dask.array.utils import assert_eq, same_keys, AxisError, IS_NEP18_ACTIVE
from dask.array.gufunc import apply_gufunc

missing_arrfunc_cond = not IS_NEP18_ACTIVE
missing_arrfunc_reason = "NEP-18 support is not available in NumPy"
=======
from dask.sizeof import sizeof
from dask.array.utils import assert_eq
>>>>>>> 1beabd5b

cupy = pytest.importorskip('cupy')


functions = [
    lambda x: x,
    lambda x: da.expm1(x),
    lambda x: 2 * x,
    lambda x: x / 2,
    lambda x: x**2,
    lambda x: x + x,
    lambda x: x * x,
    lambda x: x[0],
    lambda x: x[:, 1],
    lambda x: x[:1, None, 1:3],
    lambda x: x.T,
    lambda x: da.transpose(x, (1, 2, 0)),
    lambda x: x.sum(),
    pytest.param(lambda x: x.mean(),
                 marks=pytest.mark.xfail(
                 reason='requires NumPy>=1.17 and CuPy support for shape argument in *_like functions.')),
    lambda x: x.moment(order=0),
    pytest.param(lambda x: x.std(),
                 marks=pytest.mark.xfail(
                 reason='requires NumPy>=1.17 and CuPy support for shape argument in *_like functions.')),
    pytest.param(lambda x: x.var(),
                 marks=pytest.mark.xfail(
                 reason='requires NumPy>=1.17 and CuPy support for shape argument in *_like functions.')),
    pytest.param(lambda x: x.dot(np.arange(x.shape[-1])),
                 marks=pytest.mark.xfail(reason='cupy.dot(numpy) fails')),
    pytest.param(lambda x: x.dot(np.eye(x.shape[-1])),
                 marks=pytest.mark.xfail(reason='cupy.dot(numpy) fails')),
    pytest.param(lambda x: da.tensordot(x, np.ones(x.shape[:2]), axes=[(0, 1), (0, 1)]),
                 marks=pytest.mark.xfail(reason='cupy.dot(numpy) fails')),
    lambda x: x.sum(axis=0),
    lambda x: x.max(axis=0),
    lambda x: x.sum(axis=(1, 2)),
    lambda x: x.astype(np.complex128),
    lambda x: x.map_blocks(lambda x: x * 2),
    pytest.param(lambda x: x.round(1),
                 marks=pytest.mark.xfail(reason="cupy doesn't support round")),
    lambda x: x.reshape((x.shape[0] * x.shape[1], x.shape[2])),
    # Rechunking here is required, see https://github.com/dask/dask/issues/2561
    lambda x: (x.rechunk(x.shape)).reshape((x.shape[1], x.shape[0], x.shape[2])),
    lambda x: x.reshape((x.shape[0], x.shape[1], x.shape[2] / 2, x.shape[2] / 2)),
    lambda x: abs(x),
    lambda x: x > 0.5,
    lambda x: x.rechunk((4, 4, 4)),
    lambda x: x.rechunk((2, 2, 1)),
    pytest.param(lambda x: da.einsum("ijk,ijk", x, x),
                 marks=pytest.mark.xfail(
                     reason='depends on resolution of https://github.com/numpy/numpy/issues/12974')),
    lambda x: np.isreal(x),
    lambda x: np.iscomplex(x),
    lambda x: np.isneginf(x),
    lambda x: np.isposinf(x),
    lambda x: np.real(x),
    lambda x: np.imag(x),
    lambda x: np.fix(x),
    lambda x: np.i0(x.reshape((24,))),
    lambda x: np.sinc(x),
    lambda x: np.nan_to_num(x),
]


@pytest.mark.parametrize('func', functions)
def test_basic(func):
    c = cupy.random.random((2, 3, 4))
    n = c.get()
    dc = da.from_array(c, chunks=(1, 2, 2), asarray=False)
    dn = da.from_array(n, chunks=(1, 2, 2))

    ddc = func(dc)
    ddn = func(dn)

    assert_eq(ddc, ddn)

    if ddc.shape:
        result = ddc.compute(scheduler='single-threaded')
        assert isinstance(result, cupy.ndarray)


<<<<<<< HEAD
@pytest.mark.skipif(missing_arrfunc_cond, reason=missing_arrfunc_reason)
def test_diag():
    v = cupy.arange(11)
    assert_eq(da.diag(v), cupy.diag(v))

    v = v + v + 3
    darr = da.diag(v)
    cupyarr = cupy.diag(v)
    assert_eq(darr, cupyarr)

    x = cupy.arange(64).reshape((8, 8))
    assert_eq(da.diag(x), cupy.diag(x))


@pytest.mark.skipif(missing_arrfunc_cond, reason=missing_arrfunc_reason)
def test_diagonal():
    v = cupy.arange(11)
    with pytest.raises(ValueError):
        da.diagonal(v)

    v = cupy.arange(4).reshape((2, 2))
    with pytest.raises(ValueError):
        da.diagonal(v, axis1=0, axis2=0)

    with pytest.raises(AxisError):
        da.diagonal(v, axis1=-4)

    with pytest.raises(AxisError):
        da.diagonal(v, axis2=-4)

    v = cupy.arange(4 * 5 * 6).reshape((4, 5, 6))
    v = da.from_array(v, chunks=2, asarray=False)
    assert_eq(da.diagonal(v), np.diagonal(v))
    # Empty diagonal.
    assert_eq(da.diagonal(v, offset=10), np.diagonal(v, offset=10))
    assert_eq(da.diagonal(v, offset=-10), np.diagonal(v, offset=-10))
    assert isinstance(da.diagonal(v).compute(), cupy.core.core.ndarray)

    with pytest.raises(ValueError):
        da.diagonal(v, axis1=-2)

    # Negative axis.
    assert_eq(da.diagonal(v, axis1=-1), np.diagonal(v, axis1=-1))
    assert_eq(da.diagonal(v, offset=1, axis1=-1), np.diagonal(v, offset=1, axis1=-1))

    # Heterogenous chunks.
    v = cupy.arange(2 * 3 * 4 * 5 * 6).reshape((2, 3, 4, 5, 6))
    v = da.from_array(v, chunks=(1, (1, 2), (1, 2, 1), (2, 1, 2), (5, 1)), asarray=False)

    assert_eq(da.diagonal(v), np.diagonal(v))
    assert_eq(da.diagonal(v, offset=2, axis1=3, axis2=1),
              np.diagonal(v, offset=2, axis1=3, axis2=1))

    assert_eq(da.diagonal(v, offset=-2, axis1=3, axis2=1),
              np.diagonal(v, offset=-2, axis1=3, axis2=1))

    assert_eq(da.diagonal(v, offset=-2, axis1=3, axis2=4),
              np.diagonal(v, offset=-2, axis1=3, axis2=4))

    assert_eq(da.diagonal(v, 1), np.diagonal(v, 1))
    assert_eq(da.diagonal(v, -1), np.diagonal(v, -1))
    # Positional arguments
    assert_eq(da.diagonal(v, 1, 2, 1), np.diagonal(v, 1, 2, 1))


@pytest.mark.xfail(reason="no shape argument support *_like functions on CuPy yet")
@pytest.mark.skipif(np.__version__ < '1.17', reason='no shape argument for *_like functions')
@pytest.mark.skipif(missing_arrfunc_cond, reason=missing_arrfunc_reason)
def test_tril_triu():
    A = cupy.random.randn(20, 20)
    for chk in [5, 4]:
        dA = da.from_array(A, (chk, chk), asarray=False)

        assert np.allclose(da.triu(dA).compute(), np.triu(A))
        assert np.allclose(da.tril(dA).compute(), np.tril(A))

        for k in [-25, -20, -19, -15, -14, -9, -8, -6, -5, -1,
                  1, 4, 5, 6, 8, 10, 11, 15, 16, 19, 20, 21]:
            assert np.allclose(da.triu(dA, k).compute(), np.triu(A, k))
            assert np.allclose(da.tril(dA, k).compute(), np.tril(A, k))


@pytest.mark.xfail(reason="no shape argument support *_like functions on CuPy yet")
@pytest.mark.skipif(np.__version__ < '1.17', reason='no shape argument for *_like functions')
@pytest.mark.skipif(missing_arrfunc_cond, reason=missing_arrfunc_reason)
def test_tril_triu_non_square_arrays():
    A = cupy.random.randint(0, 11, (30, 35))
    dA = da.from_array(A, chunks=(5, 5), asarray=False)
    assert_eq(da.triu(dA), np.triu(A))
    assert_eq(da.tril(dA), np.tril(A))


@pytest.mark.skipif(missing_arrfunc_cond, reason=missing_arrfunc_reason)
def test_apply_gufunc_axis():
    def mydiff(x):
        return np.diff(x)

    a = cupy.random.randn(3, 6, 4)
    da_ = da.from_array(a, chunks=2, asarray=False)

    m = np.diff(a, axis=1)
    dm = apply_gufunc(mydiff, "(i)->(i)", da_, axis=1, output_sizes={'i': 5},
                      allow_rechunk=True)
    assert_eq(m, dm)


def test_overlap_internal():
    x = cupy.arange(64).reshape((8, 8))
    d = da.from_array(x, chunks=(4, 4), asarray=False)

    g = da.overlap.overlap_internal(d, {0: 2, 1: 1})
    result = g.compute(scheduler='sync')
    assert g.chunks == ((6, 6), (5, 5))

    expected = np.array([
        [ 0,  1,  2,  3,  4,    3,  4,  5,  6,  7],
        [ 8,  9, 10, 11, 12,   11, 12, 13, 14, 15],
        [16, 17, 18, 19, 20,   19, 20, 21, 22, 23],
        [24, 25, 26, 27, 28,   27, 28, 29, 30, 31],
        [32, 33, 34, 35, 36,   35, 36, 37, 38, 39],
        [40, 41, 42, 43, 44,   43, 44, 45, 46, 47],

        [16, 17, 18, 19, 20,   19, 20, 21, 22, 23],
        [24, 25, 26, 27, 28,   27, 28, 29, 30, 31],
        [32, 33, 34, 35, 36,   35, 36, 37, 38, 39],
        [40, 41, 42, 43, 44,   43, 44, 45, 46, 47],
        [48, 49, 50, 51, 52,   51, 52, 53, 54, 55],
        [56, 57, 58, 59, 60,   59, 60, 61, 62, 63]])

    assert_eq(result, expected)
    assert same_keys(da.overlap.overlap_internal(d, {0: 2, 1: 1}), g)


def test_trim_internal():
    x = cupy.ones((40, 60))
    d = da.from_array(x, chunks=(10, 10), asarray=False)
    e = da.overlap.trim_internal(d, axes={0: 1, 1: 2})

    assert e.chunks == ((8, 8, 8, 8), (6, 6, 6, 6, 6, 6))


@pytest.mark.skipif(missing_arrfunc_cond, reason=missing_arrfunc_reason)
def test_periodic():
    x = cupy.arange(64).reshape((8, 8))
    d = da.from_array(x, chunks=(4, 4), asarray=False)

    e = da.overlap.periodic(d, axis=0, depth=2)
    assert e.shape[0] == d.shape[0] + 4
    assert e.shape[1] == d.shape[1]

    assert_eq(e[1, :], d[-1, :])
    assert_eq(e[0, :], d[-2, :])


@pytest.mark.skipif(missing_arrfunc_cond, reason=missing_arrfunc_reason)
def test_reflect():
    x = cupy.arange(10)
    d = da.from_array(x, chunks=(5, 5), asarray=False)

    e = da.overlap.reflect(d, axis=0, depth=2)
    expected = np.array([1, 0, 0, 1, 2, 3, 4, 5, 6, 7, 8, 9, 9, 8])
    assert_eq(e, expected)

    e = da.overlap.reflect(d, axis=0, depth=1)
    expected = np.array([0, 0, 1, 2, 3, 4, 5, 6, 7, 8, 9, 9])
    assert_eq(e, expected)


@pytest.mark.skipif(missing_arrfunc_cond, reason=missing_arrfunc_reason)
def test_nearest():
    x = cupy.arange(10)
    d = da.from_array(x, chunks=(5, 5), asarray=False)

    e = da.overlap.nearest(d, axis=0, depth=2)
    expected = np.array([0, 0, 0, 1, 2, 3, 4, 5, 6, 7, 8, 9, 9, 9])
    assert_eq(e, expected)

    e = da.overlap.nearest(d, axis=0, depth=1)
    expected = np.array([0, 0, 1, 2, 3, 4, 5, 6, 7, 8, 9, 9])
    assert_eq(e, expected)


@pytest.mark.xfail(reason="no shape argument support *_like functions on CuPy yet")
@pytest.mark.skipif(np.__version__ < '1.17', reason='no shape argument for *_like functions')
@pytest.mark.skipif(missing_arrfunc_cond, reason=missing_arrfunc_reason)
def test_constant():
    x = cupy.arange(64).reshape((8, 8))
    d = da.from_array(x, chunks=(4, 4), asarray=False)

    e = da.overlap.constant(d, axis=0, depth=2, value=10)
    assert e.shape[0] == d.shape[0] + 4
    assert e.shape[1] == d.shape[1]

    assert_eq(e[1, :], np.ones(8, dtype=x.dtype) * 10)
    assert_eq(e[-1, :], np.ones(8, dtype=x.dtype) * 10)


@pytest.mark.xfail(reason="no shape argument support *_like functions on CuPy yet")
@pytest.mark.skipif(np.__version__ < '1.17', reason='no shape argument for *_like functions')
@pytest.mark.skipif(missing_arrfunc_cond, reason=missing_arrfunc_reason)
def test_boundaries():
    x = cupy.arange(64).reshape((8, 8))
    d = da.from_array(x, chunks=(4, 4), asarray=False)

    e = da.overlap.boundaries(d, {0: 2, 1: 1}, {0: 0, 1: 'periodic'})

    expected = np.array(
        [[ 0, 0, 0, 0, 0, 0, 0, 0, 0, 0],
         [ 0, 0, 0, 0, 0, 0, 0, 0, 0, 0],
         [ 7, 0, 1, 2, 3, 4, 5, 6, 7, 0],
         [15, 8, 9,10,11,12,13,14,15, 8],
         [23,16,17,18,19,20,21,22,23,16],
         [31,24,25,26,27,28,29,30,31,24],
         [39,32,33,34,35,36,37,38,39,32],
         [47,40,41,42,43,44,45,46,47,40],
         [55,48,49,50,51,52,53,54,55,48],
         [63,56,57,58,59,60,61,62,63,56],
         [ 0, 0, 0, 0, 0, 0, 0, 0, 0, 0],
         [ 0, 0, 0, 0, 0, 0, 0, 0, 0, 0]])
    assert_eq(e, expected)


def test_random_all():
    def rnd_test(func, *args, **kwargs):
        a = func(*args, **kwargs)
        assert type(a._meta) == cupy.core.core.ndarray
        assert type(a.compute()) == cupy.core.core.ndarray

    rs = da.random.RandomState(RandomState=cupy.random.RandomState)

    rnd_test(rs.beta, 1, 2, size=5, chunks=3)
    rnd_test(rs.binomial, 10, 0.5, size=5, chunks=3)
    rnd_test(rs.chisquare, 1, size=5, chunks=3)
    rnd_test(rs.exponential, 1, size=5, chunks=3)
    rnd_test(rs.f, 1, 2, size=5, chunks=3)
    rnd_test(rs.gamma, 5, 1, size=5, chunks=3)
    rnd_test(rs.geometric, 1, size=5, chunks=3)
    rnd_test(rs.gumbel, 1, size=5, chunks=3)
    rnd_test(rs.hypergeometric, 1, 2, 3, size=5, chunks=3)
    rnd_test(rs.laplace, size=5, chunks=3)
    rnd_test(rs.logistic, size=5, chunks=3)
    rnd_test(rs.lognormal, size=5, chunks=3)
    rnd_test(rs.logseries, 0.5, size=5, chunks=3)
    # No RandomState for multinomial in CuPy
    # rnd_test(rs.multinomial, 20, [1 / 6.] * 6, size=5, chunks=3)
    rnd_test(rs.negative_binomial, 5, 0.5, size=5, chunks=3)
    rnd_test(rs.noncentral_chisquare, 2, 2, size=5, chunks=3)

    rnd_test(rs.noncentral_f, 2, 2, 3, size=5, chunks=3)
    rnd_test(rs.normal, 2, 2, size=5, chunks=3)
    rnd_test(rs.pareto, 1, size=5, chunks=3)
    rnd_test(rs.poisson, size=5, chunks=3)

    rnd_test(rs.power, 1, size=5, chunks=3)
    rnd_test(rs.rayleigh, size=5, chunks=3)
    rnd_test(rs.random_sample, size=5, chunks=3)

    rnd_test(rs.triangular, 1, 2, 3, size=5, chunks=3)
    rnd_test(rs.uniform, size=5, chunks=3)
    rnd_test(rs.vonmises, 2, 3, size=5, chunks=3)
    rnd_test(rs.wald, 1, 2, size=5, chunks=3)

    rnd_test(rs.weibull, 2, size=5, chunks=3)
    rnd_test(rs.zipf, 2, size=5, chunks=3)

    rnd_test(rs.standard_cauchy, size=5, chunks=3)
    rnd_test(rs.standard_exponential, size=5, chunks=3)
    rnd_test(rs.standard_gamma, 2, size=5, chunks=3)
    rnd_test(rs.standard_normal, size=5, chunks=3)
    rnd_test(rs.standard_t, 2, size=5, chunks=3)


@pytest.mark.parametrize('shape', [(2, 3), (2, 3, 4), (2, 3, 4, 2)])
def test_random_shapes(shape):
    rs = da.random.RandomState(RandomState=cupy.random.RandomState)

    x = rs.poisson(size=shape, chunks=3)
    assert type(x._meta) == cupy.core.core.ndarray
    assert x._meta.shape == (0,) * len(shape)

    x = x.compute()
    assert type(x) == cupy.core.core.ndarray
    assert x.shape == shape


@pytest.mark.parametrize('m,n,chunks,error_type', [
    (20, 10, 10, None),        # tall-skinny regular blocks
    (20, 10, (3, 10), None),   # tall-skinny regular fat layers
    (20, 10, ((8, 4, 8), 10), None),   # tall-skinny irregular fat layers
    (40, 10, ((15, 5, 5, 8, 7), (10)), None),  # tall-skinny non-uniform chunks (why?)
    (128, 2, (16, 2), None),    # tall-skinny regular thin layers; recursion_depth=1
    (129, 2, (16, 2), None),    # tall-skinny regular thin layers; recursion_depth=2 --> 17x2
    (130, 2, (16, 2), None),    # tall-skinny regular thin layers; recursion_depth=2 --> 18x2 next
    (131, 2, (16, 2), None),    # tall-skinny regular thin layers; recursion_depth=2 --> 18x2 next
    (300, 10, (40, 10), None),  # tall-skinny regular thin layers; recursion_depth=2
    (300, 10, (30, 10), None),  # tall-skinny regular thin layers; recursion_depth=3
    (300, 10, (20, 10), None),  # tall-skinny regular thin layers; recursion_depth=4
    (10, 5, 10, None),         # single block tall
    (5, 10, 10, None),         # single block short
    (10, 10, 10, None),        # single block square
    (10, 40, (10, 10), ValueError),  # short-fat regular blocks
    (10, 40, (10, 15), ValueError),  # short-fat irregular blocks
    (10, 40, ((10), (15, 5, 5, 8, 7)), ValueError),  # short-fat non-uniform chunks (why?)
    (20, 20, 10, ValueError),  # 2x2 regular blocks
])
def test_tsqr(m, n, chunks, error_type):
    mat = cupy.random.rand(m, n)
    data = da.from_array(mat, chunks=chunks, name='A', asarray=False)

    # qr
    m_q = m
    n_q = min(m, n)
    m_r = n_q
    n_r = n

    # svd
    m_u = m
    n_u = min(m, n)
    n_s = n_q
    m_vh = n_q
    n_vh = n
    d_vh = max(m_vh, n_vh)  # full matrix returned

    if error_type is None:
        # test QR
        q, r = da.linalg.tsqr(data)
        assert_eq((m_q, n_q), q.shape)  # shape check
        assert_eq((m_r, n_r), r.shape)  # shape check
        assert_eq(mat, da.dot(q, r))  # accuracy check
        assert_eq(cupy.eye(n_q, n_q), da.dot(q.T, q))  # q must be orthonormal
        assert_eq(r, np.triu(r.rechunk(r.shape[0])))  # r must be upper triangular

        # test SVD
        u, s, vh = da.linalg.tsqr(data, compute_svd=True)
        s_exact = np.linalg.svd(mat)[1]
        assert_eq(s, s_exact)  # s must contain the singular values
        assert_eq((m_u, n_u), u.shape)  # shape check
        assert_eq((n_s,), s.shape)  # shape check
        assert_eq((d_vh, d_vh), vh.shape)  # shape check
        assert_eq(np.eye(n_u, n_u), da.dot(u.T, u))  # u must be orthonormal
        assert_eq(np.eye(d_vh, d_vh), da.dot(vh, vh.T))  # vh must be orthonormal
        assert_eq(mat, da.dot(da.dot(u, da.diag(s)), vh[:n_q]))  # accuracy check
    else:
        with pytest.raises(error_type):
            q, r = da.linalg.tsqr(data)
        with pytest.raises(error_type):
            u, s, vh = da.linalg.tsqr(data, compute_svd=True)


@pytest.mark.parametrize('m_min,n_max,chunks,vary_rows,vary_cols,error_type', [
    (10, 5, (10, 5), True, False, None),   # single block tall
    (10, 5, (10, 5), False, True, None),   # single block tall
    (10, 5, (10, 5), True, True, None),    # single block tall
    (40, 5, (10, 5), True, False, None),   # multiple blocks tall
    (40, 5, (10, 5), False, True, None),   # multiple blocks tall
    (40, 5, (10, 5), True, True, None),    # multiple blocks tall
    (300, 10, (40, 10), True, False, None),  # tall-skinny regular thin layers; recursion_depth=2
    (300, 10, (30, 10), True, False, None),  # tall-skinny regular thin layers; recursion_depth=3
    (300, 10, (20, 10), True, False, None),  # tall-skinny regular thin layers; recursion_depth=4
    (300, 10, (40, 10), False, True, None),  # tall-skinny regular thin layers; recursion_depth=2
    (300, 10, (30, 10), False, True, None),  # tall-skinny regular thin layers; recursion_depth=3
    (300, 10, (20, 10), False, True, None),  # tall-skinny regular thin layers; recursion_depth=4
    (300, 10, (40, 10), True, True, None),  # tall-skinny regular thin layers; recursion_depth=2
    (300, 10, (30, 10), True, True, None),  # tall-skinny regular thin layers; recursion_depth=3
    (300, 10, (20, 10), True, True, None),  # tall-skinny regular thin layers; recursion_depth=4
])
def test_tsqr_uncertain(m_min, n_max, chunks, vary_rows, vary_cols, error_type):
    mat = cupy.random.rand(m_min * 2, n_max)
    m, n = m_min * 2, n_max
    mat[0:m_min, 0] += 1
    _c0 = mat[:, 0]
    _r0 = mat[0, :]
    c0 = da.from_array(_c0, chunks=m_min, name='c', asarray=False)
    r0 = da.from_array(_r0, chunks=n_max, name='r', asarray=False)
    data = da.from_array(mat, chunks=chunks, name='A', asarray=False)
    if vary_rows:
        data = data[c0 > 0.5, :]
        mat = mat[_c0 > 0.5, :]
        m = mat.shape[0]
    if vary_cols:
        data = data[:, r0 > 0.5]
        mat = mat[:, _r0 > 0.5]
        n = mat.shape[1]

    # qr
    m_q = m
    n_q = min(m, n)
    m_r = n_q
    n_r = n

    # svd
    m_u = m
    n_u = min(m, n)
    n_s = n_q
    m_vh = n_q
    n_vh = n
    d_vh = max(m_vh, n_vh)  # full matrix returned

    if error_type is None:
        # test QR
        q, r = da.linalg.tsqr(data)
        q = q.compute()  # because uncertainty
        r = r.compute()
        assert_eq((m_q, n_q), q.shape)  # shape check
        assert_eq((m_r, n_r), r.shape)  # shape check
        assert_eq(mat, np.dot(q, r))  # accuracy check
        assert_eq(np.eye(n_q, n_q), np.dot(q.T, q))  # q must be orthonormal
        assert_eq(r, np.triu(r))  # r must be upper triangular

        # test SVD
        u, s, vh = da.linalg.tsqr(data, compute_svd=True)
        u = u.compute()  # because uncertainty
        s = s.compute()
        vh = vh.compute()
        s_exact = np.linalg.svd(mat)[1]
        assert_eq(s, s_exact)  # s must contain the singular values
        assert_eq((m_u, n_u), u.shape)  # shape check
        assert_eq((n_s,), s.shape)  # shape check
        assert_eq((d_vh, d_vh), vh.shape)  # shape check
        assert_eq(np.eye(n_u, n_u), np.dot(u.T, u))  # u must be orthonormal
        assert_eq(np.eye(d_vh, d_vh), np.dot(vh, vh.T))  # vh must be orthonormal
        assert_eq(mat, np.dot(np.dot(u, np.diag(s)), vh[:n_q]))  # accuracy check
    else:
        with pytest.raises(error_type):
            q, r = da.linalg.tsqr(data)
        with pytest.raises(error_type):
            u, s, vh = da.linalg.tsqr(data, compute_svd=True)


@pytest.mark.parametrize('m,n,chunks,error_type', [
    (20, 10, 10, ValueError),        # tall-skinny regular blocks
    (20, 10, (3, 10), ValueError),   # tall-skinny regular fat layers
    (20, 10, ((8, 4, 8), 10), ValueError),   # tall-skinny irregular fat layers
    (40, 10, ((15, 5, 5, 8, 7), (10)), ValueError),  # tall-skinny non-uniform chunks (why?)
    (128, 2, (16, 2), ValueError),    # tall-skinny regular thin layers; recursion_depth=1
    (129, 2, (16, 2), ValueError),    # tall-skinny regular thin layers; recursion_depth=2 --> 17x2
    (130, 2, (16, 2), ValueError),    # tall-skinny regular thin layers; recursion_depth=2 --> 18x2 next
    (131, 2, (16, 2), ValueError),    # tall-skinny regular thin layers; recursion_depth=2 --> 18x2 next
    (300, 10, (40, 10), ValueError),  # tall-skinny regular thin layers; recursion_depth=2
    (300, 10, (30, 10), ValueError),  # tall-skinny regular thin layers; recursion_depth=3
    (300, 10, (20, 10), ValueError),  # tall-skinny regular thin layers; recursion_depth=4
    (10, 5, 10, None),         # single block tall
    (5, 10, 10, None),         # single block short
    (10, 10, 10, None),        # single block square
    (10, 40, (10, 10), None),  # short-fat regular blocks
    (10, 40, (10, 15), None),  # short-fat irregular blocks
    (10, 40, ((10), (15, 5, 5, 8, 7)), None),  # short-fat non-uniform chunks (why?)
    (20, 20, 10, ValueError),  # 2x2 regular blocks
])
def test_sfqr(m, n, chunks, error_type):
    mat = np.random.rand(m, n)
    data = da.from_array(mat, chunks=chunks, name='A')
    m_q = m
    n_q = min(m, n)
    m_r = n_q
    n_r = n
    m_qtq = n_q

    if error_type is None:
        q, r = da.linalg.sfqr(data)
        assert_eq((m_q, n_q), q.shape)  # shape check
        assert_eq((m_r, n_r), r.shape)  # shape check
        assert_eq(mat, da.dot(q, r))  # accuracy check
        assert_eq(np.eye(m_qtq, m_qtq), da.dot(q.T, q))  # q must be orthonormal
        assert_eq(r, da.triu(r.rechunk(r.shape[0])))  # r must be upper triangular
    else:
        with pytest.raises(error_type):
            q, r = da.linalg.sfqr(data)
=======
@pytest.mark.parametrize('dtype', ['f4', 'f8'])
def test_sizeof(dtype):
    c = cupy.random.random((2, 3, 4), dtype=dtype)

    assert sizeof(c) == c.nbytes
>>>>>>> 1beabd5b
<|MERGE_RESOLUTION|>--- conflicted
+++ resolved
@@ -2,16 +2,12 @@
 import pytest
 
 import dask.array as da
-<<<<<<< HEAD
 from dask.array.utils import assert_eq, same_keys, AxisError, IS_NEP18_ACTIVE
 from dask.array.gufunc import apply_gufunc
+from dask.sizeof import sizeof
 
 missing_arrfunc_cond = not IS_NEP18_ACTIVE
 missing_arrfunc_reason = "NEP-18 support is not available in NumPy"
-=======
-from dask.sizeof import sizeof
-from dask.array.utils import assert_eq
->>>>>>> 1beabd5b
 
 cupy = pytest.importorskip('cupy')
 
@@ -94,7 +90,13 @@
         assert isinstance(result, cupy.ndarray)
 
 
-<<<<<<< HEAD
+@pytest.mark.parametrize('dtype', ['f4', 'f8'])
+def test_sizeof(dtype):
+    c = cupy.random.random((2, 3, 4), dtype=dtype)
+
+    assert sizeof(c) == c.nbytes
+
+
 @pytest.mark.skipif(missing_arrfunc_cond, reason=missing_arrfunc_reason)
 def test_diag():
     v = cupy.arange(11)
@@ -562,11 +564,4 @@
         assert_eq(r, da.triu(r.rechunk(r.shape[0])))  # r must be upper triangular
     else:
         with pytest.raises(error_type):
-            q, r = da.linalg.sfqr(data)
-=======
-@pytest.mark.parametrize('dtype', ['f4', 'f8'])
-def test_sizeof(dtype):
-    c = cupy.random.random((2, 3, 4), dtype=dtype)
-
-    assert sizeof(c) == c.nbytes
->>>>>>> 1beabd5b
+            q, r = da.linalg.sfqr(data)