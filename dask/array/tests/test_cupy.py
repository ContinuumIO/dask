--- conflicted
+++ resolved
@@ -931,7 +931,6 @@
     assert da.bincount(d, minlength=6).name == da.bincount(d, minlength=6).name
 
 
-<<<<<<< HEAD
 @pytest.mark.skipif(
     np.__version__ < "1.20", reason="NEP-35 is not available"
 )
@@ -1244,7 +1243,8 @@
     at = cupy.zeros(shape=(10, 10))
     da.core.store([a], [at], scheduler=get_func, return_stored=True, foo="test kwarg")
     assert called[0]
-=======
+
+
 @pytest.mark.parametrize("sp_format", ["csr", "csc"])
 def test_sparse_dot(sp_format):
     pytest.importorskip("cupyx")
@@ -1270,5 +1270,4 @@
     da_z = da.dot(da_x, da_y).compute()
 
     assert cupyx.scipy.sparse.isspmatrix(da_z)
-    assert_eq(z, da_z.todense())
->>>>>>> 9bb586a6
+    assert_eq(z, da_z.todense())