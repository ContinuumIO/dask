import re

import numpy as np
from tlz import concat, merge, unique

from ..core import flatten
from ..highlevelgraph import HighLevelGraph
from .core import Array, apply_infer_dtype, asarray, blockwise, getitem
from .utils import meta_from_array

# Modified version of `numpy.lib.function_base._parse_gufunc_signature`
# Modifications:
#   - Allow for zero input arguments
# See https://docs.scipy.org/doc/numpy/reference/c-api/generalized-ufuncs.html
_DIMENSION_NAME = r"\w+"
_CORE_DIMENSION_LIST = "(?:{0:}(?:,{0:})*,?)?".format(_DIMENSION_NAME)
_ARGUMENT = fr"\({_CORE_DIMENSION_LIST}\)"
_INPUT_ARGUMENTS = "(?:{0:}(?:,{0:})*,?)?".format(_ARGUMENT)
_OUTPUT_ARGUMENTS = "{0:}(?:,{0:})*".format(
    _ARGUMENT
)  # Use `'{0:}(?:,{0:})*,?'` if gufunc-
# signature should be allowed for length 1 tuple returns
_SIGNATURE = f"^{_INPUT_ARGUMENTS}->{_OUTPUT_ARGUMENTS}$"


def _parse_gufunc_signature(signature):
    """
    Parse string signatures for a generalized universal function.

    Arguments
    ---------
    signature : string
        Generalized universal function signature, e.g., ``(m,n),(n,p)->(m,p)``
        for ``np.matmul``.

    Returns
    -------
    Tuple of input and output core dimensions parsed from the signature, each
    of the form List[Tuple[str, ...]], except for one output. For one output
    core dimension is not a list, but of the form Tuple[str, ...]
    """
    signature = re.sub(r"\s+", "", signature)
    if not re.match(_SIGNATURE, signature):
        raise ValueError(f"Not a valid gufunc signature: {signature}")
    in_txt, out_txt = signature.split("->")
    ins = [
        tuple(re.findall(_DIMENSION_NAME, arg)) for arg in re.findall(_ARGUMENT, in_txt)
    ]
    outs = [
        tuple(re.findall(_DIMENSION_NAME, arg))
        for arg in re.findall(_ARGUMENT, out_txt)
    ]
    outs = outs[0] if ((len(outs) == 1) and (out_txt[-1] != ",")) else outs
    return ins, outs


def _validate_normalize_axes(axes, axis, keepdims, input_coredimss, output_coredimss):
    """
    Validates logic of `axes`/`axis`/`keepdims` arguments and normalize them.
    Refer to [1]_ for details

    Arguments
    ---------
    axes: List of tuples
    axis: int
    keepdims: bool
    input_coredimss: List of Tuple of dims
    output_coredimss: List of Tuple of dims

    Returns
    -------
    input_axes: List of tuple of int
    output_axes: List of tuple of int

    References
    ----------
    .. [1] https://docs.scipy.org/doc/numpy/reference/ufuncs.html#optional-keyword-arguments
    """
    nin = len(input_coredimss)
    nout = 1 if not isinstance(output_coredimss, list) else len(output_coredimss)

    if axes is not None and axis is not None:
        raise ValueError(
            "Only one of `axis` or `axes` keyword arguments should be given"
        )
    if axes and not isinstance(axes, list):
        raise ValueError("`axes` has to be of type list")

    output_coredimss = output_coredimss if nout > 1 else [output_coredimss]
    filtered_core_dims = list(filter(len, input_coredimss))
    nr_outputs_with_coredims = len([True for x in output_coredimss if len(x) > 0])

    if keepdims:
        if nr_outputs_with_coredims > 0:
            raise ValueError("`keepdims` can only be used for scalar outputs")
        output_coredimss = len(output_coredimss) * [filtered_core_dims[0]]

    core_dims = input_coredimss + output_coredimss
    if axis is not None:
        if not isinstance(axis, int):
            raise ValueError("`axis` argument has to be an integer value")
        if filtered_core_dims:
            cd0 = filtered_core_dims[0]
            if len(cd0) != 1:
                raise ValueError(
                    "`axis` can be used only, if one core dimension is present"
                )
            for cd in filtered_core_dims:
                if cd0 != cd:
                    raise ValueError(
                        "To use `axis`, all core dimensions have to be equal"
                    )

    # Expand dafaults or axis
    if axes is None:
        if axis is not None:
            axes = [(axis,) if cd else tuple() for cd in core_dims]
        else:
            axes = [tuple(range(-len(icd), 0)) for icd in core_dims]
    elif not isinstance(axes, list):
        raise ValueError("`axes` argument has to be a list")
    axes = [(a,) if isinstance(a, int) else a for a in axes]

    if (
        (nr_outputs_with_coredims == 0)
        and (nin != len(axes))
        and (nin + nout != len(axes))
    ) or ((nr_outputs_with_coredims > 0) and (nin + nout != len(axes))):
        raise ValueError(
            "The number of `axes` entries is not equal the number of input and output arguments"
        )

    # Treat outputs
    output_axes = axes[nin:]
    output_axes = (
        output_axes
        if output_axes
        else [tuple(range(-len(ocd), 0)) for ocd in output_coredimss]
    )
    input_axes = axes[:nin]

    # Assert we have as many axes as output core dimensions
    for idx, (iax, icd) in enumerate(zip(input_axes, input_coredimss)):
        if len(iax) != len(icd):
            raise ValueError(
                "The number of `axes` entries for argument #{} is not equal "
                "the number of respective input core dimensions in signature".format(
                    idx
                )
            )
    if not keepdims:
        for idx, (oax, ocd) in enumerate(zip(output_axes, output_coredimss)):
            if len(oax) != len(ocd):
                raise ValueError(
                    "The number of `axes` entries for argument #{} is not equal "
                    "the number of respective output core dimensions in signature".format(
                        idx
                    )
                )
    else:
        if input_coredimss:
            icd0 = input_coredimss[0]
            for icd in input_coredimss:
                if icd0 != icd:
                    raise ValueError(
                        "To use `keepdims`, all core dimensions have to be equal"
                    )
            iax0 = input_axes[0]
            output_axes = [iax0 for _ in output_coredimss]

    return input_axes, output_axes


def apply_gufunc(
    func,
    signature,
    *args,
    axes=None,
    axis=None,
    keepdims=False,
    output_dtypes=None,
    output_sizes=None,
    vectorize=None,
    allow_rechunk=False,
    meta=None,
    **kwargs,
):
    """
    Apply a generalized ufunc or similar python function to arrays.

    ``signature`` determines if the function consumes or produces core
    dimensions. The remaining dimensions in given input arrays (``*args``)
    are considered loop dimensions and are required to broadcast
    naturally against each other.

    In other terms, this function is like ``np.vectorize``, but for
    the blocks of dask arrays. If the function itself shall also
    be vectorized use ``vectorize=True`` for convenience.

    Parameters
    ----------
    func : callable
        Function to call like ``func(*args, **kwargs)`` on input arrays
        (``*args``) that returns an array or tuple of arrays. If multiple
        arguments with non-matching dimensions are supplied, this function is
        expected to vectorize (broadcast) over axes of positional arguments in
        the style of NumPy universal functions [1]_ (if this is not the case,
        set ``vectorize=True``). If this function returns multiple outputs,
        ``output_core_dims`` has to be set as well.
    signature: string
        Specifies what core dimensions are consumed and produced by ``func``.
        According to the specification of numpy.gufunc signature [2]_
    *args : numeric
        Input arrays or scalars to the callable function.
    axes: List of tuples, optional, keyword only
        A list of tuples with indices of axes a generalized ufunc should operate on.
        For instance, for a signature of ``"(i,j),(j,k)->(i,k)"`` appropriate for
        matrix multiplication, the base elements are two-dimensional matrices
        and these are taken to be stored in the two last axes of each argument. The
        corresponding axes keyword would be ``[(-2, -1), (-2, -1), (-2, -1)]``.
        For simplicity, for generalized ufuncs that operate on 1-dimensional arrays
        (vectors), a single integer is accepted instead of a single-element tuple,
        and for generalized ufuncs for which all outputs are scalars, the output
        tuples can be omitted.
    axis: int, optional, keyword only
        A single axis over which a generalized ufunc should operate. This is a short-cut
        for ufuncs that operate over a single, shared core dimension, equivalent to passing
        in axes with entries of (axis,) for each single-core-dimension argument and ``()`` for
        all others. For instance, for a signature ``"(i),(i)->()"``, it is equivalent to passing
        in ``axes=[(axis,), (axis,), ()]``.
    keepdims: bool, optional, keyword only
        If this is set to True, axes which are reduced over will be left in the result as
        a dimension with size one, so that the result will broadcast correctly against the
        inputs. This option can only be used for generalized ufuncs that operate on inputs
        that all have the same number of core dimensions and with outputs that have no core
        dimensions , i.e., with signatures like ``"(i),(i)->()"`` or ``"(m,m)->()"``.
        If used, the location of the dimensions in the output can be controlled with axes
        and axis.
    output_dtypes : Optional, dtype or list of dtypes, keyword only
        Valid numpy dtype specification or list thereof.
        If not given, a call of ``func`` with a small set of data
        is performed in order to try to automatically determine the
        output dtypes.
    output_sizes : dict, optional, keyword only
        Optional mapping from dimension names to sizes for outputs. Only used if
        new core dimensions (not found on inputs) appear on outputs.
    vectorize: bool, keyword only
        If set to ``True``, ``np.vectorize`` is applied to ``func`` for
        convenience. Defaults to ``False``.
    allow_rechunk: Optional, bool, keyword only
        Allows rechunking, otherwise chunk sizes need to match and core
        dimensions are to consist only of one chunk.
        Warning: enabling this can increase memory usage significantly.
        Defaults to ``False``.
    meta: Optional, tuple, keyword only
        tuple of empty ndarrays describing the shape and dtype of the output of the gufunc.
        Defaults to ``None``.
    **kwargs : dict
        Extra keyword arguments to pass to `func`

    Returns
    -------
    Single dask.array.Array or tuple of dask.array.Array

    Examples
    --------
    >>> import dask.array as da
    >>> import numpy as np
    >>> def stats(x):
    ...     return np.mean(x, axis=-1), np.std(x, axis=-1)
    >>> a = da.random.normal(size=(10,20,30), chunks=(5, 10, 30))
    >>> mean, std = da.apply_gufunc(stats, "(i)->(),()", a)
    >>> mean.compute().shape
    (10, 20)


    >>> def outer_product(x, y):
    ...     return np.einsum("i,j->ij", x, y)
    >>> a = da.random.normal(size=(   20,30), chunks=(10, 30))
    >>> b = da.random.normal(size=(10, 1,40), chunks=(5, 1, 40))
    >>> c = da.apply_gufunc(outer_product, "(i),(j)->(i,j)", a, b, vectorize=True)
    >>> c.compute().shape
    (10, 20, 30, 40)

    References
    ----------
    .. [1] https://docs.scipy.org/doc/numpy/reference/ufuncs.html
    .. [2] https://docs.scipy.org/doc/numpy/reference/c-api/generalized-ufuncs.html
    """
    # Input processing:
    ## Signature
    if not isinstance(signature, str):
        raise TypeError("`signature` has to be of type string")
    # NumPy versions before https://github.com/numpy/numpy/pull/19627
    # would not ignore whitespace characters in `signature` like they
    # are supposed to. We remove the whitespace here as a workaround.
    signature = re.sub(r"\s+", "", signature)
    input_coredimss, output_coredimss = _parse_gufunc_signature(signature)

    ## Determine nout: nout = None for functions of one direct return; nout = int for return tuples
    nout = None if not isinstance(output_coredimss, list) else len(output_coredimss)

    ## Consolidate onto `meta`
    if meta is not None and output_dtypes is not None:
        raise ValueError(
            "Only one of `meta` and `output_dtypes` should be given (`meta` is preferred)."
        )
    if meta is None:
        if output_dtypes is None:
            ## Infer `output_dtypes`
            if vectorize:
                tempfunc = np.vectorize(func, signature=signature)
            else:
                tempfunc = func
            output_dtypes = apply_infer_dtype(
                tempfunc, args, kwargs, "apply_gufunc", "output_dtypes", nout
            )

        ## Turn `output_dtypes` into `meta`
        if (
            nout is None
            and isinstance(output_dtypes, (tuple, list))
            and len(output_dtypes) == 1
        ):
            output_dtypes = output_dtypes[0]
        sample = args[0] if args else None
        if nout is None:
            meta = meta_from_array(sample, dtype=output_dtypes)
        else:
            meta = tuple(meta_from_array(sample, dtype=odt) for odt in output_dtypes)

    ## Normalize `meta` format
    meta = meta_from_array(meta)
    if isinstance(meta, list):
        meta = tuple(meta)

    ## Validate `meta`
    if nout is None:
        if isinstance(meta, tuple):
            if len(meta) == 1:
                meta = meta[0]
            else:
                raise ValueError(
                    "For a function with one output, must give a single item for `output_dtypes`/`meta`, "
                    "not a tuple or list."
                )
    else:
        if not isinstance(meta, tuple):
            raise ValueError(
                f"For a function with {nout} outputs, must give a tuple or list for `output_dtypes`/`meta`, "
                "not a single item."
            )
        if len(meta) != nout:
            raise ValueError(
                f"For a function with {nout} outputs, must give a tuple or list of {nout} items for "
                f"`output_dtypes`/`meta`, not {len(meta)}."
            )

    ## Vectorize function, if required
    if vectorize:
        otypes = [x.dtype for x in meta] if isinstance(meta, tuple) else [meta.dtype]
        func = np.vectorize(func, signature=signature, otypes=otypes)

    ## Miscellaneous
    if output_sizes is None:
        output_sizes = {}

    ## Axes
    input_axes, output_axes = _validate_normalize_axes(
        axes, axis, keepdims, input_coredimss, output_coredimss
    )

    # Main code:
    ## Cast all input arrays to dask
    args = [asarray(a) for a in args]

    if len(input_coredimss) != len(args):
        raise ValueError(
            "According to `signature`, `func` requires %d arguments, but %s given"
            % (len(input_coredimss), len(args))
        )

    ## Axes: transpose input arguments
    transposed_args = []
    for arg, iax, input_coredims in zip(args, input_axes, input_coredimss):
        shape = arg.shape
        iax = tuple(a if a < 0 else a - len(shape) for a in iax)
        tidc = tuple(i for i in range(-len(shape) + 0, 0) if i not in iax) + iax
        transposed_arg = arg.transpose(tidc)
        transposed_args.append(transposed_arg)
    args = transposed_args

    ## Assess input args for loop dims
    input_shapes = [a.shape for a in args]
    input_chunkss = [a.chunks for a in args]
    num_loopdims = [len(s) - len(cd) for s, cd in zip(input_shapes, input_coredimss)]
    max_loopdims = max(num_loopdims) if num_loopdims else None
    core_input_shapes = [
        dict(zip(icd, s[n:]))
        for s, n, icd in zip(input_shapes, num_loopdims, input_coredimss)
    ]
    core_shapes = merge(*core_input_shapes)
    core_shapes.update(output_sizes)

    loop_input_dimss = [
        tuple("__loopdim%d__" % d for d in range(max_loopdims - n, max_loopdims))
        for n in num_loopdims
    ]
    input_dimss = [l + c for l, c in zip(loop_input_dimss, input_coredimss)]

    loop_output_dims = max(loop_input_dimss, key=len) if loop_input_dimss else tuple()

    ## Assess input args for same size and chunk sizes
    ### Collect sizes and chunksizes of all dims in all arrays
    dimsizess = {}
    chunksizess = {}
    for dims, shape, chunksizes in zip(input_dimss, input_shapes, input_chunkss):
        for dim, size, chunksize in zip(dims, shape, chunksizes):
            dimsizes = dimsizess.get(dim, [])
            dimsizes.append(size)
            dimsizess[dim] = dimsizes
            chunksizes_ = chunksizess.get(dim, [])
            chunksizes_.append(chunksize)
            chunksizess[dim] = chunksizes_
    ### Assert correct partitioning, for case:
    for dim, sizes in dimsizess.items():
        #### Check that the arrays have same length for same dimensions or dimension `1`
        if set(sizes) | {1} != {1, max(sizes)}:
            raise ValueError(f"Dimension `'{dim}'` with different lengths in arrays")
        if not allow_rechunk:
            chunksizes = chunksizess[dim]
            #### Check if core dimensions consist of only one chunk
            if (dim in core_shapes) and (chunksizes[0][0] < core_shapes[dim]):
                raise ValueError(
                    "Core dimension `'{}'` consists of multiple chunks. To fix, rechunk into a single \
chunk along this dimension or set `allow_rechunk=True`, but beware that this may increase memory usage \
significantly.".format(
                        dim
                    )
                )
            #### Check if loop dimensions consist of same chunksizes, when they have sizes > 1
            relevant_chunksizes = list(
                unique(c for s, c in zip(sizes, chunksizes) if s > 1)
            )
            if len(relevant_chunksizes) > 1:
                raise ValueError(
                    f"Dimension `'{dim}'` with different chunksize present"
                )

    ## Apply function - use blockwise here
    arginds = list(concat(zip(args, input_dimss)))

    ### Use existing `blockwise` but only with loopdims to enforce
    ### concatenation for coredims that appear also at the output
    ### Modifying `blockwise` could improve things here.
    tmp = blockwise(
        func, loop_output_dims, *arginds, concatenate=True, meta=meta, **kwargs
    )

    # NOTE: we likely could just use `meta` instead of `tmp._meta`,
    # but we use it and validate it anyway just to be sure nothing odd has happened.
    metas = tmp._meta
    if nout is None:
        assert not isinstance(
            metas, (list, tuple)
        ), f"meta changed from single output to multiple output during blockwise: {meta} -> {metas}"
        metas = (metas,)
    else:
        assert isinstance(
            metas, (list, tuple)
        ), f"meta changed from multiple output to single output during blockwise: {meta} -> {metas}"
        assert (
            len(metas) == nout
        ), f"Number of outputs changed from {nout} to {len(metas)} during blockwise"

    ## Prepare output shapes
    loop_output_shape = tmp.shape
    loop_output_chunks = tmp.chunks
    keys = list(flatten(tmp.__dask_keys__()))
    name, token = keys[0][0].split("-")

    ### *) Treat direct output
    if nout is None:
        output_coredimss = [output_coredimss]

    ## Split output
    leaf_arrs = []
    for i, (ocd, oax, meta) in enumerate(zip(output_coredimss, output_axes, metas)):
        core_output_shape = tuple(core_shapes[d] for d in ocd)
        core_chunkinds = len(ocd) * (0,)
        output_shape = loop_output_shape + core_output_shape
        output_chunks = loop_output_chunks + core_output_shape
        leaf_name = "%s_%d-%s" % (name, i, token)
        leaf_dsk = {
            (leaf_name,)
            + key[1:]
            + core_chunkinds: ((getitem, key, i) if nout else key)
            for key in keys
        }
        graph = HighLevelGraph.from_collections(leaf_name, leaf_dsk, dependencies=[tmp])
        meta = meta_from_array(meta, len(output_shape))
        leaf_arr = Array(
            graph, leaf_name, chunks=output_chunks, shape=output_shape, meta=meta
        )

        ### Axes:
        if keepdims:
            slices = len(leaf_arr.shape) * (slice(None),) + len(oax) * (np.newaxis,)
            leaf_arr = leaf_arr[slices]

        tidcs = [None] * len(leaf_arr.shape)
        for ii, oa in zip(range(-len(oax), 0), oax):
            tidcs[oa] = ii
        j = 0
        for ii in range(len(tidcs)):
            if tidcs[ii] is None:
                tidcs[ii] = j
                j += 1
        leaf_arr = leaf_arr.transpose(tidcs)
        leaf_arrs.append(leaf_arr)

    return (*leaf_arrs,) if nout else leaf_arrs[0]  # Undo *) from above


class gufunc:
    """
    Binds `pyfunc` into ``dask.array.apply_gufunc`` when called.

    Parameters
    ----------
    pyfunc : callable
        Function to call like ``func(*args, **kwargs)`` on input arrays
        (``*args``) that returns an array or tuple of arrays. If multiple
        arguments with non-matching dimensions are supplied, this function is
        expected to vectorize (broadcast) over axes of positional arguments in
        the style of NumPy universal functions [1]_ (if this is not the case,
        set ``vectorize=True``). If this function returns multiple outputs,
        ``output_core_dims`` has to be set as well.
    signature : String, keyword only
        Specifies what core dimensions are consumed and produced by ``func``.
        According to the specification of numpy.gufunc signature [2]_
    axes: List of tuples, optional, keyword only
        A list of tuples with indices of axes a generalized ufunc should operate on.
        For instance, for a signature of ``"(i,j),(j,k)->(i,k)"`` appropriate for
        matrix multiplication, the base elements are two-dimensional matrices
        and these are taken to be stored in the two last axes of each argument. The
        corresponding axes keyword would be ``[(-2, -1), (-2, -1), (-2, -1)]``.
        For simplicity, for generalized ufuncs that operate on 1-dimensional arrays
        (vectors), a single integer is accepted instead of a single-element tuple,
        and for generalized ufuncs for which all outputs are scalars, the output
        tuples can be omitted.
    axis: int, optional, keyword only
        A single axis over which a generalized ufunc should operate. This is a short-cut
        for ufuncs that operate over a single, shared core dimension, equivalent to passing
        in axes with entries of (axis,) for each single-core-dimension argument and ``()`` for
        all others. For instance, for a signature ``"(i),(i)->()"``, it is equivalent to passing
        in ``axes=[(axis,), (axis,), ()]``.
    keepdims: bool, optional, keyword only
        If this is set to True, axes which are reduced over will be left in the result as
        a dimension with size one, so that the result will broadcast correctly against the
        inputs. This option can only be used for generalized ufuncs that operate on inputs
        that all have the same number of core dimensions and with outputs that have no core
        dimensions , i.e., with signatures like ``"(i),(i)->()"`` or ``"(m,m)->()"``.
        If used, the location of the dimensions in the output can be controlled with axes
        and axis.
    output_dtypes : Optional, dtype or list of dtypes, keyword only
        Valid numpy dtype specification or list thereof.
        If not given, a call of ``func`` with a small set of data
        is performed in order to try to automatically determine the
        output dtypes.
    output_sizes : dict, optional, keyword only
        Optional mapping from dimension names to sizes for outputs. Only used if
        new core dimensions (not found on inputs) appear on outputs.
    vectorize: bool, keyword only
        If set to ``True``, ``np.vectorize`` is applied to ``func`` for
        convenience. Defaults to ``False``.
    allow_rechunk: Optional, bool, keyword only
        Allows rechunking, otherwise chunk sizes need to match and core
        dimensions are to consist only of one chunk.
        Warning: enabling this can increase memory usage significantly.
        Defaults to ``False``.
    meta: Optional, tuple, keyword only
        tuple of empty ndarrays describing the shape and dtype of the output of the gufunc.
        Defaults to ``None``.

    Returns
    -------
    Wrapped function

    Examples
    --------
    >>> import dask.array as da
    >>> import numpy as np
    >>> a = da.random.normal(size=(10,20,30), chunks=(5, 10, 30))
    >>> def stats(x):
    ...     return np.mean(x, axis=-1), np.std(x, axis=-1)
    >>> gustats = da.gufunc(stats, signature="(i)->(),()", output_dtypes=(float, float))
    >>> mean, std = gustats(a)
    >>> mean.compute().shape
    (10, 20)

    >>> a = da.random.normal(size=(   20,30), chunks=(10, 30))
    >>> b = da.random.normal(size=(10, 1,40), chunks=(5, 1, 40))
    >>> def outer_product(x, y):
    ...     return np.einsum("i,j->ij", x, y)
    >>> guouter_product = da.gufunc(outer_product, signature="(i),(j)->(i,j)", output_dtypes=float, vectorize=True)
    >>> c = guouter_product(a, b)
    >>> c.compute().shape
    (10, 20, 30, 40)

    >>> a = da.ones((1, 5, 10), chunks=(-1, -1, -1))
    >>> def stats(x):
    ...     return np.atleast_1d(x.mean()), np.atleast_1d(x.max())
    >>> meta = (np.array((), dtype=np.float64), np.array((), dtype=np.float64))
    >>> gustats = da.gufunc(stats, signature="(i,j)->(),()", meta=meta)
    >>> result = gustats(a)
    >>> result[0].compute().shape
    (1,)
    >>> result[1].compute().shape
    (1,)

    References
    ----------
    .. [1] https://docs.scipy.org/doc/numpy/reference/ufuncs.html
    .. [2] https://docs.scipy.org/doc/numpy/reference/c-api/generalized-ufuncs.html
    """

    def __init__(
        self,
        pyfunc,
<<<<<<< HEAD
=======
        *,
>>>>>>> 988cde3b
        signature=None,
        vectorize=False,
        axes=None,
        axis=None,
        keepdims=False,
        output_sizes=None,
        output_dtypes=None,
        allow_rechunk=False,
        meta=None,
    ):
        self.pyfunc = pyfunc
        self.signature = signature
        self.vectorize = vectorize
        self.axes = axes
        self.axis = axis
        self.keepdims = keepdims
        self.output_sizes = output_sizes
        self.output_dtypes = output_dtypes
        self.allow_rechunk = allow_rechunk
        self.meta = meta

        self.__doc__ = """
        Bound ``dask.array.gufunc``
        func: ``{func}``
        signature: ``'{signature}'``

        Parameters
        ----------
        *args : numpy/dask arrays or scalars
            Arrays to which to apply to ``func``. Core dimensions as specified in
            ``signature`` need to come last.
        **kwargs : dict
            Extra keyword arguments to pass to ``func``

        Returns
        -------
        Single dask.array.Array or tuple of dask.array.Array
        """.format(
            func=str(self.pyfunc), signature=self.signature
        )

    def __call__(self, *args, allow_rechunk=False, **kwargs):
        return apply_gufunc(
            self.pyfunc,
            self.signature,
            *args,
            vectorize=self.vectorize,
            axes=self.axes,
            axis=self.axis,
            keepdims=self.keepdims,
            output_sizes=self.output_sizes,
            output_dtypes=self.output_dtypes,
            allow_rechunk=self.allow_rechunk or allow_rechunk,
            meta=self.meta,
            **kwargs,
        )


def as_gufunc(signature=None, **kwargs):
    """
    Decorator for ``dask.array.gufunc``.

    Parameters
    ----------
    signature : String
        Specifies what core dimensions are consumed and produced by ``func``.
        According to the specification of numpy.gufunc signature [2]_
    axes: List of tuples, optional, keyword only
        A list of tuples with indices of axes a generalized ufunc should operate on.
        For instance, for a signature of ``"(i,j),(j,k)->(i,k)"`` appropriate for
        matrix multiplication, the base elements are two-dimensional matrices
        and these are taken to be stored in the two last axes of each argument. The
        corresponding axes keyword would be ``[(-2, -1), (-2, -1), (-2, -1)]``.
        For simplicity, for generalized ufuncs that operate on 1-dimensional arrays
        (vectors), a single integer is accepted instead of a single-element tuple,
        and for generalized ufuncs for which all outputs are scalars, the output
        tuples can be omitted.
    axis: int, optional, keyword only
        A single axis over which a generalized ufunc should operate. This is a short-cut
        for ufuncs that operate over a single, shared core dimension, equivalent to passing
        in axes with entries of (axis,) for each single-core-dimension argument and ``()`` for
        all others. For instance, for a signature ``"(i),(i)->()"``, it is equivalent to passing
        in ``axes=[(axis,), (axis,), ()]``.
    keepdims: bool, optional, keyword only
        If this is set to True, axes which are reduced over will be left in the result as
        a dimension with size one, so that the result will broadcast correctly against the
        inputs. This option can only be used for generalized ufuncs that operate on inputs
        that all have the same number of core dimensions and with outputs that have no core
        dimensions , i.e., with signatures like ``"(i),(i)->()"`` or ``"(m,m)->()"``.
        If used, the location of the dimensions in the output can be controlled with axes
        and axis.
    output_dtypes : Optional, dtype or list of dtypes, keyword only
        Valid numpy dtype specification or list thereof.
        If not given, a call of ``func`` with a small set of data
        is performed in order to try to automatically determine the
        output dtypes.
    output_sizes : dict, optional, keyword only
        Optional mapping from dimension names to sizes for outputs. Only used if
        new core dimensions (not found on inputs) appear on outputs.
    vectorize: bool, keyword only
        If set to ``True``, ``np.vectorize`` is applied to ``func`` for
        convenience. Defaults to ``False``.
    allow_rechunk: Optional, bool, keyword only
        Allows rechunking, otherwise chunk sizes need to match and core
        dimensions are to consist only of one chunk.
        Warning: enabling this can increase memory usage significantly.
        Defaults to ``False``.
    meta: Optional, tuple, keyword only
        tuple of empty ndarrays describing the shape and dtype of the output of the gufunc.
        Defaults to ``None``.

    Returns
    -------
    Decorator for `pyfunc` that itself returns a `gufunc`.

    Examples
    --------
    >>> import dask.array as da
    >>> import numpy as np
    >>> a = da.random.normal(size=(10,20,30), chunks=(5, 10, 30))
    >>> @da.as_gufunc("(i)->(),()", output_dtypes=(float, float))
    ... def stats(x):
    ...     return np.mean(x, axis=-1), np.std(x, axis=-1)
    >>> mean, std = stats(a)
    >>> mean.compute().shape
    (10, 20)

    >>> a = da.random.normal(size=(   20,30), chunks=(10, 30))
    >>> b = da.random.normal(size=(10, 1,40), chunks=(5, 1, 40))
    >>> @da.as_gufunc("(i),(j)->(i,j)", output_dtypes=float, vectorize=True)
    ... def outer_product(x, y):
    ...     return np.einsum("i,j->ij", x, y)
    >>> c = outer_product(a, b)
    >>> c.compute().shape
    (10, 20, 30, 40)

    References
    ----------
    .. [1] https://docs.scipy.org/doc/numpy/reference/ufuncs.html
    .. [2] https://docs.scipy.org/doc/numpy/reference/c-api/generalized-ufuncs.html
    """
    _allowedkeys = {
        "vectorize",
        "axes",
        "axis",
        "keepdims",
        "output_sizes",
        "output_dtypes",
        "allow_rechunk",
        "meta",
    }
    if kwargs.keys() - _allowedkeys:
        raise TypeError("Unsupported keyword argument(s) provided")

    def _as_gufunc(pyfunc):
        return gufunc(pyfunc, signature=signature, **kwargs)

    _as_gufunc.__doc__ = """
        Decorator to make ``dask.array.gufunc``
        signature: ``'{signature}'``

        Parameters
        ----------
        pyfunc : callable
            Function matching signature ``'{signature}'``.

        Returns
        -------
        ``dask.array.gufunc``
        """.format(
        signature=signature
    )
    return _as_gufunc<|MERGE_RESOLUTION|>--- conflicted
+++ resolved
@@ -628,10 +628,7 @@
     def __init__(
         self,
         pyfunc,
-<<<<<<< HEAD
-=======
         *,
->>>>>>> 988cde3b
         signature=None,
         vectorize=False,
         axes=None,
