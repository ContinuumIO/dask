--- conflicted
+++ resolved
@@ -149,7 +149,6 @@
     return Array(graph, name2, chunks=((len(q),),), dtype=dtype)
 
 
-<<<<<<< HEAD
 def median(x, interpolation='linear'):
     """
     Implements an approximate version of the median function.
@@ -158,10 +157,7 @@
     return percentile(x, 50, interpolation=interpolation)
 
 
-def merge_percentiles(finalq, qs, vals, interpolation='lower', Ns=None):
-=======
 def merge_percentiles(finalq, qs, vals, interpolation="lower", Ns=None):
->>>>>>> f38ae206
     """ Combine several percentile calculations of different data.
 
     Parameters
