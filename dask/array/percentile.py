from collections.abc import Iterator
from functools import wraps
from numbers import Number

import numpy as np
from tlz import merge

from ..base import tokenize
from ..highlevelgraph import HighLevelGraph
from .core import Array


@wraps(np.percentile)
def _percentile(a, q, interpolation="linear"):
    n = len(a)
    if not len(a):
        return None, n
    if isinstance(q, Iterator):
        q = list(q)
    if a.dtype.name == "category":
        result = np.percentile(a.cat.codes, q, interpolation=interpolation)
        import pandas as pd

        return pd.Categorical.from_codes(result, a.dtype.categories, a.dtype.ordered), n
    if type(a.dtype).__name__ == "DatetimeTZDtype":
        import pandas as pd

        if isinstance(a, (pd.Series, pd.Index)):
            a = a.values

    if np.issubdtype(a.dtype, np.datetime64):
        values = a
        a2 = values.view("i8")
        result = np.percentile(a2, q, interpolation=interpolation).astype(values.dtype)
        if q[0] == 0:
            # https://github.com/dask/dask/issues/6864
            result[0] = min(result[0], values.min())
        return result, n
    if not np.issubdtype(a.dtype, np.number):
        interpolation = "nearest"
    return np.percentile(a, q, interpolation=interpolation), n


def _tdigest_chunk(a):

    from crick import TDigest

    t = TDigest()
    t.update(a)

    return t


def _percentiles_from_tdigest(qs, digests):

    from crick import TDigest

    t = TDigest()
    t.merge(*digests)

    return np.array(t.quantile(qs / 100.0))


def percentile(a, q, interpolation="linear", method="default"):
    """Approximate percentile of 1-D array

    Parameters
    ----------
    a : Array
    q : array_like of float
        Percentile or sequence of percentiles to compute, which must be between
        0 and 100 inclusive.
    interpolation : {'linear', 'lower', 'higher', 'midpoint', 'nearest'}, optional
        The interpolation method to use when the desired percentile lies
        between two data points ``i < j``. Only valid for ``method='dask'``.

        - 'linear': ``i + (j - i) * fraction``, where ``fraction``
          is the fractional part of the index surrounded by ``i``
          and ``j``.
        - 'lower': ``i``.
        - 'higher': ``j``.
        - 'nearest': ``i`` or ``j``, whichever is nearest.
        - 'midpoint': ``(i + j) / 2``.

    method : {'default', 'dask', 'tdigest'}, optional
        What method to use. By default will use dask's internal custom
        algorithm (``'dask'``).  If set to ``'tdigest'`` will use tdigest for
        floats and ints and fallback to the ``'dask'`` otherwise.

    See Also
    --------
    numpy.percentile : Numpy's equivalent Percentile function
    """
<<<<<<< HEAD
=======
    from dask.array.dispatch import percentile_lookup as _percentile

>>>>>>> 7cfee4a3
    from .utils import array_safe, meta_from_array

    if not a.ndim == 1:
        raise NotImplementedError("Percentiles only implemented for 1-d arrays")
    if isinstance(q, Number):
        q = [q]
    q = array_safe(q, like=meta_from_array(a))
    token = tokenize(a, q, interpolation)

    dtype = a.dtype
    if np.issubdtype(dtype, np.integer):
        dtype = (array_safe([], dtype=dtype, like=meta_from_array(a)) / 0.5).dtype
    meta = meta_from_array(a, dtype=dtype)

    allowed_methods = ["default", "dask", "tdigest"]
    if method not in allowed_methods:
        raise ValueError("method can only be 'default', 'dask' or 'tdigest'")

    if method == "default":
        internal_method = "dask"
    else:
        internal_method = method

    # Allow using t-digest if interpolation is allowed and dtype is of floating or integer type
    if (
        internal_method == "tdigest"
        and interpolation == "linear"
        and (np.issubdtype(dtype, np.floating) or np.issubdtype(dtype, np.integer))
    ):

        from dask.utils import import_required

        import_required(
            "crick", "crick is a required dependency for using the t-digest method."
        )

        name = "percentile_tdigest_chunk-" + token
        dsk = dict(
            ((name, i), (_tdigest_chunk, key))
            for i, key in enumerate(a.__dask_keys__())
        )

        name2 = "percentile_tdigest-" + token

        dsk2 = {(name2, 0): (_percentiles_from_tdigest, q, sorted(dsk))}

    # Otherwise use the custom percentile algorithm
    else:
        # Add 0 and 100 during calculation for more robust behavior (hopefully)
        calc_q = np.pad(q, 1, mode="constant")
        calc_q[-1] = 100
        name = "percentile_chunk-" + token
        dsk = dict(
            ((name, i), (_percentile, key, calc_q, interpolation))
            for i, key in enumerate(a.__dask_keys__())
        )

        name2 = "percentile-" + token
        dsk2 = {
            (name2, 0): (
                merge_percentiles,
                q,
                [calc_q] * len(a.chunks[0]),
                sorted(dsk),
                interpolation,
            )
        }

    dsk = merge(dsk, dsk2)
    graph = HighLevelGraph.from_collections(name2, dsk, dependencies=[a])
    return Array(graph, name2, chunks=((len(q),),), meta=meta)


def merge_percentiles(finalq, qs, vals, interpolation="lower", Ns=None):
    """Combine several percentile calculations of different data.

    Parameters
    ----------

    finalq : numpy.array
        Percentiles to compute (must use same scale as ``qs``).
    qs : sequence of :class:`numpy.array`s
        Percentiles calculated on different sets of data.
    vals : sequence of :class:`numpy.array`s
        Resulting values associated with percentiles ``qs``.
    Ns : sequence of integers
        The number of data elements associated with each data set.
    interpolation : {'linear', 'lower', 'higher', 'midpoint', 'nearest'}
        Specify the type of interpolation to use to calculate final
        percentiles.  For more information, see :func:`numpy.percentile`.

    Examples
    --------

    >>> finalq = [10, 20, 30, 40, 50, 60, 70, 80]
    >>> qs = [[20, 40, 60, 80], [20, 40, 60, 80]]
    >>> vals = [np.array([1, 2, 3, 4]), np.array([10, 11, 12, 13])]
    >>> Ns = [100, 100]  # Both original arrays had 100 elements

    >>> merge_percentiles(finalq, qs, vals, Ns=Ns)
    array([ 1,  2,  3,  4, 10, 11, 12, 13])
    """
    from .utils import array_safe

    if isinstance(finalq, Iterator):
        finalq = list(finalq)
    finalq = array_safe(finalq, like=finalq)
    qs = list(map(list, qs))
    vals = list(vals)
    if Ns is None:
        vals, Ns = zip(*vals)
    Ns = list(Ns)

    L = list(zip(*[(q, val, N) for q, val, N in zip(qs, vals, Ns) if N]))
    if not L:
        raise ValueError("No non-trivial arrays found")
    qs, vals, Ns = L

    # TODO: Perform this check above in percentile once dtype checking is easy
    #       Here we silently change meaning
    if vals[0].dtype.name == "category":
        result = merge_percentiles(
            finalq, qs, [v.codes for v in vals], interpolation, Ns
        )
        import pandas as pd

        return pd.Categorical.from_codes(result, vals[0].categories, vals[0].ordered)
    if not np.issubdtype(vals[0].dtype, np.number):
        interpolation = "nearest"

    if len(vals) != len(qs) or len(Ns) != len(qs):
        raise ValueError("qs, vals, and Ns parameters must be the same length")

    # transform qs and Ns into number of observations between percentiles
    counts = []
    for q, N in zip(qs, Ns):
        count = np.empty_like(finalq, shape=len(q))
        count[1:] = np.diff(array_safe(q, like=q[0]))
        count[0] = q[0]
        count *= N
        counts.append(count)

    # Sort by calculated percentile values, then number of observations.
    combined_vals = np.concatenate(vals)
    combined_counts = array_safe(np.concatenate(counts), like=combined_vals)
    sort_order = np.argsort(combined_vals)
    combined_vals = np.take(combined_vals, sort_order)
    combined_counts = np.take(combined_counts, sort_order)

    # percentile-like, but scaled by total number of observations
    combined_q = np.cumsum(combined_counts)

    # rescale finalq percentiles to match combined_q
    finalq = array_safe(finalq, like=combined_vals)
    desired_q = finalq * sum(Ns)

    # the behavior of different interpolation methods should be
    # investigated further.
    if interpolation == "linear":
        rv = np.interp(desired_q, combined_q, combined_vals)
    else:
        left = np.searchsorted(combined_q, desired_q, side="left")
        right = np.searchsorted(combined_q, desired_q, side="right") - 1
        np.minimum(left, len(combined_vals) - 1, left)  # don't exceed max index
        lower = np.minimum(left, right)
        upper = np.maximum(left, right)
        if interpolation == "lower":
            rv = combined_vals[lower]
        elif interpolation == "higher":
            rv = combined_vals[upper]
        elif interpolation == "midpoint":
            rv = 0.5 * (combined_vals[lower] + combined_vals[upper])
        elif interpolation == "nearest":
            lower_residual = np.abs(combined_q[lower] - desired_q)
            upper_residual = np.abs(combined_q[upper] - desired_q)
            mask = lower_residual > upper_residual
            index = lower  # alias; we no longer need lower
            index[mask] = upper[mask]
            rv = combined_vals[index]
        else:
            raise ValueError(
                "interpolation can only be 'linear', 'lower', "
                "'higher', 'midpoint', or 'nearest'"
            )
    return rv<|MERGE_RESOLUTION|>--- conflicted
+++ resolved
@@ -91,11 +91,7 @@
     --------
     numpy.percentile : Numpy's equivalent Percentile function
     """
-<<<<<<< HEAD
-=======
-    from dask.array.dispatch import percentile_lookup as _percentile
-
->>>>>>> 7cfee4a3
+    from .dispatch import percentile_lookup as _percentile
     from .utils import array_safe, meta_from_array
 
     if not a.ndim == 1:
