--- conflicted
+++ resolved
@@ -220,15 +220,11 @@
 
     for new_chunk_idx, new_chunk_taker in enumerate(new_chunks):
         new_chunk_taker = np.array(new_chunk_taker)
-<<<<<<< HEAD
-        sorter = np.argsort(new_chunk_taker)
+        sorter = np.argsort(new_chunk_taker).astype(dtype)
         sorter_key = sorter_name + tokenize(sorter)
         # low level fusion can't deal with arrays on first position
         merges[sorter_key] = (1, sorter)
 
-=======
-        sorter = np.argsort(new_chunk_taker).astype(dtype)
->>>>>>> 3e092d35
         sorted_array = new_chunk_taker[sorter]
         source_chunk_nr, taker_boundary = np.unique(
             np.searchsorted(chunk_boundaries, sorted_array, side="right"),
