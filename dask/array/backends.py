<<<<<<< HEAD
from functools import cached_property

import numpy as np

import dask.array as da

from ..utils import DaskBackendEntrypoint
from .dispatch import (
    array_backend_dispatch,
=======
import math

import numpy as np

from dask.array import chunk
from dask.array.dispatch import (
>>>>>>> e74888aa
    concatenate_lookup,
    divide_lookup,
    einsum_lookup,
    empty_lookup,
    nannumel_lookup,
    numel_lookup,
    percentile_lookup,
    tensordot_lookup,
)
from dask.array.numpy_compat import divide as np_divide
from dask.array.numpy_compat import ma_divide
from dask.array.percentile import _percentile

concatenate_lookup.register((object, np.ndarray), np.concatenate)
tensordot_lookup.register((object, np.ndarray), np.tensordot)
einsum_lookup.register((object, np.ndarray), np.einsum)
empty_lookup.register((object, np.ndarray), np.empty)
empty_lookup.register(np.ma.masked_array, np.ma.empty)
divide_lookup.register((object, np.ndarray), np_divide)
divide_lookup.register(np.ma.masked_array, ma_divide)


@percentile_lookup.register(np.ndarray)
def percentile(a, q, method="linear"):
    return _percentile(a, q, method)


@concatenate_lookup.register(np.ma.masked_array)
def _concatenate(arrays, axis=0):
    out = np.ma.concatenate(arrays, axis=axis)
    fill_values = [i.fill_value for i in arrays if hasattr(i, "fill_value")]
    if any(isinstance(f, np.ndarray) for f in fill_values):
        raise ValueError(
            "Dask doesn't support masked array's with non-scalar `fill_value`s"
        )
    if fill_values:
        # If all the fill_values are the same copy over the fill value
        fill_values = np.unique(fill_values)
        if len(fill_values) == 1:
            out.fill_value = fill_values[0]
    return out


@tensordot_lookup.register(np.ma.masked_array)
def _tensordot(a, b, axes=2):
    # Much of this is stolen from numpy/core/numeric.py::tensordot
    # Please see license at https://github.com/numpy/numpy/blob/master/LICENSE.txt
    try:
        iter(axes)
    except TypeError:
        axes_a = list(range(-axes, 0))
        axes_b = list(range(0, axes))
    else:
        axes_a, axes_b = axes
    try:
        na = len(axes_a)
        axes_a = list(axes_a)
    except TypeError:
        axes_a = [axes_a]
        na = 1
    try:
        nb = len(axes_b)
        axes_b = list(axes_b)
    except TypeError:
        axes_b = [axes_b]
        nb = 1

    # a, b = asarray(a), asarray(b)  # <--- modified
    as_ = a.shape
    nda = a.ndim
    bs = b.shape
    ndb = b.ndim
    equal = True
    if na != nb:
        equal = False
    else:
        for k in range(na):
            if as_[axes_a[k]] != bs[axes_b[k]]:
                equal = False
                break
            if axes_a[k] < 0:
                axes_a[k] += nda
            if axes_b[k] < 0:
                axes_b[k] += ndb
    if not equal:
        raise ValueError("shape-mismatch for sum")

    # Move the axes to sum over to the end of "a"
    # and to the front of "b"
    notin = [k for k in range(nda) if k not in axes_a]
    newaxes_a = notin + axes_a
    N2 = 1
    for axis in axes_a:
        N2 *= as_[axis]
    newshape_a = (-1, N2)
    olda = [as_[axis] for axis in notin]

    notin = [k for k in range(ndb) if k not in axes_b]
    newaxes_b = axes_b + notin
    N2 = 1
    for axis in axes_b:
        N2 *= bs[axis]
    newshape_b = (N2, -1)
    oldb = [bs[axis] for axis in notin]

    at = a.transpose(newaxes_a).reshape(newshape_a)
    bt = b.transpose(newaxes_b).reshape(newshape_b)
    res = np.ma.dot(at, bt)
    return res.reshape(olda + oldb)


@tensordot_lookup.register_lazy("cupy")
@concatenate_lookup.register_lazy("cupy")
@nannumel_lookup.register_lazy("cupy")
@numel_lookup.register_lazy("cupy")
def register_cupy():
    import cupy

    from dask.array.dispatch import percentile_lookup

    concatenate_lookup.register(cupy.ndarray, cupy.concatenate)
    tensordot_lookup.register(cupy.ndarray, cupy.tensordot)
    percentile_lookup.register(cupy.ndarray, percentile)
    numel_lookup.register(cupy.ndarray, _numel_arraylike)
    nannumel_lookup.register(cupy.ndarray, _nannumel)

    @einsum_lookup.register(cupy.ndarray)
    def _cupy_einsum(*args, **kwargs):
        # NB: cupy does not accept `order` or `casting` kwargs - ignore
        kwargs.pop("casting", None)
        kwargs.pop("order", None)
        return cupy.einsum(*args, **kwargs)


@tensordot_lookup.register_lazy("cupyx")
@concatenate_lookup.register_lazy("cupyx")
def register_cupyx():

    from cupyx.scipy.sparse import spmatrix

    try:
        from cupyx.scipy.sparse import hstack, vstack
    except ImportError as e:
        raise ImportError(
            "Stacking of sparse arrays requires at least CuPy version 8.0.0"
        ) from e

    def _concat_cupy_sparse(L, axis=0):
        if axis == 0:
            return vstack(L)
        elif axis == 1:
            return hstack(L)
        else:
            msg = (
                "Can only concatenate cupy sparse matrices for axis in "
                "{0, 1}.  Got %s" % axis
            )
            raise ValueError(msg)

    concatenate_lookup.register(spmatrix, _concat_cupy_sparse)
    tensordot_lookup.register(spmatrix, _tensordot_scipy_sparse)


@tensordot_lookup.register_lazy("sparse")
@concatenate_lookup.register_lazy("sparse")
@nannumel_lookup.register_lazy("sparse")
@numel_lookup.register_lazy("sparse")
def register_sparse():
    import sparse

    concatenate_lookup.register(sparse.COO, sparse.concatenate)
    tensordot_lookup.register(sparse.COO, sparse.tensordot)
    # Enforce dense ndarray for the numel result, since the sparse
    # array will wind up being dense with an unpredictable fill_value.
    # https://github.com/dask/dask/issues/7169
    numel_lookup.register(sparse.COO, _numel_ndarray)
    nannumel_lookup.register(sparse.COO, _nannumel_sparse)


@tensordot_lookup.register_lazy("scipy")
@concatenate_lookup.register_lazy("scipy")
def register_scipy_sparse():
    import scipy.sparse

    def _concatenate(L, axis=0):
        if axis == 0:
            return scipy.sparse.vstack(L)
        elif axis == 1:
            return scipy.sparse.hstack(L)
        else:
            msg = (
                "Can only concatenate scipy sparse matrices for axis in "
                "{0, 1}.  Got %s" % axis
            )
            raise ValueError(msg)

    concatenate_lookup.register(scipy.sparse.spmatrix, _concatenate)
    tensordot_lookup.register(scipy.sparse.spmatrix, _tensordot_scipy_sparse)


def _tensordot_scipy_sparse(a, b, axes):
    assert a.ndim == b.ndim == 2
    assert len(axes[0]) == len(axes[1]) == 1
    (a_axis,) = axes[0]
    (b_axis,) = axes[1]
    assert a_axis in (0, 1) and b_axis in (0, 1)
    assert a.shape[a_axis] == b.shape[b_axis]
    if a_axis == 0 and b_axis == 0:
        return a.T * b
    elif a_axis == 0 and b_axis == 1:
        return a.T * b.T
    elif a_axis == 1 and b_axis == 0:
        return a * b
    elif a_axis == 1 and b_axis == 1:
        return a * b.T


<<<<<<< HEAD
class NumpyBackendEntrypoint(DaskBackendEntrypoint):
    def ones(self, *args, **kwargs):
        return da.wrap.ones_numpy(*args, **kwargs)

    def zeros(self, *args, **kwargs):
        return da.wrap.zeros_numpy(*args, **kwargs)

    def empty(self, *args, **kwargs):
        return da.wrap.empty_numpy(*args, **kwargs)

    def full(self, *args, **kwargs):
        return da.wrap._full_numpy(*args, **kwargs)

    def arange(self, *args, **kwargs):
        return da.creation.arange_numpy(*args, **kwargs)

    def default_random_state(self):
        if not hasattr(self, "_np_random_states"):
            self._np_random_states = da.random.RandomState()
        return self._np_random_states

    def new_random_state(self, state):
        return state

    def from_array(self, *args, **kwargs):
        return da.core.from_array_default(*args, **kwargs)


array_backend_dispatch.register("numpy", NumpyBackendEntrypoint())


try:
    import cupy

    class CupyBackendEntrypoint(DaskBackendEntrypoint):
        @cached_property
        def fallback(self):
            return NumpyBackendEntrypoint()

        def move_from_fallback(self, x):
            return x.map_blocks(cupy.asarray)

        def ones(self, *args, meta=None, **kwargs):
            meta = cupy.empty(()) if meta is None else meta
            return self.fallback.ones(*args, meta=meta, **kwargs)

        def zeros(self, *args, meta=None, **kwargs):
            meta = cupy.empty(()) if meta is None else meta
            return self.fallback.zeros(*args, meta=meta, **kwargs)

        def empty(self, *args, meta=None, **kwargs):
            meta = cupy.empty(()) if meta is None else meta
            return self.fallback.empty(*args, meta=meta, **kwargs)

        def full(self, *args, meta=None, **kwargs):
            meta = cupy.empty(()) if meta is None else meta
            return self.fallback.full(*args, meta=meta, **kwargs)

        def arange(self, *args, like=None, **kwargs):
            like = cupy.empty(()) if like is None else like
            return self.fallback.arange(*args, like=like, **kwargs)

        def default_random_state(self):
            if not hasattr(self, "_cupy_random_states"):
                self._cupy_random_states = da.random.RandomState()
            return self._cupy_random_states

        def new_random_state(self, state):
            if state is None:
                state = cupy.random.RandomState
            return state

        def from_array(self, *args, **kwargs):
            x = self.fallback.from_array(*args, **kwargs)
            # TODO: Only call cupy.asarray if _meta is numpy
            return x.map_blocks(cupy.asarray)

    array_backend_dispatch.register("cupy", CupyBackendEntrypoint())

except ImportError:
    pass
=======
@numel_lookup.register(np.ma.masked_array)
def _numel_masked(x, **kwargs):
    """Numel implementation for masked arrays."""
    return chunk.sum(np.ones_like(x), **kwargs)


@numel_lookup.register((object, np.ndarray))
def _numel_ndarray(x, **kwargs):
    """Numel implementation for arrays that want to return numel of type ndarray."""
    return _numel(x, coerce_np_ndarray=True, **kwargs)


def _numel_arraylike(x, **kwargs):
    """Numel implementation for arrays that want to return numel of the same type."""
    return _numel(x, coerce_np_ndarray=False, **kwargs)


def _numel(x, coerce_np_ndarray: bool, **kwargs):
    """
    A reduction to count the number of elements.

    This has an additional kwarg in coerce_np_ndarray, which determines
    whether to ensure that the resulting array is a numpy.ndarray, or whether
    we allow it to be other array types via `np.full_like`.
    """
    shape = x.shape
    keepdims = kwargs.get("keepdims", False)
    axis = kwargs.get("axis", None)
    dtype = kwargs.get("dtype", np.float64)

    if axis is None:
        prod = np.prod(shape, dtype=dtype)
        if keepdims is False:
            return prod

        if coerce_np_ndarray:
            return np.full(shape=(1,) * len(shape), fill_value=prod, dtype=dtype)
        else:
            return np.full_like(x, prod, shape=(1,) * len(shape), dtype=dtype)

    if not isinstance(axis, (tuple, list)):
        axis = [axis]

    prod = math.prod(shape[dim] for dim in axis)
    if keepdims is True:
        new_shape = tuple(
            shape[dim] if dim not in axis else 1 for dim in range(len(shape))
        )
    else:
        new_shape = tuple(shape[dim] for dim in range(len(shape)) if dim not in axis)

    if coerce_np_ndarray:
        return np.broadcast_to(np.array(prod, dtype=dtype), new_shape)
    else:
        return np.full_like(x, prod, shape=new_shape, dtype=dtype)


@nannumel_lookup.register((object, np.ndarray))
def _nannumel(x, **kwargs):
    """A reduction to count the number of elements, excluding nans"""
    return chunk.sum(~(np.isnan(x)), **kwargs)


def _nannumel_sparse(x, **kwargs):
    """
    A reduction to count the number of elements in a sparse array, excluding nans.
    This will in general result in a dense matrix with an unpredictable fill value.
    So make it official and convert it to dense.

    https://github.com/dask/dask/issues/7169
    """
    n = _nannumel(x, **kwargs)
    # If all dimensions are contracted, this will just be a number, otherwise we
    # want to densify it.
    return n.todense() if hasattr(n, "todense") else n
>>>>>>> e74888aa
<|MERGE_RESOLUTION|>--- conflicted
+++ resolved
@@ -1,21 +1,12 @@
-<<<<<<< HEAD
+import math
 from functools import cached_property
 
 import numpy as np
 
 import dask.array as da
-
-from ..utils import DaskBackendEntrypoint
-from .dispatch import (
-    array_backend_dispatch,
-=======
-import math
-
-import numpy as np
-
 from dask.array import chunk
 from dask.array.dispatch import (
->>>>>>> e74888aa
+    array_backend_dispatch,
     concatenate_lookup,
     divide_lookup,
     einsum_lookup,
@@ -28,6 +19,7 @@
 from dask.array.numpy_compat import divide as np_divide
 from dask.array.numpy_compat import ma_divide
 from dask.array.percentile import _percentile
+from dask.utils import DaskBackendEntrypoint
 
 concatenate_lookup.register((object, np.ndarray), np.concatenate)
 tensordot_lookup.register((object, np.ndarray), np.tensordot)
@@ -233,89 +225,6 @@
         return a * b.T
 
 
-<<<<<<< HEAD
-class NumpyBackendEntrypoint(DaskBackendEntrypoint):
-    def ones(self, *args, **kwargs):
-        return da.wrap.ones_numpy(*args, **kwargs)
-
-    def zeros(self, *args, **kwargs):
-        return da.wrap.zeros_numpy(*args, **kwargs)
-
-    def empty(self, *args, **kwargs):
-        return da.wrap.empty_numpy(*args, **kwargs)
-
-    def full(self, *args, **kwargs):
-        return da.wrap._full_numpy(*args, **kwargs)
-
-    def arange(self, *args, **kwargs):
-        return da.creation.arange_numpy(*args, **kwargs)
-
-    def default_random_state(self):
-        if not hasattr(self, "_np_random_states"):
-            self._np_random_states = da.random.RandomState()
-        return self._np_random_states
-
-    def new_random_state(self, state):
-        return state
-
-    def from_array(self, *args, **kwargs):
-        return da.core.from_array_default(*args, **kwargs)
-
-
-array_backend_dispatch.register("numpy", NumpyBackendEntrypoint())
-
-
-try:
-    import cupy
-
-    class CupyBackendEntrypoint(DaskBackendEntrypoint):
-        @cached_property
-        def fallback(self):
-            return NumpyBackendEntrypoint()
-
-        def move_from_fallback(self, x):
-            return x.map_blocks(cupy.asarray)
-
-        def ones(self, *args, meta=None, **kwargs):
-            meta = cupy.empty(()) if meta is None else meta
-            return self.fallback.ones(*args, meta=meta, **kwargs)
-
-        def zeros(self, *args, meta=None, **kwargs):
-            meta = cupy.empty(()) if meta is None else meta
-            return self.fallback.zeros(*args, meta=meta, **kwargs)
-
-        def empty(self, *args, meta=None, **kwargs):
-            meta = cupy.empty(()) if meta is None else meta
-            return self.fallback.empty(*args, meta=meta, **kwargs)
-
-        def full(self, *args, meta=None, **kwargs):
-            meta = cupy.empty(()) if meta is None else meta
-            return self.fallback.full(*args, meta=meta, **kwargs)
-
-        def arange(self, *args, like=None, **kwargs):
-            like = cupy.empty(()) if like is None else like
-            return self.fallback.arange(*args, like=like, **kwargs)
-
-        def default_random_state(self):
-            if not hasattr(self, "_cupy_random_states"):
-                self._cupy_random_states = da.random.RandomState()
-            return self._cupy_random_states
-
-        def new_random_state(self, state):
-            if state is None:
-                state = cupy.random.RandomState
-            return state
-
-        def from_array(self, *args, **kwargs):
-            x = self.fallback.from_array(*args, **kwargs)
-            # TODO: Only call cupy.asarray if _meta is numpy
-            return x.map_blocks(cupy.asarray)
-
-    array_backend_dispatch.register("cupy", CupyBackendEntrypoint())
-
-except ImportError:
-    pass
-=======
 @numel_lookup.register(np.ma.masked_array)
 def _numel_masked(x, **kwargs):
     """Numel implementation for masked arrays."""
@@ -391,4 +300,86 @@
     # If all dimensions are contracted, this will just be a number, otherwise we
     # want to densify it.
     return n.todense() if hasattr(n, "todense") else n
->>>>>>> e74888aa
+
+
+class NumpyBackendEntrypoint(DaskBackendEntrypoint):
+    def ones(self, *args, **kwargs):
+        return da.wrap.ones_numpy(*args, **kwargs)
+
+    def zeros(self, *args, **kwargs):
+        return da.wrap.zeros_numpy(*args, **kwargs)
+
+    def empty(self, *args, **kwargs):
+        return da.wrap.empty_numpy(*args, **kwargs)
+
+    def full(self, *args, **kwargs):
+        return da.wrap._full_numpy(*args, **kwargs)
+
+    def arange(self, *args, **kwargs):
+        return da.creation.arange_numpy(*args, **kwargs)
+
+    def default_random_state(self):
+        if not hasattr(self, "_np_random_states"):
+            self._np_random_states = da.random.RandomState()
+        return self._np_random_states
+
+    def new_random_state(self, state):
+        return state
+
+    def from_array(self, *args, **kwargs):
+        return da.core.from_array_default(*args, **kwargs)
+
+
+array_backend_dispatch.register("numpy", NumpyBackendEntrypoint())
+
+
+try:
+    import cupy
+
+    class CupyBackendEntrypoint(DaskBackendEntrypoint):
+        @cached_property
+        def fallback(self):
+            return NumpyBackendEntrypoint()
+
+        def move_from_fallback(self, x):
+            return x.map_blocks(cupy.asarray)
+
+        def ones(self, *args, meta=None, **kwargs):
+            meta = cupy.empty(()) if meta is None else meta
+            return self.fallback.ones(*args, meta=meta, **kwargs)
+
+        def zeros(self, *args, meta=None, **kwargs):
+            meta = cupy.empty(()) if meta is None else meta
+            return self.fallback.zeros(*args, meta=meta, **kwargs)
+
+        def empty(self, *args, meta=None, **kwargs):
+            meta = cupy.empty(()) if meta is None else meta
+            return self.fallback.empty(*args, meta=meta, **kwargs)
+
+        def full(self, *args, meta=None, **kwargs):
+            meta = cupy.empty(()) if meta is None else meta
+            return self.fallback.full(*args, meta=meta, **kwargs)
+
+        def arange(self, *args, like=None, **kwargs):
+            like = cupy.empty(()) if like is None else like
+            return self.fallback.arange(*args, like=like, **kwargs)
+
+        def default_random_state(self):
+            if not hasattr(self, "_cupy_random_states"):
+                self._cupy_random_states = da.random.RandomState()
+            return self._cupy_random_states
+
+        def new_random_state(self, state):
+            if state is None:
+                state = cupy.random.RandomState
+            return state
+
+        def from_array(self, *args, **kwargs):
+            x = self.fallback.from_array(*args, **kwargs)
+            # TODO: Only call cupy.asarray if _meta is numpy
+            return x.map_blocks(cupy.asarray)
+
+    array_backend_dispatch.register("cupy", CupyBackendEntrypoint())
+
+except ImportError:
+    pass