--- conflicted
+++ resolved
@@ -1605,10 +1605,9 @@
 
 
 @derived_from(np)
-<<<<<<< HEAD
 def delete(arr, obj, axis):
     """
-    NOTE: It ``obj`` is a dask array it is implicitly computed when this function
+    NOTE: If ``obj`` is a dask array it is implicitly computed when this function
     is called.
     """
     # axis is a required argument here to avoid needing to deal with the numpy
@@ -1634,7 +1633,9 @@
         for i, arr in enumerate(target_arr)
     ]
     return concatenate(target_arr, axis=axis)
-=======
+
+  
+@derived_from(np)
 def append(arr, values, axis=None):
     # based on numpy.append
     arr = asanyarray(arr)
@@ -1644,7 +1645,6 @@
         values = ravel(asanyarray(values))
         axis = arr.ndim - 1
     return concatenate((arr, values), axis=axis)
->>>>>>> 3013afd6
 
 
 def _average(a, axis=None, weights=None, returned=False, is_masked=False):
