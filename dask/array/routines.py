--- conflicted
+++ resolved
@@ -328,14 +328,10 @@
     return out
 
 
-<<<<<<< HEAD
 moveaxis = np.moveaxis
 
 
-@wraps(np.outer)
-=======
-@derived_from(np)
->>>>>>> 6f382404
+@derived_from(np)
 def outer(a, b):
     a = a.flatten()
     b = b.flatten()
@@ -1046,14 +1042,10 @@
     return result
 
 
-<<<<<<< HEAD
 rollaxis = np.rollaxis
 
 
-@wraps(np.ravel)
-=======
-@derived_from(np)
->>>>>>> 6f382404
+@derived_from(np)
 def ravel(array):
     return array.reshape((-1,))
 
