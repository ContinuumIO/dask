--- conflicted
+++ resolved
@@ -16,11 +16,7 @@
 from ..base import tokenize
 from ..utils import funcname
 from . import chunk
-<<<<<<< HEAD
-from .creation import arange, diag, empty
-=======
-from .creation import arange, empty, indices
->>>>>>> 0fb3dcd7
+from .creation import arange, diag, empty, indices
 from .utils import safe_wraps, validate_axis
 from .wrap import ones
 from .ufunc import multiply, sqrt
