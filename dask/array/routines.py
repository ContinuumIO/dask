from __future__ import division, print_function, absolute_import

import inspect
import math
import warnings
from distutils.version import LooseVersion
from functools import wraps, partial
from numbers import Real, Integral

import numpy as np
from toolz import concat, sliding_window, interleave

from ..compatibility import Iterable
from ..core import flatten
from ..base import tokenize
from ..highlevelgraph import HighLevelGraph
from ..utils import funcname
from . import chunk
from .creation import arange, diag, empty, indices
from .utils import safe_wraps, validate_axis
from .wrap import ones
from .ufunc import multiply, sqrt

from .core import (Array, map_blocks, elemwise, from_array, asarray,
                   asanyarray, concatenate, stack, blockwise, broadcast_shapes,
                   is_scalar_for_elemwise, broadcast_to, tensordot_lookup)

from .einsumfuncs import einsum  # noqa


@wraps(np.array)
def array(x, dtype=None, ndmin=None):
    while ndmin is not None and x.ndim < ndmin:
        x = x[None, :]
    if dtype is not None and x.dtype != dtype:
        x = x.astype(dtype)
    return x


@wraps(np.result_type)
def result_type(*args):
    args = [a if is_scalar_for_elemwise(a) else a.dtype for a in args]
    return np.result_type(*args)


@wraps(np.atleast_3d)
def atleast_3d(*arys):
    new_arys = []
    for x in arys:
        x = asanyarray(x)
        if x.ndim == 0:
            x = x[None, None, None]
        elif x.ndim == 1:
            x = x[None, :, None]
        elif x.ndim == 2:
            x = x[:, :, None]

        new_arys.append(x)

    if len(new_arys) == 1:
        return new_arys[0]
    else:
        return new_arys


@wraps(np.atleast_2d)
def atleast_2d(*arys):
    new_arys = []
    for x in arys:
        x = asanyarray(x)
        if x.ndim == 0:
            x = x[None, None]
        elif x.ndim == 1:
            x = x[None, :]

        new_arys.append(x)

    if len(new_arys) == 1:
        return new_arys[0]
    else:
        return new_arys


@wraps(np.atleast_1d)
def atleast_1d(*arys):
    new_arys = []
    for x in arys:
        x = asanyarray(x)
        if x.ndim == 0:
            x = x[None]

        new_arys.append(x)

    if len(new_arys) == 1:
        return new_arys[0]
    else:
        return new_arys


@wraps(np.vstack)
def vstack(tup, allow_unknown_chunksizes=False):
    tup = tuple(atleast_2d(x) for x in tup)
    return concatenate(tup, axis=0, allow_unknown_chunksizes=allow_unknown_chunksizes)


@wraps(np.hstack)
def hstack(tup, allow_unknown_chunksizes=False):
    if all(x.ndim == 1 for x in tup):
        return concatenate(tup, axis=0, allow_unknown_chunksizes=allow_unknown_chunksizes)
    else:
        return concatenate(tup, axis=1, allow_unknown_chunksizes=allow_unknown_chunksizes)


@wraps(np.dstack)
def dstack(tup, allow_unknown_chunksizes=False):
    tup = tuple(atleast_3d(x) for x in tup)
    return concatenate(tup, axis=2, allow_unknown_chunksizes=allow_unknown_chunksizes)


@wraps(np.swapaxes)
def swapaxes(a, axis1, axis2):
    if axis1 == axis2:
        return a
    if axis1 < 0:
        axis1 = axis1 + a.ndim
    if axis2 < 0:
        axis2 = axis2 + a.ndim
    ind = list(range(a.ndim))
    out = list(ind)
    out[axis1], out[axis2] = axis2, axis1

    return blockwise(np.swapaxes, out, a, ind, axis1=axis1, axis2=axis2, dtype=a.dtype)


@wraps(np.transpose)
def transpose(a, axes=None):
    if axes:
        if len(axes) != a.ndim:
            raise ValueError("axes don't match array")
    else:
        axes = tuple(range(a.ndim))[::-1]
    axes = tuple(d + a.ndim if d < 0 else d for d in axes)
    return blockwise(np.transpose, axes, a, tuple(range(a.ndim)),
                     dtype=a.dtype, axes=axes)


def flip(m, axis):
    """
    Reverse element order along axis.

    Parameters
    ----------
    axis : int
        Axis to reverse element order of.

    Returns
    -------
    reversed array : ndarray
    """

    m = asanyarray(m)

    sl = m.ndim * [slice(None)]
    try:
        sl[axis] = slice(None, None, -1)
    except IndexError:
        raise ValueError(
            "`axis` of %s invalid for %s-D array" % (str(axis), str(m.ndim))
        )
    sl = tuple(sl)

    return m[sl]


@wraps(np.flipud)
def flipud(m):
    return flip(m, 0)


@wraps(np.fliplr)
def fliplr(m):
    return flip(m, 1)


alphabet = 'abcdefghijklmnopqrstuvwxyz'
ALPHABET = alphabet.upper()


def _tensordot(a, b, axes):
    x = max([a, b], key=lambda x: x.__array_priority__)
    tensordot = tensordot_lookup.dispatch(type(x))

    # workaround may be removed when numpy version (currently 1.13.0) is bumped
    a_dims = np.array([a.shape[i] for i in axes[0]])
    b_dims = np.array([b.shape[i] for i in axes[1]])
    if len(a_dims) > 0 and (a_dims == b_dims).all() and a_dims.min() == 0:
        x = np.zeros(tuple([s for i, s in enumerate(a.shape) if i not in axes[0]] +
                           [s for i, s in enumerate(b.shape) if i not in axes[1]]))
    else:
        x = tensordot(a, b, axes=axes)

    ind = [slice(None, None)] * x.ndim
    for a in sorted(axes[0]):
        ind.insert(a, None)
    x = x[tuple(ind)]
    return x


@wraps(np.tensordot)
def tensordot(lhs, rhs, axes=2):
    if isinstance(axes, Iterable):
        left_axes, right_axes = axes
    else:
        left_axes = tuple(range(lhs.ndim - 1, lhs.ndim - axes - 1, -1))
        right_axes = tuple(range(0, axes))

    if isinstance(left_axes, Integral):
        left_axes = (left_axes,)
    if isinstance(right_axes, Integral):
        right_axes = (right_axes,)
    if isinstance(left_axes, list):
        left_axes = tuple(left_axes)
    if isinstance(right_axes, list):
        right_axes = tuple(right_axes)

    dt = np.promote_types(lhs.dtype, rhs.dtype)

    left_index = list(range(lhs.ndim))
    right_index = list(range(lhs.ndim, lhs.ndim + rhs.ndim))
    out_index = left_index + right_index

    for l, r in zip(left_axes, right_axes):
        out_index.remove(right_index[r])
        right_index[r] = left_index[l]

    intermediate = blockwise(_tensordot, out_index,
                             lhs, left_index,
                             rhs, right_index, dtype=dt,
                             axes=(left_axes, right_axes))

    result = intermediate.sum(axis=left_axes)
    return result


@wraps(np.dot)
def dot(a, b):
    return tensordot(a, b, axes=((a.ndim - 1,), (b.ndim - 2,)))


@wraps(np.vdot)
def vdot(a, b):
    return dot(a.conj().ravel(), b.ravel())


@safe_wraps(np.matmul)
def matmul(a, b):
    a = asanyarray(a)
    b = asanyarray(b)

    if a.ndim == 0 or b.ndim == 0:
        raise ValueError("`matmul` does not support scalars.")

    a_is_1d = False
    if a.ndim == 1:
        a_is_1d = True
        a = a[np.newaxis, :]

    b_is_1d = False
    if b.ndim == 1:
        b_is_1d = True
        b = b[:, np.newaxis]

    if a.ndim < b.ndim:
        a = a[(b.ndim - a.ndim) * (np.newaxis,)]
    elif a.ndim > b.ndim:
        b = b[(a.ndim - b.ndim) * (np.newaxis,)]

    out = blockwise(
        np.matmul, tuple(range(1, a.ndim + 1)),
        a, tuple(range(1, a.ndim - 1)) + (a.ndim - 1, 0,),
        b, tuple(range(1, a.ndim - 1)) + (0, a.ndim,),
        dtype=result_type(a, b),
        concatenate=True
    )

    if a_is_1d:
        out = out[..., 0, :]
    if b_is_1d:
        out = out[..., 0]

    return out


@wraps(np.outer)
def outer(a, b):
    a = a.flatten()
    b = b.flatten()

    dtype = np.outer(a.dtype.type(), b.dtype.type()).dtype

    return blockwise(np.outer, "ij", a, "i", b, "j", dtype=dtype)


def _inner_apply_along_axis(arr,
                            func1d,
                            func1d_axis,
                            func1d_args,
                            func1d_kwargs):
    return np.apply_along_axis(
        func1d, func1d_axis, arr, *func1d_args, **func1d_kwargs
    )


@wraps(np.apply_along_axis)
def apply_along_axis(func1d, axis, arr, *args, **kwargs):
    arr = asarray(arr)

    # Validate and normalize axis.
    arr.shape[axis]
    axis = len(arr.shape[:axis])

    # Test out some data with the function.
    test_data = np.ones((1,), dtype=arr.dtype)
    test_result = np.array(func1d(test_data, *args, **kwargs))

    if (LooseVersion(np.__version__) < LooseVersion("1.13.0") and
            (np.array(test_result.shape) > 1).sum(dtype=int) > 1):
        raise ValueError(
            "No more than one non-trivial dimension allowed in result. "
            "Need NumPy 1.13.0+ for this functionality."
        )

    # Rechunk so that func1d is applied over the full axis.
    arr = arr.rechunk(
        arr.chunks[:axis] + (arr.shape[axis:axis + 1],) + arr.chunks[axis + 1:]
    )

    # Map func1d over the data to get the result
    # Adds other axes as needed.
    result = arr.map_blocks(
        _inner_apply_along_axis,
        name=funcname(func1d) + '-along-axis',
        dtype=test_result.dtype,
        chunks=(arr.chunks[:axis] + test_result.shape + arr.chunks[axis + 1:]),
        drop_axis=axis,
        new_axis=list(range(axis, axis + test_result.ndim, 1)),
        func1d=func1d,
        func1d_axis=axis,
        func1d_args=args,
        func1d_kwargs=kwargs,
    )

    return result


@wraps(np.apply_over_axes)
def apply_over_axes(func, a, axes):
    # Validate arguments
    a = asarray(a)
    try:
        axes = tuple(axes)
    except TypeError:
        axes = (axes,)

    sl = a.ndim * (slice(None),)

    # Compute using `apply_along_axis`.
    result = a
    for i in axes:
        result = apply_along_axis(func, i, result, 0)

        # Restore original dimensionality or error.
        if result.ndim == (a.ndim - 1):
            result = result[sl[:i] + (None,)]
        elif result.ndim != a.ndim:
            raise ValueError(
                "func must either preserve dimensionality of the input"
                " or reduce it by one."
            )

    return result


@wraps(np.ptp)
def ptp(a, axis=None):
    return a.max(axis=axis) - a.min(axis=axis)


@wraps(np.diff)
def diff(a, n=1, axis=-1):
    a = asarray(a)
    n = int(n)
    axis = int(axis)

    sl_1 = a.ndim * [slice(None)]
    sl_2 = a.ndim * [slice(None)]

    sl_1[axis] = slice(1, None)
    sl_2[axis] = slice(None, -1)

    sl_1 = tuple(sl_1)
    sl_2 = tuple(sl_2)

    r = a
    for i in range(n):
        r = r[sl_1] - r[sl_2]

    return r


@wraps(np.ediff1d)
def ediff1d(ary, to_end=None, to_begin=None):
    ary = asarray(ary)

    aryf = ary.flatten()
    r = aryf[1:] - aryf[:-1]

    r = [r]
    if to_begin is not None:
        r = [asarray(to_begin).flatten()] + r
    if to_end is not None:
        r = r + [asarray(to_end).flatten()]
    r = concatenate(r)

    return r


def _gradient_kernel(x, block_id, coord, axis, array_locs, grad_kwargs):
    """
    x: nd-array
        array of one block
    coord: 1d-array or scalar
        coordinate along which the gradient is computed.
    axis: int
        axis along which the gradient is computed
    array_locs:
        actual location along axis. None if coordinate is scalar
    grad_kwargs:
        keyword to be passed to np.gradient
    """
    block_loc = block_id[axis]
    if array_locs is not None:
        coord = coord[array_locs[0][block_loc]:array_locs[1][block_loc]]
    grad = np.gradient(x, coord, axis=axis, **grad_kwargs)
    return grad


@wraps(np.gradient)
def gradient(f, *varargs, **kwargs):
    f = asarray(f)

    kwargs["edge_order"] = math.ceil(kwargs.get("edge_order", 1))
    if kwargs["edge_order"] > 2:
        raise ValueError("edge_order must be less than or equal to 2.")

    drop_result_list = False
    axis = kwargs.pop("axis", None)
    if axis is None:
        axis = tuple(range(f.ndim))
    elif isinstance(axis, Integral):
        drop_result_list = True
        axis = (axis,)

    axis = validate_axis(axis, f.ndim)

    if len(axis) != len(set(axis)):
        raise ValueError("duplicate axes not allowed")

    axis = tuple(ax % f.ndim for ax in axis)

    if varargs == ():
        varargs = (1,)
    if len(varargs) == 1:
        varargs = len(axis) * varargs
    if len(varargs) != len(axis):
        raise TypeError(
            "Spacing must either be a single scalar, or a scalar / 1d-array "
            "per axis"
        )

    if issubclass(f.dtype.type, (np.bool8, Integral)):
        f = f.astype(float)
    elif issubclass(f.dtype.type, Real) and f.dtype.itemsize < 4:
        f = f.astype(float)

    results = []
    for i, ax in enumerate(axis):
        for c in f.chunks[ax]:
            if np.min(c) < kwargs["edge_order"] + 1:
                raise ValueError(
                    'Chunk size must be larger than edge_order + 1. '
                    'Minimum chunk for aixs {} is {}. Rechunk to '
                    'proceed.'.format(np.min(c), ax))

        if np.isscalar(varargs[i]):
            array_locs = None
        else:
            if isinstance(varargs[i], Array):
                raise NotImplementedError(
                    'dask array coordinated is not supported.')
            # coordinate position for each block taking overlap into account
            chunk = np.array(f.chunks[ax])
            array_loc_stop = np.cumsum(chunk) + 1
            array_loc_start = array_loc_stop - chunk - 2
            array_loc_stop[-1] -= 1
            array_loc_start[0] = 0
            array_locs = (array_loc_start, array_loc_stop)

        results.append(f.map_overlap(
            _gradient_kernel,
            dtype=f.dtype,
            depth={j: 1 if j == ax else 0 for j in range(f.ndim)},
            boundary="none",
            coord=varargs[i],
            axis=ax,
            array_locs=array_locs,
            grad_kwargs=kwargs,
        ))

    if drop_result_list:
        results = results[0]

    return results


@wraps(np.bincount)
def bincount(x, weights=None, minlength=None):
    if minlength is None:
        raise TypeError("Must specify minlength argument in da.bincount")
    assert x.ndim == 1
    if weights is not None:
        assert weights.chunks == x.chunks

    # Call np.bincount on each block, possibly with weights
    token = tokenize(x, weights, minlength)
    name = 'bincount-' + token
    if weights is not None:
        dsk = {(name, i): (np.bincount, (x.name, i), (weights.name, i), minlength)
               for i, _ in enumerate(x.__dask_keys__())}
        dtype = np.bincount([1], weights=[1]).dtype
    else:
        dsk = {(name, i): (np.bincount, (x.name, i), None, minlength)
               for i, _ in enumerate(x.__dask_keys__())}
        dtype = np.bincount([]).dtype

    # Sum up all of the intermediate bincounts per block
    name = 'bincount-sum-' + token
    dsk[(name, 0)] = (np.sum, list(dsk), 0)

    chunks = ((minlength,),)

    graph = HighLevelGraph.from_collections(name, dsk, dependencies=[x] if weights is None else [x, weights])

    return Array(graph, name, chunks, dtype)


@wraps(np.digitize)
def digitize(a, bins, right=False):
    bins = np.asarray(bins)
    dtype = np.digitize([0], bins, right=False).dtype
    return a.map_blocks(np.digitize, dtype=dtype, bins=bins, right=right)


def histogram(a, bins=None, range=None, normed=False, weights=None, density=None):
    """
    Blocked variant of :func:`numpy.histogram`.

    Follows the signature of :func:`numpy.histogram` exactly with the following
    exceptions:

    - Either an iterable specifying the ``bins`` or the number of ``bins``
      and a ``range`` argument is required as computing ``min`` and ``max``
      over blocked arrays is an expensive operation that must be performed
      explicitly.

    - ``weights`` must be a dask.array.Array with the same block structure
      as ``a``.

    Examples
    --------
    Using number of bins and range:

    >>> import dask.array as da
    >>> import numpy as np
    >>> x = da.from_array(np.arange(10000), chunks=10)
    >>> h, bins = da.histogram(x, bins=10, range=[0, 10000])
    >>> bins
    array([    0.,  1000.,  2000.,  3000.,  4000.,  5000.,  6000.,  7000.,
            8000.,  9000., 10000.])
    >>> h.compute()
    array([1000, 1000, 1000, 1000, 1000, 1000, 1000, 1000, 1000, 1000])

    Explicitly specifying the bins:

    >>> h, bins = da.histogram(x, bins=np.array([0, 5000, 10000]))
    >>> bins
    array([    0,  5000, 10000])
    >>> h.compute()
    array([5000, 5000])
    """
    if not np.iterable(bins) and (range is None or bins is None):
        raise ValueError('dask.array.histogram requires either specifying '
                         'bins as an iterable or specifying both a range and '
                         'the number of bins')

    if weights is not None and weights.chunks != a.chunks:
        raise ValueError('Input array and weights must have the same '
                         'chunked structure')

    if not np.iterable(bins):
        bin_token = bins
        mn, mx = range
        if mn == mx:
            mn -= 0.5
            mx += 0.5

        bins = np.linspace(mn, mx, bins + 1, endpoint=True)
    else:
        bin_token = bins
    token = tokenize(a, bin_token, range, normed, weights, density)

    nchunks = len(list(flatten(a.__dask_keys__())))
    chunks = ((1,) * nchunks, (len(bins) - 1,))

    name = 'histogram-sum-' + token

    # Map the histogram to all bins
    def block_hist(x, range=None, weights=None):
        return np.histogram(x, bins, range=range, weights=weights)[0][np.newaxis]

    if weights is None:
        dsk = {(name, i, 0): (block_hist, k, range)
               for i, k in enumerate(flatten(a.__dask_keys__()))}
        dtype = np.histogram([])[0].dtype
    else:
        a_keys = flatten(a.__dask_keys__())
        w_keys = flatten(weights.__dask_keys__())
        dsk = {(name, i, 0): (block_hist, k, range, w)
               for i, (k, w) in enumerate(zip(a_keys, w_keys))}
        dtype = weights.dtype

    graph = HighLevelGraph.from_collections(name, dsk, dependencies=[a] if weights is None else [a, weights])

    mapped = Array(graph, name, chunks, dtype=dtype)
    n = mapped.sum(axis=0)

    # We need to replicate normed and density options from numpy
    if density is not None:
        if density:
            db = from_array(np.diff(bins).astype(float), chunks=n.chunks)
            return n / db / n.sum(), bins
        else:
            return n, bins
    else:
        # deprecated, will be removed from Numpy 2.0
        if normed:
            db = from_array(np.diff(bins).astype(float), chunks=n.chunks)
            return n / (n * db).sum(), bins
        else:
            return n, bins


@wraps(np.cov)
def cov(m, y=None, rowvar=1, bias=0, ddof=None):
    # This was copied almost verbatim from np.cov
    # See numpy license at https://github.com/numpy/numpy/blob/master/LICENSE.txt
    # or NUMPY_LICENSE.txt within this directory
    if ddof is not None and ddof != int(ddof):
        raise ValueError(
            "ddof must be integer")

    # Handles complex arrays too
    m = asarray(m)
    if y is None:
        dtype = np.result_type(m, np.float64)
    else:
        y = asarray(y)
        dtype = np.result_type(m, y, np.float64)
    X = array(m, ndmin=2, dtype=dtype)

    if X.shape[0] == 1:
        rowvar = 1
    if rowvar:
        N = X.shape[1]
        axis = 0
    else:
        N = X.shape[0]
        axis = 1

    # check ddof
    if ddof is None:
        if bias == 0:
            ddof = 1
        else:
            ddof = 0
    fact = float(N - ddof)
    if fact <= 0:
        warnings.warn("Degrees of freedom <= 0 for slice", RuntimeWarning)
        fact = 0.0

    if y is not None:
        y = array(y, ndmin=2, dtype=dtype)
        X = concatenate((X, y), axis)

    X = X - X.mean(axis=1 - axis, keepdims=True)
    if not rowvar:
        return (dot(X.T, X.conj()) / fact).squeeze()
    else:
        return (dot(X, X.T.conj()) / fact).squeeze()


@wraps(np.corrcoef)
def corrcoef(x, y=None, rowvar=1):
    c = cov(x, y, rowvar)
    if c.shape == ():
        return c / c
    d = diag(c)
    d = d.reshape((d.shape[0], 1))
    sqr_d = sqrt(d)
    return (c / sqr_d) / sqr_d.T


@wraps(np.round)
def round(a, decimals=0):
    return a.map_blocks(np.round, decimals=decimals, dtype=a.dtype)


def _unique_internal(ar, indices, counts, return_inverse=False):
    """
    Helper/wrapper function for :func:`numpy.unique`.

    Uses :func:`numpy.unique` to find the unique values for the array chunk.
    Given this chunk may not represent the whole array, also take the
    ``indices`` and ``counts`` that are in 1-to-1 correspondence to ``ar``
    and reduce them in the same fashion as ``ar`` is reduced. Namely sum
    any counts that correspond to the same value and take the smallest
    index that corresponds to the same value.

    To handle the inverse mapping from the unique values to the original
    array, simply return a NumPy array created with ``arange`` with enough
    values to correspond 1-to-1 to the unique values. While there is more
    work needed to be done to create the full inverse mapping for the
    original array, this provides enough information to generate the
    inverse mapping in Dask.

    Given Dask likes to have one array returned from functions like
    ``blockwise``, some formatting is done to stuff all of the resulting arrays
    into one big NumPy structured array. Dask is then able to handle this
    object and can split it apart into the separate results on the Dask side,
    which then can be passed back to this function in concatenated chunks for
    further reduction or can be return to the user to perform other forms of
    analysis.

    By handling the problem in this way, it does not matter where a chunk
    is in a larger array or how big it is. The chunk can still be computed
    on the same way. Also it does not matter if the chunk is the result of
    other chunks being run through this function multiple times. The end
    result will still be just as accurate using this strategy.
    """

    return_index = (indices is not None)
    return_counts = (counts is not None)

    u = np.unique(ar)

    dt = [("values", u.dtype)]
    if return_index:
        dt.append(("indices", np.intp))
    if return_inverse:
        dt.append(("inverse", np.intp))
    if return_counts:
        dt.append(("counts", np.intp))

    r = np.empty(u.shape, dtype=dt)
    r["values"] = u
    if return_inverse:
        r["inverse"] = np.arange(len(r), dtype=np.intp)
    if return_index or return_counts:
        for i, v in enumerate(r["values"]):
            m = (ar == v)
            if return_index:
                indices[m].min(keepdims=True, out=r["indices"][i:i + 1])
            if return_counts:
                counts[m].sum(keepdims=True, out=r["counts"][i:i + 1])

    return r


@wraps(np.unique)
def unique(ar, return_index=False, return_inverse=False, return_counts=False):
    ar = ar.ravel()

    # Run unique on each chunk and collect results in a Dask Array of
    # unknown size.

    args = [ar, "i"]
    out_dtype = [("values", ar.dtype)]
    if return_index:
        args.extend([
            arange(ar.shape[0], dtype=np.intp, chunks=ar.chunks[0]),
            "i"
        ])
        out_dtype.append(("indices", np.intp))
    else:
        args.extend([None, None])
    if return_counts:
        args.extend([
            ones((ar.shape[0],), dtype=np.intp, chunks=ar.chunks[0]),
            "i"
        ])
        out_dtype.append(("counts", np.intp))
    else:
        args.extend([None, None])

    out = blockwise(
        _unique_internal, "i",
        *args,
        dtype=out_dtype,
        return_inverse=False
    )
    out._chunks = tuple((np.nan,) * len(c) for c in out.chunks)

    # Take the results from the unique chunks and do the following.
    #
    # 1. Collect all results as arguments.
    # 2. Concatenate each result into one big array.
    # 3. Pass all results as arguments to the internal unique again.
    #
    # TODO: This should be replaced with a tree reduction using this strategy.
    # xref: https://github.com/dask/dask/issues/2851

    out_parts = [out["values"]]
    if return_index:
        out_parts.append(out["indices"])
    else:
        out_parts.append(None)
    if return_counts:
        out_parts.append(out["counts"])
    else:
        out_parts.append(None)

    name = 'unique-aggregate-' + out.name
    dsk = {
        (name, 0): (
            (_unique_internal,) +
            tuple(
                (np.concatenate, o. __dask_keys__())
                if hasattr(o, "__dask_keys__") else o
                for o in out_parts
            ) +
            (return_inverse,)
        )
    }
    out_dtype = [("values", ar.dtype)]
    if return_index:
        out_dtype.append(("indices", np.intp))
    if return_inverse:
        out_dtype.append(("inverse", np.intp))
    if return_counts:
        out_dtype.append(("counts", np.intp))

    dependencies = [o for o in out_parts if hasattr(o, '__dask_keys__')]
    graph = HighLevelGraph.from_collections(name, dsk, dependencies=dependencies)
    chunks = ((np.nan,),)
    out = Array(graph, name, chunks, out_dtype)

    # Split out all results to return to the user.

    result = [out["values"]]
    if return_index:
        result.append(out["indices"])
    if return_inverse:
        # Using the returned unique values and arange of unknown length, find
        # each value matching a unique value and replace it with its
        # corresponding index or `0`. There should be only one entry for this
        # index in axis `1` (the one of unknown length). Reduce axis `1`
        # through summing to get an array with known dimensionality and the
        # mapping of the original values.
        mtches = (ar[:, None] == out["values"][None, :]).astype(np.intp)
        result.append((mtches * out["inverse"]).sum(axis=1))
    if return_counts:
        result.append(out["counts"])

    if len(result) == 1:
        result = result[0]
    else:
        result = tuple(result)

    return result


def _isin_kernel(element, test_elements, assume_unique=False):
    values = np.in1d(element.ravel(), test_elements,
                     assume_unique=assume_unique)
    return values.reshape(element.shape + (1,) * test_elements.ndim)


@safe_wraps(getattr(np, 'isin', None))
def isin(element, test_elements, assume_unique=False, invert=False):
    element = asarray(element)
    test_elements = asarray(test_elements)
    element_axes = tuple(range(element.ndim))
    test_axes = tuple(i + element.ndim for i in range(test_elements.ndim))
    mapped = blockwise(
        _isin_kernel,
        element_axes + test_axes,
        element,
        element_axes,
        test_elements,
        test_axes,
        adjust_chunks={axis: lambda _: 1 for axis in test_axes},
        dtype=bool,
        assume_unique=assume_unique
    )

    result = mapped.any(axis=test_axes)
    if invert:
        result = ~result
    return result


@wraps(np.roll)
def roll(array, shift, axis=None):
    result = array

    if axis is None:
        result = ravel(result)

        if not isinstance(shift, Integral):
            raise TypeError(
                "Expect `shift` to be an instance of Integral"
                " when `axis` is None."
            )

        shift = (shift,)
        axis = (0,)
    else:
        try:
            len(shift)
        except TypeError:
            shift = (shift,)
        try:
            len(axis)
        except TypeError:
            axis = (axis,)

    if len(shift) != len(axis):
        raise ValueError("Must have the same number of shifts as axes.")

    for i, s in zip(axis, shift):
        s = -s
        s %= result.shape[i]

        sl1 = result.ndim * [slice(None)]
        sl2 = result.ndim * [slice(None)]

        sl1[i] = slice(s, None)
        sl2[i] = slice(None, s)

        sl1 = tuple(sl1)
        sl2 = tuple(sl2)

        result = concatenate([result[sl1], result[sl2]], axis=i)

    result = result.reshape(array.shape)

    return result


@wraps(np.ravel)
def ravel(array):
    return array.reshape((-1,))


@wraps(np.squeeze)
def squeeze(a, axis=None):
    if axis is None:
        axis = tuple(i for i, d in enumerate(a.shape) if d == 1)
    elif not isinstance(axis, tuple):
        axis = (axis,)

    if any(a.shape[i] != 1 for i in axis):
        raise ValueError("cannot squeeze axis with size other than one")

    axis = validate_axis(axis, a.ndim)

    sl = tuple(0 if i in axis else slice(None) for i, s in enumerate(a.shape))

    return a[sl]


@wraps(np.compress)
def compress(condition, a, axis=None):
    condition = asarray(condition).astype(bool)
    a = asarray(a)

    if condition.ndim != 1:
        raise ValueError("Condition must be one dimensional")

    if axis is None:
        a = a.ravel()
        axis = 0
    axis = validate_axis(axis, a.ndim)

    # Treat `condition` as filled with `False` (if it is too short)
    a = a[tuple(slice(None, len(condition))
                if i == axis else slice(None)
                for i in range(a.ndim))]

<<<<<<< HEAD
    if isinstance(condition, Array):
        if len(condition) < a.shape[axis]:
            a = a[tuple(slice(None, len(condition))
                        if i == axis else slice(None)
                        for i in range(a.ndim))]
        inds = tuple(range(a.ndim))
        out = blockwise(np.compress, inds, condition, (inds[axis],), a, inds,
                        axis=axis, dtype=a.dtype)
        out._chunks = tuple((np.NaN,) * len(c) if i == axis else c
                            for i, c in enumerate(out.chunks))
        # add new dimensions in _meta to compensate for np.NaN dimensions in
        # out_chunks
        out._meta = out._meta.reshape((0,) * out.ndim)
        return out
    else:
        # Optimized case when condition is known
        if len(condition) < a.shape[axis]:
            condition = condition.copy()
            condition.resize(a.shape[axis])
=======
    # Use `condition` to select along 1 dimension
    a = a[tuple(condition
                if i == axis else slice(None)
                for i in range(a.ndim))]
>>>>>>> 24bbcdbb

    return a


@wraps(np.extract)
def extract(condition, arr):
    condition = asarray(condition).astype(bool)
    arr = asarray(arr)
    return compress(condition.ravel(), arr.ravel())


@wraps(np.take)
def take(a, indices, axis=0):
    axis = validate_axis(axis, a.ndim)

    if isinstance(a, np.ndarray) and isinstance(indices, Array):
        return _take_dask_array_from_numpy(a, indices, axis)
    else:
        return a[(slice(None),) * axis + (indices,)]


def _take_dask_array_from_numpy(a, indices, axis):
    assert isinstance(a, np.ndarray)
    assert isinstance(indices, Array)

    return indices.map_blocks(lambda block: np.take(a, block, axis),
                              chunks=indices.chunks,
                              dtype=a.dtype)


@wraps(np.around)
def around(x, decimals=0):
    return map_blocks(partial(np.around, decimals=decimals), x, dtype=x.dtype)


def _asarray_isnull(values):
    import pandas as pd
    return np.asarray(pd.isnull(values))


def isnull(values):
    """ pandas.isnull for dask arrays """
    # eagerly raise ImportError, if pandas isn't available
    import pandas as pd  # noqa
    return elemwise(_asarray_isnull, values, dtype='bool')


def notnull(values):
    """ pandas.notnull for dask arrays """
    return ~isnull(values)


@wraps(np.isclose)
def isclose(arr1, arr2, rtol=1e-5, atol=1e-8, equal_nan=False):
    func = partial(np.isclose, rtol=rtol, atol=atol, equal_nan=equal_nan)
    return elemwise(func, arr1, arr2, dtype='bool')


@wraps(np.allclose)
def allclose(arr1, arr2, rtol=1e-5, atol=1e-8, equal_nan=False):
    return isclose(arr1, arr2, rtol=rtol, atol=atol, equal_nan=equal_nan).all()


def variadic_choose(a, *choices):
    return np.choose(a, choices)


@wraps(np.choose)
def choose(a, choices):
    return elemwise(variadic_choose, a, *choices)


def _isnonzero_vec(v):
    return bool(np.count_nonzero(v))


_isnonzero_vec = np.vectorize(_isnonzero_vec, otypes=[bool])


def isnonzero(a):
    try:
        np.zeros(tuple(), dtype=a.dtype).astype(bool)
    except ValueError:
        ######################################################
        # Handle special cases where conversion to bool does #
        # not work correctly.                                #
        #                                                    #
        # xref: https://github.com/numpy/numpy/issues/9479   #
        ######################################################
        return a.map_blocks(_isnonzero_vec, dtype=bool)
    else:
        return a.astype(bool)


@wraps(np.argwhere)
def argwhere(a):
    a = asarray(a)

    nz = isnonzero(a).flatten()

    ind = indices(a.shape, dtype=np.intp, chunks=a.chunks)
    if ind.ndim > 1:
        ind = stack([ind[i].ravel() for i in range(len(ind))], axis=1)
    ind = compress(nz, ind, axis=0)

    return ind


@wraps(np.where)
def where(condition, x=None, y=None):
    if (x is None) != (y is None):
        raise ValueError("either both or neither of x and y should be given")
    if (x is None) and (y is None):
        return nonzero(condition)

    if np.isscalar(condition):
        dtype = result_type(x, y)
        x = asarray(x)
        y = asarray(y)

        shape = broadcast_shapes(x.shape, y.shape)
        out = x if condition else y

        return broadcast_to(out, shape).astype(dtype)
    else:
        return elemwise(np.where, condition, x, y)


@wraps(np.count_nonzero)
def count_nonzero(a, axis=None):
    return isnonzero(asarray(a)).astype(np.intp).sum(axis=axis)


@wraps(np.flatnonzero)
def flatnonzero(a):
    return argwhere(asarray(a).ravel())[:, 0]


@wraps(np.nonzero)
def nonzero(a):
    ind = argwhere(a)
    if ind.ndim > 1:
        return tuple(ind[:, i] for i in range(ind.shape[1]))
    else:
        return (ind,)


def _int_piecewise(x, *condlist, **kwargs):
    return np.piecewise(
        x, list(condlist), kwargs["funclist"],
        *kwargs["func_args"], **kwargs["func_kw"]
    )


def _unravel_index_kernel(indices, func_kwargs):
    return np.stack(np.unravel_index(indices, **func_kwargs))


@wraps(np.unravel_index)
def unravel_index(indices, dims, order='C'):
    if dims and indices.size:
        unraveled_indices = tuple(indices.map_blocks(
            _unravel_index_kernel,
            dtype=np.intp,
            chunks=(((len(dims),),) + indices.chunks),
            new_axis=0,
            func_kwargs={"dims": dims, "order": order}
        ))
    else:
        unraveled_indices = tuple(
            empty((0,), dtype=np.intp, chunks=1) for i in dims
        )

    return unraveled_indices


@wraps(np.piecewise)
def piecewise(x, condlist, funclist, *args, **kw):
    return map_blocks(
        _int_piecewise,
        x, *condlist,
        dtype=x.dtype,
        name="piecewise",
        funclist=funclist, func_args=args, func_kw=kw
    )


@wraps(chunk.coarsen)
def coarsen(reduction, x, axes, trim_excess=False):
    if (not trim_excess and
        not all(bd % div == 0 for i, div in axes.items()
                for bd in x.chunks[i])):
        msg = "Coarsening factor does not align with block dimensions"
        raise ValueError(msg)

    if 'dask' in inspect.getfile(reduction):
        reduction = getattr(np, reduction.__name__)

    name = 'coarsen-' + tokenize(reduction, x, axes, trim_excess)
    dsk = {(name,) + key[1:]: (chunk.coarsen, reduction, key, axes, trim_excess)
           for key in flatten(x.__dask_keys__())}
    chunks = tuple(tuple(int(bd // axes.get(i, 1)) for bd in bds)
                   for i, bds in enumerate(x.chunks))

    dt = reduction(np.empty((1,) * x.ndim, dtype=x.dtype)).dtype
    graph = HighLevelGraph.from_collections(name, dsk, dependencies=[x])
    return Array(graph, name, chunks, dtype=dt)


def split_at_breaks(array, breaks, axis=0):
    """ Split an array into a list of arrays (using slices) at the given breaks

    >>> split_at_breaks(np.arange(6), [3, 5])
    [array([0, 1, 2]), array([3, 4]), array([5])]
    """
    padded_breaks = concat([[None], breaks, [None]])
    slices = [slice(i, j) for i, j in sliding_window(2, padded_breaks)]
    preslice = (slice(None),) * axis
    split_array = [array[preslice + (s,)] for s in slices]
    return split_array


@wraps(np.insert)
def insert(arr, obj, values, axis):
    # axis is a required argument here to avoid needing to deal with the numpy
    # default case (which reshapes the array to make it flat)
    axis = validate_axis(axis,arr.ndim)

    if isinstance(obj, slice):
        obj = np.arange(*obj.indices(arr.shape[axis]))
    obj = np.asarray(obj)
    scalar_obj = obj.ndim == 0
    if scalar_obj:
        obj = np.atleast_1d(obj)

    obj = np.where(obj < 0, obj + arr.shape[axis], obj)
    if (np.diff(obj) < 0).any():
        raise NotImplementedError(
            'da.insert only implemented for monotonic ``obj`` argument')

    split_arr = split_at_breaks(arr, np.unique(obj), axis)

    if getattr(values, 'ndim', 0) == 0:
        # we need to turn values into a dask array
        name = 'values-' + tokenize(values)
        dtype = getattr(values, 'dtype', type(values))
        values = Array({(name,): values}, name, chunks=(), dtype=dtype)

        values_shape = tuple(len(obj) if axis == n else s
                             for n, s in enumerate(arr.shape))
        values = broadcast_to(values, values_shape)
    elif scalar_obj:
        values = values[(slice(None),) * axis + (None,)]

    values_chunks = tuple(values_bd if axis == n else arr_bd
                          for n, (arr_bd, values_bd)
                          in enumerate(zip(arr.chunks,
                                           values.chunks)))
    values = values.rechunk(values_chunks)

    counts = np.bincount(obj)[:-1]
    values_breaks = np.cumsum(counts[counts > 0])
    split_values = split_at_breaks(values, values_breaks, axis)

    interleaved = list(interleave([split_arr, split_values]))
    interleaved = [i for i in interleaved if i.nbytes]
    return concatenate(interleaved, axis=axis)


def _average(a, axis=None, weights=None, returned=False, is_masked=False):
    # This was minimally modified from numpy.average
    # See numpy license at https://github.com/numpy/numpy/blob/master/LICENSE.txt
    # or NUMPY_LICENSE.txt within this directory
    # Wrapper used by da.average or da.ma.average.
    a = asanyarray(a)

    if weights is None:
        avg = a.mean(axis)
        scl = avg.dtype.type(a.size / avg.size)
    else:
        wgt = asanyarray(weights)

        if issubclass(a.dtype.type, (np.integer, np.bool_)):
            result_dtype = result_type(a.dtype, wgt.dtype, 'f8')
        else:
            result_dtype = result_type(a.dtype, wgt.dtype)

        # Sanity checks
        if a.shape != wgt.shape:
            if axis is None:
                raise TypeError(
                    "Axis must be specified when shapes of a and weights "
                    "differ.")
            if wgt.ndim != 1:
                raise TypeError(
                    "1D weights expected when shapes of a and weights differ.")
            if wgt.shape[0] != a.shape[axis]:
                raise ValueError(
                    "Length of weights not compatible with specified axis.")

            # setup wgt to broadcast along axis
            wgt = broadcast_to(wgt, (a.ndim - 1) * (1,) + wgt.shape)
            wgt = wgt.swapaxes(-1, axis)
        if is_masked:
            from .ma import getmaskarray
            wgt = wgt * (~getmaskarray(a))
        scl = wgt.sum(axis=axis, dtype=result_dtype)
        avg = multiply(a, wgt, dtype=result_dtype).sum(axis) / scl

    if returned:
        if scl.shape != avg.shape:
            scl = broadcast_to(scl, avg.shape).copy()
        return avg, scl
    else:
        return avg


@wraps(np.average)
def average(a, axis=None, weights=None, returned=False):
    return _average(a, axis, weights, returned, is_masked=False)<|MERGE_RESOLUTION|>--- conflicted
+++ resolved
@@ -1007,32 +1007,10 @@
                 if i == axis else slice(None)
                 for i in range(a.ndim))]
 
-<<<<<<< HEAD
-    if isinstance(condition, Array):
-        if len(condition) < a.shape[axis]:
-            a = a[tuple(slice(None, len(condition))
-                        if i == axis else slice(None)
-                        for i in range(a.ndim))]
-        inds = tuple(range(a.ndim))
-        out = blockwise(np.compress, inds, condition, (inds[axis],), a, inds,
-                        axis=axis, dtype=a.dtype)
-        out._chunks = tuple((np.NaN,) * len(c) if i == axis else c
-                            for i, c in enumerate(out.chunks))
-        # add new dimensions in _meta to compensate for np.NaN dimensions in
-        # out_chunks
-        out._meta = out._meta.reshape((0,) * out.ndim)
-        return out
-    else:
-        # Optimized case when condition is known
-        if len(condition) < a.shape[axis]:
-            condition = condition.copy()
-            condition.resize(a.shape[axis])
-=======
     # Use `condition` to select along 1 dimension
     a = a[tuple(condition
                 if i == axis else slice(None)
                 for i in range(a.ndim))]
->>>>>>> 24bbcdbb
 
     return a
 
