--- conflicted
+++ resolved
@@ -400,12 +400,8 @@
     if isinstance(like, Array):
         return da_func(a, **kwargs)
     elif isinstance(a, Array):
-<<<<<<< HEAD
-        a = a.compute(scheduler="sync")
-=======
         if _is_cupy_type(a._meta):
             a = a.compute(scheduler="sync")
->>>>>>> fae2b878
 
     try:
         return np_func(a, like=meta_from_array(like), **kwargs)
@@ -415,14 +411,6 @@
 
 def array_safe(a, like, **kwargs):
     """
-<<<<<<< HEAD
-    If a is dask.array, return dask.array.asarray(a, **kwargs),
-    otherwise return np.asarray(a, like=like, **kwargs), dispatching
-    the call to the library that implements the like array. Note that
-    when a is a dask.Array but like isn't, this function will call
-    a.compute(scheduler="sync") before np.asarray, as downstream
-    libraries are unlikely to know how to convert a dask.Array.
-=======
     If `a` is `dask.array`, return `dask.array.asarray(a, **kwargs)`,
     otherwise return `np.asarray(a, like=like, **kwargs)`, dispatching
     the call to the library that implements the like array. Note that
@@ -431,7 +419,6 @@
     before `np.array`, as downstream libraries are unlikely to know how
     to convert a `dask.Array` and CuPy doesn't implement `__array__` to
     prevent implicit copies to host.
->>>>>>> fae2b878
     """
     from .routines import array
 
