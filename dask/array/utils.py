import difflib
import functools
import math
import numbers
import os
import warnings

import numpy as np
from tlz import frequencies, concat

from .core import Array
from ..highlevelgraph import HighLevelGraph
from ..utils import has_keyword, ignoring, is_arraylike

try:
    AxisError = np.AxisError
except AttributeError:
    try:
        np.array([0]).sum(axis=5)
    except Exception as e:
        AxisError = type(e)


def _is_cupy_type(x):
    # TODO: avoid explicit reference to CuPy
    return "cupy" in str(type(x))


def normalize_to_array(x):
    if _is_cupy_type(x):
        return x.get()
    else:
        return x


def meta_from_array(x, ndim=None, dtype=None):
    """Normalize an array to appropriate meta object

    Parameters
    ----------
    x: array-like, callable
        Either an object that looks sufficiently like a Numpy array,
        or a callable that accepts shape and dtype keywords
    ndim: int
        Number of dimensions of the array
    dtype: Numpy dtype
        A valid input for ``np.dtype``

    Returns
    -------
    array-like with zero elements of the correct dtype
    """
    # If using x._meta, x must be a Dask Array, some libraries (e.g. zarr)
    # implement a _meta attribute that are incompatible with Dask Array._meta
    if hasattr(x, "_meta") and isinstance(x, Array):
        x = x._meta

    if dtype is None and x is None:
        raise ValueError("You must specify the meta or dtype of the array")

    if np.isscalar(x):
        x = np.array(x)

    if x is None:
        x = np.ndarray
    elif dtype is None and hasattr(x, "dtype"):
        dtype = x.dtype

    if isinstance(x, type):
        x = x(shape=(0,) * (ndim or 0), dtype=dtype)

    if (
        not hasattr(x, "shape")
        or not hasattr(x, "dtype")
        or not isinstance(x.shape, tuple)
    ):
        return x

    if isinstance(x, list) or isinstance(x, tuple):
        ndims = [
            0
            if isinstance(a, numbers.Number)
            else a.ndim
            if hasattr(a, "ndim")
            else len(a)
            for a in x
        ]
        a = [a if nd == 0 else meta_from_array(a, nd) for a, nd in zip(x, ndims)]
        return a if isinstance(x, list) else tuple(x)

    if ndim is None:
        ndim = x.ndim

    try:
        meta = x[tuple(slice(0, 0, None) for _ in range(x.ndim))]
        if meta.ndim != ndim:
            if ndim > x.ndim:
                meta = meta[(Ellipsis,) + tuple(None for _ in range(ndim - meta.ndim))]
                meta = meta[tuple(slice(0, 0, None) for _ in range(meta.ndim))]
            elif ndim == 0:
                meta = meta.sum()
            else:
                meta = meta.reshape((0,) * ndim)
    except Exception:
        meta = np.empty((0,) * ndim, dtype=dtype or x.dtype)

    if np.isscalar(meta):
        meta = np.array(meta)

    if dtype and meta.dtype != dtype:
        try:
            meta = meta.astype(dtype)
        except ValueError as e:
            if (
                any(
                    s in str(e)
                    for s in [
                        "invalid literal",
                        "could not convert string to float",
                    ]
                )
                and meta.dtype.kind in "SU"
            ):
                meta = np.array([]).astype(dtype)
            else:
                raise e

    return meta


def compute_meta(func, _dtype, *args, **kwargs):
    with np.errstate(all="ignore"), warnings.catch_warnings():
        warnings.simplefilter("ignore", category=RuntimeWarning)

        args_meta = [meta_from_array(x) if is_arraylike(x) else x for x in args]
        kwargs_meta = {
            k: meta_from_array(v) if is_arraylike(v) else v for k, v in kwargs.items()
        }

        # todo: look for alternative to this, causes issues when using map_blocks()
        # with np.vectorize, such as dask.array.routines._isnonzero_vec().
        if isinstance(func, np.vectorize):
            meta = func(*args_meta)
        else:
            try:
                # some reduction functions need to know they are computing meta
                if has_keyword(func, "computing_meta"):
                    kwargs_meta["computing_meta"] = True
                meta = func(*args_meta, **kwargs_meta)
            except TypeError as e:
                if any(
                    s in str(e)
                    for s in [
                        "unexpected keyword argument",
                        "is an invalid keyword for",
                        "Did not understand the following kwargs",
                    ]
                ):
                    raise
                else:
                    return None
            except ValueError as e:
                # min/max functions have no identity, attempt to use the first meta
                if "zero-size array to reduction operation" in str(e):
                    meta = args_meta[0]
                else:
                    return None
            except Exception:
                return None

        if _dtype and getattr(meta, "dtype", None) != _dtype:
            with ignoring(AttributeError):
                meta = meta.astype(_dtype)

        if np.isscalar(meta):
            meta = np.array(meta)

        return meta


def allclose(a, b, equal_nan=False, **kwargs):
    a = normalize_to_array(a)
    b = normalize_to_array(b)
    if getattr(a, "dtype", None) != "O":
        return np.allclose(a, b, equal_nan=equal_nan, **kwargs)
    if equal_nan:
        return a.shape == b.shape and all(
            np.isnan(b) if np.isnan(a) else a == b for (a, b) in zip(a.flat, b.flat)
        )
    return (a == b).all()


def same_keys(a, b):
    def key(k):
        if isinstance(k, str):
            return (k, -1, -1, -1)
        else:
            return k

    return sorted(a.dask, key=key) == sorted(b.dask, key=key)


def _not_empty(x):
    return x.shape and 0 not in x.shape


def _check_dsk(dsk):
    """ Check that graph is well named and non-overlapping """
    if not isinstance(dsk, HighLevelGraph):
        return

    dsk.validate()
    assert all(isinstance(k, (tuple, str)) for k in dsk.layers)
    freqs = frequencies(concat(dsk.layers.values()))
    non_one = {k: v for k, v in freqs.items() if v != 1}
    assert not non_one, non_one


def assert_eq_shape(a, b, check_nan=True):
    for aa, bb in zip(a, b):
        if math.isnan(aa) or math.isnan(bb):
            if check_nan:
                assert math.isnan(aa) == math.isnan(bb)
        else:
            assert aa == bb


def _get_dt_meta_computed(x, check_shape=True, check_graph=True):
    x_original = x
    x_meta = None
    x_computed = None

    if isinstance(x, Array):
        assert x.dtype is not None
        adt = x.dtype
        if check_graph:
            _check_dsk(x.dask)
        x_meta = getattr(x, "_meta", None)
        x = x.compute(scheduler="sync")
        x_computed = x
        if hasattr(x, "todense"):
            x = x.todense()
        if not hasattr(x, "dtype"):
            x = np.array(x, dtype="O")
        if _not_empty(x):
            assert x.dtype == x_original.dtype
        if check_shape:
            assert_eq_shape(x_original.shape, x.shape, check_nan=False)
    else:
        if not hasattr(x, "dtype"):
            x = np.array(x, dtype="O")
        adt = getattr(x, "dtype", None)

    return x, adt, x_meta, x_computed


def assert_eq(a, b, check_shape=True, check_graph=True, check_meta=True, **kwargs):
    a_original = a
    b_original = b

    a, adt, a_meta, a_computed = _get_dt_meta_computed(
        a, check_shape=check_shape, check_graph=check_graph
    )
    b, bdt, b_meta, b_computed = _get_dt_meta_computed(
        b, check_shape=check_shape, check_graph=check_graph
    )

    if str(adt) != str(bdt):
        # Ignore check for matching length of flexible dtypes, since Array._meta
        # can't encode that information
        if adt.type == bdt.type and not (adt.type == np.bytes_ or adt.type == np.str_):
            diff = difflib.ndiff(str(adt).splitlines(), str(bdt).splitlines())
            raise AssertionError(
                "string repr are different" + os.linesep + os.linesep.join(diff)
            )

    try:
        assert (
            a.shape == b.shape
        ), f"a and b have different shapes (a: {a.shape}, b: {b.shape})"
        if check_meta:
            if hasattr(a, "_meta") and hasattr(b, "_meta"):
                assert_eq(a._meta, b._meta)
            if hasattr(a_original, "_meta"):
                msg = (
                    f"compute()-ing 'a' changes its number of dimensions "
                    f"(before: {a_original._meta.ndim}, after: {a.ndim})"
                )
                assert a_original._meta.ndim == a.ndim, msg
                if a_meta is not None:
                    msg = (
                        f"compute()-ing 'a' changes its type "
                        f"(before: {type(a_original._meta)}, after: {type(a_meta)})"
                    )
                    assert type(a_original._meta) == type(a_meta), msg
                    if not (np.isscalar(a_meta) or np.isscalar(a_computed)):
                        msg = (
                            f"compute()-ing 'a' results in a different type than implied by its metadata "
                            f"(meta: {type(a_meta)}, computed: {type(a_computed)})"
                        )
                        assert type(a_meta) == type(a_computed), msg
            if hasattr(b_original, "_meta"):
                msg = (
                    f"compute()-ing 'b' changes its number of dimensions "
                    f"(before: {b_original._meta.ndim}, after: {b.ndim})"
                )
                assert b_original._meta.ndim == b.ndim, msg
                if b_meta is not None:
                    msg = (
                        f"compute()-ing 'b' changes its type "
                        f"(before: {type(b_original._meta)}, after: {type(b_meta)})"
                    )
                    assert type(b_original._meta) == type(b_meta), msg
                    if not (np.isscalar(b_meta) or np.isscalar(b_computed)):
                        msg = (
                            f"compute()-ing 'b' results in a different type than implied by its metadata "
                            f"(meta: {type(b_meta)}, computed: {type(b_computed)})"
                        )
                        assert type(b_meta) == type(b_computed), msg
        msg = "found values in 'a' and 'b' which differ by more than the allowed amount"
        assert allclose(a, b, **kwargs), msg
        return True
    except TypeError:
        pass

    c = a == b

    if isinstance(c, np.ndarray):
        assert c.all()
    else:
        assert c

    return True


def safe_wraps(wrapped, assigned=functools.WRAPPER_ASSIGNMENTS):
    """Like functools.wraps, but safe to use even if wrapped is not a function.

    Only needed on Python 2.
    """
    if all(hasattr(wrapped, attr) for attr in assigned):
        return functools.wraps(wrapped, assigned=assigned)
    else:
        return lambda x: x


def empty_like_safe(a, shape, **kwargs):
    """
    Return np.empty_like(a, shape=shape, **kwargs) if the shape argument
    is supported (requires NumPy >= 1.17), otherwise falls back to
    using the old behavior, returning np.empty(shape, **kwargs).
    """
    try:
        return np.empty_like(a, shape=shape, **kwargs)
    except TypeError:
        return np.empty(shape, **kwargs)


def full_like_safe(a, fill_value, shape, **kwargs):
    """
    Return np.full_like(a, fill_value, shape=shape, **kwargs) if the
    shape argument is supported (requires NumPy >= 1.17), otherwise
    falls back to using the old behavior, returning
    np.full(shape, fill_value, **kwargs).
    """
    try:
        return np.full_like(a, fill_value, shape=shape, **kwargs)
    except TypeError:
        return np.full(shape, fill_value, **kwargs)


def ones_like_safe(a, shape, **kwargs):
    """
    Return np.ones_like(a, shape=shape, **kwargs) if the shape argument
    is supported (requires NumPy >= 1.17), otherwise falls back to
    using the old behavior, returning np.ones(shape, **kwargs).
    """
    try:
        return np.ones_like(a, shape=shape, **kwargs)
    except TypeError:
        return np.ones(shape, **kwargs)


def zeros_like_safe(a, shape, **kwargs):
    """
    Return np.zeros_like(a, shape=shape, **kwargs) if the shape argument
    is supported (requires NumPy >= 1.17), otherwise falls back to
    using the old behavior, returning np.zeros(shape, **kwargs).
    """
    try:
        return np.zeros_like(a, shape=shape, **kwargs)
    except TypeError:
        return np.zeros(shape, **kwargs)


def _array_like_safe(np_func, da_func, a, like, **kwargs):
    if like is a and hasattr(a, "__array_function__"):
        return a

    if isinstance(like, Array):
        return da_func(a, **kwargs)
    elif isinstance(a, Array):
<<<<<<< HEAD
        a = a.compute(scheduler="sync")

    return np_func(a, like=meta_from_array(like), **kwargs)
=======
        if _is_cupy_type(a._meta):
            a = a.compute(scheduler="sync")

    try:
        return np_func(a, like=meta_from_array(like), **kwargs)
    except TypeError:
        return np_func(a, **kwargs)
>>>>>>> 2640241f


def array_safe(a, like, **kwargs):
    """
<<<<<<< HEAD
    If a is dask.array, return dask.array.asarray(a, **kwargs),
    otherwise return np.asarray(a, like=like, **kwargs), dispatching
    the call to the library that implements the like array. Note that
    when a is a dask.Array but like isn't, this function will call
    a.compute(scheduler="sync") before np.asarray, as downstream
    libraries are unlikely to know how to convert a dask.Array.
=======
    If `a` is `dask.array`, return `dask.array.asarray(a, **kwargs)`,
    otherwise return `np.asarray(a, like=like, **kwargs)`, dispatching
    the call to the library that implements the like array. Note that
    when `a` is a `dask.Array` backed by `cupy.ndarray` but `like`
    isn't, this function will call `a.compute(scheduler="sync")`
    before `np.array`, as downstream libraries are unlikely to know how
    to convert a `dask.Array` and CuPy doesn't implement `__array__` to
    prevent implicit copies to host.
>>>>>>> 2640241f
    """
    from .routines import array

    return _array_like_safe(np.array, array, a, like, **kwargs)


<<<<<<< HEAD
def asarray_safe(a, like, **kwargs):
    """
    If a is dask.array, return dask.array.asarray(a, **kwargs),
    otherwise return np.asarray(a, like=like, **kwargs), dispatching
    the call to the library that implements the like array. Note that
    when a is a dask.Array but like isn't, this function will call
    a.compute(scheduler="sync") before np.asarray, as downstream
    libraries are unlikely to know how to convert a dask.Array.
    """
    from .core import asarray

    return _array_like_safe(np.asarray, asarray, a, like, **kwargs)


def asanyarray_safe(a, like, **kwargs):
    """
    If a is dask.array, return dask.array.asanyarray(a, **kwargs),
    otherwise return np.asanyarray(a, like=like, **kwargs), dispatching
    the call to the library that implements the like array. Note that
    when a is a dask.Array but like isn't, this function will call
    a.compute(scheduler="sync") before np.asanyarray, as downstream
    libraries are unlikely to know how to convert a dask.Array.
    """
    from .core import asanyarray

    return _array_like_safe(np.asanyarray, asanyarray, a, like, **kwargs)


=======
>>>>>>> 2640241f
def validate_axis(axis, ndim):
    """ Validate an input to axis= keywords """
    if isinstance(axis, (tuple, list)):
        return tuple(validate_axis(ax, ndim) for ax in axis)
    if not isinstance(axis, numbers.Integral):
        raise TypeError("Axis value must be an integer, got %s" % axis)
    if axis < -ndim or axis >= ndim:
        raise AxisError(
            "Axis %d is out of bounds for array of dimension %d" % (axis, ndim)
        )
    if axis < 0:
        axis += ndim
    return axis


def svd_flip(u, v, u_based_decision=False):
    """Sign correction to ensure deterministic output from SVD.

    This function is useful for orienting eigenvectors such that
    they all lie in a shared but arbitrary half-space. This makes
    it possible to ensure that results are equivalent across SVD
    implementations and random number generator states.

    Parameters
    ----------

    u : (M, K) array_like
        Left singular vectors (in columns)
    v : (K, N) array_like
        Right singular vectors (in rows)
    u_based_decision: bool
        Whether or not to choose signs based
        on `u` rather than `v`, by default False

    Returns
    -------

    u : (M, K) array_like
        Left singular vectors with corrected sign
    v:  (K, N) array_like
        Right singular vectors with corrected sign
    """
    # Determine half-space in which all singular vectors
    # lie relative to an arbitrary vector; summation
    # equivalent to dot product with row vector of ones
    if u_based_decision:
        dtype = u.dtype
        signs = np.sum(u, axis=0, keepdims=True)
    else:
        dtype = v.dtype
        signs = np.sum(v, axis=1, keepdims=True).T
    signs = 2.0 * ((signs >= 0) - 0.5).astype(dtype)
    # Force all singular vectors into same half-space
    u, v = u * signs, v * signs.T
    return u, v


def _is_nep18_active():
    class A:
        def __array_function__(self, *args, **kwargs):
            return True

    try:
        return np.concatenate([A()])
    except ValueError:
        return False


IS_NEP18_ACTIVE = _is_nep18_active()<|MERGE_RESOLUTION|>--- conflicted
+++ resolved
@@ -400,11 +400,6 @@
     if isinstance(like, Array):
         return da_func(a, **kwargs)
     elif isinstance(a, Array):
-<<<<<<< HEAD
-        a = a.compute(scheduler="sync")
-
-    return np_func(a, like=meta_from_array(like), **kwargs)
-=======
         if _is_cupy_type(a._meta):
             a = a.compute(scheduler="sync")
 
@@ -412,19 +407,10 @@
         return np_func(a, like=meta_from_array(like), **kwargs)
     except TypeError:
         return np_func(a, **kwargs)
->>>>>>> 2640241f
 
 
 def array_safe(a, like, **kwargs):
     """
-<<<<<<< HEAD
-    If a is dask.array, return dask.array.asarray(a, **kwargs),
-    otherwise return np.asarray(a, like=like, **kwargs), dispatching
-    the call to the library that implements the like array. Note that
-    when a is a dask.Array but like isn't, this function will call
-    a.compute(scheduler="sync") before np.asarray, as downstream
-    libraries are unlikely to know how to convert a dask.Array.
-=======
     If `a` is `dask.array`, return `dask.array.asarray(a, **kwargs)`,
     otherwise return `np.asarray(a, like=like, **kwargs)`, dispatching
     the call to the library that implements the like array. Note that
@@ -433,14 +419,12 @@
     before `np.array`, as downstream libraries are unlikely to know how
     to convert a `dask.Array` and CuPy doesn't implement `__array__` to
     prevent implicit copies to host.
->>>>>>> 2640241f
     """
     from .routines import array
 
     return _array_like_safe(np.array, array, a, like, **kwargs)
 
 
-<<<<<<< HEAD
 def asarray_safe(a, like, **kwargs):
     """
     If a is dask.array, return dask.array.asarray(a, **kwargs),
@@ -469,8 +453,6 @@
     return _array_like_safe(np.asanyarray, asanyarray, a, like, **kwargs)
 
 
-=======
->>>>>>> 2640241f
 def validate_axis(axis, ndim):
     """ Validate an input to axis= keywords """
     if isinstance(axis, (tuple, list)):
