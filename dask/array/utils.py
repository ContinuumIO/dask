--- conflicted
+++ resolved
@@ -108,7 +108,6 @@
 
 
 def compute_meta(func, _dtype, *args, **kwargs):
-<<<<<<< HEAD
     with np.errstate(all="ignore"):
         args_meta = [meta_from_array(x) if is_arraylike(x) else x for x in args]
         kwargs_meta = {
@@ -121,6 +120,9 @@
             meta = func(*args_meta)
         else:
             try:
+                # some reduction functions need to know they are computing meta
+                if has_keyword(func, "computing_meta"):
+                    kwargs_meta["computing_meta"] = True
                 meta = func(*args_meta, **kwargs_meta)
             except TypeError as e:
                 if (
@@ -132,31 +134,6 @@
                 else:
                     return None
             except Exception:
-=======
-    args_meta = [meta_from_array(x) if is_arraylike(x) else x for x in args]
-    kwargs_meta = {
-        k: meta_from_array(v) if is_arraylike(v) else v for k, v in kwargs.items()
-    }
-
-    # todo: look for alternative to this, causes issues when using map_blocks()
-    # with np.vectorize, such as dask.array.routines._isnonzero_vec().
-    if isinstance(func, np.vectorize):
-        meta = func(*args_meta)
-    else:
-        try:
-            # some reduction functions need to know they are computing meta
-            if has_keyword(func, "computing_meta"):
-                kwargs_meta["computing_meta"] = True
-            meta = func(*args_meta, **kwargs_meta)
-        except TypeError as e:
-            if (
-                "unexpected keyword argument" in str(e)
-                or "is an invalid keyword for" in str(e)
-                or "Did not understand the following kwargs" in str(e)
-            ):
-                raise
-            else:
->>>>>>> 0308cb9d
                 return None
 
         if _dtype and getattr(meta, "dtype", None) != _dtype:
