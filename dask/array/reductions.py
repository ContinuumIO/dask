from __future__ import absolute_import, division, print_function

import operator
from functools import partial, wraps
from itertools import product, repeat
from math import factorial, log, ceil

import numpy as np
from numbers import Integral

from toolz import compose, partition_all, get, accumulate, pluck

from . import chunk
from .core import _concatenate2, Array, atop, handle_out
from .top import lol_tuples
from .creation import arange
from .ufunc import sqrt
from .utils import validate_axis
from .wrap import zeros, ones
from .numpy_compat import ma_divide, divide as np_divide
from ..compatibility import getargspec, builtins
from ..base import tokenize
from ..utils import ignoring, funcname, Dispatch
from .. import config, sharedict

# Generic functions to support chunks of different types
empty_lookup = Dispatch('empty')
empty_lookup.register((object, np.ndarray), np.empty)
empty_lookup.register(np.ma.masked_array, np.ma.empty)
divide_lookup = Dispatch('divide')
divide_lookup.register((object, np.ndarray), np_divide)
divide_lookup.register(np.ma.masked_array, ma_divide)


def divide(a, b, dtype=None):
    key = lambda x: getattr(x, '__array_priority__', float('-inf'))
    f = divide_lookup.dispatch(type(builtins.max(a, b, key=key)))
    return f(a, b, dtype=dtype)


def reduction(x, chunk, combine, aggregate, axis=None, keepdims=False,
              dtype=None, split_every=None, name=None, out=None,
              concatenate=True, output_size=1):
    """ General version of reductions

    Parameters
    ----------
    x: Array
        Data being reduced along one or more axes
    chunk: callable(x_chunk, axis, keepdims)
        First function to be executed when resolving the dask graph.
        This function is applied in parallel to all original chunks of x.
        See below for function parameters.
    combine: callable(x_chunk, axis, keepdims)
        Function used for intermediate recursive aggregation (see split_every
        below). If the reduction can be performed in less than 3 steps, it will
        not be invoked at all.
    aggregate: callable(x_chunk, axis, keepdims)
        Last function to be executed when resolving the dask graph,
        producing the final output. It is always invoked, even when the reduced
        Array counts a single chunk along the reduced axes.
    axis: int or sequence of ints, optional
        Axis or axes to aggregate upon. If omitted, aggregate along all axes.
    keepdims: boolean, optional
        Whether the reduction function should preserve the reduced axes,
        leaving them at size ``output_size``, or remove them.
    dtype: np.dtype, optional
        Force output dtype. Defaults to x.dtype if omitted.
    split_every: int >= 2 or dict(axis: int), optional
        Determines the depth of the recursive aggregation. If set to or more
        than the number of input chunks, the aggregation will be performed in
        two steps, one ``chunk`` function per input chunk and a single
        ``aggregate`` function at the end. If set to less than that, an
        intermediate ``combine`` function will be used, so that any one
        ``combine`` or ``aggregate`` function has no more than ``split_every``
        inputs. The depth of the aggregation graph will be
        :math:`log_{split_every}(input chunks along reduced axes)`. Setting to
        a low value can reduce cache size and network transfers, at the cost of
        more CPU and a larger dask graph.

        Omit to let dask heuristically decide a good default. A default can
        also be set globally with the ``split_every`` key in
        :mod:`dask.config`.
    name: str, optional
        Prefix of the keys of the intermediate and output nodes. If omitted it
        defaults to the function names.
    out: Array, optional
        Another dask array whose contents will be replaced. Omit to create a
        new one. Note that, unlike in numpy, this setting gives no performance
        benefits whatsoever, but can still be useful  if one needs to preserve
        the references to a previously existing Array.
    concatenate: bool, optional
        If True (the default), the outputs of the ``chunk``/``combine``
        functions are concatenated into a single np.array before being passed
        to the ``combine``/``aggregate`` functions. If False, the input of
        ``combine`` and ``aggregate`` will be either a list of the raw outputs
        of the previous step or a single output, and the function will have to
        concatenate it itself. It can be useful to set this to False if the
        chunk and/or combine steps do not produce np.arrays.
    output_size: int >= 1, optional
        Size of the output of the ``aggregate`` function along the reduced
        axes. Ignored if keepdims is False.

    Returns
    -------
    dask array

    **Function Parameters**

    x_chunk: numpy.ndarray
        Individual input chunk. For ``chunk`` functions, it is one of the
        original chunks of x. For ``combine`` and ``aggregate`` functions, it's
        the concatenation of the outputs produced by the previous ``chunk`` or
        ``combine`` functions. If concatenate=False, it's a list of the raw
        outputs from the previous functions.
    axis: tuple
        Normalized list of axes to reduce upon, e.g. ``(0, )``
        Scalar, negative, and None axes have been normalized away.
        Note that some numpy reduction functions cannot reduce along multiple
        axes at once and strictly require an int in input. Such functions have
        to be wrapped to cope.
    keepdims: bool
        Whether the reduction function should preserve the reduced axes or
        remove them.
    """
    if axis is None:
        axis = tuple(range(x.ndim))
    if isinstance(axis, Integral):
        axis = (axis,)
    axis = validate_axis(axis, x.ndim)

    if dtype is None:
        raise ValueError("Must specify dtype")
    if 'dtype' in getargspec(chunk).args:
        chunk = partial(chunk, dtype=dtype)
    if 'dtype' in getargspec(aggregate).args:
        aggregate = partial(aggregate, dtype=dtype)

    # Map chunk across all blocks
    inds = tuple(range(x.ndim))
    # The dtype of `tmp` doesn't actually matter, and may be incorrect.
    tmp = atop(chunk, inds, x, inds, axis=axis, keepdims=True, dtype=x.dtype)
    tmp._chunks = tuple((output_size, ) * len(c) if i in axis else c
                        for i, c in enumerate(tmp.chunks))
    result = _tree_reduce(
        tmp, combine, aggregate, axis=axis, keepdims=keepdims, dtype=dtype,
        split_every=split_every, name=name, concatenate=concatenate)
    if keepdims and output_size != 1:
        result._chunks = tuple((output_size, ) if i in axis else c
                               for i, c in enumerate(tmp.chunks))
    return handle_out(out, result)


def _tree_reduce(x, combine, aggregate, axis, keepdims, dtype,
                 split_every=None, name=None, concatenate=True):
    """ Perform the tree reduction step of a reduction.

    Lower level, users should use ``reduction`` or ``arg_reduction`` directly.
    """
    # Normalize split_every
    split_every = split_every or config.get('split_every', 4)
    if isinstance(split_every, dict):
        split_every = dict((k, split_every.get(k, 2)) for k in axis)
    elif isinstance(split_every, Integral):
        n = builtins.max(int(split_every ** (1 / (len(axis) or 1))), 2)
        split_every = dict.fromkeys(axis, n)
    else:
        raise ValueError("split_every must be a int or a dict")

    # Reduce across intermediates
    depth = 1
    for i, n in enumerate(x.numblocks):
        if i in split_every and split_every[i] != 1:
            depth = int(builtins.max(depth, ceil(log(n, split_every[i]))))
    func = partial(combine, axis=axis, keepdims=True)
    if concatenate:
        func = compose(func, partial(_concatenate2, axes=axis))
    for i in range(depth - 1):
        x = partial_reduce(func, x, split_every, True, dtype=dtype,
                           name=(name or funcname(combine)) + '-combine')
    func = partial(aggregate, axis=axis, keepdims=keepdims)
    if concatenate:
        func = compose(func, partial(_concatenate2, axes=axis))
    return partial_reduce(func, x, split_every, keepdims=keepdims, dtype=dtype,
                          name=(name or funcname(aggregate)) + '-aggregate')


def partial_reduce(func, x, split_every, keepdims=False, dtype=None, name=None):
    """ Partial reduction across multiple axes.

    Parameters
    ----------
    func : function
    x : Array
    split_every : dict
        Maximum reduction block sizes in each dimension.

    Examples
    --------
    Reduce across axis 0 and 2, merging a maximum of 1 block in the 0th
    dimension, and 3 blocks in the 2nd dimension:

    >>> partial_reduce(np.min, x, {0: 1, 2: 3})    # doctest: +SKIP
    """
    name = (name or funcname(func)) + '-' + tokenize(func, x, split_every,
                                                     keepdims, dtype)
    parts = [list(partition_all(split_every.get(i, 1), range(n))) for (i, n)
             in enumerate(x.numblocks)]
    keys = product(*map(range, map(len, parts)))
    out_chunks = [tuple(1 for p in partition_all(split_every[i], c)) if i
                  in split_every else c for (i, c) in enumerate(x.chunks)]
    if not keepdims:
        out_axis = [i for i in range(x.ndim) if i not in split_every]
        getter = lambda k: get(out_axis, k)
        keys = map(getter, keys)
        out_chunks = list(getter(out_chunks))
    dsk = {}
    for k, p in zip(keys, product(*parts)):
        decided = dict((i, j[0]) for (i, j) in enumerate(p) if len(j) == 1)
        dummy = dict(i for i in enumerate(p) if i[0] not in decided)
        g = lol_tuples((x.name,), range(x.ndim), decided, dummy)
        dsk[(name,) + k] = (func, g)
    return Array(sharedict.merge(x.dask, (name, dsk), dependencies={name: {x.name}}),
                 name, out_chunks, dtype=dtype)


@wraps(chunk.sum)
def sum(a, axis=None, dtype=None, keepdims=False, split_every=None, out=None):
    if dtype is not None:
        dt = dtype
    else:
        dt = getattr(np.empty((1,), dtype=a.dtype).sum(), 'dtype', object)
<<<<<<< HEAD
    return reduction(a, chunk.sum, chunk.sum, chunk.sum,
                     axis=axis, keepdims=keepdims, dtype=dt,
                     split_every=split_every, out=out)
=======
    result = reduction(a, chunk.sum, chunk.sum, axis=axis, keepdims=keepdims,
                       dtype=dt, split_every=split_every, out=out)
    return result
>>>>>>> f74a9e9f


@wraps(chunk.prod)
def prod(a, axis=None, dtype=None, keepdims=False, split_every=None, out=None):
    if dtype is not None:
        dt = dtype
    else:
        dt = getattr(np.empty((1,), dtype=a.dtype).prod(), 'dtype', object)
    return reduction(a, chunk.prod, chunk.prod, chunk.prod,
                     axis=axis, keepdims=keepdims, dtype=dt,
                     split_every=split_every, out=out)


@wraps(chunk.min)
def min(a, axis=None, keepdims=False, split_every=None, out=None):
    return reduction(a, chunk.min, chunk.min, chunk.min,
                     axis=axis, keepdims=keepdims, dtype=a.dtype,
                     split_every=split_every, out=out)


@wraps(chunk.max)
def max(a, axis=None, keepdims=False, split_every=None, out=None):
    return reduction(a, chunk.max, chunk.max, chunk.max,
                     axis=axis, keepdims=keepdims, dtype=a.dtype,
                     split_every=split_every, out=out)


@wraps(chunk.any)
def any(a, axis=None, keepdims=False, split_every=None, out=None):
    return reduction(a, chunk.any, chunk.any, chunk.any,
                     axis=axis, keepdims=keepdims, dtype='bool',
                     split_every=split_every, out=out)


@wraps(chunk.all)
def all(a, axis=None, keepdims=False, split_every=None, out=None):
    return reduction(a, chunk.all, chunk.all, chunk.all,
                     axis=axis, keepdims=keepdims, dtype='bool',
                     split_every=split_every, out=out)


@wraps(chunk.nansum)
def nansum(a, axis=None, dtype=None, keepdims=False, split_every=None, out=None):
    if dtype is not None:
        dt = dtype
    else:
        dt = getattr(chunk.nansum(np.empty((1,), dtype=a.dtype)), 'dtype', object)
    return reduction(a, chunk.nansum, chunk.sum, chunk.sum,
                     axis=axis, keepdims=keepdims, dtype=dt,
                     split_every=split_every, out=out)


with ignoring(AttributeError):
    @wraps(chunk.nanprod)
    def nanprod(a, axis=None, dtype=None, keepdims=False, split_every=None,
                out=None):
        if dtype is not None:
            dt = dtype
        else:
            dt = getattr(chunk.nansum(np.empty((1,), dtype=a.dtype)), 'dtype', object)
        return reduction(a, chunk.nanprod, chunk.prod, chunk.prod,
                         axis=axis, keepdims=keepdims, dtype=dt,
                         split_every=split_every, out=out)

    @wraps(chunk.nancumsum)
    def nancumsum(x, axis, dtype=None, out=None):
        return cumreduction(chunk.nancumsum, operator.add, 0, x, axis, dtype,
                            out=out)

    @wraps(chunk.nancumprod)
    def nancumprod(x, axis, dtype=None, out=None):
        return cumreduction(chunk.nancumprod, operator.mul, 1, x, axis, dtype,
                            out=out)


@wraps(chunk.nanmin)
def nanmin(a, axis=None, keepdims=False, split_every=None, out=None):
    return reduction(a, chunk.nanmin, chunk.nanmin, chunk.nanmin,
                     axis=axis, keepdims=keepdims, dtype=a.dtype,
                     split_every=split_every, out=out)


@wraps(chunk.nanmax)
def nanmax(a, axis=None, keepdims=False, split_every=None, out=None):
    return reduction(a, chunk.nanmax, chunk.nanmax, chunk.nanmax,
                     axis=axis, keepdims=keepdims, dtype=a.dtype,
                     split_every=split_every, out=out)


def numel(x, **kwargs):
    """ A reduction to count the number of elements """
    return chunk.sum(np.ones_like(x), **kwargs)


def nannumel(x, **kwargs):
    """ A reduction to count the number of elements """
    return chunk.sum(~np.isnan(x), **kwargs)


def mean_chunk(x, sum=chunk.sum, numel=numel, dtype='f8', **kwargs):
    n = numel(x, dtype=dtype, **kwargs)
    total = sum(x, dtype=dtype, **kwargs)
    empty = empty_lookup.dispatch(type(n))
    result = empty(n.shape, dtype=[('total', total.dtype), ('n', n.dtype)])
    result['n'] = n
    result['total'] = total
    return result


def mean_combine(pair, sum=chunk.sum, numel=numel, dtype='f8', **kwargs):
    n = sum(pair['n'], **kwargs)
    total = sum(pair['total'], **kwargs)
    empty = empty_lookup.dispatch(type(n))
    result = empty(n.shape, dtype=pair.dtype)
    result['n'] = n
    result['total'] = total
    return result


def mean_agg(pair, dtype='f8', **kwargs):
    return divide(pair['total'].sum(dtype=dtype, **kwargs),
                  pair['n'].sum(dtype=dtype, **kwargs), dtype=dtype)


@wraps(chunk.mean)
def mean(a, axis=None, dtype=None, keepdims=False, split_every=None, out=None):
    if dtype is not None:
        dt = dtype
    else:
        dt = getattr(np.mean(np.empty(shape=(1,), dtype=a.dtype)), 'dtype', object)
    return reduction(a, mean_chunk, mean_combine, mean_agg,
                     axis=axis, keepdims=keepdims, dtype=dt,
                     split_every=split_every, out=out)


def nanmean(a, axis=None, dtype=None, keepdims=False, split_every=None,
            out=None):
    if dtype is not None:
        dt = dtype
    else:
        dt = getattr(np.mean(np.empty(shape=(1,), dtype=a.dtype)), 'dtype', object)
    return reduction(a, partial(mean_chunk, sum=chunk.nansum, numel=nannumel),
                     partial(mean_combine, sum=chunk.nansum, numel=nannumel),
                     mean_agg, axis=axis, keepdims=keepdims, dtype=dt,
                     split_every=split_every, out=out)


with ignoring(AttributeError):
    nanmean = wraps(chunk.nanmean)(nanmean)


def moment_chunk(A, order=2, sum=chunk.sum, numel=numel, dtype='f8', **kwargs):
    total = sum(A, dtype=dtype, **kwargs)
    n = numel(A, **kwargs).astype(np.int64)
    u = total / n
    empty = empty_lookup.dispatch(type(n))
    M = empty(n.shape + (order - 1,), dtype=dtype)
    for i in range(2, order + 1):
        M[..., i - 2] = sum((A - u)**i, dtype=dtype, **kwargs)
    result = empty(n.shape, dtype=[('total', total.dtype),
                                   ('n', n.dtype),
                                   ('M', M.dtype, (order - 1,))])
    result['total'] = total
    result['n'] = n
    result['M'] = M
    return result


def _moment_helper(Ms, ns, inner_term, order, sum, kwargs):
    M = Ms[..., order - 2].sum(**kwargs) + sum(ns * inner_term ** order, **kwargs)
    for k in range(1, order - 1):
        coeff = factorial(order) / (factorial(k) * factorial(order - k))
        M += coeff * sum(Ms[..., order - k - 2] * inner_term**k, **kwargs)
    return M


def moment_combine(data, order=2, ddof=0, dtype='f8', sum=np.sum, **kwargs):
    kwargs['dtype'] = dtype
    kwargs['keepdims'] = True

    totals = data['total']
    ns = data['n']
    Ms = data['M']
    total = totals.sum(**kwargs)
    n = sum(ns, **kwargs)
    mu = divide(total, n, dtype=dtype)
    inner_term = divide(totals, ns, dtype=dtype) - mu
    empty = empty_lookup.dispatch(type(n))
    M = empty(n.shape + (order - 1,), dtype=dtype)

    for o in range(2, order + 1):
        M[..., o - 2] = _moment_helper(Ms, ns, inner_term, o, sum, kwargs)

    result = empty(n.shape, dtype=[('total', total.dtype),
                                   ('n', n.dtype),
                                   ('M', Ms.dtype, (order - 1,))])
    result['total'] = total
    result['n'] = n
    result['M'] = M
    return result


def moment_agg(data, order=2, ddof=0, dtype='f8', sum=np.sum, **kwargs):
    totals = data['total']
    ns = data['n']
    Ms = data['M']

    kwargs['dtype'] = dtype
    # To properly handle ndarrays, the original dimensions need to be kept for
    # part of the calculation.
    keepdim_kw = kwargs.copy()
    keepdim_kw['keepdims'] = True

    n = sum(ns, **keepdim_kw)
    mu = divide(totals.sum(**keepdim_kw), n, dtype=dtype)
    inner_term = divide(totals, ns, dtype=dtype) - mu

    M = _moment_helper(Ms, ns, inner_term, order, sum, kwargs)
    return divide(M, sum(n, **kwargs) - ddof, dtype=dtype)


def moment(a, order, axis=None, dtype=None, keepdims=False, ddof=0,
           split_every=None, out=None):
    if not isinstance(order, Integral) or order < 0:
        raise ValueError("Order must be an integer >= 0")

    if order < 2:
        reduced = a.sum(axis=axis)   # get reduced shape and chunks
        if order == 0:
            # When order equals 0, the result is 1, by definition.
            return ones(reduced.shape, chunks=reduced.chunks, dtype='f8')
        # By definition the first order about the mean is 0.
        return zeros(reduced.shape, chunks=reduced.chunks, dtype='f8')

    if dtype is not None:
        dt = dtype
    else:
        dt = getattr(np.var(np.ones(shape=(1,), dtype=a.dtype)), 'dtype', object)
    return reduction(a, partial(moment_chunk, order=order),
                     partial(moment_combine, order=order),
                     partial(moment_agg, order=order, ddof=ddof),
                     axis=axis, keepdims=keepdims,
                     dtype=dt, split_every=split_every, out=out)


@wraps(chunk.var)
def var(a, axis=None, dtype=None, keepdims=False, ddof=0, split_every=None,
        out=None):
    if dtype is not None:
        dt = dtype
    else:
        dt = getattr(np.var(np.ones(shape=(1,), dtype=a.dtype)), 'dtype', object)
    return reduction(a, moment_chunk, moment_combine,
                     partial(moment_agg, ddof=ddof), axis=axis,
                     keepdims=keepdims, dtype=dt, split_every=split_every,
                     name='var', out=out)


def nanvar(a, axis=None, dtype=None, keepdims=False, ddof=0, split_every=None,
           out=None):
    if dtype is not None:
        dt = dtype
    else:
        dt = getattr(np.var(np.ones(shape=(1,), dtype=a.dtype)), 'dtype', object)
    return reduction(a, partial(moment_chunk, sum=chunk.nansum, numel=nannumel),
                     partial(moment_combine, sum=np.nansum),
                     partial(moment_agg, sum=np.nansum, ddof=ddof),
                     axis=axis, keepdims=keepdims, dtype=dt,
                     split_every=split_every, out=out)


with ignoring(AttributeError):
    nanvar = wraps(chunk.nanvar)(nanvar)


@wraps(chunk.std)
def std(a, axis=None, dtype=None, keepdims=False, ddof=0, split_every=None,
        out=None):
    result = sqrt(a.var(axis=axis, dtype=dtype, keepdims=keepdims, ddof=ddof,
                        split_every=split_every, out=out))
    if dtype and dtype != result.dtype:
        result = result.astype(dtype)
    return result


def nanstd(a, axis=None, dtype=None, keepdims=False, ddof=0, split_every=None,
           out=None):
    result = sqrt(nanvar(a, axis=axis, dtype=dtype, keepdims=keepdims,
                         ddof=ddof, split_every=split_every, out=out))
    if dtype and dtype != result.dtype:
        result = result.astype(dtype)
    return result


with ignoring(AttributeError):
    nanstd = wraps(chunk.nanstd)(nanstd)


def _arg_combine(data, axis, argfunc, keepdims=False):
    """ Merge intermediate results from ``arg_*`` functions"""
    axis = None if len(axis) == data.ndim or data.ndim == 1 else axis[0]
    vals = data['vals']
    arg = data['arg']
    if axis is None:
        local_args = argfunc(vals, axis=axis, keepdims=keepdims)
        vals = vals.ravel()[local_args]
        arg = arg.ravel()[local_args]
    else:
        local_args = argfunc(vals, axis=axis)
        inds = np.ogrid[tuple(map(slice, local_args.shape))]
        inds.insert(axis, local_args)
        inds = tuple(inds)
        vals = vals[inds]
        arg = arg[inds]
        if keepdims:
            vals = np.expand_dims(vals, axis)
            arg = np.expand_dims(arg, axis)
    return arg, vals


def arg_chunk(func, argfunc, x, axis, offset_info):
    arg_axis = None if len(axis) == x.ndim or x.ndim == 1 else axis[0]
    vals = func(x, axis=arg_axis, keepdims=True)
    arg = argfunc(x, axis=arg_axis, keepdims=True)
    if arg_axis is None:
        offset, total_shape = offset_info
        ind = np.unravel_index(arg.ravel()[0], x.shape)
        total_ind = tuple(o + i for (o, i) in zip(offset, ind))
        arg[:] = np.ravel_multi_index(total_ind, total_shape)
    else:
        arg += offset_info

    if isinstance(vals, np.ma.masked_array):
        if 'min' in argfunc.__name__:
            fill_value = np.ma.minimum_fill_value(vals)
        else:
            fill_value = np.ma.maximum_fill_value(vals)
        vals = np.ma.filled(vals, fill_value)

    result = np.empty(shape=vals.shape, dtype=[('vals', vals.dtype),
                                               ('arg', arg.dtype)])
    result['vals'] = vals
    result['arg'] = arg
    return result


def arg_combine(func, argfunc, data, axis=None, **kwargs):
    arg, vals = _arg_combine(data, axis, argfunc, keepdims=True)
    result = np.empty(shape=vals.shape, dtype=[('vals', vals.dtype),
                                               ('arg', arg.dtype)])
    result['vals'] = vals
    result['arg'] = arg
    return result


def arg_agg(func, argfunc, data, axis=None, **kwargs):
    return _arg_combine(data, axis, argfunc, keepdims=False)[0]


def nanarg_agg(func, argfunc, data, axis=None, **kwargs):
    arg, vals = _arg_combine(data, axis, argfunc, keepdims=False)
    if np.any(np.isnan(vals)):
        raise ValueError("All NaN slice encountered")
    return arg


def arg_reduction(x, chunk, combine, aggregate,
                  axis=None, split_every=None, out=None):
    """ Generic function for argreduction.

    Parameters
    ----------
    x : Array
    chunk : callable
        Partialed ``arg_chunk``.
    combine : callable
        Partialed ``arg_combine``.
    aggregate : callable
        Partialed ``arg_aggregate``.
    axis : int, optional
    split_every : int or dict, optional
    """
    if axis is None:
        axis = tuple(range(x.ndim))
        ravel = True
    elif isinstance(axis, Integral):
        axis = validate_axis(axis, x.ndim)
        axis = (axis,)
        ravel = x.ndim == 1
    else:
        raise TypeError("axis must be either `None` or int, "
                        "got '{0}'".format(axis))

    for ax in axis:
        chunks = x.chunks[ax]
        if len(chunks) > 1 and np.isnan(chunks).any():
            raise ValueError(
                "Arg-reductions do not work with arrays that have "
                "unknown chunksizes.  At some point in your computation "
                "this array lost chunking information"
            )

    # Map chunk across all blocks
    name = 'arg-reduce-{0}'.format(tokenize(axis, x, chunk,
                                            combine, split_every))
    old = x.name
    keys = list(product(*map(range, x.numblocks)))
    offsets = list(product(*(accumulate(operator.add, bd[:-1], 0)
                             for bd in x.chunks)))
    if ravel:
        offset_info = zip(offsets, repeat(x.shape))
    else:
        offset_info = pluck(axis[0], offsets)

    chunks = tuple((1, ) * len(c) if i in axis else c for (i, c)
                   in enumerate(x.chunks))
    dsk = dict(((name,) + k, (chunk, (old,) + k, axis, off)) for (k, off)
               in zip(keys, offset_info))
    # The dtype of `tmp` doesn't actually matter, just need to provide something
    tmp = Array(sharedict.merge(x.dask, (name, dsk), dependencies={name: {x.name}}),
                name, chunks, dtype=x.dtype)
    dtype = np.argmin([1]).dtype
    result = _tree_reduce(tmp, combine, aggregate, axis=axis, keepdims=False,
                          dtype=dtype, split_every=split_every)
    return handle_out(out, result)


def make_arg_reduction(func, argfunc, is_nan_func=False):
    """ Create an argreduction callable

    Parameters
    ----------
    func : callable
        The reduction (e.g. ``min``)
    argfunc : callable
        The argreduction (e.g. ``argmin``)
    """
    chunk = partial(arg_chunk, func, argfunc)
    combine = partial(arg_combine, func, argfunc)
    if is_nan_func:
        aggregate = partial(nanarg_agg, func, argfunc)
    else:
        aggregate = partial(arg_agg, func, argfunc)

    @wraps(argfunc)
    def wrapper(x, axis=None, split_every=None, out=None):
        return arg_reduction(x, chunk, combine, aggregate, axis=axis,
                             split_every=split_every, out=out)

    return wrapper


def _nanargmin(x, axis, **kwargs):
    try:
        return chunk.nanargmin(x, axis, **kwargs)
    except ValueError:
        return chunk.nanargmin(np.where(np.isnan(x), np.inf, x), axis, **kwargs)


def _nanargmax(x, axis, **kwargs):
    try:
        return chunk.nanargmax(x, axis, **kwargs)
    except ValueError:
        return chunk.nanargmax(np.where(np.isnan(x), -np.inf, x), axis, **kwargs)


argmin = make_arg_reduction(chunk.min, chunk.argmin)
argmax = make_arg_reduction(chunk.max, chunk.argmax)
nanargmin = make_arg_reduction(chunk.nanmin, _nanargmin, True)
nanargmax = make_arg_reduction(chunk.nanmax, _nanargmax, True)


def cumreduction(func, binop, ident, x, axis=None, dtype=None, out=None):
    """ Generic function for cumulative reduction

    Parameters
    ----------
    func: callable
        Cumulative function like np.cumsum or np.cumprod
    binop: callable
        Associated binary operator like ``np.cumsum->add`` or ``np.cumprod->mul``
    ident: Number
        Associated identity like ``np.cumsum->0`` or ``np.cumprod->1``
    x: dask Array
    axis: int
    dtype: dtype

    Returns
    -------
    dask array

    See also
    --------
    cumsum
    cumprod
    """
    if axis is None:
        x = x.flatten()
        axis = 0
    if dtype is None:
        dtype = getattr(func(np.empty((0,), dtype=x.dtype)), 'dtype', object)
    assert isinstance(axis, Integral)
    axis = validate_axis(axis, x.ndim)

    m = x.map_blocks(func, axis=axis, dtype=dtype)

    name = '{0}-{1}'.format(func.__name__, tokenize(func, axis, binop,
                                                    ident, x, dtype))
    n = x.numblocks[axis]
    full = slice(None, None, None)
    slc = (full,) * axis + (slice(-1, None),) + (full,) * (x.ndim - axis - 1)

    indices = list(product(*[range(nb) if i != axis else [0]
                             for i, nb in enumerate(x.numblocks)]))
    dsk = dict()
    for ind in indices:
        shape = tuple(x.chunks[i][ii] if i != axis else 1
                      for i, ii in enumerate(ind))
        dsk[(name, 'extra') + ind] = (np.full, shape, ident, m.dtype)
        dsk[(name,) + ind] = (m.name,) + ind

    for i in range(1, n):
        last_indices = indices
        indices = list(product(*[range(nb) if ii != axis else [i]
                                 for ii, nb in enumerate(x.numblocks)]))
        for old, ind in zip(last_indices, indices):
            this_slice = (name, 'extra') + ind
            dsk[this_slice] = (binop, (name, 'extra') + old,
                               (operator.getitem, (m.name,) + old, slc))
            dsk[(name,) + ind] = (binop, this_slice, (m.name,) + ind)

    result = Array(sharedict.merge(m.dask, (name, dsk), dependencies={name: {m.name}}),
                   name, x.chunks, m.dtype)
    return handle_out(out, result)


def _cumsum_merge(a, b):
    if isinstance(a, np.ma.masked_array) or isinstance(b, np.ma.masked_array):
        values = np.ma.getdata(a) + np.ma.getdata(b)
        return np.ma.masked_array(values, mask=np.ma.getmaskarray(b))
    return a + b


def _cumprod_merge(a, b):
    if isinstance(a, np.ma.masked_array) or isinstance(b, np.ma.masked_array):
        values = np.ma.getdata(a) * np.ma.getdata(b)
        return np.ma.masked_array(values, mask=np.ma.getmaskarray(b))
    return a * b


@wraps(np.cumsum)
def cumsum(x, axis=None, dtype=None, out=None):
    return cumreduction(np.cumsum, _cumsum_merge, 0, x, axis, dtype, out=out)


@wraps(np.cumprod)
def cumprod(x, axis=None, dtype=None, out=None):
    return cumreduction(np.cumprod, _cumprod_merge, 1, x, axis, dtype, out=out)


def topk(a, k, axis=-1, split_every=None):
    """ Extract the k largest elements from a on the given axis,
    and return them sorted from largest to smallest.
    If k is negative, extract the -k smallest elements instead,
    and return them sorted from smallest to largest.

    This performs best when ``k`` is much smaller than the chunk size. All
    results will be returned in a single chunk along the given axis.

    Parameters
    ----------
    x: Array
        Data being sorted
    k: int
    axis: int, optional
    split_every: int >=2, optional
        See :func:`reduce`. This parameter becomes very important when k is
        on the same order of magnitude of the chunk size or more, as it
        prevents getting the whole or a significant portion of the input array
        in memory all at once, with a negative impact on network transfer
        too when running on distributed.

    Returns
    -------
    Selection of x with size abs(k) along the given axis.

    Examples
    --------
    >>> import dask.array as da
    >>> x = np.array([5, 1, 3, 6])
    >>> d = da.from_array(x, chunks=2)
    >>> d.topk(2).compute()
    array([6, 5])
    >>> d.topk(-2).compute()
    array([1, 3])
    """
    axis = validate_axis(axis, a.ndim)

    # chunk and combine steps of the reduction, which recursively invoke
    # np.partition to pick the top/bottom k elements from the previous step.
    # The selection is not sorted internally.
    chunk_combine = partial(chunk.topk, k=k)
    # aggregate step of the reduction. Internally invokes the chunk/combine
    # function, then sorts the results internally.
    aggregate = partial(chunk.topk_aggregate, k=k)

    return reduction(
        a, chunk_combine, chunk_combine, aggregate,
        axis=axis, keepdims=True, dtype=a.dtype, split_every=split_every,
        output_size=abs(k))


def argtopk(a, k, axis=-1, split_every=None):
    """ Extract the indices of the k largest elements from a on the given axis,
    and return them sorted from largest to smallest. If k is negative, extract
    the indices of the -k smallest elements instead, and return them sorted
    from smallest to largest.

    This performs best when ``k`` is much smaller than the chunk size. All
    results will be returned in a single chunk along the given axis.

    Parameters
    ----------
    x: Array
        Data being sorted
    k: int
    axis: int, optional
    split_every: int >=2, optional
        See :func:`topk`. The performance considerations for topk also apply
        here.

    Returns
    -------
    Selection of np.intp indices of x with size abs(k) along the given axis.

    Examples
    --------
    >>> import dask.array as da
    >>> x = np.array([5, 1, 3, 6])
    >>> d = da.from_array(x, chunks=2)
    >>> d.argtopk(2).compute()
    array([3, 0])
    >>> d.argtopk(-2).compute()
    array([1, 2])
    """
    axis = validate_axis(axis, a.ndim)

    # Generate nodes where every chunk is a tuple of (a, original index of a)
    idx = arange(a.shape[axis], chunks=(a.chunks[axis], ), dtype=np.intp)
    idx = idx[tuple(slice(None) if i == axis else np.newaxis
                    for i in range(a.ndim))]
    a_plus_idx = a.map_blocks(chunk.argtopk_preprocess, idx,
                              dtype=object)

    # chunk and combine steps of the reduction. They acquire in input a tuple
    # of (a, original indices of a) and return another tuple containing the top
    # k elements of a and the matching original indices. The selection is not
    # sorted internally, as in np.argpartition.
    chunk_combine = partial(chunk.argtopk, k=k)
    # aggregate step of the reduction. Internally invokes the chunk/combine
    # function, then sorts the results internally, drops a and returns the
    # index only.
    aggregate = partial(chunk.argtopk_aggregate, k=k)

    return reduction(
        a_plus_idx, chunk=chunk_combine, combine=chunk_combine,
        aggregate=aggregate, axis=axis, keepdims=True, dtype=np.intp,
        split_every=split_every, concatenate=False, output_size=abs(k))<|MERGE_RESOLUTION|>--- conflicted
+++ resolved
@@ -230,15 +230,9 @@
         dt = dtype
     else:
         dt = getattr(np.empty((1,), dtype=a.dtype).sum(), 'dtype', object)
-<<<<<<< HEAD
     return reduction(a, chunk.sum, chunk.sum, chunk.sum,
                      axis=axis, keepdims=keepdims, dtype=dt,
                      split_every=split_every, out=out)
-=======
-    result = reduction(a, chunk.sum, chunk.sum, axis=axis, keepdims=keepdims,
-                       dtype=dt, split_every=split_every, out=out)
-    return result
->>>>>>> f74a9e9f
 
 
 @wraps(chunk.prod)
