--- conflicted
+++ resolved
@@ -885,12 +885,6 @@
     aggregate = partial(chunk.argtopk_aggregate, k=k)
 
     return reduction(
-<<<<<<< HEAD
-        a_plus_idx, chunk_combine, chunk_combine, aggregate,
-        axis=axis, keepdims=True, dtype=np.int64, split_every=split_every,
-        concatenate=False, output_size=abs(k))
-=======
         a_plus_idx, chunk=chunk_combine, combine=chunk_combine,
         aggregate=aggregate, axis=axis, keepdims=True, dtype=np.intp,
-        split_every=split_every, concatenate=False, output_size=abs(k))
->>>>>>> 1b9755ce
+        split_every=split_every, concatenate=False, output_size=abs(k))