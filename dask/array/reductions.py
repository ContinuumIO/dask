from __future__ import absolute_import, division, print_function

import operator
from functools import partial, wraps
from itertools import product, repeat
from math import factorial, log, ceil

import numpy as np
from numbers import Integral

from toolz import compose, partition_all, get, accumulate, pluck

from . import chunk
from .core import _concatenate2, Array, atop, handle_out
from .top import lol_tuples
from .creation import arange
from .ufunc import sqrt
from .utils import validate_axis
from .wrap import zeros, ones
from .numpy_compat import ma_divide, divide as np_divide
from ..compatibility import getargspec, builtins
from ..base import tokenize
from ..utils import ignoring, funcname, Dispatch
from .. import config, sharedict

# Generic functions to support chunks of different types
empty_lookup = Dispatch('empty')
empty_lookup.register((object, np.ndarray), np.empty)
empty_lookup.register(np.ma.masked_array, np.ma.empty)
divide_lookup = Dispatch('divide')
divide_lookup.register((object, np.ndarray), np_divide)
divide_lookup.register(np.ma.masked_array, ma_divide)


def divide(a, b, dtype=None):
    key = lambda x: getattr(x, '__array_priority__', float('-inf'))
    f = divide_lookup.dispatch(type(builtins.max(a, b, key=key)))
    return f(a, b, dtype=dtype)


def reduction(x, chunk, combine, aggregate, axis=None, keepdims=False,
              dtype=None, split_every=None, name=None, out=None,
              concatenate=True, output_size=1):
    """ General version of reductions

    Parameters
    ----------
    x: Array
        Data being reduced along one or more axes
    chunk: callable(x_chunk, axis, keepdims)
        First function to be executed when resolving the dask graph.
        This function is applied in parallel to all original chunks of x.
        See below for function parameters.
    combine: callable(x_chunk, axis, keepdims)
        Function used for intermediate recursive aggregation (see split_every
        below). If the reduction can be performed in less than 3 steps, it will
        not be invoked at all.
    aggregate: callable(x_chunk, axis, keepdims)
        Last function to be executed when resolving the dask graph,
        producing the final output. It is always invoked, even when the reduced
        Array counts a single chunk along the reduced axes.
    axis: int or sequence of ints, optional
        Axis or axes to aggregate upon. If omitted, aggregate along all axes.
    keepdims: boolean, optional
        Whether the reduction function should preserve the reduced axes,
        leaving them at size ``output_size``, or remove them.
    dtype: np.dtype, optional
        Force output dtype. Defaults to x.dtype if omitted.
    split_every: int >= 2 or dict(axis: int), optional
        Determines the depth of the recursive aggregation. If set to or more
        than the number of input chunks, the aggregation will be performed in
        two steps, one ``chunk`` function per input chunk and a single
        ``aggregate`` function at the end. If set to less than that, an
        intermediate ``combine`` function will be used, so that any one
        ``combine`` or ``aggregate`` function has no more than ``split_every``
        inputs. The depth of the aggregation graph will be
        :math:`log_{split_every}(input chunks along reduced axes)`. Setting to
        a low value can reduce cache size and network transfers, at the cost of
        more CPU and a larger dask graph.

        Omit to let dask heuristically decide a good default. A default can
        also be set globally with the ``split_every`` key in
        :mod:`dask.config`.
    name: str, optional
        Prefix of the keys of the intermediate and output nodes. If omitted it
        defaults to the function names.
    out: Array, optional
        Another dask array whose contents will be replaced. Omit to create a
        new one. Note that, unlike in numpy, this setting gives no performance
        benefits whatsoever, but can still be useful  if one needs to preserve
        the references to a previously existing Array.
    concatenate: bool, optional
        If True (the default), the outputs of the ``chunk``/``combine``
        functions are concatenated into a single np.array before being passed
        to the ``combine``/``aggregate`` functions. If False, the input of
        ``combine`` and ``aggregate`` will be either a list of the raw outputs
        of the previous step or a single output, and the function will have to
        concatenate it itself. It can be useful to set this to False if the
        chunk and/or combine steps do not produce np.arrays.
    output_size: int >= 1, optional
        Size of the output of the ``aggregate`` function along the reduced
        axes. Ignored if keepdims is False.

    Returns
    -------
    dask array

    **Function Parameters**

    x_chunk: numpy.ndarray
        Individual input chunk. For ``chunk`` functions, it is one of the
        original chunks of x. For ``combine`` and ``aggregate`` functions, it's
        the concatenation of the outputs produced by the previous ``chunk`` or
        ``combine`` functions. If concatenate=False, it's a list of the raw
        outputs from the previous functions.
    axis: tuple
        Normalized list of axes to reduce upon, e.g. ``(0, )``
        Scalar, negative, and None axes have been normalized away.
        Note that some numpy reduction functions cannot reduce along multiple
        axes at once and strictly require an int in input. Such functions have
        to be wrapped to cope.
    keepdims: bool
        Whether the reduction function should preserve the reduced axes or
        remove them.
    """
    if axis is None:
        axis = tuple(range(x.ndim))
    if isinstance(axis, Integral):
        axis = (axis,)
    axis = validate_axis(axis, x.ndim)

    if dtype is None:
        raise ValueError("Must specify dtype")
    if 'dtype' in getargspec(chunk).args:
        chunk = partial(chunk, dtype=dtype)
    if 'dtype' in getargspec(aggregate).args:
        aggregate = partial(aggregate, dtype=dtype)

    # Map chunk across all blocks
    inds = tuple(range(x.ndim))
    # The dtype of `tmp` doesn't actually matter, and may be incorrect.
    tmp = atop(chunk, inds, x, inds, axis=axis, keepdims=True, dtype=x.dtype)
    tmp._chunks = tuple((output_size, ) * len(c) if i in axis else c
                        for i, c in enumerate(tmp.chunks))
    result = _tree_reduce(
        tmp, combine, aggregate, axis=axis, keepdims=keepdims, dtype=dtype,
        split_every=split_every, name=name, concatenate=concatenate)
    if keepdims and output_size != 1:
        result._chunks = tuple((output_size, ) if i in axis else c
                               for i, c in enumerate(tmp.chunks))
    return handle_out(out, result)


def _tree_reduce(x, combine, aggregate, axis, keepdims, dtype,
                 split_every=None, name=None, concatenate=True):
    """ Perform the tree reduction step of a reduction.

    Lower level, users should use ``reduction`` or ``arg_reduction`` directly.
    """
    # Normalize split_every
    split_every = split_every or config.get('split_every', 4)
    if isinstance(split_every, dict):
        split_every = dict((k, split_every.get(k, 2)) for k in axis)
    elif isinstance(split_every, Integral):
        n = builtins.max(int(split_every ** (1 / (len(axis) or 1))), 2)
        split_every = dict.fromkeys(axis, n)
    else:
        raise ValueError("split_every must be a int or a dict")

    # Reduce across intermediates
    depth = 1
    for i, n in enumerate(x.numblocks):
        if i in split_every and split_every[i] != 1:
            depth = int(builtins.max(depth, ceil(log(n, split_every[i]))))
    func = partial(combine, axis=axis, keepdims=True)
    if concatenate:
        func = compose(func, partial(_concatenate2, axes=axis))
    for i in range(depth - 1):
        x = partial_reduce(func, x, split_every, True, dtype=dtype,
                           name=(name or funcname(combine)) + '-combine')
    func = partial(aggregate, axis=axis, keepdims=keepdims)
    if concatenate:
        func = compose(func, partial(_concatenate2, axes=axis))
    return partial_reduce(func, x, split_every, keepdims=keepdims, dtype=dtype,
                          name=(name or funcname(aggregate)) + '-aggregate')


def partial_reduce(func, x, split_every, keepdims=False, dtype=None, name=None):
    """ Partial reduction across multiple axes.

    Parameters
    ----------
    func : function
    x : Array
    split_every : dict
        Maximum reduction block sizes in each dimension.

    Examples
    --------
    Reduce across axis 0 and 2, merging a maximum of 1 block in the 0th
    dimension, and 3 blocks in the 2nd dimension:

    >>> partial_reduce(np.min, x, {0: 1, 2: 3})    # doctest: +SKIP
    """
    name = (name or funcname(func)) + '-' + tokenize(func, x, split_every,
                                                     keepdims, dtype)
    parts = [list(partition_all(split_every.get(i, 1), range(n))) for (i, n)
             in enumerate(x.numblocks)]
    keys = product(*map(range, map(len, parts)))
    out_chunks = [tuple(1 for p in partition_all(split_every[i], c)) if i
                  in split_every else c for (i, c) in enumerate(x.chunks)]
    if not keepdims:
        out_axis = [i for i in range(x.ndim) if i not in split_every]
        getter = lambda k: get(out_axis, k)
        keys = map(getter, keys)
        out_chunks = list(getter(out_chunks))
    dsk = {}
    for k, p in zip(keys, product(*parts)):
        decided = dict((i, j[0]) for (i, j) in enumerate(p) if len(j) == 1)
        dummy = dict(i for i in enumerate(p) if i[0] not in decided)
        g = lol_tuples((x.name,), range(x.ndim), decided, dummy)
        dsk[(name,) + k] = (func, g)
    return Array(sharedict.merge(x.dask, (name, dsk), dependencies={name: {x.name}}),
                 name, out_chunks, dtype=dtype)


@wraps(chunk.sum)
def sum(a, axis=None, dtype=None, keepdims=False, split_every=None, out=None):
    if dtype is not None:
        dt = dtype
    else:
        dt = getattr(np.empty((1,), dtype=a.dtype).sum(), 'dtype', object)
<<<<<<< HEAD
    return reduction(a, chunk.sum, chunk.sum, chunk.sum,
                     axis=axis, keepdims=keepdims, dtype=dt,
                     split_every=split_every, out=out)
=======
    result = reduction(a, chunk.sum, chunk.sum, axis=axis, keepdims=keepdims,
                       dtype=dt, split_every=split_every, out=out)
    return result
>>>>>>> f74a9e9f


@wraps(chunk.prod)
def prod(a, axis=None, dtype=None, keepdims=False, split_every=None, out=None):
    if dtype is not None:
        dt = dtype
    else:
        dt = getattr(np.empty((1,), dtype=a.dtype).prod(), 'dtype', object)
    return reduction(a, chunk.prod, chunk.prod, chunk.prod,
                     axis=axis, keepdims=keepdims, dtype=dt,
                     split_every=split_every, out=out)


@wraps(chunk.min)
def min(a, axis=None, keepdims=False, split_every=None, out=None):
    return reduction(a, chunk.min, chunk.min, chunk.min,
                     axis=axis, keepdims=keepdims, dtype=a.dtype,
                     split_every=split_every, out=out)


@wraps(chunk.max)
def max(a, axis=None, keepdims=False, split_every=None, out=None):
    return reduction(a, chunk.max, chunk.max, chunk.max,
                     axis=axis, keepdims=keepdims, dtype=a.dtype,
                     split_every=split_every, out=out)


@wraps(chunk.any)
def any(a, axis=None, keepdims=False, split_every=None, out=None):
    return reduction(a, chunk.any, chunk.any, chunk.any,
                     axis=axis, keepdims=keepdims, dtype='bool',
                     split_every=split_every, out=out)


@wraps(chunk.all)
def all(a, axis=None, keepdims=False, split_every=None, out=None):
    return reduction(a, chunk.all, chunk.all, chunk.all,
                     axis=axis, keepdims=keepdims, dtype='bool',
                     split_every=split_every, out=out)


@wraps(chunk.nansum)
def nansum(a, axis=None, dtype=None, keepdims=False, split_every=None, out=None):
    if dtype is not None:
        dt = dtype
    else:
        dt = getattr(chunk.nansum(np.empty((1,), dtype=a.dtype)), 'dtype', object)
    return reduction(a, chunk.nansum, chunk.sum, chunk.sum,
                     axis=axis, keepdims=keepdims, dtype=dt,
                     split_every=split_every, out=out)


with ignoring(AttributeError):
    @wraps(chunk.nanprod)
    def nanprod(a, axis=None, dtype=None, keepdims=False, split_every=None,
                out=None):
        if dtype is not None:
            dt = dtype
        else:
            dt = getattr(chunk.nansum(np.empty((1,), dtype=a.dtype)), 'dtype', object)
        return reduction(a, chunk.nanprod, chunk.prod, chunk.prod,
                         axis=axis, keepdims=keepdims, dtype=dt,
                         split_every=split_every, out=out)

    @wraps(chunk.nancumsum)
    def nancumsum(x, axis, dtype=None, out=None):
        return cumreduction(chunk.nancumsum, operator.add, 0, x, axis, dtype,
                            out=out)

    @wraps(chunk.nancumprod)
    def nancumprod(x, axis, dtype=None, out=None):
        return cumreduction(chunk.nancumprod, operator.mul, 1, x, axis, dtype,
                            out=out)


@wraps(chunk.nanmin)
def nanmin(a, axis=None, keepdims=False, split_every=None, out=None):
    return reduction(a, chunk.nanmin, chunk.nanmin, chunk.nanmin,
                     axis=axis, keepdims=keepdims, dtype=a.dtype,
                     split_every=split_every, out=out)


@wraps(chunk.nanmax)
def nanmax(a, axis=None, keepdims=False, split_every=None, out=None):
    return reduction(a, chunk.nanmax, chunk.nanmax, chunk.nanmax,
                     axis=axis, keepdims=keepdims, dtype=a.dtype,
                     split_every=split_every, out=out)


def numel(x, **kwargs):
    """ A reduction to count the number of elements """
    return chunk.sum(np.ones_like(x), **kwargs)


def nannumel(x, **kwargs):
    """ A reduction to count the number of elements """
    return chunk.sum(~np.isnan(x), **kwargs)


def mean_chunk(x, sum=chunk.sum, numel=numel, dtype='f8', **kwargs):
    n = numel(x, dtype=dtype, **kwargs)
    total = sum(x, dtype=dtype, **kwargs)
    empty = empty_lookup.dispatch(type(n))
    result = empty(n.shape, dtype=[('total', total.dtype), ('n', n.dtype)])
    result['n'] = n
    result['total'] = total
    return result


def mean_combine(pair, sum=chunk.sum, numel=numel, dtype='f8', **kwargs):
    n = sum(pair['n'], **kwargs)
    total = sum(pair['total'], **kwargs)
    empty = empty_lookup.dispatch(type(n))
    result = empty(n.shape, dtype=pair.dtype)
    result['n'] = n
    result['total'] = total
    return result


def mean_agg(pair, dtype='f8', **kwargs):
    return divide(pair['total'].sum(dtype=dtype, **kwargs),
                  pair['n'].sum(dtype=dtype, **kwargs), dtype=dtype)


@wraps(chunk.mean)
def mean(a, axis=None, dtype=None, keepdims=False, split_every=None, out=None):
    if dtype is not None:
        dt = dtype
    else:
        dt = getattr(np.mean(np.empty(shape=(1,), dtype=a.dtype)), 'dtype', object)
    return reduction(a, mean_chunk, mean_combine, mean_agg,
                     axis=axis, keepdims=keepdims, dtype=dt,
                     split_every=split_every, out=out)


def nanmean(a, axis=None, dtype=None, keepdims=False, split_every=None,
            out=None):
    if dtype is not None:
        dt = dtype
    else:
        dt = getattr(np.mean(np.empty(shape=(1,), dtype=a.dtype)), 'dtype', object)
    return reduction(a, partial(mean_chunk, sum=chunk.nansum, numel=nannumel),
                     partial(mean_combine, sum=chunk.nansum, numel=nannumel),
                     mean_agg, axis=axis, keepdims=keepdims, dtype=dt,
                     split_every=split_every, out=out)


with ignoring(AttributeError):
    nanmean = wraps(chunk.nanmean)(nanmean)


def moment_chunk(A, order=2, sum=chunk.sum, numel=numel, dtype='f8', **kwargs):
    total = sum(A, dtype=dtype, **kwargs)
    n = numel(A, **kwargs).astype(np.int64)
    u = total / n
    empty = empty_lookup.dispatch(type(n))
    M = empty(n.shape + (order - 1,), dtype=dtype)
    for i in range(2, order + 1):
        M[..., i - 2] = sum((A - u)**i, dtype=dtype, **kwargs)
    result = empty(n.shape, dtype=[('total', total.dtype),
                                   ('n', n.dtype),
                                   ('M', M.dtype, (order - 1,))])
    result['total'] = total
    result['n'] = n
    result['M'] = M
    return result


def _moment_helper(Ms, ns, inner_term, order, sum, kwargs):
    M = Ms[..., order - 2].sum(**kwargs) + sum(ns * inner_term ** order, **kwargs)
    for k in range(1, order - 1):
        coeff = factorial(order) / (factorial(k) * factorial(order - k))
        M += coeff * sum(Ms[..., order - k - 2] * inner_term**k, **kwargs)
    return M


def moment_combine(data, order=2, ddof=0, dtype='f8', sum=np.sum, **kwargs):
    kwargs['dtype'] = dtype
    kwargs['keepdims'] = True

    totals = data['total']
    ns = data['n']
    Ms = data['M']
    total = totals.sum(**kwargs)
    n = sum(ns, **kwargs)
    mu = divide(total, n, dtype=dtype)
    inner_term = divide(totals, ns, dtype=dtype) - mu
    empty = empty_lookup.dispatch(type(n))
    M = empty(n.shape + (order - 1,), dtype=dtype)

    for o in range(2, order + 1):
        M[..., o - 2] = _moment_helper(Ms, ns, inner_term, o, sum, kwargs)

    result = empty(n.shape, dtype=[('total', total.dtype),
                                   ('n', n.dtype),
                                   ('M', Ms.dtype, (order - 1,))])
    result['total'] = total
    result['n'] = n
    result['M'] = M
    return result


def moment_agg(data, order=2, ddof=0, dtype='f8', sum=np.sum, **kwargs):
    totals = data['total']
    ns = data['n']
    Ms = data['M']

    kwargs['dtype'] = dtype
    # To properly handle ndarrays, the original dimensions need to be kept for
    # part of the calculation.
    keepdim_kw = kwargs.copy()
    keepdim_kw['keepdims'] = True

    n = sum(ns, **keepdim_kw)
    mu = divide(totals.sum(**keepdim_kw), n, dtype=dtype)
    inner_term = divide(totals, ns, dtype=dtype) - mu

    M = _moment_helper(Ms, ns, inner_term, order, sum, kwargs)
    return divide(M, sum(n, **kwargs) - ddof, dtype=dtype)


def moment(a, order, axis=None, dtype=None, keepdims=False, ddof=0,
           split_every=None, out=None):
    if not isinstance(order, Integral) or order < 0:
        raise ValueError("Order must be an integer >= 0")

    if order < 2:
        reduced = a.sum(axis=axis)   # get reduced shape and chunks
        if order == 0:
            # When order equals 0, the result is 1, by definition.
            return ones(reduced.shape, chunks=reduced.chunks, dtype='f8')
        # By definition the first order about the mean is 0.
        return zeros(reduced.shape, chunks=reduced.chunks, dtype='f8')

    if dtype is not None:
        dt = dtype
    else:
        dt = getattr(np.var(np.ones(shape=(1,), dtype=a.dtype)), 'dtype', object)
    return reduction(a, partial(moment_chunk, order=order),
                     partial(moment_combine, order=order),
                     partial(moment_agg, order=order, ddof=ddof),
                     axis=axis, keepdims=keepdims,
                     dtype=dt, split_every=split_every, out=out)


@wraps(chunk.var)
def var(a, axis=None, dtype=None, keepdims=False, ddof=0, split_every=None,
        out=None):
    if dtype is not None:
        dt = dtype
    else:
        dt = getattr(np.var(np.ones(shape=(1,), dtype=a.dtype)), 'dtype', object)
    return reduction(a, moment_chunk, moment_combine,
                     partial(moment_agg, ddof=ddof), axis=axis,
                     keepdims=keepdims, dtype=dt, split_every=split_every,
                     name='var', out=out)


def nanvar(a, axis=None, dtype=None, keepdims=False, ddof=0, split_every=None,
           out=None):
    if dtype is not None:
        dt = dtype
    else:
        dt = getattr(np.var(np.ones(shape=(1,), dtype=a.dtype)), 'dtype', object)
    return reduction(a, partial(moment_chunk, sum=chunk.nansum, numel=nannumel),
                     partial(moment_combine, sum=np.nansum),
                     partial(moment_agg, sum=np.nansum, ddof=ddof),
                     axis=axis, keepdims=keepdims, dtype=dt,
                     split_every=split_every, out=out)


with ignoring(AttributeError):
    nanvar = wraps(chunk.nanvar)(nanvar)


@wraps(chunk.std)
def std(a, axis=None, dtype=None, keepdims=False, ddof=0, split_every=None,
        out=None):
    result = sqrt(a.var(axis=axis, dtype=dtype, keepdims=keepdims, ddof=ddof,
                        split_every=split_every, out=out))
    if dtype and dtype != result.dtype:
        result = result.astype(dtype)
    return result


def nanstd(a, axis=None, dtype=None, keepdims=False, ddof=0, split_every=None,
           out=None):
    result = sqrt(nanvar(a, axis=axis, dtype=dtype, keepdims=keepdims,
                         ddof=ddof, split_every=split_every, out=out))
    if dtype and dtype != result.dtype:
        result = result.astype(dtype)
    return result


with ignoring(AttributeError):
    nanstd = wraps(chunk.nanstd)(nanstd)


def _arg_combine(data, axis, argfunc, keepdims=False):
    """ Merge intermediate results from ``arg_*`` functions"""
    axis = None if len(axis) == data.ndim or data.ndim == 1 else axis[0]
    vals = data['vals']
    arg = data['arg']
    if axis is None:
        local_args = argfunc(vals, axis=axis, keepdims=keepdims)
        vals = vals.ravel()[local_args]
        arg = arg.ravel()[local_args]
    else:
        local_args = argfunc(vals, axis=axis)
        inds = np.ogrid[tuple(map(slice, local_args.shape))]
        inds.insert(axis, local_args)
        inds = tuple(inds)
        vals = vals[inds]
        arg = arg[inds]
        if keepdims:
            vals = np.expand_dims(vals, axis)
            arg = np.expand_dims(arg, axis)
    return arg, vals


def arg_chunk(func, argfunc, x, axis, offset_info):
    arg_axis = None if len(axis) == x.ndim or x.ndim == 1 else axis[0]
    vals = func(x, axis=arg_axis, keepdims=True)
    arg = argfunc(x, axis=arg_axis, keepdims=True)
    if arg_axis is None:
        offset, total_shape = offset_info
        ind = np.unravel_index(arg.ravel()[0], x.shape)
        total_ind = tuple(o + i for (o, i) in zip(offset, ind))
        arg[:] = np.ravel_multi_index(total_ind, total_shape)
    else:
        arg += offset_info

    if isinstance(vals, np.ma.masked_array):
        if 'min' in argfunc.__name__:
            fill_value = np.ma.minimum_fill_value(vals)
        else:
            fill_value = np.ma.maximum_fill_value(vals)
        vals = np.ma.filled(vals, fill_value)

    result = np.empty(shape=vals.shape, dtype=[('vals', vals.dtype),
                                               ('arg', arg.dtype)])
    result['vals'] = vals
    result['arg'] = arg
    return result


def arg_combine(func, argfunc, data, axis=None, **kwargs):
    arg, vals = _arg_combine(data, axis, argfunc, keepdims=True)
    result = np.empty(shape=vals.shape, dtype=[('vals', vals.dtype),
                                               ('arg', arg.dtype)])
    result['vals'] = vals
    result['arg'] = arg
    return result


def arg_agg(func, argfunc, data, axis=None, **kwargs):
    return _arg_combine(data, axis, argfunc, keepdims=False)[0]


def nanarg_agg(func, argfunc, data, axis=None, **kwargs):
    arg, vals = _arg_combine(data, axis, argfunc, keepdims=False)
    if np.any(np.isnan(vals)):
        raise ValueError("All NaN slice encountered")
    return arg


def arg_reduction(x, chunk, combine, aggregate,
                  axis=None, split_every=None, out=None):
    """ Generic function for argreduction.

    Parameters
    ----------
    x : Array
    chunk : callable
        Partialed ``arg_chunk``.
    combine : callable
        Partialed ``arg_combine``.
    aggregate : callable
        Partialed ``arg_aggregate``.
    axis : int, optional
    split_every : int or dict, optional
    """
    if axis is None:
        axis = tuple(range(x.ndim))
        ravel = True
    elif isinstance(axis, Integral):
        axis = validate_axis(axis, x.ndim)
        axis = (axis,)
        ravel = x.ndim == 1
    else:
        raise TypeError("axis must be either `None` or int, "
                        "got '{0}'".format(axis))

    for ax in axis:
        chunks = x.chunks[ax]
        if len(chunks) > 1 and np.isnan(chunks).any():
            raise ValueError(
                "Arg-reductions do not work with arrays that have "
                "unknown chunksizes.  At some point in your computation "
                "this array lost chunking information"
            )

    # Map chunk across all blocks
    name = 'arg-reduce-{0}'.format(tokenize(axis, x, chunk,
                                            combine, split_every))
    old = x.name
    keys = list(product(*map(range, x.numblocks)))
    offsets = list(product(*(accumulate(operator.add, bd[:-1], 0)
                             for bd in x.chunks)))
    if ravel:
        offset_info = zip(offsets, repeat(x.shape))
    else:
        offset_info = pluck(axis[0], offsets)

    chunks = tuple((1, ) * len(c) if i in axis else c for (i, c)
                   in enumerate(x.chunks))
    dsk = dict(((name,) + k, (chunk, (old,) + k, axis, off)) for (k, off)
               in zip(keys, offset_info))
    # The dtype of `tmp` doesn't actually matter, just need to provide something
    tmp = Array(sharedict.merge(x.dask, (name, dsk), dependencies={name: {x.name}}),
                name, chunks, dtype=x.dtype)
    dtype = np.argmin([1]).dtype
    result = _tree_reduce(tmp, combine, aggregate, axis=axis, keepdims=False,
                          dtype=dtype, split_every=split_every)
    return handle_out(out, result)


def make_arg_reduction(func, argfunc, is_nan_func=False):
    """ Create an argreduction callable

    Parameters
    ----------
    func : callable
        The reduction (e.g. ``min``)
    argfunc : callable
        The argreduction (e.g. ``argmin``)
    """
    chunk = partial(arg_chunk, func, argfunc)
    combine = partial(arg_combine, func, argfunc)
    if is_nan_func:
        aggregate = partial(nanarg_agg, func, argfunc)
    else:
        aggregate = partial(arg_agg, func, argfunc)

    @wraps(argfunc)
    def wrapper(x, axis=None, split_every=None, out=None):
        return arg_reduction(x, chunk, combine, aggregate, axis=axis,
                             split_every=split_every, out=out)

    return wrapper


def _nanargmin(x, axis, **kwargs):
    try:
        return chunk.nanargmin(x, axis, **kwargs)
    except ValueError:
        return chunk.nanargmin(np.where(np.isnan(x), np.inf, x), axis, **kwargs)


def _nanargmax(x, axis, **kwargs):
    try:
        return chunk.nanargmax(x, axis, **kwargs)
    except ValueError:
        return chunk.nanargmax(np.where(np.isnan(x), -np.inf, x), axis, **kwargs)


argmin = make_arg_reduction(chunk.min, chunk.argmin)
argmax = make_arg_reduction(chunk.max, chunk.argmax)
nanargmin = make_arg_reduction(chunk.nanmin, _nanargmin, True)
nanargmax = make_arg_reduction(chunk.nanmax, _nanargmax, True)


def cumreduction(func, binop, ident, x, axis=None, dtype=None, out=None):
    """ Generic function for cumulative reduction

    Parameters
    ----------
    func: callable
        Cumulative function like np.cumsum or np.cumprod
    binop: callable
        Associated binary operator like ``np.cumsum->add`` or ``np.cumprod->mul``
    ident: Number
        Associated identity like ``np.cumsum->0`` or ``np.cumprod->1``
    x: dask Array
    axis: int
    dtype: dtype

    Returns
    -------
    dask array

    See also
    --------
    cumsum
    cumprod
    """
    if axis is None:
        x = x.flatten()
        axis = 0
    if dtype is None:
        dtype = getattr(func(np.empty((0,), dtype=x.dtype)), 'dtype', object)
    assert isinstance(axis, Integral)
    axis = validate_axis(axis, x.ndim)

    m = x.map_blocks(func, axis=axis, dtype=dtype)

    name = '{0}-{1}'.format(func.__name__, tokenize(func, axis, binop,
                                                    ident, x, dtype))
    n = x.numblocks[axis]
    full = slice(None, None, None)
    slc = (full,) * axis + (slice(-1, None),) + (full,) * (x.ndim - axis - 1)

    indices = list(product(*[range(nb) if i != axis else [0]
                             for i, nb in enumerate(x.numblocks)]))
    dsk = dict()
    for ind in indices:
        shape = tuple(x.chunks[i][ii] if i != axis else 1
                      for i, ii in enumerate(ind))
        dsk[(name, 'extra') + ind] = (np.full, shape, ident, m.dtype)
        dsk[(name,) + ind] = (m.name,) + ind

    for i in range(1, n):
        last_indices = indices
        indices = list(product(*[range(nb) if ii != axis else [i]
                                 for ii, nb in enumerate(x.numblocks)]))
        for old, ind in zip(last_indices, indices):
            this_slice = (name, 'extra') + ind
            dsk[this_slice] = (binop, (name, 'extra') + old,
                               (operator.getitem, (m.name,) + old, slc))
            dsk[(name,) + ind] = (binop, this_slice, (m.name,) + ind)

    result = Array(sharedict.merge(m.dask, (name, dsk), dependencies={name: {m.name}}),
                   name, x.chunks, m.dtype)
    return handle_out(out, result)


def _cumsum_merge(a, b):
    if isinstance(a, np.ma.masked_array) or isinstance(b, np.ma.masked_array):
        values = np.ma.getdata(a) + np.ma.getdata(b)
        return np.ma.masked_array(values, mask=np.ma.getmaskarray(b))
    return a + b


def _cumprod_merge(a, b):
    if isinstance(a, np.ma.masked_array) or isinstance(b, np.ma.masked_array):
        values = np.ma.getdata(a) * np.ma.getdata(b)
        return np.ma.masked_array(values, mask=np.ma.getmaskarray(b))
    return a * b


@wraps(np.cumsum)
def cumsum(x, axis=None, dtype=None, out=None):
    return cumreduction(np.cumsum, _cumsum_merge, 0, x, axis, dtype, out=out)


@wraps(np.cumprod)
def cumprod(x, axis=None, dtype=None, out=None):
    return cumreduction(np.cumprod, _cumprod_merge, 1, x, axis, dtype, out=out)


def topk(a, k, axis=-1, split_every=None):
    """ Extract the k largest elements from a on the given axis,
    and return them sorted from largest to smallest.
    If k is negative, extract the -k smallest elements instead,
    and return them sorted from smallest to largest.

    This performs best when ``k`` is much smaller than the chunk size. All
    results will be returned in a single chunk along the given axis.

    Parameters
    ----------
    x: Array
        Data being sorted
    k: int
    axis: int, optional
    split_every: int >=2, optional
        See :func:`reduce`. This parameter becomes very important when k is
        on the same order of magnitude of the chunk size or more, as it
        prevents getting the whole or a significant portion of the input array
        in memory all at once, with a negative impact on network transfer
        too when running on distributed.

    Returns
    -------
    Selection of x with size abs(k) along the given axis.

    Examples
    --------
    >>> import dask.array as da
    >>> x = np.array([5, 1, 3, 6])
    >>> d = da.from_array(x, chunks=2)
    >>> d.topk(2).compute()
    array([6, 5])
    >>> d.topk(-2).compute()
    array([1, 3])
    """
    axis = validate_axis(axis, a.ndim)

    # chunk and combine steps of the reduction, which recursively invoke
    # np.partition to pick the top/bottom k elements from the previous step.
    # The selection is not sorted internally.
    chunk_combine = partial(chunk.topk, k=k)
    # aggregate step of the reduction. Internally invokes the chunk/combine
    # function, then sorts the results internally.
    aggregate = partial(chunk.topk_aggregate, k=k)

    return reduction(
        a, chunk_combine, chunk_combine, aggregate,
        axis=axis, keepdims=True, dtype=a.dtype, split_every=split_every,
        output_size=abs(k))


def argtopk(a, k, axis=-1, split_every=None):
    """ Extract the indices of the k largest elements from a on the given axis,
    and return them sorted from largest to smallest. If k is negative, extract
    the indices of the -k smallest elements instead, and return them sorted
    from smallest to largest.

    This performs best when ``k`` is much smaller than the chunk size. All
    results will be returned in a single chunk along the given axis.

    Parameters
    ----------
    x: Array
        Data being sorted
    k: int
    axis: int, optional
    split_every: int >=2, optional
        See :func:`topk`. The performance considerations for topk also apply
        here.

    Returns
    -------
    Selection of np.intp indices of x with size abs(k) along the given axis.

    Examples
    --------
    >>> import dask.array as da
    >>> x = np.array([5, 1, 3, 6])
    >>> d = da.from_array(x, chunks=2)
    >>> d.argtopk(2).compute()
    array([3, 0])
    >>> d.argtopk(-2).compute()
    array([1, 2])
    """
    axis = validate_axis(axis, a.ndim)

    # Generate nodes where every chunk is a tuple of (a, original index of a)
    idx = arange(a.shape[axis], chunks=(a.chunks[axis], ), dtype=np.intp)
    idx = idx[tuple(slice(None) if i == axis else np.newaxis
                    for i in range(a.ndim))]
    a_plus_idx = a.map_blocks(chunk.argtopk_preprocess, idx,
                              dtype=object)

    # chunk and combine steps of the reduction. They acquire in input a tuple
    # of (a, original indices of a) and return another tuple containing the top
    # k elements of a and the matching original indices. The selection is not
    # sorted internally, as in np.argpartition.
    chunk_combine = partial(chunk.argtopk, k=k)
    # aggregate step of the reduction. Internally invokes the chunk/combine
    # function, then sorts the results internally, drops a and returns the
    # index only.
    aggregate = partial(chunk.argtopk_aggregate, k=k)

    return reduction(
        a_plus_idx, chunk=chunk_combine, combine=chunk_combine,
        aggregate=aggregate, axis=axis, keepdims=True, dtype=np.intp,
        split_every=split_every, concatenate=False, output_size=abs(k))<|MERGE_RESOLUTION|>--- conflicted
+++ resolved
@@ -38,8 +38,8 @@
     return f(a, b, dtype=dtype)
 
 
-def reduction(x, chunk, combine, aggregate, axis=None, keepdims=False,
-              dtype=None, split_every=None, name=None, out=None,
+def reduction(x, chunk, aggregate, axis=None, keepdims=False, dtype=None,
+              split_every=None, combine=None, name=None, out=None,
               concatenate=True, output_size=1):
     """ General version of reductions
 
@@ -51,10 +51,11 @@
         First function to be executed when resolving the dask graph.
         This function is applied in parallel to all original chunks of x.
         See below for function parameters.
-    combine: callable(x_chunk, axis, keepdims)
-        Function used for intermediate recursive aggregation (see split_every
-        below). If the reduction can be performed in less than 3 steps, it will
-        not be invoked at all.
+    combine: callable(x_chunk, axis, keepdims), optional
+        Function used for intermediate recursive aggregation (see
+        split_every below). If omitted, it defaults to aggregate.
+        If the reduction can be performed in less than 3 steps, it will not
+        be invoked at all.
     aggregate: callable(x_chunk, axis, keepdims)
         Last function to be executed when resolving the dask graph,
         producing the final output. It is always invoked, even when the reduced
@@ -142,17 +143,16 @@
     tmp = atop(chunk, inds, x, inds, axis=axis, keepdims=True, dtype=x.dtype)
     tmp._chunks = tuple((output_size, ) * len(c) if i in axis else c
                         for i, c in enumerate(tmp.chunks))
-    result = _tree_reduce(
-        tmp, combine, aggregate, axis=axis, keepdims=keepdims, dtype=dtype,
-        split_every=split_every, name=name, concatenate=concatenate)
+    result = _tree_reduce(tmp, aggregate, axis, keepdims, dtype, split_every,
+                          combine, name=name, concatenate=concatenate)
     if keepdims and output_size != 1:
         result._chunks = tuple((output_size, ) if i in axis else c
                                for i, c in enumerate(tmp.chunks))
     return handle_out(out, result)
 
 
-def _tree_reduce(x, combine, aggregate, axis, keepdims, dtype,
-                 split_every=None, name=None, concatenate=True):
+def _tree_reduce(x, aggregate, axis, keepdims, dtype, split_every=None,
+                 combine=None, name=None, concatenate=True):
     """ Perform the tree reduction step of a reduction.
 
     Lower level, users should use ``reduction`` or ``arg_reduction`` directly.
@@ -172,12 +172,12 @@
     for i, n in enumerate(x.numblocks):
         if i in split_every and split_every[i] != 1:
             depth = int(builtins.max(depth, ceil(log(n, split_every[i]))))
-    func = partial(combine, axis=axis, keepdims=True)
+    func = partial(combine or aggregate, axis=axis, keepdims=True)
     if concatenate:
         func = compose(func, partial(_concatenate2, axes=axis))
     for i in range(depth - 1):
         x = partial_reduce(func, x, split_every, True, dtype=dtype,
-                           name=(name or funcname(combine)) + '-combine')
+                           name=(name or funcname(combine or aggregate)) + '-partial')
     func = partial(aggregate, axis=axis, keepdims=keepdims)
     if concatenate:
         func = compose(func, partial(_concatenate2, axes=axis))
@@ -230,15 +230,9 @@
         dt = dtype
     else:
         dt = getattr(np.empty((1,), dtype=a.dtype).sum(), 'dtype', object)
-<<<<<<< HEAD
-    return reduction(a, chunk.sum, chunk.sum, chunk.sum,
-                     axis=axis, keepdims=keepdims, dtype=dt,
-                     split_every=split_every, out=out)
-=======
     result = reduction(a, chunk.sum, chunk.sum, axis=axis, keepdims=keepdims,
                        dtype=dt, split_every=split_every, out=out)
     return result
->>>>>>> f74a9e9f
 
 
 @wraps(chunk.prod)
@@ -247,37 +241,32 @@
         dt = dtype
     else:
         dt = getattr(np.empty((1,), dtype=a.dtype).prod(), 'dtype', object)
-    return reduction(a, chunk.prod, chunk.prod, chunk.prod,
-                     axis=axis, keepdims=keepdims, dtype=dt,
-                     split_every=split_every, out=out)
+    return reduction(a, chunk.prod, chunk.prod, axis=axis, keepdims=keepdims,
+                     dtype=dt, split_every=split_every, out=out)
 
 
 @wraps(chunk.min)
 def min(a, axis=None, keepdims=False, split_every=None, out=None):
-    return reduction(a, chunk.min, chunk.min, chunk.min,
-                     axis=axis, keepdims=keepdims, dtype=a.dtype,
-                     split_every=split_every, out=out)
+    return reduction(a, chunk.min, chunk.min, axis=axis, keepdims=keepdims,
+                     dtype=a.dtype, split_every=split_every, out=out)
 
 
 @wraps(chunk.max)
 def max(a, axis=None, keepdims=False, split_every=None, out=None):
-    return reduction(a, chunk.max, chunk.max, chunk.max,
-                     axis=axis, keepdims=keepdims, dtype=a.dtype,
-                     split_every=split_every, out=out)
+    return reduction(a, chunk.max, chunk.max, axis=axis, keepdims=keepdims,
+                     dtype=a.dtype, split_every=split_every, out=out)
 
 
 @wraps(chunk.any)
 def any(a, axis=None, keepdims=False, split_every=None, out=None):
-    return reduction(a, chunk.any, chunk.any, chunk.any,
-                     axis=axis, keepdims=keepdims, dtype='bool',
-                     split_every=split_every, out=out)
+    return reduction(a, chunk.any, chunk.any, axis=axis, keepdims=keepdims,
+                     dtype='bool', split_every=split_every, out=out)
 
 
 @wraps(chunk.all)
 def all(a, axis=None, keepdims=False, split_every=None, out=None):
-    return reduction(a, chunk.all, chunk.all, chunk.all,
-                     axis=axis, keepdims=keepdims, dtype='bool',
-                     split_every=split_every, out=out)
+    return reduction(a, chunk.all, chunk.all, axis=axis, keepdims=keepdims,
+                     dtype='bool', split_every=split_every, out=out)
 
 
 @wraps(chunk.nansum)
@@ -286,9 +275,8 @@
         dt = dtype
     else:
         dt = getattr(chunk.nansum(np.empty((1,), dtype=a.dtype)), 'dtype', object)
-    return reduction(a, chunk.nansum, chunk.sum, chunk.sum,
-                     axis=axis, keepdims=keepdims, dtype=dt,
-                     split_every=split_every, out=out)
+    return reduction(a, chunk.nansum, chunk.sum, axis=axis, keepdims=keepdims,
+                     dtype=dt, split_every=split_every, out=out)
 
 
 with ignoring(AttributeError):
@@ -299,9 +287,9 @@
             dt = dtype
         else:
             dt = getattr(chunk.nansum(np.empty((1,), dtype=a.dtype)), 'dtype', object)
-        return reduction(a, chunk.nanprod, chunk.prod, chunk.prod,
-                         axis=axis, keepdims=keepdims, dtype=dt,
-                         split_every=split_every, out=out)
+        return reduction(a, chunk.nanprod, chunk.prod, axis=axis,
+                         keepdims=keepdims, dtype=dt, split_every=split_every,
+                         out=out)
 
     @wraps(chunk.nancumsum)
     def nancumsum(x, axis, dtype=None, out=None):
@@ -316,16 +304,16 @@
 
 @wraps(chunk.nanmin)
 def nanmin(a, axis=None, keepdims=False, split_every=None, out=None):
-    return reduction(a, chunk.nanmin, chunk.nanmin, chunk.nanmin,
-                     axis=axis, keepdims=keepdims, dtype=a.dtype,
-                     split_every=split_every, out=out)
+    return reduction(a, chunk.nanmin, chunk.nanmin, axis=axis,
+                     keepdims=keepdims, dtype=a.dtype, split_every=split_every,
+                     out=out)
 
 
 @wraps(chunk.nanmax)
 def nanmax(a, axis=None, keepdims=False, split_every=None, out=None):
-    return reduction(a, chunk.nanmax, chunk.nanmax, chunk.nanmax,
-                     axis=axis, keepdims=keepdims, dtype=a.dtype,
-                     split_every=split_every, out=out)
+    return reduction(a, chunk.nanmax, chunk.nanmax, axis=axis,
+                     keepdims=keepdims, dtype=a.dtype, split_every=split_every,
+                     out=out)
 
 
 def numel(x, **kwargs):
@@ -369,9 +357,9 @@
         dt = dtype
     else:
         dt = getattr(np.mean(np.empty(shape=(1,), dtype=a.dtype)), 'dtype', object)
-    return reduction(a, mean_chunk, mean_combine, mean_agg,
-                     axis=axis, keepdims=keepdims, dtype=dt,
-                     split_every=split_every, out=out)
+    return reduction(a, mean_chunk, mean_agg, axis=axis, keepdims=keepdims,
+                     dtype=dt, split_every=split_every, combine=mean_combine,
+                     out=out)
 
 
 def nanmean(a, axis=None, dtype=None, keepdims=False, split_every=None,
@@ -381,9 +369,9 @@
     else:
         dt = getattr(np.mean(np.empty(shape=(1,), dtype=a.dtype)), 'dtype', object)
     return reduction(a, partial(mean_chunk, sum=chunk.nansum, numel=nannumel),
-                     partial(mean_combine, sum=chunk.nansum, numel=nannumel),
                      mean_agg, axis=axis, keepdims=keepdims, dtype=dt,
-                     split_every=split_every, out=out)
+                     split_every=split_every, out=out,
+                     combine=partial(mean_combine, sum=chunk.nansum, numel=nannumel))
 
 
 with ignoring(AttributeError):
@@ -478,10 +466,10 @@
     else:
         dt = getattr(np.var(np.ones(shape=(1,), dtype=a.dtype)), 'dtype', object)
     return reduction(a, partial(moment_chunk, order=order),
-                     partial(moment_combine, order=order),
                      partial(moment_agg, order=order, ddof=ddof),
                      axis=axis, keepdims=keepdims,
-                     dtype=dt, split_every=split_every, out=out)
+                     dtype=dt, split_every=split_every, out=out,
+                     combine=partial(moment_combine, order=order))
 
 
 @wraps(chunk.var)
@@ -491,10 +479,9 @@
         dt = dtype
     else:
         dt = getattr(np.var(np.ones(shape=(1,), dtype=a.dtype)), 'dtype', object)
-    return reduction(a, moment_chunk, moment_combine,
-                     partial(moment_agg, ddof=ddof), axis=axis,
+    return reduction(a, moment_chunk, partial(moment_agg, ddof=ddof), axis=axis,
                      keepdims=keepdims, dtype=dt, split_every=split_every,
-                     name='var', out=out)
+                     combine=moment_combine, name='var', out=out)
 
 
 def nanvar(a, axis=None, dtype=None, keepdims=False, ddof=0, split_every=None,
@@ -504,10 +491,9 @@
     else:
         dt = getattr(np.var(np.ones(shape=(1,), dtype=a.dtype)), 'dtype', object)
     return reduction(a, partial(moment_chunk, sum=chunk.nansum, numel=nannumel),
-                     partial(moment_combine, sum=np.nansum),
-                     partial(moment_agg, sum=np.nansum, ddof=ddof),
-                     axis=axis, keepdims=keepdims, dtype=dt,
-                     split_every=split_every, out=out)
+                     partial(moment_agg, sum=np.nansum, ddof=ddof), axis=axis,
+                     keepdims=keepdims, dtype=dt, split_every=split_every,
+                     combine=partial(moment_combine, sum=np.nansum), out=out)
 
 
 with ignoring(AttributeError):
@@ -605,8 +591,7 @@
     return arg
 
 
-def arg_reduction(x, chunk, combine, aggregate,
-                  axis=None, split_every=None, out=None):
+def arg_reduction(x, chunk, combine, agg, axis=None, split_every=None, out=None):
     """ Generic function for argreduction.
 
     Parameters
@@ -616,8 +601,8 @@
         Partialed ``arg_chunk``.
     combine : callable
         Partialed ``arg_combine``.
-    aggregate : callable
-        Partialed ``arg_aggregate``.
+    agg : callable
+        Partialed ``arg_agg``.
     axis : int, optional
     split_every : int or dict, optional
     """
@@ -661,8 +646,7 @@
     tmp = Array(sharedict.merge(x.dask, (name, dsk), dependencies={name: {x.name}}),
                 name, chunks, dtype=x.dtype)
     dtype = np.argmin([1]).dtype
-    result = _tree_reduce(tmp, combine, aggregate, axis=axis, keepdims=False,
-                          dtype=dtype, split_every=split_every)
+    result = _tree_reduce(tmp, agg, axis, False, dtype, split_every, combine)
     return handle_out(out, result)
 
 
@@ -679,16 +663,16 @@
     chunk = partial(arg_chunk, func, argfunc)
     combine = partial(arg_combine, func, argfunc)
     if is_nan_func:
-        aggregate = partial(nanarg_agg, func, argfunc)
-    else:
-        aggregate = partial(arg_agg, func, argfunc)
+        agg = partial(nanarg_agg, func, argfunc)
+    else:
+        agg = partial(arg_agg, func, argfunc)
 
     @wraps(argfunc)
-    def wrapper(x, axis=None, split_every=None, out=None):
-        return arg_reduction(x, chunk, combine, aggregate, axis=axis,
+    def _(x, axis=None, split_every=None, out=None):
+        return arg_reduction(x, chunk, combine, agg, axis,
                              split_every=split_every, out=out)
 
-    return wrapper
+    return _
 
 
 def _nanargmin(x, axis, **kwargs):
@@ -767,7 +751,7 @@
         for old, ind in zip(last_indices, indices):
             this_slice = (name, 'extra') + ind
             dsk[this_slice] = (binop, (name, 'extra') + old,
-                               (operator.getitem, (m.name,) + old, slc))
+                                      (operator.getitem, (m.name,) + old, slc))
             dsk[(name,) + ind] = (binop, this_slice, (m.name,) + ind)
 
     result = Array(sharedict.merge(m.dask, (name, dsk), dependencies={name: {m.name}}),
@@ -846,7 +830,7 @@
     aggregate = partial(chunk.topk_aggregate, k=k)
 
     return reduction(
-        a, chunk_combine, chunk_combine, aggregate,
+        a, chunk=chunk_combine, combine=chunk_combine, aggregate=aggregate,
         axis=axis, keepdims=True, dtype=a.dtype, split_every=split_every,
         output_size=abs(k))
 
