--- conflicted
+++ resolved
@@ -1,17 +1,6 @@
 from __future__ import absolute_import, division, print_function
 
 from ..utils import ignoring
-<<<<<<< HEAD
-from .core import (Array, stack, concatenate, take, tensordot, transpose,
-        from_array, choose, argwhere, where, coarsen, insert, broadcast_to,
-        ravel, roll, fromfunction, unique, store, squeeze, topk, bincount,
-        tile, digitize, histogram, map_blocks, atop, to_hdf5, dot, cov, array,
-        dstack, vstack, hstack, to_npy_stack, from_npy_stack, compress,
-        extract, from_delayed, round, swapaxes, repeat, count_nonzero,
-        flatnonzero, nonzero, asarray, asanyarray, result_type)
-from .core import (around, isnull, notnull, isclose, eye, triu,
-                   tril, diag, corrcoef)
-=======
 from .core import (Array, concatenate, stack, from_array, store, map_blocks,
                    atop, to_hdf5, to_npy_stack, from_npy_stack, from_delayed,
                    asarray, asanyarray, broadcast_to)
@@ -20,8 +9,8 @@
                        bincount, digitize, histogram, cov, array, dstack,
                        vstack, hstack, compress, extract, round, count_nonzero,
                        flatnonzero, nonzero, around, isnull, notnull, isclose,
-                       corrcoef, swapaxes, tensordot, transpose, dot)
->>>>>>> 6c1c5bd1
+                       corrcoef, swapaxes, tensordot, transpose, dot,
+                       result_type)
 from .reshape import reshape
 from .ufunc import (add, subtract, multiply, divide, logaddexp, logaddexp2,
         true_divide, floor_divide, negative, power, remainder, mod, conj, exp,
