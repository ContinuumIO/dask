--- conflicted
+++ resolved
@@ -6,12 +6,8 @@
         roll, fromfunction, unique, store, squeeze, topk, bincount, tile,
         digitize, histogram, map_blocks, atop, to_hdf5, dot, cov, array,
         dstack, vstack, hstack, to_npy_stack, from_npy_stack, compress,
-<<<<<<< HEAD
-        from_delayed, round, swapaxes, repeat, count_nonzero, flatnonzero,
-        nonzero, asarray, asanyarray)
-=======
-        extract, from_delayed, round, swapaxes, repeat, asarray, asanyarray)
->>>>>>> 2f1abf80
+        extract, from_delayed, round, swapaxes, repeat, count_nonzero,
+        flatnonzero, nonzero, asarray, asanyarray)
 from .core import (around, isnull, notnull, isclose, eye, triu,
                    tril, diag, corrcoef)
 from .reshape import reshape
