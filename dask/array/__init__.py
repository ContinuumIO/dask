from __future__ import absolute_import, division, print_function

try:
    from ..utils import ignoring
    from .blockwise import blockwise, atop
    from .core import (Array, block, concatenate, stack, from_array, store,
                       map_blocks, to_hdf5, to_npy_stack, from_npy_stack,
                       from_delayed, asarray, asanyarray, PerformanceWarning,
                       broadcast_arrays, broadcast_to, from_zarr, to_zarr)
    from .routines import (take, choose, argwhere, where, coarsen, insert,
                           ravel, roll, unique, squeeze, ptp, diff, ediff1d,
                           gradient, bincount, digitize, histogram, cov, array,
                           dstack, vstack, hstack, compress, extract, round,
                           count_nonzero, flatnonzero, nonzero, unravel_index,
                           around, isin, isnull, notnull, isclose, allclose,
                           corrcoef, swapaxes, tensordot, transpose, dot, vdot,
                           matmul, outer, apply_along_axis, apply_over_axes,
                           result_type, atleast_1d, atleast_2d, atleast_3d,
                           piecewise, flip, flipud, fliplr, einsum, average)
    from .reshape import reshape
    from .ufunc import (add, subtract, multiply, divide, logaddexp, logaddexp2,
            true_divide, floor_divide, negative, power, remainder, mod, conj, exp,
            exp2, log, log2, log10, log1p, expm1, sqrt, square, cbrt, reciprocal,
            sin, cos, tan, arcsin, arccos, arctan, arctan2, hypot, sinh, cosh,
            tanh, arcsinh, arccosh, arctanh, deg2rad, rad2deg, greater,
            greater_equal, less, less_equal, not_equal, equal, maximum,
            bitwise_and, bitwise_or, bitwise_xor, bitwise_not, invert, minimum,
            logical_and, logical_or, logical_xor, logical_not, fmax, fmin,
            isreal, iscomplex, isfinite, isinf, isneginf, isposinf, isnan, signbit,
            copysign, nextafter, spacing, ldexp, fmod, floor, ceil, trunc, degrees,
            radians, rint, fix, angle, real, imag, clip, fabs, sign, absolute,
            i0, sinc, nan_to_num, frexp, modf, divide, frompyfunc)
    try:
        from .ufunc import float_power
    except ImportError:
        # Absent for NumPy versions prior to 1.12.
        pass
    from .reductions import (sum, prod, mean, std, var, any, all, min, max,
                             moment,
                             argmin, argmax,
                             nansum, nanmean, nanstd, nanvar, nanmin,
                             nanmax, nanargmin, nanargmax,
                             cumsum, cumprod,
                             topk, argtopk)
    from .percentile import percentile
    with ignoring(ImportError):
        from .reductions import nanprod, nancumprod, nancumsum
    with ignoring(ImportError):
        from . import ma
    from . import random, linalg, overlap, fft, backends
    from .overlap import map_overlap
    from .wrap import ones, zeros, empty, full
    from .creation import ones_like, zeros_like, empty_like, full_like
    from .rechunk import rechunk
    from ..base import compute
    from .optimization import optimize
    from .creation import (arange, linspace, meshgrid, indices, diag, eye,
<<<<<<< HEAD
                           triu, tril, from_block_function, fromfunction, tile, repeat, pad)
=======
                           triu, tril, fromfunction, tile, repeat, pad,
                           diagonal)
>>>>>>> 5744197e
    from .gufunc import apply_gufunc, gufunc, as_gufunc
    from .utils import assert_eq

except ImportError as e:
    msg = ("Dask array requirements are not installed.\n\n"
           "Please either conda or pip install as follows:\n\n"
           "  conda install dask                 # either conda install\n"
           "  pip install dask[array] --upgrade  # or pip install")
    raise ImportError(str(e) + '\n\n' + msg)<|MERGE_RESOLUTION|>--- conflicted
+++ resolved
@@ -55,12 +55,8 @@
     from ..base import compute
     from .optimization import optimize
     from .creation import (arange, linspace, meshgrid, indices, diag, eye,
-<<<<<<< HEAD
-                           triu, tril, from_block_function, fromfunction, tile, repeat, pad)
-=======
-                           triu, tril, fromfunction, tile, repeat, pad,
-                           diagonal)
->>>>>>> 5744197e
+                           triu, tril, from_block_function, fromfunction,
+                           tile, repeat, pad, diagonal)
     from .gufunc import apply_gufunc, gufunc, as_gufunc
     from .utils import assert_eq
 
