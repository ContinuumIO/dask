--- conflicted
+++ resolved
@@ -15,23 +15,7 @@
 from .core import Array, normalize_chunks
 
 
-<<<<<<< HEAD
 def _parse_wrap_args(func, args, kwargs, shape):
-=======
-def wrap_func_shape_as_first_arg(func, *args, **kwargs):
-    """
-    Transform np creation function into blocked version
-    """
-    if 'shape' not in kwargs:
-        shape, args = args[0], args[1:]
-    else:
-        shape = kwargs.pop('shape')
-
-    if isinstance(shape, Array):
-        raise TypeError('Dask array input not supported. '
-                        'Please use tuple, list, or a 1D numpy array instead.')
-
->>>>>>> 1beabd5b
     if isinstance(shape, np.ndarray):
         shape = shape.tolist()
 
@@ -62,6 +46,10 @@
         shape, args = args[0], args[1:]
     else:
         shape = kwargs.pop('shape')
+
+    if isinstance(shape, Array):
+        raise TypeError('Dask array input not supported. '
+                        'Please use tuple, list, or a 1D numpy array instead.')
 
     parsed = _parse_wrap_args(func, args, kwargs, shape)
     shape = parsed['shape']
