--- conflicted
+++ resolved
@@ -4,22 +4,13 @@
 import numpy as np
 from tlz import curry
 
-<<<<<<< HEAD
-from ..base import tokenize
-from ..blockwise import blockwise as core_blockwise
-from ..layers import ArrayChunkShapeDep
-from ..utils import funcname
-from .core import Array, normalize_chunks
-from .dispatch import array_backend_dispatch
-from .utils import meta_from_array
-=======
 from dask.array.core import Array, normalize_chunks
+from dask.array.dispatch import array_backend_dispatch
 from dask.array.utils import meta_from_array
 from dask.base import tokenize
 from dask.blockwise import blockwise as core_blockwise
 from dask.layers import ArrayChunkShapeDep
 from dask.utils import funcname
->>>>>>> e74888aa
 
 
 def _parse_wrap_args(func, args, kwargs, shape):
@@ -221,10 +212,11 @@
 _full.__doc__ = _full_numpy.__doc__
 
 # workaround for numpy doctest failure: https://github.com/numpy/numpy/pull/17472
-_full.__doc__ = _full.__doc__.replace(
-    "array([0.1,  0.1,  0.1,  0.1,  0.1,  0.1])",
-    "array([0.1, 0.1, 0.1, 0.1, 0.1, 0.1])",
-)
+if _full.__doc__ is not None:
+    _full.__doc__ = _full.__doc__.replace(
+        "array([0.1,  0.1,  0.1,  0.1,  0.1,  0.1])",
+        "array([0.1, 0.1, 0.1, 0.1, 0.1, 0.1])",
+    )
 
 
 def full(shape, fill_value, *args, **kwargs):
