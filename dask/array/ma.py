--- conflicted
+++ resolved
@@ -2,19 +2,12 @@
 
 import numpy as np
 
-<<<<<<< HEAD
-from ..base import normalize_token
-from ..utils import derived_from
-from . import chunk
-from .core import asanyarray, blockwise, map_blocks
-from .reductions import reduction
-from .routines import _average
-=======
+from dask.array import chunk
 from dask.array.core import asanyarray, blockwise, map_blocks
+from dask.array.reductions import reduction
 from dask.array.routines import _average
 from dask.base import normalize_token
 from dask.utils import derived_from
->>>>>>> cccb9d8d
 
 
 @normalize_token.register(np.ma.masked_array)
