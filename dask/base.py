from __future__ import absolute_import, division, print_function

from collections import OrderedDict
from functools import partial
from hashlib import md5
from operator import getitem
import inspect
import pickle
import os
import threading
import uuid

from toolz import merge, groupby, curry, identity
from toolz.functoolz import Compose

<<<<<<< HEAD
from .compatibility import long, unicode, Iterator, Mapping
=======
from .compatibility import (apply, long, unicode, Iterator, is_dataclass,
                            dataclass_fields)
>>>>>>> f74a9e9f
from .context import thread_state
from .core import flatten, quote, get as simple_get
from .hashing import hash_buffer_hex
from .utils import Dispatch, ensure_dict
from . import config, local, threaded


__all__ = ("DaskMethodsMixin",
           "is_dask_collection",
           "compute", "persist", "optimize", "visualize",
           "tokenize", "normalize_token")


def is_dask_collection(x):
    """Returns ``True`` if ``x`` is a dask collection"""
    try:
        return x.__dask_graph__() is not None
    except (AttributeError, TypeError):
        return False


class DaskMethodsMixin(object):
    """A mixin adding standard dask collection methods"""
    __slots__ = ()

    def visualize(self, filename='mydask', format=None, optimize_graph=False,
                  **kwargs):
        """Render the computation of this object's task graph using graphviz.

        Requires ``graphviz`` to be installed.

        Parameters
        ----------
        filename : str or None, optional
            The name (without an extension) of the file to write to disk.  If
            `filename` is None, no file will be written, and we communicate
            with dot using only pipes.
        format : {'png', 'pdf', 'dot', 'svg', 'jpeg', 'jpg'}, optional
            Format in which to write output file.  Default is 'png'.
        optimize_graph : bool, optional
            If True, the graph is optimized before rendering.  Otherwise,
            the graph is displayed as is. Default is False.
        color: {None, 'order'}, optional
            Options to color nodes.  Provide ``cmap=`` keyword for additional
            colormap
        **kwargs
           Additional keyword arguments to forward to ``to_graphviz``.

        Examples
        --------
        >>> x.visualize(filename='dask.pdf')  # doctest: +SKIP
        >>> x.visualize(filename='dask.pdf', color='order')  # doctest: +SKIP

        Returns
        -------
        result : IPython.diplay.Image, IPython.display.SVG, or None
            See dask.dot.dot_graph for more information.

        See Also
        --------
        dask.base.visualize
        dask.dot.dot_graph

        Notes
        -----
        For more information on optimization see here:

        https://docs.dask.org/en/latest/optimize.html
        """
        return visualize(self, filename=filename, format=format,
                         optimize_graph=optimize_graph, **kwargs)

    def persist(self, **kwargs):
        """Persist this dask collection into memory

        This turns a lazy Dask collection into a Dask collection with the same
        metadata, but now with the results fully computed or actively computing
        in the background.

        The action of function differs significantly depending on the active
        task scheduler.  If the task scheduler supports asynchronous computing,
        such as is the case of the dask.distributed scheduler, then persist
        will return *immediately* and the return value's task graph will
        contain Dask Future objects.  However if the task scheduler only
        supports blocking computation then the call to persist will *block*
        and the return value's task graph will contain concrete Python results.

        This function is particularly useful when using distributed systems,
        because the results will be kept in distributed memory, rather than
        returned to the local process as with compute.

        Parameters
        ----------
        scheduler : string, optional
            Which scheduler to use like "threads", "synchronous" or "processes".
            If not provided, the default is to check the global settings first,
            and then fall back to the collection defaults.
        optimize_graph : bool, optional
            If True [default], the graph is optimized before computation.
            Otherwise the graph is run as is. This can be useful for debugging.
        **kwargs
            Extra keywords to forward to the scheduler function.

        Returns
        -------
        New dask collections backed by in-memory data

        See Also
        --------
        dask.base.persist
        """
        (result,) = persist(self, traverse=False, **kwargs)
        return result

    def compute(self, **kwargs):
        """Compute this dask collection

        This turns a lazy Dask collection into its in-memory equivalent.
        For example a Dask.array turns into a  :func:`numpy.array` and a Dask.dataframe
        turns into a Pandas dataframe.  The entire dataset must fit into memory
        before calling this operation.

        Parameters
        ----------
        scheduler : string, optional
            Which scheduler to use like "threads", "synchronous" or "processes".
            If not provided, the default is to check the global settings first,
            and then fall back to the collection defaults.
        optimize_graph : bool, optional
            If True [default], the graph is optimized before computation.
            Otherwise the graph is run as is. This can be useful for debugging.
        kwargs
            Extra keywords to forward to the scheduler function.

        See Also
        --------
        dask.base.compute
        """
        (result,) = compute(self, traverse=False, **kwargs)
        return result


def compute_as_if_collection(cls, dsk, keys, scheduler=None, get=None, **kwargs):
    """Compute a graph as if it were of type cls.

    Allows for applying the same optimizations and default scheduler."""
    schedule = get_scheduler(scheduler=scheduler, cls=cls, get=get)
    dsk2 = optimization_function(cls)(ensure_dict(dsk), keys, **kwargs)
    return schedule(dsk2, keys, **kwargs)


def dont_optimize(dsk, keys, **kwargs):
    return dsk


def optimization_function(x):
    return getattr(x, '__dask_optimize__', dont_optimize)


def collections_to_dsk(collections, optimize_graph=True, **kwargs):
    """
    Convert many collections into a single dask graph, after optimization
    """
    optimizations = (kwargs.pop('optimizations', None) or
                     config.get('optimizations', []))

    if optimize_graph:
        groups = groupby(optimization_function, collections)
        groups = {opt: _extract_graph_and_keys(val)
                  for opt, val in groups.items()}

        for opt in optimizations:
            groups = {k: (opt(dsk, keys), keys)
                      for k, (dsk, keys) in groups.items()}

        dsk = merge(*map(ensure_dict, [opt(dsk, keys, **kwargs)
                         for opt, (dsk, keys) in groups.items()]))
    else:
        dsk, _ = _extract_graph_and_keys(collections)

    return dsk


def _extract_graph_and_keys(vals):
    """Given a list of dask vals, return a single graph and a list of keys such
    that ``get(dsk, keys)`` is equivalent to ``[v.compute() v in vals]``."""
    from .highlevelgraph import HighLevelGraph

    graphs = [v.__dask_graph__() for v in vals]
    keys = [v.__dask_keys__() for v in vals]

    if any(isinstance(graph, HighLevelGraph) for graph in graphs):
        graph = HighLevelGraph.merge(*graphs)
    else:
        graph = merge(*graphs)

    return graph, keys


def unpack_collections(*args, **kwargs):
    """Extract collections in preparation for compute/persist/etc...

    Intended use is to find all collections in a set of (possibly nested)
    python objects, do something to them (compute, etc...), then repackage them
    in equivalent python objects.

    Parameters
    ----------
    *args
        Any number of objects. If it is a dask collection, it's extracted and
        added to the list of collections returned. By default, python builtin
        collections are also traversed to look for dask collections (for more
        information see the ``traverse`` keyword).
    traverse : bool, optional
        If True (default), builtin python collections are traversed looking for
        any dask collections they might contain.

    Returns
    -------
    collections : list
        A list of all dask collections contained in ``args``
    repack : callable
        A function to call on the transformed collections to repackage them as
        they were in the original ``args``.
    """
    traverse = kwargs.pop('traverse', True)

    collections = []
    repack_dsk = {}

    collections_token = uuid.uuid4().hex

    def _unpack(expr):
        if is_dask_collection(expr):
            tok = tokenize(expr)
            if tok not in repack_dsk:
                repack_dsk[tok] = (getitem, collections_token, len(collections))
                collections.append(expr)
            return tok

        tok = uuid.uuid4().hex
        if not traverse:
            tsk = quote(expr)
        else:
            # Treat iterators like lists
            typ = list if isinstance(expr, Iterator) else type(expr)
            if typ in (list, tuple, set):
                tsk = (typ, [_unpack(i) for i in expr])
            elif typ is dict:
                tsk = (dict, [[_unpack(k), _unpack(v)]
                              for k, v in expr.items()])
            elif is_dataclass(expr):
                tsk = (apply, typ, (), (dict,
                       [[f.name, _unpack(getattr(expr, f.name))] for f in
                        dataclass_fields(expr)]))
            else:
                return expr

        repack_dsk[tok] = tsk
        return tok

    out = uuid.uuid4().hex
    repack_dsk[out] = (tuple, [_unpack(i) for i in args])

    def repack(results):
        dsk = repack_dsk.copy()
        dsk[collections_token] = quote(results)
        return simple_get(dsk, out)

    return collections, repack


def optimize(*args, **kwargs):
    """Optimize several dask collections at once.

    Returns equivalent dask collections that all share the same merged and
    optimized underlying graph. This can be useful if converting multiple
    collections to delayed objects, or to manually apply the optimizations at
    strategic points.

    Note that in most cases you shouldn't need to call this method directly.

    Parameters
    ----------
    *args : objects
        Any number of objects. If a dask object, its graph is optimized and
        merged with all those of all other dask objects before returning an
        equivalent dask collection. Non-dask arguments are passed through
        unchanged.
    traverse : bool, optional
        By default dask traverses builtin python collections looking for dask
        objects passed to ``optimize``. For large collections this can be
        expensive. If none of the arguments contain any dask objects, set
        ``traverse=False`` to avoid doing this traversal.
    optimizations : list of callables, optional
        Additional optimization passes to perform.
    **kwargs
        Extra keyword arguments to forward to the optimization passes.

    Examples
    --------
    >>> import dask.array as da
    >>> a = da.arange(10, chunks=2).sum()
    >>> b = da.arange(10, chunks=2).mean()
    >>> a2, b2 = optimize(a, b)

    >>> a2.compute() == a.compute()
    True
    >>> b2.compute() == b.compute()
    True
    """
    collections, repack = unpack_collections(*args, **kwargs)
    if not collections:
        return args

    dsk = collections_to_dsk(collections, **kwargs)
    postpersists = [a.__dask_postpersist__() if is_dask_collection(a)
                    else (None, a) for a in args]

    keys, postpersists = [], []
    for a in collections:
        keys.extend(flatten(a.__dask_keys__()))
        postpersists.append(a.__dask_postpersist__())

    return repack([r(dsk, *s) for r, s in postpersists])


def compute(*args, **kwargs):
    """Compute several dask collections at once.

    Parameters
    ----------
    args : object
        Any number of objects. If it is a dask object, it's computed and the
        result is returned. By default, python builtin collections are also
        traversed to look for dask objects (for more information see the
        ``traverse`` keyword). Non-dask arguments are passed through unchanged.
    traverse : bool, optional
        By default dask traverses builtin python collections looking for dask
        objects passed to ``compute``. For large collections this can be
        expensive. If none of the arguments contain any dask objects, set
        ``traverse=False`` to avoid doing this traversal.
    scheduler : string, optional
        Which scheduler to use like "threads", "synchronous" or "processes".
        If not provided, the default is to check the global settings first,
        and then fall back to the collection defaults.
    optimize_graph : bool, optional
        If True [default], the optimizations for each collection are applied
        before computation. Otherwise the graph is run as is. This can be
        useful for debugging.
    kwargs
        Extra keywords to forward to the scheduler function.

    Examples
    --------
    >>> import dask.array as da
    >>> a = da.arange(10, chunks=2).sum()
    >>> b = da.arange(10, chunks=2).mean()
    >>> compute(a, b)
    (45, 4.5)

    By default, dask objects inside python collections will also be computed:

    >>> compute({'a': a, 'b': b, 'c': 1})  # doctest: +SKIP
    ({'a': 45, 'b': 4.5, 'c': 1},)
    """
    traverse = kwargs.pop('traverse', True)
    optimize_graph = kwargs.pop('optimize_graph', True)

    collections, repack = unpack_collections(*args, traverse=traverse)
    if not collections:
        return args

    schedule = get_scheduler(scheduler=kwargs.pop('scheduler', None),
                             collections=collections,
                             get=kwargs.pop('get', None))

    dsk = collections_to_dsk(collections, optimize_graph, **kwargs)
    keys = [x.__dask_keys__() for x in collections]
    postcomputes = [x.__dask_postcompute__() for x in collections]
    results = schedule(dsk, keys, **kwargs)
    return repack([f(r, *a) for r, (f, a) in zip(results, postcomputes)])


def visualize(*args, **kwargs):
    """
    Visualize several dask graphs at once.

    Requires ``graphviz`` to be installed. All options that are not the dask
    graph(s) should be passed as keyword arguments.

    Parameters
    ----------
    dsk : dict(s) or collection(s)
        The dask graph(s) to visualize.
    filename : str or None, optional
        The name (without an extension) of the file to write to disk.  If
        `filename` is None, no file will be written, and we communicate
        with dot using only pipes.
    format : {'png', 'pdf', 'dot', 'svg', 'jpeg', 'jpg'}, optional
        Format in which to write output file.  Default is 'png'.
    optimize_graph : bool, optional
        If True, the graph is optimized before rendering.  Otherwise,
        the graph is displayed as is. Default is False.
    color: {None, 'order'}, optional
        Options to color nodes.  Provide ``cmap=`` keyword for additional
        colormap
    **kwargs
       Additional keyword arguments to forward to ``to_graphviz``.

    Examples
    --------
    >>> x.visualize(filename='dask.pdf')  # doctest: +SKIP
    >>> x.visualize(filename='dask.pdf', color='order')  # doctest: +SKIP

    Returns
    -------
    result : IPython.diplay.Image, IPython.display.SVG, or None
        See dask.dot.dot_graph for more information.

    See Also
    --------
    dask.dot.dot_graph

    Notes
    -----
    For more information on optimization see here:

    https://docs.dask.org/en/latest/optimize.html
    """
    from dask.dot import dot_graph

    filename = kwargs.pop('filename', 'mydask')
    optimize_graph = kwargs.pop('optimize_graph', False)

    dsks = [arg for arg in args if isinstance(arg, Mapping)]
    args = [arg for arg in args if is_dask_collection(arg)]

    dsk = dict(collections_to_dsk(args, optimize_graph=optimize_graph))
    for d in dsks:
        dsk.update(d)

    color = kwargs.get('color')

    if color == 'order':
        from .order import order
        import matplotlib.pyplot as plt
        o = order(dsk)
        try:
            cmap = kwargs.pop('cmap')
        except KeyError:
            cmap = plt.cm.RdBu
        if isinstance(cmap, str):
            import matplotlib.pyplot as plt
            cmap = getattr(plt.cm, cmap)
        mx = max(o.values()) + 1
        colors = {k: _colorize(cmap(v / mx, bytes=True)) for k, v in o.items()}

        kwargs['function_attributes'] = {k: {'color': v, 'label': str(o[k])}
                                         for k, v in colors.items()}
        kwargs['data_attributes'] = {k: {'color': v} for k, v in colors.items()}
    elif color:
        raise NotImplementedError("Unknown value color=%s" % color)

    return dot_graph(dsk, filename=filename, **kwargs)


def persist(*args, **kwargs):
    """ Persist multiple Dask collections into memory

    This turns lazy Dask collections into Dask collections with the same
    metadata, but now with their results fully computed or actively computing
    in the background.

    For example a lazy dask.array built up from many lazy calls will now be a
    dask.array of the same shape, dtype, chunks, etc., but now with all of
    those previously lazy tasks either computed in memory as many small :class:`numpy.array`
    (in the single-machine case) or asynchronously running in the
    background on a cluster (in the distributed case).

    This function operates differently if a ``dask.distributed.Client`` exists
    and is connected to a distributed scheduler.  In this case this function
    will return as soon as the task graph has been submitted to the cluster,
    but before the computations have completed.  Computations will continue
    asynchronously in the background.  When using this function with the single
    machine scheduler it blocks until the computations have finished.

    When using Dask on a single machine you should ensure that the dataset fits
    entirely within memory.

    Examples
    --------
    >>> df = dd.read_csv('/path/to/*.csv')  # doctest: +SKIP
    >>> df = df[df.name == 'Alice']  # doctest: +SKIP
    >>> df['in-debt'] = df.balance < 0  # doctest: +SKIP
    >>> df = df.persist()  # triggers computation  # doctest: +SKIP

    >>> df.value().min()  # future computations are now fast  # doctest: +SKIP
    -10
    >>> df.value().max()  # doctest: +SKIP
    100

    >>> from dask import persist  # use persist function on multiple collections
    >>> a, b = persist(a, b)  # doctest: +SKIP

    Parameters
    ----------
    *args: Dask collections
    scheduler : string, optional
        Which scheduler to use like "threads", "synchronous" or "processes".
        If not provided, the default is to check the global settings first,
        and then fall back to the collection defaults.
    traverse : bool, optional
        By default dask traverses builtin python collections looking for dask
        objects passed to ``persist``. For large collections this can be
        expensive. If none of the arguments contain any dask objects, set
        ``traverse=False`` to avoid doing this traversal.
    optimize_graph : bool, optional
        If True [default], the graph is optimized before computation.
        Otherwise the graph is run as is. This can be useful for debugging.
    **kwargs
        Extra keywords to forward to the scheduler function.

    Returns
    -------
    New dask collections backed by in-memory data
    """
    traverse = kwargs.pop('traverse', True)
    optimize_graph = kwargs.pop('optimize_graph', True)

    collections, repack = unpack_collections(*args, traverse=traverse)
    if not collections:
        return args

    schedule = get_scheduler(scheduler=kwargs.pop('scheduler', None),
                             collections=collections)

    if inspect.ismethod(schedule):
        try:
            from distributed.client import default_client
        except ImportError:
            pass
        else:
            try:
                client = default_client()
            except ValueError:
                pass
            else:
                if client.get == schedule:
                    results = client.persist(collections,
                                             optimize_graph=optimize_graph,
                                             **kwargs)
                    return repack(results)

    dsk = collections_to_dsk(collections, optimize_graph, **kwargs)
    keys, postpersists = [], []
    for a in collections:
        a_keys = list(flatten(a.__dask_keys__()))
        rebuild, state = a.__dask_postpersist__()
        keys.extend(a_keys)
        postpersists.append((rebuild, a_keys, state))

    results = schedule(dsk, keys, **kwargs)
    d = dict(zip(keys, results))
    results2 = [r({k: d[k] for k in ks}, *s) for r, ks, s in postpersists]
    return repack(results2)


############
# Tokenize #
############

def tokenize(*args, **kwargs):
    """ Deterministic token

    >>> tokenize([1, 2, '3'])
    '7d6a880cd9ec03506eee6973ff551339'

    >>> tokenize('Hello') == tokenize('Hello')
    True
    """
    if kwargs:
        args = args + (kwargs,)
    return md5(str(tuple(map(normalize_token, args))).encode()).hexdigest()


normalize_token = Dispatch()
normalize_token.register((int, long, float, str, unicode, bytes, type(None),
                          type, slice, complex, type(Ellipsis)),
                         identity)


@normalize_token.register(dict)
def normalize_dict(d):
    return normalize_token(sorted(d.items(), key=str))


@normalize_token.register(OrderedDict)
def normalize_ordered_dict(d):
    return type(d).__name__, normalize_token(list(d.items()))


@normalize_token.register(set)
def normalize_set(s):
    return normalize_token(sorted(s, key=str))


@normalize_token.register((tuple, list))
def normalize_seq(seq):
    return type(seq).__name__, list(map(normalize_token, seq))


@normalize_token.register(object)
def normalize_object(o):
    method = getattr(o, '__dask_tokenize__', None)
    if method is not None:
        return method()
    return normalize_function(o) if callable(o) else uuid.uuid4().hex


function_cache = {}
function_cache_lock = threading.Lock()


def normalize_function(func):
    try:
        return function_cache[func]
    except KeyError:
        result = _normalize_function(func)
        if len(function_cache) >= 500:  # clear half of cache if full
            with function_cache_lock:
                if len(function_cache) >= 500:
                    for k in list(function_cache)[::2]:
                        del function_cache[k]
        function_cache[func] = result
        return result
    except TypeError:  # not hashable
        return _normalize_function(func)


def _normalize_function(func):
    if isinstance(func, curry):
        func = func._partial
    if isinstance(func, Compose):
        first = getattr(func, 'first', None)
        funcs = reversed((first,) + func.funcs) if first else func.funcs
        return tuple(normalize_function(f) for f in funcs)
    elif isinstance(func, partial):
        args = tuple(normalize_token(i) for i in func.args)
        if func.keywords:
            kws = tuple((k, normalize_token(v))
                        for k, v in sorted(func.keywords.items()))
        else:
            kws = None
        return (normalize_function(func.func), args, kws)
    else:
        try:
            result = pickle.dumps(func, protocol=0)
            if b'__main__' not in result:  # abort on dynamic functions
                return result
        except Exception:
            pass
        try:
            import cloudpickle
            return cloudpickle.dumps(func, protocol=0)
        except Exception:
            return str(func)


@normalize_token.register_lazy("pandas")
def register_pandas():
    import pandas as pd

    @normalize_token.register(pd.Index)
    def normalize_index(ind):
        return [ind.name, normalize_token(ind.values)]

    @normalize_token.register(pd.Categorical)
    def normalize_categorical(cat):
        return [normalize_token(cat.codes),
                normalize_token(cat.categories),
                cat.ordered]

    @normalize_token.register(pd.Series)
    def normalize_series(s):
        return [s.name, s.dtype,
                normalize_token(s._data.blocks[0].values),
                normalize_token(s.index)]

    @normalize_token.register(pd.DataFrame)
    def normalize_dataframe(df):
        data = [block.values for block in df._data.blocks]
        data += [df.columns, df.index]
        return list(map(normalize_token, data))


@normalize_token.register_lazy("numpy")
def register_numpy():
    import numpy as np

    @normalize_token.register(np.ndarray)
    def normalize_array(x):
        if not x.shape:
            return (str(x), x.dtype)
        if hasattr(x, 'mode') and getattr(x, 'filename', None):
            if hasattr(x.base, 'ctypes'):
                offset = (x.ctypes.get_as_parameter().value -
                          x.base.ctypes.get_as_parameter().value)
            else:
                offset = 0  # root memmap's have mmap object as base
            return (x.filename, os.path.getmtime(x.filename), x.dtype,
                    x.shape, x.strides, offset)
        if x.dtype.hasobject:
            try:
                data = hash_buffer_hex('-'.join(x.flat).encode('utf-8'))
            except TypeError:
                data = hash_buffer_hex(b'-'.join([unicode(item).encode('utf-8') for item in
                                                  x.flat]))
        else:
            try:
                data = hash_buffer_hex(x.ravel(order='K').view('i1'))
            except (BufferError, AttributeError, ValueError):
                data = hash_buffer_hex(x.copy().ravel(order='K').view('i1'))
        return (data, x.dtype, x.shape, x.strides)

    @normalize_token.register(np.matrix)
    def normalize_matrix(x):
        return type(x).__name__, normalize_array(x.view(type=np.ndarray))

    normalize_token.register(np.dtype, repr)
    normalize_token.register(np.generic, repr)

    @normalize_token.register(np.ufunc)
    def normalize_ufunc(x):
        try:
            name = x.__name__
            if getattr(np, name) is x:
                return 'np.' + name
        except AttributeError:
            return normalize_function(x)


@normalize_token.register_lazy("scipy")
def register_scipy():
    import scipy.sparse as sp

    def normalize_sparse_matrix(x, attrs):
        return type(x).__name__, normalize_seq((normalize_token(getattr(x, key))
                                                for key in attrs))

    for cls, attrs in [(sp.dia_matrix, ('data', 'offsets', 'shape')),
                       (sp.bsr_matrix, ('data', 'indices', 'indptr',
                                        'blocksize', 'shape')),
                       (sp.coo_matrix, ('data', 'row', 'col', 'shape')),
                       (sp.csr_matrix, ('data', 'indices', 'indptr', 'shape')),
                       (sp.csc_matrix, ('data', 'indices', 'indptr', 'shape')),
                       (sp.lil_matrix, ('data', 'rows', 'shape'))]:
        normalize_token.register(cls,
                                 partial(normalize_sparse_matrix, attrs=attrs))

    @normalize_token.register(sp.dok_matrix)
    def normalize_dok_matrix(x):
        return type(x).__name__, normalize_token(sorted(x.items()))


def _colorize(t):
    """ Convert (r, g, b) triple to "#RRGGBB" string

    For use with ``visualize(color=...)``

    Examples
    --------
    >>> _colorize((255, 255, 255))
    '#FFFFFF'
    >>> _colorize((0, 32, 128))
    '#002080'
    """
    t = t[:3]
    i = sum(v * 256 ** (len(t) - i - 1) for i, v in enumerate(t))
    h = hex(int(i))[2:].upper()
    h = '0' * (6 - len(h)) + h
    return "#" + h


named_schedulers = {
    'sync': local.get_sync,
    'synchronous': local.get_sync,
    'single-threaded': local.get_sync,
    'threads': threaded.get,
    'threading': threaded.get,
}

try:
    from dask import multiprocessing as dask_multiprocessing
except ImportError:
    pass
else:
    named_schedulers.update({
        'processes': dask_multiprocessing.get,
        'multiprocessing': dask_multiprocessing.get,
    })


get_err_msg = """
The get= keyword has been removed.

Please use the scheduler= keyword instead with the name of
the desired scheduler like 'threads' or 'processes'

    x.compute(scheduler='single-threaded')
    x.compute(scheduler='threads')
    x.compute(scheduler='processes')

or with a function that takes the graph and keys

    x.compute(scheduler=my_scheduler_function)

or with a Dask client

    x.compute(scheduler=client)
""".strip()


def get_scheduler(get=None, scheduler=None, collections=None, cls=None):
    """ Get scheduler function

    There are various ways to specify the scheduler to use:

    1.  Passing in scheduler= parameters
    2.  Passing these into global confiuration
    3.  Using defaults of a dask collection

    This function centralizes the logic to determine the right scheduler to use
    from those many options
    """
    if get:
        raise TypeError(get_err_msg)

    if scheduler is not None:
        if callable(scheduler):
            return scheduler
        elif "Client" in type(scheduler).__name__ and hasattr(scheduler, 'get'):
            return scheduler.get
        elif scheduler.lower() in named_schedulers:
            return named_schedulers[scheduler.lower()]
        elif scheduler.lower() in ('dask.distributed', 'distributed'):
            from distributed.worker import get_client
            return get_client().get
        else:
            raise ValueError("Expected one of [distributed, %s]" % ', '.join(sorted(named_schedulers)))
        # else:  # try to connect to remote scheduler with this name
        #     return get_client(scheduler).get

    if config.get('scheduler', None):
        return get_scheduler(scheduler=config.get('scheduler', None))

    if config.get('get', None):
        raise ValueError(get_err_msg)

    if getattr(thread_state, 'key', False):
        from distributed.worker import get_worker
        return get_worker().client.get

    if cls is not None:
        return cls.__dask_scheduler__

    if collections:
        collections = [c for c in collections if c is not None]
    if collections:
        get = collections[0].__dask_scheduler__
        if not all(c.__dask_scheduler__ == get for c in collections):
            raise ValueError("Compute called on multiple collections with "
                             "differing default schedulers. Please specify a "
                             "scheduler=` parameter explicitly in compute or "
                             "globally with `dask.config.set`.")
        return get

    return None<|MERGE_RESOLUTION|>--- conflicted
+++ resolved
@@ -13,12 +13,8 @@
 from toolz import merge, groupby, curry, identity
 from toolz.functoolz import Compose
 
-<<<<<<< HEAD
-from .compatibility import long, unicode, Iterator, Mapping
-=======
 from .compatibility import (apply, long, unicode, Iterator, is_dataclass,
-                            dataclass_fields)
->>>>>>> f74a9e9f
+                            dataclass_fields, Mapping)
 from .context import thread_state
 from .core import flatten, quote, get as simple_get
 from .hashing import hash_buffer_hex
