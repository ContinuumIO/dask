import datetime
import inspect
import os
import pickle
import threading
import uuid
from collections import OrderedDict
from concurrent.futures import Executor
from contextlib import contextmanager
from dataclasses import fields, is_dataclass
from functools import partial
from hashlib import md5
from numbers import Integral, Number
from operator import getitem
from typing import Iterator, Mapping, Set

from packaging.version import parse as parse_version
from tlz import curry, groupby, identity, merge
from tlz.functoolz import Compose

from . import config, local, threaded
from .context import thread_state
from .core import flatten
from .core import get as simple_get
from .core import literal, quote
from .hashing import hash_buffer_hex
from .system import CPU_COUNT
from .utils import Dispatch, apply, ensure_dict, key_split

__all__ = (
    "DaskMethodsMixin",
    "annotate",
    "is_dask_collection",
    "compute",
    "persist",
    "optimize",
    "visualize",
    "tokenize",
    "normalize_token",
    "get_collection_names",
    "get_name_from_key",
    "replace_name_in_key",
    "clone_key",
)


@contextmanager
def annotate(**annotations):
    """Context Manager for setting HighLevelGraph Layer annotations.

    Annotations are metadata or soft constraints associated with
    tasks that dask schedulers may choose to respect: They signal intent
    without enforcing hard constraints. As such, they are
    primarily designed for use with the distributed scheduler.

    Almost any object can serve as an annotation, but small Python objects
    are preferred, while large objects such as NumPy arrays are discouraged.

    Callables supplied as an annotation should take a single *key* argument and
    produce the appropriate annotation. Individual task keys in the annotated collection
    are supplied to the callable.

    Parameters
    ----------
    **annotations : key-value pairs

    Examples
    --------

    All tasks within array A should have priority 100 and be retried 3 times
    on failure.

    >>> import dask
    >>> import dask.array as da
    >>> with dask.annotate(priority=100, retries=3):
    ...     A = da.ones((10000, 10000))

    Prioritise tasks within Array A on flattened block ID.

    >>> nblocks = (10, 10)
    >>> with dask.annotate(priority=lambda k: k[1]*nblocks[1] + k[2]):
    ...     A = da.ones((1000, 1000), chunks=(100, 100))

    Annotations may be nested.

    >>> with dask.annotate(priority=1):
    ...     with dask.annotate(retries=3):
    ...         A = da.ones((1000, 1000))
    ...     B = A + 1
    """

    # Sanity check annotations used in place of
    # legacy distributed Client.{submit, persist, compute} keywords
    if "workers" in annotations:
        if isinstance(annotations["workers"], (list, set, tuple)):
            annotations["workers"] = list(annotations["workers"])
        elif isinstance(annotations["workers"], str):
            annotations["workers"] = [annotations["workers"]]
        elif callable(annotations["workers"]):
            pass
        else:
            raise TypeError(
                "'workers' annotation must be a sequence of str, a str or a callable, but got %s."
                % annotations["workers"]
            )

    if (
        "priority" in annotations
        and not isinstance(annotations["priority"], Number)
        and not callable(annotations["priority"])
    ):
        raise TypeError(
            "'priority' annotation must be a Number or a callable, but got %s"
            % annotations["priority"]
        )

    if (
        "retries" in annotations
        and not isinstance(annotations["retries"], Number)
        and not callable(annotations["retries"])
    ):
        raise TypeError(
            "'retries' annotation must be a Number or a callable, but got %s"
            % annotations["retries"]
        )

    if (
        "resources" in annotations
        and not isinstance(annotations["resources"], dict)
        and not callable(annotations["resources"])
    ):
        raise TypeError(
            "'resources' annotation must be a dict, but got %s"
            % annotations["resources"]
        )

    if (
        "allow_other_workers" in annotations
        and not isinstance(annotations["allow_other_workers"], bool)
        and not callable(annotations["allow_other_workers"])
    ):
        raise TypeError(
            "'allow_other_workers' annotations must be a bool or a callable, but got %s"
            % annotations["allow_other_workers"]
        )

    prev_annotations = config.get("annotations", {})
    new_annotations = {
        **prev_annotations,
        **{f"annotations.{k}": v for k, v in annotations.items()},
    }

    with config.set(new_annotations):
        yield


def is_dask_collection(x):
    """Returns ``True`` if ``x`` is a dask collection"""
    try:
        return x.__dask_graph__() is not None
    except (AttributeError, TypeError):
        return False


class DaskMethodsMixin:
    """A mixin adding standard dask collection methods"""

    __slots__ = ()

    def visualize(self, filename="mydask", format=None, optimize_graph=False, **kwargs):
        """Render the computation of this object's task graph using graphviz.

        Requires ``graphviz`` to be installed.

        Parameters
        ----------
        filename : str or None, optional
            The name of the file to write to disk. If the provided `filename`
            doesn't include an extension, '.png' will be used by default.
            If `filename` is None, no file will be written, and we communicate
            with dot using only pipes.
        format : {'png', 'pdf', 'dot', 'svg', 'jpeg', 'jpg'}, optional
            Format in which to write output file.  Default is 'png'.
        optimize_graph : bool, optional
            If True, the graph is optimized before rendering.  Otherwise,
            the graph is displayed as is. Default is False.
        color: {None, 'order'}, optional
            Options to color nodes.  Provide ``cmap=`` keyword for additional
            colormap
        **kwargs
           Additional keyword arguments to forward to ``to_graphviz``.

        Examples
        --------
        >>> x.visualize(filename='dask.pdf')  # doctest: +SKIP
        >>> x.visualize(filename='dask.pdf', color='order')  # doctest: +SKIP

        Returns
        -------
        result : IPython.diplay.Image, IPython.display.SVG, or None
            See dask.dot.dot_graph for more information.

        See Also
        --------
        dask.base.visualize
        dask.dot.dot_graph

        Notes
        -----
        For more information on optimization see here:

        https://docs.dask.org/en/latest/optimize.html
        """
        return visualize(
            self,
            filename=filename,
            format=format,
            optimize_graph=optimize_graph,
            **kwargs,
        )

    def persist(self, **kwargs):
        """Persist this dask collection into memory

        This turns a lazy Dask collection into a Dask collection with the same
        metadata, but now with the results fully computed or actively computing
        in the background.

        The action of function differs significantly depending on the active
        task scheduler.  If the task scheduler supports asynchronous computing,
        such as is the case of the dask.distributed scheduler, then persist
        will return *immediately* and the return value's task graph will
        contain Dask Future objects.  However if the task scheduler only
        supports blocking computation then the call to persist will *block*
        and the return value's task graph will contain concrete Python results.

        This function is particularly useful when using distributed systems,
        because the results will be kept in distributed memory, rather than
        returned to the local process as with compute.

        Parameters
        ----------
        scheduler : string, optional
            Which scheduler to use like "threads", "synchronous" or "processes".
            If not provided, the default is to check the global settings first,
            and then fall back to the collection defaults.
        optimize_graph : bool, optional
            If True [default], the graph is optimized before computation.
            Otherwise the graph is run as is. This can be useful for debugging.
        **kwargs
            Extra keywords to forward to the scheduler function.

        Returns
        -------
        New dask collections backed by in-memory data

        See Also
        --------
        dask.base.persist
        """
        (result,) = persist(self, traverse=False, **kwargs)
        return result

    def compute(self, **kwargs):
        """Compute this dask collection

        This turns a lazy Dask collection into its in-memory equivalent.
        For example a Dask array turns into a NumPy array and a Dask dataframe
        turns into a Pandas dataframe.  The entire dataset must fit into memory
        before calling this operation.

        Parameters
        ----------
        scheduler : string, optional
            Which scheduler to use like "threads", "synchronous" or "processes".
            If not provided, the default is to check the global settings first,
            and then fall back to the collection defaults.
        optimize_graph : bool, optional
            If True [default], the graph is optimized before computation.
            Otherwise the graph is run as is. This can be useful for debugging.
        kwargs
            Extra keywords to forward to the scheduler function.

        See Also
        --------
        dask.base.compute
        """
        (result,) = compute(self, traverse=False, **kwargs)
        return result

    def __await__(self):
        try:
            from distributed import futures_of, wait
        except ImportError as e:
            raise ImportError(
                "Using async/await with dask requires the `distributed` package"
            ) from e
        from tornado import gen

        @gen.coroutine
        def f():
            if futures_of(self):
                yield wait(self)
            raise gen.Return(self)

        return f().__await__()


def compute_as_if_collection(cls, dsk, keys, scheduler=None, get=None, **kwargs):
    """Compute a graph as if it were of type cls.

    Allows for applying the same optimizations and default scheduler."""
    schedule = get_scheduler(scheduler=scheduler, cls=cls, get=get)
    dsk2 = optimization_function(cls)(dsk, keys, **kwargs)
    return schedule(dsk2, keys, **kwargs)


def dont_optimize(dsk, keys, **kwargs):
    return dsk


def optimization_function(x):
    return getattr(x, "__dask_optimize__", dont_optimize)


def collections_to_dsk(collections, optimize_graph=True, optimizations=(), **kwargs):
    """
    Convert many collections into a single dask graph, after optimization
    """
    from .highlevelgraph import HighLevelGraph

    optimizations = tuple(optimizations) + tuple(config.get("optimizations", ()))

    if optimize_graph:
        groups = groupby(optimization_function, collections)

        graphs = []
        for opt, val in groups.items():
            dsk, keys = _extract_graph_and_keys(val)
            dsk = opt(dsk, keys, **kwargs)

            for opt_inner in optimizations:
                dsk = opt_inner(dsk, keys, **kwargs)

            graphs.append(dsk)

        # Merge all graphs
        if any(isinstance(graph, HighLevelGraph) for graph in graphs):
            dsk = HighLevelGraph.merge(*graphs)
        else:
            dsk = merge(*map(ensure_dict, graphs))
    else:
        dsk, _ = _extract_graph_and_keys(collections)

    return dsk


def _extract_graph_and_keys(vals):
    """Given a list of dask vals, return a single graph and a list of keys such
    that ``get(dsk, keys)`` is equivalent to ``[v.compute() for v in vals]``."""
    from .highlevelgraph import HighLevelGraph

    graphs, keys = [], []
    for v in vals:
        graphs.append(v.__dask_graph__())
        keys.append(v.__dask_keys__())

    if any(isinstance(graph, HighLevelGraph) for graph in graphs):
        graph = HighLevelGraph.merge(*graphs)
    else:
        graph = merge(*map(ensure_dict, graphs))

    return graph, keys


def unpack_collections(*args, traverse=True):
    """Extract collections in preparation for compute/persist/etc...

    Intended use is to find all collections in a set of (possibly nested)
    python objects, do something to them (compute, etc...), then repackage them
    in equivalent python objects.

    Parameters
    ----------
    *args
        Any number of objects. If it is a dask collection, it's extracted and
        added to the list of collections returned. By default, python builtin
        collections are also traversed to look for dask collections (for more
        information see the ``traverse`` keyword).
    traverse : bool, optional
        If True (default), builtin python collections are traversed looking for
        any dask collections they might contain.

    Returns
    -------
    collections : list
        A list of all dask collections contained in ``args``
    repack : callable
        A function to call on the transformed collections to repackage them as
        they were in the original ``args``.
    """

    collections = []
    repack_dsk = {}

    collections_token = uuid.uuid4().hex

    def _unpack(expr):
        if is_dask_collection(expr):
            tok = tokenize(expr)
            if tok not in repack_dsk:
                repack_dsk[tok] = (getitem, collections_token, len(collections))
                collections.append(expr)
            return tok

        tok = uuid.uuid4().hex
        if not traverse:
            tsk = quote(expr)
        else:
            # Treat iterators like lists
            typ = list if isinstance(expr, Iterator) else type(expr)
            if typ in (list, tuple, set):
                tsk = (typ, [_unpack(i) for i in expr])
            elif typ in (dict, OrderedDict):
                tsk = (typ, [[_unpack(k), _unpack(v)] for k, v in expr.items()])
            elif is_dataclass(expr) and not isinstance(expr, type):
                tsk = (
                    apply,
                    typ,
                    (),
                    (
                        dict,
                        [
                            [f.name, _unpack(getattr(expr, f.name))]
                            for f in fields(expr)
                        ],
                    ),
                )
            else:
                return expr

        repack_dsk[tok] = tsk
        return tok

    out = uuid.uuid4().hex
    repack_dsk[out] = (tuple, [_unpack(i) for i in args])

    def repack(results):
        dsk = repack_dsk.copy()
        dsk[collections_token] = quote(results)
        return simple_get(dsk, out)

    return collections, repack


def optimize(*args, traverse=True, **kwargs):
    """Optimize several dask collections at once.

    Returns equivalent dask collections that all share the same merged and
    optimized underlying graph. This can be useful if converting multiple
    collections to delayed objects, or to manually apply the optimizations at
    strategic points.

    Note that in most cases you shouldn't need to call this method directly.

    Parameters
    ----------
    *args : objects
        Any number of objects. If a dask object, its graph is optimized and
        merged with all those of all other dask objects before returning an
        equivalent dask collection. Non-dask arguments are passed through
        unchanged.
    traverse : bool, optional
        By default dask traverses builtin python collections looking for dask
        objects passed to ``optimize``. For large collections this can be
        expensive. If none of the arguments contain any dask objects, set
        ``traverse=False`` to avoid doing this traversal.
    optimizations : list of callables, optional
        Additional optimization passes to perform.
    **kwargs
        Extra keyword arguments to forward to the optimization passes.

    Examples
    --------
    >>> import dask as d
    >>> import dask.array as da
    >>> a = da.arange(10, chunks=2).sum()
    >>> b = da.arange(10, chunks=2).mean()
    >>> a2, b2 = d.optimize(a, b)

    >>> a2.compute() == a.compute()
    True
    >>> b2.compute() == b.compute()
    True
    """
    collections, repack = unpack_collections(*args, traverse=traverse)
    if not collections:
        return args

    dsk = collections_to_dsk(collections, **kwargs)

    postpersists = []
    for a in collections:
        r, s = a.__dask_postpersist__()
        postpersists.append(r(dsk, *s))

    return repack(postpersists)


def compute(
    *args, traverse=True, optimize_graph=True, scheduler=None, get=None, **kwargs
):
    """Compute several dask collections at once.

    Parameters
    ----------
    args : object
        Any number of objects. If it is a dask object, it's computed and the
        result is returned. By default, python builtin collections are also
        traversed to look for dask objects (for more information see the
        ``traverse`` keyword). Non-dask arguments are passed through unchanged.
    traverse : bool, optional
        By default dask traverses builtin python collections looking for dask
        objects passed to ``compute``. For large collections this can be
        expensive. If none of the arguments contain any dask objects, set
        ``traverse=False`` to avoid doing this traversal.
    scheduler : string, optional
        Which scheduler to use like "threads", "synchronous" or "processes".
        If not provided, the default is to check the global settings first,
        and then fall back to the collection defaults.
    optimize_graph : bool, optional
        If True [default], the optimizations for each collection are applied
        before computation. Otherwise the graph is run as is. This can be
        useful for debugging.
    get : ``None``
        Should be left to ``None`` The get= keyword has been removed.
    kwargs
        Extra keywords to forward to the scheduler function.

    Examples
    --------
    >>> import dask as d
    >>> import dask.array as da
    >>> a = da.arange(10, chunks=2).sum()
    >>> b = da.arange(10, chunks=2).mean()
    >>> d.compute(a, b)
    (45, 4.5)

    By default, dask objects inside python collections will also be computed:

    >>> d.compute({'a': a, 'b': b, 'c': 1})
    ({'a': 45, 'b': 4.5, 'c': 1},)
    """

    collections, repack = unpack_collections(*args, traverse=traverse)
    if not collections:
        return args

    schedule = get_scheduler(
        scheduler=scheduler,
        collections=collections,
        get=get,
    )

    dsk = collections_to_dsk(collections, optimize_graph, **kwargs)
    keys, postcomputes = [], []
    for x in collections:
        keys.append(x.__dask_keys__())
        postcomputes.append(x.__dask_postcompute__())

    results = schedule(dsk, keys, **kwargs)
    return repack([f(r, *a) for r, (f, a) in zip(results, postcomputes)])


def visualize(*args, filename="mydask", optimize_graph=False, maxval=None, **kwargs):
    """
    Visualize several low level dask graphs at once.

    Requires ``graphviz`` to be installed. All options that are not the dask
    graph(s) should be passed as keyword arguments.

    Parameters
    ----------
    args : dict(s) or collection(s)
        The low level dask graph(s) to visualize.
    filename : str or None, optional
        The name of the file to write to disk. If the provided `filename`
        doesn't include an extension, '.png' will be used by default.
        If `filename` is None, no file will be written, and we communicate
        with dot using only pipes.
    format : {'png', 'pdf', 'dot', 'svg', 'jpeg', 'jpg'}, optional
        Format in which to write output file.  Default is 'png'.
    optimize_graph : bool, optional
        If True, the graph is optimized before rendering.  Otherwise,
        the graph is displayed as is. Default is False.
    color : {None, 'order', 'ages', 'freed', 'memoryincreases', 'memorydecreases', 'memorypressure'}, optional
        Options to color nodes. colormap:

        - None, the default, no colors.
        - 'order', colors the nodes' border based on the order they appear in the graph.
        - 'ages', how long the data of a node is held.
        - 'freed', the number of dependencies released after running a node.
        - 'memoryincreases', how many more outputs are held after the lifetime of a node.
          Large values may indicate nodes that should have run later.
        - 'memorydecreases', how many fewer outputs are held after the lifetime of a node.
          Large values may indicate nodes that should have run sooner.
<<<<<<< HEAD
        - 'memorypressure', the number of data held when:
            - the node is run (circle)
            - the data is released (rectangle)
    maxval : {int, float}, optional
        Maximum value for colormap to normalize form 0 to 1.0. Default is ``None``
        will make it the max number of values
=======
        - 'memorypressure', the number of data held when the node is run (circle), or
          the data is released (rectangle).
>>>>>>> fccddfb9
    collapse_outputs : bool, optional
        Whether to collapse output boxes, which often have empty labels.
        Default is False.
    verbose : bool, optional
        Whether to label output and input boxes even if the data aren't chunked.
        Beware: these labels can get very long. Default is False.
    **kwargs
       Additional keyword arguments to forward to ``to_graphviz``.

    Examples
    --------
    >>> x.visualize(filename='dask.pdf')  # doctest: +SKIP
    >>> x.visualize(filename='dask.pdf', color='order')  # doctest: +SKIP

    Returns
    -------
    result : IPython.diplay.Image, IPython.display.SVG, or None
        See dask.dot.dot_graph for more information.

    See Also
    --------
    dask.dot.dot_graph

    Notes
    -----
    For more information on optimization see here:

    https://docs.dask.org/en/latest/optimize.html
    """
    from dask.dot import dot_graph

    dsks = []
    args3 = []
    for arg in args:
        if isinstance(arg, (list, tuple, set)):
            for a in arg:
                if isinstance(a, Mapping):
                    dsks.append(a)
                if is_dask_collection(a):
                    args3.append(a)
        else:
            if isinstance(arg, Mapping):
                dsks.append(arg)
            if is_dask_collection(arg):
                args3.append(arg)

    dsk = dict(collections_to_dsk(args3, optimize_graph=optimize_graph))
    for d in dsks:
        dsk.update(d)

    color = kwargs.get("color")

    if color in {
        "order",
        "order-age",
        "order-freed",
        "order-memoryincreases",
        "order-memorydecreases",
        "order-memorypressure",
        "age",
        "freed",
        "memoryincreases",
        "memorydecreases",
        "memorypressure",
    }:
        import matplotlib.pyplot as plt

        from .order import diagnostics, order

        o = order(dsk)
        try:
            cmap = kwargs.pop("cmap")
        except KeyError:
            cmap = plt.cm.RdBu
        if isinstance(cmap, str):
            import matplotlib.pyplot as plt

            cmap = getattr(plt.cm, cmap)

        def label(x):
            return str(values[x])

        data_values = None
        if color != "order":
            info = diagnostics(dsk, o)[0]
            if color.endswith("age"):
                values = {key: val.age for key, val in info.items()}
            elif color.endswith("freed"):
                values = {key: val.num_dependencies_freed for key, val in info.items()}
            elif color.endswith("memorypressure"):
                values = {key: val.num_data_when_run for key, val in info.items()}
                data_values = {
                    key: val.num_data_when_released for key, val in info.items()
                }
            elif color.endswith("memoryincreases"):
                values = {
                    key: max(0, val.num_data_when_released - val.num_data_when_run)
                    for key, val in info.items()
                }
            else:  # memorydecreases
                values = {
                    key: max(0, val.num_data_when_run - val.num_data_when_released)
                    for key, val in info.items()
                }

            if color.startswith("order-"):

                def label(x):
                    return str(o[x]) + "-" + str(values[x])

        else:
            values = o
        if maxval is None:
            maxval = max(1, max(values.values()))
        colors = {k: _colorize(cmap(v / maxval, bytes=True)) for k, v in values.items()}
        if data_values is None:
            data_values = values
            data_colors = colors
        else:
            data_colors = {
                k: _colorize(cmap(v / maxval, bytes=True))
                for k, v in data_values.items()
            }

        kwargs["function_attributes"] = {
            k: {"color": v, "label": label(k)} for k, v in colors.items()
        }
        kwargs["data_attributes"] = {k: {"color": v} for k, v in data_colors.items()}
    elif color:
        raise NotImplementedError("Unknown value color=%s" % color)

    return dot_graph(dsk, filename=filename, **kwargs)


def persist(*args, traverse=True, optimize_graph=True, scheduler=None, **kwargs):
    """Persist multiple Dask collections into memory

    This turns lazy Dask collections into Dask collections with the same
    metadata, but now with their results fully computed or actively computing
    in the background.

    For example a lazy dask.array built up from many lazy calls will now be a
    dask.array of the same shape, dtype, chunks, etc., but now with all of
    those previously lazy tasks either computed in memory as many small :class:`numpy.array`
    (in the single-machine case) or asynchronously running in the
    background on a cluster (in the distributed case).

    This function operates differently if a ``dask.distributed.Client`` exists
    and is connected to a distributed scheduler.  In this case this function
    will return as soon as the task graph has been submitted to the cluster,
    but before the computations have completed.  Computations will continue
    asynchronously in the background.  When using this function with the single
    machine scheduler it blocks until the computations have finished.

    When using Dask on a single machine you should ensure that the dataset fits
    entirely within memory.

    Examples
    --------
    >>> df = dd.read_csv('/path/to/*.csv')  # doctest: +SKIP
    >>> df = df[df.name == 'Alice']  # doctest: +SKIP
    >>> df['in-debt'] = df.balance < 0  # doctest: +SKIP
    >>> df = df.persist()  # triggers computation  # doctest: +SKIP

    >>> df.value().min()  # future computations are now fast  # doctest: +SKIP
    -10
    >>> df.value().max()  # doctest: +SKIP
    100

    >>> from dask import persist  # use persist function on multiple collections
    >>> a, b = persist(a, b)  # doctest: +SKIP

    Parameters
    ----------
    *args: Dask collections
    scheduler : string, optional
        Which scheduler to use like "threads", "synchronous" or "processes".
        If not provided, the default is to check the global settings first,
        and then fall back to the collection defaults.
    traverse : bool, optional
        By default dask traverses builtin python collections looking for dask
        objects passed to ``persist``. For large collections this can be
        expensive. If none of the arguments contain any dask objects, set
        ``traverse=False`` to avoid doing this traversal.
    optimize_graph : bool, optional
        If True [default], the graph is optimized before computation.
        Otherwise the graph is run as is. This can be useful for debugging.
    **kwargs
        Extra keywords to forward to the scheduler function.

    Returns
    -------
    New dask collections backed by in-memory data
    """
    collections, repack = unpack_collections(*args, traverse=traverse)
    if not collections:
        return args

    schedule = get_scheduler(scheduler=scheduler, collections=collections)

    if inspect.ismethod(schedule):
        try:
            from distributed.client import default_client
        except ImportError:
            pass
        else:
            try:
                client = default_client()
            except ValueError:
                pass
            else:
                if client.get == schedule:
                    results = client.persist(
                        collections, optimize_graph=optimize_graph, **kwargs
                    )
                    return repack(results)

    dsk = collections_to_dsk(collections, optimize_graph, **kwargs)
    keys, postpersists = [], []
    for a in collections:
        a_keys = list(flatten(a.__dask_keys__()))
        rebuild, state = a.__dask_postpersist__()
        keys.extend(a_keys)
        postpersists.append((rebuild, a_keys, state))

    results = schedule(dsk, keys, **kwargs)
    d = dict(zip(keys, results))
    results2 = [r({k: d[k] for k in ks}, *s) for r, ks, s in postpersists]
    return repack(results2)


############
# Tokenize #
############


def tokenize(*args, **kwargs):
    """Deterministic token

    >>> tokenize([1, 2, '3'])
    '7d6a880cd9ec03506eee6973ff551339'

    >>> tokenize('Hello') == tokenize('Hello')
    True
    """
    if kwargs:
        args = args + (kwargs,)
    return md5(str(tuple(map(normalize_token, args))).encode()).hexdigest()


normalize_token = Dispatch()
normalize_token.register(
    (
        int,
        float,
        str,
        bytes,
        type(None),
        type,
        slice,
        complex,
        type(Ellipsis),
        datetime.date,
    ),
    identity,
)


@normalize_token.register(dict)
def normalize_dict(d):
    return normalize_token(sorted(d.items(), key=str))


@normalize_token.register(OrderedDict)
def normalize_ordered_dict(d):
    return type(d).__name__, normalize_token(list(d.items()))


@normalize_token.register(set)
def normalize_set(s):
    return normalize_token(sorted(s, key=str))


@normalize_token.register((tuple, list))
def normalize_seq(seq):
    def func(seq):
        try:
            return list(map(normalize_token, seq))
        except RecursionError:
            if not config.get("tokenize.ensure-deterministic"):
                return uuid.uuid4().hex

            raise RuntimeError(
                f"Sequence {str(seq)} cannot be deterministically hashed. Please, see "
                "https://docs.dask.org/en/latest/custom-collections.html#implementing-deterministic-hashing "
                "for more information"
            )

    return type(seq).__name__, func(seq)


@normalize_token.register(literal)
def normalize_literal(lit):
    return "literal", normalize_token(lit())


@normalize_token.register(range)
def normalize_range(r):
    return list(map(normalize_token, [r.start, r.stop, r.step]))


@normalize_token.register(object)
def normalize_object(o):
    method = getattr(o, "__dask_tokenize__", None)
    if method is not None:
        return method()

    if callable(o):
        return normalize_function(o)

    if not config.get("tokenize.ensure-deterministic"):
        return uuid.uuid4().hex

    raise RuntimeError(
        f"Object {str(o)} cannot be deterministically hashed. Please, see "
        "https://docs.dask.org/en/latest/custom-collections.html#implementing-deterministic-hashing "
        "for more information"
    )


function_cache = {}
function_cache_lock = threading.Lock()


def normalize_function(func):
    try:
        return function_cache[func]
    except KeyError:
        result = _normalize_function(func)
        if len(function_cache) >= 500:  # clear half of cache if full
            with function_cache_lock:
                if len(function_cache) >= 500:
                    for k in list(function_cache)[::2]:
                        del function_cache[k]
        function_cache[func] = result
        return result
    except TypeError:  # not hashable
        return _normalize_function(func)


def _normalize_function(func):
    if isinstance(func, Compose):
        first = getattr(func, "first", None)
        funcs = reversed((first,) + func.funcs) if first else func.funcs
        return tuple(normalize_function(f) for f in funcs)
    elif isinstance(func, (partial, curry)):
        args = tuple(normalize_token(i) for i in func.args)
        if func.keywords:
            kws = tuple(
                (k, normalize_token(v)) for k, v in sorted(func.keywords.items())
            )
        else:
            kws = None
        return (normalize_function(func.func), args, kws)
    else:
        try:
            result = pickle.dumps(func, protocol=0)
            if b"__main__" not in result:  # abort on dynamic functions
                return result
        except Exception:
            pass
        try:
            import cloudpickle

            return cloudpickle.dumps(func, protocol=0)
        except Exception:
            return str(func)


@normalize_token.register_lazy("pandas")
def register_pandas():
    import pandas as pd

    PANDAS_GT_130 = parse_version(pd.__version__) >= parse_version("1.3.0")

    @normalize_token.register(pd.Index)
    def normalize_index(ind):
        values = ind.array
        return [ind.name, normalize_token(values)]

    @normalize_token.register(pd.MultiIndex)
    def normalize_index(ind):
        codes = ind.codes
        return (
            [ind.name]
            + [normalize_token(x) for x in ind.levels]
            + [normalize_token(x) for x in codes]
        )

    @normalize_token.register(pd.Categorical)
    def normalize_categorical(cat):
        return [normalize_token(cat.codes), normalize_token(cat.dtype)]

    @normalize_token.register(pd.arrays.PeriodArray)
    @normalize_token.register(pd.arrays.DatetimeArray)
    @normalize_token.register(pd.arrays.TimedeltaArray)
    def normalize_period_array(arr):
        return [normalize_token(arr.asi8), normalize_token(arr.dtype)]

    @normalize_token.register(pd.arrays.IntervalArray)
    def normalize_interval_array(arr):
        return [
            normalize_token(arr.left),
            normalize_token(arr.right),
            normalize_token(arr.closed),
        ]

    @normalize_token.register(pd.Series)
    def normalize_series(s):
        return [
            s.name,
            s.dtype,
            normalize_token(s._values),
            normalize_token(s.index),
        ]

    @normalize_token.register(pd.DataFrame)
    def normalize_dataframe(df):
        mgr = df._data

        if PANDAS_GT_130:
            # for compat with ArrayManager, pandas 1.3.0 introduced a `.arrays`
            # attribute that returns the column arrays/block arrays for both
            # BlockManager and ArrayManager
            data = list(mgr.arrays)
        else:
            data = [block.values for block in mgr.blocks]
        data.extend([df.columns, df.index])
        return list(map(normalize_token, data))

    @normalize_token.register(pd.api.extensions.ExtensionArray)
    def normalize_extension_array(arr):
        import numpy as np

        return normalize_token(np.asarray(arr))

    # Dtypes
    @normalize_token.register(pd.api.types.CategoricalDtype)
    def normalize_categorical_dtype(dtype):
        return [normalize_token(dtype.categories), normalize_token(dtype.ordered)]

    @normalize_token.register(pd.api.extensions.ExtensionDtype)
    def normalize_period_dtype(dtype):
        return normalize_token(dtype.name)


@normalize_token.register_lazy("numpy")
def register_numpy():
    import numpy as np

    @normalize_token.register(np.ndarray)
    def normalize_array(x):
        if not x.shape:
            return (x.item(), x.dtype)
        if hasattr(x, "mode") and getattr(x, "filename", None):
            if hasattr(x.base, "ctypes"):
                offset = (
                    x.ctypes._as_parameter_.value - x.base.ctypes._as_parameter_.value
                )
            else:
                offset = 0  # root memmap's have mmap object as base
            if hasattr(
                x, "offset"
            ):  # offset numpy used while opening, and not the offset to the beginning of the file
                offset += getattr(x, "offset")
            return (
                x.filename,
                os.path.getmtime(x.filename),
                x.dtype,
                x.shape,
                x.strides,
                offset,
            )
        if x.dtype.hasobject:
            try:
                try:
                    # string fast-path
                    data = hash_buffer_hex(
                        "-".join(x.flat).encode(
                            encoding="utf-8", errors="surrogatepass"
                        )
                    )
                except UnicodeDecodeError:
                    # bytes fast-path
                    data = hash_buffer_hex(b"-".join(x.flat))
            except (TypeError, UnicodeDecodeError):
                try:
                    data = hash_buffer_hex(pickle.dumps(x, pickle.HIGHEST_PROTOCOL))
                except Exception:
                    # pickling not supported, use UUID4-based fallback
                    if not config.get("tokenize.ensure-deterministic"):
                        data = uuid.uuid4().hex
                    else:
                        raise RuntimeError(
                            f"``np.ndarray`` with object ``dtype`` {str(x)} cannot "
                            "be deterministically hashed. Please, see "
                            "https://docs.dask.org/en/latest/custom-collections.html#implementing-deterministic-hashing "  # noqa: E501
                            "for more information"
                        )
        else:
            try:
                data = hash_buffer_hex(x.ravel(order="K").view("i1"))
            except (BufferError, AttributeError, ValueError):
                data = hash_buffer_hex(x.copy().ravel(order="K").view("i1"))
        return (data, x.dtype, x.shape, x.strides)

    @normalize_token.register(np.matrix)
    def normalize_matrix(x):
        return type(x).__name__, normalize_array(x.view(type=np.ndarray))

    normalize_token.register(np.dtype, repr)
    normalize_token.register(np.generic, repr)

    @normalize_token.register(np.ufunc)
    def normalize_ufunc(x):
        try:
            name = x.__name__
            if getattr(np, name) is x:
                return "np." + name
        except AttributeError:
            return normalize_function(x)


@normalize_token.register_lazy("scipy")
def register_scipy():
    import scipy.sparse as sp

    def normalize_sparse_matrix(x, attrs):
        return (
            type(x).__name__,
            normalize_seq(normalize_token(getattr(x, key)) for key in attrs),
        )

    for cls, attrs in [
        (sp.dia_matrix, ("data", "offsets", "shape")),
        (sp.bsr_matrix, ("data", "indices", "indptr", "blocksize", "shape")),
        (sp.coo_matrix, ("data", "row", "col", "shape")),
        (sp.csr_matrix, ("data", "indices", "indptr", "shape")),
        (sp.csc_matrix, ("data", "indices", "indptr", "shape")),
        (sp.lil_matrix, ("data", "rows", "shape")),
    ]:
        normalize_token.register(cls, partial(normalize_sparse_matrix, attrs=attrs))

    @normalize_token.register(sp.dok_matrix)
    def normalize_dok_matrix(x):
        return type(x).__name__, normalize_token(sorted(x.items()))


def _colorize(t):
    """Convert (r, g, b) triple to "#RRGGBB" string

    For use with ``visualize(color=...)``

    Examples
    --------
    >>> _colorize((255, 255, 255))
    '#FFFFFF'
    >>> _colorize((0, 32, 128))
    '#002080'
    """
    t = t[:3]
    i = sum(v * 256 ** (len(t) - i - 1) for i, v in enumerate(t))
    h = hex(int(i))[2:].upper()
    h = "0" * (6 - len(h)) + h
    return "#" + h


named_schedulers = {
    "sync": local.get_sync,
    "synchronous": local.get_sync,
    "single-threaded": local.get_sync,
    "threads": threaded.get,
    "threading": threaded.get,
}

try:
    from dask import multiprocessing as dask_multiprocessing
except ImportError:
    pass
else:
    named_schedulers.update(
        {
            "processes": dask_multiprocessing.get,
            "multiprocessing": dask_multiprocessing.get,
        }
    )


get_err_msg = """
The get= keyword has been removed.

Please use the scheduler= keyword instead with the name of
the desired scheduler like 'threads' or 'processes'

    x.compute(scheduler='single-threaded')
    x.compute(scheduler='threads')
    x.compute(scheduler='processes')

or with a function that takes the graph and keys

    x.compute(scheduler=my_scheduler_function)

or with a Dask client

    x.compute(scheduler=client)
""".strip()


def get_scheduler(get=None, scheduler=None, collections=None, cls=None):
    """Get scheduler function

    There are various ways to specify the scheduler to use:

    1.  Passing in scheduler= parameters
    2.  Passing these into global configuration
    3.  Using defaults of a dask collection

    This function centralizes the logic to determine the right scheduler to use
    from those many options
    """
    if get:
        raise TypeError(get_err_msg)

    if scheduler is not None:
        if callable(scheduler):
            return scheduler
        elif "Client" in type(scheduler).__name__ and hasattr(scheduler, "get"):
            return scheduler.get
        elif isinstance(scheduler, str):
            scheduler = scheduler.lower()
            if scheduler in named_schedulers:
                return named_schedulers[scheduler]
            elif scheduler in ("dask.distributed", "distributed"):
                from distributed.worker import get_client

                return get_client().get
            else:
                raise ValueError(
                    "Expected one of [distributed, %s]"
                    % ", ".join(sorted(named_schedulers))
                )
        elif isinstance(scheduler, Executor):
            # Get `num_workers` from `Executor`'s `_max_workers` attribute.
            # If undefined, fallback to `config` or worst case CPU_COUNT.
            num_workers = getattr(scheduler, "_max_workers", None)
            if num_workers is None:
                num_workers = config.get("num_workers", CPU_COUNT)
            assert isinstance(num_workers, Integral) and num_workers > 0
            return partial(local.get_async, scheduler.submit, num_workers)
        else:
            raise ValueError("Unexpected scheduler: %s" % repr(scheduler))
        # else:  # try to connect to remote scheduler with this name
        #     return get_client(scheduler).get

    if config.get("scheduler", None):
        return get_scheduler(scheduler=config.get("scheduler", None))

    if config.get("get", None):
        raise ValueError(get_err_msg)

    if getattr(thread_state, "key", False):
        from distributed.worker import get_worker

        return get_worker().client.get

    if cls is not None:
        return cls.__dask_scheduler__

    if collections:
        collections = [c for c in collections if c is not None]
    if collections:
        get = collections[0].__dask_scheduler__
        if not all(c.__dask_scheduler__ == get for c in collections):
            raise ValueError(
                "Compute called on multiple collections with "
                "differing default schedulers. Please specify a "
                "scheduler=` parameter explicitly in compute or "
                "globally with `dask.config.set`."
            )
        return get

    return None


def wait(x, timeout=None, return_when="ALL_COMPLETED"):
    """Wait until computation has finished

    This is a compatibility alias for ``dask.distributed.wait``.
    If it is applied onto Dask collections without Dask Futures or if Dask
    distributed is not installed then it is a no-op
    """
    try:
        from distributed import wait

        return wait(x, timeout=timeout, return_when=return_when)
    except (ImportError, ValueError):
        return x


def get_collection_names(collection) -> Set[str]:
    """Infer the collection names from the dask keys, under the assumption that all keys
    are either tuples with matching first element, and that element is a string, or
    there is exactly one key and it is a string.

    Examples
    --------
    >>> a.__dask_keys__()  # doctest: +SKIP
    ["foo", "bar"]
    >>> get_collection_names(a)  # doctest: +SKIP
    {"foo", "bar"}
    >>> b.__dask_keys__()  # doctest: +SKIP
    [[("foo-123", 0, 0), ("foo-123", 0, 1)], [("foo-123", 1, 0), ("foo-123", 1, 1)]]
    >>> get_collection_names(b)  # doctest: +SKIP
    {"foo-123"}
    """
    if not is_dask_collection(collection):
        raise TypeError(f"Expected Dask collection; got {type(collection)}")
    return {get_name_from_key(k) for k in flatten(collection.__dask_keys__())}


def get_name_from_key(key) -> str:
    """Given a dask collection's key, extract the collection name.

    Parameters
    ----------
    key: string or tuple
        Dask collection's key, which must be either a single string or a tuple whose
        first element is a string (commonly referred to as a collection's 'name'),

    Examples
    --------
    >>> get_name_from_key("foo")
    'foo'
    >>> get_name_from_key(("foo-123", 1, 2))
    'foo-123'
    """
    if isinstance(key, tuple) and key and isinstance(key[0], str):
        return key[0]
    if isinstance(key, str):
        return key
    raise TypeError(f"Expected str or tuple[str, Hashable, ...]; got {key}")


def replace_name_in_key(key, rename: Mapping[str, str]):
    """Given a dask collection's key, replace the collection name with a new one.

    Parameters
    ----------
    key: string or tuple
        Dask collection's key, which must be either a single string or a tuple whose
        first element is a string (commonly referred to as a collection's 'name'),
    rename:
        Mapping of zero or more names from : to. Extraneous names will be ignored.
        Names not found in this mapping won't be replaced.

    Examples
    --------
    >>> replace_name_in_key("foo", {})
    'foo'
    >>> replace_name_in_key("foo", {"foo": "bar"})
    'bar'
    >>> replace_name_in_key(("foo-123", 1, 2), {"foo-123": "bar-456"})
    ('bar-456', 1, 2)
    """
    if isinstance(key, tuple) and key and isinstance(key[0], str):
        return (rename.get(key[0], key[0]),) + key[1:]
    if isinstance(key, str):
        return rename.get(key, key)
    raise TypeError(f"Expected str or tuple[str, Hashable, ...]; got {key}")


def clone_key(key, seed):
    """Clone a key from a Dask collection, producing a new key with the same prefix and
    indices and a token which a deterministic function of the previous token and seed.

    Examples
    --------
    >>> clone_key("inc-cbb1eca3bafafbb3e8b2419c4eebb387", 123)  # doctest: +SKIP
    'inc-1d291de52f5045f8a969743daea271fd'
    >>> clone_key(("sum-cbb1eca3bafafbb3e8b2419c4eebb387", 4, 3), 123)  # doctest: +SKIP
    ('sum-f0962cc58ef4415689a86cc1d4cc1723', 4, 3)
    """
    if isinstance(key, tuple) and key and isinstance(key[0], str):
        return (clone_key(key[0], seed),) + key[1:]
    if isinstance(key, str):
        prefix = key_split(key)
        token = key[len(prefix) + 1 :]
        if token:
            return prefix + "-" + tokenize(token, seed)
        else:
            return tokenize(key, seed)
    raise TypeError(f"Expected str or tuple[str, Hashable, ...]; got {key}")<|MERGE_RESOLUTION|>--- conflicted
+++ resolved
@@ -604,17 +604,11 @@
           Large values may indicate nodes that should have run later.
         - 'memorydecreases', how many fewer outputs are held after the lifetime of a node.
           Large values may indicate nodes that should have run sooner.
-<<<<<<< HEAD
-        - 'memorypressure', the number of data held when:
-            - the node is run (circle)
-            - the data is released (rectangle)
+        - 'memorypressure', the number of data held when the node is run (circle), or
+          the data is released (rectangle).
     maxval : {int, float}, optional
         Maximum value for colormap to normalize form 0 to 1.0. Default is ``None``
         will make it the max number of values
-=======
-        - 'memorypressure', the number of data held when the node is run (circle), or
-          the data is released (rectangle).
->>>>>>> fccddfb9
     collapse_outputs : bool, optional
         Whether to collapse output boxes, which often have empty labels.
         Default is False.
