import inspect
import os
import pickle
import threading
import uuid
from collections import OrderedDict
from contextlib import contextmanager
<<<<<<< HEAD
from dataclasses import is_dataclass, fields
from distutils.version import LooseVersion
=======
from dataclasses import fields, is_dataclass
>>>>>>> a199302b
from functools import partial
from hashlib import md5
from numbers import Number
from operator import getitem
from typing import Iterator, Mapping, Set

from tlz import curry, groupby, identity, merge
from tlz.functoolz import Compose

from . import config, local, threaded
from .context import thread_state
from .core import flatten
from .core import get as simple_get
from .core import literal, quote
from .hashing import hash_buffer_hex
from .utils import Dispatch, apply, ensure_dict, key_split

__all__ = (
    "DaskMethodsMixin",
    "annotate",
    "is_dask_collection",
    "compute",
    "persist",
    "optimize",
    "visualize",
    "tokenize",
    "normalize_token",
    "get_collection_names",
    "get_name_from_key",
    "replace_name_in_key",
    "clone_key",
)


@contextmanager
def annotate(**annotations):
    """Context Manager for setting HighLevelGraph Layer annotations.

    Annotations are metadata or soft constraints associated with
    tasks that dask schedulers may choose to respect: They signal intent
    without enforcing hard constraints. As such, they are
    primarily designed for use with the distributed scheduler.

    Almost any object can serve as an annotation, but small Python objects
    are preferred, while large objects such as NumPy arrays are discouraged.

    Callables supplied as an annotation should take a single *key* argument and
    produce the appropriate annotation. Individual task keys in the annotated collection
    are supplied to the callable.

    Parameters
    ----------
    **annotations : key-value pairs

    Examples
    --------

    All tasks within array A should have priority 100 and be retried 3 times
    on failure.

    >>> import dask
    >>> import dask.array as da
    >>> with dask.annotate(priority=100, retries=3):
    ...     A = da.ones((10000, 10000))

    Prioritise tasks within Array A on flattened block ID.

    >>> nblocks = (10, 10)
    >>> with dask.annotate(priority=lambda k: k[1]*nblocks[1] + k[2]):
    ...     A = da.ones((1000, 1000), chunks=(100, 100))

    Annotations may be nested.

    >>> with dask.annotate(priority=1):
    ...     with dask.annotate(retries=3):
    ...         A = da.ones((1000, 1000))
    ...     B = A + 1
    """

    # Sanity check annotations used in place of
    # legacy distributed Client.{submit, persist, compute} keywords
    if "workers" in annotations:
        if isinstance(annotations["workers"], (list, set, tuple)):
            annotations["workers"] = list(annotations["workers"])
        elif isinstance(annotations["workers"], str):
            annotations["workers"] = [annotations["workers"]]
        elif callable(annotations["workers"]):
            pass
        else:
            raise TypeError(
                "'workers' annotation must be a sequence of str, a str or a callable, but got %s."
                % annotations["workers"]
            )

    if (
        "priority" in annotations
        and not isinstance(annotations["priority"], Number)
        and not callable(annotations["priority"])
    ):
        raise TypeError(
            "'priority' annotation must be a Number or a callable, but got %s"
            % annotations["priority"]
        )

    if (
        "retries" in annotations
        and not isinstance(annotations["retries"], Number)
        and not callable(annotations["retries"])
    ):
        raise TypeError(
            "'retries' annotation must be a Number or a callable, but got %s"
            % annotations["retries"]
        )

    if (
        "resources" in annotations
        and not isinstance(annotations["resources"], dict)
        and not callable(annotations["resources"])
    ):
        raise TypeError(
            "'resources' annotation must be a dict, but got %s"
            % annotations["resources"]
        )

    if (
        "allow_other_workers" in annotations
        and not isinstance(annotations["allow_other_workers"], bool)
        and not callable(annotations["allow_other_workers"])
    ):
        raise TypeError(
            "'allow_other_workers' annotations must be a bool or a callable, but got %s"
            % annotations["allow_other_workers"]
        )

    prev_annotations = config.get("annotations", {})
    new_annotations = {
        **prev_annotations,
        **{f"annotations.{k}": v for k, v in annotations.items()},
    }

    with config.set(new_annotations):
        yield


def is_dask_collection(x):
    """Returns ``True`` if ``x`` is a dask collection"""
    try:
        return x.__dask_graph__() is not None
    except (AttributeError, TypeError):
        return False


class DaskMethodsMixin:
    """A mixin adding standard dask collection methods"""

    __slots__ = ()

    def visualize(self, filename="mydask", format=None, optimize_graph=False, **kwargs):
        """Render the computation of this object's task graph using graphviz.

        Requires ``graphviz`` to be installed.

        Parameters
        ----------
        filename : str or None, optional
            The name of the file to write to disk. If the provided `filename`
            doesn't include an extension, '.png' will be used by default.
            If `filename` is None, no file will be written, and we communicate
            with dot using only pipes.
        format : {'png', 'pdf', 'dot', 'svg', 'jpeg', 'jpg'}, optional
            Format in which to write output file.  Default is 'png'.
        optimize_graph : bool, optional
            If True, the graph is optimized before rendering.  Otherwise,
            the graph is displayed as is. Default is False.
        color: {None, 'order'}, optional
            Options to color nodes.  Provide ``cmap=`` keyword for additional
            colormap
        **kwargs
           Additional keyword arguments to forward to ``to_graphviz``.

        Examples
        --------
        >>> x.visualize(filename='dask.pdf')  # doctest: +SKIP
        >>> x.visualize(filename='dask.pdf', color='order')  # doctest: +SKIP

        Returns
        -------
        result : IPython.diplay.Image, IPython.display.SVG, or None
            See dask.dot.dot_graph for more information.

        See Also
        --------
        dask.base.visualize
        dask.dot.dot_graph

        Notes
        -----
        For more information on optimization see here:

        https://docs.dask.org/en/latest/optimize.html
        """
        return visualize(
            self,
            filename=filename,
            format=format,
            optimize_graph=optimize_graph,
            **kwargs,
        )

    def persist(self, **kwargs):
        """Persist this dask collection into memory

        This turns a lazy Dask collection into a Dask collection with the same
        metadata, but now with the results fully computed or actively computing
        in the background.

        The action of function differs significantly depending on the active
        task scheduler.  If the task scheduler supports asynchronous computing,
        such as is the case of the dask.distributed scheduler, then persist
        will return *immediately* and the return value's task graph will
        contain Dask Future objects.  However if the task scheduler only
        supports blocking computation then the call to persist will *block*
        and the return value's task graph will contain concrete Python results.

        This function is particularly useful when using distributed systems,
        because the results will be kept in distributed memory, rather than
        returned to the local process as with compute.

        Parameters
        ----------
        scheduler : string, optional
            Which scheduler to use like "threads", "synchronous" or "processes".
            If not provided, the default is to check the global settings first,
            and then fall back to the collection defaults.
        optimize_graph : bool, optional
            If True [default], the graph is optimized before computation.
            Otherwise the graph is run as is. This can be useful for debugging.
        **kwargs
            Extra keywords to forward to the scheduler function.

        Returns
        -------
        New dask collections backed by in-memory data

        See Also
        --------
        dask.base.persist
        """
        (result,) = persist(self, traverse=False, **kwargs)
        return result

    def compute(self, **kwargs):
        """Compute this dask collection

        This turns a lazy Dask collection into its in-memory equivalent.
        For example a Dask array turns into a NumPy array and a Dask dataframe
        turns into a Pandas dataframe.  The entire dataset must fit into memory
        before calling this operation.

        Parameters
        ----------
        scheduler : string, optional
            Which scheduler to use like "threads", "synchronous" or "processes".
            If not provided, the default is to check the global settings first,
            and then fall back to the collection defaults.
        optimize_graph : bool, optional
            If True [default], the graph is optimized before computation.
            Otherwise the graph is run as is. This can be useful for debugging.
        kwargs
            Extra keywords to forward to the scheduler function.

        See Also
        --------
        dask.base.compute
        """
        (result,) = compute(self, traverse=False, **kwargs)
        return result

    def __await__(self):
        try:
            from distributed import futures_of, wait
        except ImportError as e:
            raise ImportError(
                "Using async/await with dask requires the `distributed` package"
            ) from e
        from tornado import gen

        @gen.coroutine
        def f():
            if futures_of(self):
                yield wait(self)
            raise gen.Return(self)

        return f().__await__()


def compute_as_if_collection(cls, dsk, keys, scheduler=None, get=None, **kwargs):
    """Compute a graph as if it were of type cls.

    Allows for applying the same optimizations and default scheduler."""
    schedule = get_scheduler(scheduler=scheduler, cls=cls, get=get)
    dsk2 = optimization_function(cls)(ensure_dict(dsk), keys, **kwargs)
    return schedule(dsk2, keys, **kwargs)


def dont_optimize(dsk, keys, **kwargs):
    return dsk


def optimization_function(x):
    return getattr(x, "__dask_optimize__", dont_optimize)


def collections_to_dsk(collections, optimize_graph=True, optimizations=(), **kwargs):
    """
    Convert many collections into a single dask graph, after optimization
    """
    from .highlevelgraph import HighLevelGraph

    optimizations = tuple(optimizations) + tuple(config.get("optimizations", ()))

    if optimize_graph:
        groups = groupby(optimization_function, collections)

        graphs = []
        for opt, val in groups.items():
            dsk, keys = _extract_graph_and_keys(val)
            dsk = opt(dsk, keys, **kwargs)

            for opt in optimizations:
                dsk = opt(dsk, keys, **kwargs)

            graphs.append(dsk)

        # Merge all graphs
        if any(isinstance(graph, HighLevelGraph) for graph in graphs):
            dsk = HighLevelGraph.merge(*graphs)
        else:
            dsk = merge(*map(ensure_dict, graphs))
    else:
        dsk, _ = _extract_graph_and_keys(collections)

    return dsk


def _extract_graph_and_keys(vals):
    """Given a list of dask vals, return a single graph and a list of keys such
    that ``get(dsk, keys)`` is equivalent to ``[v.compute() for v in vals]``."""
    from .highlevelgraph import HighLevelGraph

    graphs, keys = [], []
    for v in vals:
        graphs.append(v.__dask_graph__())
        keys.append(v.__dask_keys__())

    if any(isinstance(graph, HighLevelGraph) for graph in graphs):
        graph = HighLevelGraph.merge(*graphs)
    else:
        graph = merge(*map(ensure_dict, graphs))

    return graph, keys


def unpack_collections(*args, **kwargs):
    """Extract collections in preparation for compute/persist/etc...

    Intended use is to find all collections in a set of (possibly nested)
    python objects, do something to them (compute, etc...), then repackage them
    in equivalent python objects.

    Parameters
    ----------
    *args
        Any number of objects. If it is a dask collection, it's extracted and
        added to the list of collections returned. By default, python builtin
        collections are also traversed to look for dask collections (for more
        information see the ``traverse`` keyword).
    traverse : bool, optional
        If True (default), builtin python collections are traversed looking for
        any dask collections they might contain.

    Returns
    -------
    collections : list
        A list of all dask collections contained in ``args``
    repack : callable
        A function to call on the transformed collections to repackage them as
        they were in the original ``args``.
    """
    traverse = kwargs.pop("traverse", True)

    collections = []
    repack_dsk = {}

    collections_token = uuid.uuid4().hex

    def _unpack(expr):
        if is_dask_collection(expr):
            tok = tokenize(expr)
            if tok not in repack_dsk:
                repack_dsk[tok] = (getitem, collections_token, len(collections))
                collections.append(expr)
            return tok

        tok = uuid.uuid4().hex
        if not traverse:
            tsk = quote(expr)
        else:
            # Treat iterators like lists
            typ = list if isinstance(expr, Iterator) else type(expr)
            if typ in (list, tuple, set):
                tsk = (typ, [_unpack(i) for i in expr])
            elif typ in (dict, OrderedDict):
                tsk = (typ, [[_unpack(k), _unpack(v)] for k, v in expr.items()])
            elif is_dataclass(expr) and not isinstance(expr, type):
                tsk = (
                    apply,
                    typ,
                    (),
                    (
                        dict,
                        [
                            [f.name, _unpack(getattr(expr, f.name))]
                            for f in fields(expr)
                        ],
                    ),
                )
            else:
                return expr

        repack_dsk[tok] = tsk
        return tok

    out = uuid.uuid4().hex
    repack_dsk[out] = (tuple, [_unpack(i) for i in args])

    def repack(results):
        dsk = repack_dsk.copy()
        dsk[collections_token] = quote(results)
        return simple_get(dsk, out)

    return collections, repack


def optimize(*args, **kwargs):
    """Optimize several dask collections at once.

    Returns equivalent dask collections that all share the same merged and
    optimized underlying graph. This can be useful if converting multiple
    collections to delayed objects, or to manually apply the optimizations at
    strategic points.

    Note that in most cases you shouldn't need to call this method directly.

    Parameters
    ----------
    *args : objects
        Any number of objects. If a dask object, its graph is optimized and
        merged with all those of all other dask objects before returning an
        equivalent dask collection. Non-dask arguments are passed through
        unchanged.
    traverse : bool, optional
        By default dask traverses builtin python collections looking for dask
        objects passed to ``optimize``. For large collections this can be
        expensive. If none of the arguments contain any dask objects, set
        ``traverse=False`` to avoid doing this traversal.
    optimizations : list of callables, optional
        Additional optimization passes to perform.
    **kwargs
        Extra keyword arguments to forward to the optimization passes.

    Examples
    --------
    >>> import dask as d
    >>> import dask.array as da
    >>> a = da.arange(10, chunks=2).sum()
    >>> b = da.arange(10, chunks=2).mean()
    >>> a2, b2 = d.optimize(a, b)

    >>> a2.compute() == a.compute()
    True
    >>> b2.compute() == b.compute()
    True
    """
    collections, repack = unpack_collections(*args, **kwargs)
    if not collections:
        return args

    dsk = collections_to_dsk(collections, **kwargs)

    postpersists = []
    for a in collections:
        r, s = a.__dask_postpersist__()
        postpersists.append(r(dsk, *s))

    return repack(postpersists)


def compute(*args, **kwargs):
    """Compute several dask collections at once.

    Parameters
    ----------
    args : object
        Any number of objects. If it is a dask object, it's computed and the
        result is returned. By default, python builtin collections are also
        traversed to look for dask objects (for more information see the
        ``traverse`` keyword). Non-dask arguments are passed through unchanged.
    traverse : bool, optional
        By default dask traverses builtin python collections looking for dask
        objects passed to ``compute``. For large collections this can be
        expensive. If none of the arguments contain any dask objects, set
        ``traverse=False`` to avoid doing this traversal.
    scheduler : string, optional
        Which scheduler to use like "threads", "synchronous" or "processes".
        If not provided, the default is to check the global settings first,
        and then fall back to the collection defaults.
    optimize_graph : bool, optional
        If True [default], the optimizations for each collection are applied
        before computation. Otherwise the graph is run as is. This can be
        useful for debugging.
    kwargs
        Extra keywords to forward to the scheduler function.

    Examples
    --------
    >>> import dask as d
    >>> import dask.array as da
    >>> a = da.arange(10, chunks=2).sum()
    >>> b = da.arange(10, chunks=2).mean()
    >>> d.compute(a, b)
    (45, 4.5)

    By default, dask objects inside python collections will also be computed:

    >>> d.compute({'a': a, 'b': b, 'c': 1})
    ({'a': 45, 'b': 4.5, 'c': 1},)
    """
    traverse = kwargs.pop("traverse", True)
    optimize_graph = kwargs.pop("optimize_graph", True)

    collections, repack = unpack_collections(*args, traverse=traverse)
    if not collections:
        return args

    schedule = get_scheduler(
        scheduler=kwargs.pop("scheduler", None),
        collections=collections,
        get=kwargs.pop("get", None),
    )

    dsk = collections_to_dsk(collections, optimize_graph, **kwargs)
    keys, postcomputes = [], []
    for x in collections:
        keys.append(x.__dask_keys__())
        postcomputes.append(x.__dask_postcompute__())

    results = schedule(dsk, keys, **kwargs)
    return repack([f(r, *a) for r, (f, a) in zip(results, postcomputes)])


def visualize(*args, **kwargs):
    """
    Visualize several dask graphs at once.

    Requires ``graphviz`` to be installed. All options that are not the dask
    graph(s) should be passed as keyword arguments.

    Parameters
    ----------
    dsk : dict(s) or collection(s)
        The dask graph(s) to visualize.
    filename : str or None, optional
        The name of the file to write to disk. If the provided `filename`
        doesn't include an extension, '.png' will be used by default.
        If `filename` is None, no file will be written, and we communicate
        with dot using only pipes.
    format : {'png', 'pdf', 'dot', 'svg', 'jpeg', 'jpg'}, optional
        Format in which to write output file.  Default is 'png'.
    optimize_graph : bool, optional
        If True, the graph is optimized before rendering.  Otherwise,
        the graph is displayed as is. Default is False.
    color : {None, 'order'}, optional
        Options to color nodes.  Provide ``cmap=`` keyword for additional
        colormap
    collapse_outputs : bool, optional
        Whether to collapse output boxes, which often have empty labels.
        Default is False.
    verbose : bool, optional
        Whether to label output and input boxes even if the data aren't chunked.
        Beware: these labels can get very long. Default is False.
    **kwargs
       Additional keyword arguments to forward to ``to_graphviz``.

    Examples
    --------
    >>> x.visualize(filename='dask.pdf')  # doctest: +SKIP
    >>> x.visualize(filename='dask.pdf', color='order')  # doctest: +SKIP

    Returns
    -------
    result : IPython.diplay.Image, IPython.display.SVG, or None
        See dask.dot.dot_graph for more information.

    See Also
    --------
    dask.dot.dot_graph

    Notes
    -----
    For more information on optimization see here:

    https://docs.dask.org/en/latest/optimize.html
    """
    from dask.dot import dot_graph

    filename = kwargs.pop("filename", "mydask")
    optimize_graph = kwargs.pop("optimize_graph", False)

    dsks = []
    args3 = []
    for arg in args:
        if isinstance(arg, (list, tuple, set)):
            for a in arg:
                if isinstance(a, Mapping):
                    dsks.append(a)
                if is_dask_collection(a):
                    args3.append(a)
        else:
            if isinstance(arg, Mapping):
                dsks.append(arg)
            if is_dask_collection(arg):
                args3.append(arg)

    dsk = dict(collections_to_dsk(args3, optimize_graph=optimize_graph))
    for d in dsks:
        dsk.update(d)

    color = kwargs.get("color")

    if color == "order":
        import matplotlib.pyplot as plt

        from .order import order

        o = order(dsk)
        try:
            cmap = kwargs.pop("cmap")
        except KeyError:
            cmap = plt.cm.RdBu
        if isinstance(cmap, str):
            import matplotlib.pyplot as plt

            cmap = getattr(plt.cm, cmap)
        mx = max(o.values()) + 1
        colors = {k: _colorize(cmap(v / mx, bytes=True)) for k, v in o.items()}

        kwargs["function_attributes"] = {
            k: {"color": v, "label": str(o[k])} for k, v in colors.items()
        }
        kwargs["data_attributes"] = {k: {"color": v} for k, v in colors.items()}
    elif color:
        raise NotImplementedError("Unknown value color=%s" % color)

    return dot_graph(dsk, filename=filename, **kwargs)


def persist(*args, **kwargs):
    """Persist multiple Dask collections into memory

    This turns lazy Dask collections into Dask collections with the same
    metadata, but now with their results fully computed or actively computing
    in the background.

    For example a lazy dask.array built up from many lazy calls will now be a
    dask.array of the same shape, dtype, chunks, etc., but now with all of
    those previously lazy tasks either computed in memory as many small :class:`numpy.array`
    (in the single-machine case) or asynchronously running in the
    background on a cluster (in the distributed case).

    This function operates differently if a ``dask.distributed.Client`` exists
    and is connected to a distributed scheduler.  In this case this function
    will return as soon as the task graph has been submitted to the cluster,
    but before the computations have completed.  Computations will continue
    asynchronously in the background.  When using this function with the single
    machine scheduler it blocks until the computations have finished.

    When using Dask on a single machine you should ensure that the dataset fits
    entirely within memory.

    Examples
    --------
    >>> df = dd.read_csv('/path/to/*.csv')  # doctest: +SKIP
    >>> df = df[df.name == 'Alice']  # doctest: +SKIP
    >>> df['in-debt'] = df.balance < 0  # doctest: +SKIP
    >>> df = df.persist()  # triggers computation  # doctest: +SKIP

    >>> df.value().min()  # future computations are now fast  # doctest: +SKIP
    -10
    >>> df.value().max()  # doctest: +SKIP
    100

    >>> from dask import persist  # use persist function on multiple collections
    >>> a, b = persist(a, b)  # doctest: +SKIP

    Parameters
    ----------
    *args: Dask collections
    scheduler : string, optional
        Which scheduler to use like "threads", "synchronous" or "processes".
        If not provided, the default is to check the global settings first,
        and then fall back to the collection defaults.
    traverse : bool, optional
        By default dask traverses builtin python collections looking for dask
        objects passed to ``persist``. For large collections this can be
        expensive. If none of the arguments contain any dask objects, set
        ``traverse=False`` to avoid doing this traversal.
    optimize_graph : bool, optional
        If True [default], the graph is optimized before computation.
        Otherwise the graph is run as is. This can be useful for debugging.
    **kwargs
        Extra keywords to forward to the scheduler function.

    Returns
    -------
    New dask collections backed by in-memory data
    """
    traverse = kwargs.pop("traverse", True)
    optimize_graph = kwargs.pop("optimize_graph", True)

    collections, repack = unpack_collections(*args, traverse=traverse)
    if not collections:
        return args

    schedule = get_scheduler(
        scheduler=kwargs.pop("scheduler", None), collections=collections
    )

    if inspect.ismethod(schedule):
        try:
            from distributed.client import default_client
        except ImportError:
            pass
        else:
            try:
                client = default_client()
            except ValueError:
                pass
            else:
                if client.get == schedule:
                    results = client.persist(
                        collections, optimize_graph=optimize_graph, **kwargs
                    )
                    return repack(results)

    dsk = collections_to_dsk(collections, optimize_graph, **kwargs)
    keys, postpersists = [], []
    for a in collections:
        a_keys = list(flatten(a.__dask_keys__()))
        rebuild, state = a.__dask_postpersist__()
        keys.extend(a_keys)
        postpersists.append((rebuild, a_keys, state))

    results = schedule(dsk, keys, **kwargs)
    d = dict(zip(keys, results))
    results2 = [r({k: d[k] for k in ks}, *s) for r, ks, s in postpersists]
    return repack(results2)


############
# Tokenize #
############


def tokenize(*args, **kwargs):
    """Deterministic token

    >>> tokenize([1, 2, '3'])
    '7d6a880cd9ec03506eee6973ff551339'

    >>> tokenize('Hello') == tokenize('Hello')
    True
    """
    if kwargs:
        args = args + (kwargs,)
    return md5(str(tuple(map(normalize_token, args))).encode()).hexdigest()


normalize_token = Dispatch()
normalize_token.register(
    (int, float, str, bytes, type(None), type, slice, complex, type(Ellipsis)), identity
)


@normalize_token.register(dict)
def normalize_dict(d):
    return normalize_token(sorted(d.items(), key=str))


@normalize_token.register(OrderedDict)
def normalize_ordered_dict(d):
    return type(d).__name__, normalize_token(list(d.items()))


@normalize_token.register(set)
def normalize_set(s):
    return normalize_token(sorted(s, key=str))


@normalize_token.register((tuple, list))
def normalize_seq(seq):
    def func(seq):
        try:
            return list(map(normalize_token, seq))
        except RecursionError:
            return str(uuid.uuid4())

    return type(seq).__name__, func(seq)


@normalize_token.register(literal)
def normalize_literal(lit):
    return "literal", normalize_token(lit())


@normalize_token.register(range)
def normalize_range(r):
    return list(map(normalize_token, [r.start, r.stop, r.step]))


@normalize_token.register(object)
def normalize_object(o):
    method = getattr(o, "__dask_tokenize__", None)
    if method is not None:
        return method()
    return normalize_function(o) if callable(o) else uuid.uuid4().hex


function_cache = {}
function_cache_lock = threading.Lock()


def normalize_function(func):
    try:
        return function_cache[func]
    except KeyError:
        result = _normalize_function(func)
        if len(function_cache) >= 500:  # clear half of cache if full
            with function_cache_lock:
                if len(function_cache) >= 500:
                    for k in list(function_cache)[::2]:
                        del function_cache[k]
        function_cache[func] = result
        return result
    except TypeError:  # not hashable
        return _normalize_function(func)


def _normalize_function(func):
    if isinstance(func, Compose):
        first = getattr(func, "first", None)
        funcs = reversed((first,) + func.funcs) if first else func.funcs
        return tuple(normalize_function(f) for f in funcs)
    elif isinstance(func, (partial, curry)):
        args = tuple(normalize_token(i) for i in func.args)
        if func.keywords:
            kws = tuple(
                (k, normalize_token(v)) for k, v in sorted(func.keywords.items())
            )
        else:
            kws = None
        return (normalize_function(func.func), args, kws)
    else:
        try:
            result = pickle.dumps(func, protocol=0)
            if b"__main__" not in result:  # abort on dynamic functions
                return result
        except Exception:
            pass
        try:
            import cloudpickle

            return cloudpickle.dumps(func, protocol=0)
        except Exception:
            return str(func)


@normalize_token.register_lazy("pandas")
def register_pandas():
    import pandas as pd

    PANDAS_GT_130 = LooseVersion(pd.__version__) >= LooseVersion("1.3.0")

    @normalize_token.register(pd.Index)
    def normalize_index(ind):
        values = ind.array
        return [ind.name, normalize_token(values)]

    @normalize_token.register(pd.MultiIndex)
    def normalize_index(ind):
        codes = ind.codes
        return (
            [ind.name]
            + [normalize_token(x) for x in ind.levels]
            + [normalize_token(x) for x in codes]
        )

    @normalize_token.register(pd.Categorical)
    def normalize_categorical(cat):
        return [normalize_token(cat.codes), normalize_token(cat.dtype)]

    @normalize_token.register(pd.arrays.PeriodArray)
    @normalize_token.register(pd.arrays.DatetimeArray)
    @normalize_token.register(pd.arrays.TimedeltaArray)
    def normalize_period_array(arr):
        return [normalize_token(arr.asi8), normalize_token(arr.dtype)]

    @normalize_token.register(pd.arrays.IntervalArray)
    def normalize_interval_array(arr):
        return [
            normalize_token(arr.left),
            normalize_token(arr.right),
            normalize_token(arr.closed),
        ]

    @normalize_token.register(pd.Series)
    def normalize_series(s):
        return [
            s.name,
            s.dtype,
            normalize_token(s._values),
            normalize_token(s.index),
        ]

    @normalize_token.register(pd.DataFrame)
    def normalize_dataframe(df):
        mgr = df._data

        if PANDAS_GT_130:
            # for compat with ArrayManager, pandas 1.3.0 introduced a `.arrays`
            # attribute that returns the column arrays/block arrays for both
            # BlockManager and ArrayManager
            data = list(mgr.arrays)
        else:
            data = [block.values for block in mgr.blocks]
        data.extend([df.columns, df.index])
        return list(map(normalize_token, data))

    @normalize_token.register(pd.api.extensions.ExtensionArray)
    def normalize_extension_array(arr):
        import numpy as np

        return normalize_token(np.asarray(arr))

    # Dtypes
    @normalize_token.register(pd.api.types.CategoricalDtype)
    def normalize_categorical_dtype(dtype):
        return [normalize_token(dtype.categories), normalize_token(dtype.ordered)]

    @normalize_token.register(pd.api.extensions.ExtensionDtype)
    def normalize_period_dtype(dtype):
        return normalize_token(dtype.name)


@normalize_token.register_lazy("numpy")
def register_numpy():
    import numpy as np

    @normalize_token.register(np.ndarray)
    def normalize_array(x):
        if not x.shape:
            return (x.item(), x.dtype)
        if hasattr(x, "mode") and getattr(x, "filename", None):
            if hasattr(x.base, "ctypes"):
                offset = (
                    x.ctypes.get_as_parameter().value
                    - x.base.ctypes.get_as_parameter().value
                )
            else:
                offset = 0  # root memmap's have mmap object as base
            if hasattr(
                x, "offset"
            ):  # offset numpy used while opening, and not the offset to the beginning of the file
                offset += getattr(x, "offset")
            return (
                x.filename,
                os.path.getmtime(x.filename),
                x.dtype,
                x.shape,
                x.strides,
                offset,
            )
        if x.dtype.hasobject:
            try:
                try:
                    # string fast-path
                    data = hash_buffer_hex(
                        "-".join(x.flat).encode(
                            encoding="utf-8", errors="surrogatepass"
                        )
                    )
                except UnicodeDecodeError:
                    # bytes fast-path
                    data = hash_buffer_hex(b"-".join(x.flat))
            except (TypeError, UnicodeDecodeError):
                try:
                    data = hash_buffer_hex(pickle.dumps(x, pickle.HIGHEST_PROTOCOL))
                except Exception:
                    # pickling not supported, use UUID4-based fallback
                    data = uuid.uuid4().hex
        else:
            try:
                data = hash_buffer_hex(x.ravel(order="K").view("i1"))
            except (BufferError, AttributeError, ValueError):
                data = hash_buffer_hex(x.copy().ravel(order="K").view("i1"))
        return (data, x.dtype, x.shape, x.strides)

    @normalize_token.register(np.matrix)
    def normalize_matrix(x):
        return type(x).__name__, normalize_array(x.view(type=np.ndarray))

    normalize_token.register(np.dtype, repr)
    normalize_token.register(np.generic, repr)

    @normalize_token.register(np.ufunc)
    def normalize_ufunc(x):
        try:
            name = x.__name__
            if getattr(np, name) is x:
                return "np." + name
        except AttributeError:
            return normalize_function(x)


@normalize_token.register_lazy("scipy")
def register_scipy():
    import scipy.sparse as sp

    def normalize_sparse_matrix(x, attrs):
        return (
            type(x).__name__,
            normalize_seq((normalize_token(getattr(x, key)) for key in attrs)),
        )

    for cls, attrs in [
        (sp.dia_matrix, ("data", "offsets", "shape")),
        (sp.bsr_matrix, ("data", "indices", "indptr", "blocksize", "shape")),
        (sp.coo_matrix, ("data", "row", "col", "shape")),
        (sp.csr_matrix, ("data", "indices", "indptr", "shape")),
        (sp.csc_matrix, ("data", "indices", "indptr", "shape")),
        (sp.lil_matrix, ("data", "rows", "shape")),
    ]:
        normalize_token.register(cls, partial(normalize_sparse_matrix, attrs=attrs))

    @normalize_token.register(sp.dok_matrix)
    def normalize_dok_matrix(x):
        return type(x).__name__, normalize_token(sorted(x.items()))


def _colorize(t):
    """Convert (r, g, b) triple to "#RRGGBB" string

    For use with ``visualize(color=...)``

    Examples
    --------
    >>> _colorize((255, 255, 255))
    '#FFFFFF'
    >>> _colorize((0, 32, 128))
    '#002080'
    """
    t = t[:3]
    i = sum(v * 256 ** (len(t) - i - 1) for i, v in enumerate(t))
    h = hex(int(i))[2:].upper()
    h = "0" * (6 - len(h)) + h
    return "#" + h


named_schedulers = {
    "sync": local.get_sync,
    "synchronous": local.get_sync,
    "single-threaded": local.get_sync,
    "threads": threaded.get,
    "threading": threaded.get,
}

try:
    from dask import multiprocessing as dask_multiprocessing
except ImportError:
    pass
else:
    named_schedulers.update(
        {
            "processes": dask_multiprocessing.get,
            "multiprocessing": dask_multiprocessing.get,
        }
    )


get_err_msg = """
The get= keyword has been removed.

Please use the scheduler= keyword instead with the name of
the desired scheduler like 'threads' or 'processes'

    x.compute(scheduler='single-threaded')
    x.compute(scheduler='threads')
    x.compute(scheduler='processes')

or with a function that takes the graph and keys

    x.compute(scheduler=my_scheduler_function)

or with a Dask client

    x.compute(scheduler=client)
""".strip()


def get_scheduler(get=None, scheduler=None, collections=None, cls=None):
    """Get scheduler function

    There are various ways to specify the scheduler to use:

    1.  Passing in scheduler= parameters
    2.  Passing these into global configuration
    3.  Using defaults of a dask collection

    This function centralizes the logic to determine the right scheduler to use
    from those many options
    """
    if get:
        raise TypeError(get_err_msg)

    if scheduler is not None:
        if callable(scheduler):
            return scheduler
        elif "Client" in type(scheduler).__name__ and hasattr(scheduler, "get"):
            return scheduler.get
        elif scheduler.lower() in named_schedulers:
            return named_schedulers[scheduler.lower()]
        elif scheduler.lower() in ("dask.distributed", "distributed"):
            from distributed.worker import get_client

            return get_client().get
        else:
            raise ValueError(
                "Expected one of [distributed, %s]"
                % ", ".join(sorted(named_schedulers))
            )
        # else:  # try to connect to remote scheduler with this name
        #     return get_client(scheduler).get

    if config.get("scheduler", None):
        return get_scheduler(scheduler=config.get("scheduler", None))

    if config.get("get", None):
        raise ValueError(get_err_msg)

    if getattr(thread_state, "key", False):
        from distributed.worker import get_worker

        return get_worker().client.get

    if cls is not None:
        return cls.__dask_scheduler__

    if collections:
        collections = [c for c in collections if c is not None]
    if collections:
        get = collections[0].__dask_scheduler__
        if not all(c.__dask_scheduler__ == get for c in collections):
            raise ValueError(
                "Compute called on multiple collections with "
                "differing default schedulers. Please specify a "
                "scheduler=` parameter explicitly in compute or "
                "globally with `dask.config.set`."
            )
        return get

    return None


def wait(x, timeout=None, return_when="ALL_COMPLETED"):
    """Wait until computation has finished

    This is a compatibility alias for ``dask.distributed.wait``.
    If it is applied onto Dask collections without Dask Futures or if Dask
    distributed is not installed then it is a no-op
    """
    try:
        from distributed import wait

        return wait(x, timeout=timeout, return_when=return_when)
    except (ImportError, ValueError):
        return x


def get_collection_names(collection) -> Set[str]:
    """Infer the collection names from the dask keys, under the assumption that all keys
    are either tuples with matching first element, and that element is a string, or
    there is exactly one key and it is a string.

    Examples
    --------
    >>> a.__dask_keys__()  # doctest: +SKIP
    ["foo", "bar"]  # doctest: +SKIP
    >>> get_collection_names(a)  # doctest: +SKIP
    {"foo", "bar"}  # doctest: +SKIP
    >>> b.__dask_keys__()  # doctest: +SKIP
    [[("foo-123", 0, 0), ("foo-123", 0, 1)], [("foo-123", 1, 0), ("foo-123", 1, 1)]]  # doctest: +SKIP
    >>> get_collection_names(b)  # doctest: +SKIP
    {"foo-123"}  # doctest: +SKIP
    """
    if not is_dask_collection(collection):
        raise TypeError(f"Expected Dask collection; got {type(collection)}")
    return {get_name_from_key(k) for k in flatten(collection.__dask_keys__())}


def get_name_from_key(key) -> str:
    """Given a dask collection's key, extract the collection name.

    Parameters
    ----------
    key: string or tuple
        Dask collection's key, which must be either a single string or a tuple whose
        first element is a string (commonly referred to as a collection's 'name'),

    Examples
    --------
    >>> get_name_from_key("foo")
    'foo'
    >>> get_name_from_key(("foo-123", 1, 2))
    'foo-123'
    """
    if isinstance(key, tuple) and key and isinstance(key[0], str):
        return key[0]
    if isinstance(key, str):
        return key
    raise TypeError(f"Expected str or tuple[str, Hashable, ...]; got {key}")


def replace_name_in_key(key, rename: Mapping[str, str]):
    """Given a dask collection's key, replace the collection name with a new one.

    Parameters
    ----------
    key: string or tuple
        Dask collection's key, which must be either a single string or a tuple whose
        first element is a string (commonly referred to as a collection's 'name'),
    rename:
        Mapping of zero or more names from : to. Extraneous names will be ignored.
        Names not found in this mapping won't be replaced.

    Examples
    --------
    >>> replace_name_in_key("foo", {})
    'foo'
    >>> replace_name_in_key("foo", {"foo": "bar"})
    'bar'
    >>> replace_name_in_key(("foo-123", 1, 2), {"foo-123": "bar-456"})
    ('bar-456', 1, 2)
    """
    if isinstance(key, tuple) and key and isinstance(key[0], str):
        return (rename.get(key[0], key[0]),) + key[1:]
    if isinstance(key, str):
        return rename.get(key, key)
    raise TypeError(f"Expected str or tuple[str, Hashable, ...]; got {key}")


def clone_key(key, seed):
    """Clone a key from a Dask collection, producing a new key with the same prefix and
    indices and a token which a deterministic function of the previous token and seed.

    Examples
    --------
    >>> clone_key("inc-cbb1eca3bafafbb3e8b2419c4eebb387", 123)  # doctest: +SKIP
    'inc-1d291de52f5045f8a969743daea271fd'  # doctest: +SKIP
    >>> clone_key(("sum-cbb1eca3bafafbb3e8b2419c4eebb387", 4, 3), 123)  # doctest: +SKIP
    ('sum-f0962cc58ef4415689a86cc1d4cc1723', 4, 3)  # doctest: +SKIP
    """
    if isinstance(key, tuple) and key and isinstance(key[0], str):
        return (clone_key(key[0], seed),) + key[1:]
    if isinstance(key, str):
        prefix = key_split(key)
        token = key[len(prefix) + 1 :]
        if token:
            return prefix + "-" + tokenize(token, seed)
        else:
            return tokenize(key, seed)
    raise TypeError(f"Expected str or tuple[str, Hashable, ...]; got {key}")<|MERGE_RESOLUTION|>--- conflicted
+++ resolved
@@ -5,12 +5,8 @@
 import uuid
 from collections import OrderedDict
 from contextlib import contextmanager
-<<<<<<< HEAD
-from dataclasses import is_dataclass, fields
+from dataclasses import fields, is_dataclass
 from distutils.version import LooseVersion
-=======
-from dataclasses import fields, is_dataclass
->>>>>>> a199302b
 from functools import partial
 from hashlib import md5
 from numbers import Number
