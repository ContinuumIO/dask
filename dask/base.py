<<<<<<< HEAD
import dataclasses
=======
from __future__ import annotations

>>>>>>> aad132a5
import datetime
import inspect
import os
import pickle
import threading
import uuid
from collections import OrderedDict
from collections.abc import Callable, Iterator, Mapping
from concurrent.futures import Executor
from contextlib import contextmanager
from functools import partial
from hashlib import md5
from numbers import Integral, Number
from operator import getitem

from packaging.version import parse as parse_version
from tlz import curry, groupby, identity, merge
from tlz.functoolz import Compose

from . import config, local, threaded
from .context import thread_state
from .core import flatten
from .core import get as simple_get
from .core import literal, quote
from .hashing import hash_buffer_hex
from .system import CPU_COUNT
from .utils import Dispatch, apply, ensure_dict, key_split

__all__ = (
    "DaskMethodsMixin",
    "annotate",
    "is_dask_collection",
    "compute",
    "persist",
    "optimize",
    "visualize",
    "tokenize",
    "normalize_token",
    "get_collection_names",
    "get_name_from_key",
    "replace_name_in_key",
    "clone_key",
)


@contextmanager
def annotate(**annotations):
    """Context Manager for setting HighLevelGraph Layer annotations.

    Annotations are metadata or soft constraints associated with
    tasks that dask schedulers may choose to respect: They signal intent
    without enforcing hard constraints. As such, they are
    primarily designed for use with the distributed scheduler.

    Almost any object can serve as an annotation, but small Python objects
    are preferred, while large objects such as NumPy arrays are discouraged.

    Callables supplied as an annotation should take a single *key* argument and
    produce the appropriate annotation. Individual task keys in the annotated collection
    are supplied to the callable.

    Parameters
    ----------
    **annotations : key-value pairs

    Examples
    --------

    All tasks within array A should have priority 100 and be retried 3 times
    on failure.

    >>> import dask
    >>> import dask.array as da
    >>> with dask.annotate(priority=100, retries=3):
    ...     A = da.ones((10000, 10000))

    Prioritise tasks within Array A on flattened block ID.

    >>> nblocks = (10, 10)
    >>> with dask.annotate(priority=lambda k: k[1]*nblocks[1] + k[2]):
    ...     A = da.ones((1000, 1000), chunks=(100, 100))

    Annotations may be nested.

    >>> with dask.annotate(priority=1):
    ...     with dask.annotate(retries=3):
    ...         A = da.ones((1000, 1000))
    ...     B = A + 1
    """

    # Sanity check annotations used in place of
    # legacy distributed Client.{submit, persist, compute} keywords
    if "workers" in annotations:
        if isinstance(annotations["workers"], (list, set, tuple)):
            annotations["workers"] = list(annotations["workers"])
        elif isinstance(annotations["workers"], str):
            annotations["workers"] = [annotations["workers"]]
        elif callable(annotations["workers"]):
            pass
        else:
            raise TypeError(
                "'workers' annotation must be a sequence of str, a str or a callable, but got %s."
                % annotations["workers"]
            )

    if (
        "priority" in annotations
        and not isinstance(annotations["priority"], Number)
        and not callable(annotations["priority"])
    ):
        raise TypeError(
            "'priority' annotation must be a Number or a callable, but got %s"
            % annotations["priority"]
        )

    if (
        "retries" in annotations
        and not isinstance(annotations["retries"], Number)
        and not callable(annotations["retries"])
    ):
        raise TypeError(
            "'retries' annotation must be a Number or a callable, but got %s"
            % annotations["retries"]
        )

    if (
        "resources" in annotations
        and not isinstance(annotations["resources"], dict)
        and not callable(annotations["resources"])
    ):
        raise TypeError(
            "'resources' annotation must be a dict, but got %s"
            % annotations["resources"]
        )

    if (
        "allow_other_workers" in annotations
        and not isinstance(annotations["allow_other_workers"], bool)
        and not callable(annotations["allow_other_workers"])
    ):
        raise TypeError(
            "'allow_other_workers' annotations must be a bool or a callable, but got %s"
            % annotations["allow_other_workers"]
        )

    prev_annotations = config.get("annotations", {})
    new_annotations = {
        **prev_annotations,
        **{f"annotations.{k}": v for k, v in annotations.items()},
    }

    with config.set(new_annotations):
        yield


def is_dask_collection(x):
    """Returns ``True`` if ``x`` is a dask collection"""
    try:
        return x.__dask_graph__() is not None
    except (AttributeError, TypeError):
        return False


class DaskMethodsMixin:
    """A mixin adding standard dask collection methods"""

    __slots__ = ()

    def visualize(self, filename="mydask", format=None, optimize_graph=False, **kwargs):
        """Render the computation of this object's task graph using graphviz.

        Requires ``graphviz`` to be installed.

        Parameters
        ----------
        filename : str or None, optional
            The name of the file to write to disk. If the provided `filename`
            doesn't include an extension, '.png' will be used by default.
            If `filename` is None, no file will be written, and we communicate
            with dot using only pipes.
        format : {'png', 'pdf', 'dot', 'svg', 'jpeg', 'jpg'}, optional
            Format in which to write output file.  Default is 'png'.
        optimize_graph : bool, optional
            If True, the graph is optimized before rendering.  Otherwise,
            the graph is displayed as is. Default is False.
        color: {None, 'order'}, optional
            Options to color nodes.  Provide ``cmap=`` keyword for additional
            colormap
        **kwargs
           Additional keyword arguments to forward to ``to_graphviz``.

        Examples
        --------
        >>> x.visualize(filename='dask.pdf')  # doctest: +SKIP
        >>> x.visualize(filename='dask.pdf', color='order')  # doctest: +SKIP

        Returns
        -------
        result : IPython.diplay.Image, IPython.display.SVG, or None
            See dask.dot.dot_graph for more information.

        See Also
        --------
        dask.base.visualize
        dask.dot.dot_graph

        Notes
        -----
        For more information on optimization see here:

        https://docs.dask.org/en/latest/optimize.html
        """
        return visualize(
            self,
            filename=filename,
            format=format,
            optimize_graph=optimize_graph,
            **kwargs,
        )

    def persist(self, **kwargs):
        """Persist this dask collection into memory

        This turns a lazy Dask collection into a Dask collection with the same
        metadata, but now with the results fully computed or actively computing
        in the background.

        The action of function differs significantly depending on the active
        task scheduler.  If the task scheduler supports asynchronous computing,
        such as is the case of the dask.distributed scheduler, then persist
        will return *immediately* and the return value's task graph will
        contain Dask Future objects.  However if the task scheduler only
        supports blocking computation then the call to persist will *block*
        and the return value's task graph will contain concrete Python results.

        This function is particularly useful when using distributed systems,
        because the results will be kept in distributed memory, rather than
        returned to the local process as with compute.

        Parameters
        ----------
        scheduler : string, optional
            Which scheduler to use like "threads", "synchronous" or "processes".
            If not provided, the default is to check the global settings first,
            and then fall back to the collection defaults.
        optimize_graph : bool, optional
            If True [default], the graph is optimized before computation.
            Otherwise the graph is run as is. This can be useful for debugging.
        **kwargs
            Extra keywords to forward to the scheduler function.

        Returns
        -------
        New dask collections backed by in-memory data

        See Also
        --------
        dask.base.persist
        """
        (result,) = persist(self, traverse=False, **kwargs)
        return result

    def compute(self, **kwargs):
        """Compute this dask collection

        This turns a lazy Dask collection into its in-memory equivalent.
        For example a Dask array turns into a NumPy array and a Dask dataframe
        turns into a Pandas dataframe.  The entire dataset must fit into memory
        before calling this operation.

        Parameters
        ----------
        scheduler : string, optional
            Which scheduler to use like "threads", "synchronous" or "processes".
            If not provided, the default is to check the global settings first,
            and then fall back to the collection defaults.
        optimize_graph : bool, optional
            If True [default], the graph is optimized before computation.
            Otherwise the graph is run as is. This can be useful for debugging.
        kwargs
            Extra keywords to forward to the scheduler function.

        See Also
        --------
        dask.base.compute
        """
        (result,) = compute(self, traverse=False, **kwargs)
        return result

    def __await__(self):
        try:
            from distributed import futures_of, wait
        except ImportError as e:
            raise ImportError(
                "Using async/await with dask requires the `distributed` package"
            ) from e
        from tornado import gen

        @gen.coroutine
        def f():
            if futures_of(self):
                yield wait(self)
            raise gen.Return(self)

        return f().__await__()


def compute_as_if_collection(cls, dsk, keys, scheduler=None, get=None, **kwargs):
    """Compute a graph as if it were of type cls.

    Allows for applying the same optimizations and default scheduler."""
    schedule = get_scheduler(scheduler=scheduler, cls=cls, get=get)
    dsk2 = optimization_function(cls)(dsk, keys, **kwargs)
    return schedule(dsk2, keys, **kwargs)


def dont_optimize(dsk, keys, **kwargs):
    return dsk


def optimization_function(x):
    return getattr(x, "__dask_optimize__", dont_optimize)


def collections_to_dsk(collections, optimize_graph=True, optimizations=(), **kwargs):
    """
    Convert many collections into a single dask graph, after optimization
    """
    from .highlevelgraph import HighLevelGraph

    optimizations = tuple(optimizations) + tuple(config.get("optimizations", ()))

    if optimize_graph:
        groups = groupby(optimization_function, collections)

        graphs = []
        for opt, val in groups.items():
            dsk, keys = _extract_graph_and_keys(val)
            dsk = opt(dsk, keys, **kwargs)

            for opt_inner in optimizations:
                dsk = opt_inner(dsk, keys, **kwargs)

            graphs.append(dsk)

        # Merge all graphs
        if any(isinstance(graph, HighLevelGraph) for graph in graphs):
            dsk = HighLevelGraph.merge(*graphs)
        else:
            dsk = merge(*map(ensure_dict, graphs))
    else:
        dsk, _ = _extract_graph_and_keys(collections)

    return dsk


def _extract_graph_and_keys(vals):
    """Given a list of dask vals, return a single graph and a list of keys such
    that ``get(dsk, keys)`` is equivalent to ``[v.compute() for v in vals]``."""
    from .highlevelgraph import HighLevelGraph

    graphs, keys = [], []
    for v in vals:
        graphs.append(v.__dask_graph__())
        keys.append(v.__dask_keys__())

    if any(isinstance(graph, HighLevelGraph) for graph in graphs):
        graph = HighLevelGraph.merge(*graphs)
    else:
        graph = merge(*map(ensure_dict, graphs))

    return graph, keys


def unpack_collections(*args, traverse=True):
    """Extract collections in preparation for compute/persist/etc...

    Intended use is to find all collections in a set of (possibly nested)
    python objects, do something to them (compute, etc...), then repackage them
    in equivalent python objects.

    Parameters
    ----------
    *args
        Any number of objects. If it is a dask collection, it's extracted and
        added to the list of collections returned. By default, python builtin
        collections are also traversed to look for dask collections (for more
        information see the ``traverse`` keyword).
    traverse : bool, optional
        If True (default), builtin python collections are traversed looking for
        any dask collections they might contain.

    Returns
    -------
    collections : list
        A list of all dask collections contained in ``args``
    repack : callable
        A function to call on the transformed collections to repackage them as
        they were in the original ``args``.
    """

    collections = []
    repack_dsk = {}

    collections_token = uuid.uuid4().hex

    def _unpack(expr):
        if is_dask_collection(expr):
            tok = tokenize(expr)
            if tok not in repack_dsk:
                repack_dsk[tok] = (getitem, collections_token, len(collections))
                collections.append(expr)
            return tok

        tok = uuid.uuid4().hex
        if not traverse:
            tsk = quote(expr)
        else:
            # Treat iterators like lists
            typ = list if isinstance(expr, Iterator) else type(expr)
            if typ in (list, tuple, set):
                tsk = (typ, [_unpack(i) for i in expr])
            elif typ in (dict, OrderedDict):
                tsk = (typ, [[_unpack(k), _unpack(v)] for k, v in expr.items()])
            elif dataclasses.is_dataclass(expr) and not isinstance(expr, type):
                tsk = (
                    apply,
                    typ,
                    (),
                    (
                        dict,
                        [
                            [f.name, _unpack(getattr(expr, f.name))]
                            for f in dataclasses.fields(expr)
                        ],
                    ),
                )
            else:
                return expr

        repack_dsk[tok] = tsk
        return tok

    out = uuid.uuid4().hex
    repack_dsk[out] = (tuple, [_unpack(i) for i in args])

    def repack(results):
        dsk = repack_dsk.copy()
        dsk[collections_token] = quote(results)
        return simple_get(dsk, out)

    return collections, repack


def optimize(*args, traverse=True, **kwargs):
    """Optimize several dask collections at once.

    Returns equivalent dask collections that all share the same merged and
    optimized underlying graph. This can be useful if converting multiple
    collections to delayed objects, or to manually apply the optimizations at
    strategic points.

    Note that in most cases you shouldn't need to call this method directly.

    Parameters
    ----------
    *args : objects
        Any number of objects. If a dask object, its graph is optimized and
        merged with all those of all other dask objects before returning an
        equivalent dask collection. Non-dask arguments are passed through
        unchanged.
    traverse : bool, optional
        By default dask traverses builtin python collections looking for dask
        objects passed to ``optimize``. For large collections this can be
        expensive. If none of the arguments contain any dask objects, set
        ``traverse=False`` to avoid doing this traversal.
    optimizations : list of callables, optional
        Additional optimization passes to perform.
    **kwargs
        Extra keyword arguments to forward to the optimization passes.

    Examples
    --------
    >>> import dask as d
    >>> import dask.array as da
    >>> a = da.arange(10, chunks=2).sum()
    >>> b = da.arange(10, chunks=2).mean()
    >>> a2, b2 = d.optimize(a, b)

    >>> a2.compute() == a.compute()
    True
    >>> b2.compute() == b.compute()
    True
    """
    collections, repack = unpack_collections(*args, traverse=traverse)
    if not collections:
        return args

    dsk = collections_to_dsk(collections, **kwargs)

    postpersists = []
    for a in collections:
        r, s = a.__dask_postpersist__()
        postpersists.append(r(dsk, *s))

    return repack(postpersists)


def compute(
    *args, traverse=True, optimize_graph=True, scheduler=None, get=None, **kwargs
):
    """Compute several dask collections at once.

    Parameters
    ----------
    args : object
        Any number of objects. If it is a dask object, it's computed and the
        result is returned. By default, python builtin collections are also
        traversed to look for dask objects (for more information see the
        ``traverse`` keyword). Non-dask arguments are passed through unchanged.
    traverse : bool, optional
        By default dask traverses builtin python collections looking for dask
        objects passed to ``compute``. For large collections this can be
        expensive. If none of the arguments contain any dask objects, set
        ``traverse=False`` to avoid doing this traversal.
    scheduler : string, optional
        Which scheduler to use like "threads", "synchronous" or "processes".
        If not provided, the default is to check the global settings first,
        and then fall back to the collection defaults.
    optimize_graph : bool, optional
        If True [default], the optimizations for each collection are applied
        before computation. Otherwise the graph is run as is. This can be
        useful for debugging.
    get : ``None``
        Should be left to ``None`` The get= keyword has been removed.
    kwargs
        Extra keywords to forward to the scheduler function.

    Examples
    --------
    >>> import dask as d
    >>> import dask.array as da
    >>> a = da.arange(10, chunks=2).sum()
    >>> b = da.arange(10, chunks=2).mean()
    >>> d.compute(a, b)
    (45, 4.5)

    By default, dask objects inside python collections will also be computed:

    >>> d.compute({'a': a, 'b': b, 'c': 1})
    ({'a': 45, 'b': 4.5, 'c': 1},)
    """

    collections, repack = unpack_collections(*args, traverse=traverse)
    if not collections:
        return args

    schedule = get_scheduler(
        scheduler=scheduler,
        collections=collections,
        get=get,
    )

    dsk = collections_to_dsk(collections, optimize_graph, **kwargs)
    keys, postcomputes = [], []
    for x in collections:
        keys.append(x.__dask_keys__())
        postcomputes.append(x.__dask_postcompute__())

    results = schedule(dsk, keys, **kwargs)
    return repack([f(r, *a) for r, (f, a) in zip(results, postcomputes)])


def visualize(
    *args, filename="mydask", traverse=True, optimize_graph=False, maxval=None, **kwargs
):
    """
    Visualize several dask graphs simultaneously.

    Requires ``graphviz`` to be installed. All options that are not the dask
    graph(s) should be passed as keyword arguments.

    Parameters
    ----------
    args : object
        Any number of objects. If it is a dask collection (for example, a
        dask DataFrame, Array, Bag, or Delayed), its associated graph
        will be included in the output of visualize. By default, python builtin
        collections are also traversed to look for dask objects (for more
        information see the ``traverse`` keyword). Arguments lacking an
        associated graph will be ignored.
    filename : str or None, optional
        The name of the file to write to disk. If the provided `filename`
        doesn't include an extension, '.png' will be used by default.
        If `filename` is None, no file will be written, and we communicate
        with dot using only pipes.
    format : {'png', 'pdf', 'dot', 'svg', 'jpeg', 'jpg'}, optional
        Format in which to write output file.  Default is 'png'.
    traverse : bool, optional
        By default, dask traverses builtin python collections looking for dask
        objects passed to ``visualize``. For large collections this can be
        expensive. If none of the arguments contain any dask objects, set
        ``traverse=False`` to avoid doing this traversal.
    optimize_graph : bool, optional
        If True, the graph is optimized before rendering.  Otherwise,
        the graph is displayed as is. Default is False.
    color : {None, 'order', 'ages', 'freed', 'memoryincreases', 'memorydecreases', 'memorypressure'}, optional
        Options to color nodes. colormap:

        - None, the default, no colors.
        - 'order', colors the nodes' border based on the order they appear in the graph.
        - 'ages', how long the data of a node is held.
        - 'freed', the number of dependencies released after running a node.
        - 'memoryincreases', how many more outputs are held after the lifetime of a node.
          Large values may indicate nodes that should have run later.
        - 'memorydecreases', how many fewer outputs are held after the lifetime of a node.
          Large values may indicate nodes that should have run sooner.
        - 'memorypressure', the number of data held when the node is run (circle), or
          the data is released (rectangle).
    maxval : {int, float}, optional
        Maximum value for colormap to normalize form 0 to 1.0. Default is ``None``
        will make it the max number of values
    collapse_outputs : bool, optional
        Whether to collapse output boxes, which often have empty labels.
        Default is False.
    verbose : bool, optional
        Whether to label output and input boxes even if the data aren't chunked.
        Beware: these labels can get very long. Default is False.
    **kwargs
       Additional keyword arguments to forward to ``to_graphviz``.

    Examples
    --------
    >>> x.visualize(filename='dask.pdf')  # doctest: +SKIP
    >>> x.visualize(filename='dask.pdf', color='order')  # doctest: +SKIP

    Returns
    -------
    result : IPython.diplay.Image, IPython.display.SVG, or None
        See dask.dot.dot_graph for more information.

    See Also
    --------
    dask.dot.dot_graph

    Notes
    -----
    For more information on optimization see here:

    https://docs.dask.org/en/latest/optimize.html
    """
    from dask.dot import dot_graph

    args, _ = unpack_collections(*args, traverse=traverse)

    dsk = dict(collections_to_dsk(args, optimize_graph=optimize_graph))

    color = kwargs.get("color")

    if color in {
        "order",
        "order-age",
        "order-freed",
        "order-memoryincreases",
        "order-memorydecreases",
        "order-memorypressure",
        "age",
        "freed",
        "memoryincreases",
        "memorydecreases",
        "memorypressure",
    }:
        import matplotlib.pyplot as plt

        from .order import diagnostics, order

        o = order(dsk)
        try:
            cmap = kwargs.pop("cmap")
        except KeyError:
            cmap = plt.cm.RdBu
        if isinstance(cmap, str):
            import matplotlib.pyplot as plt

            cmap = getattr(plt.cm, cmap)

        def label(x):
            return str(values[x])

        data_values = None
        if color != "order":
            info = diagnostics(dsk, o)[0]
            if color.endswith("age"):
                values = {key: val.age for key, val in info.items()}
            elif color.endswith("freed"):
                values = {key: val.num_dependencies_freed for key, val in info.items()}
            elif color.endswith("memorypressure"):
                values = {key: val.num_data_when_run for key, val in info.items()}
                data_values = {
                    key: val.num_data_when_released for key, val in info.items()
                }
            elif color.endswith("memoryincreases"):
                values = {
                    key: max(0, val.num_data_when_released - val.num_data_when_run)
                    for key, val in info.items()
                }
            else:  # memorydecreases
                values = {
                    key: max(0, val.num_data_when_run - val.num_data_when_released)
                    for key, val in info.items()
                }

            if color.startswith("order-"):

                def label(x):
                    return str(o[x]) + "-" + str(values[x])

        else:
            values = o
        if maxval is None:
            maxval = max(1, max(values.values()))
        colors = {k: _colorize(cmap(v / maxval, bytes=True)) for k, v in values.items()}
        if data_values is None:
            data_values = values
            data_colors = colors
        else:
            data_colors = {
                k: _colorize(cmap(v / maxval, bytes=True))
                for k, v in data_values.items()
            }

        kwargs["function_attributes"] = {
            k: {"color": v, "label": label(k)} for k, v in colors.items()
        }
        kwargs["data_attributes"] = {k: {"color": v} for k, v in data_colors.items()}
    elif color:
        raise NotImplementedError("Unknown value color=%s" % color)

    return dot_graph(dsk, filename=filename, **kwargs)


def persist(*args, traverse=True, optimize_graph=True, scheduler=None, **kwargs):
    """Persist multiple Dask collections into memory

    This turns lazy Dask collections into Dask collections with the same
    metadata, but now with their results fully computed or actively computing
    in the background.

    For example a lazy dask.array built up from many lazy calls will now be a
    dask.array of the same shape, dtype, chunks, etc., but now with all of
    those previously lazy tasks either computed in memory as many small :class:`numpy.array`
    (in the single-machine case) or asynchronously running in the
    background on a cluster (in the distributed case).

    This function operates differently if a ``dask.distributed.Client`` exists
    and is connected to a distributed scheduler.  In this case this function
    will return as soon as the task graph has been submitted to the cluster,
    but before the computations have completed.  Computations will continue
    asynchronously in the background.  When using this function with the single
    machine scheduler it blocks until the computations have finished.

    When using Dask on a single machine you should ensure that the dataset fits
    entirely within memory.

    Examples
    --------
    >>> df = dd.read_csv('/path/to/*.csv')  # doctest: +SKIP
    >>> df = df[df.name == 'Alice']  # doctest: +SKIP
    >>> df['in-debt'] = df.balance < 0  # doctest: +SKIP
    >>> df = df.persist()  # triggers computation  # doctest: +SKIP

    >>> df.value().min()  # future computations are now fast  # doctest: +SKIP
    -10
    >>> df.value().max()  # doctest: +SKIP
    100

    >>> from dask import persist  # use persist function on multiple collections
    >>> a, b = persist(a, b)  # doctest: +SKIP

    Parameters
    ----------
    *args: Dask collections
    scheduler : string, optional
        Which scheduler to use like "threads", "synchronous" or "processes".
        If not provided, the default is to check the global settings first,
        and then fall back to the collection defaults.
    traverse : bool, optional
        By default dask traverses builtin python collections looking for dask
        objects passed to ``persist``. For large collections this can be
        expensive. If none of the arguments contain any dask objects, set
        ``traverse=False`` to avoid doing this traversal.
    optimize_graph : bool, optional
        If True [default], the graph is optimized before computation.
        Otherwise the graph is run as is. This can be useful for debugging.
    **kwargs
        Extra keywords to forward to the scheduler function.

    Returns
    -------
    New dask collections backed by in-memory data
    """
    collections, repack = unpack_collections(*args, traverse=traverse)
    if not collections:
        return args

    schedule = get_scheduler(scheduler=scheduler, collections=collections)

    if inspect.ismethod(schedule):
        try:
            from distributed.client import default_client
        except ImportError:
            pass
        else:
            try:
                client = default_client()
            except ValueError:
                pass
            else:
                if client.get == schedule:
                    results = client.persist(
                        collections, optimize_graph=optimize_graph, **kwargs
                    )
                    return repack(results)

    dsk = collections_to_dsk(collections, optimize_graph, **kwargs)
    keys, postpersists = [], []
    for a in collections:
        a_keys = list(flatten(a.__dask_keys__()))
        rebuild, state = a.__dask_postpersist__()
        keys.extend(a_keys)
        postpersists.append((rebuild, a_keys, state))

    results = schedule(dsk, keys, **kwargs)
    d = dict(zip(keys, results))
    results2 = [r({k: d[k] for k in ks}, *s) for r, ks, s in postpersists]
    return repack(results2)


############
# Tokenize #
############


def tokenize(*args, **kwargs):
    """Deterministic token

    >>> tokenize([1, 2, '3'])
    '7d6a880cd9ec03506eee6973ff551339'

    >>> tokenize('Hello') == tokenize('Hello')
    True
    """
    hasher = md5(str(tuple(map(normalize_token, args))).encode())
    if kwargs:
        hasher.update(str(normalize_token(kwargs)).encode())
    return hasher.hexdigest()


normalize_token = Dispatch()
normalize_token.register(
    (
        int,
        float,
        str,
        bytes,
        type(None),
        type,
        slice,
        complex,
        type(Ellipsis),
        datetime.date,
    ),
    identity,
)


@normalize_token.register(dict)
def normalize_dict(d):
    return normalize_token(sorted(d.items(), key=str))


@normalize_token.register(OrderedDict)
def normalize_ordered_dict(d):
    return type(d).__name__, normalize_token(list(d.items()))


@normalize_token.register(set)
def normalize_set(s):
    return normalize_token(sorted(s, key=str))


def _normalize_seq_func(seq):
    # Defined outside normalize_seq to avoid unneccessary redefinitions and
    # therefore improving computation times.
    try:
        return list(map(normalize_token, seq))
    except RecursionError:
        if not config.get("tokenize.ensure-deterministic"):
            return uuid.uuid4().hex

        raise RuntimeError(
            f"Sequence {str(seq)} cannot be deterministically hashed. Please, see "
            "https://docs.dask.org/en/latest/custom-collections.html#implementing-deterministic-hashing "
            "for more information"
        )


@normalize_token.register((tuple, list))
def normalize_seq(seq):
    return type(seq).__name__, _normalize_seq_func(seq)


@normalize_token.register(literal)
def normalize_literal(lit):
    return "literal", normalize_token(lit())


@normalize_token.register(range)
def normalize_range(r):
    return list(map(normalize_token, [r.start, r.stop, r.step]))


@normalize_token.register(object)
def normalize_object(o):
    method = getattr(o, "__dask_tokenize__", None)
    if method is not None:
        return method()

    if callable(o):
        return normalize_function(o)

    if dataclasses.is_dataclass(o):
        return normalize_dataclass(o)

    if not config.get("tokenize.ensure-deterministic"):
        return uuid.uuid4().hex

    raise RuntimeError(
        f"Object {str(o)} cannot be deterministically hashed. Please, see "
        "https://docs.dask.org/en/latest/custom-collections.html#implementing-deterministic-hashing "
        "for more information"
    )


function_cache: dict[Callable, Callable] = {}
function_cache_lock = threading.Lock()


def normalize_function(func: Callable) -> Callable:
    try:
        return function_cache[func]
    except KeyError:
        result = _normalize_function(func)
        if len(function_cache) >= 500:  # clear half of cache if full
            with function_cache_lock:
                if len(function_cache) >= 500:
                    for k in list(function_cache)[::2]:
                        del function_cache[k]
        function_cache[func] = result
        return result
    except TypeError:  # not hashable
        return _normalize_function(func)


def _normalize_function(func: Callable) -> Callable:
    if isinstance(func, Compose):
        first = getattr(func, "first", None)
        funcs = reversed((first,) + func.funcs) if first else func.funcs
        return tuple(normalize_function(f) for f in funcs)
    elif isinstance(func, (partial, curry)):
        args = tuple(normalize_token(i) for i in func.args)
        if func.keywords:
            kws = tuple(
                (k, normalize_token(v)) for k, v in sorted(func.keywords.items())
            )
        else:
            kws = None
        return (normalize_function(func.func), args, kws)
    else:
        try:
            result = pickle.dumps(func, protocol=4)
            if b"__main__" not in result:  # abort on dynamic functions
                return result
        except Exception:
            pass
        try:
            import cloudpickle

            return cloudpickle.dumps(func, protocol=4)
        except Exception:
            return str(func)


def normalize_dataclass(obj):
    fields = [
        (field.name, getattr(obj, field.name)) for field in dataclasses.fields(obj)
    ]
    return (
        normalize_function(type(obj)),
        _normalize_seq_func(fields),
    )


@normalize_token.register_lazy("pandas")
def register_pandas():
    import pandas as pd

    PANDAS_GT_130 = parse_version(pd.__version__) >= parse_version("1.3.0")

    @normalize_token.register(pd.Index)
    def normalize_index(ind):
        values = ind.array
        return [ind.name, normalize_token(values)]

    @normalize_token.register(pd.MultiIndex)
    def normalize_index(ind):
        codes = ind.codes
        return (
            [ind.name]
            + [normalize_token(x) for x in ind.levels]
            + [normalize_token(x) for x in codes]
        )

    @normalize_token.register(pd.Categorical)
    def normalize_categorical(cat):
        return [normalize_token(cat.codes), normalize_token(cat.dtype)]

    @normalize_token.register(pd.arrays.PeriodArray)
    @normalize_token.register(pd.arrays.DatetimeArray)
    @normalize_token.register(pd.arrays.TimedeltaArray)
    def normalize_period_array(arr):
        return [normalize_token(arr.asi8), normalize_token(arr.dtype)]

    @normalize_token.register(pd.arrays.IntervalArray)
    def normalize_interval_array(arr):
        return [
            normalize_token(arr.left),
            normalize_token(arr.right),
            normalize_token(arr.closed),
        ]

    @normalize_token.register(pd.Series)
    def normalize_series(s):
        return [
            s.name,
            s.dtype,
            normalize_token(s._values),
            normalize_token(s.index),
        ]

    @normalize_token.register(pd.DataFrame)
    def normalize_dataframe(df):
        mgr = df._data

        if PANDAS_GT_130:
            # for compat with ArrayManager, pandas 1.3.0 introduced a `.arrays`
            # attribute that returns the column arrays/block arrays for both
            # BlockManager and ArrayManager
            data = list(mgr.arrays)
        else:
            data = [block.values for block in mgr.blocks]
        data.extend([df.columns, df.index])
        return list(map(normalize_token, data))

    @normalize_token.register(pd.api.extensions.ExtensionArray)
    def normalize_extension_array(arr):
        import numpy as np

        return normalize_token(np.asarray(arr))

    # Dtypes
    @normalize_token.register(pd.api.types.CategoricalDtype)
    def normalize_categorical_dtype(dtype):
        return [normalize_token(dtype.categories), normalize_token(dtype.ordered)]

    @normalize_token.register(pd.api.extensions.ExtensionDtype)
    def normalize_period_dtype(dtype):
        return normalize_token(dtype.name)


@normalize_token.register_lazy("numpy")
def register_numpy():
    import numpy as np

    @normalize_token.register(np.ndarray)
    def normalize_array(x):
        if not x.shape:
            return (x.item(), x.dtype)
        if hasattr(x, "mode") and getattr(x, "filename", None):
            if hasattr(x.base, "ctypes"):
                offset = (
                    x.ctypes._as_parameter_.value - x.base.ctypes._as_parameter_.value
                )
            else:
                offset = 0  # root memmap's have mmap object as base
            if hasattr(
                x, "offset"
            ):  # offset numpy used while opening, and not the offset to the beginning of the file
                offset += getattr(x, "offset")
            return (
                x.filename,
                os.path.getmtime(x.filename),
                x.dtype,
                x.shape,
                x.strides,
                offset,
            )
        if x.dtype.hasobject:
            try:
                try:
                    # string fast-path
                    data = hash_buffer_hex(
                        "-".join(x.flat).encode(
                            encoding="utf-8", errors="surrogatepass"
                        )
                    )
                except UnicodeDecodeError:
                    # bytes fast-path
                    data = hash_buffer_hex(b"-".join(x.flat))
            except (TypeError, UnicodeDecodeError):
                try:
                    data = hash_buffer_hex(pickle.dumps(x, pickle.HIGHEST_PROTOCOL))
                except Exception:
                    # pickling not supported, use UUID4-based fallback
                    if not config.get("tokenize.ensure-deterministic"):
                        data = uuid.uuid4().hex
                    else:
                        raise RuntimeError(
                            f"``np.ndarray`` with object ``dtype`` {str(x)} cannot "
                            "be deterministically hashed. Please, see "
                            "https://docs.dask.org/en/latest/custom-collections.html#implementing-deterministic-hashing "  # noqa: E501
                            "for more information"
                        )
        else:
            try:
                data = hash_buffer_hex(x.ravel(order="K").view("i1"))
            except (BufferError, AttributeError, ValueError):
                data = hash_buffer_hex(x.copy().ravel(order="K").view("i1"))
        return (data, x.dtype, x.shape, x.strides)

    @normalize_token.register(np.matrix)
    def normalize_matrix(x):
        return type(x).__name__, normalize_array(x.view(type=np.ndarray))

    normalize_token.register(np.dtype, repr)
    normalize_token.register(np.generic, repr)

    @normalize_token.register(np.ufunc)
    def normalize_ufunc(x):
        try:
            name = x.__name__
            if getattr(np, name) is x:
                return "np." + name
        except AttributeError:
            return normalize_function(x)


@normalize_token.register_lazy("scipy")
def register_scipy():
    import scipy.sparse as sp

    def normalize_sparse_matrix(x, attrs):
        return (
            type(x).__name__,
            normalize_seq(normalize_token(getattr(x, key)) for key in attrs),
        )

    for cls, attrs in [
        (sp.dia_matrix, ("data", "offsets", "shape")),
        (sp.bsr_matrix, ("data", "indices", "indptr", "blocksize", "shape")),
        (sp.coo_matrix, ("data", "row", "col", "shape")),
        (sp.csr_matrix, ("data", "indices", "indptr", "shape")),
        (sp.csc_matrix, ("data", "indices", "indptr", "shape")),
        (sp.lil_matrix, ("data", "rows", "shape")),
    ]:
        normalize_token.register(cls, partial(normalize_sparse_matrix, attrs=attrs))

    @normalize_token.register(sp.dok_matrix)
    def normalize_dok_matrix(x):
        return type(x).__name__, normalize_token(sorted(x.items()))


def _colorize(t):
    """Convert (r, g, b) triple to "#RRGGBB" string

    For use with ``visualize(color=...)``

    Examples
    --------
    >>> _colorize((255, 255, 255))
    '#FFFFFF'
    >>> _colorize((0, 32, 128))
    '#002080'
    """
    t = t[:3]
    i = sum(v * 256 ** (len(t) - i - 1) for i, v in enumerate(t))
    h = hex(int(i))[2:].upper()
    h = "0" * (6 - len(h)) + h
    return "#" + h


named_schedulers = {
    "sync": local.get_sync,
    "synchronous": local.get_sync,
    "single-threaded": local.get_sync,
    "threads": threaded.get,
    "threading": threaded.get,
}

try:
    from dask import multiprocessing as dask_multiprocessing
except ImportError:
    pass
else:
    named_schedulers.update(
        {
            "processes": dask_multiprocessing.get,
            "multiprocessing": dask_multiprocessing.get,
        }
    )


get_err_msg = """
The get= keyword has been removed.

Please use the scheduler= keyword instead with the name of
the desired scheduler like 'threads' or 'processes'

    x.compute(scheduler='single-threaded')
    x.compute(scheduler='threads')
    x.compute(scheduler='processes')

or with a function that takes the graph and keys

    x.compute(scheduler=my_scheduler_function)

or with a Dask client

    x.compute(scheduler=client)
""".strip()


def get_scheduler(get=None, scheduler=None, collections=None, cls=None):
    """Get scheduler function

    There are various ways to specify the scheduler to use:

    1.  Passing in scheduler= parameters
    2.  Passing these into global configuration
    3.  Using defaults of a dask collection

    This function centralizes the logic to determine the right scheduler to use
    from those many options
    """
    if get:
        raise TypeError(get_err_msg)

    if scheduler is not None:
        if callable(scheduler):
            return scheduler
        elif "Client" in type(scheduler).__name__ and hasattr(scheduler, "get"):
            return scheduler.get
        elif isinstance(scheduler, str):
            scheduler = scheduler.lower()
            if scheduler in named_schedulers:
                return named_schedulers[scheduler]
            elif scheduler in ("dask.distributed", "distributed"):
                from distributed.worker import get_client

                return get_client().get
            else:
                raise ValueError(
                    "Expected one of [distributed, %s]"
                    % ", ".join(sorted(named_schedulers))
                )
        elif isinstance(scheduler, Executor):
            # Get `num_workers` from `Executor`'s `_max_workers` attribute.
            # If undefined, fallback to `config` or worst case CPU_COUNT.
            num_workers = getattr(scheduler, "_max_workers", None)
            if num_workers is None:
                num_workers = config.get("num_workers", CPU_COUNT)
            assert isinstance(num_workers, Integral) and num_workers > 0
            return partial(local.get_async, scheduler.submit, num_workers)
        else:
            raise ValueError("Unexpected scheduler: %s" % repr(scheduler))
        # else:  # try to connect to remote scheduler with this name
        #     return get_client(scheduler).get

    if config.get("scheduler", None):
        return get_scheduler(scheduler=config.get("scheduler", None))

    if config.get("get", None):
        raise ValueError(get_err_msg)

    if getattr(thread_state, "key", False):
        from distributed.worker import get_worker

        return get_worker().client.get

    if cls is not None:
        return cls.__dask_scheduler__

    if collections:
        collections = [c for c in collections if c is not None]
    if collections:
        get = collections[0].__dask_scheduler__
        if not all(c.__dask_scheduler__ == get for c in collections):
            raise ValueError(
                "Compute called on multiple collections with "
                "differing default schedulers. Please specify a "
                "scheduler=` parameter explicitly in compute or "
                "globally with `dask.config.set`."
            )
        return get

    return None


def wait(x, timeout=None, return_when="ALL_COMPLETED"):
    """Wait until computation has finished

    This is a compatibility alias for ``dask.distributed.wait``.
    If it is applied onto Dask collections without Dask Futures or if Dask
    distributed is not installed then it is a no-op
    """
    try:
        from distributed import wait

        return wait(x, timeout=timeout, return_when=return_when)
    except (ImportError, ValueError):
        return x


def get_collection_names(collection) -> set[str]:
    """Infer the collection names from the dask keys, under the assumption that all keys
    are either tuples with matching first element, and that element is a string, or
    there is exactly one key and it is a string.

    Examples
    --------
    >>> a.__dask_keys__()  # doctest: +SKIP
    ["foo", "bar"]
    >>> get_collection_names(a)  # doctest: +SKIP
    {"foo", "bar"}
    >>> b.__dask_keys__()  # doctest: +SKIP
    [[("foo-123", 0, 0), ("foo-123", 0, 1)], [("foo-123", 1, 0), ("foo-123", 1, 1)]]
    >>> get_collection_names(b)  # doctest: +SKIP
    {"foo-123"}
    """
    if not is_dask_collection(collection):
        raise TypeError(f"Expected Dask collection; got {type(collection)}")
    return {get_name_from_key(k) for k in flatten(collection.__dask_keys__())}


def get_name_from_key(key) -> str:
    """Given a dask collection's key, extract the collection name.

    Parameters
    ----------
    key: string or tuple
        Dask collection's key, which must be either a single string or a tuple whose
        first element is a string (commonly referred to as a collection's 'name'),

    Examples
    --------
    >>> get_name_from_key("foo")
    'foo'
    >>> get_name_from_key(("foo-123", 1, 2))
    'foo-123'
    """
    if isinstance(key, tuple) and key and isinstance(key[0], str):
        return key[0]
    if isinstance(key, str):
        return key
    raise TypeError(f"Expected str or tuple[str, Hashable, ...]; got {key}")


def replace_name_in_key(key, rename: Mapping[str, str]):
    """Given a dask collection's key, replace the collection name with a new one.

    Parameters
    ----------
    key: string or tuple
        Dask collection's key, which must be either a single string or a tuple whose
        first element is a string (commonly referred to as a collection's 'name'),
    rename:
        Mapping of zero or more names from : to. Extraneous names will be ignored.
        Names not found in this mapping won't be replaced.

    Examples
    --------
    >>> replace_name_in_key("foo", {})
    'foo'
    >>> replace_name_in_key("foo", {"foo": "bar"})
    'bar'
    >>> replace_name_in_key(("foo-123", 1, 2), {"foo-123": "bar-456"})
    ('bar-456', 1, 2)
    """
    if isinstance(key, tuple) and key and isinstance(key[0], str):
        return (rename.get(key[0], key[0]),) + key[1:]
    if isinstance(key, str):
        return rename.get(key, key)
    raise TypeError(f"Expected str or tuple[str, Hashable, ...]; got {key}")


def clone_key(key, seed):
    """Clone a key from a Dask collection, producing a new key with the same prefix and
    indices and a token which a deterministic function of the previous token and seed.

    Examples
    --------
    >>> clone_key("inc-cbb1eca3bafafbb3e8b2419c4eebb387", 123)  # doctest: +SKIP
    'inc-1d291de52f5045f8a969743daea271fd'
    >>> clone_key(("sum-cbb1eca3bafafbb3e8b2419c4eebb387", 4, 3), 123)  # doctest: +SKIP
    ('sum-f0962cc58ef4415689a86cc1d4cc1723', 4, 3)
    """
    if isinstance(key, tuple) and key and isinstance(key[0], str):
        return (clone_key(key[0], seed),) + key[1:]
    if isinstance(key, str):
        prefix = key_split(key)
        token = key[len(prefix) + 1 :]
        if token:
            return prefix + "-" + tokenize(token, seed)
        else:
            return tokenize(key, seed)
    raise TypeError(f"Expected str or tuple[str, Hashable, ...]; got {key}")<|MERGE_RESOLUTION|>--- conflicted
+++ resolved
@@ -1,9 +1,6 @@
-<<<<<<< HEAD
+from __future__ import annotations
+
 import dataclasses
-=======
-from __future__ import annotations
-
->>>>>>> aad132a5
 import datetime
 import inspect
 import os
