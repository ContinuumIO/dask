import datetime
import inspect
import os
import pickle
import threading
import uuid
from collections import OrderedDict
from concurrent.futures import Executor
from contextlib import contextmanager
from dataclasses import fields, is_dataclass
from functools import partial
from hashlib import md5
from numbers import Integral, Number
from operator import getitem
from typing import Iterator, Mapping, Set

from packaging.version import parse as parse_version
from tlz import curry, groupby, identity, merge
from tlz.functoolz import Compose

from . import config, local, threaded
from .context import thread_state
from .core import flatten
from .core import get as simple_get
from .core import literal, quote
from .hashing import hash_buffer_hex
from .system import CPU_COUNT
from .utils import Dispatch, apply, ensure_dict, key_split

__all__ = (
    "DaskMethodsMixin",
    "annotate",
    "is_dask_collection",
    "compute",
    "persist",
    "optimize",
    "visualize",
    "tokenize",
    "normalize_token",
    "get_collection_names",
    "get_name_from_key",
    "replace_name_in_key",
    "clone_key",
)


@contextmanager
def annotate(**annotations):
    """Context Manager for setting HighLevelGraph Layer annotations.

    Annotations are metadata or soft constraints associated with
    tasks that dask schedulers may choose to respect: They signal intent
    without enforcing hard constraints. As such, they are
    primarily designed for use with the distributed scheduler.

    Almost any object can serve as an annotation, but small Python objects
    are preferred, while large objects such as NumPy arrays are discouraged.

    Callables supplied as an annotation should take a single *key* argument and
    produce the appropriate annotation. Individual task keys in the annotated collection
    are supplied to the callable.

    Parameters
    ----------
    **annotations : key-value pairs

    Examples
    --------

    All tasks within array A should have priority 100 and be retried 3 times
    on failure.

    >>> import dask
    >>> import dask.array as da
    >>> with dask.annotate(priority=100, retries=3):
    ...     A = da.ones((10000, 10000))

    Prioritise tasks within Array A on flattened block ID.

    >>> nblocks = (10, 10)
    >>> with dask.annotate(priority=lambda k: k[1]*nblocks[1] + k[2]):
    ...     A = da.ones((1000, 1000), chunks=(100, 100))

    Annotations may be nested.

    >>> with dask.annotate(priority=1):
    ...     with dask.annotate(retries=3):
    ...         A = da.ones((1000, 1000))
    ...     B = A + 1
    """

    # Sanity check annotations used in place of
    # legacy distributed Client.{submit, persist, compute} keywords
    if "workers" in annotations:
        if isinstance(annotations["workers"], (list, set, tuple)):
            annotations["workers"] = list(annotations["workers"])
        elif isinstance(annotations["workers"], str):
            annotations["workers"] = [annotations["workers"]]
        elif callable(annotations["workers"]):
            pass
        else:
            raise TypeError(
                "'workers' annotation must be a sequence of str, a str or a callable, but got %s."
                % annotations["workers"]
            )

    if (
        "priority" in annotations
        and not isinstance(annotations["priority"], Number)
        and not callable(annotations["priority"])
    ):
        raise TypeError(
            "'priority' annotation must be a Number or a callable, but got %s"
            % annotations["priority"]
        )

    if (
        "retries" in annotations
        and not isinstance(annotations["retries"], Number)
        and not callable(annotations["retries"])
    ):
        raise TypeError(
            "'retries' annotation must be a Number or a callable, but got %s"
            % annotations["retries"]
        )

    if (
        "resources" in annotations
        and not isinstance(annotations["resources"], dict)
        and not callable(annotations["resources"])
    ):
        raise TypeError(
            "'resources' annotation must be a dict, but got %s"
            % annotations["resources"]
        )

    if (
        "allow_other_workers" in annotations
        and not isinstance(annotations["allow_other_workers"], bool)
        and not callable(annotations["allow_other_workers"])
    ):
        raise TypeError(
            "'allow_other_workers' annotations must be a bool or a callable, but got %s"
            % annotations["allow_other_workers"]
        )

    prev_annotations = config.get("annotations", {})
    new_annotations = {
        **prev_annotations,
        **{f"annotations.{k}": v for k, v in annotations.items()},
    }

    with config.set(new_annotations):
        yield


def is_dask_collection(x):
    """Returns ``True`` if ``x`` is a dask collection"""
    try:
        return x.__dask_graph__() is not None
    except (AttributeError, TypeError):
        return False


class DaskMethodsMixin:
    """A mixin adding standard dask collection methods"""

    __slots__ = ()

    def visualize(self, filename="mydask", format=None, optimize_graph=False, **kwargs):
        """Render the computation of this object's task graph using graphviz.

        Requires ``graphviz`` to be installed.

        Parameters
        ----------
        filename : str or None, optional
            The name of the file to write to disk. If the provided `filename`
            doesn't include an extension, '.png' will be used by default.
            If `filename` is None, no file will be written, and we communicate
            with dot using only pipes.
        format : {'png', 'pdf', 'dot', 'svg', 'jpeg', 'jpg'}, optional
            Format in which to write output file.  Default is 'png'.
        optimize_graph : bool, optional
            If True, the graph is optimized before rendering.  Otherwise,
            the graph is displayed as is. Default is False.
        color: {None, 'order'}, optional
            Options to color nodes.  Provide ``cmap=`` keyword for additional
            colormap
        **kwargs
           Additional keyword arguments to forward to ``to_graphviz``.

        Examples
        --------
        >>> x.visualize(filename='dask.pdf')  # doctest: +SKIP
        >>> x.visualize(filename='dask.pdf', color='order')  # doctest: +SKIP

        Returns
        -------
        result : IPython.diplay.Image, IPython.display.SVG, or None
            See dask.dot.dot_graph for more information.

        See Also
        --------
        dask.base.visualize
        dask.dot.dot_graph

        Notes
        -----
        For more information on optimization see here:

        https://docs.dask.org/en/latest/optimize.html
        """
        return visualize(
            self,
            filename=filename,
            format=format,
            optimize_graph=optimize_graph,
            **kwargs,
        )

    def persist(self, **kwargs):
        """Persist this dask collection into memory

        This turns a lazy Dask collection into a Dask collection with the same
        metadata, but now with the results fully computed or actively computing
        in the background.

        The action of function differs significantly depending on the active
        task scheduler.  If the task scheduler supports asynchronous computing,
        such as is the case of the dask.distributed scheduler, then persist
        will return *immediately* and the return value's task graph will
        contain Dask Future objects.  However if the task scheduler only
        supports blocking computation then the call to persist will *block*
        and the return value's task graph will contain concrete Python results.

        This function is particularly useful when using distributed systems,
        because the results will be kept in distributed memory, rather than
        returned to the local process as with compute.

        Parameters
        ----------
        scheduler : string, optional
            Which scheduler to use like "threads", "synchronous" or "processes".
            If not provided, the default is to check the global settings first,
            and then fall back to the collection defaults.
        optimize_graph : bool, optional
            If True [default], the graph is optimized before computation.
            Otherwise the graph is run as is. This can be useful for debugging.
        **kwargs
            Extra keywords to forward to the scheduler function.

        Returns
        -------
        New dask collections backed by in-memory data

        See Also
        --------
        dask.base.persist
        """
        (result,) = persist(self, traverse=False, **kwargs)
        return result

    def compute(self, **kwargs):
        """Compute this dask collection

        This turns a lazy Dask collection into its in-memory equivalent.
        For example a Dask array turns into a NumPy array and a Dask dataframe
        turns into a Pandas dataframe.  The entire dataset must fit into memory
        before calling this operation.

        Parameters
        ----------
        scheduler : string, optional
            Which scheduler to use like "threads", "synchronous" or "processes".
            If not provided, the default is to check the global settings first,
            and then fall back to the collection defaults.
        optimize_graph : bool, optional
            If True [default], the graph is optimized before computation.
            Otherwise the graph is run as is. This can be useful for debugging.
        kwargs
            Extra keywords to forward to the scheduler function.

        See Also
        --------
        dask.base.compute
        """
        (result,) = compute(self, traverse=False, **kwargs)
        return result

    def __await__(self):
        try:
            from distributed import futures_of, wait
        except ImportError as e:
            raise ImportError(
                "Using async/await with dask requires the `distributed` package"
            ) from e
        from tornado import gen

        @gen.coroutine
        def f():
            if futures_of(self):
                yield wait(self)
            raise gen.Return(self)

        return f().__await__()


def compute_as_if_collection(cls, dsk, keys, scheduler=None, get=None, **kwargs):
    """Compute a graph as if it were of type cls.

    Allows for applying the same optimizations and default scheduler."""
    schedule = get_scheduler(scheduler=scheduler, cls=cls, get=get)
    dsk2 = optimization_function(cls)(dsk, keys, **kwargs)
    return schedule(dsk2, keys, **kwargs)


def dont_optimize(dsk, keys, **kwargs):
    return dsk


def optimization_function(x):
    return getattr(x, "__dask_optimize__", dont_optimize)


def collections_to_dsk(collections, optimize_graph=True, optimizations=(), **kwargs):
    """
    Convert many collections into a single dask graph, after optimization
    """
    from .highlevelgraph import HighLevelGraph

    optimizations = tuple(optimizations) + tuple(config.get("optimizations", ()))

    if optimize_graph:
        groups = groupby(optimization_function, collections)

        graphs = []
        for opt, val in groups.items():
            dsk, keys = _extract_graph_and_keys(val)
            dsk = opt(dsk, keys, **kwargs)

            for opt_inner in optimizations:
                dsk = opt_inner(dsk, keys, **kwargs)

            graphs.append(dsk)

        # Merge all graphs
        if any(isinstance(graph, HighLevelGraph) for graph in graphs):
            dsk = HighLevelGraph.merge(*graphs)
        else:
            dsk = merge(*map(ensure_dict, graphs))
    else:
        dsk, _ = _extract_graph_and_keys(collections)

    return dsk


def _extract_graph_and_keys(vals):
    """Given a list of dask vals, return a single graph and a list of keys such
    that ``get(dsk, keys)`` is equivalent to ``[v.compute() for v in vals]``."""
    from .highlevelgraph import HighLevelGraph

    graphs, keys = [], []
    for v in vals:
        graphs.append(v.__dask_graph__())
        keys.append(v.__dask_keys__())

    if any(isinstance(graph, HighLevelGraph) for graph in graphs):
        graph = HighLevelGraph.merge(*graphs)
    else:
        graph = merge(*map(ensure_dict, graphs))

    return graph, keys


def unpack_collections(*args, traverse=True):
    """Extract collections in preparation for compute/persist/etc...

    Intended use is to find all collections in a set of (possibly nested)
    python objects, do something to them (compute, etc...), then repackage them
    in equivalent python objects.

    Parameters
    ----------
    *args
        Any number of objects. If it is a dask collection, it's extracted and
        added to the list of collections returned. By default, python builtin
        collections are also traversed to look for dask collections (for more
        information see the ``traverse`` keyword).
    traverse : bool, optional
        If True (default), builtin python collections are traversed looking for
        any dask collections they might contain.

    Returns
    -------
    collections : list
        A list of all dask collections contained in ``args``
    repack : callable
        A function to call on the transformed collections to repackage them as
        they were in the original ``args``.
    """

    collections = []
    repack_dsk = {}

    collections_token = uuid.uuid4().hex

    def _unpack(expr):
        if is_dask_collection(expr):
            tok = tokenize(expr)
            if tok not in repack_dsk:
                repack_dsk[tok] = (getitem, collections_token, len(collections))
                collections.append(expr)
            return tok

        tok = uuid.uuid4().hex
        if not traverse:
            tsk = quote(expr)
        else:
            # Treat iterators like lists
            typ = list if isinstance(expr, Iterator) else type(expr)
            if typ in (list, tuple, set):
                tsk = (typ, [_unpack(i) for i in expr])
            elif typ in (dict, OrderedDict):
                tsk = (typ, [[_unpack(k), _unpack(v)] for k, v in expr.items()])
            elif is_dataclass(expr) and not isinstance(expr, type):
                tsk = (
                    apply,
                    typ,
                    (),
                    (
                        dict,
                        [
                            [f.name, _unpack(getattr(expr, f.name))]
                            for f in fields(expr)
                        ],
                    ),
                )
            else:
                return expr

        repack_dsk[tok] = tsk
        return tok

    out = uuid.uuid4().hex
    repack_dsk[out] = (tuple, [_unpack(i) for i in args])

    def repack(results):
        dsk = repack_dsk.copy()
        dsk[collections_token] = quote(results)
        return simple_get(dsk, out)

    return collections, repack


def optimize(*args, traverse=True, **kwargs):
    """Optimize several dask collections at once.

    Returns equivalent dask collections that all share the same merged and
    optimized underlying graph. This can be useful if converting multiple
    collections to delayed objects, or to manually apply the optimizations at
    strategic points.

    Note that in most cases you shouldn't need to call this method directly.

    Parameters
    ----------
    *args : objects
        Any number of objects. If a dask object, its graph is optimized and
        merged with all those of all other dask objects before returning an
        equivalent dask collection. Non-dask arguments are passed through
        unchanged.
    traverse : bool, optional
        By default dask traverses builtin python collections looking for dask
        objects passed to ``optimize``. For large collections this can be
        expensive. If none of the arguments contain any dask objects, set
        ``traverse=False`` to avoid doing this traversal.
    optimizations : list of callables, optional
        Additional optimization passes to perform.
    **kwargs
        Extra keyword arguments to forward to the optimization passes.

    Examples
    --------
    >>> import dask as d
    >>> import dask.array as da
    >>> a = da.arange(10, chunks=2).sum()
    >>> b = da.arange(10, chunks=2).mean()
    >>> a2, b2 = d.optimize(a, b)

    >>> a2.compute() == a.compute()
    True
    >>> b2.compute() == b.compute()
    True
    """
    collections, repack = unpack_collections(*args, traverse=traverse)
    if not collections:
        return args

    dsk = collections_to_dsk(collections, **kwargs)

    postpersists = []
    for a in collections:
        r, s = a.__dask_postpersist__()
        postpersists.append(r(dsk, *s))

    return repack(postpersists)


def compute(
    *args, traverse=True, optimize_graph=True, scheduler=None, get=None, **kwargs
):
    """Compute several dask collections at once.

    Parameters
    ----------
    args : object
        Any number of objects. If it is a dask object, it's computed and the
        result is returned. By default, python builtin collections are also
        traversed to look for dask objects (for more information see the
        ``traverse`` keyword). Non-dask arguments are passed through unchanged.
    traverse : bool, optional
        By default dask traverses builtin python collections looking for dask
        objects passed to ``compute``. For large collections this can be
        expensive. If none of the arguments contain any dask objects, set
        ``traverse=False`` to avoid doing this traversal.
    scheduler : string, optional
        Which scheduler to use like "threads", "synchronous" or "processes".
        If not provided, the default is to check the global settings first,
        and then fall back to the collection defaults.
    optimize_graph : bool, optional
        If True [default], the optimizations for each collection are applied
        before computation. Otherwise the graph is run as is. This can be
        useful for debugging.
    get : ``None``
        Should be left to ``None`` The get= keyword has been removed.
    kwargs
        Extra keywords to forward to the scheduler function.

    Examples
    --------
    >>> import dask as d
    >>> import dask.array as da
    >>> a = da.arange(10, chunks=2).sum()
    >>> b = da.arange(10, chunks=2).mean()
    >>> d.compute(a, b)
    (45, 4.5)

    By default, dask objects inside python collections will also be computed:

    >>> d.compute({'a': a, 'b': b, 'c': 1})
    ({'a': 45, 'b': 4.5, 'c': 1},)
    """

    collections, repack = unpack_collections(*args, traverse=traverse)
    if not collections:
        return args

    schedule = get_scheduler(
        scheduler=scheduler,
        collections=collections,
        get=get,
    )

    dsk = collections_to_dsk(collections, optimize_graph, **kwargs)
    keys, postcomputes = [], []
    for x in collections:
        keys.append(x.__dask_keys__())
        postcomputes.append(x.__dask_postcompute__())

    results = schedule(dsk, keys, **kwargs)
    return repack([f(r, *a) for r, (f, a) in zip(results, postcomputes)])


def visualize(*args, filename="mydask", optimize_graph=False, maxval=None, **kwargs):
    """
    Visualize several dask graphs simultaneously.

    Requires ``graphviz`` to be installed. All options that are not the dask
    graph(s) should be passed as keyword arguments.

    Parameters
    ----------
    args : object
        Any number of objects. If it is a dask object, its associated graph
        will be included in the output of visualize. By default, python builtin
        collections are also traversed to look for dask objects (for more
        information see the ``traverse`` keyword). Arguments lacking an
        associated graph will be ignored.
    filename : str or None, optional
        The name of the file to write to disk. If the provided `filename`
        doesn't include an extension, '.png' will be used by default.
        If `filename` is None, no file will be written, and we communicate
        with dot using only pipes.
    format : {'png', 'pdf', 'dot', 'svg', 'jpeg', 'jpg'}, optional
        Format in which to write output file.  Default is 'png'.
    traverse : bool, optional
        By default, dask traverses builtin python collections looking for dask
        objects passed to ``visualize``. For large collections this can be
        expensive. If none of the arguments contain any dask objects, set
        ``traverse=False`` to avoid doing this traversal.
    optimize_graph : bool, optional
        If True, the graph is optimized before rendering.  Otherwise,
        the graph is displayed as is. Default is False.
    color : {None, 'order', 'ages', 'freed', 'memoryincreases', 'memorydecreases', 'memorypressure'}, optional
        Options to color nodes. colormap:

        - None, the default, no colors.
        - 'order', colors the nodes' border based on the order they appear in the graph.
        - 'ages', how long the data of a node is held.
        - 'freed', the number of dependencies released after running a node.
        - 'memoryincreases', how many more outputs are held after the lifetime of a node.
          Large values may indicate nodes that should have run later.
        - 'memorydecreases', how many fewer outputs are held after the lifetime of a node.
          Large values may indicate nodes that should have run sooner.
        - 'memorypressure', the number of data held when the node is run (circle), or
          the data is released (rectangle).
    maxval : {int, float}, optional
        Maximum value for colormap to normalize form 0 to 1.0. Default is ``None``
        will make it the max number of values
    collapse_outputs : bool, optional
        Whether to collapse output boxes, which often have empty labels.
        Default is False.
    verbose : bool, optional
        Whether to label output and input boxes even if the data aren't chunked.
        Beware: these labels can get very long. Default is False.
    **kwargs
       Additional keyword arguments to forward to ``to_graphviz``.

    Examples
    --------
    >>> x.visualize(filename='dask.pdf')  # doctest: +SKIP
    >>> x.visualize(filename='dask.pdf', color='order')  # doctest: +SKIP

    Returns
    -------
    result : IPython.diplay.Image, IPython.display.SVG, or None
        See dask.dot.dot_graph for more information.

    See Also
    --------
    dask.dot.dot_graph

    Notes
    -----
    For more information on optimization see here:

    https://docs.dask.org/en/latest/optimize.html
    """
    from dask.dot import dot_graph

<<<<<<< HEAD
    filename = kwargs.pop("filename", "mydask")
    optimize_graph = kwargs.pop("optimize_graph", False)
    traverse = kwargs.pop("traverse", True)

    args, _ = unpack_collections(*args, traverse=traverse)

    dsk = dict(collections_to_dsk(args, optimize_graph=optimize_graph))
=======
    dsks = []
    args3 = []
    for arg in args:
        if isinstance(arg, (list, tuple, set)):
            for a in arg:
                if isinstance(a, Mapping):
                    dsks.append(a)
                if is_dask_collection(a):
                    args3.append(a)
        else:
            if isinstance(arg, Mapping):
                dsks.append(arg)
            if is_dask_collection(arg):
                args3.append(arg)

    dsk = dict(collections_to_dsk(args3, optimize_graph=optimize_graph))
    for d in dsks:
        dsk.update(d)
>>>>>>> 5a8275dd

    color = kwargs.get("color")

    if color in {
        "order",
        "order-age",
        "order-freed",
        "order-memoryincreases",
        "order-memorydecreases",
        "order-memorypressure",
        "age",
        "freed",
        "memoryincreases",
        "memorydecreases",
        "memorypressure",
    }:
        import matplotlib.pyplot as plt

        from .order import diagnostics, order

        o = order(dsk)
        try:
            cmap = kwargs.pop("cmap")
        except KeyError:
            cmap = plt.cm.RdBu
        if isinstance(cmap, str):
            import matplotlib.pyplot as plt

            cmap = getattr(plt.cm, cmap)

        def label(x):
            return str(values[x])

        data_values = None
        if color != "order":
            info = diagnostics(dsk, o)[0]
            if color.endswith("age"):
                values = {key: val.age for key, val in info.items()}
            elif color.endswith("freed"):
                values = {key: val.num_dependencies_freed for key, val in info.items()}
            elif color.endswith("memorypressure"):
                values = {key: val.num_data_when_run for key, val in info.items()}
                data_values = {
                    key: val.num_data_when_released for key, val in info.items()
                }
            elif color.endswith("memoryincreases"):
                values = {
                    key: max(0, val.num_data_when_released - val.num_data_when_run)
                    for key, val in info.items()
                }
            else:  # memorydecreases
                values = {
                    key: max(0, val.num_data_when_run - val.num_data_when_released)
                    for key, val in info.items()
                }

            if color.startswith("order-"):

                def label(x):
                    return str(o[x]) + "-" + str(values[x])

        else:
            values = o
        if maxval is None:
            maxval = max(1, max(values.values()))
        colors = {k: _colorize(cmap(v / maxval, bytes=True)) for k, v in values.items()}
        if data_values is None:
            data_values = values
            data_colors = colors
        else:
            data_colors = {
                k: _colorize(cmap(v / maxval, bytes=True))
                for k, v in data_values.items()
            }

        kwargs["function_attributes"] = {
            k: {"color": v, "label": label(k)} for k, v in colors.items()
        }
        kwargs["data_attributes"] = {k: {"color": v} for k, v in data_colors.items()}
    elif color:
        raise NotImplementedError("Unknown value color=%s" % color)

    return dot_graph(dsk, filename=filename, **kwargs)


def persist(*args, traverse=True, optimize_graph=True, scheduler=None, **kwargs):
    """Persist multiple Dask collections into memory

    This turns lazy Dask collections into Dask collections with the same
    metadata, but now with their results fully computed or actively computing
    in the background.

    For example a lazy dask.array built up from many lazy calls will now be a
    dask.array of the same shape, dtype, chunks, etc., but now with all of
    those previously lazy tasks either computed in memory as many small :class:`numpy.array`
    (in the single-machine case) or asynchronously running in the
    background on a cluster (in the distributed case).

    This function operates differently if a ``dask.distributed.Client`` exists
    and is connected to a distributed scheduler.  In this case this function
    will return as soon as the task graph has been submitted to the cluster,
    but before the computations have completed.  Computations will continue
    asynchronously in the background.  When using this function with the single
    machine scheduler it blocks until the computations have finished.

    When using Dask on a single machine you should ensure that the dataset fits
    entirely within memory.

    Examples
    --------
    >>> df = dd.read_csv('/path/to/*.csv')  # doctest: +SKIP
    >>> df = df[df.name == 'Alice']  # doctest: +SKIP
    >>> df['in-debt'] = df.balance < 0  # doctest: +SKIP
    >>> df = df.persist()  # triggers computation  # doctest: +SKIP

    >>> df.value().min()  # future computations are now fast  # doctest: +SKIP
    -10
    >>> df.value().max()  # doctest: +SKIP
    100

    >>> from dask import persist  # use persist function on multiple collections
    >>> a, b = persist(a, b)  # doctest: +SKIP

    Parameters
    ----------
    *args: Dask collections
    scheduler : string, optional
        Which scheduler to use like "threads", "synchronous" or "processes".
        If not provided, the default is to check the global settings first,
        and then fall back to the collection defaults.
    traverse : bool, optional
        By default dask traverses builtin python collections looking for dask
        objects passed to ``persist``. For large collections this can be
        expensive. If none of the arguments contain any dask objects, set
        ``traverse=False`` to avoid doing this traversal.
    optimize_graph : bool, optional
        If True [default], the graph is optimized before computation.
        Otherwise the graph is run as is. This can be useful for debugging.
    **kwargs
        Extra keywords to forward to the scheduler function.

    Returns
    -------
    New dask collections backed by in-memory data
    """
    collections, repack = unpack_collections(*args, traverse=traverse)
    if not collections:
        return args

    schedule = get_scheduler(scheduler=scheduler, collections=collections)

    if inspect.ismethod(schedule):
        try:
            from distributed.client import default_client
        except ImportError:
            pass
        else:
            try:
                client = default_client()
            except ValueError:
                pass
            else:
                if client.get == schedule:
                    results = client.persist(
                        collections, optimize_graph=optimize_graph, **kwargs
                    )
                    return repack(results)

    dsk = collections_to_dsk(collections, optimize_graph, **kwargs)
    keys, postpersists = [], []
    for a in collections:
        a_keys = list(flatten(a.__dask_keys__()))
        rebuild, state = a.__dask_postpersist__()
        keys.extend(a_keys)
        postpersists.append((rebuild, a_keys, state))

    results = schedule(dsk, keys, **kwargs)
    d = dict(zip(keys, results))
    results2 = [r({k: d[k] for k in ks}, *s) for r, ks, s in postpersists]
    return repack(results2)


############
# Tokenize #
############


def tokenize(*args, **kwargs):
    """Deterministic token

    >>> tokenize([1, 2, '3'])
    '7d6a880cd9ec03506eee6973ff551339'

    >>> tokenize('Hello') == tokenize('Hello')
    True
    """
    if kwargs:
        args = args + (kwargs,)
    return md5(str(tuple(map(normalize_token, args))).encode()).hexdigest()


normalize_token = Dispatch()
normalize_token.register(
    (
        int,
        float,
        str,
        bytes,
        type(None),
        type,
        slice,
        complex,
        type(Ellipsis),
        datetime.date,
    ),
    identity,
)


@normalize_token.register(dict)
def normalize_dict(d):
    return normalize_token(sorted(d.items(), key=str))


@normalize_token.register(OrderedDict)
def normalize_ordered_dict(d):
    return type(d).__name__, normalize_token(list(d.items()))


@normalize_token.register(set)
def normalize_set(s):
    return normalize_token(sorted(s, key=str))


@normalize_token.register((tuple, list))
def normalize_seq(seq):
    def func(seq):
        try:
            return list(map(normalize_token, seq))
        except RecursionError:
            if not config.get("tokenize.ensure-deterministic"):
                return uuid.uuid4().hex

            raise RuntimeError(
                f"Sequence {str(seq)} cannot be deterministically hashed. Please, see "
                "https://docs.dask.org/en/latest/custom-collections.html#implementing-deterministic-hashing "
                "for more information"
            )

    return type(seq).__name__, func(seq)


@normalize_token.register(literal)
def normalize_literal(lit):
    return "literal", normalize_token(lit())


@normalize_token.register(range)
def normalize_range(r):
    return list(map(normalize_token, [r.start, r.stop, r.step]))


@normalize_token.register(object)
def normalize_object(o):
    method = getattr(o, "__dask_tokenize__", None)
    if method is not None:
        return method()

    if callable(o):
        return normalize_function(o)

    if not config.get("tokenize.ensure-deterministic"):
        return uuid.uuid4().hex

    raise RuntimeError(
        f"Object {str(o)} cannot be deterministically hashed. Please, see "
        "https://docs.dask.org/en/latest/custom-collections.html#implementing-deterministic-hashing "
        "for more information"
    )


function_cache = {}
function_cache_lock = threading.Lock()


def normalize_function(func):
    try:
        return function_cache[func]
    except KeyError:
        result = _normalize_function(func)
        if len(function_cache) >= 500:  # clear half of cache if full
            with function_cache_lock:
                if len(function_cache) >= 500:
                    for k in list(function_cache)[::2]:
                        del function_cache[k]
        function_cache[func] = result
        return result
    except TypeError:  # not hashable
        return _normalize_function(func)


def _normalize_function(func):
    if isinstance(func, Compose):
        first = getattr(func, "first", None)
        funcs = reversed((first,) + func.funcs) if first else func.funcs
        return tuple(normalize_function(f) for f in funcs)
    elif isinstance(func, (partial, curry)):
        args = tuple(normalize_token(i) for i in func.args)
        if func.keywords:
            kws = tuple(
                (k, normalize_token(v)) for k, v in sorted(func.keywords.items())
            )
        else:
            kws = None
        return (normalize_function(func.func), args, kws)
    else:
        try:
            result = pickle.dumps(func, protocol=0)
            if b"__main__" not in result:  # abort on dynamic functions
                return result
        except Exception:
            pass
        try:
            import cloudpickle

            return cloudpickle.dumps(func, protocol=0)
        except Exception:
            return str(func)


@normalize_token.register_lazy("pandas")
def register_pandas():
    import pandas as pd

    PANDAS_GT_130 = parse_version(pd.__version__) >= parse_version("1.3.0")

    @normalize_token.register(pd.Index)
    def normalize_index(ind):
        values = ind.array
        return [ind.name, normalize_token(values)]

    @normalize_token.register(pd.MultiIndex)
    def normalize_index(ind):
        codes = ind.codes
        return (
            [ind.name]
            + [normalize_token(x) for x in ind.levels]
            + [normalize_token(x) for x in codes]
        )

    @normalize_token.register(pd.Categorical)
    def normalize_categorical(cat):
        return [normalize_token(cat.codes), normalize_token(cat.dtype)]

    @normalize_token.register(pd.arrays.PeriodArray)
    @normalize_token.register(pd.arrays.DatetimeArray)
    @normalize_token.register(pd.arrays.TimedeltaArray)
    def normalize_period_array(arr):
        return [normalize_token(arr.asi8), normalize_token(arr.dtype)]

    @normalize_token.register(pd.arrays.IntervalArray)
    def normalize_interval_array(arr):
        return [
            normalize_token(arr.left),
            normalize_token(arr.right),
            normalize_token(arr.closed),
        ]

    @normalize_token.register(pd.Series)
    def normalize_series(s):
        return [
            s.name,
            s.dtype,
            normalize_token(s._values),
            normalize_token(s.index),
        ]

    @normalize_token.register(pd.DataFrame)
    def normalize_dataframe(df):
        mgr = df._data

        if PANDAS_GT_130:
            # for compat with ArrayManager, pandas 1.3.0 introduced a `.arrays`
            # attribute that returns the column arrays/block arrays for both
            # BlockManager and ArrayManager
            data = list(mgr.arrays)
        else:
            data = [block.values for block in mgr.blocks]
        data.extend([df.columns, df.index])
        return list(map(normalize_token, data))

    @normalize_token.register(pd.api.extensions.ExtensionArray)
    def normalize_extension_array(arr):
        import numpy as np

        return normalize_token(np.asarray(arr))

    # Dtypes
    @normalize_token.register(pd.api.types.CategoricalDtype)
    def normalize_categorical_dtype(dtype):
        return [normalize_token(dtype.categories), normalize_token(dtype.ordered)]

    @normalize_token.register(pd.api.extensions.ExtensionDtype)
    def normalize_period_dtype(dtype):
        return normalize_token(dtype.name)


@normalize_token.register_lazy("numpy")
def register_numpy():
    import numpy as np

    @normalize_token.register(np.ndarray)
    def normalize_array(x):
        if not x.shape:
            return (x.item(), x.dtype)
        if hasattr(x, "mode") and getattr(x, "filename", None):
            if hasattr(x.base, "ctypes"):
                offset = (
                    x.ctypes._as_parameter_.value - x.base.ctypes._as_parameter_.value
                )
            else:
                offset = 0  # root memmap's have mmap object as base
            if hasattr(
                x, "offset"
            ):  # offset numpy used while opening, and not the offset to the beginning of the file
                offset += getattr(x, "offset")
            return (
                x.filename,
                os.path.getmtime(x.filename),
                x.dtype,
                x.shape,
                x.strides,
                offset,
            )
        if x.dtype.hasobject:
            try:
                try:
                    # string fast-path
                    data = hash_buffer_hex(
                        "-".join(x.flat).encode(
                            encoding="utf-8", errors="surrogatepass"
                        )
                    )
                except UnicodeDecodeError:
                    # bytes fast-path
                    data = hash_buffer_hex(b"-".join(x.flat))
            except (TypeError, UnicodeDecodeError):
                try:
                    data = hash_buffer_hex(pickle.dumps(x, pickle.HIGHEST_PROTOCOL))
                except Exception:
                    # pickling not supported, use UUID4-based fallback
                    if not config.get("tokenize.ensure-deterministic"):
                        data = uuid.uuid4().hex
                    else:
                        raise RuntimeError(
                            f"``np.ndarray`` with object ``dtype`` {str(x)} cannot "
                            "be deterministically hashed. Please, see "
                            "https://docs.dask.org/en/latest/custom-collections.html#implementing-deterministic-hashing "  # noqa: E501
                            "for more information"
                        )
        else:
            try:
                data = hash_buffer_hex(x.ravel(order="K").view("i1"))
            except (BufferError, AttributeError, ValueError):
                data = hash_buffer_hex(x.copy().ravel(order="K").view("i1"))
        return (data, x.dtype, x.shape, x.strides)

    @normalize_token.register(np.matrix)
    def normalize_matrix(x):
        return type(x).__name__, normalize_array(x.view(type=np.ndarray))

    normalize_token.register(np.dtype, repr)
    normalize_token.register(np.generic, repr)

    @normalize_token.register(np.ufunc)
    def normalize_ufunc(x):
        try:
            name = x.__name__
            if getattr(np, name) is x:
                return "np." + name
        except AttributeError:
            return normalize_function(x)


@normalize_token.register_lazy("scipy")
def register_scipy():
    import scipy.sparse as sp

    def normalize_sparse_matrix(x, attrs):
        return (
            type(x).__name__,
            normalize_seq(normalize_token(getattr(x, key)) for key in attrs),
        )

    for cls, attrs in [
        (sp.dia_matrix, ("data", "offsets", "shape")),
        (sp.bsr_matrix, ("data", "indices", "indptr", "blocksize", "shape")),
        (sp.coo_matrix, ("data", "row", "col", "shape")),
        (sp.csr_matrix, ("data", "indices", "indptr", "shape")),
        (sp.csc_matrix, ("data", "indices", "indptr", "shape")),
        (sp.lil_matrix, ("data", "rows", "shape")),
    ]:
        normalize_token.register(cls, partial(normalize_sparse_matrix, attrs=attrs))

    @normalize_token.register(sp.dok_matrix)
    def normalize_dok_matrix(x):
        return type(x).__name__, normalize_token(sorted(x.items()))


def _colorize(t):
    """Convert (r, g, b) triple to "#RRGGBB" string

    For use with ``visualize(color=...)``

    Examples
    --------
    >>> _colorize((255, 255, 255))
    '#FFFFFF'
    >>> _colorize((0, 32, 128))
    '#002080'
    """
    t = t[:3]
    i = sum(v * 256 ** (len(t) - i - 1) for i, v in enumerate(t))
    h = hex(int(i))[2:].upper()
    h = "0" * (6 - len(h)) + h
    return "#" + h


named_schedulers = {
    "sync": local.get_sync,
    "synchronous": local.get_sync,
    "single-threaded": local.get_sync,
    "threads": threaded.get,
    "threading": threaded.get,
}

try:
    from dask import multiprocessing as dask_multiprocessing
except ImportError:
    pass
else:
    named_schedulers.update(
        {
            "processes": dask_multiprocessing.get,
            "multiprocessing": dask_multiprocessing.get,
        }
    )


get_err_msg = """
The get= keyword has been removed.

Please use the scheduler= keyword instead with the name of
the desired scheduler like 'threads' or 'processes'

    x.compute(scheduler='single-threaded')
    x.compute(scheduler='threads')
    x.compute(scheduler='processes')

or with a function that takes the graph and keys

    x.compute(scheduler=my_scheduler_function)

or with a Dask client

    x.compute(scheduler=client)
""".strip()


def get_scheduler(get=None, scheduler=None, collections=None, cls=None):
    """Get scheduler function

    There are various ways to specify the scheduler to use:

    1.  Passing in scheduler= parameters
    2.  Passing these into global configuration
    3.  Using defaults of a dask collection

    This function centralizes the logic to determine the right scheduler to use
    from those many options
    """
    if get:
        raise TypeError(get_err_msg)

    if scheduler is not None:
        if callable(scheduler):
            return scheduler
        elif "Client" in type(scheduler).__name__ and hasattr(scheduler, "get"):
            return scheduler.get
        elif isinstance(scheduler, str):
            scheduler = scheduler.lower()
            if scheduler in named_schedulers:
                return named_schedulers[scheduler]
            elif scheduler in ("dask.distributed", "distributed"):
                from distributed.worker import get_client

                return get_client().get
            else:
                raise ValueError(
                    "Expected one of [distributed, %s]"
                    % ", ".join(sorted(named_schedulers))
                )
        elif isinstance(scheduler, Executor):
            # Get `num_workers` from `Executor`'s `_max_workers` attribute.
            # If undefined, fallback to `config` or worst case CPU_COUNT.
            num_workers = getattr(scheduler, "_max_workers", None)
            if num_workers is None:
                num_workers = config.get("num_workers", CPU_COUNT)
            assert isinstance(num_workers, Integral) and num_workers > 0
            return partial(local.get_async, scheduler.submit, num_workers)
        else:
            raise ValueError("Unexpected scheduler: %s" % repr(scheduler))
        # else:  # try to connect to remote scheduler with this name
        #     return get_client(scheduler).get

    if config.get("scheduler", None):
        return get_scheduler(scheduler=config.get("scheduler", None))

    if config.get("get", None):
        raise ValueError(get_err_msg)

    if getattr(thread_state, "key", False):
        from distributed.worker import get_worker

        return get_worker().client.get

    if cls is not None:
        return cls.__dask_scheduler__

    if collections:
        collections = [c for c in collections if c is not None]
    if collections:
        get = collections[0].__dask_scheduler__
        if not all(c.__dask_scheduler__ == get for c in collections):
            raise ValueError(
                "Compute called on multiple collections with "
                "differing default schedulers. Please specify a "
                "scheduler=` parameter explicitly in compute or "
                "globally with `dask.config.set`."
            )
        return get

    return None


def wait(x, timeout=None, return_when="ALL_COMPLETED"):
    """Wait until computation has finished

    This is a compatibility alias for ``dask.distributed.wait``.
    If it is applied onto Dask collections without Dask Futures or if Dask
    distributed is not installed then it is a no-op
    """
    try:
        from distributed import wait

        return wait(x, timeout=timeout, return_when=return_when)
    except (ImportError, ValueError):
        return x


def get_collection_names(collection) -> Set[str]:
    """Infer the collection names from the dask keys, under the assumption that all keys
    are either tuples with matching first element, and that element is a string, or
    there is exactly one key and it is a string.

    Examples
    --------
    >>> a.__dask_keys__()  # doctest: +SKIP
    ["foo", "bar"]
    >>> get_collection_names(a)  # doctest: +SKIP
    {"foo", "bar"}
    >>> b.__dask_keys__()  # doctest: +SKIP
    [[("foo-123", 0, 0), ("foo-123", 0, 1)], [("foo-123", 1, 0), ("foo-123", 1, 1)]]
    >>> get_collection_names(b)  # doctest: +SKIP
    {"foo-123"}
    """
    if not is_dask_collection(collection):
        raise TypeError(f"Expected Dask collection; got {type(collection)}")
    return {get_name_from_key(k) for k in flatten(collection.__dask_keys__())}


def get_name_from_key(key) -> str:
    """Given a dask collection's key, extract the collection name.

    Parameters
    ----------
    key: string or tuple
        Dask collection's key, which must be either a single string or a tuple whose
        first element is a string (commonly referred to as a collection's 'name'),

    Examples
    --------
    >>> get_name_from_key("foo")
    'foo'
    >>> get_name_from_key(("foo-123", 1, 2))
    'foo-123'
    """
    if isinstance(key, tuple) and key and isinstance(key[0], str):
        return key[0]
    if isinstance(key, str):
        return key
    raise TypeError(f"Expected str or tuple[str, Hashable, ...]; got {key}")


def replace_name_in_key(key, rename: Mapping[str, str]):
    """Given a dask collection's key, replace the collection name with a new one.

    Parameters
    ----------
    key: string or tuple
        Dask collection's key, which must be either a single string or a tuple whose
        first element is a string (commonly referred to as a collection's 'name'),
    rename:
        Mapping of zero or more names from : to. Extraneous names will be ignored.
        Names not found in this mapping won't be replaced.

    Examples
    --------
    >>> replace_name_in_key("foo", {})
    'foo'
    >>> replace_name_in_key("foo", {"foo": "bar"})
    'bar'
    >>> replace_name_in_key(("foo-123", 1, 2), {"foo-123": "bar-456"})
    ('bar-456', 1, 2)
    """
    if isinstance(key, tuple) and key and isinstance(key[0], str):
        return (rename.get(key[0], key[0]),) + key[1:]
    if isinstance(key, str):
        return rename.get(key, key)
    raise TypeError(f"Expected str or tuple[str, Hashable, ...]; got {key}")


def clone_key(key, seed):
    """Clone a key from a Dask collection, producing a new key with the same prefix and
    indices and a token which a deterministic function of the previous token and seed.

    Examples
    --------
    >>> clone_key("inc-cbb1eca3bafafbb3e8b2419c4eebb387", 123)  # doctest: +SKIP
    'inc-1d291de52f5045f8a969743daea271fd'
    >>> clone_key(("sum-cbb1eca3bafafbb3e8b2419c4eebb387", 4, 3), 123)  # doctest: +SKIP
    ('sum-f0962cc58ef4415689a86cc1d4cc1723', 4, 3)
    """
    if isinstance(key, tuple) and key and isinstance(key[0], str):
        return (clone_key(key[0], seed),) + key[1:]
    if isinstance(key, str):
        prefix = key_split(key)
        token = key[len(prefix) + 1 :]
        if token:
            return prefix + "-" + tokenize(token, seed)
        else:
            return tokenize(key, seed)
    raise TypeError(f"Expected str or tuple[str, Hashable, ...]; got {key}")<|MERGE_RESOLUTION|>--- conflicted
+++ resolved
@@ -572,7 +572,7 @@
     return repack([f(r, *a) for r, (f, a) in zip(results, postcomputes)])
 
 
-def visualize(*args, filename="mydask", optimize_graph=False, maxval=None, **kwargs):
+def visualize(*args, filename="mydask", traverse=True, optimize_graph=False, maxval=None, **kwargs):
     """
     Visualize several dask graphs simultaneously.
 
@@ -649,34 +649,9 @@
     """
     from dask.dot import dot_graph
 
-<<<<<<< HEAD
-    filename = kwargs.pop("filename", "mydask")
-    optimize_graph = kwargs.pop("optimize_graph", False)
-    traverse = kwargs.pop("traverse", True)
-
     args, _ = unpack_collections(*args, traverse=traverse)
 
     dsk = dict(collections_to_dsk(args, optimize_graph=optimize_graph))
-=======
-    dsks = []
-    args3 = []
-    for arg in args:
-        if isinstance(arg, (list, tuple, set)):
-            for a in arg:
-                if isinstance(a, Mapping):
-                    dsks.append(a)
-                if is_dask_collection(a):
-                    args3.append(a)
-        else:
-            if isinstance(arg, Mapping):
-                dsks.append(arg)
-            if is_dask_collection(arg):
-                args3.append(arg)
-
-    dsk = dict(collections_to_dsk(args3, optimize_graph=optimize_graph))
-    for d in dsks:
-        dsk.update(d)
->>>>>>> 5a8275dd
 
     color = kwargs.get("color")
 
