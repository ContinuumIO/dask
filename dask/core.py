--- conflicted
+++ resolved
@@ -6,7 +6,7 @@
 
 
 def ishashable(x):
-    """Is x hashable?
+    """ Is x hashable?
 
     Examples
     --------
@@ -24,7 +24,7 @@
 
 
 def istask(x):
-    """Is x a runnable task?
+    """ Is x a runnable task?
 
     A task is a tuple with a callable first argument
 
@@ -84,7 +84,7 @@
 
 
 def _execute_task(arg, cache, dsk=None):
-    """Do the actual work of collecting data and executing a function
+    """ Do the actual work of collecting data and executing a function
 
     Examples
     --------
@@ -128,7 +128,7 @@
 
 
 def get(dsk, out, cache=None):
-    """Get value from Dask
+    """ Get value from Dask
 
     Examples
     --------
@@ -192,7 +192,7 @@
 
 
 def get_dependencies(dsk, key=None, task=no_default, as_list=False):
-    """Get the immediate tasks on which this task depends
+    """ Get the immediate tasks on which this task depends
 
     Examples
     --------
@@ -231,7 +231,7 @@
 
 
 def get_deps(dsk):
-    """Get dependencies and dependents from dask dask graph
+    """ Get dependencies and dependents from dask dask graph
 
     >>> dsk = {'a': 1, 'b': (inc, 'a'), 'c': (inc, 'b')}
     >>> dependencies, dependents = get_deps(dsk)
@@ -293,7 +293,7 @@
 
 
 def subs(task, key, val):
-    """Perform a substitution on a task
+    """ Perform a substitution on a task
 
     Examples
     --------
@@ -301,7 +301,6 @@
     >>> subs((inc, 'x'), 'x', 1)  # doctest: +SKIP
     (inc, 1)
     """
-    hash_key = hash(key)
     type_task = type(task)
     if not (type_task is tuple and task and callable(task[0])):  # istask(task):
         try:
@@ -322,11 +321,7 @@
             arg = [subs(x, key, val) for x in arg]
         else:
             try:
-<<<<<<< HEAD
-                if hash(arg) == hash_key:
-=======
                 if arg in hash_key:  # Hash and equality match
->>>>>>> 627b2bc7
                     arg = val
             except TypeError:  # not hashable
                 pass
@@ -409,7 +404,7 @@
 
 
 def getcycle(d, keys):
-    """Return a list of nodes that form a cycle if Dask is not a DAG.
+    """ Return a list of nodes that form a cycle if Dask is not a DAG.
 
     Returns an empty list if no cycle is found.
 
@@ -430,7 +425,7 @@
 
 
 def isdag(d, keys):
-    """Does Dask form a directed acyclic graph when calculating keys?
+    """ Does Dask form a directed acyclic graph when calculating keys?
 
     ``keys`` may be a single key or list of keys.
 
@@ -469,7 +464,7 @@
 
 
 def quote(x):
-    """Ensure that this value remains this value in a dask graph
+    """ Ensure that this value remains this value in a dask graph
 
     Some values in dask graph take on special meaning. Sometimes we want to
     ensure that our data is not interpreted but remains literal.
