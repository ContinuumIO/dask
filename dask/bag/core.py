import io
import itertools
import math
import operator
import uuid
import warnings
from collections import defaultdict
from collections.abc import Iterable, Iterator
from functools import wraps, partial, reduce
from random import Random
from urllib.request import urlopen

import tlz as toolz
from tlz import (
    merge,
    take,
    valmap,
    partition_all,
    remove,
    compose,
    curry,
    first,
    second,
    accumulate,
    peek,
    frequencies,
    merge_with,
    join,
    reduceby,
    count,
    pluck,
    groupby,
    topk,
    unique,
    accumulate,
)

from .. import config
from .avro import to_avro
from ..base import tokenize, dont_optimize, DaskMethodsMixin
from ..bytes import open_files
from ..context import globalmethod
<<<<<<< HEAD
from ..core import (
    quote,
    get_dependencies,
    reverse_dict,
    flatten,
    Task,
    TupleTask,
    spec_type,
)
=======
from ..core import quote, istask, get_dependencies, reverse_dict, flatten
from ..sizeof import sizeof
>>>>>>> 300adf03
from ..delayed import Delayed, unpack_collections
from ..highlevelgraph import HighLevelGraph
from ..multiprocessing import get as mpget
from ..optimization import fuse, cull, inline
from ..utils import (
    apply,
    system_encoding,
    takes_multiple_arguments,
    funcname,
    digit,
    insert,
    ensure_dict,
    ensure_bytes,
    ensure_unicode,
    key_split,
    parse_bytes,
    iter_chunks,
)
from . import chunk


no_default = "__no__default__"
no_result = type(
    "no_result", (object,), {"__slots__": (), "__reduce__": lambda self: "no_result"}
)


def lazify_task(task, start=True):
    """
    Given a task, remove unnecessary calls to ``list`` and ``reify``.

    This traverses tasks and small lists.  We choose not to traverse down lists
    of size >= 50 because it is unlikely that sequences this long contain other
    sequences in practice.

    Examples
    --------
    >>> task = (sum, (list, (map, inc, [1, 2, 3])))  # doctest: +SKIP
    >>> lazify_task(task)  # doctest: +SKIP
    (sum, (map, inc, [1, 2, 3]))
    """
    task_type = spec_type(task)

    if task_type is list and len(task) < 50:
        return [lazify_task(arg, False) for arg in task]
    elif task_type is Task:
        if not start and task.function in (list, reify):
            assert len(task.args) == 1
            return lazify_task(task.args[0], start=False)
        else:
            return Task(
                task.function,
                lazify_task(task.args, start=False),
                {k: lazify_task(v, start=False) for k, v in task.kwargs.items()}
                if type(task.kwargs) is dict
                else lazify_task(task.kwargs, start=False),
            )
    elif task_type is TupleTask:
        head, tail = task[0], task[1:]

        if not start and head in (list, reify):
            return lazify_task(*tail, start=False)
        else:
            return (head,) + tuple([lazify_task(arg, False) for arg in tail])
    else:
        return task


def lazify(dsk):
    """
    Remove unnecessary calls to ``list`` in tasks.

    See Also
    --------
    dask.bag.core.lazify_task
    """
    return valmap(lazify_task, dsk)


def inline_singleton_lists(dsk, keys, dependencies=None):
    """ Inline lists that are only used once.

    >>> d = {'b': (list, 'a'),
    ...      'c': (f, 'b', 1)}     # doctest: +SKIP
    >>> inline_singleton_lists(d)  # doctest: +SKIP
    {'c': (f, (list, 'a'), 1)}

    Pairs nicely with lazify afterwards.
    """
    if dependencies is None:
        dependencies = {k: get_dependencies(dsk, task=v) for k, v in dsk.items()}
    dependents = reverse_dict(dependencies)

    inline_keys = set()

    for k, v in dsk.items():
        task_type = spec_type(v)
        if (
            (task_type is Task and v.function is list)
            or (task_type is TupleTask and v[0] is list)
        ) and len(dependents[k]) == 1:

            inline_keys.add(k)

    inline_keys.difference_update(flatten(keys))
    dsk = inline(dsk, inline_keys, inline_constants=False)
    for k in inline_keys:
        del dsk[k]
    return dsk


def optimize(dsk, keys, fuse_keys=None, rename_fused_keys=None, **kwargs):
    """ Optimize a dask from a dask Bag. """
    dsk = ensure_dict(dsk)
    dsk2, dependencies = cull(dsk, keys)
    kwargs = {}
    if rename_fused_keys is not None:
        kwargs["rename_keys"] = rename_fused_keys
    dsk3, dependencies = fuse(dsk2, keys + (fuse_keys or []), dependencies, **kwargs)
    dsk4 = inline_singleton_lists(dsk3, keys, dependencies)
    dsk5 = lazify(dsk4)
    return dsk5


def _to_textfiles_chunk(data, lazy_file, last_endline):
    with lazy_file as f:
        if isinstance(f, io.TextIOWrapper):
            endline = u"\n"
            ensure = ensure_unicode
        else:
            endline = b"\n"
            ensure = ensure_bytes
        started = False
        for d in data:
            if started:
                f.write(endline)
            else:
                started = True
            f.write(ensure(d))
        if last_endline:
            f.write(endline)


def to_textfiles(
    b,
    path,
    name_function=None,
    compression="infer",
    encoding=system_encoding,
    compute=True,
    storage_options=None,
    last_endline=False,
    **kwargs
):
    """ Write dask Bag to disk, one filename per partition, one line per element.

    **Paths**: This will create one file for each partition in your bag. You
    can specify the filenames in a variety of ways.

    Use a globstring

    >>> b.to_textfiles('/path/to/data/*.json.gz')  # doctest: +SKIP

    The * will be replaced by the increasing sequence 1, 2, ...

    ::

        /path/to/data/0.json.gz
        /path/to/data/1.json.gz

    Use a globstring and a ``name_function=`` keyword argument.  The
    name_function function should expect an integer and produce a string.
    Strings produced by name_function must preserve the order of their
    respective partition indices.

    >>> from datetime import date, timedelta
    >>> def name(i):
    ...     return str(date(2015, 1, 1) + i * timedelta(days=1))

    >>> name(0)
    '2015-01-01'
    >>> name(15)
    '2015-01-16'

    >>> b.to_textfiles('/path/to/data/*.json.gz', name_function=name)  # doctest: +SKIP

    ::

        /path/to/data/2015-01-01.json.gz
        /path/to/data/2015-01-02.json.gz
        ...

    You can also provide an explicit list of paths.

    >>> paths = ['/path/to/data/alice.json.gz', '/path/to/data/bob.json.gz', ...]  # doctest: +SKIP
    >>> b.to_textfiles(paths) # doctest: +SKIP

    **Compression**: Filenames with extensions corresponding to known
    compression algorithms (gz, bz2) will be compressed accordingly.

    **Bag Contents**: The bag calling ``to_textfiles`` must be a bag of
    text strings. For example, a bag of dictionaries could be written to
    JSON text files by mapping ``json.dumps`` on to the bag first, and
    then calling ``to_textfiles`` :

    >>> b_dict.map(json.dumps).to_textfiles("/path/to/data/*.json")  # doctest: +SKIP

    **Last endline**: By default the last line does not end with a newline
    character. Pass ``last_endline=True`` to invert the default.
    """
    mode = "wb" if encoding is None else "wt"
    files = open_files(
        path,
        compression=compression,
        mode=mode,
        encoding=encoding,
        name_function=name_function,
        num=b.npartitions,
        **(storage_options or {})
    )

    name = "to-textfiles-" + uuid.uuid4().hex
    dsk = {
        (name, i): (_to_textfiles_chunk, (b.name, i), f, last_endline)
        for i, f in enumerate(files)
    }
    graph = HighLevelGraph.from_collections(name, dsk, dependencies=[b])
    out = type(b)(graph, name, b.npartitions)

    if compute:
        out.compute(**kwargs)
        return [f.path for f in files]
    else:
        return out.to_delayed()


def finalize(results):
    if not results:
        return results
    if isinstance(results, Iterator):
        results = list(results)
    if isinstance(results[0], Iterable) and not isinstance(results[0], str):
        results = toolz.concat(results)
    if isinstance(results, Iterator):
        results = list(results)
    return results


def finalize_item(results):
    return results[0]


class StringAccessor(object):
    """ String processing functions

    Examples
    --------

    >>> import dask.bag as db
    >>> b = db.from_sequence(['Alice Smith', 'Bob Jones', 'Charlie Smith'])
    >>> list(b.str.lower())
    ['alice smith', 'bob jones', 'charlie smith']

    >>> list(b.str.match('*Smith'))
    ['Alice Smith', 'Charlie Smith']

    >>> list(b.str.split(' '))
    [['Alice', 'Smith'], ['Bob', 'Jones'], ['Charlie', 'Smith']]
    """

    def __init__(self, bag):
        self._bag = bag

    def __dir__(self):
        return sorted(set(dir(type(self)) + dir(str)))

    def _strmap(self, key, *args, **kwargs):
        return self._bag.map(operator.methodcaller(key, *args, **kwargs))

    def __getattr__(self, key):
        try:
            return object.__getattribute__(self, key)
        except AttributeError:
            if key in dir(str):
                func = getattr(str, key)
                return robust_wraps(func)(partial(self._strmap, key))
            else:
                raise

    def match(self, pattern):
        """ Filter strings by those that match a pattern.

        Examples
        --------

        >>> import dask.bag as db
        >>> b = db.from_sequence(['Alice Smith', 'Bob Jones', 'Charlie Smith'])
        >>> list(b.str.match('*Smith'))
        ['Alice Smith', 'Charlie Smith']

        See Also
        --------
        fnmatch.fnmatch
        """
        from fnmatch import fnmatch

        return self._bag.filter(partial(fnmatch, pat=pattern))


def robust_wraps(wrapper):
    """ A weak version of wraps that only copies doc. """

    def _(wrapped):
        wrapped.__doc__ = wrapper.__doc__
        return wrapped

    return _


class Item(DaskMethodsMixin):
    def __init__(self, dsk, key):
        self.dask = dsk
        self.key = key
        self.name = key

    def __dask_graph__(self):
        return self.dask

    def __dask_keys__(self):
        return [self.key]

    def __dask_tokenize__(self):
        return self.key

    __dask_optimize__ = globalmethod(optimize, key="bag_optimize", falsey=dont_optimize)
    __dask_scheduler__ = staticmethod(mpget)

    def __dask_postcompute__(self):
        return finalize_item, ()

    def __dask_postpersist__(self):
        return Item, (self.key,)

    @staticmethod
    def from_delayed(value):
        """ Create bag item from a dask.delayed value.

        See ``dask.bag.from_delayed`` for details
        """
        from dask.delayed import Delayed, delayed

        if not isinstance(value, Delayed) and hasattr(value, "key"):
            value = delayed(value)
        assert isinstance(value, Delayed)
        return Item(ensure_dict(value.dask), value.key)

    @property
    def _args(self):
        return (self.dask, self.key)

    def __getstate__(self):
        return self._args

    def __setstate__(self, state):
        self.dask, self.key = state

    def apply(self, func):
        name = "{0}-{1}".format(funcname(func), tokenize(self, func, "apply"))
        dsk = {name: (func, self.key)}
        graph = HighLevelGraph.from_collections(name, dsk, dependencies=[self])
        return Item(graph, name)

    __int__ = __float__ = __complex__ = __bool__ = DaskMethodsMixin.compute

    def to_delayed(self, optimize_graph=True):
        """Convert into a ``dask.delayed`` object.

        Parameters
        ----------
        optimize_graph : bool, optional
            If True [default], the graph is optimized before converting into
            ``dask.delayed`` objects.
        """
        from dask.delayed import Delayed

        dsk = self.__dask_graph__()
        if optimize_graph:
            dsk = self.__dask_optimize__(dsk, self.__dask_keys__())
        return Delayed(self.key, dsk)


class Bag(DaskMethodsMixin):
    """ Parallel collection of Python objects

    Examples
    --------
    Create Bag from sequence

    >>> import dask.bag as db
    >>> b = db.from_sequence(range(5))
    >>> list(b.filter(lambda x: x % 2 == 0).map(lambda x: x * 10))  # doctest: +SKIP
    [0, 20, 40]

    Create Bag from filename or globstring of filenames

    >>> b = db.read_text('/path/to/mydata.*.json.gz').map(json.loads)  # doctest: +SKIP

    Create manually (expert use)

    >>> dsk = {('x', 0): (range, 5),
    ...        ('x', 1): (range, 5),
    ...        ('x', 2): (range, 5)}
    >>> b = Bag(dsk, 'x', npartitions=3)

    >>> sorted(b.map(lambda x: x * 10))  # doctest: +SKIP
    [0, 0, 0, 10, 10, 10, 20, 20, 20, 30, 30, 30, 40, 40, 40]

    >>> int(b.fold(lambda x, y: x + y))  # doctest: +SKIP
    30
    """

    def __init__(self, dsk, name, npartitions):
        if not isinstance(dsk, HighLevelGraph):
            dsk = HighLevelGraph.from_collections(name, dsk, dependencies=[])
        self.dask = dsk
        self.name = name
        self.npartitions = npartitions

    def __dask_graph__(self):
        return self.dask

    def __dask_keys__(self):
        return [(self.name, i) for i in range(self.npartitions)]

    def __dask_layers__(self):
        return (self.name,)

    def __dask_tokenize__(self):
        return self.name

    __dask_optimize__ = globalmethod(optimize, key="bag_optimize", falsey=dont_optimize)
    __dask_scheduler__ = staticmethod(mpget)

    def __dask_postcompute__(self):
        return finalize, ()

    def __dask_postpersist__(self):
        return type(self), (self.name, self.npartitions)

    def __str__(self):
        return "dask.bag<%s, npartitions=%d>" % (key_split(self.name), self.npartitions)

    __repr__ = __str__

    str = property(fget=StringAccessor)

    def map(self, func, *args, **kwargs):
        """Apply a function elementwise across one or more bags.

        Note that all ``Bag`` arguments must be partitioned identically.

        Parameters
        ----------
        func : callable
        *args, **kwargs : Bag, Item, or object
            Extra arguments and keyword arguments to pass to ``func`` *after*
            the calling bag instance. Non-Bag args/kwargs are broadcasted
            across all calls to ``func``.

        Notes
        -----
        For calls with multiple `Bag` arguments, corresponding partitions
        should have the same length; if they do not, the call will error at
        compute time.

        Examples
        --------
        >>> import dask.bag as db
        >>> b = db.from_sequence(range(5), npartitions=2)
        >>> b2 = db.from_sequence(range(5, 10), npartitions=2)

        Apply a function to all elements in a bag:

        >>> b.map(lambda x: x + 1).compute()
        [1, 2, 3, 4, 5]

        Apply a function with arguments from multiple bags:

        >>> from operator import add
        >>> b.map(add, b2).compute()
        [5, 7, 9, 11, 13]

        Non-bag arguments are broadcast across all calls to the mapped
        function:

        >>> b.map(add, 1).compute()
        [1, 2, 3, 4, 5]

        Keyword arguments are also supported, and have the same semantics as
        regular arguments:

        >>> def myadd(x, y=0):
        ...     return x + y
        >>> b.map(myadd, y=b2).compute()
        [5, 7, 9, 11, 13]
        >>> b.map(myadd, y=1).compute()
        [1, 2, 3, 4, 5]

        Both arguments and keyword arguments can also be instances of
        ``dask.bag.Item``. Here we'll add the max value in the bag to each
        element:

        >>> b.map(myadd, b.max()).compute()
        [4, 5, 6, 7, 8]
        """
        return bag_map(func, self, *args, **kwargs)

    def starmap(self, func, **kwargs):
        """Apply a function using argument tuples from the given bag.

        This is similar to ``itertools.starmap``, except it also accepts
        keyword arguments. In pseudocode, this is could be written as:

        >>> def starmap(func, bag, **kwargs):
        ...     return (func(*args, **kwargs) for args in bag)

        Parameters
        ----------
        func : callable
        **kwargs : Item, Delayed, or object, optional
            Extra keyword arguments to pass to ``func``. These can either be
            normal objects, ``dask.bag.Item``, or ``dask.delayed.Delayed``.

        Examples
        --------
        >>> import dask.bag as db
        >>> data = [(1, 2), (3, 4), (5, 6), (7, 8), (9, 10)]
        >>> b = db.from_sequence(data, npartitions=2)

        Apply a function to each argument tuple:

        >>> from operator import add
        >>> b.starmap(add).compute()
        [3, 7, 11, 15, 19]

        Apply a function to each argument tuple, with additional keyword
        arguments:

        >>> def myadd(x, y, z=0):
        ...     return x + y + z
        >>> b.starmap(myadd, z=10).compute()
        [13, 17, 21, 25, 29]

        Keyword arguments can also be instances of ``dask.bag.Item`` or
        ``dask.delayed.Delayed``:

        >>> max_second = b.pluck(1).max()
        >>> max_second.compute()
        10
        >>> b.starmap(myadd, z=max_second).compute()
        [13, 17, 21, 25, 29]
        """
        name = "{0}-{1}".format(
            funcname(func), tokenize(self, func, "starmap", **kwargs)
        )
        dependencies = [self]
        if kwargs:
            kwargs, collections = unpack_scalar_dask_kwargs(kwargs)
            dependencies.extend(collections)

        dsk = {
            (name, i): (reify, (starmap_chunk, func, (self.name, i), kwargs))
            for i in range(self.npartitions)
        }
        graph = HighLevelGraph.from_collections(name, dsk, dependencies=dependencies)
        return type(self)(graph, name, self.npartitions)

    @property
    def _args(self):
        return (self.dask, self.name, self.npartitions)

    def __getstate__(self):
        return self._args

    def __setstate__(self, state):
        self.dask, self.name, self.npartitions = state

    def filter(self, predicate):
        """ Filter elements in collection by a predicate function.

        >>> def iseven(x):
        ...     return x % 2 == 0

        >>> import dask.bag as db
        >>> b = db.from_sequence(range(5))
        >>> list(b.filter(iseven))  # doctest: +SKIP
        [0, 2, 4]
        """
        name = "filter-{0}-{1}".format(funcname(predicate), tokenize(self, predicate))
        dsk = dict(
            ((name, i), (reify, (filter, predicate, (self.name, i))))
            for i in range(self.npartitions)
        )
        graph = HighLevelGraph.from_collections(name, dsk, dependencies=[self])
        return type(self)(graph, name, self.npartitions)

    def random_sample(self, prob, random_state=None):
        """ Return elements from bag with probability of ``prob``.

        Parameters
        ----------
        prob : float
            A float between 0 and 1, representing the probability that each
            element will be returned.
        random_state : int or random.Random, optional
            If an integer, will be used to seed a new ``random.Random`` object.
            If provided, results in deterministic sampling.

        Examples
        --------
        >>> import dask.bag as db
        >>> b = db.from_sequence(range(5))
        >>> list(b.random_sample(0.5, 43))
        [0, 3, 4]
        >>> list(b.random_sample(0.5, 43))
        [0, 3, 4]
        """
        if not 0 <= prob <= 1:
            raise ValueError("prob must be a number in the interval [0, 1]")
        if not isinstance(random_state, Random):
            random_state = Random(random_state)

        name = "random-sample-%s" % tokenize(self, prob, random_state.getstate())
        state_data = random_state_data_python(self.npartitions, random_state)
        dsk = {
            (name, i): (reify, (random_sample, (self.name, i), state, prob))
            for i, state in zip(range(self.npartitions), state_data)
        }
        graph = HighLevelGraph.from_collections(name, dsk, dependencies=[self])
        return type(self)(graph, name, self.npartitions)

    def remove(self, predicate):
        """ Remove elements in collection that match predicate.

        >>> def iseven(x):
        ...     return x % 2 == 0

        >>> import dask.bag as db
        >>> b = db.from_sequence(range(5))
        >>> list(b.remove(iseven))  # doctest: +SKIP
        [1, 3]
        """
        name = "remove-{0}-{1}".format(funcname(predicate), tokenize(self, predicate))
        dsk = dict(
            ((name, i), (reify, (remove, predicate, (self.name, i))))
            for i in range(self.npartitions)
        )
        graph = HighLevelGraph.from_collections(name, dsk, dependencies=[self])
        return type(self)(graph, name, self.npartitions)

    def map_partitions(self, func, *args, **kwargs):
        """Apply a function to every partition across one or more bags.

        Note that all ``Bag`` arguments must be partitioned identically.

        Parameters
        ----------
        func : callable
            The function to be called on every partition.
            This function should expect an ``Iterator`` or ``Iterable`` for
            every partition and should return an ``Iterator`` or ``Iterable``
            in return.
        *args, **kwargs : Bag, Item, Delayed, or object
            Arguments and keyword arguments to pass to ``func``.
            Partitions from this bag will be the first argument, and these will
            be passed *after*.

        Examples
        --------
        >>> import dask.bag as db
        >>> b = db.from_sequence(range(1, 101), npartitions=10)
        >>> def div(nums, den=1):
        ...     return [num / den for num in nums]

        Using a python object:

        >>> hi = b.max().compute()
        >>> hi
        100
        >>> b.map_partitions(div, den=hi).take(5)
        (0.01, 0.02, 0.03, 0.04, 0.05)

        Using an ``Item``:

        >>> b.map_partitions(div, den=b.max()).take(5)
        (0.01, 0.02, 0.03, 0.04, 0.05)

        Note that while both versions give the same output, the second forms a
        single graph, and then computes everything at once, and in some cases
        may be more efficient.
        """
        return map_partitions(func, self, *args, **kwargs)

    def pluck(self, key, default=no_default):
        """ Select item from all tuples/dicts in collection.

        >>> b = from_sequence([{'name': 'Alice', 'credits': [1, 2, 3]},
        ...                    {'name': 'Bob',   'credits': [10, 20]}])
        >>> list(b.pluck('name'))  # doctest: +SKIP
        ['Alice', 'Bob']
        >>> list(b.pluck('credits').pluck(0))  # doctest: +SKIP
        [1, 10]
        """
        name = "pluck-" + tokenize(self, key, default)
        key = quote(key)
        if default == no_default:
            dsk = dict(
                ((name, i), (list, (pluck, key, (self.name, i))))
                for i in range(self.npartitions)
            )
        else:
            dsk = dict(
                ((name, i), (list, (pluck, key, (self.name, i), default)))
                for i in range(self.npartitions)
            )
        graph = HighLevelGraph.from_collections(name, dsk, dependencies=[self])
        return type(self)(graph, name, self.npartitions)

    def unzip(self, n):
        """Transform a bag of tuples to ``n`` bags of their elements.

        Examples
        --------
        >>> b = from_sequence([(i, i + 1, i + 2) for i in range(10)])
        >>> first, second, third = b.unzip(3)
        >>> isinstance(first, Bag)
        True
        >>> first.compute()
        [0, 1, 2, 3, 4, 5, 6, 7, 8, 9]

        Note that this is equivalent to:

        >>> first, second, third = (b.pluck(i) for i in range(3))
        """
        return tuple(self.pluck(i) for i in range(n))

    @wraps(to_textfiles)
    def to_textfiles(
        self,
        path,
        name_function=None,
        compression="infer",
        encoding=system_encoding,
        compute=True,
        storage_options=None,
        last_endline=False,
        **kwargs
    ):
        return to_textfiles(
            self,
            path,
            name_function,
            compression,
            encoding,
            compute,
            storage_options=storage_options,
            last_endline=last_endline,
            **kwargs
        )

    @wraps(to_avro)
    def to_avro(
        self,
        filename,
        schema,
        name_function=None,
        storage_options=None,
        codec="null",
        sync_interval=16000,
        metadata=None,
        compute=True,
        **kwargs
    ):
        return to_avro(
            self,
            filename,
            schema,
            name_function,
            storage_options,
            codec,
            sync_interval,
            metadata,
            compute,
            **kwargs
        )

    def fold(
        self, binop, combine=None, initial=no_default, split_every=None, out_type=Item
    ):
        """ Parallelizable reduction

        Fold is like the builtin function ``reduce`` except that it works in
        parallel.  Fold takes two binary operator functions, one to reduce each
        partition of our dataset and another to combine results between
        partitions

        1.  ``binop``: Binary operator to reduce within each partition
        2.  ``combine``:  Binary operator to combine results from binop

        Sequentially this would look like the following:

        >>> intermediates = [reduce(binop, part) for part in partitions]  # doctest: +SKIP
        >>> final = reduce(combine, intermediates)  # doctest: +SKIP

        If only one function is given then it is used for both functions
        ``binop`` and ``combine`` as in the following example to compute the
        sum:

        >>> def add(x, y):
        ...     return x + y

        >>> b = from_sequence(range(5))
        >>> b.fold(add).compute()  # doctest: +SKIP
        10

        In full form we provide both binary operators as well as their default
        arguments

        >>> b.fold(binop=add, combine=add, initial=0).compute()  # doctest: +SKIP
        10

        More complex binary operators are also doable

        >>> def add_to_set(acc, x):
        ...     ''' Add new element x to set acc '''
        ...     return acc | set([x])
        >>> b.fold(add_to_set, set.union, initial=set()).compute()  # doctest: +SKIP
        {1, 2, 3, 4, 5}

        See Also
        --------

        Bag.foldby
        """
        combine = combine or binop
        if initial is not no_default:
            return self.reduction(
                curry(_reduce, binop, initial=initial),
                curry(_reduce, combine),
                split_every=split_every,
                out_type=out_type,
            )
        else:
            from tlz.curried import reduce

            return self.reduction(
                reduce(binop),
                reduce(combine),
                split_every=split_every,
                out_type=out_type,
            )

    def frequencies(self, split_every=None, sort=False):
        """ Count number of occurrences of each distinct element.

        >>> b = from_sequence(['Alice', 'Bob', 'Alice'])
        >>> dict(b.frequencies())  # doctest: +SKIP
        {'Alice': 2, 'Bob', 1}
        """
        result = self.reduction(
            frequencies,
            merge_frequencies,
            out_type=Bag,
            split_every=split_every,
            name="frequencies",
        ).map_partitions(dictitems)
        if sort:
            result = result.map_partitions(sorted, key=second, reverse=True)
        return result

    def topk(self, k, key=None, split_every=None):
        """ K largest elements in collection

        Optionally ordered by some key function

        >>> b = from_sequence([10, 3, 5, 7, 11, 4])
        >>> list(b.topk(2))  # doctest: +SKIP
        [11, 10]

        >>> list(b.topk(2, lambda x: -x))  # doctest: +SKIP
        [3, 4]
        """
        if key:
            if callable(key) and takes_multiple_arguments(key):
                key = partial(apply, key)
            func = partial(topk, k, key=key)
        else:
            func = partial(topk, k)
        return self.reduction(
            func,
            compose(func, toolz.concat),
            out_type=Bag,
            split_every=split_every,
            name="topk",
        )

    def distinct(self, key=None):
        """ Distinct elements of collection

        Unordered without repeats.

        Parameters
        ----------
        key: {callable,str}
            Defines uniqueness of items in bag by calling ``key`` on each item.
            If a string is passed ``key`` is considered to be ``lambda x: x[key]``.

        Examples
        --------
        >>> b = from_sequence(['Alice', 'Bob', 'Alice'])
        >>> sorted(b.distinct())
        ['Alice', 'Bob']
        >>> b = from_sequence([{'name': 'Alice'}, {'name': 'Bob'}, {'name': 'Alice'}])
        >>> b.distinct(key=lambda x: x['name']).compute()
        [{'name': 'Alice'}, {'name': 'Bob'}]
        >>> b.distinct(key='name').compute()
        [{'name': 'Alice'}, {'name': 'Bob'}]
        """
        func = chunk_distinct if key is None else partial(chunk_distinct, key=key)
        agg = merge_distinct if key is None else partial(merge_distinct, key=key)
        return self.reduction(func, agg, out_type=Bag, name="distinct")

    def reduction(
        self, perpartition, aggregate, split_every=None, out_type=Item, name=None
    ):
        """ Reduce collection with reduction operators.

        Parameters
        ----------
        perpartition: function
            reduction to apply to each partition
        aggregate: function
            reduction to apply to the results of all partitions
        split_every: int (optional)
            Group partitions into groups of this size while performing reduction
            Defaults to 8
        out_type: {Bag, Item}
            The out type of the result, Item if a single element, Bag if a list
            of elements.  Defaults to Item.

        Examples
        --------
        >>> b = from_sequence(range(10))
        >>> b.reduction(sum, sum).compute()
        45
        """
        if split_every is None:
            split_every = 8
        if split_every is False:
            split_every = self.npartitions

        token = tokenize(self, perpartition, aggregate, split_every)
        a = "%s-part-%s" % (name or funcname(perpartition), token)
        is_last = self.npartitions == 1
        dsk = {
            (a, i): (empty_safe_apply, perpartition, (self.name, i), is_last)
            for i in range(self.npartitions)
        }
        k = self.npartitions
        b = a
        fmt = "%s-aggregate-%s" % (name or funcname(aggregate), token)
        depth = 0

        while k > split_every:
            c = fmt + str(depth)
            for i, inds in enumerate(partition_all(split_every, range(k))):
                dsk[(c, i)] = (
                    empty_safe_aggregate,
                    aggregate,
                    [(b, j) for j in inds],
                    False,
                )

            k = i + 1
            b = c
            depth += 1

        dsk[(fmt, 0)] = (
            empty_safe_aggregate,
            aggregate,
            [(b, j) for j in range(k)],
            True,
        )

        graph = HighLevelGraph.from_collections(fmt, dsk, dependencies=[self])
        if out_type is Item:
            dsk[fmt] = dsk.pop((fmt, 0))
            return Item(graph, fmt)
        else:
            return Bag(graph, fmt, 1)

    def sum(self, split_every=None):
        """ Sum all elements """
        return self.reduction(sum, sum, split_every=split_every)

    def max(self, split_every=None):
        """ Maximum element """
        return self.reduction(max, max, split_every=split_every)

    def min(self, split_every=None):
        """ Minimum element """
        return self.reduction(min, min, split_every=split_every)

    def any(self, split_every=None):
        """ Are any of the elements truthy? """
        return self.reduction(any, any, split_every=split_every)

    def all(self, split_every=None):
        """ Are all elements truthy? """
        return self.reduction(all, all, split_every=split_every)

    def count(self, split_every=None):
        """ Count the number of elements. """
        return self.reduction(count, sum, split_every=split_every)

    def mean(self):
        """ Arithmetic mean """

        def mean_chunk(seq):
            total, n = 0.0, 0
            for x in seq:
                total += x
                n += 1
            return total, n

        def mean_aggregate(x):
            totals, counts = list(zip(*x))
            return 1.0 * sum(totals) / sum(counts)

        return self.reduction(mean_chunk, mean_aggregate, split_every=False)

    def var(self, ddof=0):
        """ Variance """
        return self.reduction(
            chunk.var_chunk, partial(chunk.var_aggregate, ddof=ddof), split_every=False
        )

    def std(self, ddof=0):
        """ Standard deviation """
        return self.var(ddof=ddof).apply(math.sqrt)

    def join(self, other, on_self, on_other=None):
        """ Joins collection with another collection.

        Other collection must be one of the following:

        1.  An iterable.  We recommend tuples over lists for internal
            performance reasons.
        2.  A delayed object, pointing to a tuple.  This is recommended if the
            other collection is sizable and you're using the distributed
            scheduler.  Dask is able to pass around data wrapped in delayed
            objects with greater sophistication.
        3.  A Bag with a single partition

        You might also consider Dask Dataframe, whose join operations are much
        more heavily optimized.

        Parameters
        ----------
        other: Iterable, Delayed, Bag
            Other collection on which to join
        on_self: callable
            Function to call on elements in this collection to determine a
            match
        on_other: callable (defaults to on_self)
            Function to call on elements in the other collection to determine a
            match

        Examples
        --------
        >>> people = from_sequence(['Alice', 'Bob', 'Charlie'])
        >>> fruit = ['Apple', 'Apricot', 'Banana']
        >>> list(people.join(fruit, lambda x: x[0]))  # doctest: +SKIP
        [('Apple', 'Alice'), ('Apricot', 'Alice'), ('Banana', 'Bob')]
        """
        name = "join-" + tokenize(self, other, on_self, on_other)
        dsk = {}
        if isinstance(other, Bag):
            if other.npartitions == 1:
                dsk.update(other.dask)
                other = other.__dask_keys__()[0]
                dsk["join-%s-other" % name] = (list, other)
            else:
                msg = (
                    "Multi-bag joins are not implemented. "
                    "We recommend Dask dataframe if appropriate"
                )
                raise NotImplementedError(msg)
        elif isinstance(other, Delayed):
            dsk.update(other.dask)
            other = other._key
        elif isinstance(other, Iterable):
            other = other
        else:
            msg = (
                "Joined argument must be single-partition Bag, "
                " delayed object, or Iterable, got %s" % type(other).__name
            )
            raise TypeError(msg)

        if on_other is None:
            on_other = on_self

        for i in range(self.npartitions):
            dsk[(name, i)] = (list, (join, on_other, other, on_self, (self.name, i)))

        graph = HighLevelGraph.from_collections(name, dsk, dependencies=[self])
        return type(self)(graph, name, self.npartitions)

    def product(self, other):
        """ Cartesian product between two bags. """
        assert isinstance(other, Bag)
        name = "product-" + tokenize(self, other)
        n, m = self.npartitions, other.npartitions
        dsk = dict(
            (
                (name, i * m + j),
                (list, (itertools.product, (self.name, i), (other.name, j))),
            )
            for i in range(n)
            for j in range(m)
        )
        graph = HighLevelGraph.from_collections(name, dsk, dependencies=[self, other])
        return type(self)(graph, name, n * m)

    def foldby(
        self,
        key,
        binop,
        initial=no_default,
        combine=None,
        combine_initial=no_default,
        split_every=None,
    ):
        """ Combined reduction and groupby.

        Foldby provides a combined groupby and reduce for efficient parallel
        split-apply-combine tasks.

        The computation

        >>> b.foldby(key, binop, init)                        # doctest: +SKIP

        is equivalent to the following:

        >>> def reduction(group):                               # doctest: +SKIP
        ...     return reduce(binop, group, init)               # doctest: +SKIP

        >>> b.groupby(key).map(lambda (k, v): (k, reduction(v)))# doctest: +SKIP

        But uses minimal communication and so is *much* faster.

        >>> b = from_sequence(range(10))
        >>> iseven = lambda x: x % 2 == 0
        >>> add = lambda x, y: x + y
        >>> dict(b.foldby(iseven, add))                         # doctest: +SKIP
        {True: 20, False: 25}

        **Key Function**

        The key function determines how to group the elements in your bag.
        In the common case where your bag holds dictionaries then the key
        function often gets out one of those elements.

        >>> def key(x):
        ...     return x['name']

        This case is so common that it is special cased, and if you provide a
        key that is not a callable function then dask.bag will turn it into one
        automatically.  The following are equivalent:

        >>> b.foldby(lambda x: x['name'], ...)  # doctest: +SKIP
        >>> b.foldby('name', ...)  # doctest: +SKIP

        **Binops**

        It can be tricky to construct the right binary operators to perform
        analytic queries.  The ``foldby`` method accepts two binary operators,
        ``binop`` and ``combine``.  Binary operators two inputs and output must
        have the same type.

        Binop takes a running total and a new element and produces a new total:

        >>> def binop(total, x):
        ...     return total + x['amount']

        Combine takes two totals and combines them:

        >>> def combine(total1, total2):
        ...     return total1 + total2

        Each of these binary operators may have a default first value for
        total, before any other value is seen.  For addition binary operators
        like above this is often ``0`` or the identity element for your
        operation.

        **split_every**

        Group partitions into groups of this size while performing reduction.
        Defaults to 8.

        >>> b.foldby('name', binop, 0, combine, 0)  # doctest: +SKIP

        Examples
        --------

        We can compute the maximum of some ``(key, value)`` pairs, grouped
        by the ``key``. (You might be better off converting the ``Bag`` to
        a ``dask.dataframe`` and using its groupby).

        >>> import random
        >>> import dask.bag as db

        >>> tokens = list('abcdefg')
        >>> values = range(10000)
        >>> a = [(random.choice(tokens), random.choice(values))
        ...       for _ in range(100)]
        >>> a[:2]  # doctest: +SKIP
        [('g', 676), ('a', 871)]

        >>> a = db.from_sequence(a)

        >>> def binop(t, x):
        ...     return max((t, x), key=lambda x: x[1])

        >>> a.foldby(lambda x: x[0], binop).compute()  # doctest: +SKIP
        [('g', ('g', 984)),
         ('a', ('a', 871)),
         ('b', ('b', 999)),
         ('c', ('c', 765)),
         ('f', ('f', 955)),
         ('e', ('e', 991)),
         ('d', ('d', 854))]

        See Also
        --------

        toolz.reduceby
        pyspark.combineByKey
        """
        if split_every is None:
            split_every = 8
        if split_every is False:
            split_every = self.npartitions

        token = tokenize(self, key, binop, initial, combine, combine_initial)
        a = "foldby-a-" + token
        if combine is None:
            combine = binop
        if initial is not no_default:
            dsk = {
                (a, i): (reduceby, key, binop, (self.name, i), initial)
                for i in range(self.npartitions)
            }
        else:
            dsk = {
                (a, i): (reduceby, key, binop, (self.name, i))
                for i in range(self.npartitions)
            }

        combine2 = partial(chunk.foldby_combine2, combine)
        depth = 0
        k = self.npartitions
        b = a
        while k > split_every:
            c = b + str(depth)
            if combine_initial is not no_default:
                for i, inds in enumerate(partition_all(split_every, range(k))):
                    dsk[(c, i)] = (
                        reduceby,
                        0,
                        combine2,
                        (toolz.concat, (map, dictitems, [(b, j) for j in inds])),
                        combine_initial,
                    )
            else:
                for i, inds in enumerate(partition_all(split_every, range(k))):
                    dsk[(c, i)] = (
                        merge_with,
                        (partial, reduce, combine),
                        [(b, j) for j in inds],
                    )

            k = i + 1
            b = c
            depth += 1

        e = "foldby-b-" + token
        if combine_initial is not no_default:
            dsk[(e, 0)] = (
                dictitems,
                (
                    reduceby,
                    0,
                    combine2,
                    (toolz.concat, (map, dictitems, [(b, j) for j in range(k)])),
                    combine_initial,
                ),
            )
        else:
            dsk[(e, 0)] = (
                dictitems,
                (merge_with, (partial, reduce, combine), [(b, j) for j in range(k)]),
            )

        graph = HighLevelGraph.from_collections(e, dsk, dependencies=[self])
        return type(self)(graph, e, 1)

    def take(self, k, npartitions=1, compute=True, warn=True):
        """ Take the first k elements.

        Parameters
        ----------
        k : int
            The number of elements to return
        npartitions : int, optional
            Elements are only taken from the first ``npartitions``, with a
            default of 1. If there are fewer than ``k`` rows in the first
            ``npartitions`` a warning will be raised and any found rows
            returned. Pass -1 to use all partitions.
        compute : bool, optional
            Whether to compute the result, default is True.
        warn : bool, optional
            Whether to warn if the number of elements returned is less than
            requested, default is True.

        >>> b = from_sequence(range(1_000))
        >>> b.take(3)  # doctest: +SKIP
        (0, 1, 2)
        """

        if npartitions <= -1:
            npartitions = self.npartitions
        if npartitions > self.npartitions:
            raise ValueError(
                "only {} partitions, take "
                "received {}".format(self.npartitions, npartitions)
            )

        token = tokenize(self, k, npartitions)
        name = "take-" + token

        if npartitions > 1:
            name_p = "take-partial-" + token

            dsk = {}
            for i in range(npartitions):
                dsk[(name_p, i)] = (list, (take, k, (self.name, i)))

            concat = (toolz.concat, ([(name_p, i) for i in range(npartitions)]))
            dsk[(name, 0)] = (safe_take, k, concat, warn)
        else:
            dsk = {(name, 0): (safe_take, k, (self.name, 0), warn)}

        graph = HighLevelGraph.from_collections(name, dsk, dependencies=[self])
        b = Bag(graph, name, 1)

        if compute:
            return tuple(b.compute())
        else:
            return b

    def flatten(self):
        """ Concatenate nested lists into one long list.

        >>> b = from_sequence([[1], [2, 3]])
        >>> list(b)
        [[1], [2, 3]]

        >>> list(b.flatten())
        [1, 2, 3]
        """
        name = "flatten-" + tokenize(self)
        dsk = dict(
            ((name, i), (list, (toolz.concat, (self.name, i))))
            for i in range(self.npartitions)
        )
        graph = HighLevelGraph.from_collections(name, dsk, dependencies=[self])
        return type(self)(graph, name, self.npartitions)

    def __iter__(self):
        return iter(self.compute())

    def groupby(
        self,
        grouper,
        method=None,
        npartitions=None,
        blocksize=2 ** 20,
        max_branch=None,
        shuffle=None,
    ):
        """ Group collection by key function

        This requires a full dataset read, serialization and shuffle.
        This is expensive.  If possible you should use ``foldby``.

        Parameters
        ----------
        grouper: function
            Function on which to group elements
        shuffle: str
            Either 'disk' for an on-disk shuffle or 'tasks' to use the task
            scheduling framework.  Use 'disk' if you are on a single machine
            and 'tasks' if you are on a distributed cluster.
        npartitions: int
            If using the disk-based shuffle, the number of output partitions
        blocksize: int
            If using the disk-based shuffle, the size of shuffle blocks (bytes)
        max_branch: int
            If using the task-based shuffle, the amount of splitting each
            partition undergoes.  Increase this for fewer copies but more
            scheduler overhead.

        Examples
        --------
        >>> b = from_sequence(range(10))
        >>> iseven = lambda x: x % 2 == 0
        >>> dict(b.groupby(iseven))  # doctest: +SKIP
        {True: [0, 2, 4, 6, 8], False: [1, 3, 5, 7, 9]}

        See Also
        --------
        Bag.foldby
        """
        if method is not None:
            raise Exception("The method= keyword has been moved to shuffle=")
        if shuffle is None:
            shuffle = config.get("shuffle", None)
        if shuffle is None:
            if "distributed" in config.get("scheduler", ""):
                shuffle = "tasks"
            else:
                shuffle = "disk"
        if shuffle == "disk":
            return groupby_disk(
                self, grouper, npartitions=npartitions, blocksize=blocksize
            )
        elif shuffle == "tasks":
            return groupby_tasks(self, grouper, max_branch=max_branch)
        else:
            msg = "Shuffle must be 'disk' or 'tasks'"
            raise NotImplementedError(msg)

    def to_dataframe(self, meta=None, columns=None):
        """ Create Dask Dataframe from a Dask Bag.

        Bag should contain tuples, dict records, or scalars.

        Index will not be particularly meaningful.  Use ``reindex`` afterwards
        if necessary.

        Parameters
        ----------
        meta : pd.DataFrame, dict, iterable, optional
            An empty ``pd.DataFrame`` that matches the dtypes and column names
            of the output. This metadata is necessary for many algorithms in
            dask dataframe to work.  For ease of use, some alternative inputs
            are also available. Instead of a ``DataFrame``, a ``dict`` of
            ``{name: dtype}`` or iterable of ``(name, dtype)`` can be provided.
            If not provided or a list, a single element from the first
            partition will be computed, triggering a potentially expensive call
            to ``compute``. This may lead to unexpected results, so providing
            ``meta`` is recommended. For more information, see
            ``dask.dataframe.utils.make_meta``.
        columns : sequence, optional
            Column names to use. If the passed data do not have names
            associated with them, this argument provides names for the columns.
            Otherwise this argument indicates the order of the columns in the
            result (any names not found in the data will become all-NA
            columns).  Note that if ``meta`` is provided, column names will be
            taken from there and this parameter is invalid.

        Examples
        --------
        >>> import dask.bag as db
        >>> b = db.from_sequence([{'name': 'Alice',   'balance': 100},
        ...                       {'name': 'Bob',     'balance': 200},
        ...                       {'name': 'Charlie', 'balance': 300}],
        ...                      npartitions=2)
        >>> df = b.to_dataframe()

        >>> df.compute()
              name  balance
        0    Alice      100
        1      Bob      200
        0  Charlie      300
        """
        import pandas as pd
        import dask.dataframe as dd

        if meta is None:
            head = self.take(1, warn=False)
            if len(head) == 0:
                raise ValueError(
                    "`dask.bag.Bag.to_dataframe` failed to "
                    "properly infer metadata, please pass in "
                    "metadata via the `meta` keyword"
                )
            meta = pd.DataFrame(list(head), columns=columns)
        elif columns is not None:
            raise ValueError("Can't specify both `meta` and `columns`")
        else:
            meta = dd.utils.make_meta(meta)
        # Serializing the columns and dtypes is much smaller than serializing
        # the empty frame
        cols = list(meta.columns)
        dtypes = meta.dtypes.to_dict()
        name = "to_dataframe-" + tokenize(self, cols, dtypes)
        dsk = self.__dask_optimize__(self.dask, self.__dask_keys__())

        for i in range(self.npartitions):
            dsk[(name, i)] = (to_dataframe, (self.name, i), cols, dtypes)

        divisions = [None] * (self.npartitions + 1)
        return dd.DataFrame(dsk, name, meta, divisions)

    def to_delayed(self, optimize_graph=True):
        """Convert into a list of ``dask.delayed`` objects, one per partition.

        Parameters
        ----------
        optimize_graph : bool, optional
            If True [default], the graph is optimized before converting into
            ``dask.delayed`` objects.

        See Also
        --------
        dask.bag.from_delayed
        """
        from dask.delayed import Delayed

        keys = self.__dask_keys__()
        dsk = self.__dask_graph__()
        if optimize_graph:
            dsk = self.__dask_optimize__(dsk, keys)
        return [Delayed(k, dsk) for k in keys]

    def repartition(self, npartitions=None, partition_size=None):
        """ Repartition Bag across new divisions.

        Parameters
        ----------
        npartitions : int, optional
            Number of partitions of output.
        partition_size : int or string, optional
            Max number of bytes of memory for each partition. Use numbers or
            strings like 5MB.

            .. warning::

               This keyword argument triggers computation to determine
               the memory size of each partition, which may be expensive.

        Notes
        -----
        Exactly one of ``npartitions`` or ``partition_size`` should be specified.
        A ``ValueError`` will be raised when that is not the case.

        Examples
        --------
        >>> b.repartition(5)  # set to have 5 partitions  # doctest: +SKIP
        """
        if sum([partition_size is not None, npartitions is not None]) != 1:
            raise ValueError(
                "Please provide exactly one ``npartitions`` or ``partition_size`` keyword arguments"
            )
        if npartitions is not None:
            return repartition_npartitions(self, npartitions)
        elif partition_size is not None:
            return repartition_size(self, partition_size)

    def accumulate(self, binop, initial=no_default):
        """ Repeatedly apply binary function to a sequence, accumulating results.

        This assumes that the bag is ordered.  While this is typically the case
        not all Dask.bag functions preserve this property.

        Examples
        --------
        >>> from operator import add
        >>> b = from_sequence([1, 2, 3, 4, 5], npartitions=2)
        >>> b.accumulate(add).compute()  # doctest: +SKIP
        [1, 3, 6, 10, 15]

        Accumulate also takes an optional argument that will be used as the
        first value.

        >>> b.accumulate(add, initial=-1)  # doctest: +SKIP
        [-1, 0, 2, 5, 9, 14]
        """
        token = tokenize(self, binop, initial)
        binop_name = funcname(binop)
        a = "%s-part-%s" % (binop_name, token)
        b = "%s-first-%s" % (binop_name, token)
        c = "%s-second-%s" % (binop_name, token)
        dsk = {
            (a, 0): (accumulate_part, binop, (self.name, 0), initial, True),
            (b, 0): (first, (a, 0)),
            (c, 0): (second, (a, 0)),
        }
        for i in range(1, self.npartitions):
            dsk[(a, i)] = (accumulate_part, binop, (self.name, i), (c, i - 1))
            dsk[(b, i)] = (first, (a, i))
            dsk[(c, i)] = (second, (a, i))
        graph = HighLevelGraph.from_collections(b, dsk, dependencies=[self])
        return Bag(graph, b, self.npartitions)


def accumulate_part(binop, seq, initial, is_first=False):
    if initial == no_default:
        res = list(accumulate(binop, seq))
    else:
        res = list(accumulate(binop, seq, initial=initial))
    if is_first:
        return res, res[-1] if res else [], initial
    return res[1:], res[-1]


def partition(grouper, sequence, npartitions, p, nelements=2 ** 20):
    """ Partition a bag along a grouper, store partitions on disk. """
    for block in partition_all(nelements, sequence):
        d = groupby(grouper, block)
        d2 = defaultdict(list)
        for k, v in d.items():
            d2[abs(hash(k)) % npartitions].extend(v)
        p.append(d2, fsync=True)
    return p


def collect(grouper, group, p, barrier_token):
    """ Collect partitions from disk and yield k,v group pairs. """
    d = groupby(grouper, p.get(group, lock=False))
    return list(d.items())


def from_sequence(seq, partition_size=None, npartitions=None):
    """ Create a dask Bag from Python sequence.

    This sequence should be relatively small in memory.  Dask Bag works
    best when it handles loading your data itself.  Commonly we load a
    sequence of filenames into a Bag and then use ``.map`` to open them.

    Parameters
    ----------
    seq: Iterable
        A sequence of elements to put into the dask
    partition_size: int (optional)
        The length of each partition
    npartitions: int (optional)
        The number of desired partitions

    It is best to provide either ``partition_size`` or ``npartitions``
    (though not both.)

    Examples
    --------
    >>> b = from_sequence(['Alice', 'Bob', 'Chuck'], partition_size=2)

    See Also
    --------
    read_text: Create bag from text files
    """
    seq = list(seq)
    if npartitions and not partition_size:
        partition_size = int(math.ceil(len(seq) / npartitions))
    if npartitions is None and partition_size is None:
        if len(seq) < 100:
            partition_size = 1
        else:
            partition_size = int(len(seq) / 100)

    parts = list(partition_all(partition_size, seq))
    name = "from_sequence-" + tokenize(seq, partition_size)
    if len(parts) > 0:
        d = dict(((name, i), list(part)) for i, part in enumerate(parts))
    else:
        d = {(name, 0): []}

    return Bag(d, name, len(d))


def from_url(urls):
    """Create a dask Bag from a url.

    Examples
    --------
    >>> a = from_url('http://raw.githubusercontent.com/dask/dask/master/README.rst')  # doctest: +SKIP
    >>> a.npartitions  # doctest: +SKIP
    1

    >>> a.take(8)  # doctest: +SKIP
    (b'Dask\\n',
     b'====\\n',
     b'\\n',
     b'|Build Status| |Coverage| |Doc Status| |Gitter| |Version Status|\\n',
     b'\\n',
     b'Dask is a flexible parallel computing library for analytics.  See\\n',
     b'documentation_ for more information.\\n',
     b'\\n')

    >>> b = from_url(['http://github.com', 'http://google.com'])  # doctest: +SKIP
    >>> b.npartitions  # doctest: +SKIP
    2
    """
    if isinstance(urls, str):
        urls = [urls]
    name = "from_url-" + uuid.uuid4().hex
    dsk = {}
    for i, u in enumerate(urls):
        dsk[(name, i)] = (list, (urlopen, u))
    return Bag(dsk, name, len(urls))


def dictitems(d):
    """ A pickleable version of dict.items

    >>> dictitems({'x': 1})
    [('x', 1)]
    """
    return list(d.items())


def concat(bags):
    """ Concatenate many bags together, unioning all elements.

    >>> import dask.bag as db
    >>> a = db.from_sequence([1, 2, 3])
    >>> b = db.from_sequence([4, 5, 6])
    >>> c = db.concat([a, b])

    >>> list(c)
    [1, 2, 3, 4, 5, 6]
    """
    name = "concat-" + tokenize(*bags)
    counter = itertools.count(0)
    dsk = {(name, next(counter)): key for bag in bags for key in bag.__dask_keys__()}
    graph = HighLevelGraph.from_collections(name, dsk, dependencies=bags)
    return Bag(graph, name, len(dsk))


def reify(seq):
    if isinstance(seq, Iterator):
        seq = list(seq)
    if len(seq) and isinstance(seq[0], Iterator):
        seq = list(map(list, seq))
    return seq


def from_delayed(values):
    """ Create bag from many dask Delayed objects.

    These objects will become the partitions of the resulting Bag.  They should
    evaluate to a ``list`` or some other concrete sequence.

    Parameters
    ----------
    values: list of delayed values
        An iterable of dask Delayed objects.  Each evaluating to a list.

    Returns
    -------
    Bag

    Examples
    --------
    >>> x, y, z = [delayed(load_sequence_from_file)(fn)
    ...             for fn in filenames] # doctest: +SKIP
    >>> b = from_delayed([x, y, z])  # doctest: +SKIP

    See also
    --------
    dask.delayed
    """
    from dask.delayed import Delayed, delayed

    if isinstance(values, Delayed):
        values = [values]
    values = [
        delayed(v) if not isinstance(v, Delayed) and hasattr(v, "key") else v
        for v in values
    ]

    name = "bag-from-delayed-" + tokenize(*values)
    names = [(name, i) for i in range(len(values))]
    values2 = [(reify, v.key) for v in values]
    dsk = dict(zip(names, values2))

    graph = HighLevelGraph.from_collections(name, dsk, dependencies=values)
    return Bag(graph, name, len(values))


def chunk_distinct(seq, key=None):
    if key is not None and not callable(key):
        key = partial(chunk.getitem, key=key)
    return list(unique(seq, key=key))


def merge_distinct(seqs, key=None):
    return chunk_distinct(toolz.concat(seqs), key=key)


def merge_frequencies(seqs):
    if isinstance(seqs, Iterable):
        seqs = list(seqs)
    if not seqs:
        return {}
    first, rest = seqs[0], seqs[1:]
    if not rest:
        return first
    out = defaultdict(int)
    out.update(first)
    for d in rest:
        for k, v in d.items():
            out[k] += v
    return out


def bag_range(n, npartitions):
    """ Numbers from zero to n

    Examples
    --------

    >>> import dask.bag as db
    >>> b = db.range(5, npartitions=2)
    >>> list(b)
    [0, 1, 2, 3, 4]
    """
    size = n // npartitions
    name = "range-%d-npartitions-%d" % (n, npartitions)
    ijs = list(enumerate(take(npartitions, range(0, n, size))))
    dsk = dict(((name, i), (reify, (range, j, min(j + size, n)))) for i, j in ijs)

    if n % npartitions != 0:
        i, j = ijs[-1]
        dsk[(name, i)] = (reify, (range, j, n))

    return Bag(dsk, name, npartitions)


def bag_zip(*bags):
    """ Partition-wise bag zip

    All passed bags must have the same number of partitions.

    NOTE: corresponding partitions should have the same length; if they do not,
    the "extra" elements from the longer partition(s) will be dropped.  If you
    have this case chances are that what you really need is a data alignment
    mechanism like pandas's, and not a missing value filler like zip_longest.

    Examples
    --------

    Correct usage:

    >>> import dask.bag as db
    >>> evens = db.from_sequence(range(0, 10, 2), partition_size=4)
    >>> odds = db.from_sequence(range(1, 10, 2), partition_size=4)
    >>> pairs = db.zip(evens, odds)
    >>> list(pairs)
    [(0, 1), (2, 3), (4, 5), (6, 7), (8, 9)]

    Incorrect usage:

    >>> numbers = db.range(20) # doctest: +SKIP
    >>> fizz = numbers.filter(lambda n: n % 3 == 0) # doctest: +SKIP
    >>> buzz = numbers.filter(lambda n: n % 5 == 0) # doctest: +SKIP
    >>> fizzbuzz = db.zip(fizz, buzz) # doctest: +SKIP
    >>> list(fizzbuzzz) # doctest: +SKIP
    [(0, 0), (3, 5), (6, 10), (9, 15), (12, 20), (15, 25), (18, 30)]

    When what you really wanted was more along the lines of the following:

    >>> list(fizzbuzzz) # doctest: +SKIP
    [(0, 0), (3, None), (None, 5), (6, None), (None 10), (9, None),
    (12, None), (15, 15), (18, None), (None, 20), (None, 25), (None, 30)]
    """
    npartitions = bags[0].npartitions
    assert all(bag.npartitions == npartitions for bag in bags)
    # TODO: do more checks

    name = "zip-" + tokenize(*bags)
    dsk = dict(
        ((name, i), (reify, (zip,) + tuple((bag.name, i) for bag in bags)))
        for i in range(npartitions)
    )
    graph = HighLevelGraph.from_collections(name, dsk, dependencies=bags)
    return Bag(graph, name, npartitions)


def map_chunk(f, iters, iter_kwarg_keys=None, kwargs=None):
    """Map ``f`` across one or more iterables, maybe with keyword arguments.

    Low-level function used in ``bag_map``, not user facing.

    Arguments
    ---------
    f : callable
    iters : List[Iterable]
    iter_kwarg_keys : List[str] or None
        Keyword names to use for pair with the tail end of ``iters``, allowing
        keyword arguments to be passed in from iterators.
    kwargs : dict or None
        Additional constant keyword arguments to use on every call to ``f``.
    """
    if kwargs:
        f = partial(f, **kwargs)
    iters = [iter(a) for a in iters]
    return _MapChunk(f, iters, kwarg_keys=iter_kwarg_keys)


class _MapChunk(Iterator):
    def __init__(self, f, iters, kwarg_keys=None):
        self.f = f
        self.iters = iters
        self.kwarg_keys = kwarg_keys or ()
        self.nkws = len(self.kwarg_keys)

    def __next__(self):
        try:
            vals = [next(i) for i in self.iters]
        except StopIteration:
            self.check_all_iterators_consumed()
            raise

        if self.nkws:
            args = vals[: -self.nkws]
            kwargs = dict(zip(self.kwarg_keys, vals[-self.nkws :]))
            return self.f(*args, **kwargs)
        return self.f(*vals)

    def check_all_iterators_consumed(self):
        if len(self.iters) > 1:
            for i in self.iters:
                if isinstance(i, itertools.repeat):
                    continue
                try:
                    next(i)
                except StopIteration:
                    pass
                else:
                    msg = (
                        "map called with multiple bags that aren't identically "
                        "partitioned. Please ensure that all bag arguments "
                        "have the same partition lengths"
                    )
                    raise ValueError(msg)


def starmap_chunk(f, x, kwargs):
    if kwargs:
        f = partial(f, **kwargs)
    return itertools.starmap(f, x)


def unpack_scalar_dask_kwargs(kwargs):
    """Extracts dask values from kwargs.

    Currently only ``dask.bag.Item`` and ``dask.delayed.Delayed`` are
    supported.  Returns a merged dask graph and a task resulting in a keyword
    dict.
    """
    kwargs2 = {}
    dependencies = []
    for k, v in kwargs.items():
        vv, collections = unpack_collections(v)
        if not collections:
            kwargs2[k] = v
        else:
            kwargs2[k] = vv
            dependencies.extend(collections)
    if dependencies:
        kwargs2 = (dict, (zip, list(kwargs2), list(kwargs2.values())))
    return kwargs2, dependencies


def bag_map(func, *args, **kwargs):
    """Apply a function elementwise across one or more bags.

    Note that all ``Bag`` arguments must be partitioned identically.

    Parameters
    ----------
    func : callable
    *args, **kwargs : Bag, Item, Delayed, or object
        Arguments and keyword arguments to pass to ``func``. Non-Bag args/kwargs
        are broadcasted across all calls to ``func``.

    Notes
    -----
    For calls with multiple `Bag` arguments, corresponding partitions should
    have the same length; if they do not, the call will error at compute time.

    Examples
    --------
    >>> import dask.bag as db
    >>> b = db.from_sequence(range(5), npartitions=2)
    >>> b2 = db.from_sequence(range(5, 10), npartitions=2)

    Apply a function to all elements in a bag:

    >>> db.map(lambda x: x + 1, b).compute()
    [1, 2, 3, 4, 5]

    Apply a function with arguments from multiple bags:

    >>> from operator import add
    >>> db.map(add, b, b2).compute()
    [5, 7, 9, 11, 13]

    Non-bag arguments are broadcast across all calls to the mapped function:

    >>> db.map(add, b, 1).compute()
    [1, 2, 3, 4, 5]

    Keyword arguments are also supported, and have the same semantics as
    regular arguments:

    >>> def myadd(x, y=0):
    ...     return x + y
    >>> db.map(myadd, b, y=b2).compute()
    [5, 7, 9, 11, 13]
    >>> db.map(myadd, b, y=1).compute()
    [1, 2, 3, 4, 5]

    Both arguments and keyword arguments can also be instances of
    ``dask.bag.Item`` or ``dask.delayed.Delayed``. Here we'll add the max value
    in the bag to each element:

    >>> db.map(myadd, b, b.max()).compute()
    [4, 5, 6, 7, 8]
    """
    name = "%s-%s" % (funcname(func), tokenize(func, "map", *args, **kwargs))
    dsk = {}
    dependencies = []

    bags = []
    args2 = []
    for a in args:
        if isinstance(a, Bag):
            bags.append(a)
            args2.append(a)
        elif isinstance(a, (Item, Delayed)):
            dependencies.append(a)
            args2.append((itertools.repeat, a.key))
        else:
            args2.append((itertools.repeat, a))

    bag_kwargs = {}
    other_kwargs = {}
    for k, v in kwargs.items():
        if isinstance(v, Bag):
            bag_kwargs[k] = v
            bags.append(v)
        else:
            other_kwargs[k] = v

    other_kwargs, collections = unpack_scalar_dask_kwargs(other_kwargs)
    dependencies.extend(collections)

    if not bags:
        raise ValueError("At least one argument must be a Bag.")

    npartitions = {b.npartitions for b in bags}
    if len(npartitions) > 1:
        raise ValueError("All bags must have the same number of partitions.")
    npartitions = npartitions.pop()

    def build_iters(n):
        args = [(a.name, n) if isinstance(a, Bag) else a for a in args2]
        if bag_kwargs:
            args.extend((b.name, n) for b in bag_kwargs.values())
        return args

    if bag_kwargs:
        iter_kwarg_keys = list(bag_kwargs)
    else:
        iter_kwarg_keys = None

    dsk = {
        (name, n): (
            reify,
            (map_chunk, func, build_iters(n), iter_kwarg_keys, other_kwargs),
        )
        for n in range(npartitions)
    }

    # If all bags are the same type, use that type, otherwise fallback to Bag
    return_type = set(map(type, bags))
    return_type = return_type.pop() if len(return_type) == 1 else Bag

    graph = HighLevelGraph.from_collections(name, dsk, dependencies=bags + dependencies)

    return return_type(graph, name, npartitions)


def map_partitions(func, *args, **kwargs):
    """Apply a function to every partition across one or more bags.

    Note that all ``Bag`` arguments must be partitioned identically.

    Parameters
    ----------
    func : callable
    *args, **kwargs : Bag, Item, Delayed, or object
        Arguments and keyword arguments to pass to ``func``.

    Examples
    --------
    >>> import dask.bag as db
    >>> b = db.from_sequence(range(1, 101), npartitions=10)
    >>> def div(nums, den=1):
    ...     return [num / den for num in nums]

    Using a python object:

    >>> hi = b.max().compute()
    >>> hi
    100
    >>> b.map_partitions(div, den=hi).take(5)
    (0.01, 0.02, 0.03, 0.04, 0.05)

    Using an ``Item``:

    >>> b.map_partitions(div, den=b.max()).take(5)
    (0.01, 0.02, 0.03, 0.04, 0.05)

    Note that while both versions give the same output, the second forms a
    single graph, and then computes everything at once, and in some cases
    may be more efficient.
    """
    name = "%s-%s" % (funcname(func), tokenize(func, "map-partitions", *args, **kwargs))
    dsk = {}
    dependencies = []

    bags = []
    args2 = []
    for a in args:
        if isinstance(a, Bag):
            bags.append(a)
            args2.append(a)
        elif isinstance(a, (Item, Delayed)):
            args2.append(a.key)
            dependencies.append(a)
        else:
            args2.append(a)

    bag_kwargs = {}
    other_kwargs = {}
    for k, v in kwargs.items():
        if isinstance(v, Bag):
            bag_kwargs[k] = v
            bags.append(v)
        else:
            other_kwargs[k] = v

    other_kwargs, collections = unpack_scalar_dask_kwargs(other_kwargs)
    dependencies.extend(collections)

    if not bags:
        raise ValueError("At least one argument must be a Bag.")

    npartitions = {b.npartitions for b in bags}
    if len(npartitions) > 1:
        raise ValueError("All bags must have the same number of partitions.")
    npartitions = npartitions.pop()

    def build_args(n):
        return [(a.name, n) if isinstance(a, Bag) else a for a in args2]

    def build_bag_kwargs(n):
        if not bag_kwargs:
            return {}
        return (
            dict,
            (zip, list(bag_kwargs), [(b.name, n) for b in bag_kwargs.values()]),
        )

    if kwargs:
        dsk = {
            (name, n): (
                apply,
                func,
                build_args(n),
                (merge, build_bag_kwargs(n), other_kwargs),
            )
            for n in range(npartitions)
        }
    else:
        dsk = {(name, n): (func,) + tuple(build_args(n)) for n in range(npartitions)}

    # If all bags are the same type, use that type, otherwise fallback to Bag
    return_type = set(map(type, bags))
    return_type = return_type.pop() if len(return_type) == 1 else Bag

    graph = HighLevelGraph.from_collections(name, dsk, dependencies=bags + dependencies)

    return return_type(graph, name, npartitions)


def _reduce(binop, sequence, initial=no_default):
    if initial is not no_default:
        return reduce(binop, sequence, initial)
    else:
        return reduce(binop, sequence)


def make_group(k, stage):
    def h(x):
        return x[0] // k ** stage % k

    return h


def groupby_tasks(b, grouper, hash=hash, max_branch=32):
    max_branch = max_branch or 32
    n = b.npartitions

    stages = int(math.ceil(math.log(n) / math.log(max_branch))) or 1
    if stages > 1:
        k = int(math.ceil(n ** (1 / stages)))
    else:
        k = n

    groups = []
    splits = []
    joins = []

    inputs = [tuple(digit(i, j, k) for j in range(stages)) for i in range(k ** stages)]

    b2 = b.map(partial(chunk.groupby_tasks_group_hash, hash=hash, grouper=grouper))

    token = tokenize(b, grouper, hash, max_branch)

    shuffle_join_name = "shuffle-join-" + token
    shuffle_group_name = "shuffle-group-" + token
    shuffle_split_name = "shuffle-split-" + token

    start = {}

    for idx, inp in enumerate(inputs):
        group = {}
        split = {}
        if idx < b.npartitions:
            start[(shuffle_join_name, 0, inp)] = (b2.name, idx)
        else:
            start[(shuffle_join_name, 0, inp)] = []

        for stage in range(1, stages + 1):
            _key_tuple = (shuffle_group_name, stage, inp)
            group[_key_tuple] = (
                groupby,
                (make_group, k, stage - 1),
                (shuffle_join_name, stage - 1, inp),
            )

            for i in range(k):
                split[(shuffle_split_name, stage, i, inp)] = (
                    dict.get,
                    _key_tuple,
                    i,
                    {},
                )

        groups.append(group)
        splits.append(split)

    for stage in range(1, stages + 1):
        join = dict(
            (
                (shuffle_join_name, stage, inp),
                (
                    list,
                    (
                        toolz.concat,
                        [
                            (
                                shuffle_split_name,
                                stage,
                                inp[stage - 1],
                                insert(inp, stage - 1, j),
                            )
                            for j in range(k)
                        ],
                    ),
                ),
            )
            for inp in inputs
        )

        joins.append(join)

    name = "shuffle-" + token

    end = dict(
        ((name, i), (list, (dict.items, (groupby, grouper, (pluck, 1, j)))),)
        for i, j in enumerate(join)
    )

    groups.extend(splits)
    groups.extend(joins)

    dsk = merge(start, end, *(groups))
    graph = HighLevelGraph.from_collections(name, dsk, dependencies=[b2])
    return type(b)(graph, name, len(inputs))


def groupby_disk(b, grouper, npartitions=None, blocksize=2 ** 20):
    if npartitions is None:
        npartitions = b.npartitions
    token = tokenize(b, grouper, npartitions, blocksize)

    import partd

    p = ("partd-" + token,)
    dirname = config.get("temporary_directory", None)
    if dirname:
        file = (apply, partd.File, (), {"dir": dirname})
    else:
        file = (partd.File,)
    try:
        dsk1 = {p: (partd.Python, (partd.Snappy, file))}
    except AttributeError:
        dsk1 = {p: (partd.Python, file)}

    # Partition data on disk
    name = "groupby-part-{0}-{1}".format(funcname(grouper), token)
    dsk2 = dict(
        ((name, i), (partition, grouper, (b.name, i), npartitions, p, blocksize))
        for i in range(b.npartitions)
    )

    # Barrier
    barrier_token = "groupby-barrier-" + token

    dsk3 = {barrier_token: (chunk.barrier,) + tuple(dsk2)}

    # Collect groups
    name = "groupby-collect-" + token
    dsk4 = dict(
        ((name, i), (collect, grouper, i, p, barrier_token)) for i in range(npartitions)
    )

    dsk = merge(dsk1, dsk2, dsk3, dsk4)
    graph = HighLevelGraph.from_collections(name, dsk, dependencies=[b])
    return type(b)(graph, name, npartitions)


def empty_safe_apply(func, part, is_last):
    if isinstance(part, Iterator):
        try:
            _, part = peek(part)
        except StopIteration:
            if not is_last:
                return no_result
        return func(part)
    elif not is_last and len(part) == 0:
        return no_result
    else:
        return func(part)


def empty_safe_aggregate(func, parts, is_last):
    parts2 = (p for p in parts if p is not no_result)
    return empty_safe_apply(func, parts2, is_last)


def safe_take(n, b, warn=True):
    r = list(take(n, b))
    if len(r) != n and warn:
        warnings.warn(
            "Insufficient elements for `take`. {0} elements "
            "requested, only {1} elements available. Try passing "
            "larger `npartitions` to `take`.".format(n, len(r))
        )
    return r


def random_sample(x, state_data, prob):
    """Filter elements of `x` by a probability `prob`.

    Parameters
    ----------
    x : iterable
    state_data : tuple
        A tuple that can be passed to ``random.Random.setstate``.
    prob : float
        A float between 0 and 1, representing the probability that each
        element will be yielded.
    """
    random_state = Random()
    random_state.setstate(state_data)
    for i in x:
        if random_state.random() < prob:
            yield i


def random_state_data_python(n, random_state=None):
    """Return a list of tuples that can be passed to
    ``random.Random.setstate``.

    Parameters
    ----------
    n : int
        Number of tuples to return.
    random_state : int or ``random.Random``, optional
        If an int, is used to seed a new ``random.Random``.
    """
    if not isinstance(random_state, Random):
        random_state = Random(random_state)

    maxuint32 = 1 << 32
    return [
        (
            3,
            tuple(random_state.randint(0, maxuint32) for i in range(624)) + (624,),
            None,
        )
        for i in range(n)
    ]


def split(seq, n):
    """ Split apart a sequence into n equal pieces.

    >>> split(range(10), 3)
    [[0, 1, 2], [3, 4, 5], [6, 7, 8, 9]]
    """
    if not isinstance(seq, (list, tuple)):
        seq = list(seq)

    part = len(seq) / n
    L = [seq[int(part * i) : int(part * (i + 1))] for i in range(n - 1)]
    L.append(seq[int(part * (n - 1)) :])
    return L


def to_dataframe(seq, columns, dtypes):
    import pandas as pd

    seq = reify(seq)
    # pd.DataFrame expects lists, only copy if necessary
    if not isinstance(seq, list):
        seq = list(seq)
    res = pd.DataFrame(seq, columns=list(columns))
    return res.astype(dtypes, copy=False)


def repartition_npartitions(bag, npartitions):
    """ Changes the number of partitions of the bag.

    This can be used to reduce or increase the number of partitions
    of the bag.
    """
    if npartitions == bag.npartitions:
        return bag

    new_name = "repartition-%d-%s" % (npartitions, tokenize(bag, npartitions))
    if bag.npartitions > npartitions:
        ratio = bag.npartitions / npartitions
        new_partitions_boundaries = [
            int(old_partition_index * ratio)
            for old_partition_index in range(npartitions + 1)
        ]
        return _repartition_from_boundaries(bag, new_partitions_boundaries, new_name)
    else:  # npartitions > bag.npartitions
        div, mod = divmod(npartitions, bag.npartitions)
        nsplits = [div] * bag.npartitions
        nsplits[-1] += mod
        return _split_partitions(bag, nsplits, new_name)


def total_mem_usage(partition):
    from copy import deepcopy
    from itertools import chain

    # if repartition is called multiple times prior to calling compute(), the partitions
    # will be itertools.chain objects. Copy the object to avoid consuming the iterable.
    if isinstance(partition, chain):
        partition = reify(deepcopy(partition))
    return sizeof(partition)


def repartition_size(bag, size):
    """
    Repartition bag so that new partitions have approximately `size` memory usage each
    """
    if isinstance(size, str):
        size = parse_bytes(size)
    size = int(size)
    mem_usages = bag.map_partitions(total_mem_usage).compute()

    # 1. split each partition that is larger than partition size
    nsplits = [1 + mem_usage // size for mem_usage in mem_usages]
    if any((nsplit > 1 for nsplit in nsplits)):
        split_name = "repartition-split-{}".format(tokenize(bag, size))
        bag = _split_partitions(bag, nsplits, split_name)
        # update mem_usages to account for the split partitions
        split_mem_usages = []
        for n, usage in zip(nsplits, mem_usages):
            split_mem_usages.extend([usage / n] * n)
        mem_usages = split_mem_usages

    # 2. now that all partitions are less than size, concat them up to size
    assert all((mem_usage <= size for mem_usage in mem_usages))
    new_npartitions = list(map(len, iter_chunks(mem_usages, size)))
    new_partitions_boundaries = accumulate(operator.add, new_npartitions)
    new_name = "repartition-{}".format(tokenize(bag, size))
    return _repartition_from_boundaries(bag, new_partitions_boundaries, new_name)


def _split_partitions(bag, nsplits, new_name):
    """Split a Dask bag into new partitions

    Parameters
    ----------
    bag: Dask bag
    nsplits: List[int]
        Number of target bags for each partition
        The length of nsplits should be the same as bag.npartitions
    new_name: str

    See Also
    --------
    repartition_npartitions
    repartition_size
    """
    if len(nsplits) != bag.npartitions:
        raise ValueError("nsplits should have len={}".format(bag.npartitions))
    dsk = {}
    split_name = "split-{}".format(tokenize(bag, nsplits))
    j = 0
    for i, k in enumerate(nsplits):
        if k == 1:
            dsk[new_name, j] = (bag.name, i)
            j += 1
        else:
            dsk[split_name, i] = (split, (bag.name, i), k)
            for jj in range(k):
                dsk[new_name, j] = (operator.getitem, (split_name, i), jj)
                j += 1

    graph = HighLevelGraph.from_collections(new_name, dsk, dependencies=[bag])
    return Bag(graph, name=new_name, npartitions=sum(nsplits))


def _repartition_from_boundaries(bag, new_partitions_boundaries, new_name):
    if not isinstance(new_partitions_boundaries, list):
        new_partitions_boundaries = list(new_partitions_boundaries)
    if new_partitions_boundaries[0] > 0:
        new_partitions_boundaries.insert(0, 0)
    if new_partitions_boundaries[-1] < bag.npartitions:
        new_partitions_boundaries.append(bag.npartitions)
    num_new_partitions = len(new_partitions_boundaries) - 1
    dsk = {}
    for new_partition_index in range(num_new_partitions):
        value = (
            list,
            (
                toolz.concat,
                [
                    (bag.name, old_partition_index)
                    for old_partition_index in range(
                        new_partitions_boundaries[new_partition_index],
                        new_partitions_boundaries[new_partition_index + 1],
                    )
                ],
            ),
        )
        dsk[new_name, new_partition_index] = value
    graph = HighLevelGraph.from_collections(new_name, dsk, dependencies=[bag])
    return Bag(graph, name=new_name, npartitions=num_new_partitions)<|MERGE_RESOLUTION|>--- conflicted
+++ resolved
@@ -40,7 +40,6 @@
 from ..base import tokenize, dont_optimize, DaskMethodsMixin
 from ..bytes import open_files
 from ..context import globalmethod
-<<<<<<< HEAD
 from ..core import (
     quote,
     get_dependencies,
@@ -50,10 +49,7 @@
     TupleTask,
     spec_type,
 )
-=======
-from ..core import quote, istask, get_dependencies, reverse_dict, flatten
 from ..sizeof import sizeof
->>>>>>> 300adf03
 from ..delayed import Delayed, unpack_collections
 from ..highlevelgraph import HighLevelGraph
 from ..multiprocessing import get as mpget
