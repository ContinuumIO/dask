--- conflicted
+++ resolved
@@ -210,17 +210,14 @@
     assert c.name == b.frequencies().name
     assert c.name != c2.name
     assert c2.name == b.frequencies(split_every=2).name
-<<<<<<< HEAD
-    bag = db.from_sequence([0, 0, 0, 0], npartitions=4)
-    bag2 = bag.filter(None).frequencies(split_every=2)
-    assert dict(bag2.compute(get=dask.get)) == {}
-=======
     # test bag with empty partitions
     b2 = db.from_sequence(range(20), partition_size=2)
     b2 = b2.filter(lambda x: x < 10)
     d = b2.frequencies()
     assert dict(d) == dict(zip(range(10), [1] * 10))
->>>>>>> d34080c4
+    bag = db.from_sequence([0, 0, 0, 0], npartitions=4)
+    bag2 = bag.filter(None).frequencies(split_every=2)
+    assert dict(bag2.compute(get=dask.get)) == {}
 
 
 def test_topk():
