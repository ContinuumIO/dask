--- conflicted
+++ resolved
@@ -1588,7 +1588,6 @@
     # `da.Array.to_delayed` causes the layer name to not match the key.
     # Ensure the layer name is propagated between `Delayed` and `Item`.
     da = pytest.importorskip("dask.array")
-<<<<<<< HEAD
     i = db.Item.from_delayed(da.ones(1).to_delayed()[0])
     name = i.key[0]
     assert i.key[1:] == (0,)
@@ -1596,38 +1595,6 @@
     assert i.dask.dependencies == {"delayed-" + name: set()}
     assert i.__dask_layers__() == ("delayed-" + name,)
 
-
-def test_to_dataframe_optimize_graph():
-    x = db.from_sequence(
-        [{"name": "test1", "v1": 1}, {"name": "test2", "v1": 2}], npartitions=2
-    )
-
-    # linear operations will be fused by graph optimization
-    with dask.annotate(foo=True):
-        y = x.map(lambda a: dict(**a, v2=a["v1"] + 1))
-        y = y.map(lambda a: dict(**a, v3=a["v2"] + 1))
-
-    # verifying the maps are not fused yet
-    assert len(y.dask) > y.npartitions
-
-    # with optimizations
-    d = y.to_dataframe()
-
-    # Graph has been fused, so there are three tasks per partition
-    assert len(d.dask) == d.npartitions * 3
-
-    # no optimizations
-    d2 = y.to_dataframe(optimize_graph=False)
-
-    # Graph hasn't been fused. It should contain all the original keys,
-    # plus a `map_partitions` step converting to DataFrames
-    assert len(d2.dask) == len(d.dask) + d.npartitions
-
-    # Annotations are still there
-    assert hlg_layer_topological(d2.dask, 1).annotations == {"foo": True}
-
-    assert_eq_df(d, d2)
-=======
     arr = da.ones(1) + 1
     delayed = arr.to_delayed(optimize_graph=optimize)[0]
     i = db.Item.from_delayed(delayed)
@@ -1646,4 +1613,35 @@
 
     with pytest.raises(ValueError, match="not in"):
         db.Item(arr.dask, (arr.name,), layer="foo")
->>>>>>> e4799c04
+
+
+def test_to_dataframe_optimize_graph():
+    x = db.from_sequence(
+        [{"name": "test1", "v1": 1}, {"name": "test2", "v1": 2}], npartitions=2
+    )
+
+    # linear operations will be fused by graph optimization
+    with dask.annotate(foo=True):
+        y = x.map(lambda a: dict(**a, v2=a["v1"] + 1))
+        y = y.map(lambda a: dict(**a, v3=a["v2"] + 1))
+
+    # verifying the maps are not fused yet
+    assert len(y.dask) > y.npartitions
+
+    # with optimizations
+    d = y.to_dataframe()
+
+    # Graph has been fused, so there are three tasks per partition
+    assert len(d.dask) == d.npartitions * 3
+
+    # no optimizations
+    d2 = y.to_dataframe(optimize_graph=False)
+
+    # Graph hasn't been fused. It should contain all the original keys,
+    # plus a `map_partitions` step converting to DataFrames
+    assert len(d2.dask) == len(d.dask) + d.npartitions
+
+    # Annotations are still there
+    assert hlg_layer_topological(d2.dask, 1).annotations == {"foo": True}
+
+    assert_eq_df(d, d2)