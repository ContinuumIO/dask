--- conflicted
+++ resolved
@@ -316,7 +316,6 @@
 
 
 def test_frequencies():
-    b = Bag(dsk, "x", 3)
     c = b.frequencies()
     assert dict(c) == {0: 3, 1: 3, 2: 3, 3: 3, 4: 3}
     c2 = b.frequencies(split_every=2)
@@ -1189,10 +1188,6 @@
     [d2] = b2.to_delayed(optimize_graph=False)
     assert dict(d2.dask) == dict(b2.dask)
     assert d2.__dask_layers__() == b2.__dask_layers__()
-<<<<<<< HEAD
-    assert d.compute() == d2.compute()
-    assert calls == 1 + 3
-=======
     calls = 0
     result = d.compute()
     assert calls == 1
@@ -1200,7 +1195,6 @@
     result2 = d2.compute()
     assert calls == 3
     assert result == result2
->>>>>>> 307038b4
 
     x = b2.sum()
     d = x.to_delayed()
