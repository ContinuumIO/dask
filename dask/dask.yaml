temporary-directory: null  # Directory for local disk like /tmp, /scratch, or /local

visualization:
  engine: null  # Default visualization engine to use when calling `.visualize()` on a collection

tokenize:
  ensure-deterministic: false  # If true, tokenize will error instead of falling back to uuids

dataframe:
  backend: "pandas"  # Backend dataframe library for input IO and data creation
  shuffle-compression: null  # compression for on disk-shuffling. Partd supports ZLib, BZ2, SNAPPY
  parquet:
    metadata-task-size-local: 512  # Number of files per local metadata-processing task
<<<<<<< HEAD
    metadata-task-size-remote: 1  # Number of files per remote metadata-processing task
=======
    metadata-task-size-remote: 16  # Number of files per remote metadata-processing task
  dtype_backend: "pandas"  # Dtype implementation to use
>>>>>>> c6b7052a

array:
  backend: "numpy"  # Backend array library for input IO and data creation
  svg:
    size: 120  # pixels
  slicing:
    split-large-chunks: null  # How to handle large output chunks in slicing. Warns by default.

optimization:
  annotations:
    fuse: true  # Automatically fuse compatible annotations on layers
  fuse:
    active: null  # Treat as false for dask.dataframe, true for everything else
    ave-width: 1
    max-width: null  # 1.5 + ave_width * log(ave_width + 1)
    max-height: .inf
    max-depth-new-edges: null  # ave_width * 1.5
    subgraphs: null  # true for dask.dataframe, false for everything else
    rename-keys: true<|MERGE_RESOLUTION|>--- conflicted
+++ resolved
@@ -11,12 +11,8 @@
   shuffle-compression: null  # compression for on disk-shuffling. Partd supports ZLib, BZ2, SNAPPY
   parquet:
     metadata-task-size-local: 512  # Number of files per local metadata-processing task
-<<<<<<< HEAD
     metadata-task-size-remote: 1  # Number of files per remote metadata-processing task
-=======
-    metadata-task-size-remote: 16  # Number of files per remote metadata-processing task
   dtype_backend: "pandas"  # Dtype implementation to use
->>>>>>> c6b7052a
 
 array:
   backend: "numpy"  # Backend array library for input IO and data creation
