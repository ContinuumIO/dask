from __future__ import absolute_import, division, print_function

import math
import re
from operator import getitem

from . import config
from .compatibility import unicode
from .core import (istask, get_dependencies, subs, toposort,
                   flatten, reverse_dict, ishashable, _get_recursive)
from .utils_test import add, inc  # noqa: F401


def cull(dsk, keys):
    """ Return new dask with only the tasks required to calculate keys.

    In other words, remove unnecessary tasks from dask.
    ``keys`` may be a single key or list of keys.

    Examples
    --------
    >>> d = {'x': 1, 'y': (inc, 'x'), 'out': (add, 'x', 10)}
    >>> dsk, dependencies = cull(d, 'out')  # doctest: +SKIP
    >>> dsk  # doctest: +SKIP
    {'x': 1, 'out': (add, 'x', 10)}
    >>> dependencies  # doctest: +SKIP
    {'x': set(), 'out': set(['x'])}

    Returns
    -------
    dsk: culled dask graph
    dependencies: Dict mapping {key: [deps]}.  Useful side effect to accelerate
        other optimizations, notably fuse.
    """
    if not isinstance(keys, (list, set)):
        keys = [keys]
    out_keys = []
    seen = set()
    dependencies = dict()

    work = list(set(flatten(keys)))
    while work:
        new_work = []
        out_keys += work
        deps = [(k, get_dependencies(dsk, k, as_list=True))  # fuse needs lists
                for k in work]
        dependencies.update(deps)
        for _, deplist in deps:
            for d in deplist:
                if d not in seen:
                    seen.add(d)
                    new_work.append(d)
        work = new_work

    out = {k: dsk[k] for k in out_keys}

    return out, dependencies


def default_fused_linear_keys_renamer(keys):
    """Create new keys for fused tasks"""
    typ = type(keys[0])
    if typ is str or typ is unicode:
        names = [key_split(x) for x in keys[:0:-1]]
        names.append(keys[0])
        return '-'.join(names)
    elif (typ is tuple and len(keys[0]) > 0 and
          isinstance(keys[0][0], (str, unicode))):
        names = [key_split(x) for x in keys[:0:-1]]
        names.append(keys[0][0])
        return ('-'.join(names),) + keys[0][1:]
    else:
        return None


def fuse_linear(dsk, keys=None, dependencies=None, rename_keys=True):
    """ Return new dask graph with linear sequence of tasks fused together.

    If specified, the keys in ``keys`` keyword argument are *not* fused.
    Supply ``dependencies`` from output of ``cull`` if available to avoid
    recomputing dependencies.

    **This function is mostly superseded by ``fuse``**

    Parameters
    ----------
    dsk: dict
    keys: list
    dependencies: dict, optional
        {key: [list-of-keys]}.  Must be a list to provide count of each key
        This optional input often comes from ``cull``
    rename_keys: bool or func, optional
        Whether to rename fused keys with ``default_fused_linear_keys_renamer``
        or not.  Renaming fused keys can keep the graph more understandable
        and comprehensive, but it comes at the cost of additional processing.
        If False, then the top-most key will be used.  For advanced usage, a
        func is also accepted, ``new_key = rename_keys(fused_key_list)``.

    Examples
    --------
    >>> d = {'a': 1, 'b': (inc, 'a'), 'c': (inc, 'b')}
    >>> dsk, dependencies = fuse(d)
    >>> dsk # doctest: +SKIP
    {'a-b-c': (inc, (inc, 1)), 'c': 'a-b-c'}
    >>> dsk, dependencies = fuse(d, rename_keys=False)
    >>> dsk # doctest: +SKIP
    {'c': (inc, (inc, 1))}
    >>> dsk, dependencies = fuse(d, keys=['b'], rename_keys=False)
    >>> dsk  # doctest: +SKIP
    {'b': (inc, 1), 'c': (inc, 'b')}

    Returns
    -------
    dsk: output graph with keys fused
    dependencies: dict mapping dependencies after fusion.  Useful side effect
        to accelerate other downstream optimizations.
    """
    if keys is not None and not isinstance(keys, set):
        if not isinstance(keys, list):
            keys = [keys]
        keys = set(flatten(keys))

    if dependencies is None:
        dependencies = {k: get_dependencies(dsk, k, as_list=True)
                        for k in dsk}

    # locate all members of linear chains
    child2parent = {}
    unfusible = set()
    for parent in dsk:
        deps = dependencies[parent]
        has_many_children = len(deps) > 1
        for child in deps:
            if keys is not None and child in keys:
                unfusible.add(child)
            elif child in child2parent:
                del child2parent[child]
                unfusible.add(child)
            elif has_many_children:
                unfusible.add(child)
            elif child not in unfusible:
                child2parent[child] = parent

    # construct the chains from ancestor to descendant
    chains = []
    parent2child = dict(map(reversed, child2parent.items()))
    while child2parent:
        child, parent = child2parent.popitem()
        chain = [child, parent]
        while parent in child2parent:
            parent = child2parent.pop(parent)
            del parent2child[parent]
            chain.append(parent)
        chain.reverse()
        while child in parent2child:
            child = parent2child.pop(child)
            del child2parent[child]
            chain.append(child)
        chains.append(chain)

    dependencies = {k: set(v) for k, v in dependencies.items()}

    if rename_keys is True:
        key_renamer = default_fused_linear_keys_renamer
    elif rename_keys is False:
        key_renamer = None
    else:
        key_renamer = rename_keys

    # create a new dask with fused chains
    rv = {}
    fused = set()
    aliases = set()
    is_renamed = False
    for chain in chains:
        if key_renamer is not None:
            new_key = key_renamer(chain)
            is_renamed = (new_key is not None and new_key not in dsk and
                          new_key not in rv)
        child = chain.pop()
        val = dsk[child]
        while chain:
            parent = chain.pop()
            dependencies[parent].update(dependencies.pop(child))
            dependencies[parent].remove(child)
            val = subs(dsk[parent], child, val)
            fused.add(child)
            child = parent
        fused.add(child)
        if is_renamed:
            rv[new_key] = val
            rv[child] = new_key
            dependencies[new_key] = dependencies[child]
            dependencies[child] = {new_key}
            aliases.add(child)
        else:
            rv[child] = val
    for key, val in dsk.items():
        if key not in fused:
            rv[key] = val
    if aliases:
        for key, deps in dependencies.items():
            for old_key in deps & aliases:
                new_key = rv[old_key]
                deps.remove(old_key)
                deps.add(new_key)
                rv[key] = subs(rv[key], old_key, new_key)
        if keys is not None:
            for key in aliases - keys:
                del rv[key]
                del dependencies[key]
    return rv, dependencies


def _flat_set(x):
    if x is None:
        return set()
    elif isinstance(x, set):
        return x
    elif not isinstance(x, (list, set)):
        x = [x]
    return set(x)


def inline(dsk, keys=None, inline_constants=True, dependencies=None):
    """ Return new dask with the given keys inlined with their values.

    Inlines all constants if ``inline_constants`` keyword is True. Note that
    the constant keys will remain in the graph, to remove them follow
    ``inline`` with ``cull``.

    Examples
    --------
    >>> d = {'x': 1, 'y': (inc, 'x'), 'z': (add, 'x', 'y')}
    >>> inline(d)  # doctest: +SKIP
    {'x': 1, 'y': (inc, 1), 'z': (add, 1, 'y')}

    >>> inline(d, keys='y')  # doctest: +SKIP
    {'x': 1, 'y': (inc, 1), 'z': (add, 1, (inc, 1))}

    >>> inline(d, keys='y', inline_constants=False)  # doctest: +SKIP
    {'x': 1, 'y': (inc, 1), 'z': (add, 'x', (inc, 'x'))}
    """
    if dependencies and isinstance(next(iter(dependencies.values())), list):
        dependencies = {k: set(v) for k, v in dependencies.items()}

    keys = _flat_set(keys)

    if dependencies is None:
        dependencies = {k: get_dependencies(dsk, k)
                        for k in dsk}

    if inline_constants:
        keys.update(k for k, v in dsk.items() if
                    (ishashable(v) and v in dsk) or
                    (not dependencies[k] and not istask(v)))

    # Keys may depend on other keys, so determine replace order with toposort.
    # The values stored in `keysubs` do not include other keys.
    replaceorder = toposort(dict((k, dsk[k]) for k in keys if k in dsk),
                            dependencies=dependencies)
    keysubs = {}
    for key in replaceorder:
        val = dsk[key]
        for dep in keys & dependencies[key]:
            if dep in keysubs:
                replace = keysubs[dep]
            else:
                replace = dsk[dep]
            val = subs(val, dep, replace)
        keysubs[key] = val

    # Make new dask with substitutions
    dsk2 = keysubs.copy()
    for key, val in dsk.items():
        if key not in dsk2:
            for item in keys & dependencies[key]:
                val = subs(val, item, keysubs[item])
            dsk2[key] = val
    return dsk2


def inline_functions(dsk, output, fast_functions=None, inline_constants=False,
                     dependencies=None):
    """ Inline cheap functions into larger operations

    Examples
    --------
    >>> dsk = {'out': (add, 'i', 'd'),  # doctest: +SKIP
    ...        'i': (inc, 'x'),
    ...        'd': (double, 'y'),
    ...        'x': 1, 'y': 1}
    >>> inline_functions(dsk, [], [inc])  # doctest: +SKIP
    {'out': (add, (inc, 'x'), 'd'),
     'd': (double, 'y'),
     'x': 1, 'y': 1}

    Protect output keys.  In the example below ``i`` is not inlined because it
    is marked as an output key.

    >>> inline_functions(dsk, ['i', 'out'], [inc, double])  # doctest: +SKIP
    {'out': (add, 'i', (double, 'y')),
     'i': (inc, 'x'),
     'x': 1, 'y': 1}
    """
    if not fast_functions:
        return dsk

    output = set(output)

    fast_functions = set(fast_functions)

    if dependencies is None:
        dependencies = {k: get_dependencies(dsk, k)
                        for k in dsk}
    dependents = reverse_dict(dependencies)

    def inlinable(v):
        try:
            return functions_of(v).issubset(fast_functions)
        except TypeError:
            return False

    keys = [k for k, v in dsk.items()
            if istask(v) and dependents[k] and k not in output and inlinable(v)]

    if keys:
        dsk = inline(dsk, keys, inline_constants=inline_constants,
                     dependencies=dependencies)
        for k in keys:
            del dsk[k]
    return dsk


def unwrap_partial(func):
    while hasattr(func, 'func'):
        func = func.func
    return func


def functions_of(task):
    """ Set of functions contained within nested task

    Examples
    --------
    >>> task = (add, (mul, 1, 2), (inc, 3))  # doctest: +SKIP
    >>> functions_of(task)  # doctest: +SKIP
    set([add, mul, inc])
    """
    funcs = set()

    work = [task]
    sequence_types = {list, tuple}

    while work:
        new_work = []
        for task in work:
            if type(task) in sequence_types:
                if istask(task):
                    funcs.add(unwrap_partial(task[0]))
                    new_work += task[1:]
                else:
                    new_work += task
        work = new_work

    return funcs


def fuse_selections(dsk, head1, head2, merge):
    """Fuse selections with lower operation.

    Handles graphs of the form:
    ``{key1: (head1, key2, ...), key2: (head2, ...)}``

    Parameters
    ----------
    dsk : dict
        dask graph
    head1 : function
        The first element of task1
    head2 : function
        The first element of task2
    merge : function
        Takes ``task1`` and ``task2`` and returns a merged task to
        replace ``task1``.

    Examples
    --------
    >>> def load(store, partition, columns):
    ...     pass
    >>> dsk = {'x': (load, 'store', 'part', ['a', 'b']),
    ...        'y': (getitem, 'x', 'a')}
    >>> merge = lambda t1, t2: (load, t2[1], t2[2], t1[2])
    >>> dsk2 = fuse_selections(dsk, getitem, load, merge)
    >>> cull(dsk2, 'y')[0]
    {'y': (<function load at ...>, 'store', 'part', 'a')}
    """
    dsk2 = dict()
    for k, v in dsk.items():
        try:
            if (istask(v) and v[0] == head1 and v[1] in dsk and
                    istask(dsk[v[1]]) and dsk[v[1]][0] == head2):
                dsk2[k] = merge(v, dsk[v[1]])
            else:
                dsk2[k] = v
        except TypeError:
            dsk2[k] = v
    return dsk2


def fuse_getitem(dsk, func, place):
    """ Fuse getitem with lower operation

    Parameters
    ----------
    dsk: dict
        dask graph
    func: function
        A function in a task to merge
    place: int
        Location in task to insert the getitem key

    Examples
    --------
    >>> def load(store, partition, columns):
    ...     pass
    >>> dsk = {'x': (load, 'store', 'part', ['a', 'b']),
    ...        'y': (getitem, 'x', 'a')}
    >>> dsk2 = fuse_getitem(dsk, load, 3)  # columns in arg place 3
    >>> cull(dsk2, 'y')[0]
    {'y': (<function load at ...>, 'store', 'part', 'a')}
    """
    return fuse_selections(dsk, getitem, func,
                           lambda a, b: tuple(b[:place]) + (a[2], ) + tuple(b[place + 1:]))


def default_fused_keys_renamer(keys):
    """Create new keys for ``fuse`` tasks"""
    it = reversed(keys)
    first_key = next(it)
    typ = type(first_key)
    if typ is str or typ is unicode:
        first_name = key_split(first_key)
        names = {key_split(k) for k in it}
        names.discard(first_name)
        names = sorted(names)
        names.append(first_key)
        return '-'.join(names)
    elif (typ is tuple and len(first_key) > 0 and
          isinstance(first_key[0], (str, unicode))):
        first_name = key_split(first_key)
        names = {key_split(k) for k in it}
        names.discard(first_name)
        names = sorted(names)
        names.append(first_key[0])
        return ('-'.join(names),) + first_key[1:]


def fuse(dsk, keys=None, dependencies=None, ave_width=None, max_width=None,
         max_height=None, max_depth_new_edges=None, rename_keys=None,
         fuse_subgraphs=None):
    """ Fuse tasks that form reductions; more advanced than ``fuse_linear``

    This trades parallelism opportunities for faster scheduling by making tasks
    less granular.  It can replace ``fuse_linear`` in optimization passes.

    This optimization applies to all reductions--tasks that have at most one
    dependent--so it may be viewed as fusing "multiple input, single output"
    groups of tasks into a single task.  There are many parameters to fine
    tune the behavior, which are described below.  ``ave_width`` is the
    natural parameter with which to compare parallelism to granularity, so
    it should always be specified.  Reasonable values for other parameters
    with be determined using ``ave_width`` if necessary.

    Parameters
    ----------
    dsk: dict
        dask graph
    keys: list or set, optional
        Keys that must remain in the returned dask graph
    dependencies: dict, optional
        {key: [list-of-keys]}.  Must be a list to provide count of each key
        This optional input often comes from ``cull``
    ave_width: float (default 2)
        Upper limit for ``width = num_nodes / height``, a good measure of
        parallelizability
    max_width: int
        Don't fuse if total width is greater than this
    max_height: int
        Don't fuse more than this many levels
    max_depth_new_edges: int
        Don't fuse if new dependencies are added after this many levels
    rename_keys: bool or func, optional
        Whether to rename the fused keys with ``default_fused_keys_renamer``
        or not.  Renaming fused keys can keep the graph more understandable
        and comprehensive, but it comes at the cost of additional processing.
        If False, then the top-most key will be used.  For advanced usage, a
        function to create the new name is also accepted.
    fuse_subgraphs : bool, optional
        Whether to fuse multiple tasks into ``SubgraphCallable`` objects.

    Returns
    -------
    dsk: output graph with keys fused
    dependencies: dict mapping dependencies after fusion.  Useful side effect
        to accelerate other downstream optimizations.
    """
    if keys is not None and not isinstance(keys, set):
        if not isinstance(keys, list):
            keys = [keys]
        keys = set(flatten(keys))

    # Assign reasonable, not too restrictive defaults
    if ave_width is None:
        if config.get('fuse_ave_width', None) is None:
            ave_width = 1
        else:
            ave_width = config.get('fuse_ave_width', None)

    if max_height is None:
        if config.get('fuse_max_height', None) is None:
            max_height = len(dsk)
        else:
            max_height = config.get('fuse_max_height', None)

    max_depth_new_edges = (
        max_depth_new_edges or
        config.get('fuse_max_depth_new_edges', None) or
        ave_width + 1.5
    )
    max_width = (
        max_width or
        config.get('fuse_max_width', None) or
        1.5 + ave_width * math.log(ave_width + 1)
    )

    if fuse_subgraphs is None:
        fuse_subgraphs = config.get('fuse_subgraphs', False)

    if not ave_width or not max_height:
        return dsk, dependencies

    if rename_keys is None:
        rename_keys = config.get('fuse_rename_keys', True)
    if rename_keys is True:
        key_renamer = default_fused_keys_renamer
    elif rename_keys is False:
        key_renamer = None
    else:
        key_renamer = rename_keys
    rename_keys = key_renamer is not None

    if dependencies is None:
        deps = {k: get_dependencies(dsk, k, as_list=True) for k in dsk}
    else:
        deps = dict(dependencies)

    rdeps = {}
    for k, vals in deps.items():
        for v in vals:
            if v not in rdeps:
                rdeps[v] = [k]
            else:
                rdeps[v].append(k)
        deps[k] = set(vals)

    reducible = {k for k, vals in rdeps.items() if len(vals) == 1}
    if keys:
        reducible -= keys
    if not reducible:
        return dsk, deps

    rv = dsk.copy()
    fused_trees = {}
    # These are the stacks we use to store data as we traverse the graph
    info_stack = []
    children_stack = []
    # For speed
    deps_pop = deps.pop
    reducible_add = reducible.add
    reducible_pop = reducible.pop
    reducible_remove = reducible.remove
    fused_trees_pop = fused_trees.pop
    info_stack_append = info_stack.append
    info_stack_pop = info_stack.pop
    children_stack_append = children_stack.append
    children_stack_extend = children_stack.extend
    children_stack_pop = children_stack.pop
    while reducible:
        parent = reducible_pop()
        reducible_add(parent)
        while parent in reducible:
            # Go to the top
            parent = rdeps[parent][0]
        children_stack_append(parent)
        children_stack_extend(reducible & deps[parent])
        while True:
            child = children_stack[-1]
            if child != parent:
                children = reducible & deps[child]
                while children:
                    # Depth-first search
                    children_stack_extend(children)
                    parent = child
                    child = children_stack[-1]
                    children = reducible & deps[child]
                children_stack_pop()
                # This is a leaf node in the reduction region
                # key, task, fused_keys, height, width, number of nodes, fudge, set of edges
                info_stack_append((child, rv[child], [child] if rename_keys else None,
                                   1, 1, 1, 0, deps[child] - reducible))
            else:
                children_stack_pop()
                # Calculate metrics and fuse as appropriate
                deps_parent = deps[parent]
                edges = deps_parent - reducible
                children = deps_parent - edges
                num_children = len(children)

                if num_children == 1:
                    (child_key, child_task, child_keys, height, width, num_nodes, fudge,
                     children_edges) = info_stack_pop()
                    num_children_edges = len(children_edges)

                    if fudge > num_children_edges - 1 >= 0:
                        fudge = num_children_edges - 1
                    edges |= children_edges
                    no_new_edges = len(edges) == num_children_edges
                    if not no_new_edges:
                        fudge += 1
                    if (
                        (num_nodes + fudge) / height <= ave_width and
                        # Sanity check; don't go too deep if new levels introduce new edge dependencies
                        (no_new_edges or height < max_depth_new_edges)
                    ):
                        # Perform substitutions as we go
                        val = subs(dsk[parent], child_key, child_task)
                        deps_parent.remove(child_key)
                        deps_parent |= deps_pop(child_key)
                        del rv[child_key]
                        reducible_remove(child_key)
                        if rename_keys:
                            child_keys.append(parent)
                            fused_trees[parent] = child_keys
                            fused_trees_pop(child_key, None)

                        if children_stack:
                            if no_new_edges:
                                # Linear fuse
                                info_stack_append((parent, val, child_keys, height, width, num_nodes, fudge, edges))
                            else:
                                info_stack_append((parent, val, child_keys, height + 1, width, num_nodes + 1, fudge,
                                                   edges))
                        else:
                            rv[parent] = val
                            break
                    else:
                        rv[child_key] = child_task
                        reducible_remove(child_key)
                        if children_stack:
                            # Allow the parent to be fused, but only under strict circumstances.
                            # Ensure that linear chains may still be fused.
                            if fudge > int(ave_width - 1):
                                fudge = int(ave_width - 1)
                            # This task *implicitly* depends on `edges`
                            info_stack_append((parent, rv[parent], [parent] if rename_keys else None,
                                               1, width, 1, fudge, edges))
                        else:
                            break
                else:
                    child_keys = []
                    height = 1
                    width = 0
                    num_single_nodes = 0
                    num_nodes = 0
                    fudge = 0
                    children_edges = set()
                    max_num_edges = 0
                    children_info = info_stack[-num_children:]
                    del info_stack[-num_children:]
                    for cur_key, cur_task, cur_keys, cur_height, cur_width, cur_num_nodes, cur_fudge, \
                            cur_edges in children_info:
                        if cur_height == 1:
                            num_single_nodes += 1
                        elif cur_height > height:
                            height = cur_height
                        width += cur_width
                        num_nodes += cur_num_nodes
                        fudge += cur_fudge
                        if len(cur_edges) > max_num_edges:
                            max_num_edges = len(cur_edges)
                        children_edges |= cur_edges
                    # Fudge factor to account for possible parallelism with the boundaries
                    num_children_edges = len(children_edges)
                    fudge += min(num_children - 1, max(0, num_children_edges - max_num_edges))

                    if fudge > num_children_edges - 1 >= 0:
                        fudge = num_children_edges - 1
                    edges |= children_edges
                    no_new_edges = len(edges) == num_children_edges
                    if not no_new_edges:
                        fudge += 1
                    if (
                        (num_nodes + fudge) / height <= ave_width and
                        num_single_nodes <= ave_width and
                        width <= max_width and
                        height <= max_height and
                        # Sanity check; don't go too deep if new levels introduce new edge dependencies
                        (no_new_edges or height < max_depth_new_edges)
                    ):
                        # Perform substitutions as we go
                        val = dsk[parent]
                        children_deps = set()
                        for child_info in children_info:
                            cur_child = child_info[0]
                            val = subs(val, cur_child, child_info[1])
                            del rv[cur_child]
                            children_deps |= deps_pop(cur_child)
                            reducible_remove(cur_child)
                            if rename_keys:
                                fused_trees_pop(cur_child, None)
                                child_keys.extend(child_info[2])
                        deps_parent -= children
                        deps_parent |= children_deps

                        if rename_keys:
                            child_keys.append(parent)
                            fused_trees[parent] = child_keys

                        if children_stack:
                            info_stack_append((parent, val, child_keys, height + 1, width, num_nodes + 1, fudge, edges))
                        else:
                            rv[parent] = val
                            break
                    else:
                        for child_info in children_info:
                            rv[child_info[0]] = child_info[1]
                            reducible_remove(child_info[0])
                        if children_stack:
                            # Allow the parent to be fused, but only under strict circumstances.
                            # Ensure that linear chains may still be fused.
                            if width > max_width:
                                width = max_width
                            if fudge > int(ave_width - 1):
                                fudge = int(ave_width - 1)
                            # key, task, height, width, number of nodes, fudge, set of edges
                            # This task *implicitly* depends on `edges`
                            info_stack_append((parent, rv[parent], [parent] if rename_keys else None,
                                               1, width, 1, fudge, edges))
                        else:
                            break
                # Traverse upwards
                parent = rdeps[parent][0]

    if fuse_subgraphs:
        _inplace_fuse_subgraphs(rv, keys, deps, fused_trees, rename_keys)

    if rename_keys:
        for root_key, fused_keys in fused_trees.items():
            alias = key_renamer(fused_keys)
            if alias is not None and alias not in rv:
                rv[alias] = rv[root_key]
                rv[root_key] = alias
                deps[alias] = deps[root_key]
                deps[root_key] = {alias}

    return rv, deps


def _inplace_fuse_subgraphs(dsk, keys, dependencies, fused_trees, rename_keys):
    """Subroutine of fuse.

    Mutates dsk, depenencies, and fused_trees inplace"""
    # locate all members of linear chains
    child2parent = {}
    unfusible = set()
    for parent in dsk:
        deps = dependencies[parent]
        has_many_children = len(deps) > 1
        for child in deps:
            if keys is not None and child in keys:
                unfusible.add(child)
            elif child in child2parent:
                del child2parent[child]
                unfusible.add(child)
            elif has_many_children:
                unfusible.add(child)
            elif child not in unfusible:
                child2parent[child] = parent

    # construct the chains from ancestor to descendant
    chains = []
    parent2child = {v: k for k, v in child2parent.items()}
    while child2parent:
        child, parent = child2parent.popitem()
        chain = [child, parent]
        while parent in child2parent:
            parent = child2parent.pop(parent)
            del parent2child[parent]
            chain.append(parent)
        chain.reverse()
        while child in parent2child:
            child = parent2child.pop(child)
            del child2parent[child]
            chain.append(child)
        # Skip chains with < 2 executable tasks
        ntasks = 0
        for key in chain:
            ntasks += istask(dsk[key])
            if ntasks > 1:
                chains.append(chain)
                break

    # Mutate dsk fusing chains into subgraphs
    for chain in chains:
        subgraph = {k: dsk[k] for k in chain}
        outkey = chain[0]

        # Update dependencies and graph
        inkeys_set = dependencies[outkey] = dependencies[chain[-1]]
        for k in chain[1:]:
            del dependencies[k]
            del dsk[k]

        # Create new task
        inkeys = tuple(inkeys_set)
        dsk[outkey] = (SubgraphCallable(subgraph, outkey, inkeys),) + inkeys

        # Mutate `fused_trees` if key renaming is needed (renaming done in fuse)
        if rename_keys:
            chain2 = []
            for k in chain:
                subchain = fused_trees.pop(k, False)
                if subchain:
                    chain2.extend(subchain)
                else:
                    chain2.append(k)
            fused_trees[outkey] = chain2


# Defining `key_split` (used by key renamers in `fuse`) in utils.py
# results in messy circular imports, so define it here instead.
hex_pattern = re.compile('[a-f]+')


def key_split(s):
    """
    >>> key_split('x')
    'x'
    >>> key_split('x-1')
    'x'
    >>> key_split('x-1-2-3')
    'x'
    >>> key_split(('x-2', 1))
    'x'
    >>> key_split("('x-2', 1)")
    'x'
    >>> key_split('hello-world-1')
    'hello-world'
    >>> key_split(b'hello-world-1')
    'hello-world'
    >>> key_split('ae05086432ca935f6eba409a8ecd4896')
    'data'
    >>> key_split('<module.submodule.myclass object at 0xdaf372')
    'myclass'
    >>> key_split(None)
    'Other'
    >>> key_split('x-abcdefab')  # ignores hex
    'x'
    >>> key_split('_(x)')  # strips unpleasant characters
    'x'
    """
    if type(s) is bytes:
        s = s.decode()
    if type(s) is tuple:
        s = s[0]
    try:
        words = s.split('-')
        if not words[0][0].isalpha():
            result = words[0].strip("_'()\"")
        else:
            result = words[0]
        for word in words[1:]:
            if word.isalpha() and not (len(word) == 8 and
                                       hex_pattern.match(word) is not None):
                result += '-' + word
            else:
                break
        if len(result) == 32 and re.match(r'[a-f0-9]{32}', result):
            return 'data'
        else:
            if result[0] == '<':
                result = result.strip('<>').split()[0].split('.')[-1]
            return result
    except Exception:
        return 'Other'


class SubgraphCallable(object):
    """Create a callable object from a dask graph.

    Parameters
    ----------
    dsk : dict
        A dask graph
    outkey : hashable
        The output key from the graph
    inkeys : list
        A list of keys to be used as arguments to the callable.
    name : str, optional
        The name to use for the function.
    """
    __slots__ = ('dsk', 'outkey', 'inkeys', 'name')

    def __init__(self, dsk, outkey, inkeys, name='subgraph_callable'):
        self.dsk = dsk
        self.outkey = outkey
        self.inkeys = inkeys
        self.name = name

    def __repr__(self):
        return self.name

<<<<<<< HEAD
=======
    def __eq__(self, other):
        return (type(self) is type(other) and
                self.dsk == other.dsk and
                self.outkey == other.outkey and
                set(self.inkeys) == set(other.inkeys) and
                self.name == other.name)

    def __ne__(self, other):
        return not (self == other)

>>>>>>> ec6c9dda
    def __call__(self, *args):
        if not len(args) == len(self.inkeys):
            raise ValueError("Expected %d args, got %d"
                             % (len(self.inkeys), len(args)))
        return _get_recursive(self.dsk, self.outkey,
                              dict(zip(self.inkeys, args)))

    def __reduce__(self):
        return (SubgraphCallable,
                (self.dsk, self.outkey, self.inkeys, self.name))<|MERGE_RESOLUTION|>--- conflicted
+++ resolved
@@ -921,8 +921,6 @@
     def __repr__(self):
         return self.name
 
-<<<<<<< HEAD
-=======
     def __eq__(self, other):
         return (type(self) is type(other) and
                 self.dsk == other.dsk and
@@ -933,7 +931,6 @@
     def __ne__(self, other):
         return not (self == other)
 
->>>>>>> ec6c9dda
     def __call__(self, *args):
         if not len(args) == len(self.inkeys):
             raise ValueError("Expected %d args, got %d"
