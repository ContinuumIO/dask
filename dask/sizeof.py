import importlib.metadata
import itertools
import logging
import random
import sys
from array import array

from dask.utils import Dispatch

<<<<<<< HEAD
try:  # PyPy does not support sys.getsizeof
    sys.getsizeof(1)
    getsizeof = sys.getsizeof
except (AttributeError, TypeError):  # Monkey patch

    def getsizeof(x):  # type: ignore
        return 100


logger = logging.getLogger(__name__)


=======
>>>>>>> 964d1672
sizeof = Dispatch(name="sizeof")


@sizeof.register(object)
def sizeof_default(o):
    return sys.getsizeof(o)


@sizeof.register(bytes)
@sizeof.register(bytearray)
def sizeof_bytes(o):
    return len(o)


@sizeof.register(memoryview)
def sizeof_memoryview(o):
    return o.nbytes


@sizeof.register(array)
def sizeof_array(o):
    return o.itemsize * len(o)


@sizeof.register(list)
@sizeof.register(tuple)
@sizeof.register(set)
@sizeof.register(frozenset)
def sizeof_python_collection(seq):
    num_items = len(seq)
    num_samples = 10
    if num_items > num_samples:
        if isinstance(seq, (set, frozenset)):
            # As of Python v3.9, it is deprecated to call random.sample() on
            # sets but since sets are unordered anyways we can simply pick
            # the first `num_samples` items.
            samples = itertools.islice(seq, num_samples)
        else:
            samples = random.sample(seq, num_samples)
        return sys.getsizeof(seq) + int(
            num_items / num_samples * sum(map(sizeof, samples))
        )
    else:
        return sys.getsizeof(seq) + sum(map(sizeof, seq))


class SimpleSizeof:
    """Sentinel class to mark a class to be skipped by the dispatcher. This only
    works if this sentinel mixin is first in the mro.

    Examples
    --------

    >>> class TheAnswer(SimpleSizeof):
    ...         def __sizeof__(self):
    ...             # Sizeof always add overhead of an object for GC
    ...             return 42 - sizeof(object())

    >>> sizeof(TheAnswer())
    42

    """


@sizeof.register(SimpleSizeof)
def sizeof_blocked(d):
    return sys.getsizeof(d)


@sizeof.register(dict)
def sizeof_python_dict(d):
    return (
        sys.getsizeof(d)
        + sizeof(list(d.keys()))
        + sizeof(list(d.values()))
        - 2 * sizeof(list())
    )


@sizeof.register_lazy("cupy")
def register_cupy():
    import cupy

    @sizeof.register(cupy.ndarray)
    def sizeof_cupy_ndarray(x):
        return int(x.nbytes)


@sizeof.register_lazy("numba")
def register_numba():
    import numba.cuda

    @sizeof.register(numba.cuda.cudadrv.devicearray.DeviceNDArray)
    def sizeof_numba_devicendarray(x):
        return int(x.nbytes)


@sizeof.register_lazy("rmm")
def register_rmm():
    import rmm

    # Only included in 0.11.0+
    if hasattr(rmm, "DeviceBuffer"):

        @sizeof.register(rmm.DeviceBuffer)
        def sizeof_rmm_devicebuffer(x):
            return int(x.nbytes)


@sizeof.register_lazy("numpy")
def register_numpy():
    import numpy as np

    @sizeof.register(np.ndarray)
    def sizeof_numpy_ndarray(x):
        if 0 in x.strides:
            xs = x[tuple(slice(None) if s != 0 else slice(1) for s in x.strides)]
            return xs.nbytes
        return int(x.nbytes)


@sizeof.register_lazy("pandas")
def register_pandas():
    import numpy as np
    import pandas as pd

    def object_size(x):
        if not len(x):
            return 0
        sample = np.random.choice(x, size=20, replace=True)
        sample = list(map(sizeof, sample))
        return sum(sample) / 20 * len(x)

    @sizeof.register(pd.DataFrame)
    def sizeof_pandas_dataframe(df):
        p = sizeof(df.index)
        for name, col in df.items():
            p += col.memory_usage(index=False)
            if col.dtype == object:
                p += object_size(col._values)
        return int(p) + 1000

    @sizeof.register(pd.Series)
    def sizeof_pandas_series(s):
        p = int(s.memory_usage(index=True))
        if s.dtype == object:
            p += object_size(s._values)
        if s.index.dtype == object:
            p += object_size(s.index)
        return int(p) + 1000

    @sizeof.register(pd.Index)
    def sizeof_pandas_index(i):
        p = int(i.memory_usage())
        if i.dtype == object:
            p += object_size(i)
        return int(p) + 1000

    @sizeof.register(pd.MultiIndex)
    def sizeof_pandas_multiindex(i):
        p = int(sum(object_size(l) for l in i.levels))
        for c in i.codes if hasattr(i, "codes") else i.labels:
            p += c.nbytes
        return int(p) + 1000


@sizeof.register_lazy("scipy")
def register_spmatrix():
    from scipy import sparse

    @sizeof.register(sparse.dok_matrix)
    def sizeof_spmatrix_dok(s):
        return s.__sizeof__()

    @sizeof.register(sparse.spmatrix)
    def sizeof_spmatrix(s):
        return sum(sizeof(v) for v in s.__dict__.values())


@sizeof.register_lazy("pyarrow")
def register_pyarrow():
    import pyarrow as pa

    def _get_col_size(data):
        p = 0
        if not isinstance(data, pa.ChunkedArray):
            data = data.data  # pyarrow <0.15.0
        for chunk in data.iterchunks():
            for buffer in chunk.buffers():
                if buffer:
                    p += buffer.size
        return p

    @sizeof.register(pa.Table)
    def sizeof_pyarrow_table(table):
        p = sizeof(table.schema.metadata)
        for col in table.itercolumns():
            p += _get_col_size(col)
        return int(p) + 1000

    @sizeof.register(pa.ChunkedArray)
    def sizeof_pyarrow_chunked_array(data):
        return int(_get_col_size(data)) + 1000


def _register_entry_point_plugins(entry_points=None):
    """Register sizeof implementations exposed by the entry_point mechanism."""
    if entry_points is None:
        entry_points = importlib.metadata.entry_points()

    if sys.version_info >= (3, 10):
        sizeof_entry_points = entry_points.select(group="dask.sizeof")
    else:
        sizeof_entry_points = entry_points.get("dask.sizeof", [])

    for entry_point in sizeof_entry_points:
        registrar = entry_point.load()
        try:
            registrar(sizeof)
        except Exception:
            logger.exception(
                f"Failed to register sizeof entry point {entry_point.name}"
            )


_register_entry_point_plugins()<|MERGE_RESOLUTION|>--- conflicted
+++ resolved
@@ -7,21 +7,6 @@
 
 from dask.utils import Dispatch
 
-<<<<<<< HEAD
-try:  # PyPy does not support sys.getsizeof
-    sys.getsizeof(1)
-    getsizeof = sys.getsizeof
-except (AttributeError, TypeError):  # Monkey patch
-
-    def getsizeof(x):  # type: ignore
-        return 100
-
-
-logger = logging.getLogger(__name__)
-
-
-=======
->>>>>>> 964d1672
 sizeof = Dispatch(name="sizeof")
 
 
