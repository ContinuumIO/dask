import sys

from packaging.version import parse as parse_version

<<<<<<< HEAD
_PY_VERSION = parse_version(".".join(map(str, sys.version_info[:3])))


def __getattr__(name):
    if name == "PY_VERSION":
        import warnings

        warnings.warn(
            "dask.compatibility.PY_VERSION is deprecated and will be removed "
            "in a future release.",
            category=FutureWarning,
        )
        return _PY_VERSION
    else:
        raise AttributeError(f"module {__name__} has no attribute {name}")
=======
try:
    from math import prod
except ImportError:
    # Python < 3.8
    def prod(iterable, *, start=1):  # type: ignore
        acc = start
        for el in iterable:
            acc *= el
        return acc


_PY_VERSION = parse_version(".".join(map(str, sys.version_info[:3])))
>>>>>>> 943a7b20
<|MERGE_RESOLUTION|>--- conflicted
+++ resolved
@@ -2,33 +2,4 @@
 
 from packaging.version import parse as parse_version
 
-<<<<<<< HEAD
-_PY_VERSION = parse_version(".".join(map(str, sys.version_info[:3])))
-
-
-def __getattr__(name):
-    if name == "PY_VERSION":
-        import warnings
-
-        warnings.warn(
-            "dask.compatibility.PY_VERSION is deprecated and will be removed "
-            "in a future release.",
-            category=FutureWarning,
-        )
-        return _PY_VERSION
-    else:
-        raise AttributeError(f"module {__name__} has no attribute {name}")
-=======
-try:
-    from math import prod
-except ImportError:
-    # Python < 3.8
-    def prod(iterable, *, start=1):  # type: ignore
-        acc = start
-        for el in iterable:
-            acc *= el
-        return acc
-
-
-_PY_VERSION = parse_version(".".join(map(str, sys.version_info[:3])))
->>>>>>> 943a7b20
+_PY_VERSION = parse_version(".".join(map(str, sys.version_info[:3])))