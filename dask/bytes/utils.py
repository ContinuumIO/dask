<<<<<<< HEAD
from __future__ import print_function, division, absolute_import

import math
import os
import re
import pathlib

from toolz import identity

from ..compatibility import PY2, urlsplit


def infer_storage_options(urlpath, inherit_storage_options=None):
    """ Infer storage options from URL path and merge it with existing storage
    options.

    Parameters
    ----------
    urlpath: str or unicode
        Either local absolute file path or URL (hdfs://namenode:8020/file.csv)
    storage_options: dict (optional)
        Its contents will get merged with the inferred information from the
        given path

    Returns
    -------
    Storage options dict.

    Examples
    --------
    >>> infer_storage_options('/mnt/datasets/test.csv')  # doctest: +SKIP
    {"protocol": "file", "path", "/mnt/datasets/test.csv"}
    >>> infer_storage_options(
    ...          'hdfs://username:pwd@node:123/mnt/datasets/test.csv?q=1',
    ...          inherit_storage_options={'extra': 'value'})  # doctest: +SKIP
    {"protocol": "hdfs", "username": "username", "password": "pwd",
    "host": "node", "port": 123, "path": "/mnt/datasets/test.csv",
    "url_query": "q=1", "extra": "value"}
    """
    urlpath = stringify_path(urlpath)  # re, urllib don't support pathlib.Path objects

    # Handle Windows paths including disk name in this special case
    if re.match(r"^[a-zA-Z]:[\\/]", urlpath):
        return {"protocol": "file", "path": urlpath}

    parsed_path = urlsplit(urlpath)
    protocol = parsed_path.scheme or "file"
    path = parsed_path.path
    if protocol == "file":
        # Special case parsing file protocol URL on Windows according to:
        # https://msdn.microsoft.com/en-us/library/jj710207.aspx
        windows_path = re.match(r"^/([a-zA-Z])[:|]([\\/].*)$", path)
        if windows_path:
            path = "%s:%s" % windows_path.groups()

    if protocol in ["http", "https"]:
        # for HTTP, we don't want to parse, as requests will anyway
        return {"protocol": protocol, "path": urlpath}

    options = {"protocol": protocol, "path": path}

    if parsed_path.netloc:
        # Parse `hostname` from netloc manually because `parsed_path.hostname`
        # lowercases the hostname which is not always desirable (e.g. in S3):
        # https://github.com/dask/dask/issues/1417
        host = parsed_path.netloc.rsplit("@", 1)[-1].rsplit(":", 1)[0]

        # For gcs and s3 the netloc is actually the bucket name, so we want to
        # include it in the path. It feels a bit wrong to hardcode this, but
        # the number of filesystems where this matters is small, so this should
        # be fine to include:
        if protocol in ("s3", "gcs", "gs"):
            options["path"] = host + options["path"]
        else:
            options["host"] = host

        if parsed_path.port:
            options["port"] = parsed_path.port
        if parsed_path.username:
            options["username"] = parsed_path.username
        if parsed_path.password:
            options["password"] = parsed_path.password

    if parsed_path.query:
        options["url_query"] = parsed_path.query
    if parsed_path.fragment:
        options["url_fragment"] = parsed_path.fragment

    if inherit_storage_options:
        update_storage_options(options, inherit_storage_options)

    return options


def update_storage_options(options, inherited=None):
    if not inherited:
        inherited = {}
    collisions = set(options) & set(inherited)
    if collisions:
        collisions = "\n".join("- %r" % k for k in collisions)
        raise KeyError(
            "Collision between inferred and specified storage "
            "options:\n%s" % collisions
        )
    options.update(inherited)


if PY2:

    class SeekableFile(object):
        def __init__(self, file):
            if isinstance(file, SeekableFile):  # idempotent
                file = file.file
            self.file = file

        def seekable(self):
            return True

        def readable(self):
            try:
                return self.file.readable()
            except AttributeError:
                return "r" in self.file.mode

        def writable(self):
            try:
                return self.file.writable()
            except AttributeError:
                return "w" in self.file.mode

        def read1(self, *args, **kwargs):  # https://bugs.python.org/issue12591
            return self.file.read(*args, **kwargs)

        def __iter__(self):
            return self.file.__iter__()

        def __getattr__(self, key):
            return getattr(self.file, key)


else:
    SeekableFile = identity


compressions = {"gz": "gzip", "bz2": "bz2", "xz": "xz"}


def infer_compression(filename):
    extension = os.path.splitext(filename)[-1].strip(".")
    return compressions.get(extension, None)


def seek_delimiter(file, delimiter, blocksize):
    """ Seek current file to next byte after a delimiter bytestring

    This seeks the file to the next byte following the delimiter.  It does
    not return anything.  Use ``file.tell()`` to see location afterwards.

    Parameters
    ----------
    file: a file
    delimiter: bytes
        a delimiter like ``b'\n'`` or message sentinel
    blocksize: int
        Number of bytes to read from the file at once.
    """

    if file.tell() == 0:
        return

    last = b""
    while True:
        current = file.read(blocksize)
        if not current:
            return
        full = last + current
        try:
            i = full.index(delimiter)
            file.seek(file.tell() - (len(full) - i) + len(delimiter))
            return
        except (OSError, ValueError):
            pass
        last = full[-len(delimiter) :]


def read_block(f, offset, length, delimiter=None):
    """ Read a block of bytes from a file

    Parameters
    ----------
    f: File
    offset: int
        Byte offset to start read
    length: int
        Number of bytes to read
    delimiter: bytes (optional)
        Ensure reading starts and stops at delimiter bytestring

    If using the ``delimiter=`` keyword argument we ensure that the read
    starts and stops at delimiter boundaries that follow the locations
    ``offset`` and ``offset + length``.  If ``offset`` is zero then we
    start at zero.  The bytestring returned WILL include the
    terminating delimiter string.

    Examples
    --------

    >>> from io import BytesIO  # doctest: +SKIP
    >>> f = BytesIO(b'Alice, 100\\nBob, 200\\nCharlie, 300')  # doctest: +SKIP
    >>> read_block(f, 0, 13)  # doctest: +SKIP
    b'Alice, 100\\nBo'

    >>> read_block(f, 0, 13, delimiter=b'\\n')  # doctest: +SKIP
    b'Alice, 100\\nBob, 200\\n'

    >>> read_block(f, 10, 10, delimiter=b'\\n')  # doctest: +SKIP
    b'Bob, 200\\nCharlie, 300'
    """
    if offset != f.tell():  # commonly both zero
        f.seek(offset)

    if not offset and length is None and f.tell() == 0:
        return f.read()

    if delimiter:
        seek_delimiter(f, delimiter, 2 ** 16)
        start = f.tell()
        length -= start - offset

        try:
            f.seek(start + length)
            seek_delimiter(f, delimiter, 2 ** 16)
        except (OSError, ValueError):
            f.seek(0, 2)
        end = f.tell()

        offset = start
        length = end - start

        f.seek(offset)

    return f.read(length)


def build_name_function(max_int):
    """ Returns a function that receives a single integer
    and returns it as a string padded by enough zero characters
    to align with maximum possible integer

    >>> name_f = build_name_function(57)

    >>> name_f(7)
    '07'
    >>> name_f(31)
    '31'
    >>> build_name_function(1000)(42)
    '0042'
    >>> build_name_function(999)(42)
    '042'
    >>> build_name_function(0)(0)
    '0'
    """
    # handle corner cases max_int is 0 or exact power of 10
    max_int += 1e-8

    pad_length = int(math.ceil(math.log10(max_int)))

    def name_function(i):
        return str(i).zfill(pad_length)

    return name_function


def stringify_path(filepath):
    """ Attempt to convert a path-like object to a string.

    Parameters
    ----------
    filepath : object to be converted

    Returns
    -------
    filepath_str : maybe a string version of the object

    Notes
    -----
    Objects supporting the fspath protocol (Python 3.6+) are coerced
    according to its __fspath__ method.

    For backwards compatibility with older Python version, pathlib.Path
    objects are specially coerced.

    Any other object is passed through unchanged, which includes bytes,
    strings, buffers, or anything else that's not even path-like.
    """
    if hasattr(filepath, "__fspath__"):
        return filepath.__fspath__()
    elif isinstance(filepath, pathlib.Path):
        return str(filepath)
    return filepath
=======
import io
import gzip
import bz2
import lzma
import zipfile


def zip_compress(data):
    """Write data into zipfile and return the bytes"""
    out = io.BytesIO()
    with zipfile.ZipFile(file=out, mode="w") as z:
        with z.open("myfile", "w") as zf:
            zf.write(data)
    out.seek(0)
    return out.read()


compress = {
    "gzip": gzip.compress,
    "bz2": bz2.compress,
    None: lambda x: x,
    "xz": lzma.compress,
    "zip": zip_compress,
}
>>>>>>> bbf399bb
<|MERGE_RESOLUTION|>--- conflicted
+++ resolved
@@ -1,305 +1,3 @@
-<<<<<<< HEAD
-from __future__ import print_function, division, absolute_import
-
-import math
-import os
-import re
-import pathlib
-
-from toolz import identity
-
-from ..compatibility import PY2, urlsplit
-
-
-def infer_storage_options(urlpath, inherit_storage_options=None):
-    """ Infer storage options from URL path and merge it with existing storage
-    options.
-
-    Parameters
-    ----------
-    urlpath: str or unicode
-        Either local absolute file path or URL (hdfs://namenode:8020/file.csv)
-    storage_options: dict (optional)
-        Its contents will get merged with the inferred information from the
-        given path
-
-    Returns
-    -------
-    Storage options dict.
-
-    Examples
-    --------
-    >>> infer_storage_options('/mnt/datasets/test.csv')  # doctest: +SKIP
-    {"protocol": "file", "path", "/mnt/datasets/test.csv"}
-    >>> infer_storage_options(
-    ...          'hdfs://username:pwd@node:123/mnt/datasets/test.csv?q=1',
-    ...          inherit_storage_options={'extra': 'value'})  # doctest: +SKIP
-    {"protocol": "hdfs", "username": "username", "password": "pwd",
-    "host": "node", "port": 123, "path": "/mnt/datasets/test.csv",
-    "url_query": "q=1", "extra": "value"}
-    """
-    urlpath = stringify_path(urlpath)  # re, urllib don't support pathlib.Path objects
-
-    # Handle Windows paths including disk name in this special case
-    if re.match(r"^[a-zA-Z]:[\\/]", urlpath):
-        return {"protocol": "file", "path": urlpath}
-
-    parsed_path = urlsplit(urlpath)
-    protocol = parsed_path.scheme or "file"
-    path = parsed_path.path
-    if protocol == "file":
-        # Special case parsing file protocol URL on Windows according to:
-        # https://msdn.microsoft.com/en-us/library/jj710207.aspx
-        windows_path = re.match(r"^/([a-zA-Z])[:|]([\\/].*)$", path)
-        if windows_path:
-            path = "%s:%s" % windows_path.groups()
-
-    if protocol in ["http", "https"]:
-        # for HTTP, we don't want to parse, as requests will anyway
-        return {"protocol": protocol, "path": urlpath}
-
-    options = {"protocol": protocol, "path": path}
-
-    if parsed_path.netloc:
-        # Parse `hostname` from netloc manually because `parsed_path.hostname`
-        # lowercases the hostname which is not always desirable (e.g. in S3):
-        # https://github.com/dask/dask/issues/1417
-        host = parsed_path.netloc.rsplit("@", 1)[-1].rsplit(":", 1)[0]
-
-        # For gcs and s3 the netloc is actually the bucket name, so we want to
-        # include it in the path. It feels a bit wrong to hardcode this, but
-        # the number of filesystems where this matters is small, so this should
-        # be fine to include:
-        if protocol in ("s3", "gcs", "gs"):
-            options["path"] = host + options["path"]
-        else:
-            options["host"] = host
-
-        if parsed_path.port:
-            options["port"] = parsed_path.port
-        if parsed_path.username:
-            options["username"] = parsed_path.username
-        if parsed_path.password:
-            options["password"] = parsed_path.password
-
-    if parsed_path.query:
-        options["url_query"] = parsed_path.query
-    if parsed_path.fragment:
-        options["url_fragment"] = parsed_path.fragment
-
-    if inherit_storage_options:
-        update_storage_options(options, inherit_storage_options)
-
-    return options
-
-
-def update_storage_options(options, inherited=None):
-    if not inherited:
-        inherited = {}
-    collisions = set(options) & set(inherited)
-    if collisions:
-        collisions = "\n".join("- %r" % k for k in collisions)
-        raise KeyError(
-            "Collision between inferred and specified storage "
-            "options:\n%s" % collisions
-        )
-    options.update(inherited)
-
-
-if PY2:
-
-    class SeekableFile(object):
-        def __init__(self, file):
-            if isinstance(file, SeekableFile):  # idempotent
-                file = file.file
-            self.file = file
-
-        def seekable(self):
-            return True
-
-        def readable(self):
-            try:
-                return self.file.readable()
-            except AttributeError:
-                return "r" in self.file.mode
-
-        def writable(self):
-            try:
-                return self.file.writable()
-            except AttributeError:
-                return "w" in self.file.mode
-
-        def read1(self, *args, **kwargs):  # https://bugs.python.org/issue12591
-            return self.file.read(*args, **kwargs)
-
-        def __iter__(self):
-            return self.file.__iter__()
-
-        def __getattr__(self, key):
-            return getattr(self.file, key)
-
-
-else:
-    SeekableFile = identity
-
-
-compressions = {"gz": "gzip", "bz2": "bz2", "xz": "xz"}
-
-
-def infer_compression(filename):
-    extension = os.path.splitext(filename)[-1].strip(".")
-    return compressions.get(extension, None)
-
-
-def seek_delimiter(file, delimiter, blocksize):
-    """ Seek current file to next byte after a delimiter bytestring
-
-    This seeks the file to the next byte following the delimiter.  It does
-    not return anything.  Use ``file.tell()`` to see location afterwards.
-
-    Parameters
-    ----------
-    file: a file
-    delimiter: bytes
-        a delimiter like ``b'\n'`` or message sentinel
-    blocksize: int
-        Number of bytes to read from the file at once.
-    """
-
-    if file.tell() == 0:
-        return
-
-    last = b""
-    while True:
-        current = file.read(blocksize)
-        if not current:
-            return
-        full = last + current
-        try:
-            i = full.index(delimiter)
-            file.seek(file.tell() - (len(full) - i) + len(delimiter))
-            return
-        except (OSError, ValueError):
-            pass
-        last = full[-len(delimiter) :]
-
-
-def read_block(f, offset, length, delimiter=None):
-    """ Read a block of bytes from a file
-
-    Parameters
-    ----------
-    f: File
-    offset: int
-        Byte offset to start read
-    length: int
-        Number of bytes to read
-    delimiter: bytes (optional)
-        Ensure reading starts and stops at delimiter bytestring
-
-    If using the ``delimiter=`` keyword argument we ensure that the read
-    starts and stops at delimiter boundaries that follow the locations
-    ``offset`` and ``offset + length``.  If ``offset`` is zero then we
-    start at zero.  The bytestring returned WILL include the
-    terminating delimiter string.
-
-    Examples
-    --------
-
-    >>> from io import BytesIO  # doctest: +SKIP
-    >>> f = BytesIO(b'Alice, 100\\nBob, 200\\nCharlie, 300')  # doctest: +SKIP
-    >>> read_block(f, 0, 13)  # doctest: +SKIP
-    b'Alice, 100\\nBo'
-
-    >>> read_block(f, 0, 13, delimiter=b'\\n')  # doctest: +SKIP
-    b'Alice, 100\\nBob, 200\\n'
-
-    >>> read_block(f, 10, 10, delimiter=b'\\n')  # doctest: +SKIP
-    b'Bob, 200\\nCharlie, 300'
-    """
-    if offset != f.tell():  # commonly both zero
-        f.seek(offset)
-
-    if not offset and length is None and f.tell() == 0:
-        return f.read()
-
-    if delimiter:
-        seek_delimiter(f, delimiter, 2 ** 16)
-        start = f.tell()
-        length -= start - offset
-
-        try:
-            f.seek(start + length)
-            seek_delimiter(f, delimiter, 2 ** 16)
-        except (OSError, ValueError):
-            f.seek(0, 2)
-        end = f.tell()
-
-        offset = start
-        length = end - start
-
-        f.seek(offset)
-
-    return f.read(length)
-
-
-def build_name_function(max_int):
-    """ Returns a function that receives a single integer
-    and returns it as a string padded by enough zero characters
-    to align with maximum possible integer
-
-    >>> name_f = build_name_function(57)
-
-    >>> name_f(7)
-    '07'
-    >>> name_f(31)
-    '31'
-    >>> build_name_function(1000)(42)
-    '0042'
-    >>> build_name_function(999)(42)
-    '042'
-    >>> build_name_function(0)(0)
-    '0'
-    """
-    # handle corner cases max_int is 0 or exact power of 10
-    max_int += 1e-8
-
-    pad_length = int(math.ceil(math.log10(max_int)))
-
-    def name_function(i):
-        return str(i).zfill(pad_length)
-
-    return name_function
-
-
-def stringify_path(filepath):
-    """ Attempt to convert a path-like object to a string.
-
-    Parameters
-    ----------
-    filepath : object to be converted
-
-    Returns
-    -------
-    filepath_str : maybe a string version of the object
-
-    Notes
-    -----
-    Objects supporting the fspath protocol (Python 3.6+) are coerced
-    according to its __fspath__ method.
-
-    For backwards compatibility with older Python version, pathlib.Path
-    objects are specially coerced.
-
-    Any other object is passed through unchanged, which includes bytes,
-    strings, buffers, or anything else that's not even path-like.
-    """
-    if hasattr(filepath, "__fspath__"):
-        return filepath.__fspath__()
-    elif isinstance(filepath, pathlib.Path):
-        return str(filepath)
-    return filepath
-=======
 import io
 import gzip
 import bz2
@@ -323,5 +21,4 @@
     None: lambda x: x,
     "xz": lzma.compress,
     "zip": zip_compress,
-}
->>>>>>> bbf399bb
+}