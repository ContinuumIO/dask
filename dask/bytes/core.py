from __future__ import print_function, division, absolute_import

import copy

<<<<<<< HEAD
from toolz import merge

from .compression import seekable_files, files as compress_files
from .utils import (
    SeekableFile,
    read_block,
    infer_compression,
    infer_storage_options,
    build_name_function,
    update_storage_options,
    stringify_path,
=======
from fsspec.core import (  # noqa: F401
    OpenFile,  # noqa: F401
    open_files,  # noqa: F401
    get_fs_token_paths,  # noqa: F401
    expand_paths_if_needed,  # noqa: F401
    _expand_paths,  # noqa: F401
    get_compression,  # noqa: F401
)
from fsspec.utils import (  # noqa: F401
    read_block,  # noqa: F401
    seek_delimiter,  # noqa: F401
    infer_storage_options,  # noqa: F401
    stringify_path,  # noqa: F401
    infer_compression,  # noqa: F401
>>>>>>> bbf399bb
)
from fsspec import get_mapper  # noqa: F401
from fsspec.compression import compr  # noqa: F401

from ..compatibility import unicode
from ..base import tokenize
from ..delayed import delayed
from ..utils import is_integer, parse_bytes


def read_bytes(
    urlpath,
    delimiter=None,
    not_zero=False,
    blocksize="128 MiB",
    sample="10 kiB",
    compression=None,
    include_path=False,
    **kwargs
):
    """Given a path or paths, return delayed objects that read from those paths.

    The path may be a filename like ``'2015-01-01.csv'`` or a globstring
    like ``'2015-*-*.csv'``.

    The path may be preceded by a protocol, like ``s3://`` or ``hdfs://`` if
    those libraries are installed.

    This cleanly breaks data by a delimiter if given, so that block boundaries
    start directly after a delimiter and end on the delimiter.

    Parameters
    ----------
    urlpath : string or list
        Absolute or relative filepath(s). Prefix with a protocol like ``s3://``
        to read from alternative filesystems. To read from multiple files you
        can pass a globstring or a list of paths, with the caveat that they
        must all have the same protocol.
    delimiter : bytes
        An optional delimiter, like ``b'\\n'`` on which to split blocks of
        bytes.
    not_zero : bool
        Force seek of start-of-file delimiter, discarding header.
    blocksize : int, str
        Chunk size in bytes, defaults to "128 MiB"
    compression : string or None
        String like 'gzip' or 'xz'.  Must support efficient random access.
    sample : int, string, or boolean
        Whether or not to return a header sample.
        Values can be ``False`` for "no sample requested"
        Or an integer or string value like ``2**20`` or ``"1 MiB"``
    include_path : bool
        Whether or not to include the path with the bytes representing a particular file.
        Default is False.
    **kwargs : dict
        Extra options that make sense to a particular storage connection, e.g.
        host, port, username, password, etc.

    Examples
    --------
    >>> sample, blocks = read_bytes('2015-*-*.csv', delimiter=b'\\n')  # doctest: +SKIP
    >>> sample, blocks = read_bytes('s3://bucket/2015-*-*.csv', delimiter=b'\\n')  # doctest: +SKIP
    >>> sample, paths, blocks = read_bytes('2015-*-*.csv', include_path=True)  # doctest: +SKIP

    Returns
    -------
    sample : bytes
        The sample header
    blocks : list of lists of ``dask.Delayed``
        Each list corresponds to a file, and each delayed object computes to a
        block of bytes from that file.
    paths : list of strings, only included if include_path is True
        List of same length as blocks, where each item is the path to the file
        represented in the corresponding block.

    """
    fs, fs_token, paths = get_fs_token_paths(urlpath, mode="rb", storage_options=kwargs)

    if len(paths) == 0:
        raise IOError("%s resolved to no files" % urlpath)

    if blocksize is not None:
        if isinstance(blocksize, (str, unicode)):
            blocksize = parse_bytes(blocksize)
        if not is_integer(blocksize):
            raise TypeError("blocksize must be an integer")
        blocksize = int(blocksize)

    if blocksize is None:
        offsets = [[0]] * len(paths)
        lengths = [[None]] * len(paths)
    else:
        offsets = []
        lengths = []
        for path in paths:
            if compression == "infer":
                comp = infer_compression(path)
            else:
                comp = compression
            if comp is not None:
                raise ValueError(
                    "Cannot do chunked reads on compressed files."
                    "To read, set blocksize=None"
                )
            size = fs.info(path)["size"]
            off = list(range(0, size, blocksize))
            length = [blocksize] * len(off)
            if not_zero:
                off[0] = 1
                length[0] -= 1
            offsets.append(off)
            lengths.append(length)

    delayed_read = delayed(read_block_from_file)

    out = []
    for path, offset, length in zip(paths, offsets, lengths):
        token = tokenize(fs_token, delimiter, path, fs.ukey(path), compression, offset)
        keys = ["read-block-%s-%s" % (o, token) for o in offset]
        values = [
            delayed_read(
                OpenFile(fs, path, compression=compression),
                o,
                l,
                delimiter,
                dask_key_name=key,
            )
            for o, key, l in zip(offset, keys, length)
        ]
        out.append(values)

    if sample:
        if sample is True:
            sample = "10 kiB"  # backwards compatibility
        if isinstance(sample, str):
            sample = parse_bytes(sample)
        with OpenFile(fs, paths[0], compression=compression) as f:
            # read block without seek (because we start at zero)
            if delimiter is None:
                sample = f.read(sample)
            else:
                sample_buff = f.read(sample)
                while True:
                    new = f.read(sample)
                    if not new:
                        break
                    if delimiter in new:
                        sample_buff = (
                            sample_buff + new.split(delimiter, 1)[0] + delimiter
                        )
                        break
                    sample_buff = sample_buff + new
                sample = sample_buff
    if include_path:
        return sample, out, paths
    return sample, out


def read_block_from_file(lazy_file, off, bs, delimiter):
    with copy.copy(lazy_file) as f:
<<<<<<< HEAD
        return read_block(f, off, bs, delimiter)


class OpenFile(object):
    """
    File-like object to be used in a context

    These instances are safe to serialize, as the low-level file object
    is not created until invoked using `with`.

    Parameters
    ----------
    fs : FileSystem
        The file system to use for opening the file. Should match the interface
        of ``dask.bytes.local.LocalFileSystem``.
    path : str
        Location to open
    mode : str like 'rb', optional
        Mode of the opened file
    compression : str or None, optional
        Compression to apply
    encoding : str or None, optional
        The encoding to use if opened in text mode.
    errors : str or None, optional
        How to handle encoding errors if opened in text mode.
    newline : {None, '', '\n', '\r', '\r\n'}
        Passed to TextIOWrapper in text mode
    """

    def __init__(
        self,
        fs,
        path,
        mode="rb",
        compression=None,
        encoding=None,
        errors=None,
        newline=None,
    ):
        self.fs = fs
        self.path = path
        self.mode = mode
        self.compression = get_compression(path, compression)
        self.encoding = encoding
        self.errors = errors
        self.newline = newline
        self.fobjects = []

    def __reduce__(self):
        return (
            OpenFile,
            (
                self.fs,
                self.path,
                self.mode,
                self.compression,
                self.encoding,
                self.errors,
            ),
        )

    def __enter__(self):
        mode = self.mode.replace("t", "").replace("b", "") + "b"

        f = SeekableFile(self.fs.open(self.path, mode=mode))

        fobjects = [f]

        if self.compression is not None:
            compress = merge(seekable_files, compress_files)[self.compression]
            f = compress(f, mode=mode)
            fobjects.append(f)

        if "t" in self.mode:
            f = io.TextIOWrapper(
                f, encoding=self.encoding, errors=self.errors, newline=self.newline
            )
            fobjects.append(f)

        self.fobjects = fobjects
        return f

    def __exit__(self, *args):
        self.close()

    def close(self):
        """Close all encapsulated file objects"""
        for f in reversed(self.fobjects):
            f.close()
        self.fobjects = []


def open_files(
    urlpath,
    mode="rb",
    compression=None,
    encoding="utf8",
    errors=None,
    name_function=None,
    num=1,
    newline=None,
    **kwargs
):
    """ Given a path or paths, return a list of ``OpenFile`` objects.

    Parameters
    ----------
    urlpath : string or list
        Absolute or relative filepath(s). Prefix with a protocol like ``s3://``
        to read from alternative filesystems. To read from multiple files you
        can pass a globstring or a list of paths, with the caveat that they
        must all have the same protocol.
    mode : 'rb', 'wt', etc.
    compression : string
        Compression to use.  See ``dask.bytes.compression.files`` for options.
    encoding : str
        For text mode only
    errors : None or str
        Passed to TextIOWrapper in text mode
    name_function : function or None
        if opening a set of files for writing, those files do not yet exist,
        so we need to generate their names by formatting the urlpath for
        each sequence number
    num : int [1]
        if writing mode, number of files we expect to create (passed to
        name+function)
    newline : {None, '', '\n', '\r', '\r\n'}
        Passed to TextIOWrapper in text mode
    **kwargs : dict
        Extra options that make sense to a particular storage connection, e.g.
        host, port, username, password, etc.

    Examples
    --------
    >>> files = open_files('2015-*-*.csv')  # doctest: +SKIP
    >>> files = open_files('s3://bucket/2015-*-*.csv.gz', compression='gzip')  # doctest: +SKIP

    Returns
    -------
    List of ``OpenFile`` objects.
    """
    fs, fs_token, paths = get_fs_token_paths(
        urlpath, mode, num=num, name_function=name_function, storage_options=kwargs
    )

    return [
        OpenFile(
            fs,
            path,
            mode=mode,
            compression=compression,
            encoding=encoding,
            errors=errors,
            newline=newline,
        )
        for path in paths
    ]


def get_compression(urlpath, compression):
    if compression == "infer":
        compression = infer_compression(urlpath)
    if compression is not None and compression not in compress_files:
        raise ValueError("Compression type %s not supported" % compression)
    return compression


def infer_options(urlpath):
    if hasattr(urlpath, "name"):
        # deal with pathlib.Path objects - must be local
        urlpath = stringify_path(urlpath)
        ispath = True
    else:
        ispath = False

    options = infer_storage_options(urlpath)
    protocol = options.pop("protocol")
    urlpath = options.pop("path")

    if ispath and protocol != "file":
        raise ValueError("Only use pathlib.Path with local files.")

    return urlpath, protocol, options


def expand_paths_if_needed(paths, mode, num, fs, name_function):
    """Expand paths if they have a ``*`` in them.

    :param paths: list of paths
    mode : str
        Mode in which to open files.
    num : int
        If opening in writing mode, number of files we expect to create.
    fs : filesystem object
    name_function : callable
        If opening in writing mode, this callable is used to generate path
        names. Names are generated for each partition by
        ``urlpath.replace('*', name_function(partition_index))``.
    :return: list of paths
    """
    expanded_paths = []
    paths = list(paths)
    if "w" in mode and sum([1 for p in paths if "*" in p]) > 1:
        raise ValueError("When writing data, only one filename mask can be specified.")
    for curr_path in paths:
        if "*" in curr_path:
            glob = True
            if "w" in mode:
                # expand using name_function
                expanded_paths.extend(_expand_paths(curr_path, name_function, num))
            else:
                # expand using glob
                expanded_paths.extend(fs.glob(curr_path))
        else:
            glob = False
            expanded_paths.append(curr_path)
    # if we generated more paths that asked for, trim the list
    if "w" in mode and len(expanded_paths) > num and glob:
        expanded_paths = expanded_paths[:num]
    return expanded_paths


def get_fs_token_paths(
    urlpath, mode="rb", num=1, name_function=None, storage_options=None
):
    """Filesystem, deterministic token, and paths from a urlpath and options.

    Parameters
    ----------
    urlpath : string
        Absolute or relative filepath, URL (may include protocols like
        ``s3://``), or globstring pointing to data.
    mode : str, optional
        Mode in which to open files.
    num : int, optional
        If opening in writing mode, number of files we expect to create.
    name_function : callable, optional
        If opening in writing mode, this callable is used to generate path
        names. Names are generated for each partition by
        ``urlpath.replace('*', name_function(partition_index))``.
    storage_options : dict, optional
        Additional keywords to pass to the filesystem class.
    """
    if isinstance(urlpath, (list, tuple)):
        if not urlpath:
            raise ValueError("empty urlpath sequence")
        paths, protocols, options_list = zip(*map(infer_options, urlpath))
        protocol = protocols[0]
        options = options_list[0]
        if not (
            all(p == protocol for p in protocols)
            and all(o == options for o in options_list)
        ):
            raise ValueError(
                "When specifying a list of paths, all paths must "
                "share the same protocol and options"
            )
        update_storage_options(options, storage_options)
        fs, fs_token = get_fs(protocol, options)
        paths = expand_paths_if_needed(paths, mode, num, fs, name_function)

    elif isinstance(urlpath, (str, unicode)) or hasattr(urlpath, "name"):
        urlpath, protocol, options = infer_options(urlpath)
        update_storage_options(options, storage_options)

        fs, fs_token = get_fs(protocol, options)

        if "w" in mode:
            paths = _expand_paths(urlpath, name_function, num)
        elif "*" in urlpath:
            paths = sorted(fs.glob(urlpath))
        else:
            paths = [urlpath]

    else:
        raise TypeError("url type not understood: %s" % urlpath)
    fs.protocol = protocol

    return fs, fs_token, paths


def get_mapper(fs, path):
    # This is not the right way to do this.
    # At the very least, we should have the correct failed import messages
    if fs.protocol == "file":
        from zarr.storage import DirectoryStore

        return DirectoryStore(path)
    elif fs.protocol == "s3":
        from s3fs.mapping import S3Map

        return S3Map(path, fs)
    elif fs.protocol in ["gcs", "gs"]:
        from gcsfs.mapping import GCSMap

        return GCSMap(path, fs)
    elif fs.protocol == "hdfs":
        from hdfs3.mapping import HDFSMap

        return HDFSMap(fs, path)
    else:
        raise ValueError('No mapper for protocol "%s"' % fs.protocol)


def _expand_paths(path, name_function, num):
    if isinstance(path, (str, unicode)):
        if path.count("*") > 1:
            raise ValueError("Output path spec must contain at most one '*'.")
        elif "*" not in path:
            path = os.path.join(path, "*.part")

        if name_function is None:
            name_function = build_name_function(num - 1)

        paths = [path.replace("*", name_function(i)) for i in range(num)]
        if paths != sorted(paths):
            warn(
                "In order to preserve order between partitions paths created "
                "with ``name_function`` should sort to partition order"
            )
    elif isinstance(path, (tuple, list)):
        assert len(path) == num
        paths = list(path)
    else:
        raise ValueError(
            "Path should be either\n"
            "1. A list of paths: ['foo.json', 'bar.json', ...]\n"
            "2. A directory: 'foo/\n"
            "3. A path with a '*' in it: 'foo.*.json'"
        )
    return paths


def get_hdfs_driver(driver="auto"):
    """Get the hdfs driver implementation.

    Parameters
    ----------
    driver : {'auto', 'hdfs3', 'pyarrow'}, default 'auto'
        HDFS library to use. Default is first installed in this list.

    Returns
    -------
    A filesystem class
    """
    if driver == "auto":
        for d in ["pyarrow", "hdfs3"]:
            try:
                return get_hdfs_driver(d)
            except RuntimeError:
                pass
        else:
            raise RuntimeError("Please install either `pyarrow` (preferred) or `hdfs3`")

    elif driver == "hdfs3":
        import_required("hdfs3", "`hdfs3` not installed")
        from dask.bytes.hdfs3 import HDFS3HadoopFileSystem as cls

        return cls

    elif driver == "pyarrow":
        pa = import_required("pyarrow", "`pyarrow` not installed")
        from dask.bytes.pyarrow import (
            _MIN_PYARROW_VERSION_SUPPORTED,
            PyArrowHadoopFileSystem as cls,
        )

        if LooseVersion(pa.__version__) < _MIN_PYARROW_VERSION_SUPPORTED:
            raise RuntimeError(
                "pyarrow version >= %r required for hdfs driver "
                "support" % _MIN_PYARROW_VERSION_SUPPORTED
            )
        return cls

    else:
        raise ValueError("Unsupported hdfs driver: {0}".format(driver))


def get_fs(protocol, storage_options=None):
    """Create a filesystem object from a protocol and options.

    Parameters
    ----------
    protocol : str
        The specific protocol to use.
    storage_options : dict, optional
        Keywords to pass to the filesystem class.
    """
    if protocol in _filesystems:
        cls = _filesystems[protocol]

    elif protocol == "s3":
        import_required(
            "s3fs",
            "Need to install `s3fs` library for s3 support\n"
            "    conda install s3fs -c conda-forge\n"
            "    or\n"
            "    pip install s3fs",
        )
        import dask.bytes.s3  # noqa, register the s3 backend

        cls = _filesystems[protocol]

    elif protocol in ("gs", "gcs"):
        import_required(
            "gcsfs",
            "Need to install `gcsfs` library for Google Cloud Storage support\n"
            "    conda install gcsfs -c conda-forge\n"
            "    or\n"
            "    pip install gcsfs",
        )
        cls = _filesystems[protocol]

    elif protocol in ["adl", "adlfs"]:

        import_required(
            "dask_adlfs",
            "Need to install `dask_adlfs` for Azure Datalake "
            "Storage support.\n"
            "First install azure-storage via pip or conda:\n"
            "    conda install -c conda-forge azure-storage\n"
            "    or\n"
            "    pip install azure-storage\n"
            "and then install `dask_adlfs` via pip:\n"
            "    pip install dask-adlfs",
        )

        cls = _filesystems[protocol]
    elif protocol == "hdfs":
        cls = get_hdfs_driver(config.get("hdfs_driver", "auto"))

    elif protocol in ["http", "https"]:
        import_required(
            "requests",
            "Need to install `requests` for HTTP support\n"
            "   conda install requests\n"
            "    or\n"
            "   pip install requests",
        )
        import dask.bytes.http  # noqa, registers HTTP backend

        cls = _filesystems[protocol]

    else:
        raise ValueError("Unknown protocol %s" % protocol)

    if storage_options is None:
        storage_options = {}
    fs = cls(**storage_options)
    fs_token = tokenize(cls, protocol, storage_options)
    return fs, fs_token


_filesystems = dict()


def logical_size(fs, path, compression="infer"):
    if compression == "infer":
        compression = infer_compression(path)

    if compression is None:
        return fs.size(path)
    elif compression in seekable_files:
        with OpenFile(fs, path, compression=compression) as f:
            f.seek(0, 2)
            return f.tell()
    else:
        raise ValueError(
            "Cannot infer logical size from file compressed with "
            "compression=%r" % compression
        )


def get_pyarrow_filesystem(fs):
    """Get an equivalent pyarrow filesystem.

    Not for public use, will be removed once a consistent filesystem api
    is defined."""
    try:
        return fs._get_pyarrow_filesystem()
    except AttributeError:
        raise NotImplementedError(
            "Using pyarrow with a %r " "filesystem object" % type(fs).__name__
        )
=======
        if off == 0 and bs is None:
            return f.read()
        return read_block(f, off, bs, delimiter)
>>>>>>> bbf399bb
<|MERGE_RESOLUTION|>--- conflicted
+++ resolved
@@ -2,19 +2,6 @@
 
 import copy
 
-<<<<<<< HEAD
-from toolz import merge
-
-from .compression import seekable_files, files as compress_files
-from .utils import (
-    SeekableFile,
-    read_block,
-    infer_compression,
-    infer_storage_options,
-    build_name_function,
-    update_storage_options,
-    stringify_path,
-=======
 from fsspec.core import (  # noqa: F401
     OpenFile,  # noqa: F401
     open_files,  # noqa: F401
@@ -29,7 +16,6 @@
     infer_storage_options,  # noqa: F401
     stringify_path,  # noqa: F401
     infer_compression,  # noqa: F401
->>>>>>> bbf399bb
 )
 from fsspec import get_mapper  # noqa: F401
 from fsspec.compression import compr  # noqa: F401
@@ -190,493 +176,6 @@
 
 def read_block_from_file(lazy_file, off, bs, delimiter):
     with copy.copy(lazy_file) as f:
-<<<<<<< HEAD
-        return read_block(f, off, bs, delimiter)
-
-
-class OpenFile(object):
-    """
-    File-like object to be used in a context
-
-    These instances are safe to serialize, as the low-level file object
-    is not created until invoked using `with`.
-
-    Parameters
-    ----------
-    fs : FileSystem
-        The file system to use for opening the file. Should match the interface
-        of ``dask.bytes.local.LocalFileSystem``.
-    path : str
-        Location to open
-    mode : str like 'rb', optional
-        Mode of the opened file
-    compression : str or None, optional
-        Compression to apply
-    encoding : str or None, optional
-        The encoding to use if opened in text mode.
-    errors : str or None, optional
-        How to handle encoding errors if opened in text mode.
-    newline : {None, '', '\n', '\r', '\r\n'}
-        Passed to TextIOWrapper in text mode
-    """
-
-    def __init__(
-        self,
-        fs,
-        path,
-        mode="rb",
-        compression=None,
-        encoding=None,
-        errors=None,
-        newline=None,
-    ):
-        self.fs = fs
-        self.path = path
-        self.mode = mode
-        self.compression = get_compression(path, compression)
-        self.encoding = encoding
-        self.errors = errors
-        self.newline = newline
-        self.fobjects = []
-
-    def __reduce__(self):
-        return (
-            OpenFile,
-            (
-                self.fs,
-                self.path,
-                self.mode,
-                self.compression,
-                self.encoding,
-                self.errors,
-            ),
-        )
-
-    def __enter__(self):
-        mode = self.mode.replace("t", "").replace("b", "") + "b"
-
-        f = SeekableFile(self.fs.open(self.path, mode=mode))
-
-        fobjects = [f]
-
-        if self.compression is not None:
-            compress = merge(seekable_files, compress_files)[self.compression]
-            f = compress(f, mode=mode)
-            fobjects.append(f)
-
-        if "t" in self.mode:
-            f = io.TextIOWrapper(
-                f, encoding=self.encoding, errors=self.errors, newline=self.newline
-            )
-            fobjects.append(f)
-
-        self.fobjects = fobjects
-        return f
-
-    def __exit__(self, *args):
-        self.close()
-
-    def close(self):
-        """Close all encapsulated file objects"""
-        for f in reversed(self.fobjects):
-            f.close()
-        self.fobjects = []
-
-
-def open_files(
-    urlpath,
-    mode="rb",
-    compression=None,
-    encoding="utf8",
-    errors=None,
-    name_function=None,
-    num=1,
-    newline=None,
-    **kwargs
-):
-    """ Given a path or paths, return a list of ``OpenFile`` objects.
-
-    Parameters
-    ----------
-    urlpath : string or list
-        Absolute or relative filepath(s). Prefix with a protocol like ``s3://``
-        to read from alternative filesystems. To read from multiple files you
-        can pass a globstring or a list of paths, with the caveat that they
-        must all have the same protocol.
-    mode : 'rb', 'wt', etc.
-    compression : string
-        Compression to use.  See ``dask.bytes.compression.files`` for options.
-    encoding : str
-        For text mode only
-    errors : None or str
-        Passed to TextIOWrapper in text mode
-    name_function : function or None
-        if opening a set of files for writing, those files do not yet exist,
-        so we need to generate their names by formatting the urlpath for
-        each sequence number
-    num : int [1]
-        if writing mode, number of files we expect to create (passed to
-        name+function)
-    newline : {None, '', '\n', '\r', '\r\n'}
-        Passed to TextIOWrapper in text mode
-    **kwargs : dict
-        Extra options that make sense to a particular storage connection, e.g.
-        host, port, username, password, etc.
-
-    Examples
-    --------
-    >>> files = open_files('2015-*-*.csv')  # doctest: +SKIP
-    >>> files = open_files('s3://bucket/2015-*-*.csv.gz', compression='gzip')  # doctest: +SKIP
-
-    Returns
-    -------
-    List of ``OpenFile`` objects.
-    """
-    fs, fs_token, paths = get_fs_token_paths(
-        urlpath, mode, num=num, name_function=name_function, storage_options=kwargs
-    )
-
-    return [
-        OpenFile(
-            fs,
-            path,
-            mode=mode,
-            compression=compression,
-            encoding=encoding,
-            errors=errors,
-            newline=newline,
-        )
-        for path in paths
-    ]
-
-
-def get_compression(urlpath, compression):
-    if compression == "infer":
-        compression = infer_compression(urlpath)
-    if compression is not None and compression not in compress_files:
-        raise ValueError("Compression type %s not supported" % compression)
-    return compression
-
-
-def infer_options(urlpath):
-    if hasattr(urlpath, "name"):
-        # deal with pathlib.Path objects - must be local
-        urlpath = stringify_path(urlpath)
-        ispath = True
-    else:
-        ispath = False
-
-    options = infer_storage_options(urlpath)
-    protocol = options.pop("protocol")
-    urlpath = options.pop("path")
-
-    if ispath and protocol != "file":
-        raise ValueError("Only use pathlib.Path with local files.")
-
-    return urlpath, protocol, options
-
-
-def expand_paths_if_needed(paths, mode, num, fs, name_function):
-    """Expand paths if they have a ``*`` in them.
-
-    :param paths: list of paths
-    mode : str
-        Mode in which to open files.
-    num : int
-        If opening in writing mode, number of files we expect to create.
-    fs : filesystem object
-    name_function : callable
-        If opening in writing mode, this callable is used to generate path
-        names. Names are generated for each partition by
-        ``urlpath.replace('*', name_function(partition_index))``.
-    :return: list of paths
-    """
-    expanded_paths = []
-    paths = list(paths)
-    if "w" in mode and sum([1 for p in paths if "*" in p]) > 1:
-        raise ValueError("When writing data, only one filename mask can be specified.")
-    for curr_path in paths:
-        if "*" in curr_path:
-            glob = True
-            if "w" in mode:
-                # expand using name_function
-                expanded_paths.extend(_expand_paths(curr_path, name_function, num))
-            else:
-                # expand using glob
-                expanded_paths.extend(fs.glob(curr_path))
-        else:
-            glob = False
-            expanded_paths.append(curr_path)
-    # if we generated more paths that asked for, trim the list
-    if "w" in mode and len(expanded_paths) > num and glob:
-        expanded_paths = expanded_paths[:num]
-    return expanded_paths
-
-
-def get_fs_token_paths(
-    urlpath, mode="rb", num=1, name_function=None, storage_options=None
-):
-    """Filesystem, deterministic token, and paths from a urlpath and options.
-
-    Parameters
-    ----------
-    urlpath : string
-        Absolute or relative filepath, URL (may include protocols like
-        ``s3://``), or globstring pointing to data.
-    mode : str, optional
-        Mode in which to open files.
-    num : int, optional
-        If opening in writing mode, number of files we expect to create.
-    name_function : callable, optional
-        If opening in writing mode, this callable is used to generate path
-        names. Names are generated for each partition by
-        ``urlpath.replace('*', name_function(partition_index))``.
-    storage_options : dict, optional
-        Additional keywords to pass to the filesystem class.
-    """
-    if isinstance(urlpath, (list, tuple)):
-        if not urlpath:
-            raise ValueError("empty urlpath sequence")
-        paths, protocols, options_list = zip(*map(infer_options, urlpath))
-        protocol = protocols[0]
-        options = options_list[0]
-        if not (
-            all(p == protocol for p in protocols)
-            and all(o == options for o in options_list)
-        ):
-            raise ValueError(
-                "When specifying a list of paths, all paths must "
-                "share the same protocol and options"
-            )
-        update_storage_options(options, storage_options)
-        fs, fs_token = get_fs(protocol, options)
-        paths = expand_paths_if_needed(paths, mode, num, fs, name_function)
-
-    elif isinstance(urlpath, (str, unicode)) or hasattr(urlpath, "name"):
-        urlpath, protocol, options = infer_options(urlpath)
-        update_storage_options(options, storage_options)
-
-        fs, fs_token = get_fs(protocol, options)
-
-        if "w" in mode:
-            paths = _expand_paths(urlpath, name_function, num)
-        elif "*" in urlpath:
-            paths = sorted(fs.glob(urlpath))
-        else:
-            paths = [urlpath]
-
-    else:
-        raise TypeError("url type not understood: %s" % urlpath)
-    fs.protocol = protocol
-
-    return fs, fs_token, paths
-
-
-def get_mapper(fs, path):
-    # This is not the right way to do this.
-    # At the very least, we should have the correct failed import messages
-    if fs.protocol == "file":
-        from zarr.storage import DirectoryStore
-
-        return DirectoryStore(path)
-    elif fs.protocol == "s3":
-        from s3fs.mapping import S3Map
-
-        return S3Map(path, fs)
-    elif fs.protocol in ["gcs", "gs"]:
-        from gcsfs.mapping import GCSMap
-
-        return GCSMap(path, fs)
-    elif fs.protocol == "hdfs":
-        from hdfs3.mapping import HDFSMap
-
-        return HDFSMap(fs, path)
-    else:
-        raise ValueError('No mapper for protocol "%s"' % fs.protocol)
-
-
-def _expand_paths(path, name_function, num):
-    if isinstance(path, (str, unicode)):
-        if path.count("*") > 1:
-            raise ValueError("Output path spec must contain at most one '*'.")
-        elif "*" not in path:
-            path = os.path.join(path, "*.part")
-
-        if name_function is None:
-            name_function = build_name_function(num - 1)
-
-        paths = [path.replace("*", name_function(i)) for i in range(num)]
-        if paths != sorted(paths):
-            warn(
-                "In order to preserve order between partitions paths created "
-                "with ``name_function`` should sort to partition order"
-            )
-    elif isinstance(path, (tuple, list)):
-        assert len(path) == num
-        paths = list(path)
-    else:
-        raise ValueError(
-            "Path should be either\n"
-            "1. A list of paths: ['foo.json', 'bar.json', ...]\n"
-            "2. A directory: 'foo/\n"
-            "3. A path with a '*' in it: 'foo.*.json'"
-        )
-    return paths
-
-
-def get_hdfs_driver(driver="auto"):
-    """Get the hdfs driver implementation.
-
-    Parameters
-    ----------
-    driver : {'auto', 'hdfs3', 'pyarrow'}, default 'auto'
-        HDFS library to use. Default is first installed in this list.
-
-    Returns
-    -------
-    A filesystem class
-    """
-    if driver == "auto":
-        for d in ["pyarrow", "hdfs3"]:
-            try:
-                return get_hdfs_driver(d)
-            except RuntimeError:
-                pass
-        else:
-            raise RuntimeError("Please install either `pyarrow` (preferred) or `hdfs3`")
-
-    elif driver == "hdfs3":
-        import_required("hdfs3", "`hdfs3` not installed")
-        from dask.bytes.hdfs3 import HDFS3HadoopFileSystem as cls
-
-        return cls
-
-    elif driver == "pyarrow":
-        pa = import_required("pyarrow", "`pyarrow` not installed")
-        from dask.bytes.pyarrow import (
-            _MIN_PYARROW_VERSION_SUPPORTED,
-            PyArrowHadoopFileSystem as cls,
-        )
-
-        if LooseVersion(pa.__version__) < _MIN_PYARROW_VERSION_SUPPORTED:
-            raise RuntimeError(
-                "pyarrow version >= %r required for hdfs driver "
-                "support" % _MIN_PYARROW_VERSION_SUPPORTED
-            )
-        return cls
-
-    else:
-        raise ValueError("Unsupported hdfs driver: {0}".format(driver))
-
-
-def get_fs(protocol, storage_options=None):
-    """Create a filesystem object from a protocol and options.
-
-    Parameters
-    ----------
-    protocol : str
-        The specific protocol to use.
-    storage_options : dict, optional
-        Keywords to pass to the filesystem class.
-    """
-    if protocol in _filesystems:
-        cls = _filesystems[protocol]
-
-    elif protocol == "s3":
-        import_required(
-            "s3fs",
-            "Need to install `s3fs` library for s3 support\n"
-            "    conda install s3fs -c conda-forge\n"
-            "    or\n"
-            "    pip install s3fs",
-        )
-        import dask.bytes.s3  # noqa, register the s3 backend
-
-        cls = _filesystems[protocol]
-
-    elif protocol in ("gs", "gcs"):
-        import_required(
-            "gcsfs",
-            "Need to install `gcsfs` library for Google Cloud Storage support\n"
-            "    conda install gcsfs -c conda-forge\n"
-            "    or\n"
-            "    pip install gcsfs",
-        )
-        cls = _filesystems[protocol]
-
-    elif protocol in ["adl", "adlfs"]:
-
-        import_required(
-            "dask_adlfs",
-            "Need to install `dask_adlfs` for Azure Datalake "
-            "Storage support.\n"
-            "First install azure-storage via pip or conda:\n"
-            "    conda install -c conda-forge azure-storage\n"
-            "    or\n"
-            "    pip install azure-storage\n"
-            "and then install `dask_adlfs` via pip:\n"
-            "    pip install dask-adlfs",
-        )
-
-        cls = _filesystems[protocol]
-    elif protocol == "hdfs":
-        cls = get_hdfs_driver(config.get("hdfs_driver", "auto"))
-
-    elif protocol in ["http", "https"]:
-        import_required(
-            "requests",
-            "Need to install `requests` for HTTP support\n"
-            "   conda install requests\n"
-            "    or\n"
-            "   pip install requests",
-        )
-        import dask.bytes.http  # noqa, registers HTTP backend
-
-        cls = _filesystems[protocol]
-
-    else:
-        raise ValueError("Unknown protocol %s" % protocol)
-
-    if storage_options is None:
-        storage_options = {}
-    fs = cls(**storage_options)
-    fs_token = tokenize(cls, protocol, storage_options)
-    return fs, fs_token
-
-
-_filesystems = dict()
-
-
-def logical_size(fs, path, compression="infer"):
-    if compression == "infer":
-        compression = infer_compression(path)
-
-    if compression is None:
-        return fs.size(path)
-    elif compression in seekable_files:
-        with OpenFile(fs, path, compression=compression) as f:
-            f.seek(0, 2)
-            return f.tell()
-    else:
-        raise ValueError(
-            "Cannot infer logical size from file compressed with "
-            "compression=%r" % compression
-        )
-
-
-def get_pyarrow_filesystem(fs):
-    """Get an equivalent pyarrow filesystem.
-
-    Not for public use, will be removed once a consistent filesystem api
-    is defined."""
-    try:
-        return fs._get_pyarrow_filesystem()
-    except AttributeError:
-        raise NotImplementedError(
-            "Using pyarrow with a %r " "filesystem object" % type(fs).__name__
-        )
-=======
         if off == 0 and bs is None:
             return f.read()
-        return read_block(f, off, bs, delimiter)
->>>>>>> bbf399bb
+        return read_block(f, off, bs, delimiter)