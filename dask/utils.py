--- conflicted
+++ resolved
@@ -1650,58 +1650,6 @@
         return "Other"
 
 
-<<<<<<< HEAD
-def delegates(to=None, keep=False, but=None):
-    """Decorator: replace `**kwargs` in signature with params from `to`
-
-    Decorator to include parameters from other functions.
-
-    Optionally keep `**kwargs` by setting `keep=True`.
-
-    It is important to note that **only parameters with default parameters are included**.  The reason that required arguments (i.e. those without default parameters) are automatically excluded is that you should be explicitly implementing required arguments into your function's signature rather than relying on `delegates`.
-
-    Additionally, you can exclude specific parameters from being included in the signature with the  `but` parameter.
-
-    You can also use `delegates` between methods in a class.
-
-    You can also delegate between classes.  By default, the `delegates` decorator will delegate to the superclass.
-
-    Based on [fastcore.meta.delegates](https://github.com/fastai/fastcore/blob/ae8148c85a0c57cc7fd6aa29fa13bdbfbe59be22/fastcore/meta.py#L107-L126), [original docs](https://fastcore.fast.ai/meta.html#delegates).
-
-    Parameters
-    ----------
-    to : function to be delegated to
-        Original function **kwargs are passed to
-    keep : boolean flag to keep `**kwargs`
-        Keep `**kwargs` in function signature
-    but : excluded parameters
-        Exclude specific parameters from being included in the signature
-    """
-    if but is None: but = []
-
-    def _f(f):
-        if to is None: to_f, from_f = f.__base__.__init__, f.__init__
-        else: to_f, from_f = to.__init__ if isinstance(to, type) else to, f
-        from_f = getattr(from_f, '__func__', from_f)
-        to_f = getattr(to_f, '__func__', to_f)
-        if hasattr(from_f, '__delwrap__'): return f
-        sig = inspect.signature(from_f)
-        sigd = dict(sig.parameters)
-        k = sigd.pop('kwargs')
-        s2 = {
-            k: v
-            for k, v in inspect.signature(to_f).parameters.items()
-            if v.default != inspect.Parameter.empty and k not in sigd
-            and k not in but
-        }
-        sigd.update(s2)
-        if keep: sigd['kwargs'] = k
-        else: from_f.__delwrap__ = to_f
-        from_f.__signature__ = sig.replace(parameters=sigd.values())
-        return f
-
-    return _f
-=======
 def stringify(obj, exclusive: Optional[Iterable] = None):
     """Convert an object to a string
 
@@ -1858,4 +1806,55 @@
     def __set__(self, instance, val):
         """Raise an error when attempting to set a cached property."""
         raise AttributeError("Can't set attribute")
->>>>>>> 9791ce6f
+
+
+def delegates(to=None, keep=False, but=None):
+    """Decorator: replace `**kwargs` in signature with params from `to`
+
+    Decorator to include parameters from other functions.
+
+    Optionally keep `**kwargs` by setting `keep=True`.
+
+    It is important to note that **only parameters with default parameters are included**.  The reason that required arguments (i.e. those without default parameters) are automatically excluded is that you should be explicitly implementing required arguments into your function's signature rather than relying on `delegates`.
+
+    Additionally, you can exclude specific parameters from being included in the signature with the  `but` parameter.
+
+    You can also use `delegates` between methods in a class.
+
+    You can also delegate between classes.  By default, the `delegates` decorator will delegate to the superclass.
+
+    Based on [fastcore.meta.delegates](https://github.com/fastai/fastcore/blob/ae8148c85a0c57cc7fd6aa29fa13bdbfbe59be22/fastcore/meta.py#L107-L126), [original docs](https://fastcore.fast.ai/meta.html#delegates).
+
+    Parameters
+    ----------
+    to : function to be delegated to
+        Original function **kwargs are passed to
+    keep : boolean flag to keep `**kwargs`
+        Keep `**kwargs` in function signature
+    but : excluded parameters
+        Exclude specific parameters from being included in the signature
+    """
+    if but is None: but = []
+
+    def _f(f):
+        if to is None: to_f, from_f = f.__base__.__init__, f.__init__
+        else: to_f, from_f = to.__init__ if isinstance(to, type) else to, f
+        from_f = getattr(from_f, '__func__', from_f)
+        to_f = getattr(to_f, '__func__', to_f)
+        if hasattr(from_f, '__delwrap__'): return f
+        sig = inspect.signature(from_f)
+        sigd = dict(sig.parameters)
+        k = sigd.pop('kwargs')
+        s2 = {
+            k: v
+            for k, v in inspect.signature(to_f).parameters.items()
+            if v.default != inspect.Parameter.empty and k not in sigd
+            and k not in but
+        }
+        sigd.update(s2)
+        if keep: sigd['kwargs'] = k
+        else: from_f.__delwrap__ = to_f
+        from_f.__signature__ = sig.replace(parameters=sigd.values())
+        return f
+
+    return _f