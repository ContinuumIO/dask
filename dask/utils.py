--- conflicted
+++ resolved
@@ -892,15 +892,11 @@
     >>> is_arraylike('cat')
     False
     """
-<<<<<<< HEAD
     import dask.dataframe as dd
     if isinstance(x, (dd.DataFrame, dd.Series)):
         return False
     else:
         return (hasattr(x, '__array__') and
-=======
-    return (# hasattr(x, '__array__') and
->>>>>>> 4b84c0aa
             hasattr(x, 'shape') and x.shape and
             hasattr(x, 'dtype'))
 
