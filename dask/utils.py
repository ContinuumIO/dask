--- conflicted
+++ resolved
@@ -2105,15 +2105,8 @@
         from distributed import default_client
 
         default_client()
-<<<<<<< HEAD
-        # We might lose annotations if low level fusion is active
-        if not config.get("optimization.fuse.active"):
-            try:
-                from distributed.shuffle import check_minimal_arrow_version
-=======
         try:
             from distributed.shuffle import check_minimal_arrow_version
->>>>>>> 499f4055
 
             check_minimal_arrow_version()
             return "p2p"
