from __future__ import annotations

import functools
import inspect
import os
import re
import shutil
import sys
import tempfile
import uuid
import warnings
from _thread import RLock
from collections.abc import Iterable, Iterator, Mapping
from contextlib import contextmanager, nullcontext, suppress
from datetime import datetime, timedelta
from errno import ENOENT
from functools import lru_cache
from importlib import import_module
from numbers import Integral, Number
from operator import add
from threading import Lock
from typing import TypeVar
from weakref import WeakValueDictionary

<<<<<<< HEAD
from tlz import accumulate
=======
import tlz as toolz
>>>>>>> 3a92368b

from .core import get_deps

K = TypeVar("K")
V = TypeVar("V")


system_encoding = sys.getdefaultencoding()
if system_encoding == "ascii":
    system_encoding = "utf-8"


def apply(func, args, kwargs=None):
    if kwargs:
        return func(*args, **kwargs)
    else:
        return func(*args)


def _deprecated(
    *,
    version: str | None = None,
    after_version: str | None = None,
    message: str | None = None,
    use_instead: str | None = None,
    category: type[Warning] = FutureWarning,
):
    """Decorator to mark a function as deprecated

    Parameters
    ----------
    version : str, optional
        Version of Dask in which the function was deprecated. If specified, the version
        will be included in the default warning message. This should no longer be used
        after the introduction of automated versioning system.
    after_version : str, optional
        Version of Dask after which the function was deprecated. If specified, the
        version will be included in the default warning message.
    message : str, optional
        Custom warning message to raise.
    use_instead : str, optional
        Name of function to use in place of the deprecated function.
        If specified, this will be included in the default warning
        message.
    category : type[Warning], optional
        Type of warning to raise. Defaults to ``FutureWarning``.

    Examples
    --------

    >>> from dask.utils import _deprecated
    >>> @_deprecated(after_version="X.Y.Z", use_instead="bar")
    ... def foo():
    ...     return "baz"
    """

    def decorator(func):
        if message is None:
            msg = f"{func.__name__} "
            if after_version is not None:
                msg += f"was deprecated after version {after_version} "
            elif version is not None:
                msg += f"was deprecated in version {version} "
            else:
                msg += "is deprecated "
            msg += "and will be removed in a future release."

            if use_instead is not None:
                msg += f" Please use {use_instead} instead."
        else:
            msg = message

        @functools.wraps(func)
        def wrapper(*args, **kwargs):
            warnings.warn(msg, category=category, stacklevel=2)
            return func(*args, **kwargs)

        return wrapper

    return decorator


def deepmap(func, *seqs):
    """Apply function inside nested lists

    >>> inc = lambda x: x + 1
    >>> deepmap(inc, [[1, 2], [3, 4]])
    [[2, 3], [4, 5]]

    >>> add = lambda x, y: x + y
    >>> deepmap(add, [[1, 2], [3, 4]], [[10, 20], [30, 40]])
    [[11, 22], [33, 44]]
    """
    if isinstance(seqs[0], (list, Iterator)):
        return [deepmap(func, *items) for items in zip(*seqs)]
    else:
        return func(*seqs)


@_deprecated()
def homogeneous_deepmap(func, seq):
    if not seq:
        return seq
    n = 0
    tmp = seq
    while isinstance(tmp, list):
        n += 1
        tmp = tmp[0]

    return ndeepmap(n, func, seq)


def ndeepmap(n, func, seq):
    """Call a function on every element within a nested container

    >>> def inc(x):
    ...     return x + 1
    >>> L = [[1, 2], [3, 4, 5]]
    >>> ndeepmap(2, inc, L)
    [[2, 3], [4, 5, 6]]
    """
    if n == 1:
        return [func(item) for item in seq]
    elif n > 1:
        return [ndeepmap(n - 1, func, item) for item in seq]
    elif isinstance(seq, list):
        return func(seq[0])
    else:
        return func(seq)


@_deprecated(
    version="2021.06.1", use_instead="contextlib.suppress from the standard library"
)
@contextmanager
def ignoring(*exceptions):
    with suppress(*exceptions):
        yield


def import_required(mod_name, error_msg):
    """Attempt to import a required dependency.

    Raises a RuntimeError if the requested module is not available.
    """
    try:
        return import_module(mod_name)
    except ImportError as e:
        raise RuntimeError(error_msg) from e


@contextmanager
def tmpfile(extension="", dir=None):
    """
    Function to create and return a unique temporary file with the given extension, if provided.

    Parameters
    ----------
    extension : str
        The extension of the temporary file to be created
    dir : str
        If ``dir`` is not None, the file will be created in that directory; otherwise,
        Python's default temporary directory is used.

    Returns
    -------
    out : str
        Path to the temporary file

    See Also
    --------
    NamedTemporaryFile : Built-in alternative for creating temporary files
    tmp_path : pytest fixture for creating a temporary directory unique to the test invocation

    Notes
    -----
    This context manager is particularly useful on Windows for opening temporary files multiple times.
    """
    extension = "." + extension.lstrip(".")
    handle, filename = tempfile.mkstemp(extension, dir=dir)
    os.close(handle)
    os.remove(filename)

    try:
        yield filename
    finally:
        if os.path.exists(filename):
            with suppress(OSError):  # sometimes we can't remove a generated temp file
                if os.path.isdir(filename):
                    shutil.rmtree(filename)
                else:
                    os.remove(filename)


@contextmanager
def tmpdir(dir=None):
    """
    Function to create and return a unique temporary directory.

    Parameters
    ----------
    dir : str
        If ``dir`` is not None, the directory will be created in that directory; otherwise,
        Python's default temporary directory is used.

    Returns
    -------
    out : str
        Path to the temporary directory

    Notes
    -----
    This context manager is particularly useful on Windows for opening temporary directories multiple times.
    """
    dirname = tempfile.mkdtemp(dir=dir)

    try:
        yield dirname
    finally:
        if os.path.exists(dirname):
            if os.path.isdir(dirname):
                with suppress(OSError):
                    shutil.rmtree(dirname)
            else:
                with suppress(OSError):
                    os.remove(dirname)


@contextmanager
def filetext(text, extension="", open=open, mode="w"):
    with tmpfile(extension=extension) as filename:
        f = open(filename, mode=mode)
        try:
            f.write(text)
        finally:
            try:
                f.close()
            except AttributeError:
                pass

        yield filename


@contextmanager
def changed_cwd(new_cwd):
    old_cwd = os.getcwd()
    os.chdir(new_cwd)
    try:
        yield
    finally:
        os.chdir(old_cwd)


@contextmanager
def tmp_cwd(dir=None):
    with tmpdir(dir) as dirname:
        with changed_cwd(dirname):
            yield dirname


@_deprecated(
    version="2021.06.1", use_instead="contextlib.nullcontext from the standard library"
)
@contextmanager
def noop_context():
    with nullcontext():
        yield


class IndexCallable:
    """Provide getitem syntax for functions

    >>> def inc(x):
    ...     return x + 1

    >>> I = IndexCallable(inc)
    >>> I[3]
    4
    """

    __slots__ = ("fn",)

    def __init__(self, fn):
        self.fn = fn

    def __getitem__(self, key):
        return self.fn(key)


@contextmanager
def filetexts(d, open=open, mode="t", use_tmpdir=True):
    """Dumps a number of textfiles to disk

    Parameters
    ----------
    d : dict
        a mapping from filename to text like {'a.csv': '1,1\n2,2'}

    Since this is meant for use in tests, this context manager will
    automatically switch to a temporary current directory, to avoid
    race conditions when running tests in parallel.
    """
    with (tmp_cwd() if use_tmpdir else nullcontext()):
        for filename, text in d.items():
            try:
                os.makedirs(os.path.dirname(filename))
            except OSError:
                pass
            f = open(filename, "w" + mode)
            try:
                f.write(text)
            finally:
                try:
                    f.close()
                except AttributeError:
                    pass

        yield list(d)

        for filename in d:
            if os.path.exists(filename):
                with suppress(OSError):
                    os.remove(filename)


def concrete(seq):
    """Make nested iterators concrete lists

    >>> data = [[1, 2], [3, 4]]
    >>> seq = iter(map(iter, data))
    >>> concrete(seq)
    [[1, 2], [3, 4]]
    """
    if isinstance(seq, Iterator):
        seq = list(seq)
    if isinstance(seq, (tuple, list)):
        seq = list(map(concrete, seq))
    return seq


def pseudorandom(n, p, random_state=None):
    """Pseudorandom array of integer indexes

    >>> pseudorandom(5, [0.5, 0.5], random_state=123)
    array([1, 0, 0, 1, 1], dtype=int8)

    >>> pseudorandom(10, [0.5, 0.2, 0.2, 0.1], random_state=5)
    array([0, 2, 0, 3, 0, 1, 2, 1, 0, 0], dtype=int8)
    """
    import numpy as np

    p = list(p)
    cp = np.cumsum([0] + p)
    assert np.allclose(1, cp[-1])
    assert len(p) < 256

    if not isinstance(random_state, np.random.RandomState):
        random_state = np.random.RandomState(random_state)

    x = random_state.random_sample(n)
    out = np.empty(n, dtype="i1")

    for i, (low, high) in enumerate(zip(cp[:-1], cp[1:])):
        out[(x >= low) & (x < high)] = i
    return out


def random_state_data(n, random_state=None):
    """Return a list of arrays that can initialize
    ``np.random.RandomState``.

    Parameters
    ----------
    n : int
        Number of arrays to return.
    random_state : int or np.random.RandomState, optional
        If an int, is used to seed a new ``RandomState``.
    """
    import numpy as np

    if not all(
        hasattr(random_state, attr) for attr in ["normal", "beta", "bytes", "uniform"]
    ):
        random_state = np.random.RandomState(random_state)

    random_data = random_state.bytes(624 * n * 4)  # `n * 624` 32-bit integers
    l = list(np.frombuffer(random_data, dtype=np.uint32).reshape((n, -1)))
    assert len(l) == n
    return l


def is_integer(i):
    """
    >>> is_integer(6)
    True
    >>> is_integer(42.0)
    True
    >>> is_integer('abc')
    False
    """
    return isinstance(i, Integral) or (isinstance(i, float) and i.is_integer())


ONE_ARITY_BUILTINS = {
    abs,
    all,
    any,
    ascii,
    bool,
    bytearray,
    bytes,
    callable,
    chr,
    classmethod,
    complex,
    dict,
    dir,
    enumerate,
    eval,
    float,
    format,
    frozenset,
    hash,
    hex,
    id,
    int,
    iter,
    len,
    list,
    max,
    min,
    next,
    oct,
    open,
    ord,
    range,
    repr,
    reversed,
    round,
    set,
    slice,
    sorted,
    staticmethod,
    str,
    sum,
    tuple,
    type,
    vars,
    zip,
    memoryview,
}
MULTI_ARITY_BUILTINS = {
    compile,
    delattr,
    divmod,
    filter,
    getattr,
    hasattr,
    isinstance,
    issubclass,
    map,
    pow,
    setattr,
}


def getargspec(func):
    """Version of inspect.getargspec that works with partial and warps."""
    if isinstance(func, functools.partial):
        return getargspec(func.func)

    func = getattr(func, "__wrapped__", func)
    if isinstance(func, type):
        return inspect.getfullargspec(func.__init__)
    else:
        return inspect.getfullargspec(func)


def takes_multiple_arguments(func, varargs=True):
    """Does this function take multiple arguments?

    >>> def f(x, y): pass
    >>> takes_multiple_arguments(f)
    True

    >>> def f(x): pass
    >>> takes_multiple_arguments(f)
    False

    >>> def f(x, y=None): pass
    >>> takes_multiple_arguments(f)
    False

    >>> def f(*args): pass
    >>> takes_multiple_arguments(f)
    True

    >>> class Thing:
    ...     def __init__(self, a): pass
    >>> takes_multiple_arguments(Thing)
    False

    """
    if func in ONE_ARITY_BUILTINS:
        return False
    elif func in MULTI_ARITY_BUILTINS:
        return True

    try:
        spec = getargspec(func)
    except Exception:
        return False

    try:
        is_constructor = spec.args[0] == "self" and isinstance(func, type)
    except Exception:
        is_constructor = False

    if varargs and spec.varargs:
        return True

    ndefaults = 0 if spec.defaults is None else len(spec.defaults)
    return len(spec.args) - ndefaults - is_constructor > 1


def get_named_args(func):
    """Get all non ``*args/**kwargs`` arguments for a function"""
    s = inspect.signature(func)
    return [
        n
        for n, p in s.parameters.items()
        if p.kind in [p.POSITIONAL_OR_KEYWORD, p.POSITIONAL_ONLY, p.KEYWORD_ONLY]
    ]


class Dispatch:
    """Simple single dispatch."""

    def __init__(self, name=None):
        self._lookup = {}
        self._lazy = {}
        if name:
            self.__name__ = name

    def register(self, type, func=None):
        """Register dispatch of `func` on arguments of type `type`"""

        def wrapper(func):
            if isinstance(type, tuple):
                for t in type:
                    self.register(t, func)
            else:
                self._lookup[type] = func
            return func

        return wrapper(func) if func is not None else wrapper

    def register_lazy(self, toplevel, func=None):
        """
        Register a registration function which will be called if the
        *toplevel* module (e.g. 'pandas') is ever loaded.
        """

        def wrapper(func):
            self._lazy[toplevel] = func
            return func

        return wrapper(func) if func is not None else wrapper

    def dispatch(self, cls):
        """Return the function implementation for the given ``cls``"""
        lk = self._lookup
        for cls2 in cls.__mro__:
            try:
                impl = lk[cls2]
            except KeyError:
                pass
            else:
                if cls is not cls2:
                    # Cache lookup
                    lk[cls] = impl
                return impl
            # Is a lazy registration function present?
            toplevel, _, _ = cls2.__module__.partition(".")
            try:
                register = self._lazy.pop(toplevel)
            except KeyError:
                pass
            else:
                register()
                return self.dispatch(cls)  # recurse
        raise TypeError(f"No dispatch for {cls}")

    def __call__(self, arg, *args, **kwargs):
        """
        Call the corresponding method based on type of argument.
        """
        meth = self.dispatch(type(arg))
        return meth(arg, *args, **kwargs)

    @property
    def __doc__(self):
        try:
            func = self.dispatch(object)
            return func.__doc__
        except TypeError:
            return "Single Dispatch for %s" % self.__name__


def ensure_not_exists(filename):
    """
    Ensure that a file does not exist.
    """
    try:
        os.unlink(filename)
    except OSError as e:
        if e.errno != ENOENT:
            raise


def _skip_doctest(line):
    # NumPy docstring contains cursor and comment only example
    stripped = line.strip()
    if stripped == ">>>" or stripped.startswith(">>> #"):
        return line
    elif ">>>" in stripped and "+SKIP" not in stripped:
        if "# doctest:" in line:
            return line + ", +SKIP"
        else:
            return line + "  # doctest: +SKIP"
    else:
        return line


def skip_doctest(doc):
    if doc is None:
        return ""
    return "\n".join([_skip_doctest(line) for line in doc.split("\n")])


def extra_titles(doc):
    lines = doc.split("\n")
    titles = {
        i: lines[i].strip()
        for i in range(len(lines) - 1)
        if lines[i + 1].strip() and all(c == "-" for c in lines[i + 1].strip())
    }

    seen = set()
    for i, title in sorted(titles.items()):
        if title in seen:
            new_title = "Extra " + title
            lines[i] = lines[i].replace(title, new_title)
            lines[i + 1] = lines[i + 1].replace("-" * len(title), "-" * len(new_title))
        else:
            seen.add(title)

    return "\n".join(lines)


def ignore_warning(doc, cls, name, extra="", skipblocks=0):
    """Expand docstring by adding disclaimer and extra text"""
    import inspect

    if inspect.isclass(cls):
        l1 = "This docstring was copied from {}.{}.{}.\n\n".format(
            cls.__module__,
            cls.__name__,
            name,
        )
    else:
        l1 = f"This docstring was copied from {cls.__name__}.{name}.\n\n"
    l2 = "Some inconsistencies with the Dask version may exist."

    i = doc.find("\n\n")
    if i != -1:
        # Insert our warning
        head = doc[: i + 2]
        tail = doc[i + 2 :]
        while skipblocks > 0:
            i = tail.find("\n\n")
            head = tail[: i + 2]
            tail = tail[i + 2 :]
            skipblocks -= 1
        # Indentation of next line
        indent = re.match(r"\s*", tail).group(0)
        # Insert the warning, indented, with a blank line before and after
        if extra:
            more = [indent, extra.rstrip("\n") + "\n\n"]
        else:
            more = []
        bits = [head, indent, l1, indent, l2, "\n\n"] + more + [tail]
        doc = "".join(bits)

    return doc


def unsupported_arguments(doc, args):
    """Mark unsupported arguments with a disclaimer"""
    lines = doc.split("\n")
    for arg in args:
        subset = [
            (i, line)
            for i, line in enumerate(lines)
            if re.match(r"^\s*" + arg + " ?:", line)
        ]
        if len(subset) == 1:
            [(i, line)] = subset
            lines[i] = line + "  (Not supported in Dask)"
    return "\n".join(lines)


def _derived_from(cls, method, ua_args=None, extra="", skipblocks=0):
    """Helper function for derived_from to ease testing"""
    ua_args = ua_args or []

    # do not use wraps here, as it hides keyword arguments displayed
    # in the doc
    original_method = getattr(cls, method.__name__)

    if isinstance(original_method, property):
        # some things like SeriesGroupBy.unique are generated.
        original_method = original_method.fget

    doc = original_method.__doc__
    if doc is None:
        doc = ""

    # Insert disclaimer that this is a copied docstring
    if doc:
        doc = ignore_warning(
            doc, cls, method.__name__, extra=extra, skipblocks=skipblocks
        )
    elif extra:
        doc += extra.rstrip("\n") + "\n\n"

    # Mark unsupported arguments
    try:
        method_args = get_named_args(method)
        original_args = get_named_args(original_method)
        not_supported = [m for m in original_args if m not in method_args]
    except ValueError:
        not_supported = []
    if len(ua_args) > 0:
        not_supported.extend(ua_args)
    if len(not_supported) > 0:
        doc = unsupported_arguments(doc, not_supported)

    doc = skip_doctest(doc)
    doc = extra_titles(doc)

    return doc


def derived_from(original_klass, version=None, ua_args=None, skipblocks=0):
    """Decorator to attach original class's docstring to the wrapped method.

    The output structure will be: top line of docstring, disclaimer about this
    being auto-derived, any extra text associated with the method being patched,
    the body of the docstring and finally, the list of keywords that exist in
    the original method but not in the dask version.

    Parameters
    ----------
    original_klass: type
        Original class which the method is derived from
    version : str
        Original package version which supports the wrapped method
    ua_args : list
        List of keywords which Dask doesn't support. Keywords existing in
        original but not in Dask will automatically be added.
    skipblocks : int
        How many text blocks (paragraphs) to skip from the start of the
        docstring. Useful for cases where the target has extra front-matter.
    """
    ua_args = ua_args or []

    def wrapper(method):
        try:
            extra = getattr(method, "__doc__", None) or ""
            method.__doc__ = _derived_from(
                original_klass,
                method,
                ua_args=ua_args,
                extra=extra,
                skipblocks=skipblocks,
            )
            return method

        except AttributeError:
            module_name = original_klass.__module__.split(".")[0]

            @functools.wraps(method)
            def wrapped(*args, **kwargs):
                msg = f"Base package doesn't support '{method.__name__}'."
                if version is not None:
                    msg2 = " Use {0} {1} or later to use this method."
                    msg += msg2.format(module_name, version)
                raise NotImplementedError(msg)

            return wrapped

    return wrapper


def funcname(func):
    """Get the name of a function."""
    # functools.partial
    if isinstance(func, functools.partial):
        return funcname(func.func)
    # methodcaller
    if isinstance(func, methodcaller):
        return func.method[:50]

    module_name = getattr(func, "__module__", None) or ""
    type_name = getattr(type(func), "__name__", None) or ""

    # toolz.curry
    if "toolz" in module_name and "curry" == type_name:
        return func.func_name[:50]
    # multipledispatch objects
    if "multipledispatch" in module_name and "Dispatcher" == type_name:
        return func.name[:50]
    # numpy.vectorize objects
    if "numpy" in module_name and "vectorize" == type_name:
        return ("vectorize_" + funcname(func.pyfunc))[:50]

    # All other callables
    try:
        name = func.__name__
        if name == "<lambda>":
            return "lambda"
        return name[:50]
    except AttributeError:
        return str(func)[:50]


def typename(typ, short=False):
    """
    Return the name of a type

    Examples
    --------
    >>> typename(int)
    'int'

    >>> from dask.core import literal
    >>> typename(literal)
    'dask.core.literal'
    >>> typename(literal, short=True)
    'dask.literal'
    """
    if not isinstance(typ, type):
        return typename(type(typ))
    try:
        if not typ.__module__ or typ.__module__ == "builtins":
            return typ.__name__
        else:
            if short:
                module, *_ = typ.__module__.split(".")
            else:
                module = typ.__module__
            return module + "." + typ.__name__
    except AttributeError:
        return str(typ)


def ensure_bytes(s):
    """Turn string or bytes to bytes

    >>> ensure_bytes('123')
    b'123'
    >>> ensure_bytes('123')
    b'123'
    >>> ensure_bytes(b'123')
    b'123'
    """
    if isinstance(s, bytes):
        return s
    if hasattr(s, "encode"):
        return s.encode()
    msg = "Object %s is neither a bytes object nor has an encode method"
    raise TypeError(msg % s)


def ensure_unicode(s):
    """Turn string or bytes to bytes

    >>> ensure_unicode('123')
    '123'
    >>> ensure_unicode(b'123')
    '123'
    """
    if isinstance(s, str):
        return s
    if hasattr(s, "decode"):
        return s.decode()
    raise TypeError(f"Object {s} is neither a str object nor has an decode method")


def digit(n, k, base):
    """

    >>> digit(1234, 0, 10)
    4
    >>> digit(1234, 1, 10)
    3
    >>> digit(1234, 2, 10)
    2
    >>> digit(1234, 3, 10)
    1
    """
    return n // base ** k % base


def insert(tup, loc, val):
    """

    >>> insert(('a', 'b', 'c'), 0, 'x')
    ('x', 'b', 'c')
    """
    L = list(tup)
    L[loc] = val
    return tuple(L)


def dependency_depth(dsk):
    deps, _ = get_deps(dsk)

    @lru_cache(maxsize=None)
    def max_depth_by_deps(key):
        if not deps[key]:
            return 1

        d = 1 + max(max_depth_by_deps(dep_key) for dep_key in deps[key])
        return d

    return max(max_depth_by_deps(dep_key) for dep_key in deps.keys())


def memory_repr(num):
    for x in ["bytes", "KB", "MB", "GB", "TB"]:
        if num < 1024.0:
            return f"{num:3.1f} {x}"
        num /= 1024.0


def asciitable(columns, rows):
    """Formats an ascii table for given columns and rows.

    Parameters
    ----------
    columns : list
        The column names
    rows : list of tuples
        The rows in the table. Each tuple must be the same length as
        ``columns``.
    """
    rows = [tuple(str(i) for i in r) for r in rows]
    columns = tuple(str(i) for i in columns)
    widths = tuple(max(max(map(len, x)), len(c)) for x, c in zip(zip(*rows), columns))
    row_template = ("|" + (" %%-%ds |" * len(columns))) % widths
    header = row_template % tuple(columns)
    bar = "+%s+" % "+".join("-" * (w + 2) for w in widths)
    data = "\n".join(row_template % r for r in rows)
    return "\n".join([bar, header, bar, data, bar])


def put_lines(buf, lines):
    if any(not isinstance(x, str) for x in lines):
        lines = [str(x) for x in lines]
    buf.write("\n".join(lines))


_method_cache = {}


class methodcaller:
    """
    Return a callable object that calls the given method on its operand.

    Unlike the builtin `operator.methodcaller`, instances of this class are
    cached and arguments are passed at call time instead of build time.
    """

    __slots__ = ("method",)
    func = property(lambda self: self.method)  # For `funcname` to work

    def __new__(cls, method: str):
        try:
            return _method_cache[method]
        except KeyError:
            self = object.__new__(cls)
            self.method = method
            _method_cache[method] = self
            return self

    def __call__(self, __obj, *args, **kwargs):
        return getattr(__obj, self.method)(*args, **kwargs)

    def __reduce__(self):
        return (methodcaller, (self.method,))

    def __str__(self):
        return f"<{self.__class__.__name__}: {self.method}>"

    __repr__ = __str__


class itemgetter:
    """Variant of operator.itemgetter that supports equality tests"""

    __slots__ = ("index",)

    def __init__(self, index):
        self.index = index

    def __call__(self, x):
        return x[self.index]

    def __reduce__(self):
        return (itemgetter, (self.index,))

    def __eq__(self, other):
        return type(self) is type(other) and self.index == other.index


class MethodCache:
    """Attribute access on this object returns a methodcaller for that
    attribute.

    Examples
    --------
    >>> a = [1, 3, 3]
    >>> M.count(a, 3) == a.count(3)
    True
    """

    __getattr__ = staticmethod(methodcaller)
    __dir__ = lambda self: list(_method_cache)


M = MethodCache()


class SerializableLock:
    _locks = WeakValueDictionary()
    """ A Serializable per-process Lock

    This wraps a normal ``threading.Lock`` object and satisfies the same
    interface.  However, this lock can also be serialized and sent to different
    processes.  It will not block concurrent operations between processes (for
    this you should look at ``multiprocessing.Lock`` or ``locket.lock_file``
    but will consistently deserialize into the same lock.

    So if we make a lock in one process::

        lock = SerializableLock()

    And then send it over to another process multiple times::

        bytes = pickle.dumps(lock)
        a = pickle.loads(bytes)
        b = pickle.loads(bytes)

    Then the deserialized objects will operate as though they were the same
    lock, and collide as appropriate.

    This is useful for consistently protecting resources on a per-process
    level.

    The creation of locks is itself not threadsafe.
    """

    def __init__(self, token=None):
        self.token = token or str(uuid.uuid4())
        if self.token in SerializableLock._locks:
            self.lock = SerializableLock._locks[self.token]
        else:
            self.lock = Lock()
            SerializableLock._locks[self.token] = self.lock

    def acquire(self, *args, **kwargs):
        return self.lock.acquire(*args, **kwargs)

    def release(self, *args, **kwargs):
        return self.lock.release(*args, **kwargs)

    def __enter__(self):
        self.lock.__enter__()

    def __exit__(self, *args):
        self.lock.__exit__(*args)

    def locked(self):
        return self.lock.locked()

    def __getstate__(self):
        return self.token

    def __setstate__(self, token):
        self.__init__(token)

    def __str__(self):
        return f"<{self.__class__.__name__}: {self.token}>"

    __repr__ = __str__


def get_scheduler_lock(collection=None, scheduler=None):
    """Get an instance of the appropriate lock for a certain situation based on
    scheduler used."""
    from . import multiprocessing
    from .base import get_scheduler

    actual_get = get_scheduler(collections=[collection], scheduler=scheduler)

    if actual_get == multiprocessing.get:
        return multiprocessing.get_context().Manager().Lock()

    return SerializableLock()


def ensure_dict(d: Mapping[K, V], *, copy: bool = False) -> dict[K, V]:
    """Convert a generic Mapping into a dict.
    Optimize use case of :class:`~dask.highlevelgraph.HighLevelGraph`.

    Parameters
    ----------
    d : Mapping
    copy : bool
        If True, guarantee that the return value is always a shallow copy of d;
        otherwise it may be the input itself.
    """
    if type(d) is dict:
        return d.copy() if copy else d  # type: ignore
    try:
        layers = d.layers  # type: ignore
    except AttributeError:
        return dict(d)

    result = {}
    for layer in toolz.unique(layers.values(), key=id):
        result.update(layer)
    return result


class OperatorMethodMixin:
    """A mixin for dynamically implementing operators"""

    __slots__ = ()

    @classmethod
    def _bind_operator(cls, op):
        """bind operator to this class"""
        name = op.__name__

        if name.endswith("_"):
            # for and_ and or_
            name = name[:-1]
        elif name == "inv":
            name = "invert"

        meth = f"__{name}__"

        if name in ("abs", "invert", "neg", "pos"):
            setattr(cls, meth, cls._get_unary_operator(op))
        else:
            setattr(cls, meth, cls._get_binary_operator(op))

            if name in ("eq", "gt", "ge", "lt", "le", "ne", "getitem"):
                return

            rmeth = f"__r{name}__"
            setattr(cls, rmeth, cls._get_binary_operator(op, inv=True))

    @classmethod
    def _get_unary_operator(cls, op):
        """Must return a method used by unary operator"""
        raise NotImplementedError

    @classmethod
    def _get_binary_operator(cls, op, inv=False):
        """Must return a method used by binary operator"""
        raise NotImplementedError


def partial_by_order(*args, **kwargs):
    """

    >>> from operator import add
    >>> partial_by_order(5, function=add, other=[(1, 10)])
    15
    """
    function = kwargs.pop("function")
    other = kwargs.pop("other")
    args2 = list(args)
    for i, arg in other:
        args2.insert(i, arg)
    return function(*args2, **kwargs)


def is_arraylike(x):
    """Is this object a numpy array or something similar?

    This function tests specifically for an object that already has
    array attributes (e.g. np.ndarray, dask.array.Array, cupy.ndarray,
    sparse.COO), **NOT** for something that can be coerced into an
    array object (e.g. Python lists and tuples). It is meant for dask
    developers and developers of downstream libraries.

    Note that this function does not correspond with NumPy's
    definition of array_like, which includes any object that can be
    coerced into an array (see definition in the NumPy glossary):
    https://numpy.org/doc/stable/glossary.html

    Examples
    --------
    >>> import numpy as np
    >>> is_arraylike(np.ones(5))
    True
    >>> is_arraylike(np.ones(()))
    True
    >>> is_arraylike(5)
    False
    >>> is_arraylike('cat')
    False
    """
    from .base import is_dask_collection

    is_duck_array = hasattr(x, "__array_function__") or hasattr(x, "__array_ufunc__")

    return bool(
        hasattr(x, "shape")
        and isinstance(x.shape, tuple)
        and hasattr(x, "dtype")
        and not any(is_dask_collection(n) for n in x.shape)
        # We special case scipy.sparse and cupyx.scipy.sparse arrays as having partial
        # support for them is useful in scenerios where we mostly call `map_partitions`
        # or `map_blocks` with scikit-learn functions on dask arrays and dask dataframes.
        # https://github.com/dask/dask/pull/3738
        and (is_duck_array or "scipy.sparse" in typename(type(x)))
    )


def is_dataframe_like(df):
    """Looks like a Pandas DataFrame"""
    if (df.__class__.__module__, df.__class__.__name__) == (
        "pandas.core.frame",
        "DataFrame",
    ):
        # fast exec for most likely input
        return True
    typ = df.__class__
    return (
        all(hasattr(typ, name) for name in ("groupby", "head", "merge", "mean"))
        and all(hasattr(df, name) for name in ("dtypes", "columns"))
        and not any(hasattr(typ, name) for name in ("name", "dtype"))
    )


def is_series_like(s):
    """Looks like a Pandas Series"""
    typ = s.__class__
    return (
        all(hasattr(typ, name) for name in ("groupby", "head", "mean"))
        and all(hasattr(s, name) for name in ("dtype", "name"))
        and "index" not in typ.__name__.lower()
    )


def is_index_like(s):
    """Looks like a Pandas Index"""
    typ = s.__class__
    return (
        all(hasattr(s, name) for name in ("name", "dtype"))
        and "index" in typ.__name__.lower()
    )


def is_cupy_type(x):
    # TODO: avoid explicit reference to CuPy
    return "cupy" in str(type(x))


def natural_sort_key(s):
    """
    Sorting `key` function for performing a natural sort on a collection of
    strings

    See https://en.wikipedia.org/wiki/Natural_sort_order

    Parameters
    ----------
    s : str
        A string that is an element of the collection being sorted

    Returns
    -------
    tuple[str or int]
        Tuple of the parts of the input string where each part is either a
        string or an integer

    Examples
    --------
    >>> a = ['f0', 'f1', 'f2', 'f8', 'f9', 'f10', 'f11', 'f19', 'f20', 'f21']
    >>> sorted(a)
    ['f0', 'f1', 'f10', 'f11', 'f19', 'f2', 'f20', 'f21', 'f8', 'f9']
    >>> sorted(a, key=natural_sort_key)
    ['f0', 'f1', 'f2', 'f8', 'f9', 'f10', 'f11', 'f19', 'f20', 'f21']
    """
    return [int(part) if part.isdigit() else part for part in re.split(r"(\d+)", s)]


def factors(n):
    """Return the factors of an integer

    https://stackoverflow.com/a/6800214/616616
    """
    seq = ([i, n // i] for i in range(1, int(pow(n, 0.5) + 1)) if n % i == 0)
    return set(functools.reduce(list.__add__, seq))


def parse_bytes(s):
    """Parse byte string to numbers

    >>> from dask.utils import parse_bytes
    >>> parse_bytes('100')
    100
    >>> parse_bytes('100 MB')
    100000000
    >>> parse_bytes('100M')
    100000000
    >>> parse_bytes('5kB')
    5000
    >>> parse_bytes('5.4 kB')
    5400
    >>> parse_bytes('1kiB')
    1024
    >>> parse_bytes('1e6')
    1000000
    >>> parse_bytes('1e6 kB')
    1000000000
    >>> parse_bytes('MB')
    1000000
    >>> parse_bytes(123)
    123
    >>> parse_bytes('5 foos')
    Traceback (most recent call last):
        ...
    ValueError: Could not interpret 'foos' as a byte unit
    """
    if isinstance(s, (int, float)):
        return int(s)
    s = s.replace(" ", "")
    if not any(char.isdigit() for char in s):
        s = "1" + s

    for i in range(len(s) - 1, -1, -1):
        if not s[i].isalpha():
            break
    index = i + 1

    prefix = s[:index]
    suffix = s[index:]

    try:
        n = float(prefix)
    except ValueError as e:
        raise ValueError("Could not interpret '%s' as a number" % prefix) from e

    try:
        multiplier = byte_sizes[suffix.lower()]
    except KeyError as e:
        raise ValueError("Could not interpret '%s' as a byte unit" % suffix) from e

    result = n * multiplier
    return int(result)


byte_sizes = {
    "kB": 10 ** 3,
    "MB": 10 ** 6,
    "GB": 10 ** 9,
    "TB": 10 ** 12,
    "PB": 10 ** 15,
    "KiB": 2 ** 10,
    "MiB": 2 ** 20,
    "GiB": 2 ** 30,
    "TiB": 2 ** 40,
    "PiB": 2 ** 50,
    "B": 1,
    "": 1,
}
byte_sizes = {k.lower(): v for k, v in byte_sizes.items()}
byte_sizes.update({k[0]: v for k, v in byte_sizes.items() if k and "i" not in k})
byte_sizes.update({k[:-1]: v for k, v in byte_sizes.items() if k and "i" in k})


def format_time(n):
    """format integers as time

    >>> from dask.utils import format_time
    >>> format_time(1)
    '1.00 s'
    >>> format_time(0.001234)
    '1.23 ms'
    >>> format_time(0.00012345)
    '123.45 us'
    >>> format_time(123.456)
    '123.46 s'
    """
    if n >= 1:
        return "%.2f s" % n
    if n >= 1e-3:
        return "%.2f ms" % (n * 1e3)
    return "%.2f us" % (n * 1e6)


def format_time_ago(n: datetime) -> str:
    """Calculate a '3 hours ago' type string from a Python datetime.

    Examples
    --------
    >>> from datetime import datetime, timedelta

    >>> now = datetime.now()
    >>> format_time_ago(now)
    'Just now'

    >>> past = datetime.now() - timedelta(minutes=1)
    >>> format_time_ago(past)
    '1 minute ago'

    >>> past = datetime.now() - timedelta(minutes=2)
    >>> format_time_ago(past)
    '2 minutes ago'

    >>> past = datetime.now() - timedelta(hours=1)
    >>> format_time_ago(past)
    '1 hour ago'

    >>> past = datetime.now() - timedelta(hours=6)
    >>> format_time_ago(past)
    '6 hours ago'

    >>> past = datetime.now() - timedelta(days=1)
    >>> format_time_ago(past)
    '1 day ago'

    >>> past = datetime.now() - timedelta(days=5)
    >>> format_time_ago(past)
    '5 days ago'

    >>> past = datetime.now() - timedelta(days=8)
    >>> format_time_ago(past)
    '1 week ago'

    >>> past = datetime.now() - timedelta(days=16)
    >>> format_time_ago(past)
    '2 weeks ago'

    >>> past = datetime.now() - timedelta(days=190)
    >>> format_time_ago(past)
    '6 months ago'

    >>> past = datetime.now() - timedelta(days=800)
    >>> format_time_ago(past)
    '2 years ago'

    """
    units = {
        "years": lambda diff: diff.days / 365,
        "months": lambda diff: diff.days / 30.436875,  # Average days per month
        "weeks": lambda diff: diff.days / 7,
        "days": lambda diff: diff.days,
        "hours": lambda diff: diff.seconds / 3600,
        "minutes": lambda diff: diff.seconds % 3600 / 60,
    }
    diff = datetime.now() - n
    for unit in units:
        dur = int(units[unit](diff))
        if dur > 0:
            if dur == 1:  # De-pluralize
                unit = unit[:-1]
            return f"{dur} {unit} ago"
    return "Just now"


def format_bytes(n: int) -> str:
    """Format bytes as text

    >>> from dask.utils import format_bytes
    >>> format_bytes(1)
    '1 B'
    >>> format_bytes(1234)
    '1.21 kiB'
    >>> format_bytes(12345678)
    '11.77 MiB'
    >>> format_bytes(1234567890)
    '1.15 GiB'
    >>> format_bytes(1234567890000)
    '1.12 TiB'
    >>> format_bytes(1234567890000000)
    '1.10 PiB'

    For all values < 2**60, the output is always <= 10 characters.
    """
    for prefix, k in (
        ("Pi", 2 ** 50),
        ("Ti", 2 ** 40),
        ("Gi", 2 ** 30),
        ("Mi", 2 ** 20),
        ("ki", 2 ** 10),
    ):
        if n >= k * 0.9:
            return f"{n / k:.2f} {prefix}B"
    return f"{n} B"


timedelta_sizes = {
    "s": 1,
    "ms": 1e-3,
    "us": 1e-6,
    "ns": 1e-9,
    "m": 60,
    "h": 3600,
    "d": 3600 * 24,
}

tds2 = {
    "second": 1,
    "minute": 60,
    "hour": 60 * 60,
    "day": 60 * 60 * 24,
    "millisecond": 1e-3,
    "microsecond": 1e-6,
    "nanosecond": 1e-9,
}
tds2.update({k + "s": v for k, v in tds2.items()})
timedelta_sizes.update(tds2)
timedelta_sizes.update({k.upper(): v for k, v in timedelta_sizes.items()})


def parse_timedelta(s, default="seconds"):
    """Parse timedelta string to number of seconds

    Examples
    --------
    >>> from datetime import timedelta
    >>> from dask.utils import parse_timedelta
    >>> parse_timedelta('3s')
    3
    >>> parse_timedelta('3.5 seconds')
    3.5
    >>> parse_timedelta('300ms')
    0.3
    >>> parse_timedelta(timedelta(seconds=3))  # also supports timedeltas
    3
    """
    if s is None:
        return None
    if isinstance(s, timedelta):
        s = s.total_seconds()
        return int(s) if int(s) == s else s
    if isinstance(s, Number):
        s = str(s)
    s = s.replace(" ", "")
    if not s[0].isdigit():
        s = "1" + s

    for i in range(len(s) - 1, -1, -1):
        if not s[i].isalpha():
            break
    index = i + 1

    prefix = s[:index]
    suffix = s[index:] or default

    n = float(prefix)

    multiplier = timedelta_sizes[suffix.lower()]

    result = n * multiplier
    if int(result) == result:
        result = int(result)
    return result


def has_keyword(func, keyword):
    try:
        return keyword in inspect.signature(func).parameters
    except Exception:
        return False


def ndimlist(seq):
    if not isinstance(seq, (list, tuple)):
        return 0
    elif not seq:
        return 1
    else:
        return 1 + ndimlist(seq[0])


def iter_chunks(sizes, max_size):
    """Split sizes into chunks of total max_size each

    Parameters
    ----------
    sizes : iterable of numbers
        The sizes to be chunked
    max_size : number
        Maximum total size per chunk.
        It must be greater or equal than each size in sizes
    """
    chunk, chunk_sum = [], 0
    iter_sizes = iter(sizes)
    size = next(iter_sizes, None)
    while size is not None:
        assert size <= max_size
        if chunk_sum + size <= max_size:
            chunk.append(size)
            chunk_sum += size
            size = next(iter_sizes, None)
        else:
            assert chunk
            yield chunk
            chunk, chunk_sum = [], 0
    if chunk:
        yield chunk


hex_pattern = re.compile("[a-f]+")


def key_split(s):
    """
    >>> key_split('x')
    'x'
    >>> key_split('x-1')
    'x'
    >>> key_split('x-1-2-3')
    'x'
    >>> key_split(('x-2', 1))
    'x'
    >>> key_split("('x-2', 1)")
    'x'
    >>> key_split('hello-world-1')
    'hello-world'
    >>> key_split(b'hello-world-1')
    'hello-world'
    >>> key_split('ae05086432ca935f6eba409a8ecd4896')
    'data'
    >>> key_split('<module.submodule.myclass object at 0xdaf372')
    'myclass'
    >>> key_split(None)
    'Other'
    >>> key_split('x-abcdefab')  # ignores hex
    'x'
    >>> key_split('_(x)')  # strips unpleasant characters
    'x'
    """
    if type(s) is bytes:
        s = s.decode()
    if type(s) is tuple:
        s = s[0]
    try:
        words = s.split("-")
        if not words[0][0].isalpha():
            result = words[0].strip("_'()\"")
        else:
            result = words[0]
        for word in words[1:]:
            if word.isalpha() and not (
                len(word) == 8 and hex_pattern.match(word) is not None
            ):
                result += "-" + word
            else:
                break
        if len(result) == 32 and re.match(r"[a-f0-9]{32}", result):
            return "data"
        else:
            if result[0] == "<":
                result = result.strip("<>").split()[0].split(".")[-1]
            return result
    except Exception:
        return "Other"


def stringify(obj, exclusive: Iterable | None = None):
    """Convert an object to a string

    If ``exclusive`` is specified, search through `obj` and convert
    values that are in ``exclusive``.

    Note that when searching through dictionaries, only values are
    converted, not the keys.

    Parameters
    ----------
    obj : Any
        Object (or values within) to convert to string
    exclusive: Iterable, optional
        Set of values to search for when converting values to strings

    Returns
    -------
    result : type(obj)
        Stringified copy of ``obj`` or ``obj`` itself if it is already a
        string or bytes.

    Examples
    --------
    >>> stringify(b'x')
    b'x'
    >>> stringify('x')
    'x'
    >>> stringify({('a',0):('a',0), ('a',1): ('a',1)})
    "{('a', 0): ('a', 0), ('a', 1): ('a', 1)}"
    >>> stringify({('a',0):('a',0), ('a',1): ('a',1)}, exclusive={('a',0)})
    {('a', 0): "('a', 0)", ('a', 1): ('a', 1)}
    """

    typ = type(obj)
    if typ is str or typ is bytes:
        return obj
    elif exclusive is None:
        return str(obj)

    if typ is tuple and obj:
        from .optimization import SubgraphCallable

        obj0 = obj[0]
        if type(obj0) is SubgraphCallable:
            obj0 = obj0
            return (
                SubgraphCallable(
                    stringify(obj0.dsk, exclusive),
                    obj0.outkey,
                    stringify(obj0.inkeys, exclusive),
                    obj0.name,
                ),
            ) + tuple(stringify(x, exclusive) for x in obj[1:])
        elif callable(obj0):
            return (obj0,) + tuple(stringify(x, exclusive) for x in obj[1:])

    if typ is list:
        return [stringify(v, exclusive) for v in obj]
    if typ is dict:
        return {k: stringify(v, exclusive) for k, v in obj.items()}
    try:
        if obj in exclusive:
            return stringify(obj)
    except TypeError:  # `obj` not hashable
        pass
    if typ is tuple:  # If the tuple itself isn't a key, check its elements
        return tuple(stringify(v, exclusive) for v in obj)
    return obj


def stringify_collection_keys(obj):
    """Convert all collection keys in ``obj`` to strings.

    This is a specialized version of ``stringify()`` that only converts keys
    of the form: ``("a string", ...)``
    """

    typ = type(obj)
    if typ is tuple and obj:
        obj0 = obj[0]
        if type(obj0) is str or type(obj0) is bytes:
            return stringify(obj)
        if callable(obj0):
            return (obj0,) + tuple(stringify_collection_keys(x) for x in obj[1:])
    if typ is list:
        return [stringify_collection_keys(v) for v in obj]
    if typ is dict:
        return {k: stringify_collection_keys(v) for k, v in obj.items()}
    if typ is tuple:  # If the tuple itself isn't a key, check its elements
        return tuple(stringify_collection_keys(v) for v in obj)
    return obj


try:
    _cached_property = functools.cached_property
except AttributeError:
    # TODO: Copied from functools.cached_property in python 3.8. Remove when minimum
    # supported python version is 3.8:
    _NOT_FOUND = object()

    class _cached_property:
        def __init__(self, func):
            self.func = func
            self.attrname = None
            self.__doc__ = func.__doc__
            self.lock = RLock()

        def __set_name__(self, owner, name):
            if self.attrname is None:
                self.attrname = name
            elif name != self.attrname:
                raise TypeError(
                    "Cannot assign the same cached_property to two different names "
                    f"({self.attrname!r} and {name!r})."
                )

        def __get__(self, instance, owner=None):
            if instance is None:
                return self
            if self.attrname is None:
                raise TypeError(
                    "Cannot use cached_property instance without calling __set_name__ on it."
                )
            try:
                cache = instance.__dict__
            except AttributeError:  # not all objects have __dict__ (e.g. class defines slots)
                msg = (
                    f"No '__dict__' attribute on {type(instance).__name__!r} "
                    f"instance to cache {self.attrname!r} property."
                )
                raise TypeError(msg) from None
            val = cache.get(self.attrname, _NOT_FOUND)
            if val is _NOT_FOUND:
                with self.lock:
                    # check if another thread filled cache while we awaited lock
                    val = cache.get(self.attrname, _NOT_FOUND)
                    if val is _NOT_FOUND:
                        val = self.func(instance)
                        try:
                            cache[self.attrname] = val
                        except TypeError:
                            msg = (
                                f"The '__dict__' attribute on {type(instance).__name__!r} instance "
                                f"does not support item assignment for caching {self.attrname!r} property."
                            )
                            raise TypeError(msg) from None
            return val


class cached_property(_cached_property):
    """Read only version of functools.cached_property."""

    def __set__(self, instance, val):
        """Raise an error when attempting to set a cached property."""
        raise AttributeError("Can't set attribute")


class _HashIdWrapper:
    """Hash and compare a wrapped object by identity instead of value"""

    def __init__(self, wrapped):
        self.wrapped = wrapped

    def __eq__(self, other):
        if not isinstance(other, _HashIdWrapper):
            return NotImplemented
        return self.wrapped is other.wrapped

    def __ne__(self, other):
        if not isinstance(other, _HashIdWrapper):
            return NotImplemented
        return self.wrapped is not other.wrapped

    def __hash__(self):
        return id(self.wrapped)


@functools.lru_cache()
def _cumsum(seq, initial_zero):
    if isinstance(seq, _HashIdWrapper):
        seq = seq.wrapped
    if initial_zero:
        return tuple(accumulate(add, seq, 0))
    else:
        return tuple(accumulate(add, seq))


def cached_cumsum(seq, initial_zero=False):
    """Compute :meth:`toolz.accumulate` with caching.

    Caching is by the identify of `seq` rather than the value. It is thus
    important that `seq` is a tuple of immutable objects, and this function
    is intended for use where `seq` is a value that will persist (generally
    block sizes).

    Parameters
    ----------
    seq : tuple
        Values to cumulatively sum.
    initial_zero : bool, optional
        If true, the return value is prefixed with a zero.

    Returns
    -------
    tuple
    """
    if isinstance(seq, tuple):
        # Look up by identity first, to avoid a linear-time __hash__
        # if we've seen this tuple object before.
        result = _cumsum(_HashIdWrapper(seq), initial_zero)
    else:
        # Construct a temporary tuple, and look up by value.
        result = _cumsum(tuple(seq), initial_zero)
    return result<|MERGE_RESOLUTION|>--- conflicted
+++ resolved
@@ -22,11 +22,7 @@
 from typing import TypeVar
 from weakref import WeakValueDictionary
 
-<<<<<<< HEAD
-from tlz import accumulate
-=======
 import tlz as toolz
->>>>>>> 3a92368b
 
 from .core import get_deps
 
@@ -1900,9 +1896,9 @@
     if isinstance(seq, _HashIdWrapper):
         seq = seq.wrapped
     if initial_zero:
-        return tuple(accumulate(add, seq, 0))
+        return tuple(toolz.accumulate(add, seq, 0))
     else:
-        return tuple(accumulate(add, seq))
+        return tuple(toolz.accumulate(add, seq))
 
 
 def cached_cumsum(seq, initial_zero=False):
