--- conflicted
+++ resolved
@@ -710,9 +710,6 @@
     assert o[(a, 0)] == 0  # probably
     assert o[(a, 5)] > o[(c, 5)]
     assert o[(a, 5)] > o[(d, 5)]
-<<<<<<< HEAD
-    assert o[(a, 5)] > o[(e, 6)]
-=======
     assert o[(a, 5)] > o[(e, 6)]
 
 
@@ -793,5 +790,4 @@
     total = 0
     for x in abc:
         for i in range(len(abc)):
-            assert o[(x, 5, i, 1)] - o[(x, 5, i, 0)] == 1
->>>>>>> bbb801b5
+            assert o[(x, 5, i, 1)] - o[(x, 5, i, 0)] == 1