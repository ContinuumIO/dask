<<<<<<< HEAD
from itertools import chain

from dask.order import ndependents, order
from dask.order import get_deps
=======
from dask.order import dfs, child_max, ndependents, order, inc, get_deps
>>>>>>> 94e657ce


def issorted(L, reverse=False):
    return sorted(L, reverse=reverse) == L


def f(*args):
    pass


def test_ordering_keeps_groups_together():
    a, b, c = 'abc'
    d = dict(((a, i), (f,)) for i in range(4))
    d.update({(b, 0): (f, (a, 0), (a, 1)),
              (b, 1): (f, (a, 2), (a, 3))})
    o = order(d)

    assert abs(o[(a, 0)] - o[(a, 1)]) == 1
    assert abs(o[(a, 2)] - o[(a, 3)]) == 1

    d = dict(((a, i), (f,)) for i in range(4))
    d.update({(b, 0): (f, (a, 0), (a, 2)),
              (b, 1): (f, (a, 1), (a, 3))})
    o = order(d)

    assert abs(o[(a, 0)] - o[(a, 2)]) == 1
    assert abs(o[(a, 1)] - o[(a, 3)]) == 1


def test_prefer_broker_nodes():
    """

    b0    b1  b2
    |      \  /
    a0      a1

    a1 should be run before a0
    """
    a, b, c = 'abc'
    dsk = {(a, 0): (f,), (a, 1): (f,),
           (b, 0): (f, (a, 0)), (b, 1): (f, (a, 1)), (b, 2): (f, (a, 1))}

    dependencies, dependents = get_deps(dsk)
    nd = ndependents(dependencies, dependents)
    cm = child_max(dependencies, dependents, nd)
    o = order(dsk)

    assert o[(a, 1)] < o[(a, 0)]

    # Switch name of 0, 1 to ensure that this isn't due to string comparison
    dsk = {(a, 0): (f,), (a, 1): (f,),
           (b, 0): (f, (a, 0)), (b, 1): (f, (a, 1)), (b, 2): (f, (a, 0))}

    o = order(dsk)

    assert o[(a, 1)] > o[(a, 0)]


<<<<<<< HEAD
    assert o[(a, 1)] < o[(a, 0)]


def test_ndependents():
    from operator import add
    a, b, c = 'abc'
    dsk = dict(chain((((a, i), i * 2) for i in range(5)),
                     (((b, i), (add, i, (a, i))) for i in range(5)),
                     (((c, i), (add, i, (b, i))) for i in range(5))))
    result = ndependents(*get_deps(dsk))
    expected = dict(chain((((a, i), 3) for i in range(5)),
                          (((b, i), 2) for i in range(5)),
                          (((c, i), 1) for i in range(5))))
    assert result == expected

    dsk = {a: 1, b: 1}
    deps = get_deps(dsk)
    assert ndependents(*deps) == dsk

    dsk = {a: 1, b: (add, a, 1), c: (add, b, a)}
    assert ndependents(*get_deps(dsk)) == {a: 4, b: 2, c: 1}

    dsk = {a: 1, b: a, c: b}
    deps = get_deps(dsk)
    assert ndependents(*deps) == {a: 3, b: 2, c: 1}
=======
def test_base_of_reduce_preferred():
    """
               a3
              /|
            a2 |
           /|  |
         a1 |  |
        /|  |  |
      a0 |  |  |
      |  |  |  |
      b0 b1 b2 b3
        \ \ / /
           c

    We really want to run b0 quickly
    """
    dsk = dict((('a', i), (f, ('a', i - 1), ('b', i))) for i in [1, 2, 3])
    dsk[('a', 0)] = (f, ('b', 0))
    dsk.update(dict((('b', i), (f, 'c', 1)) for i in [0, 1, 2, 3]))
    dsk['c'] = 1

    o = order(dsk)

    assert o == {('a', 3): 0,
                 ('a', 2): 1,
                 ('a', 1): 2,
                 ('a', 0): 3,
                 ('b', 0): 4,
                  'c':     5,
                 ('b', 1): 6,
                 ('b', 2): 7,
                 ('b', 3): 8}

    # ('b', 0) is the most important out of ('b', i)
    assert min([('b', i) for i in [0, 1, 2, 3]], key=o.get) == ('b', 0)


def test_deep_bases_win_over_dependents():
    """
    d should come before e and probably before one of b and c

            a
          / | \   .
         b  c |
        / \ | /
       e    d
    """
    dsk = {'a': (f, 'b', 'c', 'd'), 'b': (f, 'd', 'e'), 'c': (f, 'd'), 'd': 1,
            'e': 2}

    dependencies, dependents = get_deps(dsk)
    nd = ndependents(dependencies, dependents)
    cm = child_max(dependencies, dependents, nd)

    o = order(dsk)
    assert o['d'] < o['e']
    assert o['d'] < o['b'] or o['d'] < o['c']


def test_prefer_deep():
    """
        c
        |
    y   b
    |   |
    x   a

    Prefer longer chains first so we should start with c
    """
    dsk = {'a': 1, 'b': (f, 'a'), 'c': (f, 'b'),
           'x': 1, 'y': (f, 'x')}

    o = order(dsk)
    assert o == {'c': 0, 'b': 1, 'a': 2, 'y': 3, 'x': 4}
>>>>>>> 94e657ce
<|MERGE_RESOLUTION|>--- conflicted
+++ resolved
@@ -1,11 +1,5 @@
-<<<<<<< HEAD
 from itertools import chain
-
-from dask.order import ndependents, order
-from dask.order import get_deps
-=======
 from dask.order import dfs, child_max, ndependents, order, inc, get_deps
->>>>>>> 94e657ce
 
 
 def issorted(L, reverse=False):
@@ -64,10 +58,6 @@
     assert o[(a, 1)] > o[(a, 0)]
 
 
-<<<<<<< HEAD
-    assert o[(a, 1)] < o[(a, 0)]
-
-
 def test_ndependents():
     from operator import add
     a, b, c = 'abc'
@@ -90,7 +80,8 @@
     dsk = {a: 1, b: a, c: b}
     deps = get_deps(dsk)
     assert ndependents(*deps) == {a: 3, b: 2, c: 1}
-=======
+
+
 def test_base_of_reduce_preferred():
     """
                a3
@@ -164,5 +155,4 @@
            'x': 1, 'y': (f, 'x')}
 
     o = order(dsk)
-    assert o == {'c': 0, 'b': 1, 'a': 2, 'y': 3, 'x': 4}
->>>>>>> 94e657ce
+    assert o == {'c': 0, 'b': 1, 'a': 2, 'y': 3, 'x': 4}