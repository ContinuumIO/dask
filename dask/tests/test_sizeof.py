--- conflicted
+++ resolved
@@ -283,7 +283,6 @@
     ind2 = np.arange(-66, 67, 1).astype(float)
     arr = np.random.random((len(ind), len(ind)))
 
-<<<<<<< HEAD
     with tmpdir() as path:
         xr.DataArray(
             arr,
@@ -292,34 +291,27 @@
         ).rename(
             "foo"
         ).to_dataset().to_zarr(path)
-        dataset = xr.open_dataset(path, chunks={"foo": 10})
-=======
-    path = tmp_path / "test.zarr"
-    xr.DataArray(
-        arr,
-        dims=["x", "y"],
-        coords={"x": ind, "y": ind2},
-    ).rename(
-        "foo"
-    ).to_dataset().to_zarr(path)
-    for dataset in [
-        # with dask arrays
-        xr.open_dataset(path, chunks={"foo": 10}),
-        # xarray's lazy arrays
-        xr.open_dataset(path, chunks=None),
-    ]:
->>>>>>> 8b1cae33
-        assert not dataset.foo._in_memory
-        v = sizeof(dataset)
-        assert sizeof(ind) + sizeof(ind2) < v < sizeof(arr) + sizeof(ind) + sizeof(ind2)
-        assert sizeof(dataset.foo) < sizeof(arr)
-        assert sizeof(dataset["x"]) >= sizeof(ind) + sizeof(ind2)
-        assert sizeof(dataset.indexes) >= sizeof(ind) + sizeof(ind2)
-        assert not dataset.foo._in_memory
-
-        before = sizeof(dataset)
-        dataset.load()
-
-        assert dataset.foo._in_memory
-        assert sizeof(dataset) > before
-        assert sizeof(dataset) >= sizeof(arr) + sizeof(ind) + sizeof(ind2)+        for dataset in [
+            # with dask arrays
+            xr.open_dataset(path, chunks={"foo": 10}),
+            # xarray's lazy arrays
+            xr.open_dataset(path, chunks=None),
+        ]:
+            assert not dataset.foo._in_memory
+            v = sizeof(dataset)
+            assert (
+                sizeof(ind) + sizeof(ind2)
+                < v
+                < sizeof(arr) + sizeof(ind) + sizeof(ind2)
+            )
+            assert sizeof(dataset.foo) < sizeof(arr)
+            assert sizeof(dataset["x"]) >= sizeof(ind) + sizeof(ind2)
+            assert sizeof(dataset.indexes) >= sizeof(ind) + sizeof(ind2)
+            assert not dataset.foo._in_memory
+
+            before = sizeof(dataset)
+            dataset.load()
+
+            assert dataset.foo._in_memory
+            assert sizeof(dataset) > before
+            assert sizeof(dataset) >= sizeof(arr) + sizeof(ind) + sizeof(ind2)