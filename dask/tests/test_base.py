from __future__ import annotations

import dataclasses
import datetime
import inspect
import os
import pathlib
import subprocess
import sys
import time
from collections import OrderedDict
from concurrent.futures import Executor
from enum import Enum, Flag, IntEnum, IntFlag
from operator import add, mul
from typing import NamedTuple, Union

import pytest
from tlz import compose, curry, merge, partial

import dask
import dask.bag as db
from dask.base import (
    DaskMethodsMixin,
    clone_key,
    collections_to_dsk,
    compute,
    compute_as_if_collection,
    function_cache,
    get_collection_names,
    get_name_from_key,
    get_scheduler,
    is_dask_collection,
    named_schedulers,
    normalize_function,
    normalize_token,
    optimize,
    persist,
    replace_name_in_key,
    tokenize,
    unpack_collections,
    visualize,
)
from dask.core import literal
from dask.delayed import Delayed, delayed
from dask.diagnostics import Profiler
from dask.highlevelgraph import HighLevelGraph
from dask.utils import tmpdir, tmpfile
from dask.utils_test import dec, import_or_none, inc

da = import_or_none("dask.array")
dd = import_or_none("dask.dataframe")
np = import_or_none("numpy")
sp = import_or_none("scipy.sparse")
pd = import_or_none("pandas")

# Arbitrary dask keys
h1 = (1.2, "foo", (3,))
h2 = "h2"


def f1(a, b, c=1):
    pass


def f2(a, b=1, c=2):
    pass


def f3(a):
    pass


def test_normalize_function():
    assert normalize_function(f2)

    assert normalize_function(lambda a: a)

    assert normalize_function(partial(f2, b=2)) == normalize_function(partial(f2, b=2))

    assert normalize_function(partial(f2, b=2)) != normalize_function(partial(f2, b=3))

    assert normalize_function(partial(f1, b=2)) != normalize_function(partial(f2, b=2))

    assert normalize_function(compose(f2, f3)) == normalize_function(compose(f2, f3))

    assert normalize_function(compose(f2, f3)) != normalize_function(compose(f2, f1))

    assert normalize_function(curry(f2)) == normalize_function(curry(f2))
    assert normalize_function(curry(f2)) != normalize_function(curry(f1))
    assert normalize_function(curry(f2, b=1)) == normalize_function(curry(f2, b=1))
    assert normalize_function(curry(f2, b=1)) != normalize_function(curry(f2, b=2))


def test_tokenize():
    a = (1, 2, 3)
    assert isinstance(tokenize(a), (str, bytes))


@pytest.mark.skipif("not np")
def test_tokenize_numpy_array_consistent_on_values():
    assert tokenize(np.random.RandomState(1234).random_sample(1000)) == tokenize(
        np.random.RandomState(1234).random_sample(1000)
    )


@pytest.mark.skipif("not np")
def test_tokenize_numpy_array_supports_uneven_sizes():
    tokenize(np.random.random(7).astype(dtype="i2"))


@pytest.mark.skipif("not np")
def test_tokenize_discontiguous_numpy_array():
    tokenize(np.random.random(8)[::2])


@pytest.mark.skipif("not np")
def test_tokenize_numpy_datetime():
    tokenize(np.array(["2000-01-01T12:00:00"], dtype="M8[ns]"))


@pytest.mark.skipif("not np")
def test_tokenize_numpy_scalar():
    assert tokenize(np.array(1.0, dtype="f8")) == tokenize(np.array(1.0, dtype="f8"))
    assert tokenize(
        np.array([(1, 2)], dtype=[("a", "i4"), ("b", "i8")])[0]
    ) == tokenize(np.array([(1, 2)], dtype=[("a", "i4"), ("b", "i8")])[0])


@pytest.mark.skipif("not np")
def test_tokenize_numpy_scalar_string_rep():
    # Test tokenizing numpy scalars doesn't depend on their string representation
    with np.printoptions(formatter={"all": lambda x: "foo"}):
        assert tokenize(np.array(1)) != tokenize(np.array(2))


@pytest.mark.skipif("not np")
def test_tokenize_numpy_array_on_object_dtype():
    a = np.array(["a", "aa", "aaa"], dtype=object)
    assert tokenize(a) == tokenize(a)
    assert tokenize(np.array(["a", None, "aaa"], dtype=object)) == tokenize(
        np.array(["a", None, "aaa"], dtype=object)
    )
    assert tokenize(
        np.array([(1, "a"), (1, None), (1, "aaa")], dtype=object)
    ) == tokenize(np.array([(1, "a"), (1, None), (1, "aaa")], dtype=object))

    # Trigger non-deterministic hashing for object dtype
    class NoPickle:
        pass

    x = np.array(["a", None, NoPickle], dtype=object)
    assert tokenize(x) != tokenize(x)

    with dask.config.set({"tokenize.ensure-deterministic": True}):
        with pytest.raises(RuntimeError, match="cannot be deterministically hashed"):
            tokenize(x)


@pytest.mark.skipif("not np")
def test_tokenize_numpy_memmap_offset(tmpdir):
    # Test two different memmaps into the same numpy file
    fn = str(tmpdir.join("demo_data"))

    with open(fn, "wb") as f:
        f.write(b"ashekwicht")

    with open(fn, "rb") as f:
        mmap1 = np.memmap(f, dtype=np.uint8, mode="r", offset=0, shape=5)
        mmap2 = np.memmap(f, dtype=np.uint8, mode="r", offset=5, shape=5)

        assert tokenize(mmap1) != tokenize(mmap2)
        # also make sure that they tokenize correctly when taking sub-arrays
        sub1 = mmap1[1:-1]
        sub2 = mmap2[1:-1]
        assert tokenize(sub1) != tokenize(sub2)


@pytest.mark.skipif("not np")
def test_tokenize_numpy_memmap():
    with tmpfile(".npy") as fn:
        x = np.arange(5)
        np.save(fn, x)
        y = tokenize(np.load(fn, mmap_mode="r"))

    with tmpfile(".npy") as fn:
        x = np.arange(5)
        np.save(fn, x)
        z = tokenize(np.load(fn, mmap_mode="r"))

    assert y != z

    with tmpfile(".npy") as fn:
        x = np.random.normal(size=(10, 10))
        np.save(fn, x)
        mm = np.load(fn, mmap_mode="r")
        mm2 = np.load(fn, mmap_mode="r")
        a = tokenize(mm[0, :])
        b = tokenize(mm[1, :])
        c = tokenize(mm[0:3, :])
        d = tokenize(mm[:, 0])
        assert len({a, b, c, d}) == 4
        assert tokenize(mm) == tokenize(mm2)
        assert tokenize(mm[1, :]) == tokenize(mm2[1, :])


@pytest.mark.skipif("not np")
def test_tokenize_numpy_memmap_no_filename():
    # GH 1562:
    with tmpfile(".npy") as fn1, tmpfile(".npy") as fn2:
        x = np.arange(5)
        np.save(fn1, x)
        np.save(fn2, x)

        a = np.load(fn1, mmap_mode="r")
        b = a + a
        assert tokenize(b) == tokenize(b)


@pytest.mark.skipif("not np")
def test_tokenize_numpy_ufunc_consistent():
    assert tokenize(np.sin) == "02106e2c67daf452fb480d264e0dac21"
    assert tokenize(np.cos) == "c99e52e912e4379882a9a4b387957a0b"

    # Make a ufunc that isn't in the numpy namespace. Similar to
    # any found in other packages.
    inc = np.frompyfunc(lambda x: x + 1, 1, 1)
    assert tokenize(inc) == tokenize(inc)


def test_tokenize_partial_func_args_kwargs_consistent():
    f = partial(f3, f2, c=f1)
    res = normalize_token(f)
    sol = (
        b"\x80\x04\x95\x1f\x00\x00\x00\x00\x00\x00\x00\x8c\x14dask.tests.test_base\x94\x8c\x02f3\x94\x93\x94.",
        (
            b"\x80\x04\x95\x1f\x00\x00\x00\x00\x00\x00\x00\x8c\x14dask.tests.test_base\x94\x8c\x02f2\x94\x93\x94.",
        ),
        (
            (
                "c",
                b"\x80\x04\x95\x1f\x00\x00\x00\x00\x00\x00\x00\x8c\x14dask.tests.test_base\x94\x8c\x02f1\x94\x93\x94.",
            ),
        ),
    )
    assert res == sol


def test_normalize_base():
    for i in [
        1,
        1.1,
        "1",
        slice(1, 2, 3),
        datetime.date(2021, 6, 25),
        pathlib.PurePath("/this/that"),
    ]:
        assert normalize_token(i) is i


def test_tokenize_object():
    o = object()
    # Defaults to non-deterministic tokenization
    assert normalize_token(o) != normalize_token(o)

    with dask.config.set({"tokenize.ensure-deterministic": True}):
        with pytest.raises(RuntimeError, match="cannot be deterministically hashed"):
            normalize_token(o)


def test_tokenize_function_cloudpickle():
    a, b = (lambda x: x, lambda x: x)
    # No error by default
    tokenize(a)

    with dask.config.set({"tokenize.ensure-deterministic": True}):
        with pytest.raises(RuntimeError, match="may not be deterministically hashed"):
            tokenize(b)


def test_tokenize_callable():
    def my_func(a, b, c=1):
        return a + b + c

    assert tokenize(my_func) == tokenize(my_func)  # Consistent token


@pytest.mark.skipif("not pd")
def test_tokenize_pandas():
    a = pd.DataFrame({"x": [1, 2, 3], "y": ["4", "asd", None]}, index=[1, 2, 3])
    b = pd.DataFrame({"x": [1, 2, 3], "y": ["4", "asd", None]}, index=[1, 2, 3])

    assert tokenize(a) == tokenize(b)
    b.index.name = "foo"
    assert tokenize(a) != tokenize(b)

    a = pd.DataFrame({"x": [1, 2, 3], "y": ["a", "b", "a"]})
    b = pd.DataFrame({"x": [1, 2, 3], "y": ["a", "b", "a"]})
    a["z"] = a.y.astype("category")
    assert tokenize(a) != tokenize(b)
    b["z"] = a.y.astype("category")
    assert tokenize(a) == tokenize(b)


@pytest.mark.skipif("not pd")
def test_tokenize_pandas_invalid_unicode():
    # see https://github.com/dask/dask/issues/2713
    df = pd.DataFrame(
        {"x\ud83d": [1, 2, 3], "y\ud83d": ["4", "asd\ud83d", None]}, index=[1, 2, 3]
    )
    tokenize(df)


@pytest.mark.skipif("not pd")
def test_tokenize_pandas_mixed_unicode_bytes():
    df = pd.DataFrame(
        {"ö".encode(): [1, 2, 3], "ö": ["ö", "ö".encode(), None]},
        index=[1, 2, 3],
    )
    tokenize(df)


@pytest.mark.skipif("not pd")
def test_tokenize_pandas_no_pickle():
    class NoPickle:
        # pickling not supported because it is a local class
        pass

    df = pd.DataFrame({"x": ["foo", None, NoPickle()]})
    tokenize(df)


@pytest.mark.skipif("not dd")
def test_tokenize_pandas_extension_array():
    arrays = [
        pd.array([1, 0, None], dtype="Int64"),
        pd.array(["2000"], dtype="Period[D]"),
        pd.array([1, 0, 0], dtype="Sparse[int]"),
        pd.array([pd.Timestamp("2000")], dtype="datetime64[ns]"),
        pd.array([pd.Timestamp("2000", tz="CET")], dtype="datetime64[ns, CET]"),
        pd.array(
            ["a", "b"],
            dtype=pd.api.types.CategoricalDtype(["a", "b", "c"], ordered=False),
        ),
    ]

    arrays.extend(
        [
            pd.array(["a", "b", None], dtype="string"),
            pd.array([True, False, None], dtype="boolean"),
        ]
    )

    for arr in arrays:
        assert tokenize(arr) == tokenize(arr)


@pytest.mark.skipif("not pd")
def test_tokenize_na():
    assert tokenize(pd.NA) == tokenize(pd.NA)


@pytest.mark.skipif("not pd")
<<<<<<< HEAD
@pytest.mark.parametrize(
    "offset",
    [
=======
def test_tokenize_offset():
    for offset in [
>>>>>>> 2ebe79ab
        pd.offsets.Second(1),
        pd.offsets.MonthBegin(2),
        pd.offsets.Day(1),
        pd.offsets.BQuarterEnd(2),
    ]:
        assert tokenize(offset) == tokenize(offset)


@pytest.mark.skipif("not pd")
def test_tokenize_pandas_index():
    idx = pd.Index(["a", "b"])
    assert tokenize(idx) == tokenize(idx)

    idx = pd.MultiIndex.from_product([["a", "b"], [0, 1]])
    assert tokenize(idx) == tokenize(idx)


def test_tokenize_kwargs():
    assert tokenize(5, x=1) == tokenize(5, x=1)
    assert tokenize(5) != tokenize(5, x=1)
    assert tokenize(5, x=1) != tokenize(5, x=2)
    assert tokenize(5, x=1) != tokenize(5, y=1)
    assert tokenize(5, foo="bar") != tokenize(5, {"foo": "bar"})


def test_tokenize_same_repr():
    class Foo:
        def __init__(self, x):
            self.x = x

        def __repr__(self):
            return "a foo"

    assert tokenize(Foo(1)) != tokenize(Foo(2))


def test_tokenize_method():
    class Foo:
        def __init__(self, x):
            self.x = x

        def __dask_tokenize__(self):
            return self.x

    a, b = Foo(1), Foo(2)
    assert tokenize(a) == tokenize(a)
    assert tokenize(a) != tokenize(b)

    for ensure in [True, False]:
        with dask.config.set({"tokenize.ensure-deterministic": ensure}):
            assert tokenize(a) == tokenize(a)

    # dispatch takes precedence
    before = tokenize(a)
    normalize_token.register(Foo, lambda self: self.x + 1)
    after = tokenize(a)
    assert before != after


@pytest.mark.skipif("not np")
def test_tokenize_sequences():
    assert tokenize([1]) != tokenize([2])
    assert tokenize([1]) != tokenize((1,))
    assert tokenize([1]) == tokenize([1])

    x = np.arange(2000)  # long enough to drop information in repr
    y = np.arange(2000)
    y[1000] = 0  # middle isn't printed in repr
    assert tokenize([x]) != tokenize([y])


def test_tokenize_dict():
    assert tokenize({"x": 1, 1: "x"}) == tokenize({"x": 1, 1: "x"})


def test_tokenize_set():
    assert tokenize({1, 2, "x", (1, "x")}) == tokenize({1, 2, "x", (1, "x")})


def test_tokenize_ordered_dict():
    from collections import OrderedDict

    a = OrderedDict([("a", 1), ("b", 2)])
    b = OrderedDict([("a", 1), ("b", 2)])
    c = OrderedDict([("b", 2), ("a", 1)])

    assert tokenize(a) == tokenize(b)
    assert tokenize(a) != tokenize(c)


def test_tokenize_timedelta():
    assert tokenize(datetime.timedelta(days=1)) == tokenize(datetime.timedelta(days=1))
    assert tokenize(datetime.timedelta(days=1)) != tokenize(datetime.timedelta(days=2))


@pytest.mark.parametrize("enum_type", [Enum, IntEnum, IntFlag, Flag])
def test_tokenize_enum(enum_type):
    class Color(enum_type):
        RED = 1
        BLUE = 2

    assert tokenize(Color.RED) == tokenize(Color.RED)
    assert tokenize(Color.RED) != tokenize(Color.BLUE)


@dataclasses.dataclass
class ADataClass:
    a: int


@dataclasses.dataclass
class BDataClass:
    a: float


def test_tokenize_dataclass():
    a1 = ADataClass(1)
    a2 = ADataClass(2)
    assert tokenize(a1) == tokenize(a1)
    assert tokenize(a1) != tokenize(a2)

    # Same field names and values, but dataclass types are different
    b1 = BDataClass(1)
    assert tokenize(a1) != tokenize(b1)

    class SubA(ADataClass):
        pass

    assert dataclasses.is_dataclass(
        SubA
    ), "Python regression: SubA should be considered a dataclass"
    assert tokenize(SubA(1)) == tokenize(SubA(1))
    assert tokenize(SubA(1)) != tokenize(a1)

    # Same name, same values, new definition: tokenize differently
    ADataClassRedefinedDifferently = dataclasses.make_dataclass(
        "ADataClass", [("a", Union[int, str])]
    )
    assert tokenize(a1) != tokenize(ADataClassRedefinedDifferently(1))


def test_tokenize_range():
    assert tokenize(range(5, 10, 2)) == tokenize(range(5, 10, 2))  # Identical ranges
    assert tokenize(range(5, 10, 2)) != tokenize(range(1, 10, 2))  # Different start
    assert tokenize(range(5, 10, 2)) != tokenize(range(5, 15, 2))  # Different stop
    assert tokenize(range(5, 10, 2)) != tokenize(range(5, 10, 1))  # Different step


@pytest.mark.skipif("not np")
def test_tokenize_object_array_with_nans():
    a = np.array(["foo", "Jos\xe9", np.nan], dtype="O")
    assert tokenize(a) == tokenize(a)


@pytest.mark.parametrize(
    "x", [1, True, "a", b"a", 1.0, 1j, 1.0j, [], (), {}, None, str, int]
)
def test_tokenize_base_types(x):
    assert tokenize(x) == tokenize(x), x


def test_tokenize_literal():
    assert tokenize(literal(["x", 1])) == tokenize(literal(["x", 1]))


@pytest.mark.skipif("not np")
@pytest.mark.filterwarnings("ignore:the matrix:PendingDeprecationWarning")
def test_tokenize_numpy_matrix():
    rng = np.random.RandomState(1234)
    a = np.asmatrix(rng.rand(100))
    b = a.copy()
    assert tokenize(a) == tokenize(b)

    b[:10] = 1
    assert tokenize(a) != tokenize(b)


@pytest.mark.skipif("not sp")
@pytest.mark.parametrize("cls_name", ("dia", "bsr", "coo", "csc", "csr", "dok", "lil"))
def test_tokenize_dense_sparse_array(cls_name):
    rng = np.random.RandomState(1234)

    a = sp.rand(10, 10000, random_state=rng).asformat(cls_name)
    b = a.copy()

    assert tokenize(a) == tokenize(b)

    # modifying the data values
    if hasattr(b, "data"):
        b.data[:10] = 1
    elif cls_name == "dok":
        b[3, 3] = 1
    else:
        raise ValueError

    assert tokenize(a) != tokenize(b)

    # modifying the data indices
    b = a.copy().asformat("coo")
    b.row[:10] = np.arange(10)
    b = b.asformat(cls_name)
    assert tokenize(a) != tokenize(b)


@pytest.mark.skipif(
    sys.platform == "win32" and sys.version_info[:2] == (3, 9),
    reason="https://github.com/ipython/ipython/issues/12197",
)
def test_tokenize_object_with_recursion_error():
    cycle = dict(a=None)
    cycle["a"] = cycle

    assert len(tokenize(cycle)) == 32

    with dask.config.set({"tokenize.ensure-deterministic": True}):
        with pytest.raises(RuntimeError, match="cannot be deterministically hashed"):
            tokenize(cycle)


def test_tokenize_datetime_date():
    # Same date
    assert tokenize(datetime.date(2021, 6, 25)) == tokenize(datetime.date(2021, 6, 25))
    # Different year
    assert tokenize(datetime.date(2021, 6, 25)) != tokenize(datetime.date(2022, 6, 25))
    # Different month
    assert tokenize(datetime.date(2021, 6, 25)) != tokenize(datetime.date(2021, 7, 25))
    # Different day
    assert tokenize(datetime.date(2021, 6, 25)) != tokenize(datetime.date(2021, 6, 26))


def test_tokenize_datetime_time():
    # Same time
    assert tokenize(datetime.time(1, 2, 3, 4, datetime.timezone.utc)) == tokenize(
        datetime.time(1, 2, 3, 4, datetime.timezone.utc)
    )
    assert tokenize(datetime.time(1, 2, 3, 4)) == tokenize(datetime.time(1, 2, 3, 4))
    assert tokenize(datetime.time(1, 2, 3)) == tokenize(datetime.time(1, 2, 3))
    assert tokenize(datetime.time(1, 2)) == tokenize(datetime.time(1, 2))
    # Different hour
    assert tokenize(datetime.time(1, 2, 3, 4, datetime.timezone.utc)) != tokenize(
        datetime.time(2, 2, 3, 4, datetime.timezone.utc)
    )
    # Different minute
    assert tokenize(datetime.time(1, 2, 3, 4, datetime.timezone.utc)) != tokenize(
        datetime.time(1, 3, 3, 4, datetime.timezone.utc)
    )
    # Different second
    assert tokenize(datetime.time(1, 2, 3, 4, datetime.timezone.utc)) != tokenize(
        datetime.time(1, 2, 4, 4, datetime.timezone.utc)
    )
    # Different micros
    assert tokenize(datetime.time(1, 2, 3, 4, datetime.timezone.utc)) != tokenize(
        datetime.time(1, 2, 3, 5, datetime.timezone.utc)
    )
    # Different tz
    assert tokenize(datetime.time(1, 2, 3, 4, datetime.timezone.utc)) != tokenize(
        datetime.time(1, 2, 3, 4)
    )


def test_tokenize_datetime_datetime():
    # Same datetime
    required = [1, 2, 3]  # year, month, day
    optional = [4, 5, 6, 7, datetime.timezone.utc]
    for i in range(len(optional) + 1):
        args = required + optional[:i]
        assert tokenize(datetime.datetime(*args)) == tokenize(datetime.datetime(*args))

    # Different year
    assert tokenize(
        datetime.datetime(1, 2, 3, 4, 5, 6, 7, datetime.timezone.utc)
    ) != tokenize(datetime.datetime(2, 2, 3, 4, 5, 6, 7, datetime.timezone.utc))
    # Different month
    assert tokenize(
        datetime.datetime(1, 2, 3, 4, 5, 6, 7, datetime.timezone.utc)
    ) != tokenize(datetime.datetime(1, 1, 3, 4, 5, 6, 7, datetime.timezone.utc))
    # Different day
    assert tokenize(
        datetime.datetime(1, 2, 3, 4, 5, 6, 7, datetime.timezone.utc)
    ) != tokenize(datetime.datetime(1, 2, 2, 4, 5, 6, 7, datetime.timezone.utc))
    # Different hour
    assert tokenize(
        datetime.datetime(1, 2, 3, 4, 5, 6, 7, datetime.timezone.utc)
    ) != tokenize(datetime.datetime(1, 2, 3, 3, 5, 6, 7, datetime.timezone.utc))
    # Different minute
    assert tokenize(
        datetime.datetime(1, 2, 3, 4, 5, 6, 7, datetime.timezone.utc)
    ) != tokenize(datetime.datetime(1, 2, 3, 4, 4, 6, 7, datetime.timezone.utc))
    # Different second
    assert tokenize(
        datetime.datetime(1, 2, 3, 4, 5, 6, 7, datetime.timezone.utc)
    ) != tokenize(datetime.datetime(1, 2, 3, 4, 5, 5, 7, datetime.timezone.utc))
    # Different micros
    assert tokenize(
        datetime.datetime(1, 2, 3, 4, 5, 6, 7, datetime.timezone.utc)
    ) != tokenize(datetime.datetime(1, 2, 3, 4, 5, 6, 6, datetime.timezone.utc))
    # Different tz
    assert tokenize(
        datetime.datetime(1, 2, 3, 4, 5, 6, 7, datetime.timezone.utc)
    ) != tokenize(datetime.datetime(1, 2, 3, 4, 5, 6, 7, None))


def test_is_dask_collection():
    class DummyCollection:
        def __init__(self, dsk):
            self.dask = dsk

        def __dask_graph__(self):
            return self.dask

    x = delayed(1) + 2
    assert is_dask_collection(x)
    assert not is_dask_collection(2)
    assert is_dask_collection(DummyCollection({}))
    assert not is_dask_collection(DummyCollection)


def test_unpack_collections():
    class ANamedTuple(NamedTuple):
        a: int  # type: ignore[annotation-unchecked]

    a = delayed(1) + 5
    b = a + 1
    c = a + 2

    def build(a, b, c, iterator):
        t = (
            a,
            b,  # Top-level collections
            {
                "a": a,  # dict
                a: b,  # collections as keys
                "b": [1, 2, [b]],  # list
                "c": 10,  # other builtins pass through unchanged
                "d": (c, 2),  # tuple
                "e": {a, 2, 3},  # set
                "f": OrderedDict([("a", a)]),
                "g": ADataClass(a=a),  # dataclass instance
                "h": (ADataClass, a),  # dataclass constructor
                "i": ANamedTuple(a=a),  # namedtuple instance
            },  # OrderedDict
            iterator,
        )  # Iterator

        return t

    args = build(a, b, c, (i for i in [a, b, c]))

    collections, repack = unpack_collections(*args)
    assert len(collections) == 3

    # Replace collections with `'~a'` strings
    result = repack(["~a", "~b", "~c"])
    sol = build("~a", "~b", "~c", ["~a", "~b", "~c"])
    assert result == sol

    # traverse=False
    collections, repack = unpack_collections(*args, traverse=False)
    assert len(collections) == 2  # just a and b
    assert repack(collections) == args

    # No collections
    collections, repack = unpack_collections(1, 2, {"a": 3})
    assert not collections
    assert repack(collections) == (1, 2, {"a": 3})

    # Result that looks like a task
    def fail(*args):
        raise ValueError("Shouldn't have been called")  # pragma: nocover

    collections, repack = unpack_collections(
        a, (fail, 1), [(fail, 2, 3)], traverse=False
    )
    repack(collections)  # Smoketest task literals
    repack([(fail, 1)])  # Smoketest results that look like tasks


def test_get_collection_names():
    class DummyCollection:
        def __init__(self, dsk, keys):
            self.dask = dsk
            self.keys = keys

        def __dask_graph__(self):
            return self.dask

        def __dask_keys__(self):
            return self.keys

    with pytest.raises(TypeError):
        get_collection_names(object())
    # Keys must either be a string or a tuple where the first element is a string
    with pytest.raises(TypeError):
        get_collection_names(DummyCollection({1: 2}, [1]))
    with pytest.raises(TypeError):
        get_collection_names(DummyCollection({(): 1}, [()]))
    with pytest.raises(TypeError):
        get_collection_names(DummyCollection({(1,): 1}, [(1,)]))

    assert get_collection_names(DummyCollection({}, [])) == set()

    # __dask_keys__() returns a nested list
    assert get_collection_names(
        DummyCollection(
            {("a-1", h1): 1, ("a-1", h2): 2, "b-2": 3, "c": 4},
            [[[("a-1", h1), ("a-1", h2), "b-2", "c"]]],
        )
    ) == {"a-1", "b-2", "c"}


def test_get_name_from_key():
    assert get_name_from_key("foo") == "foo"
    assert get_name_from_key("foo-123"), "foo-123"
    assert get_name_from_key(("foo-123", h1, h2)) == "foo-123"
    with pytest.raises(TypeError):
        get_name_from_key(1)
    with pytest.raises(TypeError):
        get_name_from_key(())
    with pytest.raises(TypeError):
        get_name_from_key((1,))


def test_replace_name_in_keys():
    assert replace_name_in_key("foo", {}) == "foo"
    assert replace_name_in_key("foo", {"bar": "baz"}) == "foo"
    assert replace_name_in_key("foo", {"foo": "bar", "baz": "asd"}) == "bar"
    assert replace_name_in_key("foo-123", {"foo-123": "bar-456"}) == "bar-456"
    assert replace_name_in_key(("foo-123", h1, h2), {"foo-123": "bar"}) == (
        "bar",
        h1,
        h2,
    )
    with pytest.raises(TypeError):
        replace_name_in_key(1, {})
    with pytest.raises(TypeError):
        replace_name_in_key((), {})
    with pytest.raises(TypeError):
        replace_name_in_key((1,), {})


class Tuple(DaskMethodsMixin):
    __slots__ = ("_dask", "_keys")
    __dask_scheduler__ = staticmethod(dask.threaded.get)

    def __init__(self, dsk, keys):
        self._dask = dsk
        self._keys = keys

    def __add__(self, other):
        if not isinstance(other, Tuple):
            return NotImplemented  # pragma: nocover
        return Tuple(merge(self._dask, other._dask), self._keys + other._keys)

    def __dask_graph__(self):
        return self._dask

    def __dask_keys__(self):
        return self._keys

    def __dask_layers__(self):
        return tuple(get_collection_names(self))

    def __dask_tokenize__(self):
        return self._keys

    def __dask_postcompute__(self):
        return tuple, ()

    def __dask_postpersist__(self):
        return Tuple._rebuild, (self._keys,)

    @staticmethod
    def _rebuild(dsk, keys, *, rename=None):
        if rename:
            keys = [replace_name_in_key(key, rename) for key in keys]
        return Tuple(dsk, keys)


def test_custom_collection():
    dsk = {("x", h1): 1, ("x", h2): 2}
    dsk2 = {("y", h1): (add, ("x", h1), ("x", h2)), ("y", h2): (add, ("y", h1), 1)}
    dsk2.update(dsk)
    dsk3 = {"z": (add, ("y", h1), ("y", h2))}
    dsk3.update(dsk2)

    w = Tuple({}, [])  # A collection can have no keys at all
    x = Tuple(dsk, [("x", h1), ("x", h2)])
    y = Tuple(dsk2, [("y", h1), ("y", h2)])
    z = Tuple(dsk3, ["z"])
    # Collection with multiple names
    t = w + x + y + z

    # __slots__ defined on base mixin class propagates
    with pytest.raises(AttributeError):
        x.foo = 1

    # is_dask_collection
    assert is_dask_collection(w)
    assert is_dask_collection(x)
    assert is_dask_collection(y)
    assert is_dask_collection(z)
    assert is_dask_collection(t)

    # tokenize
    assert tokenize(w) == tokenize(w)
    assert tokenize(x) == tokenize(x)
    assert tokenize(y) == tokenize(y)
    assert tokenize(z) == tokenize(z)
    assert tokenize(t) == tokenize(t)
    # All tokens are unique
    assert len({tokenize(coll) for coll in (w, x, y, z, t)}) == 5

    # get_collection_names
    assert get_collection_names(w) == set()
    assert get_collection_names(x) == {"x"}
    assert get_collection_names(y) == {"y"}
    assert get_collection_names(z) == {"z"}
    assert get_collection_names(t) == {"x", "y", "z"}

    # compute
    assert w.compute() == ()
    assert x.compute() == (1, 2)
    assert y.compute() == (3, 4)
    assert z.compute() == (7,)
    assert dask.compute(w, [{"x": x}, y, z]) == ((), [{"x": (1, 2)}, (3, 4), (7,)])
    assert t.compute() == (1, 2, 3, 4, 7)

    # persist
    t2 = t.persist()
    assert isinstance(t2, Tuple)
    assert t2._keys == t._keys
    assert sorted(t2._dask.values()) == [1, 2, 3, 4, 7]
    assert t2.compute() == (1, 2, 3, 4, 7)

    w2, x2, y2, z2 = dask.persist(w, x, y, z)
    assert y2._keys == y._keys
    assert y2._dask == {("y", h1): 3, ("y", h2): 4}
    assert y2.compute() == (3, 4)

    t3 = x2 + y2 + z2
    assert t3.compute() == (1, 2, 3, 4, 7)

    # __dask_postpersist__ with name change
    rebuild, args = w.__dask_postpersist__()
    w3 = rebuild({}, *args, rename={"w": "w3"})
    assert w3.compute() == ()

    rebuild, args = x.__dask_postpersist__()
    x3 = rebuild({("x3", h1): 10, ("x3", h2): 20}, *args, rename={"x": "x3"})
    assert x3.compute() == (10, 20)

    rebuild, args = z.__dask_postpersist__()
    z3 = rebuild({"z3": 70}, *args, rename={"z": "z3"})
    assert z3.compute() == (70,)


def test_compute_no_opt():
    # Bag does `fuse` by default. Test that with `optimize_graph=False` that
    # doesn't get called. We check this by using a callback to track the keys
    # that are computed.
    from dask.callbacks import Callback

    b = db.from_sequence(range(100), npartitions=4)
    add1 = partial(add, 1)
    mul2 = partial(mul, 2)
    o = b.map(add1).map(mul2)
    # Check that with the kwarg, the optimization doesn't happen
    keys = []
    with Callback(pretask=lambda key, *args: keys.append(key)):
        o.compute(scheduler="single-threaded", optimize_graph=False)
    assert len([k for k in keys if "mul" in k[0]]) == 4
    assert len([k for k in keys if "add" in k[0]]) == 4
    # Check that without the kwarg, the optimization does happen
    keys = []
    with Callback(pretask=lambda key, *args: keys.append(key)):
        o.compute(scheduler="single-threaded")
    # Names of fused tasks have been merged, and the original key is an alias.
    # Otherwise, the lengths below would be 4 and 0.
    assert len([k for k in keys if "mul" in k[0]]) == 8
    assert len([k for k in keys if "add" in k[0]]) == 4
    assert len([k for k in keys if "add-mul" in k[0]]) == 4  # See? Renamed


@pytest.mark.skipif("not da")
def test_compute_array():
    arr = np.arange(100).reshape((10, 10))
    darr = da.from_array(arr, chunks=(5, 5))
    darr1 = darr + 1
    darr2 = darr + 2
    out1, out2 = compute(darr1, darr2)
    assert np.allclose(out1, arr + 1)
    assert np.allclose(out2, arr + 2)


@pytest.mark.skipif("not da")
def test_persist_array():
    from dask.array.utils import assert_eq

    arr = np.arange(100).reshape((10, 10))
    x = da.from_array(arr, chunks=(5, 5))
    x = (x + 1) - x.mean(axis=0)
    y = x.persist()

    assert_eq(x, y)
    assert set(y.dask).issubset(x.dask)
    assert len(y.dask) == y.npartitions


@pytest.mark.skipif("not da")
def test_persist_array_rename():
    a = da.zeros(4, dtype=int, chunks=2)
    rebuild, args = a.__dask_postpersist__()
    dsk = {("b", 0): np.array([1, 2]), ("b", 1): np.array([3, 4])}
    b = rebuild(dsk, *args, rename={a.name: "b"})
    assert isinstance(b, da.Array)
    assert b.name == "b"
    assert b.__dask_keys__() == [("b", 0), ("b", 1)]
    da.utils.assert_eq(b, [1, 2, 3, 4])


@pytest.mark.skipif("not dd")
def test_compute_dataframe():
    df = pd.DataFrame({"a": [1, 2, 3, 4], "b": [5, 5, 3, 3]})
    ddf = dd.from_pandas(df, npartitions=2)
    ddf1 = ddf.a + 1
    ddf2 = ddf.a + ddf.b
    out1, out2 = compute(ddf1, ddf2)
    dd.utils.assert_eq(out1, df.a + 1)
    dd.utils.assert_eq(out2, df.a + df.b)


@pytest.mark.skipif("not dd")
def test_persist_dataframe():
    df = pd.DataFrame({"a": [1, 2, 3, 4], "b": [5, 6, 7, 8]})
    ddf1 = dd.from_pandas(df, npartitions=2) * 2
    assert len(ddf1.__dask_graph__()) == 4
    ddf2 = ddf1.persist()
    assert isinstance(ddf2, dd.DataFrame)
    assert len(ddf2.__dask_graph__()) == 2
    dd.utils.assert_eq(ddf2, ddf1)


@pytest.mark.skipif("not dd")
def test_persist_series():
    ds = pd.Series([1, 2, 3, 4])
    dds1 = dd.from_pandas(ds, npartitions=2) * 2
    assert len(dds1.__dask_graph__()) == 4
    dds2 = dds1.persist()
    assert isinstance(dds2, dd.Series)
    assert len(dds2.__dask_graph__()) == 2
    dd.utils.assert_eq(dds2, dds1)


@pytest.mark.skipif("not dd")
def test_persist_scalar():
    ds = pd.Series([1, 2, 3, 4])
    dds1 = dd.from_pandas(ds, npartitions=2).min()
    assert len(dds1.__dask_graph__()) == 5
    dds2 = dds1.persist()
    assert isinstance(dds2, dd.core.Scalar)
    assert len(dds2.__dask_graph__()) == 1
    dd.utils.assert_eq(dds2, dds1)


@pytest.mark.skipif("not dd")
def test_persist_dataframe_rename():
    df1 = pd.DataFrame({"a": [1, 2, 3, 4], "b": [5, 6, 7, 8]})
    df2 = pd.DataFrame({"a": [2, 3, 5, 6], "b": [6, 7, 9, 10]})
    ddf1 = dd.from_pandas(df1, npartitions=2)
    rebuild, args = ddf1.__dask_postpersist__()
    dsk = {("x", 0): df2.iloc[:2], ("x", 1): df2.iloc[2:]}
    ddf2 = rebuild(dsk, *args, rename={ddf1._name: "x"})
    assert ddf2.__dask_keys__() == [("x", 0), ("x", 1)]
    dd.utils.assert_eq(ddf2, df2)


@pytest.mark.skipif("not dd")
def test_persist_series_rename():
    ds1 = pd.Series([1, 2, 3, 4])
    ds2 = pd.Series([5, 6, 7, 8])
    dds1 = dd.from_pandas(ds1, npartitions=2)
    rebuild, args = dds1.__dask_postpersist__()
    dsk = {("x", 0): ds2.iloc[:2], ("x", 1): ds2.iloc[2:]}
    dds2 = rebuild(dsk, *args, rename={dds1._name: "x"})
    assert dds2.__dask_keys__() == [("x", 0), ("x", 1)]
    dd.utils.assert_eq(dds2, ds2)


@pytest.mark.skipif("not dd")
def test_persist_scalar_rename():
    ds1 = pd.Series([1, 2, 3, 4])
    dds1 = dd.from_pandas(ds1, npartitions=2).min()
    rebuild, args = dds1.__dask_postpersist__()
    dds2 = rebuild({("x", 0): 5}, *args, rename={dds1._name: "x"})
    assert dds2.__dask_keys__() == [("x", 0)]
    dd.utils.assert_eq(dds2, 5)


@pytest.mark.skipif("not dd or not da")
def test_compute_array_dataframe():
    arr = np.arange(100).reshape((10, 10))
    darr = da.from_array(arr, chunks=(5, 5)) + 1
    df = pd.DataFrame({"a": [1, 2, 3, 4], "b": [5, 5, 3, 3]})
    ddf = dd.from_pandas(df, npartitions=2).a + 2
    arr_out, df_out = compute(darr, ddf)
    assert np.allclose(arr_out, arr + 1)
    dd.utils.assert_eq(df_out, df.a + 2)


@pytest.mark.skipif("not dd")
def test_compute_dataframe_valid_unicode_in_bytes():
    df = pd.DataFrame(data=np.random.random((3, 1)), columns=["ö".encode()])
    dd.from_pandas(df, npartitions=4)


@pytest.mark.skipif("not dd")
def test_compute_dataframe_invalid_unicode():
    # see https://github.com/dask/dask/issues/2713
    df = pd.DataFrame(data=np.random.random((3, 1)), columns=["\ud83d"])
    dd.from_pandas(df, npartitions=4)


@pytest.mark.skipif("not da")
def test_compute_array_bag():
    x = da.arange(5, chunks=2)
    b = db.from_sequence([1, 2, 3])

    pytest.raises(ValueError, lambda: compute(x, b))

    xx, bb = compute(x, b, scheduler="single-threaded")
    assert np.allclose(xx, np.arange(5))
    assert bb == [1, 2, 3]


@pytest.mark.skipif("not da")
def test_compute_with_literal():
    x = da.arange(5, chunks=2)
    y = 10

    xx, yy = compute(x, y)
    assert (xx == x.compute()).all()
    assert yy == y

    assert compute(5) == (5,)


def test_compute_nested():
    a = delayed(1) + 5
    b = a + 1
    c = a + 2
    assert compute({"a": a, "b": [1, 2, b]}, (c, 2)) == (
        {"a": 6, "b": [1, 2, 7]},
        (8, 2),
    )

    res = compute([a, b], c, traverse=False)
    assert res[0][0] is a
    assert res[0][1] is b
    assert res[1] == 8


@pytest.mark.skipif("not da")
@pytest.mark.skipif(
    bool(sys.flags.optimize), reason="graphviz exception with Python -OO flag"
)
@pytest.mark.xfail(
    sys.platform == "win32",
    reason="graphviz/pango on conda-forge currently broken for windows",
    strict=False,
)
def test_visualize():
    pytest.importorskip("graphviz")
    pytest.importorskip("ipycytoscape")
    with tmpdir() as d:
        x = da.arange(5, chunks=2)
        x.visualize(filename=os.path.join(d, "mydask"))
        assert os.path.exists(os.path.join(d, "mydask.png"))

        x.visualize(filename=os.path.join(d, "mydask.pdf"))
        assert os.path.exists(os.path.join(d, "mydask.pdf"))

        visualize(x, 1, 2, filename=os.path.join(d, "mydask.png"))
        assert os.path.exists(os.path.join(d, "mydask.png"))

        dsk = {"a": 1, "b": (add, "a", 2), "c": (mul, "a", 1)}
        visualize(x, dsk, filename=os.path.join(d, "mydask.png"))
        assert os.path.exists(os.path.join(d, "mydask.png"))

        x = Tuple(dsk, ["a", "b", "c"])
        visualize(x, filename=os.path.join(d, "mydask.png"))
        assert os.path.exists(os.path.join(d, "mydask.png"))

        x = Tuple(dsk, ["a", "b", "c"])
        visualize(x, filename=os.path.join(d, "cyt"), engine="cytoscape")
        assert os.path.exists(os.path.join(d, "cyt.html"))

        visualize(x, filename=os.path.join(d, "cyt2.html"), engine="ipycytoscape")
        assert os.path.exists(os.path.join(d, "cyt2.html"))

        with dask.config.set(visualization__engine="cytoscape"):
            visualize(x, filename=os.path.join(d, "cyt3.html"))
            assert os.path.exists(os.path.join(d, "cyt3.html"))

        with pytest.raises(ValueError, match="not-real"):
            visualize(x, engine="not-real")

        # To see if visualize() works when the filename parameter is set to None
        # If the function raises an error, the test will fail
        x.visualize(filename=None)


@pytest.mark.skipif("not da")
@pytest.mark.skipif(
    bool(sys.flags.optimize), reason="graphviz exception with Python -OO flag"
)
def test_visualize_highlevelgraph():
    graphviz = pytest.importorskip("graphviz")
    with tmpdir() as d:
        x = da.arange(5, chunks=2)
        viz = x.dask.visualize(filename=os.path.join(d, "mydask.png"))
        # check visualization will automatically render in the jupyter notebook
        assert isinstance(viz, graphviz.Digraph)


@pytest.mark.skipif("not da")
@pytest.mark.skipif(
    bool(sys.flags.optimize), reason="graphviz exception with Python -OO flag"
)
def test_visualize_order():
    pytest.importorskip("graphviz")
    pytest.importorskip("matplotlib.pyplot")
    x = da.arange(5, chunks=2)
    with tmpfile(extension="dot") as fn:
        x.visualize(color="order", filename=fn, cmap="RdBu")
        with open(fn) as f:
            text = f.read()
        assert 'color="#' in text


def test_use_cloudpickle_to_tokenize_functions_in__main__():
    from textwrap import dedent

    defn = dedent(
        """
    def inc():
        return x
    """
    )

    __main__ = sys.modules["__main__"]
    exec(compile(defn, "<test>", "exec"), __main__.__dict__)
    f = __main__.inc

    t = normalize_token(f)
    assert b"cloudpickle" in t


def inc_to_dec(dsk, keys):
    dsk = dict(dsk)
    for key in dsk:
        if dsk[key][0] == inc:
            dsk[key] = (dec,) + dsk[key][1:]
    return dsk


def test_optimizations_keyword():
    x = dask.delayed(inc)(1)
    assert x.compute() == 2

    with dask.config.set(optimizations=[inc_to_dec]):
        assert x.compute() == 0

    assert x.compute() == 2


def test_optimize():
    x = dask.delayed(inc)(1)
    y = dask.delayed(inc)(x)
    z = x + y

    x2, y2, z2, constant = optimize(x, y, z, 1)
    assert constant == 1

    # Same graphs for each
    dsk = dict(x2.dask)
    assert dict(y2.dask) == dsk
    assert dict(z2.dask) == dsk

    # Computationally equivalent
    assert dask.compute(x2, y2, z2) == dask.compute(x, y, z)

    # Applying optimizations before compute and during compute gives
    # same results. Shows optimizations are occurring.
    sols = dask.compute(x, y, z, optimizations=[inc_to_dec])
    x3, y3, z3 = optimize(x, y, z, optimizations=[inc_to_dec])
    assert dask.compute(x3, y3, z3) == sols

    # Optimize respects global optimizations as well
    with dask.config.set(optimizations=[inc_to_dec]):
        x4, y4, z4 = optimize(x, y, z)
    for a, b in zip([x3, y3, z3], [x4, y4, z4]):
        assert dict(a.dask) == dict(b.dask)


def test_optimize_nested():
    a = dask.delayed(inc)(1)
    b = dask.delayed(inc)(a)
    c = a + b

    result = optimize({"a": a, "b": [1, 2, b]}, (c, 2))

    a2 = result[0]["a"]
    b2 = result[0]["b"][2]
    c2 = result[1][0]

    assert isinstance(a2, Delayed)
    assert isinstance(b2, Delayed)
    assert isinstance(c2, Delayed)
    assert dict(a2.dask) == dict(b2.dask) == dict(c2.dask)
    assert compute(*result) == ({"a": 2, "b": [1, 2, 3]}, (5, 2))

    res = optimize([a, b], c, traverse=False)
    assert res[0][0] is a
    assert res[0][1] is b
    assert res[1].compute() == 5


def test_default_imports():
    """
    Startup time: `import dask` should not import too many modules.
    """
    code = """if 1:
        import dask
        import sys

        print(sorted(sys.modules))
        """

    out = subprocess.check_output([sys.executable, "-c", code])
    modules = set(eval(out.decode()))
    assert "dask" in modules
    blacklist = [
        "dask.array",
        "dask.dataframe",
        "numpy",
        "pandas",
        "partd",
        "s3fs",
        "distributed",
    ]
    for mod in blacklist:
        assert mod not in modules


def test_persist_literals():
    assert persist(1, 2, 3) == (1, 2, 3)


def test_persist_nested():
    a = delayed(1) + 5
    b = a + 1
    c = a + 2
    result = persist({"a": a, "b": [1, 2, b]}, (c, 2))
    assert isinstance(result[0]["a"], Delayed)
    assert isinstance(result[0]["b"][2], Delayed)
    assert isinstance(result[1][0], Delayed)
    assert compute(*result) == ({"a": 6, "b": [1, 2, 7]}, (8, 2))

    res = persist([a, b], c, traverse=False)
    assert res[0][0] is a
    assert res[0][1] is b
    assert res[1].compute() == 8


def test_persist_delayed():
    x1 = delayed(1)
    x2 = delayed(inc)(x1)
    x3 = delayed(inc)(x2)
    (xx,) = persist(x3)
    assert isinstance(xx, Delayed)
    assert xx.key == x3.key
    assert len(xx.dask) == 1

    assert x3.compute() == xx.compute()


@pytest.mark.parametrize("key", ["a", ("a-123", h1)])
def test_persist_delayed_custom_key(key):
    d = Delayed(key, {key: "b", "b": 1})
    assert d.compute() == 1
    dp = d.persist()
    assert dp.compute() == 1
    assert dp.key == key
    assert dict(dp.dask) == {key: 1}


@pytest.mark.parametrize(
    "key,rename,new_key",
    [
        ("a", {}, "a"),
        ("a", {"c": "d"}, "a"),
        ("a", {"a": "b"}, "b"),
        (("a-123", h1), {"a-123": "b-123"}, ("b-123", h1)),
    ],
)
def test_persist_delayed_rename(key, rename, new_key):
    d = Delayed(key, {key: 1})
    assert d.compute() == 1
    rebuild, args = d.__dask_postpersist__()
    dp = rebuild({new_key: 2}, *args, rename=rename)
    assert dp.compute() == 2
    assert dp.key == new_key
    assert dict(dp.dask) == {new_key: 2}


def test_persist_delayedleaf():
    x = delayed(1)
    (xx,) = persist(x)
    assert isinstance(xx, Delayed)
    assert xx.compute() == 1


def test_persist_delayedattr():
    class C:
        x = 1

    x = delayed(C).x
    (xx,) = persist(x)
    assert isinstance(xx, Delayed)
    assert xx.compute() == 1


@pytest.mark.skipif("not da")
def test_persist_array_bag():
    x = da.arange(5, chunks=2) + 1
    b = db.from_sequence([1, 2, 3]).map(inc)

    with pytest.raises(ValueError):
        persist(x, b)

    xx, bb = persist(x, b, scheduler="single-threaded")

    assert isinstance(xx, da.Array)
    assert isinstance(bb, db.Bag)

    assert xx.name == x.name
    assert bb.name == b.name
    assert len(xx.dask) == xx.npartitions < len(x.dask)
    assert len(bb.dask) == bb.npartitions < len(b.dask)

    assert np.allclose(x, xx)
    assert list(b) == list(bb)


def test_persist_bag():
    a = db.from_sequence([1, 2, 3], npartitions=2).map(lambda x: x * 2)
    assert len(a.__dask_graph__()) == 4
    b = a.persist(scheduler="sync")
    assert isinstance(b, db.Bag)
    assert len(b.__dask_graph__()) == 2
    db.utils.assert_eq(a, b)


def test_persist_item():
    a = db.from_sequence([1, 2, 3], npartitions=2).map(lambda x: x * 2).min()
    assert len(a.__dask_graph__()) == 7
    b = a.persist(scheduler="sync")
    assert isinstance(b, db.Item)
    assert len(b.__dask_graph__()) == 1
    db.utils.assert_eq(a, b)


def test_persist_bag_rename():
    a = db.from_sequence([1, 2, 3], npartitions=2)
    rebuild, args = a.__dask_postpersist__()
    dsk = {("b", 0): [4], ("b", 1): [5, 6]}
    b = rebuild(dsk, *args, rename={a.name: "b"})
    assert isinstance(b, db.Bag)
    assert b.name == "b"
    assert b.__dask_keys__() == [("b", 0), ("b", 1)]
    db.utils.assert_eq(b, [4, 5, 6])


def test_persist_item_change_name():
    a = db.from_sequence([1, 2, 3]).min()
    rebuild, args = a.__dask_postpersist__()
    b = rebuild({"x": 4}, *args, rename={a.name: "x"})
    assert isinstance(b, db.Item)
    assert b.__dask_keys__() == ["x"]
    db.utils.assert_eq(b, 4)


def test_normalize_function_limited_size():
    for _ in range(1000):
        normalize_function(lambda x: x)

    assert 50 < len(function_cache) < 600


def test_normalize_function_dataclass_field_no_repr():
    A = dataclasses.make_dataclass(
        "A",
        [("param", float, dataclasses.field(repr=False))],
        namespace={"__dask_tokenize__": lambda self: self.param},
    )

    a1, a2 = A(1), A(2)

    assert normalize_function(a1) == normalize_function(a1)
    assert normalize_function(a1) != normalize_function(a2)


def test_optimize_globals():
    da = pytest.importorskip("dask.array")

    x = da.ones(10, chunks=(5,))

    def optimize_double(dsk, keys):
        return {k: (mul, 2, v) for k, v in dsk.items()}

    from dask.array.utils import assert_eq

    assert_eq(x + 1, np.ones(10) + 1)

    with dask.config.set(array_optimize=optimize_double):
        assert_eq(x + 1, (np.ones(10) * 2 + 1) * 2, check_chunks=False)

    assert_eq(x + 1, np.ones(10) + 1)

    b = db.range(10, npartitions=2)

    with dask.config.set(array_optimize=optimize_double):
        xx, bb = dask.compute(x + 1, b.map(inc), scheduler="single-threaded")
        assert_eq(xx, (np.ones(10) * 2 + 1) * 2)


def test_optimize_None():
    da = pytest.importorskip("dask.array")

    x = da.ones(10, chunks=(5,))
    y = x[:9][1:8][::2] + 1  # normally these slices would be fused

    def my_get(dsk, keys):
        assert dsk == dict(y.dask)  # but they aren't
        return dask.get(dsk, keys)

    with dask.config.set(array_optimize=None, scheduler=my_get):
        y.compute()


def test_scheduler_keyword():
    def schedule(dsk, keys, **kwargs):
        return [[123]]

    named_schedulers["foo"] = schedule

    x = delayed(inc)(1)

    try:
        assert x.compute() == 2
        assert x.compute(scheduler="foo") == 123

        with dask.config.set(scheduler="foo"):
            assert x.compute() == 123
        assert x.compute() == 2

        with dask.config.set(scheduler="foo"):
            assert x.compute(scheduler="threads") == 2
    finally:
        del named_schedulers["foo"]


def test_raise_get_keyword():
    x = delayed(inc)(1)

    with pytest.raises(TypeError) as info:
        x.compute(get=dask.get)

    assert "scheduler=" in str(info.value)


class MyExecutor(Executor):
    _max_workers = None


def test_get_scheduler():
    assert get_scheduler() is None
    assert get_scheduler(scheduler=dask.local.get_sync) is dask.local.get_sync
    assert get_scheduler(scheduler="threads") is dask.threaded.get
    assert get_scheduler(scheduler="sync") is dask.local.get_sync
    assert callable(get_scheduler(scheduler=dask.local.synchronous_executor))
    assert callable(get_scheduler(scheduler=MyExecutor()))
    with dask.config.set(scheduler="threads"):
        assert get_scheduler() is dask.threaded.get
    assert get_scheduler() is None


def test_callable_scheduler():
    called = [False]

    def get(dsk, keys, *args, **kwargs):
        called[0] = True
        return dask.get(dsk, keys)

    assert delayed(lambda: 1)().compute(scheduler=get) == 1
    assert called[0]


@pytest.mark.flaky(reruns=10, reruns_delay=5)
@pytest.mark.slow
@pytest.mark.parametrize("scheduler", ["threads", "processes"])
def test_num_workers_config(scheduler):
    # Regression test for issue #4082

    f = delayed(pure=False)(time.sleep)
    # Be generous with the initial sleep times, as process have been observed
    # to take >0.5s to spin up
    num_workers = 3
    a = [f(1.0) for i in range(num_workers)]
    with dask.config.set(num_workers=num_workers, chunksize=1), Profiler() as prof:
        compute(*a, scheduler=scheduler)

    workers = {i.worker_id for i in prof.results}

    assert len(workers) == num_workers


def test_optimizations_ctd():
    da = pytest.importorskip("dask.array")
    x = da.arange(2, chunks=1)[:1]
    dsk1 = collections_to_dsk([x])
    with dask.config.set({"optimizations": [lambda dsk, keys: dsk]}):
        dsk2 = collections_to_dsk([x])

    assert dsk1 == dsk2


def test_clone_key():
    assert clone_key("inc-1-2-3", 123) == "inc-4dfeea2f9300e67a75f30bf7d6182ea4"
    assert clone_key("x", 123) == "x-dc2b8d1c184c72c19faa81c797f8c6b0"
    assert clone_key("x", 456) == "x-b76f061b547b00d18b9c7a18ccc47e2d"
    assert clone_key(("x", 1), 456) == ("x-b76f061b547b00d18b9c7a18ccc47e2d", 1)
    assert clone_key(("sum-1-2-3", h1, 1), 123) == (
        "sum-1efd41f02035dc802f4ebb9995d07e9d",
        h1,
        1,
    )
    with pytest.raises(TypeError):
        clone_key(1, 2)


def test_compute_as_if_collection_low_level_task_graph():
    # See https://github.com/dask/dask/pull/7969
    da = pytest.importorskip("dask.array")
    x = da.arange(10)

    # Boolean flag to ensure MyDaskArray.__dask_optimize__ is called
    optimized = False

    class MyDaskArray(da.Array):
        """Dask Array subclass with validation logic in __dask_optimize__"""

        @classmethod
        def __dask_optimize__(cls, dsk, keys, **kwargs):
            # Ensure `compute_as_if_collection` don't convert to a low-level task graph
            assert type(dsk) is HighLevelGraph
            nonlocal optimized
            optimized = True
            return super().__dask_optimize__(dsk, keys, **kwargs)

    result = compute_as_if_collection(
        MyDaskArray, x.__dask_graph__(), x.__dask_keys__()
    )[0]
    assert optimized
    da.utils.assert_eq(x, result)


# A function designed to be run in a subprocess with dask._compatibility.EMSCRIPTEN
# patched. This allows for checking for different default schedulers depending on the
# platform. One might prefer patching `sys.platform` for a more direct test, but that
# causes problems in other libraries.
def check_default_scheduler(module, collection, expected, emscripten):
    from contextlib import nullcontext
    from unittest import mock

    from dask.local import get_sync

    if emscripten:
        ctx = mock.patch("dask.base.named_schedulers", {"sync": get_sync})
    else:
        ctx = nullcontext()
    with ctx:
        import importlib

        if expected == "sync":
            from dask.local import get_sync as get
        elif expected == "threads":
            from dask.threaded import get
        elif expected == "processes":
            from dask.multiprocessing import get

        mod = importlib.import_module(module)

        assert getattr(mod, collection).__dask_scheduler__ == get


@pytest.mark.parametrize(
    "params",
    (
        "'dask.dataframe', '_Frame', 'sync', True",
        "'dask.dataframe', '_Frame', 'threads', False",
        "'dask.array', 'Array', 'sync', True",
        "'dask.array', 'Array', 'threads', False",
        "'dask.bag', 'Bag', 'sync', True",
        "'dask.bag', 'Bag', 'processes', False",
    ),
)
def test_emscripten_default_scheduler(params):
    pytest.importorskip("dask.array")
    pytest.importorskip("dask.dataframe")
    proc = subprocess.run(
        [
            sys.executable,
            "-c",
            (
                inspect.getsource(check_default_scheduler)
                + f"check_default_scheduler({params})\n"
            ),
        ]
    )
    proc.check_returncode()<|MERGE_RESOLUTION|>--- conflicted
+++ resolved
@@ -360,14 +360,8 @@
 
 
 @pytest.mark.skipif("not pd")
-<<<<<<< HEAD
-@pytest.mark.parametrize(
-    "offset",
-    [
-=======
 def test_tokenize_offset():
     for offset in [
->>>>>>> 2ebe79ab
         pd.offsets.Second(1),
         pd.offsets.MonthBegin(2),
         pd.offsets.Day(1),
