from __future__ import annotations

import itertools
import pickle
import sys
from collections import namedtuple

import pytest

from dask._task_spec import (
    Alias,
    DataNode,
    DependenciesMapping,
    Dict,
    List,
    Set,
    Task,
    TaskRef,
    Tuple,
    _get_dependencies,
    convert_legacy_graph,
    execute_graph,
<<<<<<< HEAD
    fuse_linear_task_spec,
=======
    parse_input,
>>>>>>> fe9f4530
    resolve_aliases,
)
from dask.base import tokenize
from dask.core import keys_in_tasks, reverse_dict
from dask.optimization import SubgraphCallable
from dask.sizeof import sizeof
from dask.utils import funcname


def convert_and_verify_keys(dsk):
    new_dsk = convert_legacy_graph(dsk)
    vals = [(k, v.key) for k, v in new_dsk.items()]
    assert all(v[0] == v[1] for v in vals), vals
    return new_dsk


def identity(x):
    return x


def func(*args):
    try:
        return "-".join(args)
    except TypeError:
        return "-".join(map(str, args))


def func2(*args):
    return "=".join(args)


def func3(*args, **kwargs):
    return "+".join(args) + "//" + "+".join(f"{k}={v}" for k, v in kwargs.items())


def test_convert_legacy_dsk_skip_new():
    dsk = {
        "key-1": Task("key-1", func, "a", "b"),
    }
    converted = convert_and_verify_keys(dsk)
    assert converted["key-1"] is dsk["key-1"]
    assert converted == dsk


def test_repr():
    t = Task("key", func, "a", "b")
    assert repr(t) == "<Task 'key' func('a', 'b')>"

    t = Task("nested", func2, t, t.ref())
    assert (
        repr(t) == "<Task 'nested' func2(<Task 'key' func('a', 'b')>, Alias(key->key))>"
    )

    def long_function_name_longer_even_longer(a, b):
        return a + b

    t = Task("long", long_function_name_longer_even_longer, t, t.ref())
    assert repr(t) == "<Task 'long' long_function_name_longer_even_longer(...)>"

    def use_kwargs(a, kwarg=None):
        return a + kwarg

    t = Task("kwarg", use_kwargs, "foo", kwarg="kwarg_value")
    assert repr(t) == "<Task 'kwarg' use_kwargs('foo', kwarg='kwarg_value')>"


def long_function_name_longer_even_longer(a, b):
    return a + b


def use_kwargs(a, kwarg=None):
    return a + kwarg


def test_unpickled_repr():
    t = pickle.loads(pickle.dumps(Task("key", func, "a", "b")))
    assert repr(t) == "<Task 'key' func('a', 'b')>"

    t = pickle.loads(pickle.dumps(Task("nested", func2, t, t.ref())))
    assert (
        repr(t) == "<Task 'nested' func2(<Task 'key' func('a', 'b')>, Alias(key->key))>"
    )

    t = pickle.loads(
        pickle.dumps(Task("long", long_function_name_longer_even_longer, t, t.ref()))
    )
    assert repr(t) == "<Task 'long' long_function_name_longer_even_longer(...)>"

    t = pickle.loads(
        pickle.dumps(Task("kwarg", use_kwargs, "foo", kwarg="kwarg_value"))
    )
    assert repr(t) == "<Task 'kwarg' use_kwargs('foo', kwarg='kwarg_value')>"


def test_convert_legacy_dsk():
    def func(*args):
        return "-".join(args)

    def func2(*args):
        return "=".join(args)

    dsk = {
        "key-1": (func, "a", "b"),
        "key-2": (func2, "key-1", "c"),
        "key-3": (func, (func2, "c", "key-1"), "key-2"),
        "const": "foo",
        "key-4": [
            (func, "key-1", "b"),
            (func, "c", "key-2"),
            (func, "key-3", "f"),
            (func, "const", "bar"),
        ],
    }
    new_dsk = convert_and_verify_keys(dsk)
    t1 = new_dsk["key-1"]
    assert isinstance(t1, Task)
    assert t1.func == func
    v1 = t1()
    assert v1 == func("a", "b")

    t2 = new_dsk["key-2"]
    assert isinstance(t2, Task)
    v2 = t2({"key-1": v1})
    assert v2 == func2(func("a", "b"), "c")

    t3 = new_dsk["key-3"]
    assert isinstance(t3, Task)
    assert len(t3.dependencies) == 2
    v3 = t3({"key-1": v1, "key-2": v2})
    assert v3 == func(func2("c", func("a", "b")), func2(func("a", "b"), "c"))
    t4 = new_dsk["key-4"]
    assert isinstance(t4, Task)
    assert t4.dependencies == {"key-1", "key-2", "key-3", "const"}
    assert t4(
        {
            "key-1": v1,
            "key-2": v2,
            "key-3": v3,
            "const": "foo",
        }
    ) == [
        func(v1, "b"),
        func("c", v2),
        func(v3, "f"),
        func("foo", "bar"),
    ]


def test_task_executable():
    t1 = Task("key-1", func, "a", "b")
    assert t1() == func("a", "b")


def test_task_nested_sequence():
    # We do **not** recurse into structures since this kills performance
    # we're only considering top-level task objects as arguments or kwargs
    t1 = Task("key-1", func, "a", "b")
    t2 = Task("key-2", func2, "c", "d")

    tseq = Task("seq", identity, [t1, t2])
    assert tseq() == [t1, t2]

    tseq = Task("set", identity, {t1, t2})
    assert tseq() == {t1, t2}

    tseq = Task("dict", identity, {"a": t1, "b": t2})
    assert tseq() == {"a": t1, "b": t2}


def test_reference_remote():
    t1 = Task("key-1", func, "a", "b")
    t2 = Task("key-2", func2, TaskRef("key-1"), "c")
    with pytest.raises(RuntimeError):
        t2()
    assert t2({"key-1": t1()}) == func2(func("a", "b"), "c")


def test_reference_remote_twice_same():
    t1 = Task("key-1", func, "a", "b")
    t2 = Task("key-2", func2, TaskRef("key-1"), TaskRef("key-1"))
    with pytest.raises(RuntimeError):
        t2()
    assert t2({"key-1": t1()}) == func2(func("a", "b"), func("a", "b"))


def test_reference_remote_twice_different():
    t1 = Task("key-1", func, "a", "b")
    t2 = Task("key-2", func, "c", "d")
    t3 = Task("key-3", func2, TaskRef("key-1"), TaskRef("key-2"))
    with pytest.raises(RuntimeError):
        t3()
    assert t3({"key-1": t1(), "key-2": t2()}) == func2(func("a", "b"), func("c", "d"))


def test_task_nested():
    t1 = Task("key-1", func, "a", "b")
    t2 = Task("key-2", func2, t1, "c")
    assert t2() == func2(func("a", "b"), "c")


class SerializeOnlyOnce:
    deserialized = False
    serialized = False

    def __getstate__(self):
        if SerializeOnlyOnce.serialized:
            raise RuntimeError()
        SerializeOnlyOnce.serialized = True
        return {}

    def __setstate__(self, state):
        if SerializeOnlyOnce.deserialized:
            raise RuntimeError()
        SerializeOnlyOnce.deserialized = True

    def __call__(self, a, b):
        return a + b


def test_pickle():

    t1 = Task("key-1", func, "a", "b")
    t2 = Task("key-2", func, "c", "d")

    rtt1 = pickle.loads(pickle.dumps(t1))
    rtt2 = pickle.loads(pickle.dumps(t2))
    assert t1 == rtt1
    assert t1.func == rtt1.func
    assert t1.func is rtt1.func
    assert t1.func is rtt2.func


def test_tokenize():
    t = Task("key-1", func, "a", "b")
    assert tokenize(t) == tokenize(t)

    t2 = Task("key-1", func, "a", "b")
    assert tokenize(t) == tokenize(t2)

    tokenize(t)

    # Literals are often generated with random/anom names but that should not
    # impact hashing. Otherwise identical submits would end up with different
    # tokens
    l = DataNode("key-1", "a")
    l2 = DataNode("key-2", "a")
    assert tokenize(l) == tokenize(l2)


async def afunc(a, b):
    return a + b


def test_async_func():
    pytest.importorskip("distributed")

    from distributed.utils_test import gen_test

    @gen_test()
    async def _():

        t = Task("key-1", afunc, "a", "b")
        assert t.is_coro
        assert await t() == "ab"
        assert await pickle.loads(pickle.dumps(t))() == "ab"

    _()


def test_parse_curry():
    def curry(func, *args, **kwargs):
        return func(*args, **kwargs) + "c"

    dsk = {
        "key-1": (curry, func, "a", "b"),
    }
    converted = convert_and_verify_keys(dsk)
    t = Task("key-1", curry, func, "a", "b")
    assert converted["key-1"]() == t()
    assert t() == "a-bc"


def test_curry():
    def curry(func, *args, **kwargs):
        return func(*args, **kwargs) + "c"

    t = Task("key-1", curry, func, "a", "b")
    assert t() == "a-bc"


def test_avoid_cycles():
    pytest.importorskip("distributed")
    from dask._task_spec import TaskRef

    dsk = {
        "key": TaskRef("key"),  # e.g. a persisted key
    }
    new_dsk = convert_and_verify_keys(dsk)
    assert not new_dsk


def test_runnable_as_kwarg():
    def func_kwarg(a, b, c=""):
        return a + b + str(c)

    t = Task(
        "key-1",
        func_kwarg,
        "a",
        "b",
        c=Task("key-2", sum, [1, 2]),
    )
    assert t() == "ab3"


def test_dependency_as_kwarg():
    def func_kwarg(a, b, c=""):
        return a + b + str(c)

    t1 = Task("key-1", sum, [1, 2])
    t2 = Task(
        "key-2",
        func_kwarg,
        "a",
        "b",
        c=t1.ref(),
    )
    with pytest.raises(RuntimeError, match="missing"):
        t2()
    # It isn't sufficient to raise. We also rely on the attribute being set
    # properly since distribute will use this to infer actual dependencies The
    # exception may be raised recursively
    assert t2.dependencies
    assert t2({"key-1": t1()}) == "ab3"


def test_array_as_argument():
    np = pytest.importorskip("numpy")
    t = Task("key-1", func, np.array([1, 2]), "b")
    assert t() == "[1 2]-b"

    # This will **not** work since we do not want to recurse into an array!
    t2 = Task("key-2", func, np.array([1, t.ref()]), "b")
    assert t2({"key-1": "foo"}) != "[1 foo]-b"
    assert not _get_dependencies(np.array([1, t.ref()]))


def test_subgraph_callable():
    def add(a, b):
        return a + b

    subgraph = SubgraphCallable(
        {
            "_2": (add, "_0", "_1"),
            "_3": (add, TaskRef("add-123"), "_2"),
        },
        "_3",
        ("_0", "_1"),
    )

    dsk = {
        "a": 1,
        "b": 2,
        "c": (subgraph, "a", "b"),
    }
    new_dsk = convert_and_verify_keys(dsk)
    assert new_dsk["c"].dependencies == {"a", "b", "add-123"}
    assert (
        new_dsk["c"](
            {
                "add-123": 123,
                "a": 1,
                "b": 2,
            }
        )
        == 126
    )


def apply(func, args, kwargs=None):
    return func(*args, **(kwargs or {}))


def test_redirect_to_subgraph_callable():
    subgraph = SubgraphCallable(
        {
            "out": (apply, func3, ["_0"], (dict, [["some", "dict"]])),
        },
        "out",
        ("_0",),
    )
    dsk = {
        "alias": "foo",
        "foo": (func, (subgraph, (func2, "bar", "baz")), "second_arg"),
    }
    new_dsk = convert_and_verify_keys(dsk)

    t = new_dsk["alias"]
    assert t.dependencies == {"foo"}
    t = new_dsk["foo"]
    assert not t.dependencies

    assert t() == "bar=baz//some=dict-second_arg"


@pytest.mark.parametrize(
    "inst",
    [
        Task("key-1", func, "a", "b"),
        Alias("key-1"),
        DataNode("key-1", 1),
    ],
)
def test_ensure_slots(inst):
    assert not hasattr(inst, "__dict__")


class PlainNamedTuple(namedtuple("PlainNamedTuple", "value")):
    """Namedtuple with a default constructor."""


class NewArgsNamedTuple(namedtuple("NewArgsNamedTuple", "ab, c")):
    """Namedtuple with a custom constructor."""

    def __new__(cls, a, b, c):
        return super().__new__(cls, f"{a}-{b}", c)

    def __getnewargs__(self):
        return *self.ab.split("-"), self.c


class NewArgsExNamedTuple(namedtuple("NewArgsExNamedTuple", "ab, c, k, v")):
    """Namedtuple with a custom constructor including keywords-only arguments."""

    def __new__(cls, a, b, c, **kw):
        return super().__new__(cls, f"{a}-{b}", c, tuple(kw.keys()), tuple(kw.values()))

    def __getnewargs_ex__(self):
        return (*self.ab.split("-"), self.c), dict(zip(self.k, self.v))


@pytest.mark.parametrize(
    "typ, args, kwargs",
    [
        (PlainNamedTuple, ["some-data"], {}),
        (NewArgsNamedTuple, ["some", "data", "more"], {}),
        (NewArgsExNamedTuple, ["some", "data", "more"], {"another": "data"}),
    ],
)
def test_parse_graph_namedtuple_legacy(typ, args, kwargs):
    def func(x):
        return x

    dsk = {"foo": (func, typ(*args, **kwargs))}
    new_dsk = convert_and_verify_keys(dsk)

    assert new_dsk["foo"]() == typ(*args, **kwargs)


@pytest.mark.parametrize(
    "typ, args, kwargs",
    [
        (PlainNamedTuple, ["some-data"], {}),
        (NewArgsNamedTuple, ["some", "data", "more"], {}),
        (NewArgsExNamedTuple, ["some", "data", "more"], {"another": "data"}),
    ],
)
def test_parse_namedtuple(typ, args, kwargs):
    def func(x):
        return x

    obj = typ(*args, **kwargs)
    t = Task("foo", func, parse_input(obj))

    assert t() == obj

    # The other test tuple do weird things to their input
    if typ is PlainNamedTuple:
        args = tuple([TaskRef("b")] + list(args)[1:])
        obj = typ(*args, **kwargs)
        t = Task("foo", func, parse_input(obj))
        assert t.dependencies == {"b"}
        assert t({"b": "foo"}) == typ(*tuple(["foo"] + list(args)[1:]), **kwargs)


def test_pickle_literals():
    np = pytest.importorskip("numpy")
    obj = DataNode("foo", np.transpose)
    roundtripped = pickle.loads(pickle.dumps(obj))
    assert roundtripped == obj


def test_resolve_aliases():
    tasks = [
        Alias("bar", "foo"),
        Task("foo", func, "a", "b"),
        Alias("baz", "bar"),
    ]
    dsk = {t.key: t for t in tasks}
    assert len(dsk) == 3

    optimized = resolve_aliases(dsk, {"baz"}, reverse_dict(DependenciesMapping(dsk)))
    assert len(optimized) == 1
    expected = dsk["foo"].copy()
    expected.key = "baz"
    assert optimized["baz"] == expected

    optimized = resolve_aliases(
        dsk, {"baz", "bar"}, reverse_dict(DependenciesMapping(dsk))
    )
    assert len(optimized) == 2
    expected = dsk["foo"].copy()
    expected.key = "bar"
    assert optimized["bar"] == expected

    tasks = [
        bar := Alias("bar", "foo"),
        Task("foo", func, "a", "b"),
        Alias("baz", bar.ref()),
        Task("foo2", func, bar.ref(), "c"),
    ]
    dsk = {t.key: t for t in tasks}
    optimized = resolve_aliases(
        dsk, {"baz", "foo2"}, reverse_dict(DependenciesMapping(dsk))
    )
    assert len(optimized) == 3
    # FIXME: Ideally, the above example would optimize to this but this isn't
    # implemented. Instead, we'll block to not mess up anything
    # assert sorted(optimized.values(), key=lambda t: t.key) == sorted(
    #     [
    #         Task("baz", func, "a", "b"),
    #         Task("foo", func, TaskRef("baz"), "c"),
    #     ],
    #     key=lambda t: t.key,
    # )
    # `bar` won't be inlined because it's used in `foo2` AND `baz`
    assert "bar" in optimized
    assert optimized["bar"].key == "bar"
    assert "foo" not in optimized

    # Handle cases with external dependencies
    foo = Task("foo", func, "a", TaskRef("b"))
    dsk = {t.key: t for t in [foo]}
    optimized = resolve_aliases(dsk, {"foo"}, reverse_dict(DependenciesMapping(dsk)))
    assert optimized == dsk


def test_resolve_multiple_aliases():

    tasks = [
        Task("first", func, 10),
        Alias("second", "first"),
        Task("third", func, TaskRef("second")),
        Alias("fourth", "third"),
        Task("fifth", func, TaskRef("fourth")),
    ]
    dsk = {t.key: t for t in tasks}
    assert len(dsk) == 5

    optimized = resolve_aliases(dsk, {"fifth"}, reverse_dict(DependenciesMapping(dsk)))
    assert len(optimized) == 3
    expected = dsk["third"].copy()
    expected.key = "fourth"
    assert optimized["fourth"] == expected

    expected = dsk["first"].copy()
    expected.key = "second"
    assert optimized["second"] == expected


def test_convert_resolve():
    dsk = {
        "first": (func, 10),
        "second": "first",
        "third": (func, "second"),
        "fourth": "third",
        "fifth": (func, "fourth"),
    }
    dsk = convert_and_verify_keys(dsk)
    assert len(dsk) == 5

    optimized = resolve_aliases(dsk, {"fifth"}, reverse_dict(DependenciesMapping(dsk)))
    assert len(optimized) == 3
    expected = dsk["third"].copy()
    expected.key = "fourth"
    assert optimized["fourth"] == expected

    expected = dsk["first"].copy()
    expected.key = "second"
    assert optimized["second"] == expected


def test_parse_nested():
    t = Task(
        "key",
        func3,
        x=TaskRef("y"),
    )

    assert t({"y": "y"}) == "//x=y"


class CountSerialization:
    serialization = 0
    deserialization = 0

    def __getstate__(self):
        CountSerialization.serialization += 1
        return "foo"

    def __setstate__(self, state):
        CountSerialization.deserialization += 1
        pass

    def __call__(self):
        return 1


class RaiseOnSerialization:
    def __getstate__(self):
        raise ValueError("Nope")

    def __call__(self):
        return 1


class RaiseOnDeSerialization:
    def __getstate__(self):
        return "Nope"

    def __setstate__(self, state):
        raise ValueError(state)

    def __call__(self):
        return 1


# This is duplicated from distributed/utils_test.py
def _get_gc_overhead():
    class _CustomObject:
        def __sizeof__(self):
            return 0

    return sys.getsizeof(_CustomObject())


_size_obj = _get_gc_overhead()


class SizeOf:
    """
    An object that returns exactly nbytes when inspected by dask.sizeof.sizeof
    """

    def __init__(self, nbytes: int) -> None:
        if not isinstance(nbytes, int):
            raise TypeError(f"Expected integer for nbytes but got {type(nbytes)}")
        if nbytes < _size_obj:
            raise ValueError(
                f"Expected a value larger than {_size_obj} integer but got {nbytes}."
            )
        self._nbytes = nbytes - _size_obj

    def __sizeof__(self) -> int:
        return self._nbytes


def test_sizeof():
    t = Task("key", func, "a", "b")
    assert sizeof(t) >= sizeof(Task) + sizeof(func) + 2 * sizeof("a")

    t = Task("key", func, SizeOf(100_000))
    assert sizeof(t) > 100_000
    t = DataNode("key", SizeOf(100_000))
    assert sizeof(t) > 100_000


def test_execute_tasks_in_graph():
    dsk = [
        t1 := Task("key-1", func, "a", "b"),
        t2 := Task("key-2", func2, t1.ref(), "c"),
        t3 := Task("key-3", func, "foo", "bar"),
        Task("key-4", func, t3.ref(), t2.ref()),
    ]
    res = execute_graph(dsk, keys=["key-4"])
    assert len(res) == 1
    assert res["key-4"] == "foo-bar-a-b=c"


def test_deterministic_tokenization_respected():
    with pytest.raises(RuntimeError, match="deterministic"):
        tokenize(Task("key", func, object()), ensure_deterministic=True)


def test_keys_in_tasks():
    b = Task("b", func, "1", "2")
    b_legacy = Task("b", func, "1", "2")

    a = Task("a", func, "1", b.ref())
    a_legacy = (func, "1", "b")

    for task in [a, a_legacy]:
        assert not keys_in_tasks({"a"}, [task])

        assert keys_in_tasks({"a", "b"}, [task]) == {"b"}

        assert keys_in_tasks({"a", "b", "c"}, [task]) == {"b"}

    for tasks in [[a, b], [a_legacy, b_legacy]]:
        assert keys_in_tasks({"a", "b"}, tasks) == {"b"}


def test_dependencies_mapping_doesnt_mutate_task():

    t = Task("key", func, "a", "b")
    t2 = Task("key2", func, "a", t.ref())

    assert t2.dependencies == {"key"}

    dsk = {t.key: t, t2.key: t2}
    deps = DependenciesMapping(dsk)
    del deps[t.key]
    # The getitem is doing weird stuff and could mutate the task state
    deps[t2.key]
    assert t2.dependencies == {"key"}


def test_fuse_tasks_key():
    a = Task("key-1", func, "a", "b")
    b = Task("key-2", func2, a.ref(), "d")
    for t1, t2 in itertools.permutations((a, b)):
        fused = Task.fuse(t2, t1)
        assert fused.key == b.key

        fused = Task.fuse(t2, t1, key="new-key")
        assert fused.key == "new-key"


def test_fuse_tasks():
    a = Task("key-1", func, "a", "b")
    b = Task("key-2", func2, a.ref(), "d")
    c = Task("key-3", func3, b.ref(), "e")
    for t1, t2, t3 in itertools.permutations((a, b, c)):
        fused = Task.fuse(t3, t2, t1)
        assert fused() == func3(func2(func("a", "b"), "d"), "e")
        t1 = Task("key-1", func, TaskRef("dependency"), "b")
        t2 = Task("key-2", func2, t1.ref(), "d")
        t3 = Task("key-3", func3, t2.ref(), "e")
        fused = Task.fuse(t3, t2, t1)
        assert fused.dependencies == {"dependency"}
        assert fused({"dependency": "dep"}) == func3(func2(func("dep", "b"), "d"), "e")


def test_fuse_reject_multiple_outputs():
    a = Task("key-1", func, "a", "b")
    b = Task("key-2", func2, "a", "d")
    for t1, t2 in itertools.permutations((a, b)):
        with pytest.raises(ValueError, match="multiple outputs"):
            Task.fuse(t1, t2)


def test_fused_ensure_only_executed_once():
    counter = []

    def counter_func(a, b):
        counter.append(None)
        return func(a, b)

    a = Task("key-1", counter_func, "a", "a")
    b = Task("key-2", func2, a.ref(), "b")
    c = Task("key-3", func2, a.ref(), "c")
    d = Task("key-4", func, b.ref(), c.ref())
    for perm in itertools.permutations([a, b, c, d]):
        fused = Task.fuse(*perm)
        counter.clear()
        assert fused() == func(func2(func("a", "a"), "b"), func2(func("a", "a"), "c"))
        assert len(counter) == 1


def test_fused_dont_hold_in_memory_too_long():
    tasks = []
    prev = None

    # If we execute a fused task we want to release objects as quickly as
    # possible. If every task generates this object, we must at most hold two of
    # them in memory
    class OnlyTwice:
        counter = 0
        total = 0

        def __init__(self):
            OnlyTwice.counter += 1
            OnlyTwice.total += 1
            if OnlyTwice.counter > 2:
                raise ValueError("Didn't release as expected")

        def __del__(self):
            OnlyTwice.counter -= 1

    def generate_object(arg):
        return OnlyTwice()

    prev = None
    for ix in range(10):
        prev = t = Task(
            f"key-{ix}", generate_object, prev.ref() if prev is not None else ix
        )
        tasks.append(t)
    fuse = Task.fuse(*tasks)
    assert fuse()
    assert OnlyTwice.total == 10


def test_subgraph_dont_hold_in_memory_too_long_legacy():
    prev = None

    # If we execute a fused task we want to release objects as quickly as
    # possible. If every task generates this object, we must at most hold two of
    # them in memory
    class OnlyTwice:
        counter = 0
        total = 0

        def __init__(self):
            OnlyTwice.counter += 1
            OnlyTwice.total += 1
            if OnlyTwice.counter > 2:
                raise ValueError("Didn't release as expected")

        def __del__(self):
            OnlyTwice.counter -= 1

    def generate_object(arg):
        return OnlyTwice()

    prev = None
    subgraph = {}
    for ix in range(10):
        subgraph[f"key-{ix}"] = (generate_object, prev if prev else "foo")
        prev = f"key-{ix}"
    subgraph_callable = SubgraphCallable(
        subgraph,
        "key-9",
        (),
    )
    dsk = {"bar": (subgraph_callable,)}
    converted = convert_legacy_graph(dsk)
    assert converted["bar"]()
    assert OnlyTwice.total == 10


<<<<<<< HEAD
def test_linear_fusion():
    tasks = [
        io := Task("foo", func, 1),
        second := Task("second", func, io.ref()),
        Task("third", func, second.ref()),
    ]
    dsk = {t.key: t for t in tasks}
    result = fuse_linear_task_spec(dsk, {"third"})
    assert len(result) == 2
    assert isinstance(result["third"], Alias)
    assert (
        isinstance(result["foo-second-third"], Task)
        and funcname(result["foo-second-third"].func) == "_execute_subgraph"
    )

    # Data Nodes don't get fused

    tasks = [
        io := DataNode("foo", 1),
        second := Task("second", func, io.ref()),
        third := Task("third", func, second.ref()),
        Task("fourth", func, third.ref()),
    ]
    dsk = {t.key: t for t in tasks}
    result = fuse_linear_task_spec(dsk, {"fourth"})
    assert len(result) == 3
    assert isinstance(result["fourth"], Alias)
    assert (
        isinstance(result["second-third-fourth"], Task)
        and funcname(result["second-third-fourth"].func) == "_execute_subgraph"
    )
    assert isinstance(result["foo"], DataNode)

    # Branch, so no fusion
    tasks.append(Task("branch", func, third.ref()))
    dsk = {t.key: t for t in tasks}
    result = fuse_linear_task_spec(dsk, {"fourth"})
    assert len(result) == 5
    assert "second-third" in result
    assert isinstance(result["third"], Alias)

    # Branch, so no fusion at all
    tasks.append(Task("branch2", func, second.ref()))
    dsk = {t.key: t for t in tasks}
    result = fuse_linear_task_spec(dsk, {"fourth"})
    assert len(result) == 6
    assert not any("-" in k for k in dsk)


def test_linear_fusion_intermediate_branch():
    tasks = [
        io := DataNode("foo", 1),
        second := Task("second", func, io.ref()),
        third := Task("third", func, second.ref()),
        other := Task("other", func, 1),
        Task("fourth", func, third.ref(), other.ref()),
    ]
    dsk = {t.key: t for t in tasks}
    result = fuse_linear_task_spec(dsk, {"fourth"})
    assert "second-third" in result
    assert isinstance(result["fourth"], Task)


def test_linear_fusion_two_branches():
    tasks = [
        left_one := DataNode("left_one", "a"),
        left_two := Task("left_two", func, left_one.ref()),
        right_one := DataNode("right_one", "a"),
        right_two := Task("right_two", func, right_one.ref()),
        middle := Task("middle", func, right_two.ref(), left_two.ref()),
        third := Task("third", func, middle.ref()),
        Task("fourth", func, third.ref()),
    ]
    dsk = {t.key: t for t in tasks}
    result = fuse_linear_task_spec(dsk, {"fourth"})
    assert "left_one-left_two" in result
    assert "right_one-right_two" in result
    assert isinstance(result["right_two"], Alias)
    assert isinstance(result["left_two"], Alias)
    assert isinstance(result["fourth"], Alias)
    assert isinstance(result["third-fourth"], Task)


def test_linear_fusion_multiple_outputs():
    tasks = [
        first := DataNode("first", "a"),
        second := Task("second", func, first.ref()),
        third := Task("third", func, second.ref()),
        Task("fourth", func, third.ref()),
    ]
    dsk = {t.key: t for t in tasks}
    result = fuse_linear_task_spec(dsk, {"fourth", "second"})
    assert "first-second" in result
    assert "second" in result
    assert isinstance(result["second"], Alias)
    assert isinstance(result["fourth"], Alias)
    assert isinstance(result["first-second"], Task)
    assert isinstance(result["third-fourth"], Task)
=======
def test_nested_containers():
    t = List(Task("key-1", func, "a", "b"), Task("key-2", func, "c", "d"))
    assert not t.dependencies
    assert t() == ["a-b", "c-d"]

    t = List(Task("key-1", func, "a", TaskRef("b")), Task("key-2", func, "c", "d"))
    assert t.dependencies == {"b"}
    assert t({"b": "b"}) == ["a-b", "c-d"]

    t = Dict(k=Task("key-1", func, "a", "b"), v=Task("key-2", func, "c", "d"))
    assert not t.dependencies
    assert t() == {"k": "a-b", "v": "c-d"}
    t = Dict(k=Task("key-1", func, "a", TaskRef("b")), v=Task("key-2", func, "c", "d"))
    assert t.dependencies == {"b"}
    assert t({"b": "b"}) == {"k": "a-b", "v": "c-d"}

    t = Dict(
        {
            "k": Task("key-1", func, "a", TaskRef("b")),
            # Use a hashable key that isn't a string. This cannot be used as
            # kwargs, for instance
            ("v", 1): Task("key-2", func, "c", "d"),
        }
    )
    assert t.dependencies == {"b"}
    assert t({"b": "b"}) == {"k": "a-b", ("v", 1): "c-d"}


@pytest.mark.parametrize(
    "task_type, python_type",
    [
        (Tuple, tuple),
        (List, list),
        (Set, set),
    ],
)
def test_nested_containers_different_types(task_type, python_type):
    t = task_type(Task("key-1", func, "a", TaskRef("b")), Task("key-2", func, "c", "d"))
    assert t.dependencies == {"b"}
    assert t({"b": "b"}) == python_type(("a-b", "c-d"))
>>>>>>> fe9f4530
<|MERGE_RESOLUTION|>--- conflicted
+++ resolved
@@ -20,11 +20,8 @@
     _get_dependencies,
     convert_legacy_graph,
     execute_graph,
-<<<<<<< HEAD
     fuse_linear_task_spec,
-=======
     parse_input,
->>>>>>> fe9f4530
     resolve_aliases,
 )
 from dask.base import tokenize
@@ -876,7 +873,6 @@
     assert OnlyTwice.total == 10
 
 
-<<<<<<< HEAD
 def test_linear_fusion():
     tasks = [
         io := Task("foo", func, 1),
@@ -975,10 +971,10 @@
     assert isinstance(result["fourth"], Alias)
     assert isinstance(result["first-second"], Task)
     assert isinstance(result["third-fourth"], Task)
-=======
+
+
 def test_nested_containers():
     t = List(Task("key-1", func, "a", "b"), Task("key-2", func, "c", "d"))
-    assert not t.dependencies
     assert t() == ["a-b", "c-d"]
 
     t = List(Task("key-1", func, "a", TaskRef("b")), Task("key-2", func, "c", "d"))
@@ -1015,5 +1011,4 @@
 def test_nested_containers_different_types(task_type, python_type):
     t = task_type(Task("key-1", func, "a", TaskRef("b")), Task("key-2", func, "c", "d"))
     assert t.dependencies == {"b"}
-    assert t({"b": "b"}) == python_type(("a-b", "c-d"))
->>>>>>> fe9f4530
+    assert t({"b": "b"}) == python_type(("a-b", "c-d"))