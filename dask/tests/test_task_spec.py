from __future__ import annotations

import pickle
import sys
from collections import namedtuple

import pytest

import dask
from dask._task_spec import (
    Alias,
    DataNode,
    DependenciesMapping,
    Task,
    TaskRef,
    _get_dependencies,
    convert_legacy_graph,
    convert_legacy_task,
    execute_graph,
    no_function_cache,
    resolve_aliases,
)
from dask.base import tokenize
from dask.core import keys_in_tasks, reverse_dict
from dask.optimization import SubgraphCallable
from dask.sizeof import sizeof


@pytest.fixture(autouse=True)
def clear_func_cache():
    from dask._task_spec import _func_cache, _func_cache_reverse

    _func_cache.clear()
    _func_cache_reverse.clear()


def identity(x):
    return x


def func(*args):
    try:
        return "-".join(args)
    except TypeError:
        return "-".join(map(str, args))


def func2(*args):
    return "=".join(args)


def func3(*args, **kwargs):
    return "+".join(args) + "//" + "+".join(f"{k}={v}" for k, v in kwargs.items())


def test_convert_legacy_dsk_skip_new():
    dsk = {
        "key-1": Task("key-1", func, "a", "b"),
    }
    converted = convert_legacy_graph(dsk)
    assert converted["key-1"] is dsk["key-1"]
    assert converted == dsk


def _assert_dsk_conversion(new_dsk):
    vals = [(k, v.key) for k, v in new_dsk.items()]
    assert all(v[0] == v[1] for v in vals), vals


def test_convert_legacy_dsk():
    def func(*args):
        return "-".join(args)

    def func2(*args):
        return "=".join(args)

    dsk = {
        "key-1": (func, "a", "b"),
        "key-2": (func2, "key-1", "c"),
        "key-3": (func, (func2, "c", "key-1"), "key-2"),
        "const": "foo",
        "key-4": [
            (func, "key-1", "b"),
            (func, "c", "key-2"),
            (func, "key-3", "f"),
            (func, "const", "bar"),
        ],
    }
    new_dsk = convert_legacy_graph(dsk)
    _assert_dsk_conversion(new_dsk)
    t1 = new_dsk["key-1"]
    assert isinstance(t1, Task)
    assert t1.func == func
    v1 = t1()
    assert v1 == func("a", "b")

    t2 = new_dsk["key-2"]
    assert isinstance(t2, Task)
    v2 = t2({"key-1": v1})
    assert v2 == func2(func("a", "b"), "c")

    t3 = new_dsk["key-3"]
    assert isinstance(t3, Task)
    assert len(t3.dependencies) == 2
    v3 = t3({"key-1": v1, "key-2": v2})
    assert v3 == func(func2("c", func("a", "b")), func2(func("a", "b"), "c"))
    t4 = new_dsk["key-4"]
    assert isinstance(t4, Task)
    assert t4.dependencies == {"key-1", "key-2", "key-3", "const"}
    assert t4(
        {
            "key-1": v1,
            "key-2": v2,
            "key-3": v3,
            "const": "foo",
        }
    ) == [
        func(v1, "b"),
        func("c", v2),
        func(v3, "f"),
        func("foo", "bar"),
    ]


def test_task_executable():
    t1 = Task("key-1", func, "a", "b")
    assert t1() == func("a", "b")


def test_task_nested_sequence():
    t1 = Task("key-1", func, "a", "b")
    t2 = Task("key-2", func2, "c", "d")

    tseq = Task("seq", identity, [t1, t2])
    assert tseq() == [func("a", "b"), func2("c", "d")]

    tseq = Task("set", identity, {t1, t2})
    assert tseq() == {func("a", "b"), func2("c", "d")}

    tseq = Task("dict", identity, {"a": t1, "b": t2})
    assert tseq() == {"a": func("a", "b"), "b": func2("c", "d")}


def test_reference_remote():
    t1 = Task("key-1", func, "a", "b")
    t2 = Task("key-2", func2, TaskRef("key-1"), "c")
    with pytest.raises(RuntimeError):
        t2()
    assert t2({"key-1": t1()}) == func2(func("a", "b"), "c")


def test_reference_remote_twice_same():
    t1 = Task("key-1", func, "a", "b")
    t2 = Task("key-2", func2, TaskRef("key-1"), TaskRef("key-1"))
    with pytest.raises(RuntimeError):
        t2()
    assert t2({"key-1": t1()}) == func2(func("a", "b"), func("a", "b"))


def test_reference_remote_twice_different():
    t1 = Task("key-1", func, "a", "b")
    t2 = Task("key-2", func, "c", "d")
    t3 = Task("key-3", func2, TaskRef("key-1"), TaskRef("key-2"))
    with pytest.raises(RuntimeError):
        t3()
    assert t3({"key-1": t1(), "key-2": t2()}) == func2(func("a", "b"), func("c", "d"))


def test_task_nested():
    t1 = Task("key-1", func, "a", "b")
    t2 = Task("key-2", func2, t1, "c")
    assert t2() == func2(func("a", "b"), "c")


class SerializeOnlyOnce:
    deserialized = False
    serialized = False

    def __getstate__(self):
        if SerializeOnlyOnce.serialized:
            raise RuntimeError()
        SerializeOnlyOnce.serialized = True
        return {}

    def __setstate__(self, state):
        if SerializeOnlyOnce.deserialized:
            raise RuntimeError()
        SerializeOnlyOnce.deserialized = True

    def __call__(self, a, b):
        return a + b


def test_pickle():
    f = SerializeOnlyOnce()

    t1 = Task("key-1", f, "a", "b")
    t2 = Task("key-2", f, "c", "d")

    rtt1 = pickle.loads(pickle.dumps(t1))
    rtt2 = pickle.loads(pickle.dumps(t2))
    # packing is inplace. Not strictly necessary, but this way we avoid creating
    # another py object
    assert t1.is_packed()
    assert t2.is_packed()
    assert rtt1.is_packed()
    assert rtt2.is_packed()
    assert t1 == rtt1
    assert t1.func == rtt1.func
    assert t1.func is rtt1.func
    assert t1.func is rtt2.func


def test_tokenize():
    t = Task("key-1", func, "a", "b")
    assert tokenize(t) == tokenize(t)

    t2 = Task("key-1", func, "a", "b")
    assert tokenize(t) == tokenize(t2)

    token_before = tokenize(t)
    t.pack()
    assert t.is_packed()
    assert not t2.is_packed()
    assert token_before == tokenize(t) == tokenize(t2)

    # Literals are often generated with random/anom names but that should not
    # impact hashing. Otherwise identical submits would end up with different
    # tokens
    l = DataNode("key-1", "a")
    l2 = DataNode("key-2", "a")
    assert tokenize(l) == tokenize(l2)


def test_async_func():
    pytest.importorskip("distributed")
    from distributed.utils_test import gen_test

    @gen_test()
    async def _():
        async def func(a, b):
            return a + b

        t = Task("key-1", func, "a", "b")
        assert t.is_coro
        t.pack()
        assert t.is_coro
        t.unpack()
        assert await t() == "ab"
        assert await pickle.loads(pickle.dumps(t))() == "ab"

        # Ensure that if the property is only accessed after packing, it is
        # still correct
        t = Task("key-1", func, "a", "b")
        t.pack()
        assert t.is_coro

    _()


def test_parse_curry():
    def curry(func, *args, **kwargs):
        return func(*args, **kwargs) + "c"

    dsk = {
        "key-1": (curry, func, "a", "b"),
    }
    converted = convert_legacy_graph(dsk)
    _assert_dsk_conversion(converted)
    t = Task("key-1", curry, func, "a", "b")
    assert converted["key-1"]() == t()
    assert t() == "a-bc"


def test_curry():
    def curry(func, *args, **kwargs):
        return func(*args, **kwargs) + "c"

    t = Task("key-1", curry, func, "a", "b")
    assert t() == "a-bc"


def test_avoid_cycles():
    pytest.importorskip("distributed")
    from dask._task_spec import TaskRef

    dsk = {
        "key": TaskRef("key"),  # e.g. a persisted key
    }
    new_dsk = convert_legacy_graph(dsk)
    assert not new_dsk


def test_convert_tasks_only_ref_lowlevel():
    t = convert_legacy_task(None, (func, "a", "b"), set(), only_refs=True)
    assert t() == (func, "a", "b")

    t = convert_legacy_task(None, (func, "a", "b"), {"a"}, only_refs=True)
    assert t({"a": "c"}) == (func, "c", "b")


def test_convert_task_only_ref():
    # This is for support of legacy subgraphs
    # We'll only want to insert pack/unpack dependencies but don't want to touch
    # the task itself

    def subgraph_func(dsk, key):
        return dask.get(dsk, [key])[0]

    dsk = {
        "dep": "foo",
        ("baz", 1): "baz",
        "subgraph": (
            subgraph_func,
            {
                "a": "dep",
                "b": (func, "a", "bar"),
                "c": (func, "a", ("baz", 1)),
                "d": (func, "b", "c"),
            },
            "d",
        ),
    }
    new_dsk = convert_legacy_graph(dsk)
    _assert_dsk_conversion(new_dsk)
    assert new_dsk["subgraph"].dependencies == {"dep", ("baz", 1)}

    assert new_dsk["subgraph"]({"dep": "foo", ("baz", 1): "baz"}) == "foo-bar-foo-baz"


def test_runnable_as_kwarg():
    def func_kwarg(a, b, c=""):
        return a + b + str(c)

    t = Task(
        "key-1",
        func_kwarg,
        "a",
        "b",
        c=Task("key-2", sum, [1, 2]),
    )
    assert t() == "ab3"


def test_dependency_as_kwarg():
    def func_kwarg(a, b, c=""):
        return a + b + str(c)

    t1 = Task("key-1", sum, [1, 2])
    t2 = Task(
        "key-2",
        func_kwarg,
        "a",
        "b",
        c=t1.ref(),
    )
    with pytest.raises(RuntimeError, match="missing"):
        t2()
    # It isn't sufficient to raise. We also rely on the attribute being set
    # properly since distribute will use this to infer actual dependencies The
    # exception may be raised recursively
    assert t2.dependencies
    assert t2({"key-1": t1()}) == "ab3"


def test_array_as_argument():
    np = pytest.importorskip("numpy")
    t = Task("key-1", func, np.array([1, 2]), "b")
    assert t() == "[1 2]-b"

    # This will **not** work since we do not want to recurse into an array!
    t2 = Task("key-2", func, np.array([1, t.ref()]), "b")
    assert t2({"key-1": "foo"}) != "[1 foo]-b"
    assert not _get_dependencies(np.array([1, t.ref()]))


def test_subgraph_callable():
    def add(a, b):
        return a + b

    subgraph = SubgraphCallable(
        {
            "_2": (add, "_0", "_1"),
            "_3": (add, TaskRef("add-123"), "_2"),
        },
        "_3",
        ("_0", "_1"),
    )

    dsk = {
        "a": 1,
        "b": 2,
        "c": (subgraph, "a", "b"),
    }
    new_dsk = convert_legacy_graph(dsk)
    _assert_dsk_conversion(new_dsk)
    assert new_dsk["c"].dependencies == {"a", "b", "add-123"}
    assert (
        new_dsk["c"](
            {
                "add-123": 123,
                "a": 1,
                "b": 2,
            }
        )
        == 126
    )


def apply(func, args, kwargs=None):
    return func(*args, **(kwargs or {}))


def test_redirect_to_subgraph_callable():
    subgraph = SubgraphCallable(
        {
            "out": (apply, func3, ["_0"], (dict, [["some", "dict"]])),
        },
        "out",
        ("_0",),
    )
    dsk = {
        "alias": "foo",
        "foo": (func, (subgraph, (func2, "bar", "baz")), "second_arg"),
    }
    new_dsk = convert_legacy_graph(dsk)
    from dask import get

    expected = get(dsk, ["foo"])[0]
    assert expected == "bar=baz//some=dict-second_arg"
    t = new_dsk["alias"]
    assert t.dependencies == {"foo"}
    t = new_dsk["foo"]
    assert not t.dependencies

    assert t() == expected


def test_inline():
    t = Task("key-1", func, "a", TaskRef("b"))

    assert t.inline({"b": DataNode(None, "b")})() == "a-b"

    assert t.inline({"b": Task(None, func, "b", "c")})() == "a-b-c"

    t2 = Task("key-1", func, TaskRef("a"), TaskRef("b"))
    inline2 = t2.inline({"a": DataNode(None, "a")})
    assert inline2.dependencies == {"b"}

    assert inline2({"b": "foo"}) == "a-foo"

    t = Task("foo", identity, [t, t2])
    assert t.dependencies == {"b", "a"}
    inlined = t.inline({"a": DataNode(None, "foo")})
    assert inlined.dependencies == {"b"}
    assert inlined({"b": "bar"}) == ["a-bar", "foo-bar"]

    t = Task("key-2", identity, [t, t2])
    t = Task("key-2", identity, {"foo": t, "bar": t2})
    inlined = t.inline(
        {
            "a": DataNode(None, "foo"),
            "bar": DataNode(None, "bar"),
        }
    )
    assert inlined({"b": "bar"})

    t = Task("key-1", identity, [TaskRef("a"), TaskRef("b")])
    inlined = t.inline({"a": DataNode(None, "a"), "b": DataNode(None, "b")})
    assert inlined() == ["a", "b"]


@pytest.mark.parametrize(
    "inst",
    [
        Task("key-1", func, "a", "b"),
        Alias("key-1"),
        DataNode("key-1", 1),
    ],
)
def test_ensure_slots(inst):
    assert not hasattr(inst, "__dict__")


class PlainNamedTuple(namedtuple("PlainNamedTuple", "value")):
    """Namedtuple with a default constructor."""


class NewArgsNamedTuple(namedtuple("NewArgsNamedTuple", "ab, c")):
    """Namedtuple with a custom constructor."""

    def __new__(cls, a, b, c):
        return super().__new__(cls, f"{a}-{b}", c)

    def __getnewargs__(self):
        return *self.ab.split("-"), self.c


class NewArgsExNamedTuple(namedtuple("NewArgsExNamedTuple", "ab, c, k, v")):
    """Namedtuple with a custom constructor including keywords-only arguments."""

    def __new__(cls, a, b, c, **kw):
        return super().__new__(cls, f"{a}-{b}", c, tuple(kw.keys()), tuple(kw.values()))

    def __getnewargs_ex__(self):
        return (*self.ab.split("-"), self.c), dict(zip(self.k, self.v))


@pytest.mark.parametrize(
    "typ, args, kwargs",
    [
        (PlainNamedTuple, ["some-data"], {}),
        (NewArgsNamedTuple, ["some", "data", "more"], {}),
        (NewArgsExNamedTuple, ["some", "data", "more"], {"another": "data"}),
    ],
)
def test_parse_graph_namedtuple_legacy(typ, args, kwargs):
    def func(x):
        return x

    dsk = {"foo": (func, typ(*args, **kwargs))}
    new_dsk = convert_legacy_graph(dsk)
    _assert_dsk_conversion(new_dsk)

    assert new_dsk["foo"]() == typ(*args, **kwargs)


@pytest.mark.parametrize(
    "typ, args, kwargs",
    [
        (PlainNamedTuple, ["some-data"], {}),
        (NewArgsNamedTuple, ["some", "data", "more"], {}),
        (NewArgsExNamedTuple, ["some", "data", "more"], {"another": "data"}),
    ],
)
def test_parse_namedtuple(typ, args, kwargs):
    def func(x):
        return x

    obj = typ(*args, **kwargs)
    t = Task("foo", func, obj)

    assert t() == obj

    # The other test tuple do weird things to their input
    if typ is PlainNamedTuple:
        args = tuple([TaskRef("b")] + list(args)[1:])
        obj = typ(*args, **kwargs)
        t = Task("foo", func, obj)
        assert t.dependencies == {"b"}
        assert t({"b": "foo"}) == typ(*tuple(["foo"] + list(args)[1:]), **kwargs)


def test_pickle_literals():
    np = pytest.importorskip("numpy")
    obj = DataNode("foo", np.transpose)
    roundtripped = pickle.loads(pickle.dumps(obj))
    assert roundtripped == obj


def test_resolve_aliases():
    tasks = [
        Alias("bar", "foo"),
        Task("foo", func, "a", "b"),
        Alias("baz", "bar"),
    ]
    dsk = {t.key: t for t in tasks}
    assert len(dsk) == 3

    optimized = resolve_aliases(dsk, {"baz"}, reverse_dict(DependenciesMapping(dsk)))
    assert len(optimized) == 1
    expected = dsk["foo"].copy()
    expected.key = "baz"
    assert optimized["baz"] == expected

    optimized = resolve_aliases(
        dsk, {"baz", "bar"}, reverse_dict(DependenciesMapping(dsk))
    )
    assert len(optimized) == 2
    expected = dsk["foo"].copy()
    expected.key = "bar"
    assert optimized["bar"] == expected

    tasks = [
        bar := Alias("bar", "foo"),
        Task("foo", func, "a", "b"),
        Alias("baz", bar.ref()),
        Task("foo2", func, bar.ref(), "c"),
    ]
    dsk = {t.key: t for t in tasks}
    optimized = resolve_aliases(
        dsk, {"baz", "foo2"}, reverse_dict(DependenciesMapping(dsk))
    )
    assert len(optimized) == 3
    # FIXME: Ideally, the above example would optimize to this but this isn't
    # implemented. Instead, we'll block to not mess up anything
    # assert sorted(optimized.values(), key=lambda t: t.key) == sorted(
    #     [
    #         Task("baz", func, "a", "b"),
    #         Task("foo", func, TaskRef("baz"), "c"),
    #     ],
    #     key=lambda t: t.key,
    # )
    # `bar` won't be inlined because it's used in `foo2` AND `baz`
    assert "bar" in optimized
    assert optimized["bar"].key == "bar"
    assert "foo" not in optimized

    # Handle cases with external dependencies
    foo = Task("foo", func, "a", TaskRef("b"))
    dsk = {t.key: t for t in [foo]}
    optimized = resolve_aliases(dsk, {"foo"}, reverse_dict(DependenciesMapping(dsk)))
    assert optimized == dsk


def test_parse_nested():
    t = Task(
        "key",
        func3,
        x=TaskRef("y"),
    )

    assert t({"y": "y"}) == "//x=y"


class CountSerialization:
    serialization = 0
    deserialization = 0

    def __getstate__(self):
        CountSerialization.serialization += 1
        return "foo"

    def __setstate__(self, state):
        CountSerialization.deserialization += 1
        pass

    def __call__(self):
        return 1


def test_no_function_cache():
    func = CountSerialization()
    t = Task("k", func)
    assert t() == 1
    assert CountSerialization.serialization == 0
    assert CountSerialization.deserialization == 0
    t.pack()
    assert CountSerialization.serialization == 1
    assert CountSerialization.deserialization == 0
    # use cache already
    t.unpack()
    assert CountSerialization.serialization == 1
    assert CountSerialization.deserialization == 0
    t.pack().unpack().pack().unpack()
    assert CountSerialization.serialization == 1
    assert CountSerialization.deserialization == 0

    with no_function_cache():
        t.pack()
        assert CountSerialization.serialization == 2
        assert CountSerialization.deserialization == 0
        t.unpack()
        assert CountSerialization.serialization == 2
        assert CountSerialization.deserialization == 1

    # We'll use a new task object since the above no-cache rountrip replaced the
    # func instance such that the pack will cache miss on the first attempt. If
    # we use the same instance, we'll be fine
    t = Task("k", func)
    # The old cache is restored
    t.pack().unpack().pack().unpack()
    assert CountSerialization.serialization == 2
    assert CountSerialization.deserialization == 1


class RaiseOnSerialization:
    def __getstate__(self):
        raise ValueError("Nope")

    def __call__(self):
        return 1


class RaiseOnDeSerialization:
    def __getstate__(self):
        return "Nope"

    def __setstate__(self, state):
        raise ValueError(state)

    def __call__(self):
        return 1


def test_raise_runtimeerror_deserialization():
    with no_function_cache():
        t = Task("key", RaiseOnSerialization())
        assert t() == 1
        with pytest.raises(RuntimeError, match="key"):
            t.pack()

        t = Task("key", RaiseOnDeSerialization())
        assert t() == 1
        t.pack()
        with pytest.raises(RuntimeError, match="key"):
            t.unpack()


# This is duplicated from distributed/utils_test.py
def _get_gc_overhead():
    class _CustomObject:
        def __sizeof__(self):
            return 0

    return sys.getsizeof(_CustomObject())


_size_obj = _get_gc_overhead()


class SizeOf:
    """
    An object that returns exactly nbytes when inspected by dask.sizeof.sizeof
    """

    def __init__(self, nbytes: int) -> None:
        if not isinstance(nbytes, int):
            raise TypeError(f"Expected integer for nbytes but got {type(nbytes)}")
        if nbytes < _size_obj:
            raise ValueError(
                f"Expected a value larger than {_size_obj} integer but got {nbytes}."
            )
        self._nbytes = nbytes - _size_obj

    def __sizeof__(self) -> int:
        return self._nbytes


def test_sizeof():
    t = Task("key", func, "a", "b")
    assert sizeof(t) > sizeof(Task) + sizeof(list) + 2 * sizeof("a")

    t = Task("key", func, SizeOf(100_000))
    assert sizeof(t) > 100_000
    t = DataNode("key", SizeOf(100_000))
    assert sizeof(t) > 100_000


def test_execute_tasks_in_graph():
    dsk = [
        t1 := Task("key-1", func, "a", "b"),
        t2 := Task("key-2", func2, t1.ref(), "c"),
        t3 := Task("key-3", func, "foo", "bar"),
        Task("key-4", func, t3.ref(), t2.ref()),
    ]
    res = execute_graph(dsk)
    assert len(res) == 1
    assert res["key-4"] == "foo-bar-a-b=c"


def test_deterministic_tokenization_respected():
    with pytest.raises(RuntimeError, match="deterministic"):
        tokenize(Task("key", func, object()), ensure_deterministic=True)


<<<<<<< HEAD
def test_keys_in_tasks():
    b = Task("b", func, "1", "2")
    b_legacy = Task("b", func, "1", "2")

    a = Task("a", func, "1", b.ref())
    a_legacy = (func, "1", "b")

    for task in [a, a_legacy]:
        assert not keys_in_tasks({"a"}, [task])

        assert keys_in_tasks({"a", "b"}, [task]) == {"b"}

        assert keys_in_tasks({"a", "b", "c"}, [task]) == {"b"}

    for tasks in [[a, b], [a_legacy, b_legacy]]:
        assert keys_in_tasks({"a", "b"}, tasks) == {"b"}
=======
def test_dependencies_mapping_doesnt_mutate_task():

    t = Task("key", func, "a", "b")
    t2 = Task("key2", func, "a", t.ref())

    assert t2.dependencies == {"key"}

    dsk = {t.key: t, t2.key: t2}
    deps = DependenciesMapping(dsk)
    del deps[t.key]
    # The getitem is doing weird stuff and could mutate the task state
    deps[t2.key]
    assert t2.dependencies == {"key"}
>>>>>>> c76e759a
<|MERGE_RESOLUTION|>--- conflicted
+++ resolved
@@ -764,7 +764,6 @@
         tokenize(Task("key", func, object()), ensure_deterministic=True)
 
 
-<<<<<<< HEAD
 def test_keys_in_tasks():
     b = Task("b", func, "1", "2")
     b_legacy = Task("b", func, "1", "2")
@@ -781,7 +780,8 @@
 
     for tasks in [[a, b], [a_legacy, b_legacy]]:
         assert keys_in_tasks({"a", "b"}, tasks) == {"b"}
-=======
+
+
 def test_dependencies_mapping_doesnt_mutate_task():
 
     t = Task("key", func, "a", "b")
@@ -794,5 +794,4 @@
     del deps[t.key]
     # The getitem is doing weird stuff and could mutate the task state
     deps[t2.key]
-    assert t2.dependencies == {"key"}
->>>>>>> c76e759a
+    assert t2.dependencies == {"key"}