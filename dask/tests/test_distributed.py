import pytest

distributed = pytest.importorskip("distributed")

import asyncio
import os
import sys
from functools import partial
from operator import add

from distributed.utils_test import cleanup  # noqa F401
from distributed.utils_test import client as c  # noqa F401
from distributed.utils_test import (  # noqa F401
    cluster,
    cluster_fixture,
    gen_cluster,
    loop,
    loop_in_thread,
    varying,
)

import dask
import dask.bag as db
from dask import compute, delayed, persist
from dask.base import compute_as_if_collection, get_scheduler
from dask.blockwise import Blockwise
from dask.delayed import Delayed
from dask.distributed import futures_of, wait
from dask.highlevelgraph import HighLevelGraph, MaterializedLayer
from dask.utils import get_named_args, tmpdir, tmpfile
from dask.utils_test import inc

if "should_check_state" in get_named_args(gen_cluster):
    gen_cluster = partial(gen_cluster, should_check_state=False)
    cluster = partial(cluster, should_check_state=False)


# TODO: the fixture teardown for `cluster_fixture` is failing periodically with
# a PermissionError on windows only (in CI). Since this fixture lives in the
# distributed codebase and is nested within other fixtures we use, it's hard to
# patch it from the dask codebase. And since the error is during fixture
# teardown, an xfail won't cut it. As a hack, for now we skip all these tests
# on windows. See https://github.com/dask/dask/issues/8877.
pytestmark = pytest.mark.skipif(
    sys.platform == "win32",
    reason=(
        "The teardown of distributed.utils_test.cluster_fixture "
        "fails on windows CI currently"
    ),
)


def test_can_import_client():
    from dask.distributed import Client  # noqa: F401


def test_can_import_nested_things():
    from dask.distributed.protocol import dumps  # noqa: F401


@gen_cluster(client=True)
async def test_persist(c, s, a, b):
    x = delayed(inc)(1)
    (x2,) = persist(x)

    await wait(x2)
    assert x2.key in a.data or x2.key in b.data

    y = delayed(inc)(10)
    y2, one = persist(y, 1)

    await wait(y2)
    assert y2.key in a.data or y2.key in b.data


def test_persist_nested(c):
    a = delayed(1) + 5
    b = a + 1
    c = a + 2
    result = persist({"a": a, "b": [1, 2, b]}, (c, 2), 4, [5])
    assert isinstance(result[0]["a"], Delayed)
    assert isinstance(result[0]["b"][2], Delayed)
    assert isinstance(result[1][0], Delayed)

    sol = ({"a": 6, "b": [1, 2, 7]}, (8, 2), 4, [5])
    assert compute(*result) == sol

    res = persist([a, b], c, 4, [5], traverse=False)
    assert res[0][0] is a
    assert res[0][1] is b
    assert res[1].compute() == 8
    assert res[2:] == (4, [5])


def test_futures_to_delayed_dataframe(c):
    pd = pytest.importorskip("pandas")
    dd = pytest.importorskip("dask.dataframe")

    df = pd.DataFrame({"x": [1, 2, 3]})

    futures = c.scatter([df, df])
    ddf = dd.from_delayed(futures)
    dd.utils.assert_eq(ddf.compute(), pd.concat([df, df], axis=0))

    # Make sure from_delayed is Blockwise
    assert isinstance(ddf.dask.layers[ddf._name], Blockwise)

    with pytest.raises(TypeError):
        ddf = dd.from_delayed([1, 2])


def test_from_delayed_dataframe(c):
    # Check that Delayed keys in the form of a tuple
    # are properly serialized in `from_delayed`
    pd = pytest.importorskip("pandas")
    dd = pytest.importorskip("dask.dataframe")

    df = pd.DataFrame({"x": range(20)})
    ddf = dd.from_pandas(df, npartitions=2)
    ddf = dd.from_delayed(ddf.to_delayed())
    dd.utils.assert_eq(ddf, df, scheduler=c)


@pytest.mark.parametrize("fuse", [True, False])
def test_fused_blockwise_dataframe_merge(c, fuse):
    pd = pytest.importorskip("pandas")
    dd = pytest.importorskip("dask.dataframe")

    # Generate two DataFrames with more partitions than
    # the `max_branch` default used for shuffling (32).
    # We need a multi-stage shuffle to cover #7178 fix.
    size = 35
    df1 = pd.DataFrame({"x": range(size), "y": range(size)})
    df2 = pd.DataFrame({"x": range(size), "z": range(size)})
    ddf1 = dd.from_pandas(df1, npartitions=size) + 10
    ddf2 = dd.from_pandas(df2, npartitions=5) + 10
    df1 += 10
    df2 += 10

    with dask.config.set({"optimization.fuse.active": fuse}):
        ddfm = ddf1.merge(ddf2, on=["x"], how="left")
        ddfm.head()  # https://github.com/dask/dask/issues/7178
        dfm = ddfm.compute().sort_values("x")
        # We call compute above since `sort_values` is not
        # supported in `dask.dataframe`
    dd.utils.assert_eq(
        dfm, df1.merge(df2, on=["x"], how="left").sort_values("x"), check_index=False
    )


<<<<<<< HEAD
@pytest.mark.parametrize("on", ["a", ["a"]])
@pytest.mark.parametrize("broadcast", [True, False])
def test_dataframe_broadcast_merge(c, on, broadcast):
    # See: https://github.com/dask/dask/issues/9870
    pd = pytest.importorskip("pandas")
    dd = pytest.importorskip("dask.dataframe")

    pdfl = pd.DataFrame({"a": [1, 2] * 2, "b_left": range(4)})
    pdfr = pd.DataFrame({"a": [2, 1], "b_right": range(2)})
    dfl = dd.from_pandas(pdfl, npartitions=4)
    dfr = dd.from_pandas(pdfr, npartitions=2)

    ddfm = dd.merge(dfl, dfr, on=on, broadcast=broadcast, shuffle="tasks")
    dfm = ddfm.compute()
    dd.utils.assert_eq(
        dfm.sort_values("a"),
        pd.merge(pdfl, pdfr, on=on).sort_values("a"),
        check_index=False,
=======
@pytest.mark.parametrize(
    "computation",
    [
        None,
        "compute_as_if_collection",
        "dask.compute",
    ],
)
@pytest.mark.parametrize(
    "scheduler, use_distributed",
    [
        (None, True),
        # If scheduler is explicitly provided, this takes precedence
        ("sync", False),
    ],
)
def test_default_scheduler_on_worker(c, computation, use_distributed, scheduler):
    """Should a collection use its default scheduler or the distributed
    scheduler when being computed within a task?
    """

    pd = pytest.importorskip("pandas")
    dd = pytest.importorskip("dask.dataframe")

    def foo():
        size = 10
        df = pd.DataFrame({"x": range(size), "y": range(size)})
        ddf = dd.from_pandas(df, npartitions=2)
        if computation is None:
            ddf.compute(scheduler=scheduler)
        elif computation == "dask.compute":
            dask.compute(ddf, scheduler=scheduler)
        elif computation == "compute_as_if_collection":
            compute_as_if_collection(
                ddf.__class__, ddf.dask, list(ddf.dask), scheduler=scheduler
            )
        else:
            assert False

        return True

    res = c.submit(foo)
    assert res.result() is True
    # Count how many submits/update-graph were received by the scheduler
    assert (
        c.run_on_scheduler(
            lambda dask_scheduler: sum(
                len(comp.code) for comp in dask_scheduler.computations
            )
        )
        == 2
        if use_distributed
        else 1
>>>>>>> c6b7052a
    )


def test_futures_to_delayed_bag(c):
    L = [1, 2, 3]

    futures = c.scatter([L, L])
    b = db.from_delayed(futures)
    assert list(b) == L + L


def test_futures_to_delayed_array(c):
    da = pytest.importorskip("dask.array")
    from dask.array.utils import assert_eq

    np = pytest.importorskip("numpy")
    x = np.arange(5)

    futures = c.scatter([x, x])
    A = da.concatenate(
        [da.from_delayed(f, shape=x.shape, dtype=x.dtype) for f in futures], axis=0
    )
    assert_eq(A.compute(), np.concatenate([x, x], axis=0))


@pytest.mark.filterwarnings(
    "ignore:Running on a single-machine scheduler when a distributed client "
    "is active might lead to unexpected results."
)
@gen_cluster(client=True)
async def test_local_get_with_distributed_active(c, s, a, b):

    with dask.config.set(scheduler="sync"):
        x = delayed(inc)(1).persist()
    await asyncio.sleep(0.01)
    assert not s.tasks  # scheduler hasn't done anything

    x = delayed(inc)(2).persist(scheduler="sync")  # noqa F841
    await asyncio.sleep(0.01)
    assert not s.tasks  # scheduler hasn't done anything


def test_to_hdf_distributed(c):
    pytest.importorskip("numpy")
    pytest.importorskip("pandas")

    from dask.dataframe.io.tests.test_hdf import test_to_hdf

    test_to_hdf()


@pytest.mark.filterwarnings(
    "ignore:Running on a single-machine scheduler when a distributed client "
    "is active might lead to unexpected results."
)
@pytest.mark.parametrize(
    "npartitions",
    [
        1,
        pytest.param(
            4,
            marks=pytest.mark.xfail(reason="HDF not multi-process safe", strict=False),
        ),
        pytest.param(
            10,
            marks=pytest.mark.xfail(reason="HDF not multi-process safe", strict=False),
        ),
    ],
)
def test_to_hdf_scheduler_distributed(npartitions, c):
    pytest.importorskip("numpy")
    pytest.importorskip("pandas")

    from dask.dataframe.io.tests.test_hdf import test_to_hdf_schedulers

    test_to_hdf_schedulers(None, npartitions)


@gen_cluster(client=True)
async def test_serializable_groupby_agg(c, s, a, b):
    pd = pytest.importorskip("pandas")
    dd = pytest.importorskip("dask.dataframe")
    df = pd.DataFrame({"x": [1, 2, 3, 4], "y": [1, 0, 1, 0]})
    ddf = dd.from_pandas(df, npartitions=2)

    result = ddf.groupby("y", sort=False).agg("count", split_out=2)

    # Check Culling and Compute
    agg0 = await c.compute(result.partitions[0])
    agg1 = await c.compute(result.partitions[1])
    dd.utils.assert_eq(
        pd.concat([agg0, agg1]),
        pd.DataFrame({"x": [2, 2], "y": [0, 1]}).set_index("y"),
    )


def test_futures_in_graph(c):
    x, y = delayed(1), delayed(2)
    xx = delayed(add)(x, x)
    yy = delayed(add)(y, y)
    xxyy = delayed(add)(xx, yy)

    xxyy2 = c.persist(xxyy)
    xxyy3 = delayed(add)(xxyy2, 10)

    assert xxyy3.compute(scheduler="dask.distributed") == ((1 + 1) + (2 + 2)) + 10


def test_zarr_distributed_roundtrip(c):
    da = pytest.importorskip("dask.array")
    pytest.importorskip("zarr")

    with tmpdir() as d:
        a = da.zeros((3, 3), chunks=(1, 1))
        a.to_zarr(d)
        a2 = da.from_zarr(d)
        da.assert_eq(a, a2, scheduler=c)
        assert a2.chunks == a.chunks


def test_zarr_in_memory_distributed_err(c):
    da = pytest.importorskip("dask.array")
    zarr = pytest.importorskip("zarr")

    chunks = (1, 1)
    a = da.ones((3, 3), chunks=chunks)
    z = zarr.zeros_like(a, chunks=chunks)

    with pytest.raises(RuntimeError):
        a.to_zarr(z)


def test_scheduler_equals_client(c):
    x = delayed(lambda: 1)()
    assert x.compute(scheduler=c) == 1
    assert c.run_on_scheduler(lambda dask_scheduler: dask_scheduler.story(x.key))


@gen_cluster(client=True)
async def test_await(c, s, a, b):
    x = dask.delayed(inc)(1)
    x = await x.persist()
    assert x.key in s.tasks
    assert a.data or b.data
    assert all(f.done() for f in futures_of(x))


def test_local_scheduler():
    async def f():
        x = dask.delayed(inc)(1)
        y = x + 1
        z = await y.persist()
        assert len(z.dask) == 1

    asyncio.run(f())


@gen_cluster(client=True)
async def test_annotations_blockwise_unpack(c, s, a, b):
    da = pytest.importorskip("dask.array")
    np = pytest.importorskip("numpy")
    from dask.array.utils import assert_eq

    # A flaky doubling function -- need extra args because it is called before
    # application to establish dtype/meta.
    scale = varying([ZeroDivisionError("one"), ZeroDivisionError("two"), 2, 2])

    def flaky_double(x):
        return scale() * x

    # A reliable double function.
    def reliable_double(x):
        return 2 * x

    x = da.ones(10, chunks=(5,))

    # The later annotations should not override the earlier annotations
    with dask.annotate(retries=2):
        y = x.map_blocks(flaky_double, meta=np.array((), dtype=np.float_))
    with dask.annotate(retries=0):
        z = y.map_blocks(reliable_double, meta=np.array((), dtype=np.float_))

    with dask.config.set(optimization__fuse__active=False):
        z = await c.compute(z)

    assert_eq(z, np.ones(10) * 4.0)


@pytest.mark.parametrize(
    "io",
    [
        "ones",
        "zeros",
        "full",
    ],
)
@pytest.mark.parametrize("fuse", [True, False, None])
def test_blockwise_array_creation(c, io, fuse):
    np = pytest.importorskip("numpy")
    da = pytest.importorskip("dask.array")

    chunks = (5, 2)
    shape = (10, 4)

    if io == "ones":
        darr = da.ones(shape, chunks=chunks)
        narr = np.ones(shape)
    elif io == "zeros":
        darr = da.zeros(shape, chunks=chunks)
        narr = np.zeros(shape)
    elif io == "full":
        darr = da.full(shape, 10, chunks=chunks)
        narr = np.full(shape, 10)

    darr += 2
    narr += 2
    with dask.config.set({"optimization.fuse.active": fuse}):
        darr.compute()
        dsk = dask.array.optimize(darr.dask, darr.__dask_keys__())
        # dsk should be a dict unless fuse is explicitly False
        assert isinstance(dsk, dict) == (fuse is not False)
        da.assert_eq(darr, narr, scheduler=c)


@pytest.mark.filterwarnings(
    "ignore:Running on a single-machine scheduler when a distributed client "
    "is active might lead to unexpected results."
)
@pytest.mark.parametrize(
    "io",
    ["parquet-pyarrow", "parquet-fastparquet", "csv", "hdf"],
)
@pytest.mark.parametrize("fuse", [True, False, None])
@pytest.mark.parametrize("from_futures", [True, False])
def test_blockwise_dataframe_io(c, tmpdir, io, fuse, from_futures):
    pd = pytest.importorskip("pandas")
    dd = pytest.importorskip("dask.dataframe")

    df = pd.DataFrame({"x": [1, 2, 3] * 5, "y": range(15)})

    if from_futures:
        parts = [df.iloc[:5], df.iloc[5:10], df.iloc[10:15]]
        futs = c.scatter(parts)
        ddf0 = dd.from_delayed(futs, meta=parts[0])
    else:
        ddf0 = dd.from_pandas(df, npartitions=3)

    if io.startswith("parquet"):
        if io == "parquet-pyarrow":
            pytest.importorskip("pyarrow.parquet")
            engine = "pyarrow"
        else:
            pytest.importorskip("fastparquet")
            engine = "fastparquet"
        ddf0.to_parquet(str(tmpdir), engine=engine)
        ddf = dd.read_parquet(str(tmpdir), engine=engine)
    elif io == "csv":
        ddf0.to_csv(str(tmpdir), index=False)
        ddf = dd.read_csv(os.path.join(str(tmpdir), "*"))
    elif io == "hdf":
        pytest.importorskip("tables")
        fn = str(tmpdir.join("h5"))
        ddf0.to_hdf(fn, "/data*")
        ddf = dd.read_hdf(fn, "/data*")

    df = df[["x"]] + 10
    ddf = ddf[["x"]] + 10
    with dask.config.set({"optimization.fuse.active": fuse}):
        ddf.compute()
        dsk = dask.dataframe.optimize(ddf.dask, ddf.__dask_keys__())
        # dsk should not be a dict unless fuse is explicitly True
        assert isinstance(dsk, dict) == bool(fuse)

        dd.assert_eq(ddf, df, check_index=False)


def test_blockwise_fusion_after_compute(c):
    # See: https://github.com/dask/dask/issues/7720

    pd = pytest.importorskip("pandas")
    dd = pytest.importorskip("dask.dataframe")

    # Simple sequence of Dask-Dataframe manipulations
    df = pd.DataFrame({"x": [1, 2, 3] * 5})
    series = dd.from_pandas(df, npartitions=2)["x"]
    result = series < 3

    # Trigger an optimization of the `series` graph
    # (which `result` depends on), then compute `result`.
    # This is essentially a test of `rewrite_blockwise`.
    series_len = len(series)
    assert series_len == 15
    assert df.x[result.compute()].sum() == 15


@gen_cluster(client=True)
async def test_blockwise_numpy_args(c, s, a, b):
    """Test pack/unpack of blockwise that includes a NumPy literal argument"""
    da = pytest.importorskip("dask.array")
    np = pytest.importorskip("numpy")

    def fn(x, dt):
        assert type(dt) is np.uint16
        return x.astype(dt)

    arr = da.blockwise(
        fn, "x", da.ones(1000), "x", np.uint16(42), None, dtype=np.uint16
    )
    res = await c.compute(arr.sum(), optimize_graph=False)
    assert res == 1000


@gen_cluster(client=True)
async def test_blockwise_numpy_kwargs(c, s, a, b):
    """Test pack/unpack of blockwise that includes a NumPy literal keyword argument"""
    da = pytest.importorskip("dask.array")
    np = pytest.importorskip("numpy")

    def fn(x, dt=None):
        assert type(dt) is np.uint16
        return x.astype(dt)

    arr = da.blockwise(fn, "x", da.ones(1000), "x", dtype=np.uint16, dt=np.uint16(42))
    res = await c.compute(arr.sum(), optimize_graph=False)
    assert res == 1000


def test_blockwise_different_optimization(c):
    # Regression test for incorrect results due to SubgraphCallable.__eq__
    # not correctly handling subgraphs with the same outputs and arity but
    # different internals (GH-7632). The bug is triggered by distributed
    # because it uses a function cache.
    da = pytest.importorskip("dask.array")
    np = pytest.importorskip("numpy")

    u = da.from_array(np.arange(3))
    v = da.from_array(np.array([10 + 2j, 7 - 3j, 8 + 1j]))
    cv = v.conj()
    x = u * cv
    (cv,) = dask.optimize(cv)
    y = u * cv
    expected = np.array([0 + 0j, 7 + 3j, 16 - 2j])
    with dask.config.set({"optimization.fuse.active": False}):
        x_value = x.compute()
        y_value = y.compute()
    np.testing.assert_equal(x_value, expected)
    np.testing.assert_equal(y_value, expected)


def test_blockwise_cull_allows_numpy_dtype_keys(c):
    # Regression test for https://github.com/dask/dask/issues/9072
    da = pytest.importorskip("dask.array")
    np = pytest.importorskip("numpy")

    # Create a multi-block array.
    x = da.ones((100, 100), chunks=(10, 10))

    # Make a layer that pulls a block out of the array, but
    # refers to that block using a numpy.int64 for the key rather
    # than a python int.
    name = next(iter(x.dask.layers))
    block = {("block", 0, 0): (name, np.int64(0), np.int64(1))}
    dsk = HighLevelGraph.from_collections("block", block, [x])
    arr = da.Array(dsk, "block", ((10,), (10,)), dtype=x.dtype)

    # Stick with high-level optimizations to force serialization of
    # the blockwise layer.
    with dask.config.set({"optimization.fuse.active": False}):
        da.assert_eq(np.ones((10, 10)), arr, scheduler=c)


@gen_cluster(client=True)
async def test_combo_of_layer_types(c, s, a, b):
    """Check pack/unpack of a HLG that has every type of Layers!"""

    da = pytest.importorskip("dask.array")
    dd = pytest.importorskip("dask.dataframe")
    np = pytest.importorskip("numpy")
    pd = pytest.importorskip("pandas")

    def add(x, y, z, extra_arg):
        return x + y + z + extra_arg

    y = c.submit(lambda x: x, 2)
    z = c.submit(lambda x: x, 3)
    x = da.blockwise(
        add,
        "x",
        da.zeros((3,), chunks=(1,)),
        "x",
        da.ones((3,), chunks=(1,)),
        "x",
        y,
        None,
        concatenate=False,
        dtype=int,
        extra_arg=z,
    )

    df = dd.from_pandas(pd.DataFrame({"a": np.arange(3)}), npartitions=3)
    df = df.shuffle("a", shuffle="tasks")
    df = df["a"].to_dask_array()

    res = x.sum() + df.sum()
    res = await c.compute(res, optimize_graph=False)
    assert res == 21


def test_blockwise_concatenate(c):
    """Test a blockwise operation with concatenated axes"""
    da = pytest.importorskip("dask.array")
    np = pytest.importorskip("numpy")

    def f(x, y):
        da.assert_eq(y, [[0, 1, 2]])
        return x

    x = da.from_array(np.array([0, 1, 2]))
    y = da.from_array(np.array([[0, 1, 2]]))
    z = da.blockwise(
        f,
        ("i"),
        x,
        ("i"),
        y,
        ("ij"),
        dtype=x.dtype,
        concatenate=True,
    )
    c.compute(z, optimize_graph=False)
    da.assert_eq(z, x, scheduler=c)


@gen_cluster(client=True)
async def test_map_partitions_partition_info(c, s, a, b):
    dd = pytest.importorskip("dask.dataframe")
    pd = pytest.importorskip("pandas")

    ddf = dd.from_pandas(pd.DataFrame({"a": range(10)}), npartitions=2)
    res = await c.compute(
        ddf.map_partitions(lambda x, partition_info=None: partition_info)
    )
    assert res[0] == {"number": 0, "division": 0}
    assert res[1] == {"number": 1, "division": 5}


@gen_cluster(client=True)
async def test_futures_in_subgraphs(c, s, a, b):
    """Copied from distributed (tests/test_client.py)"""

    dd = pytest.importorskip("dask.dataframe")
    pd = pytest.importorskip("pandas")

    ddf = dd.from_pandas(
        pd.DataFrame(
            dict(
                uid=range(50),
                enter_time=pd.date_range(
                    start="2020-01-01", end="2020-09-01", periods=50, tz="UTC"
                ),
            )
        ),
        npartitions=1,
    )

    ddf = ddf[ddf.uid.isin(range(29))].persist()
    ddf["day"] = ddf.enter_time.dt.day_name()
    ddf = await c.submit(dd.categorical.categorize, ddf, columns=["day"], index=False)


@pytest.mark.flaky(reruns=5, reruns_delay=5)
@gen_cluster(client=True)
async def test_shuffle_priority(c, s, a, b):
    pd = pytest.importorskip("pandas")
    np = pytest.importorskip("numpy")
    dd = pytest.importorskip("dask.dataframe")

    # Test marked as "flaky" since the scheduling behavior
    # is not deterministic. Note that the test is still
    # very likely to fail every time if the "split" tasks
    # are not prioritized correctly

    df = pd.DataFrame({"a": range(1000)})
    ddf = dd.from_pandas(df, npartitions=10)
    ddf2 = ddf.shuffle("a", shuffle="tasks", max_branch=32)
    await c.compute(ddf2)

    # Parse transition log for processing tasks
    log = [
        eval(l[0])[0]
        for l in s.transition_log
        if l[1] == "processing" and "simple-shuffle-" in l[0]
    ]

    # Make sure most "split" tasks are processing before
    # any "combine" tasks begin
    late_split = np.quantile(
        [i for i, st in enumerate(log) if st.startswith("split")], 0.75
    )
    early_combine = np.quantile(
        [i for i, st in enumerate(log) if st.startswith("simple")], 0.25
    )
    assert late_split < early_combine


@gen_cluster(client=True)
async def test_map_partitions_da_input(c, s, a, b):
    """Check that map_partitions can handle a dask array input"""
    np = pytest.importorskip("numpy")
    pd = pytest.importorskip("pandas")
    da = pytest.importorskip("dask.array")
    datasets = pytest.importorskip("dask.datasets")

    def f(d, a):
        assert isinstance(d, pd.DataFrame)
        assert isinstance(a, np.ndarray)
        return d

    df = datasets.timeseries(freq="1d").persist()
    arr = da.ones((1,), chunks=1).persist()
    await c.compute(df.map_partitions(f, arr, meta=df._meta))


def test_map_partitions_df_input():
    """
    Check that map_partitions can handle a delayed
    partition of a dataframe input
    """
    pd = pytest.importorskip("pandas")
    dd = pytest.importorskip("dask.dataframe")

    def f(d, a):
        assert isinstance(d, pd.DataFrame)
        assert isinstance(a, pd.DataFrame)
        return d

    def main():
        item_df = dd.from_pandas(pd.DataFrame({"a": range(10)}), npartitions=1)
        ddf = item_df.to_delayed()[0].persist()
        merged_df = dd.from_pandas(pd.DataFrame({"b": range(10)}), npartitions=1)

        # Notice, we include a shuffle in order to trigger a complex culling
        merged_df = merged_df.shuffle(on="b")

        merged_df.map_partitions(
            f, ddf, meta=merged_df, enforce_metadata=False
        ).compute()

    with distributed.LocalCluster(
        scheduler_port=0,
        # Explicitly disabling dashboard to prevent related warnings being
        # elevated to errors until `bokeh=3` is fully supported.
        # See https://github.com/dask/dask/issues/9686 and
        # https://github.com/dask/distributed/issues/7173 for details.
        dashboard_address=":0",
        scheduler_kwargs={"dashboard": False},
        asynchronous=False,
        n_workers=1,
        nthreads=1,
        processes=False,
    ) as cluster:
        with distributed.Client(cluster, asynchronous=False):
            main()


@gen_cluster(client=True)
async def test_annotation_pack_unpack(c, s, a, b):
    hlg = HighLevelGraph({"l1": MaterializedLayer({"n": 42})}, {"l1": set()})

    annotations = {"workers": ("alice",)}
    packed_hlg = hlg.__dask_distributed_pack__(c, ["n"], annotations)

    unpacked_hlg = HighLevelGraph.__dask_distributed_unpack__(packed_hlg)
    annotations = unpacked_hlg["annotations"]
    assert annotations == {"workers": {"n": ("alice",)}}


@gen_cluster(client=True)
async def test_pack_MaterializedLayer_handles_futures_in_graph_properly(c, s, a, b):
    fut = c.submit(inc, 1)

    hlg = HighLevelGraph(
        {"l1": MaterializedLayer({"x": fut, "y": (inc, "x"), "z": (inc, "y")})},
        {"l1": set()},
    )
    # fill hlg.key_dependencies cache. This excludes known futures, so only
    # includes a subset of all dependencies. Previously if the cache was present
    # the future dependencies would be missing when packed.
    hlg.get_all_dependencies()
    packed = hlg.__dask_distributed_pack__(c, ["z"], {})
    unpacked = HighLevelGraph.__dask_distributed_unpack__(packed)
    assert unpacked["deps"] == {"x": {fut.key}, "y": {fut.key}, "z": {"y"}}


@pytest.mark.filterwarnings(
    "ignore:Running on a single-machine scheduler when a distributed client "
    "is active might lead to unexpected results."
)
@gen_cluster(client=True)
async def test_to_sql_engine_kwargs(c, s, a, b):
    # https://github.com/dask/dask/issues/8738
    pd = pytest.importorskip("pandas")
    dd = pytest.importorskip("dask.dataframe")
    pytest.importorskip("sqlalchemy")

    df = pd.DataFrame({"a": range(10), "b": range(10)})
    df.index.name = "index"
    ddf = dd.from_pandas(df, npartitions=1)
    with tmpfile() as f:
        uri = f"sqlite:///{f}"
        result = ddf.to_sql(
            "test", uri, index=True, engine_kwargs={"echo": False}, compute=False
        )
        await c.compute(result)

        dd.utils.assert_eq(
            ddf,
            dd.read_sql_table("test", uri, "index"),
            check_divisions=False,
        )


@gen_cluster(client=True)
async def test_non_recursive_df_reduce(c, s, a, b):
    # See https://github.com/dask/dask/issues/8773

    dd = pytest.importorskip("dask.dataframe")
    pd = pytest.importorskip("pandas")

    class SomeObject:
        def __init__(self, val):
            self.val = val

    N = 170
    series = pd.Series(data=[1] * N, index=range(2, N + 2))
    dask_series = dd.from_pandas(series, npartitions=34)
    result = dask_series.reduction(
        chunk=lambda x: x,
        aggregate=lambda x: SomeObject(x.sum().sum()),
        split_every=False,
        token="commit-dataset",
        meta=object,
    )

    assert (await c.compute(result)).val == 170


def test_set_index_no_resursion_error(c):
    # see: https://github.com/dask/dask/issues/8955
    pytest.importorskip("dask.dataframe")
    try:
        ddf = (
            dask.datasets.timeseries(start="2000-01-01", end="2000-07-01", freq="12h")
            .reset_index()
            .astype({"timestamp": str})
        )
        ddf = ddf.set_index("timestamp", sorted=True)
        ddf.compute()
    except RecursionError:
        pytest.fail("dd.set_index triggered a recursion error")


def test_get_scheduler_without_distributed_raises():
    msg = "no Client"
    with pytest.raises(RuntimeError, match=msg):
        get_scheduler(scheduler="dask.distributed")

    with pytest.raises(RuntimeError, match=msg):
        get_scheduler(scheduler="distributed")


def test_get_scheduler_with_distributed_active(c):
    assert get_scheduler() == c.get
    warning_message = (
        "Running on a single-machine scheduler when a distributed client "
        "is active might lead to unexpected results."
    )
    with pytest.warns(UserWarning, match=warning_message) as user_warnings_a:
        get_scheduler(scheduler="threads")
        get_scheduler(scheduler="sync")
    assert len(user_warnings_a) == 2


def test_get_scheduler_with_distributed_active_reset_config(c):
    assert get_scheduler() == c.get
    with dask.config.set(scheduler="threads"):
        with pytest.warns(UserWarning):
            assert get_scheduler() != c.get
        with dask.config.set(scheduler=None):
            assert get_scheduler() == c.get<|MERGE_RESOLUTION|>--- conflicted
+++ resolved
@@ -148,7 +148,6 @@
     )
 
 
-<<<<<<< HEAD
 @pytest.mark.parametrize("on", ["a", ["a"]])
 @pytest.mark.parametrize("broadcast", [True, False])
 def test_dataframe_broadcast_merge(c, on, broadcast):
@@ -167,7 +166,9 @@
         dfm.sort_values("a"),
         pd.merge(pdfl, pdfr, on=on).sort_values("a"),
         check_index=False,
-=======
+    )
+
+
 @pytest.mark.parametrize(
     "computation",
     [
@@ -221,7 +222,6 @@
         == 2
         if use_distributed
         else 1
->>>>>>> c6b7052a
     )
 
 
