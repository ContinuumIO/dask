--- conflicted
+++ resolved
@@ -239,15 +239,9 @@
 
     # The later annotations should not override the earlier annotations
     with dask.annotate(retries=2):
-<<<<<<< HEAD
-        y = x.map_blocks(flaky_double, meta=np.array((), dtype=float))
-    with dask.annotate(retries=0):
-        z = y.map_blocks(reliable_double, meta=np.array((), dtype=float))
-=======
         y = x.map_blocks(flaky_double, meta=np.array((), dtype=np.float_))
     with dask.annotate(retries=0):
         z = y.map_blocks(reliable_double, meta=np.array((), dtype=np.float_))
->>>>>>> 2632bbce
 
     with dask.config.set(optimization__fuse__active=False):
         z = await c.compute(z)
