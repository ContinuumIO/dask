import pytest

distributed = pytest.importorskip("distributed")

import asyncio
from functools import partial
from operator import add

from tornado import gen

from distributed import futures_of
from distributed.client import wait
from distributed.utils_test import client as c  # noqa F401
from distributed.utils_test import cluster_fixture  # noqa F401
from distributed.utils_test import loop  # noqa F401
from distributed.utils_test import cluster, gen_cluster, inc, varying

import dask
import dask.bag as db
from dask import compute, delayed, persist
from dask.delayed import Delayed
from dask.highlevelgraph import HighLevelGraph, MaterializedLayer
from dask.utils import get_named_args, tmpdir

if "should_check_state" in get_named_args(gen_cluster):
    gen_cluster = partial(gen_cluster, should_check_state=False)
    cluster = partial(cluster, should_check_state=False)


def test_can_import_client():
    from dask.distributed import Client  # noqa: F401


@gen_cluster(client=True)
def test_persist(c, s, a, b):
    x = delayed(inc)(1)
    (x2,) = persist(x)

    yield wait(x2)
    assert x2.key in a.data or x2.key in b.data

    y = delayed(inc)(10)
    y2, one = persist(y, 1)

    yield wait(y2)
    assert y2.key in a.data or y2.key in b.data


def test_persist_nested(c):
    a = delayed(1) + 5
    b = a + 1
    c = a + 2
    result = persist({"a": a, "b": [1, 2, b]}, (c, 2), 4, [5])
    assert isinstance(result[0]["a"], Delayed)
    assert isinstance(result[0]["b"][2], Delayed)
    assert isinstance(result[1][0], Delayed)

    sol = ({"a": 6, "b": [1, 2, 7]}, (8, 2), 4, [5])
    assert compute(*result) == sol

    res = persist([a, b], c, 4, [5], traverse=False)
    assert res[0][0] is a
    assert res[0][1] is b
    assert res[1].compute() == 8
    assert res[2:] == (4, [5])


def test_futures_to_delayed_dataframe(c):
    pd = pytest.importorskip("pandas")
    dd = pytest.importorskip("dask.dataframe")

    df = pd.DataFrame({"x": [1, 2, 3]})

    futures = c.scatter([df, df])
    ddf = dd.from_delayed(futures)
    dd.utils.assert_eq(ddf.compute(), pd.concat([df, df], axis=0))

    with pytest.raises(TypeError):
        ddf = dd.from_delayed([1, 2])


@pytest.mark.parametrize("fuse", [True, False])
def test_fused_blockwise_dataframe_merge(c, fuse):
    pd = pytest.importorskip("pandas")
    dd = pytest.importorskip("dask.dataframe")

    # Generate two DataFrames with more partitions than
    # the `max_branch` default used for shuffling (32).
    # We need a multi-stage shuffle to cover #7178 fix.
    size = 35
    df1 = pd.DataFrame({"x": range(size), "y": range(size)})
    df2 = pd.DataFrame({"x": range(size), "z": range(size)})
    ddf1 = dd.from_pandas(df1, npartitions=size) + 10
    ddf2 = dd.from_pandas(df2, npartitions=5) + 10
    df1 += 10
    df2 += 10

    with dask.config.set({"optimization.fuse.active": fuse}):
        ddfm = ddf1.merge(ddf2, on=["x"], how="left")
        ddfm.head()  # https://github.com/dask/dask/issues/7178
        dfm = ddfm.compute().sort_values("x")
        # We call compute above since `sort_values` is not
        # supported in `dask.dataframe`
    dd.utils.assert_eq(
        dfm, df1.merge(df2, on=["x"], how="left").sort_values("x"), check_index=False
    )


def test_futures_to_delayed_bag(c):
    L = [1, 2, 3]

    futures = c.scatter([L, L])
    b = db.from_delayed(futures)
    assert list(b) == L + L


def test_futures_to_delayed_array(c):
    da = pytest.importorskip("dask.array")
    from dask.array.utils import assert_eq

    np = pytest.importorskip("numpy")
    x = np.arange(5)

    futures = c.scatter([x, x])
    A = da.concatenate(
        [da.from_delayed(f, shape=x.shape, dtype=x.dtype) for f in futures], axis=0
    )
    assert_eq(A.compute(), np.concatenate([x, x], axis=0))


@gen_cluster(client=True)
def test_local_get_with_distributed_active(c, s, a, b):
    with dask.config.set(scheduler="sync"):
        x = delayed(inc)(1).persist()
    yield gen.sleep(0.01)
    assert not s.tasks  # scheduler hasn't done anything

    x = delayed(inc)(2).persist(scheduler="sync")  # noqa F841
    yield gen.sleep(0.01)
    assert not s.tasks  # scheduler hasn't done anything


def test_to_hdf_distributed(c):
    pytest.importorskip("numpy")
    pytest.importorskip("pandas")

    from ..dataframe.io.tests.test_hdf import test_to_hdf

    test_to_hdf()


@pytest.mark.parametrize(
    "npartitions",
    [
        1,
        pytest.param(
            4,
            marks=pytest.mark.xfail(reason="HDF not multi-process safe", strict=False),
        ),
        pytest.param(
            10,
            marks=pytest.mark.xfail(reason="HDF not multi-process safe", strict=False),
        ),
    ],
)
def test_to_hdf_scheduler_distributed(npartitions, c):
    pytest.importorskip("numpy")
    pytest.importorskip("pandas")

    from ..dataframe.io.tests.test_hdf import test_to_hdf_schedulers

    test_to_hdf_schedulers(None, npartitions)


@gen_cluster(client=True)
def test_serializable_groupby_agg(c, s, a, b):
    pd = pytest.importorskip("pandas")
    dd = pytest.importorskip("dask.dataframe")
    df = pd.DataFrame({"x": [1, 2, 3, 4], "y": [1, 0, 1, 0]})
    ddf = dd.from_pandas(df, npartitions=2)

    result = ddf.groupby("y").agg("count")

    yield c.compute(result)


def test_futures_in_graph(c):
    x, y = delayed(1), delayed(2)
    xx = delayed(add)(x, x)
    yy = delayed(add)(y, y)
    xxyy = delayed(add)(xx, yy)

    xxyy2 = c.persist(xxyy)
    xxyy3 = delayed(add)(xxyy2, 10)

    assert xxyy3.compute(scheduler="dask.distributed") == ((1 + 1) + (2 + 2)) + 10


def test_zarr_distributed_roundtrip():
    da = pytest.importorskip("dask.array")
    pytest.importorskip("zarr")
    assert_eq = da.utils.assert_eq

    with tmpdir() as d:
        a = da.zeros((3, 3), chunks=(1, 1))
        a.to_zarr(d)
        a2 = da.from_zarr(d)
        assert_eq(a, a2)
        assert a2.chunks == a.chunks


def test_zarr_in_memory_distributed_err(c):
    da = pytest.importorskip("dask.array")
    zarr = pytest.importorskip("zarr")

    c = (1, 1)
    a = da.ones((3, 3), chunks=c)
    z = zarr.zeros_like(a, chunks=c)

    with pytest.raises(RuntimeError):
        a.to_zarr(z)


def test_scheduler_equals_client(c):
    x = delayed(lambda: 1)()
    assert x.compute(scheduler=c) == 1
    assert c.run_on_scheduler(lambda dask_scheduler: dask_scheduler.story(x.key))


@gen_cluster(client=True)
async def test_await(c, s, a, b):
    x = dask.delayed(inc)(1)
    x = await x.persist()
    assert x.key in s.tasks
    assert a.data or b.data
    assert all(f.done() for f in futures_of(x))


def test_local_scheduler():
    async def f():
        x = dask.delayed(inc)(1)
        y = x + 1
        z = await y.persist()
        assert len(z.dask) == 1

    asyncio.get_event_loop().run_until_complete(f())


@gen_cluster(client=True)
async def test_annotations_blockwise_unpack(c, s, a, b):
    da = pytest.importorskip("dask.array")
    np = pytest.importorskip("numpy")
    from dask.array.utils import assert_eq

    # A flaky doubling function -- need extra args because it is called before
    # application to establish dtype/meta.
    scale = varying([ZeroDivisionError("one"), ZeroDivisionError("two"), 2, 2])

    def flaky_double(x):
        return scale() * x

    # A reliable double function.
    def reliable_double(x):
        return 2 * x

    x = da.ones(10, chunks=(5,))

    # The later annotations should not override the earlier annotations
    with dask.annotate(retries=2):
        y = x.map_blocks(flaky_double, meta=np.array((), dtype=np.float_))
    with dask.annotate(retries=0):
        z = y.map_blocks(reliable_double, meta=np.array((), dtype=np.float_))

    with dask.config.set(optimization__fuse__active=False):
        z = await c.compute(z)

    assert_eq(z, np.ones(10) * 4.0)


@pytest.mark.parametrize(
    "io",
    [
        "ones",
        "zeros",
        "full",
    ],
)
@pytest.mark.parametrize("fuse", [True, False])
def test_blockwise_array_creation(c, io, fuse):
    np = pytest.importorskip("numpy")
    da = pytest.importorskip("dask.array")

    chunks = (5, 2)
    shape = (10, 4)

    if io == "ones":
        darr = da.ones(shape, chunks=chunks)
        narr = np.ones(shape)
    elif io == "zeros":
        darr = da.zeros(shape, chunks=chunks)
        narr = np.zeros(shape)
    elif io == "full":
        darr = da.full(shape, 10, chunks=chunks)
        narr = np.full(shape, 10)

    darr += 2
    narr += 2
    with dask.config.set({"optimization.fuse.active": fuse}):
        darr.compute()
        da.assert_eq(darr, narr)


@gen_cluster(client=True)
async def test_blockwise_numpy_args(c, s, a, b):
    """Test pack/unpack of blockwise that includes a NumPy literal argument"""
    da = pytest.importorskip("dask.array")
    np = pytest.importorskip("numpy")

    def fn(x, dt):
        assert type(dt) is np.uint16
        return x.astype(dt)

    arr = da.blockwise(
        fn, "x", da.ones(1000), "x", np.uint16(42), None, dtype=np.uint16
    )
    res = await c.compute(arr.sum(), optimize_graph=False)
    assert res == 1000


@gen_cluster(client=True)
async def test_blockwise_numpy_kwargs(c, s, a, b):
    """Test pack/unpack of blockwise that includes a NumPy literal keyword argument"""
    da = pytest.importorskip("dask.array")
    np = pytest.importorskip("numpy")

    def fn(x, dt=None):
        assert type(dt) is np.uint16
        return x.astype(dt)

    arr = da.blockwise(fn, "x", da.ones(1000), "x", dtype=np.uint16, dt=np.uint16(42))
    res = await c.compute(arr.sum(), optimize_graph=False)
    assert res == 1000


@gen_cluster(client=True)
async def test_combo_of_layer_types(c, s, a, b):
    """Check pack/unpack of a HLG that has every type of Layers!"""

    da = pytest.importorskip("dask.array")
    dd = pytest.importorskip("dask.dataframe")
    np = pytest.importorskip("numpy")
    pd = pytest.importorskip("pandas")

    def add(x, y, z, extra_arg):
        return x + y + z + extra_arg

    y = c.submit(lambda x: x, 2)
    z = c.submit(lambda x: x, 3)
    x = da.blockwise(
        add,
        "x",
        da.zeros((3,), chunks=(1,)),
        "x",
        da.ones((3,), chunks=(1,)),
        "x",
        y,
        None,
        concatenate=False,
        dtype=int,
        extra_arg=z,
    )

    df = dd.from_pandas(pd.DataFrame({"a": np.arange(3)}), npartitions=3)
    df = df.shuffle("a", shuffle="tasks")
    df = df["a"].to_dask_array()

    res = x.sum() + df.sum()
    res = await c.compute(res, optimize_graph=False)
    assert res == 21


@gen_cluster(client=True)
<<<<<<< HEAD
async def test_blockwise_concatenate(c, s, a, b):
    """Test a blockwise operation with concatenated axes"""
    da = pytest.importorskip("dask.array")
    np = pytest.importorskip("numpy")

    def f(x, y):
        da.assert_eq(y, [[0, 1, 2]])
        return x

    x = da.from_array(np.array([0, 1, 2]))
    y = da.from_array(np.array([[0, 1, 2]]))
    z = da.blockwise(
        f,
        ("i"),
        x,
        ("i"),
        y,
        ("ij"),
        dtype=x.dtype,
        concatenate=True,
    )

    await c.compute(z, optimize_graph=False)
    da.assert_eq(z, x)
=======
async def test_map_partitions_partition_info(c, s, a, b):
    dd = pytest.importorskip("dask.dataframe")
    pd = pytest.importorskip("pandas")

    ddf = dd.from_pandas(pd.DataFrame({"a": range(10)}), npartitions=2)
    res = await c.compute(
        ddf.map_partitions(lambda x, partition_info=None: partition_info)
    )
    assert res[0] == {"number": 0, "division": 0}
    assert res[1] == {"number": 1, "division": 5}
>>>>>>> 4bc39793


@gen_cluster(client=True)
async def test_annotation_pack_unpack(c, s, a, b):
    hlg = HighLevelGraph({"l1": MaterializedLayer({"n": 42})}, {"l1": set()})
    packed_hlg = hlg.__dask_distributed_pack__(c, ["n"])

    annotations = {"workers": ("alice",)}
    unpacked_hlg = HighLevelGraph.__dask_distributed_unpack__(packed_hlg, annotations)
    annotations = unpacked_hlg["annotations"]
    assert annotations == {"workers": {"n": ("alice",)}}<|MERGE_RESOLUTION|>--- conflicted
+++ resolved
@@ -380,7 +380,6 @@
 
 
 @gen_cluster(client=True)
-<<<<<<< HEAD
 async def test_blockwise_concatenate(c, s, a, b):
     """Test a blockwise operation with concatenated axes"""
     da = pytest.importorskip("dask.array")
@@ -405,7 +404,9 @@
 
     await c.compute(z, optimize_graph=False)
     da.assert_eq(z, x)
-=======
+
+
+@gen_cluster(client=True)
 async def test_map_partitions_partition_info(c, s, a, b):
     dd = pytest.importorskip("dask.dataframe")
     pd = pytest.importorskip("pandas")
@@ -416,7 +417,6 @@
     )
     assert res[0] == {"number": 0, "division": 0}
     assert res[1] == {"number": 1, "division": 5}
->>>>>>> 4bc39793
 
 
 @gen_cluster(client=True)
