from dask.highlevelgraph import HighLevelGraph, MaterializedLayer
import pytest

distributed = pytest.importorskip("distributed")

import os
import asyncio
from functools import partial
from operator import add

from tornado import gen

import dask
from dask import persist, delayed, compute
from dask.array.numpy_compat import _numpy_120
from dask.delayed import Delayed
from dask.utils import tmpdir, get_named_args
from distributed import futures_of
from distributed.client import wait
from distributed.utils_test import (  # noqa F401
    gen_cluster,
    inc,
    cluster,
    cluster_fixture,
    loop,
    client as c,
    varying,
)


if "should_check_state" in get_named_args(gen_cluster):
    gen_cluster = partial(gen_cluster, should_check_state=False)
    cluster = partial(cluster, should_check_state=False)


def test_can_import_client():
    from dask.distributed import Client  # noqa: F401


@gen_cluster(client=True)
def test_persist(c, s, a, b):
    x = delayed(inc)(1)
    (x2,) = persist(x)

    yield wait(x2)
    assert x2.key in a.data or x2.key in b.data

    y = delayed(inc)(10)
    y2, one = persist(y, 1)

    yield wait(y2)
    assert y2.key in a.data or y2.key in b.data


def test_persist_nested(c):
    a = delayed(1) + 5
    b = a + 1
    c = a + 2
    result = persist({"a": a, "b": [1, 2, b]}, (c, 2), 4, [5])
    assert isinstance(result[0]["a"], Delayed)
    assert isinstance(result[0]["b"][2], Delayed)
    assert isinstance(result[1][0], Delayed)

    sol = ({"a": 6, "b": [1, 2, 7]}, (8, 2), 4, [5])
    assert compute(*result) == sol

    res = persist([a, b], c, 4, [5], traverse=False)
    assert res[0][0] is a
    assert res[0][1] is b
    assert res[1].compute() == 8
    assert res[2:] == (4, [5])


@pytest.mark.skipif(_numpy_120, reason="https://github.com/dask/dask/issues/7170")
def test_futures_to_delayed_dataframe(c):
    pd = pytest.importorskip("pandas")
    dd = pytest.importorskip("dask.dataframe")
    df = pd.DataFrame({"x": [1, 2, 3]})

    futures = c.scatter([df, df])
    ddf = dd.from_delayed(futures)
    dd.utils.assert_eq(ddf.compute(), pd.concat([df, df], axis=0))

    with pytest.raises(TypeError):
        ddf = dd.from_delayed([1, 2])


@pytest.mark.parametrize("fuse", [True, False])
def test_fused_blockwise_dataframe_merge(c, fuse):
    pd = pytest.importorskip("pandas")
    dd = pytest.importorskip("dask.dataframe")

    # Generate two DataFrames with more partitions than
    # the `max_branch` default used for shuffling (32).
    # We need a multi-stage shuffle to cover #7178 fix.
    size = 35
    df1 = pd.DataFrame({"x": range(size), "y": range(size)})
    df2 = pd.DataFrame({"x": range(size), "z": range(size)})
    ddf1 = dd.from_pandas(df1, npartitions=size) + 10
    ddf2 = dd.from_pandas(df2, npartitions=5) + 10
    df1 += 10
    df2 += 10

    with dask.config.set({"optimization.fuse.active": fuse}):
        ddfm = ddf1.merge(ddf2, on=["x"], how="left")
        ddfm.head()  # https://github.com/dask/dask/issues/7178
        dfm = ddfm.compute().sort_values("x")
        # We call compute above since `sort_values` is not
        # supported in `dask.dataframe`
    dd.utils.assert_eq(
        dfm, df1.merge(df2, on=["x"], how="left").sort_values("x"), check_index=False
    )


def test_futures_to_delayed_bag(c):
    db = pytest.importorskip("dask.bag")
    L = [1, 2, 3]

    futures = c.scatter([L, L])
    b = db.from_delayed(futures)
    assert list(b) == L + L


def test_futures_to_delayed_array(c):
    da = pytest.importorskip("dask.array")
    from dask.array.utils import assert_eq

    np = pytest.importorskip("numpy")
    x = np.arange(5)

    futures = c.scatter([x, x])
    A = da.concatenate(
        [da.from_delayed(f, shape=x.shape, dtype=x.dtype) for f in futures], axis=0
    )
    assert_eq(A.compute(), np.concatenate([x, x], axis=0))


@gen_cluster(client=True)
def test_local_get_with_distributed_active(c, s, a, b):
    with dask.config.set(scheduler="sync"):
        x = delayed(inc)(1).persist()
    yield gen.sleep(0.01)
    assert not s.tasks  # scheduler hasn't done anything

    x = delayed(inc)(2).persist(scheduler="sync")  # noqa F841
    yield gen.sleep(0.01)
    assert not s.tasks  # scheduler hasn't done anything


def test_to_hdf_distributed(c):
    from ..dataframe.io.tests.test_hdf import test_to_hdf

    test_to_hdf()


@pytest.mark.parametrize(
    "npartitions",
    [
        1,
        pytest.param(
            4,
            marks=pytest.mark.xfail(reason="HDF not multi-process safe", strict=False),
        ),
        pytest.param(
            10,
            marks=pytest.mark.xfail(reason="HDF not multi-process safe", strict=False),
        ),
    ],
)
def test_to_hdf_scheduler_distributed(npartitions, c):
    from ..dataframe.io.tests.test_hdf import test_to_hdf_schedulers

    test_to_hdf_schedulers(None, npartitions)


@gen_cluster(client=True)
def test_serializable_groupby_agg(c, s, a, b):
    pd = pytest.importorskip("pandas")
    dd = pytest.importorskip("dask.dataframe")
    df = pd.DataFrame({"x": [1, 2, 3, 4], "y": [1, 0, 1, 0]})
    ddf = dd.from_pandas(df, npartitions=2)

    result = ddf.groupby("y").agg("count")

    yield c.compute(result)


def test_futures_in_graph(c):
    x, y = delayed(1), delayed(2)
    xx = delayed(add)(x, x)
    yy = delayed(add)(y, y)
    xxyy = delayed(add)(xx, yy)

    xxyy2 = c.persist(xxyy)
    xxyy3 = delayed(add)(xxyy2, 10)

    assert xxyy3.compute(scheduler="dask.distributed") == ((1 + 1) + (2 + 2)) + 10


def test_zarr_distributed_roundtrip():
    da = pytest.importorskip("dask.array")
    pytest.importorskip("zarr")
    assert_eq = da.utils.assert_eq

    with tmpdir() as d:
        a = da.zeros((3, 3), chunks=(1, 1))
        a.to_zarr(d)
        a2 = da.from_zarr(d)
        assert_eq(a, a2)
        assert a2.chunks == a.chunks


def test_zarr_in_memory_distributed_err(c):
    da = pytest.importorskip("dask.array")
    zarr = pytest.importorskip("zarr")

    c = (1, 1)
    a = da.ones((3, 3), chunks=c)
    z = zarr.zeros_like(a, chunks=c)

    with pytest.raises(RuntimeError):
        a.to_zarr(z)


def test_scheduler_equals_client(c):
    x = delayed(lambda: 1)()
    assert x.compute(scheduler=c) == 1
    assert c.run_on_scheduler(lambda dask_scheduler: dask_scheduler.story(x.key))


@gen_cluster(client=True)
async def test_await(c, s, a, b):
    x = dask.delayed(inc)(1)
    x = await x.persist()
    assert x.key in s.tasks
    assert a.data or b.data
    assert all(f.done() for f in futures_of(x))


def test_local_scheduler():
    async def f():
        x = dask.delayed(inc)(1)
        y = x + 1
        z = await y.persist()
        assert len(z.dask) == 1

    asyncio.get_event_loop().run_until_complete(f())


@gen_cluster(client=True)
async def test_annotations_blockwise_unpack(c, s, a, b):
    da = pytest.importorskip("dask.array")
    np = pytest.importorskip("numpy")
    from dask.array.utils import assert_eq

    # A flaky doubling function -- need extra args because it is called before
    # application to establish dtype/meta.
    scale = varying([ZeroDivisionError("one"), ZeroDivisionError("two"), 2, 2])

    def flaky_double(x):
        return scale() * x

    # A reliable double function.
    def reliable_double(x):
        return 2 * x

    x = da.ones(10, chunks=(5,))

    # The later annotations should not override the earlier annotations
    with dask.annotate(retries=2):
        y = x.map_blocks(flaky_double, meta=np.array((), dtype=np.float_))
    with dask.annotate(retries=0):
        z = y.map_blocks(reliable_double, meta=np.array((), dtype=np.float_))

    with dask.config.set(optimization__fuse__active=False):
        z = await c.compute(z)

    assert_eq(z, np.ones(10) * 4.0)


<<<<<<< HEAD
@pytest.mark.parametrize(
    "io",
    [
        "parquet-pyarrow",
        "parquet-fastparquet",
        "csv",
    ],
)
@pytest.mark.parametrize("fuse", [True, False])
def test_blockwise_dataframe_io(c, tmpdir, io, fuse):
    pd = pytest.importorskip("pandas")
    dd = pytest.importorskip("dask.dataframe")

    df = pd.DataFrame({"x": [1, 2, 3] * 5, "y": range(15)})
    ddf0 = dd.from_pandas(df, npartitions=3)

    if io.startswith("parquet"):
        if io == "parquet-pyarrow":
            pytest.importorskip("pyarrow.parquet")
            engine = "pyarrow"
        else:
            pytest.importorskip("fastparquet")
            engine = "fastparquet"
        ddf0.to_parquet(str(tmpdir), engine=engine)
        ddf = dd.read_parquet(str(tmpdir), engine=engine)
    elif io == "csv":
        ddf0.to_csv(str(tmpdir), index=False)
        ddf = dd.read_csv(os.path.join(str(tmpdir), "*"))

    df = df[["x"]] + 10
    ddf = ddf[["x"]] + 10
    with dask.config.set({"optimization.fuse.active": fuse}):
        dd.assert_eq(ddf, df, check_index=False)


@pytest.mark.parametrize(
    "io",
    [
        "ones",
        "zeros",
        "full",
    ],
)
@pytest.mark.parametrize("fuse", [True, False])
def test_blockwise_array_creation(c, io, fuse):
    np = pytest.importorskip("numpy")
    da = pytest.importorskip("dask.array")

    chunks = (5, 2)
    shape = (10, 4)

    if io == "ones":
        darr = da.ones(shape, chunks=chunks)
        narr = np.ones(shape)
    elif io == "zeros":
        darr = da.zeros(shape, chunks=chunks)
        narr = np.zeros(shape)
    elif io == "full":
        darr = da.full(shape, 10, chunks=chunks)
        narr = np.full(shape, 10)

    darr += 2
    narr += 2
    with dask.config.set({"optimization.fuse.active": fuse}):
        da.assert_eq(darr, narr)
=======
@gen_cluster(client=True)
async def test_combo_of_layer_types(c, s, a, b):
    """Check pack/unpack of a HLG that has every type of Layers!"""

    da = pytest.importorskip("dask.array")
    dd = pytest.importorskip("dask.dataframe")
    np = pytest.importorskip("numpy")
    pd = pytest.importorskip("pandas")

    def add(x, y, z, extra_arg):
        return x + y + z + extra_arg

    y = c.submit(lambda x: x, 2)
    z = c.submit(lambda x: x, 3)
    x = da.blockwise(
        add,
        "x",
        da.zeros((3,), chunks=(1,)),
        "x",
        da.ones((3,), chunks=(1,)),
        "x",
        y,
        None,
        concatenate=False,
        dtype=int,
        extra_arg=z,
    )

    df = dd.from_pandas(pd.DataFrame({"a": np.arange(3)}), npartitions=3)
    df = df.shuffle("a", shuffle="tasks")
    df = df["a"].to_dask_array()

    res = x.sum() + df.sum()
    res = await c.compute(res, optimize_graph=False)
    assert res == 21


@gen_cluster(client=True)
async def test_annotation_pack_unpack(c, s, a, b):
    hlg = HighLevelGraph({"l1": MaterializedLayer({"n": 42})}, {"l1": set()})
    packed_hlg = hlg.__dask_distributed_pack__(c, ["n"])

    annotations = {"workers": ("alice",)}
    unpacked_hlg = HighLevelGraph.__dask_distributed_unpack__(packed_hlg, annotations)
    annotations = unpacked_hlg["annotations"]
    assert annotations == {"workers": {"n": ("alice",)}}
>>>>>>> 3674876d
<|MERGE_RESOLUTION|>--- conflicted
+++ resolved
@@ -278,7 +278,6 @@
     assert_eq(z, np.ones(10) * 4.0)
 
 
-<<<<<<< HEAD
 @pytest.mark.parametrize(
     "io",
     [
@@ -344,7 +343,6 @@
     narr += 2
     with dask.config.set({"optimization.fuse.active": fuse}):
         da.assert_eq(darr, narr)
-=======
 @gen_cluster(client=True)
 async def test_combo_of_layer_types(c, s, a, b):
     """Check pack/unpack of a HLG that has every type of Layers!"""
@@ -390,5 +388,4 @@
     annotations = {"workers": ("alice",)}
     unpacked_hlg = HighLevelGraph.__dask_distributed_unpack__(packed_hlg, annotations)
     annotations = unpacked_hlg["annotations"]
-    assert annotations == {"workers": {"n": ("alice",)}}
->>>>>>> 3674876d
+    assert annotations == {"workers": {"n": ("alice",)}}