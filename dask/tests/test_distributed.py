import pytest

distributed = pytest.importorskip("distributed")

import os
import asyncio
from functools import partial
from operator import add

from tornado import gen

import dask
from dask import persist, delayed, compute
from dask.array.numpy_compat import _numpy_120
from dask.delayed import Delayed
from dask.utils import tmpdir, get_named_args
from distributed import futures_of
from distributed.client import wait
from distributed.utils_test import (  # noqa F401
    gen_cluster,
    inc,
    cluster,
    cluster_fixture,
    loop,
    client as c,
    varying,
)


if "should_check_state" in get_named_args(gen_cluster):
    gen_cluster = partial(gen_cluster, should_check_state=False)
    cluster = partial(cluster, should_check_state=False)


def test_can_import_client():
    from dask.distributed import Client  # noqa: F401


@gen_cluster(client=True)
def test_persist(c, s, a, b):
    x = delayed(inc)(1)
    (x2,) = persist(x)

    yield wait(x2)
    assert x2.key in a.data or x2.key in b.data

    y = delayed(inc)(10)
    y2, one = persist(y, 1)

    yield wait(y2)
    assert y2.key in a.data or y2.key in b.data


def test_persist_nested(c):
    a = delayed(1) + 5
    b = a + 1
    c = a + 2
    result = persist({"a": a, "b": [1, 2, b]}, (c, 2), 4, [5])
    assert isinstance(result[0]["a"], Delayed)
    assert isinstance(result[0]["b"][2], Delayed)
    assert isinstance(result[1][0], Delayed)

    sol = ({"a": 6, "b": [1, 2, 7]}, (8, 2), 4, [5])
    assert compute(*result) == sol

    res = persist([a, b], c, 4, [5], traverse=False)
    assert res[0][0] is a
    assert res[0][1] is b
    assert res[1].compute() == 8
    assert res[2:] == (4, [5])


@pytest.mark.skipif(_numpy_120, reason="https://github.com/dask/dask/issues/7170")
def test_futures_to_delayed_dataframe(c):
    pd = pytest.importorskip("pandas")
    dd = pytest.importorskip("dask.dataframe")
    df = pd.DataFrame({"x": [1, 2, 3]})

    futures = c.scatter([df, df])
    ddf = dd.from_delayed(futures)
    dd.utils.assert_eq(ddf.compute(), pd.concat([df, df], axis=0))

    with pytest.raises(TypeError):
        ddf = dd.from_delayed([1, 2])


@pytest.mark.parametrize("fuse", [True, False])
def test_fused_blockwise_dataframe_merge(c, fuse):
    pd = pytest.importorskip("pandas")
    dd = pytest.importorskip("dask.dataframe")

    # Generate two DataFrames with more partitions than
    # the `max_branch` default used for shuffling (32).
    # We need a multi-stage shuffle to cover #7178 fix.
    size = 35
    df1 = pd.DataFrame({"x": range(size), "y": range(size)})
    df2 = pd.DataFrame({"x": range(size), "z": range(size)})
    ddf1 = dd.from_pandas(df1, npartitions=size) + 10
    ddf2 = dd.from_pandas(df2, npartitions=5) + 10
    df1 += 10
    df2 += 10

    with dask.config.set({"optimization.fuse.active": fuse}):
        ddfm = ddf1.merge(ddf2, on=["x"], how="left")
        ddfm.head()  # https://github.com/dask/dask/issues/7178
        dfm = ddfm.compute().sort_values("x")
<<<<<<< HEAD
=======
        # We call compute above since `sort_values` is not
        # supported in `dask.dataframe`
>>>>>>> d540d735
    dd.utils.assert_eq(
        dfm, df1.merge(df2, on=["x"], how="left").sort_values("x"), check_index=False
    )


def test_futures_to_delayed_bag(c):
    db = pytest.importorskip("dask.bag")
    L = [1, 2, 3]

    futures = c.scatter([L, L])
    b = db.from_delayed(futures)
    assert list(b) == L + L


def test_futures_to_delayed_array(c):
    da = pytest.importorskip("dask.array")
    from dask.array.utils import assert_eq

    np = pytest.importorskip("numpy")
    x = np.arange(5)

    futures = c.scatter([x, x])
    A = da.concatenate(
        [da.from_delayed(f, shape=x.shape, dtype=x.dtype) for f in futures], axis=0
    )
    assert_eq(A.compute(), np.concatenate([x, x], axis=0))


@gen_cluster(client=True)
def test_local_get_with_distributed_active(c, s, a, b):
    with dask.config.set(scheduler="sync"):
        x = delayed(inc)(1).persist()
    yield gen.sleep(0.01)
    assert not s.tasks  # scheduler hasn't done anything

    x = delayed(inc)(2).persist(scheduler="sync")  # noqa F841
    yield gen.sleep(0.01)
    assert not s.tasks  # scheduler hasn't done anything


def test_to_hdf_distributed(c):
    from ..dataframe.io.tests.test_hdf import test_to_hdf

    test_to_hdf()


@pytest.mark.parametrize(
    "npartitions",
    [
        1,
        pytest.param(
            4,
            marks=pytest.mark.xfail(reason="HDF not multi-process safe", strict=False),
        ),
        pytest.param(
            10,
            marks=pytest.mark.xfail(reason="HDF not multi-process safe", strict=False),
        ),
    ],
)
def test_to_hdf_scheduler_distributed(npartitions, c):
    from ..dataframe.io.tests.test_hdf import test_to_hdf_schedulers

    test_to_hdf_schedulers(None, npartitions)


@gen_cluster(client=True)
def test_serializable_groupby_agg(c, s, a, b):
    pd = pytest.importorskip("pandas")
    dd = pytest.importorskip("dask.dataframe")
    df = pd.DataFrame({"x": [1, 2, 3, 4], "y": [1, 0, 1, 0]})
    ddf = dd.from_pandas(df, npartitions=2)

    result = ddf.groupby("y").agg("count")

    yield c.compute(result)


def test_futures_in_graph(c):
    x, y = delayed(1), delayed(2)
    xx = delayed(add)(x, x)
    yy = delayed(add)(y, y)
    xxyy = delayed(add)(xx, yy)

    xxyy2 = c.persist(xxyy)
    xxyy3 = delayed(add)(xxyy2, 10)

    assert xxyy3.compute(scheduler="dask.distributed") == ((1 + 1) + (2 + 2)) + 10


def test_zarr_distributed_roundtrip():
    da = pytest.importorskip("dask.array")
    pytest.importorskip("zarr")
    assert_eq = da.utils.assert_eq

    with tmpdir() as d:
        a = da.zeros((3, 3), chunks=(1, 1))
        a.to_zarr(d)
        a2 = da.from_zarr(d)
        assert_eq(a, a2)
        assert a2.chunks == a.chunks


def test_zarr_in_memory_distributed_err(c):
    da = pytest.importorskip("dask.array")
    zarr = pytest.importorskip("zarr")

    c = (1, 1)
    a = da.ones((3, 3), chunks=c)
    z = zarr.zeros_like(a, chunks=c)

    with pytest.raises(RuntimeError):
        a.to_zarr(z)


def test_scheduler_equals_client(c):
    x = delayed(lambda: 1)()
    assert x.compute(scheduler=c) == 1
    assert c.run_on_scheduler(lambda dask_scheduler: dask_scheduler.story(x.key))


@gen_cluster(client=True)
async def test_await(c, s, a, b):
    x = dask.delayed(inc)(1)
    x = await x.persist()
    assert x.key in s.tasks
    assert a.data or b.data
    assert all(f.done() for f in futures_of(x))


def test_local_scheduler():
    async def f():
        x = dask.delayed(inc)(1)
        y = x + 1
        z = await y.persist()
        assert len(z.dask) == 1

    asyncio.get_event_loop().run_until_complete(f())


@gen_cluster(client=True)
async def test_annotations_blockwise_unpack(c, s, a, b):
    da = pytest.importorskip("dask.array")
    np = pytest.importorskip("numpy")
    from dask.array.utils import assert_eq

    # A flaky doubling function -- need extra args because it is called before
    # application to establish dtype/meta.
    scale = varying([ZeroDivisionError("one"), ZeroDivisionError("two"), 2, 2])

    def flaky_double(x):
        return scale() * x

    # A reliable double function.
    def reliable_double(x):
        return 2 * x

    x = da.ones(10, chunks=(5,))

    # The later annotations should not override the earlier annotations
    with dask.annotate(retries=2):
        y = x.map_blocks(flaky_double, meta=np.array((), dtype=np.float_))
    with dask.annotate(retries=0):
        z = y.map_blocks(reliable_double, meta=np.array((), dtype=np.float_))

    with dask.config.set(optimization__fuse__active=False):
        z = await c.compute(z)

    assert_eq(z, np.ones(10) * 4.0)


@pytest.mark.parametrize(
    "io",
    [
        "parquet-pyarrow",
        "parquet-fastparquet",
        "csv",
    ],
)
@pytest.mark.parametrize("fuse", [True, False])
def test_blockwise_dataframe_io(c, tmpdir, io, fuse):
    pd = pytest.importorskip("pandas")
    dd = pytest.importorskip("dask.dataframe")

    df = pd.DataFrame({"x": [1, 2, 3] * 5, "y": range(15)})
    ddf0 = dd.from_pandas(df, npartitions=3)

    if io.startswith("parquet"):
        if io == "parquet-pyarrow":
            pytest.importorskip("pyarrow.parquet")
            engine = "pyarrow"
        else:
            pytest.importorskip("fastparquet")
            engine = "fastparquet"
        ddf0.to_parquet(str(tmpdir), engine=engine)
        ddf = dd.read_parquet(str(tmpdir), engine=engine)
    elif io == "csv":
        ddf0.to_csv(str(tmpdir), index=False)
        ddf = dd.read_csv(os.path.join(str(tmpdir), "*"))

    df = df[["x"]] + 10
    ddf = ddf[["x"]] + 10
    with dask.config.set({"optimization.fuse.active": fuse}):
        dd.assert_eq(ddf, df, check_index=False)


@pytest.mark.parametrize(
    "io",
    [
        "ones",
        "zeros",
        "full",
    ],
)
@pytest.mark.parametrize("fuse", [True, False])
def test_blockwise_array_creation(c, io, fuse):
    np = pytest.importorskip("numpy")
    da = pytest.importorskip("dask.array")

    chunks = (5, 2)
    shape = (10, 4)

    if io == "ones":
        darr = da.ones(shape, chunks=chunks)
        narr = np.ones(shape)
    elif io == "zeros":
        darr = da.zeros(shape, chunks=chunks)
        narr = np.zeros(shape)
    elif io == "full":
        darr = da.full(shape, 10, chunks=chunks)
        narr = np.full(shape, 10)

    darr += 2
    narr += 2
    with dask.config.set({"optimization.fuse.active": fuse}):
        da.assert_eq(darr, narr)<|MERGE_RESOLUTION|>--- conflicted
+++ resolved
@@ -104,11 +104,8 @@
         ddfm = ddf1.merge(ddf2, on=["x"], how="left")
         ddfm.head()  # https://github.com/dask/dask/issues/7178
         dfm = ddfm.compute().sort_values("x")
-<<<<<<< HEAD
-=======
         # We call compute above since `sort_values` is not
         # supported in `dask.dataframe`
->>>>>>> d540d735
     dd.utils.assert_eq(
         dfm, df1.merge(df2, on=["x"], how="left").sort_values("x"), check_index=False
     )
