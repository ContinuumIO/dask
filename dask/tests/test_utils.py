--- conflicted
+++ resolved
@@ -723,7 +723,20 @@
             pass
 
 
-<<<<<<< HEAD
+def test_typename():
+    assert typename(HighLevelGraph) == "dask.highlevelgraph.HighLevelGraph"
+    assert typename(HighLevelGraph, short=True) == "dask.HighLevelGraph"
+
+
+class MyType:
+    pass
+
+
+def test_typename_on_instances():
+    instance = MyType()
+    assert typename(instance) == typename(MyType)
+
+
 def test_delegates():
     # Based on fastcore.meta.delegates
     # [original docs](https://fastcore.fast.ai/meta.html#delegates).
@@ -798,18 +811,4 @@
         def __init__(self, a, b=1, **kwargs):
             super().__init__(**kwargs)
 
-    assert test_sig(Foo, "(a, b=1, c=2)")
-=======
-def test_typename():
-    assert typename(HighLevelGraph) == "dask.highlevelgraph.HighLevelGraph"
-    assert typename(HighLevelGraph, short=True) == "dask.HighLevelGraph"
-
-
-class MyType:
-    pass
-
-
-def test_typename_on_instances():
-    instance = MyType()
-    assert typename(instance) == typename(MyType)
->>>>>>> 153353d5
+    assert test_sig(Foo, "(a, b=1, c=2)")