--- conflicted
+++ resolved
@@ -419,9 +419,10 @@
     assert "dataframe" in dask.config.config
     assert "shuffle-compression" in dask.config.get("dataframe")
 
-<<<<<<< HEAD
+
 def test_schema():
     jsonschema = pytest.importorskip("jsonschema")
+
     config_fn = os.path.join(os.path.dirname(__file__), "..", "dask.yaml")
     schema_fn = os.path.join(os.path.dirname(__file__), "..", "dask-schema.yaml")
 
@@ -432,12 +433,32 @@
         schema = yaml.safe_load(f)
 
     jsonschema.validate(config, schema)
-=======
+
+
+def test_schema_is_complete():
+    config_fn = os.path.join(os.path.dirname(__file__), "..", "dask.yaml")
+    schema_fn = os.path.join(os.path.dirname(__file__), "..", "dask-schema.yaml")
+
+    with open(config_fn) as f:
+        config = yaml.safe_load(f)
+
+    with open(schema_fn) as f:
+        schema = yaml.safe_load(f)
+
+    def test_matches(c, s):
+        for k, v in c.items():
+            if isinstance(v, dict):
+                try:
+                    test_matches(c[k], s["properties"][k])
+                except KeyError:
+                    breakpoint()
+
+    test_matches(config, schema)
+
 
 def test_deprecations():
     with pytest.warns(Warning) as info:
         with dask.config.set(fuse_ave_width=123):
             assert dask.config.get("optimization.fuse.ave-width") == 123
 
-    assert "optimization.fuse.ave-width" in str(info[0].message)
->>>>>>> 71113eac
+    assert "optimization.fuse.ave-width" in str(info[0].message)