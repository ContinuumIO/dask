--- conflicted
+++ resolved
@@ -1,7 +1,4 @@
-<<<<<<< HEAD
-=======
 import itertools
->>>>>>> ec6c9dda
 import pickle
 from operator import getitem
 from functools import partial
@@ -1124,9 +1121,6 @@
     assert f(1, 2) == f(1, 2)
 
     f2 = pickle.loads(pickle.dumps(f))
-<<<<<<< HEAD
-    assert f2(1, 2) == f(1, 2)
-=======
     assert f2(1, 2) == f(1, 2)
 
 
@@ -1205,5 +1199,4 @@
             'add-2': 'inc-add-1',
             'inc-6': (inc, (inc, 'add-2'))
         }))
-    assert res in sols
->>>>>>> ec6c9dda
+    assert res in sols