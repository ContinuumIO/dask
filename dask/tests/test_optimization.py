import itertools
import pickle
from functools import partial

import pytest

import dask
from dask.utils_test import add, inc
from dask.core import get_dependencies
from dask.local import get_sync
from dask.optimization import (
    cull,
    fuse,
    inline,
    inline_functions,
    functions_of,
    fuse_linear,
    SubgraphCallable,
)
from dask.utils import partial_by_order, apply


def double(x):
    return x * 2


def test_cull():
    # 'out' depends on 'x' and 'y', but not 'z'
    d = {"x": 1, "y": (inc, "x"), "z": (inc, "x"), "out": (add, "y", 10)}
    culled, dependencies = cull(d, "out")
    assert culled == {"x": 1, "y": (inc, "x"), "out": (add, "y", 10)}
    assert dependencies == {"x": [], "y": ["x"], "out": ["y"]}

    assert cull(d, "out") == cull(d, ["out"])
    assert cull(d, ["out", "z"])[0] == d
    assert cull(d, [["out"], ["z"]]) == cull(d, ["out", "z"])
    pytest.raises(KeyError, lambda: cull(d, "badkey"))


def fuse2(*args, **kwargs):
    """Run both ``fuse`` and ``fuse_linear`` and compare results"""
    rv1 = fuse_linear(*args, **kwargs)
    if kwargs.get("rename_keys") is not False:
        return rv1
    rv2 = fuse(*args, **kwargs)
    assert rv1 == rv2
    return rv1


def with_deps(dsk):
    return dsk, {k: get_dependencies(dsk, k) for k in dsk}


def test_fuse():
    fuse = fuse2  # tests both `fuse` and `fuse_linear`
    d = {
        "w": (inc, "x"),
        "x": (inc, "y"),
        "y": (inc, "z"),
        "z": (add, "a", "b"),
        "a": 1,
        "b": 2,
    }
    assert fuse(d, rename_keys=False) == with_deps(
        {"w": (inc, (inc, (inc, (add, "a", "b")))), "a": 1, "b": 2}
    )
    assert fuse(d, rename_keys=True) == with_deps(
        {
            "z-y-x-w": (inc, (inc, (inc, (add, "a", "b")))),
            "a": 1,
            "b": 2,
            "w": "z-y-x-w",
        }
    )

    d = {
        "NEW": (inc, "y"),
        "w": (inc, "x"),
        "x": (inc, "y"),
        "y": (inc, "z"),
        "z": (add, "a", "b"),
        "a": 1,
        "b": 2,
    }
    assert fuse(d, rename_keys=False) == with_deps(
        {
            "NEW": (inc, "y"),
            "w": (inc, (inc, "y")),
            "y": (inc, (add, "a", "b")),
            "a": 1,
            "b": 2,
        }
    )
    assert fuse(d, rename_keys=True) == with_deps(
        {
            "NEW": (inc, "z-y"),
            "x-w": (inc, (inc, "z-y")),
            "z-y": (inc, (add, "a", "b")),
            "a": 1,
            "b": 2,
            "w": "x-w",
            "y": "z-y",
        }
    )

    d = {
        "v": (inc, "y"),
        "u": (inc, "w"),
        "w": (inc, "x"),
        "x": (inc, "y"),
        "y": (inc, "z"),
        "z": (add, "a", "b"),
        "a": (inc, "c"),
        "b": (inc, "d"),
        "c": 1,
        "d": 2,
    }
    assert fuse(d, rename_keys=False) == with_deps(
        {
            "u": (inc, (inc, (inc, "y"))),
            "v": (inc, "y"),
            "y": (inc, (add, "a", "b")),
            "a": (inc, 1),
            "b": (inc, 2),
        }
    )
    assert fuse(d, rename_keys=True) == with_deps(
        {
            "x-w-u": (inc, (inc, (inc, "z-y"))),
            "v": (inc, "z-y"),
            "z-y": (inc, (add, "c-a", "d-b")),
            "c-a": (inc, 1),
            "d-b": (inc, 2),
            "a": "c-a",
            "b": "d-b",
            "u": "x-w-u",
            "y": "z-y",
        }
    )

    d = {
        "a": (inc, "x"),
        "b": (inc, "x"),
        "c": (inc, "x"),
        "d": (inc, "c"),
        "x": (inc, "y"),
        "y": 0,
    }
    assert fuse(d, rename_keys=False) == with_deps(
        {"a": (inc, "x"), "b": (inc, "x"), "d": (inc, (inc, "x")), "x": (inc, 0)}
    )
    assert fuse(d, rename_keys=True) == with_deps(
        {
            "a": (inc, "y-x"),
            "b": (inc, "y-x"),
            "c-d": (inc, (inc, "y-x")),
            "y-x": (inc, 0),
            "d": "c-d",
            "x": "y-x",
        }
    )

    d = {"a": 1, "b": (inc, "a"), "c": (add, "b", "b")}
    assert fuse(d, rename_keys=False) == with_deps(
        {"b": (inc, 1), "c": (add, "b", "b")}
    )
    assert fuse(d, rename_keys=True) == with_deps(
        {"a-b": (inc, 1), "c": (add, "a-b", "a-b"), "b": "a-b"}
    )


def test_fuse_keys():
    fuse = fuse2  # tests both `fuse` and `fuse_linear`
    d = {"a": 1, "b": (inc, "a"), "c": (inc, "b")}
    keys = ["b"]
    assert fuse(d, keys, rename_keys=False) == with_deps(
        {"b": (inc, 1), "c": (inc, "b")}
    )
    assert fuse(d, keys, rename_keys=True) == with_deps(
        {"a-b": (inc, 1), "c": (inc, "a-b"), "b": "a-b"}
    )

    d = {
        "w": (inc, "x"),
        "x": (inc, "y"),
        "y": (inc, "z"),
        "z": (add, "a", "b"),
        "a": 1,
        "b": 2,
    }
    keys = ["x", "z"]
    assert fuse(d, keys, rename_keys=False) == with_deps(
        {"w": (inc, "x"), "x": (inc, (inc, "z")), "z": (add, "a", "b"), "a": 1, "b": 2}
    )
    assert fuse(d, keys, rename_keys=True) == with_deps(
        {
            "w": (inc, "y-x"),
            "y-x": (inc, (inc, "z")),
            "z": (add, "a", "b"),
            "a": 1,
            "b": 2,
            "x": "y-x",
        }
    )


def test_inline():
    d = {"a": 1, "b": (inc, "a"), "c": (inc, "b"), "d": (add, "a", "c")}
    assert inline(d) == {"a": 1, "b": (inc, 1), "c": (inc, "b"), "d": (add, 1, "c")}
    assert inline(d, ["a", "b", "c"]) == {
        "a": 1,
        "b": (inc, 1),
        "c": (inc, (inc, 1)),
        "d": (add, 1, (inc, (inc, 1))),
    }
    d = {"x": 1, "y": (inc, "x"), "z": (add, "x", "y")}
    assert inline(d) == {"x": 1, "y": (inc, 1), "z": (add, 1, "y")}
    assert inline(d, keys="y") == {"x": 1, "y": (inc, 1), "z": (add, 1, (inc, 1))}
    assert inline(d, keys="y", inline_constants=False) == {
        "x": 1,
        "y": (inc, "x"),
        "z": (add, "x", (inc, "x")),
    }

    d = {"a": 1, "b": "a", "c": "b", "d": ["a", "b", "c"], "e": (add, (len, "d"), "a")}
    assert inline(d, "d") == {
        "a": 1,
        "b": 1,
        "c": 1,
        "d": [1, 1, 1],
        "e": (add, (len, [1, 1, 1]), 1),
    }
    assert inline(d, "a", inline_constants=False) == {
        "a": 1,
        "b": 1,
        "c": "b",
        "d": [1, "b", "c"],
        "e": (add, (len, "d"), 1),
    }


def test_inline_functions():
    x, y, i, d = "xyid"
    dsk = {"out": (add, i, d), i: (inc, x), d: (double, y), x: 1, y: 1}

    result = inline_functions(dsk, [], fast_functions=set([inc]))
    expected = {"out": (add, (inc, x), d), d: (double, y), x: 1, y: 1}
    assert result == expected


def test_inline_ignores_curries_and_partials():
    dsk = {"x": 1, "y": 2, "a": (partial(add, 1), "x"), "b": (inc, "a")}

    result = inline_functions(dsk, [], fast_functions=set([add]))
    assert result["b"] == (inc, dsk["a"])
    assert "a" not in result


def test_inline_functions_non_hashable():
    class NonHashableCallable(object):
        def __call__(self, a):
            return a + 1

        def __hash__(self):
            raise TypeError("Not hashable")

    nohash = NonHashableCallable()

    dsk = {"a": 1, "b": (inc, "a"), "c": (nohash, "b"), "d": (inc, "c")}

    result = inline_functions(dsk, [], fast_functions={inc})
    assert result["c"] == (nohash, dsk["b"])
    assert "b" not in result


def test_inline_doesnt_shrink_fast_functions_at_top():
    dsk = {"x": (inc, "y"), "y": 1}
    result = inline_functions(dsk, [], fast_functions=set([inc]))
    assert result == dsk


def test_inline_traverses_lists():
    x, y, i, d = "xyid"
    dsk = {"out": (sum, [i, d]), i: (inc, x), d: (double, y), x: 1, y: 1}
    expected = {"out": (sum, [(inc, x), d]), d: (double, y), x: 1, y: 1}
    result = inline_functions(dsk, [], fast_functions=set([inc]))
    assert result == expected


def test_inline_functions_protects_output_keys():
    dsk = {"x": (inc, 1), "y": (double, "x")}
    assert inline_functions(dsk, [], [inc]) == {"y": (double, (inc, 1))}
    assert inline_functions(dsk, ["x"], [inc]) == {"y": (double, "x"), "x": (inc, 1)}


def test_functions_of():
    a = lambda x: x
    b = lambda x: x
    assert functions_of((a, 1)) == set([a])
    assert functions_of((a, (b, 1))) == set([a, b])
    assert functions_of((a, [(b, 1)])) == set([a, b])
    assert functions_of((a, [[[(b, 1)]]])) == set([a, b])
    assert functions_of(1) == set()
    assert functions_of(a) == set()
    assert functions_of((a,)) == set([a])


def test_inline_cull_dependencies():
    d = {"a": 1, "b": "a", "c": "b", "d": ["a", "b", "c"], "e": (add, (len, "d"), "a")}

    d2, dependencies = cull(d, ["d", "e"])
    inline(d2, {"b"}, dependencies=dependencies)


def test_fuse_reductions_single_input():
    def f(*args):
        return args

    d = {"a": 1, "b1": (f, "a"), "b2": (f, "a", "a"), "c": (f, "b1", "b2")}
    assert fuse(d, ave_width=1.9, rename_keys=False) == with_deps(d)
    assert fuse(d, ave_width=1.9, rename_keys=True) == with_deps(d)
    assert fuse(d, ave_width=2, rename_keys=False) == with_deps(
        {"a": 1, "c": (f, (f, "a"), (f, "a", "a"))}
    )
    assert fuse(d, ave_width=2, rename_keys=True) == with_deps(
        {"a": 1, "b1-b2-c": (f, (f, "a"), (f, "a", "a")), "c": "b1-b2-c"}
    )

    d = {
        "a": 1,
        "b1": (f, "a"),
        "b2": (f, "a", "a"),
        "b3": (f, "a", "a", "a"),
        "c": (f, "b1", "b2", "b3"),
    }
    assert fuse(d, ave_width=2.9, rename_keys=False) == with_deps(d)
    assert fuse(d, ave_width=2.9, rename_keys=True) == with_deps(d)
    assert fuse(d, ave_width=3, rename_keys=False) == with_deps(
        {"a": 1, "c": (f, (f, "a"), (f, "a", "a"), (f, "a", "a", "a"))}
    )
    assert fuse(d, ave_width=3, rename_keys=True) == with_deps(
        {
            "a": 1,
            "b1-b2-b3-c": (f, (f, "a"), (f, "a", "a"), (f, "a", "a", "a")),
            "c": "b1-b2-b3-c",
        }
    )

    d = {"a": 1, "b1": (f, "a"), "b2": (f, "a"), "c": (f, "a", "b1", "b2")}
    assert fuse(d, ave_width=1.9, rename_keys=False) == with_deps(d)
    assert fuse(d, ave_width=1.9, rename_keys=True) == with_deps(d)
    assert fuse(d, ave_width=2, rename_keys=False) == with_deps(
        {"a": 1, "c": (f, "a", (f, "a"), (f, "a"))}
    )
    assert fuse(d, ave_width=2, rename_keys=True) == with_deps(
        {"a": 1, "b1-b2-c": (f, "a", (f, "a"), (f, "a")), "c": "b1-b2-c"}
    )

    d = {
        "a": 1,
        "b1": (f, "a"),
        "b2": (f, "a"),
        "c": (f, "b1", "b2"),
        "d1": (f, "c"),
        "d2": (f, "c"),
        "e": (f, "d1", "d2"),
    }
    assert fuse(d, ave_width=1.9, rename_keys=False) == with_deps(d)
    assert fuse(d, ave_width=1.9, rename_keys=True) == with_deps(d)
    assert fuse(d, ave_width=2, rename_keys=False) == with_deps(
        {"a": 1, "c": (f, (f, "a"), (f, "a")), "e": (f, (f, "c"), (f, "c"))}
    )
    assert fuse(d, ave_width=2, rename_keys=True) == with_deps(
        {
            "a": 1,
            "b1-b2-c": (f, (f, "a"), (f, "a")),
            "d1-d2-e": (f, (f, "c"), (f, "c")),
            "c": "b1-b2-c",
            "e": "d1-d2-e",
        }
    )

    d = {
        "a": 1,
        "b1": (f, "a"),
        "b2": (f, "a"),
        "b3": (f, "a"),
        "b4": (f, "a"),
        "c1": (f, "b1", "b2"),
        "c2": (f, "b3", "b4"),
        "d": (f, "c1", "c2"),
    }
    assert fuse(d, ave_width=1.9, rename_keys=False) == with_deps(d)
    assert fuse(d, ave_width=1.9, rename_keys=True) == with_deps(d)
    expected = with_deps(
        {
            "a": 1,
            "c1": (f, (f, "a"), (f, "a")),
            "c2": (f, (f, "a"), (f, "a")),
            "d": (f, "c1", "c2"),
        }
    )
    assert fuse(d, ave_width=2, rename_keys=False) == expected
    assert fuse(d, ave_width=2.9, rename_keys=False) == expected
    expected = with_deps(
        {
            "a": 1,
            "b1-b2-c1": (f, (f, "a"), (f, "a")),
            "b3-b4-c2": (f, (f, "a"), (f, "a")),
            "d": (f, "c1", "c2"),
            "c1": "b1-b2-c1",
            "c2": "b3-b4-c2",
        }
    )
    assert fuse(d, ave_width=2, rename_keys=True) == expected
    assert fuse(d, ave_width=2.9, rename_keys=True) == expected
    assert fuse(d, ave_width=3, rename_keys=False) == with_deps(
        {"a": 1, "d": (f, (f, (f, "a"), (f, "a")), (f, (f, "a"), (f, "a")))}
    )
    assert fuse(d, ave_width=3, rename_keys=True) == with_deps(
        {
            "a": 1,
            "b1-b2-b3-b4-c1-c2-d": (
                f,
                (f, (f, "a"), (f, "a")),
                (f, (f, "a"), (f, "a")),
            ),
            "d": "b1-b2-b3-b4-c1-c2-d",
        }
    )

    d = {
        "a": 1,
        "b1": (f, "a"),
        "b2": (f, "a"),
        "b3": (f, "a"),
        "b4": (f, "a"),
        "b5": (f, "a"),
        "b6": (f, "a"),
        "b7": (f, "a"),
        "b8": (f, "a"),
        "c1": (f, "b1", "b2"),
        "c2": (f, "b3", "b4"),
        "c3": (f, "b5", "b6"),
        "c4": (f, "b7", "b8"),
        "d1": (f, "c1", "c2"),
        "d2": (f, "c3", "c4"),
        "e": (f, "d1", "d2"),
    }
    assert fuse(d, ave_width=1.9, rename_keys=False) == with_deps(d)
    assert fuse(d, ave_width=1.9, rename_keys=True) == with_deps(d)
    expected = with_deps(
        {
            "a": 1,
            "c1": (f, (f, "a"), (f, "a")),
            "c2": (f, (f, "a"), (f, "a")),
            "c3": (f, (f, "a"), (f, "a")),
            "c4": (f, (f, "a"), (f, "a")),
            "d1": (f, "c1", "c2"),
            "d2": (f, "c3", "c4"),
            "e": (f, "d1", "d2"),
        }
    )
    assert fuse(d, ave_width=2, rename_keys=False) == expected
    assert fuse(d, ave_width=2.9, rename_keys=False) == expected
    expected = with_deps(
        {
            "a": 1,
            "b1-b2-c1": (f, (f, "a"), (f, "a")),
            "b3-b4-c2": (f, (f, "a"), (f, "a")),
            "b5-b6-c3": (f, (f, "a"), (f, "a")),
            "b7-b8-c4": (f, (f, "a"), (f, "a")),
            "d1": (f, "c1", "c2"),
            "d2": (f, "c3", "c4"),
            "e": (f, "d1", "d2"),
            "c1": "b1-b2-c1",
            "c2": "b3-b4-c2",
            "c3": "b5-b6-c3",
            "c4": "b7-b8-c4",
        }
    )
    assert fuse(d, ave_width=2, rename_keys=True) == expected
    assert fuse(d, ave_width=2.9, rename_keys=True) == expected
    expected = with_deps(
        {
            "a": 1,
            "d1": (f, (f, (f, "a"), (f, "a")), (f, (f, "a"), (f, "a"))),
            "d2": (f, (f, (f, "a"), (f, "a")), (f, (f, "a"), (f, "a"))),
            "e": (f, "d1", "d2"),
        }
    )
    assert fuse(d, ave_width=3, rename_keys=False) == expected
    assert fuse(d, ave_width=4.6, rename_keys=False) == expected
    expected = with_deps(
        {
            "a": 1,
            "b1-b2-b3-b4-c1-c2-d1": (
                f,
                (f, (f, "a"), (f, "a")),
                (f, (f, "a"), (f, "a")),
            ),
            "b5-b6-b7-b8-c3-c4-d2": (
                f,
                (f, (f, "a"), (f, "a")),
                (f, (f, "a"), (f, "a")),
            ),
            "e": (f, "d1", "d2"),
            "d1": "b1-b2-b3-b4-c1-c2-d1",
            "d2": "b5-b6-b7-b8-c3-c4-d2",
        }
    )
    assert fuse(d, ave_width=3, rename_keys=True) == expected
    assert fuse(d, ave_width=4.6, rename_keys=True) == expected
    assert fuse(d, ave_width=4.7, rename_keys=False) == with_deps(
        {
            "a": 1,
            "e": (
                f,
                (f, (f, (f, "a"), (f, "a")), (f, (f, "a"), (f, "a"))),
                (f, (f, (f, "a"), (f, "a")), (f, (f, "a"), (f, "a"))),
            ),
        }
    )
    assert fuse(d, ave_width=4.7, rename_keys=True) == with_deps(
        {
            "a": 1,
            "b1-b2-b3-b4-b5-b6-b7-b8-c1-c2-c3-c4-d1-d2-e": (
                f,
                (f, (f, (f, "a"), (f, "a")), (f, (f, "a"), (f, "a"))),
                (f, (f, (f, "a"), (f, "a")), (f, (f, "a"), (f, "a"))),
            ),
            "e": "b1-b2-b3-b4-b5-b6-b7-b8-c1-c2-c3-c4-d1-d2-e",
        }
    )

    d = {
        "a": 1,
        "b1": (f, "a"),
        "b2": (f, "a"),
        "b3": (f, "a"),
        "b4": (f, "a"),
        "b5": (f, "a"),
        "b6": (f, "a"),
        "b7": (f, "a"),
        "b8": (f, "a"),
        "b9": (f, "a"),
        "b10": (f, "a"),
        "b11": (f, "a"),
        "b12": (f, "a"),
        "b13": (f, "a"),
        "b14": (f, "a"),
        "b15": (f, "a"),
        "b16": (f, "a"),
        "c1": (f, "b1", "b2"),
        "c2": (f, "b3", "b4"),
        "c3": (f, "b5", "b6"),
        "c4": (f, "b7", "b8"),
        "c5": (f, "b9", "b10"),
        "c6": (f, "b11", "b12"),
        "c7": (f, "b13", "b14"),
        "c8": (f, "b15", "b16"),
        "d1": (f, "c1", "c2"),
        "d2": (f, "c3", "c4"),
        "d3": (f, "c5", "c6"),
        "d4": (f, "c7", "c8"),
        "e1": (f, "d1", "d2"),
        "e2": (f, "d3", "d4"),
        "f": (f, "e1", "e2"),
    }
    assert fuse(d, ave_width=1.9, rename_keys=False) == with_deps(d)
    assert fuse(d, ave_width=1.9, rename_keys=True) == with_deps(d)
    expected = with_deps(
        {
            "a": 1,
            "c1": (f, (f, "a"), (f, "a")),
            "c2": (f, (f, "a"), (f, "a")),
            "c3": (f, (f, "a"), (f, "a")),
            "c4": (f, (f, "a"), (f, "a")),
            "c5": (f, (f, "a"), (f, "a")),
            "c6": (f, (f, "a"), (f, "a")),
            "c7": (f, (f, "a"), (f, "a")),
            "c8": (f, (f, "a"), (f, "a")),
            "d1": (f, "c1", "c2"),
            "d2": (f, "c3", "c4"),
            "d3": (f, "c5", "c6"),
            "d4": (f, "c7", "c8"),
            "e1": (f, "d1", "d2"),
            "e2": (f, "d3", "d4"),
            "f": (f, "e1", "e2"),
        }
    )
    assert fuse(d, ave_width=2, rename_keys=False) == expected
    assert fuse(d, ave_width=2.9, rename_keys=False) == expected
    expected = with_deps(
        {
            "a": 1,
            "b1-b2-c1": (f, (f, "a"), (f, "a")),
            "b3-b4-c2": (f, (f, "a"), (f, "a")),
            "b5-b6-c3": (f, (f, "a"), (f, "a")),
            "b7-b8-c4": (f, (f, "a"), (f, "a")),
            "b10-b9-c5": (f, (f, "a"), (f, "a")),
            "b11-b12-c6": (f, (f, "a"), (f, "a")),
            "b13-b14-c7": (f, (f, "a"), (f, "a")),
            "b15-b16-c8": (f, (f, "a"), (f, "a")),
            "d1": (f, "c1", "c2"),
            "d2": (f, "c3", "c4"),
            "d3": (f, "c5", "c6"),
            "d4": (f, "c7", "c8"),
            "e1": (f, "d1", "d2"),
            "e2": (f, "d3", "d4"),
            "f": (f, "e1", "e2"),
            "c1": "b1-b2-c1",
            "c2": "b3-b4-c2",
            "c3": "b5-b6-c3",
            "c4": "b7-b8-c4",
            "c5": "b10-b9-c5",
            "c6": "b11-b12-c6",
            "c7": "b13-b14-c7",
            "c8": "b15-b16-c8",
        }
    )
    assert fuse(d, ave_width=2, rename_keys=True) == expected
    assert fuse(d, ave_width=2.9, rename_keys=True) == expected
    expected = with_deps(
        {
            "a": 1,
            "d1": (f, (f, (f, "a"), (f, "a")), (f, (f, "a"), (f, "a"))),
            "d2": (f, (f, (f, "a"), (f, "a")), (f, (f, "a"), (f, "a"))),
            "d3": (f, (f, (f, "a"), (f, "a")), (f, (f, "a"), (f, "a"))),
            "d4": (f, (f, (f, "a"), (f, "a")), (f, (f, "a"), (f, "a"))),
            "e1": (f, "d1", "d2"),
            "e2": (f, "d3", "d4"),
            "f": (f, "e1", "e2"),
        }
    )
    assert fuse(d, ave_width=3, rename_keys=False) == expected
    assert fuse(d, ave_width=4.6, rename_keys=False) == expected
    expected = with_deps(
        {
            "a": 1,
            "b1-b2-b3-b4-c1-c2-d1": (
                f,
                (f, (f, "a"), (f, "a")),
                (f, (f, "a"), (f, "a")),
            ),
            "b5-b6-b7-b8-c3-c4-d2": (
                f,
                (f, (f, "a"), (f, "a")),
                (f, (f, "a"), (f, "a")),
            ),
            "b10-b11-b12-b9-c5-c6-d3": (
                f,
                (f, (f, "a"), (f, "a")),
                (f, (f, "a"), (f, "a")),
            ),
            "b13-b14-b15-b16-c7-c8-d4": (
                f,
                (f, (f, "a"), (f, "a")),
                (f, (f, "a"), (f, "a")),
            ),
            "e1": (f, "d1", "d2"),
            "e2": (f, "d3", "d4"),
            "f": (f, "e1", "e2"),
            "d1": "b1-b2-b3-b4-c1-c2-d1",
            "d2": "b5-b6-b7-b8-c3-c4-d2",
            "d3": "b10-b11-b12-b9-c5-c6-d3",
            "d4": "b13-b14-b15-b16-c7-c8-d4",
        }
    )
    assert fuse(d, ave_width=3, rename_keys=True) == expected
    assert fuse(d, ave_width=4.6, rename_keys=True) == expected
    expected = with_deps(
        {
            "a": 1,
            "e1": (
                f,
                (f, (f, (f, "a"), (f, "a")), (f, (f, "a"), (f, "a"))),
                (f, (f, (f, "a"), (f, "a")), (f, (f, "a"), (f, "a"))),
            ),
            "e2": (
                f,
                (f, (f, (f, "a"), (f, "a")), (f, (f, "a"), (f, "a"))),
                (f, (f, (f, "a"), (f, "a")), (f, (f, "a"), (f, "a"))),
            ),
            "f": (f, "e1", "e2"),
        }
    )
    assert fuse(d, ave_width=4.7, rename_keys=False) == expected
    assert fuse(d, ave_width=7.4, rename_keys=False) == expected
    expected = with_deps(
        {
            "a": 1,
            "b1-b2-b3-b4-b5-b6-b7-b8-c1-c2-c3-c4-d1-d2-e1": (
                f,
                (f, (f, (f, "a"), (f, "a")), (f, (f, "a"), (f, "a"))),
                (f, (f, (f, "a"), (f, "a")), (f, (f, "a"), (f, "a"))),
            ),
            "b10-b11-b12-b13-b14-b15-b16-b9-c5-c6-c7-c8-d3-d4-e2": (
                f,
                (f, (f, (f, "a"), (f, "a")), (f, (f, "a"), (f, "a"))),
                (f, (f, (f, "a"), (f, "a")), (f, (f, "a"), (f, "a"))),
            ),
            "f": (f, "e1", "e2"),
            "e1": "b1-b2-b3-b4-b5-b6-b7-b8-c1-c2-c3-c4-d1-d2-e1",
            "e2": "b10-b11-b12-b13-b14-b15-b16-b9-c5-c6-c7-c8-d3-d4-e2",
        }
    )
    assert fuse(d, ave_width=4.7, rename_keys=True) == expected
    assert fuse(d, ave_width=7.4, rename_keys=True) == expected
    assert fuse(d, ave_width=7.5, rename_keys=False) == with_deps(
        {
            "a": 1,
            "f": (
                f,
                (
                    f,
                    (f, (f, (f, "a"), (f, "a")), (f, (f, "a"), (f, "a"))),
                    (f, (f, (f, "a"), (f, "a")), (f, (f, "a"), (f, "a"))),
                ),
                (
                    f,
                    (f, (f, (f, "a"), (f, "a")), (f, (f, "a"), (f, "a"))),
                    (f, (f, (f, "a"), (f, "a")), (f, (f, "a"), (f, "a"))),
                ),
            ),
        }
    )
    assert fuse(d, ave_width=7.5, rename_keys=True) == with_deps(
        {
            "a": 1,
            "b1-b10-b11-b12-b13-b14-b15-b16-b2-b3-b4-b5-b6-b7-b8-b9-c1-c2-c3-c4-c5-c6-c7-c8-d1-d2-d3-d4-e1-e2-f": (
                f,
                (
                    f,
                    (f, (f, (f, "a"), (f, "a")), (f, (f, "a"), (f, "a"))),
                    (f, (f, (f, "a"), (f, "a")), (f, (f, "a"), (f, "a"))),
                ),
                (
                    f,
                    (f, (f, (f, "a"), (f, "a")), (f, (f, "a"), (f, "a"))),
                    (f, (f, (f, "a"), (f, "a")), (f, (f, "a"), (f, "a"))),
                ),
            ),
            "f": "b1-b10-b11-b12-b13-b14-b15-b16-b2-b3-b4-b5-b6-b7-b8-b9-c1-c2-c3-c4-c5-c6-c7-c8-d1-d2-d3-d4-e1-e2-f",
        }
    )

    d = {"a": 1, "b": (f, "a")}
    assert fuse(d, ave_width=1, rename_keys=False) == with_deps({"b": (f, 1)})
    assert fuse(d, ave_width=1, rename_keys=True) == with_deps(
        {"a-b": (f, 1), "b": "a-b"}
    )

    d = {"a": 1, "b": (f, "a"), "c": (f, "b"), "d": (f, "c")}
    assert fuse(d, ave_width=1, rename_keys=False) == with_deps({"d": (f, (f, (f, 1)))})
    assert fuse(d, ave_width=1, rename_keys=True) == with_deps(
        {"a-b-c-d": (f, (f, (f, 1))), "d": "a-b-c-d"}
    )

    d = {"a": 1, "b": (f, "a"), "c": (f, "a", "b"), "d": (f, "a", "c")}
    assert fuse(d, ave_width=1, rename_keys=False) == with_deps(
        {"a": 1, "d": (f, "a", (f, "a", (f, "a")))}
    )
    assert fuse(d, ave_width=1, rename_keys=True) == with_deps(
        {"a": 1, "b-c-d": (f, "a", (f, "a", (f, "a"))), "d": "b-c-d"}
    )

    d = {
        "a": 1,
        "b1": (f, "a"),
        "b2": (f, "a"),
        "c1": (f, "b1"),
        "d1": (f, "c1"),
        "e1": (f, "d1"),
        "f": (f, "e1", "b2"),
    }
    expected = with_deps(
        {"a": 1, "b2": (f, "a"), "e1": (f, (f, (f, (f, "a")))), "f": (f, "e1", "b2")}
    )
    assert fuse(d, ave_width=1, rename_keys=False) == expected
    assert fuse(d, ave_width=1.9, rename_keys=False) == expected
    expected = with_deps(
        {
            "a": 1,
            "b2": (f, "a"),
            "b1-c1-d1-e1": (f, (f, (f, (f, "a")))),
            "f": (f, "e1", "b2"),
            "e1": "b1-c1-d1-e1",
        }
    )
    assert fuse(d, ave_width=1, rename_keys=True) == expected
    assert fuse(d, ave_width=1.9, rename_keys=True) == expected
    assert fuse(d, ave_width=2, rename_keys=False) == with_deps(
        {"a": 1, "f": (f, (f, (f, (f, (f, "a")))), (f, "a"))}
    )
    assert fuse(d, ave_width=2, rename_keys=True) == with_deps(
        {
            "a": 1,
            "b1-b2-c1-d1-e1-f": (f, (f, (f, (f, (f, "a")))), (f, "a")),
            "f": "b1-b2-c1-d1-e1-f",
        }
    )

    d = {
        "a": 1,
        "b1": (f, "a"),
        "b2": (f, "a"),
        "c1": (f, "a", "b1"),
        "d1": (f, "a", "c1"),
        "e1": (f, "a", "d1"),
        "f": (f, "a", "e1", "b2"),
    }
    expected = with_deps(
        {
            "a": 1,
            "b2": (f, "a"),
            "e1": (f, "a", (f, "a", (f, "a", (f, "a")))),
            "f": (f, "a", "e1", "b2"),
        }
    )
    assert fuse(d, ave_width=1, rename_keys=False) == expected
    assert fuse(d, ave_width=1.9, rename_keys=False) == expected
    expected = with_deps(
        {
            "a": 1,
            "b2": (f, "a"),
            "b1-c1-d1-e1": (f, "a", (f, "a", (f, "a", (f, "a")))),
            "f": (f, "a", "e1", "b2"),
            "e1": "b1-c1-d1-e1",
        }
    )
    assert fuse(d, ave_width=1, rename_keys=True) == expected
    assert fuse(d, ave_width=1.9, rename_keys=True) == expected
    assert fuse(d, ave_width=2, rename_keys=False) == with_deps(
        {"a": 1, "f": (f, "a", (f, "a", (f, "a", (f, "a", (f, "a")))), (f, "a"))}
    )
    assert fuse(d, ave_width=2, rename_keys=True) == with_deps(
        {
            "a": 1,
            "b1-b2-c1-d1-e1-f": (
                f,
                "a",
                (f, "a", (f, "a", (f, "a", (f, "a")))),
                (f, "a"),
            ),
            "f": "b1-b2-c1-d1-e1-f",
        }
    )

    d = {
        "a": 1,
        "b1": (f, "a"),
        "b2": (f, "a"),
        "b3": (f, "a"),
        "c1": (f, "b1"),
        "c2": (f, "b2"),
        "c3": (f, "b3"),
        "d1": (f, "c1"),
        "d2": (f, "c2"),
        "d3": (f, "c3"),
        "e": (f, "d1", "d2", "d3"),
        "f": (f, "e"),
        "g": (f, "f"),
    }
    assert fuse(d, ave_width=1, rename_keys=False) == with_deps(
        {
            "a": 1,
            "d1": (f, (f, (f, "a"))),
            "d2": (f, (f, (f, "a"))),
            "d3": (f, (f, (f, "a"))),
            "g": (f, (f, (f, "d1", "d2", "d3"))),
        }
    )
    assert fuse(d, ave_width=1, rename_keys=True) == with_deps(
        {
            "a": 1,
            "b1-c1-d1": (f, (f, (f, "a"))),
            "b2-c2-d2": (f, (f, (f, "a"))),
            "b3-c3-d3": (f, (f, (f, "a"))),
            "e-f-g": (f, (f, (f, "d1", "d2", "d3"))),
            "d1": "b1-c1-d1",
            "d2": "b2-c2-d2",
            "d3": "b3-c3-d3",
            "g": "e-f-g",
        }
    )

    d = {
        "a": 1,
        "b": (f, "a"),
        "c": (f, "b"),
        "d": (f, "b", "c"),
        "e": (f, "d"),
        "f": (f, "e"),
        "g": (f, "d", "f"),
    }
    assert fuse(d, ave_width=1, rename_keys=False) == with_deps(
        {"b": (f, 1), "d": (f, "b", (f, "b")), "g": (f, "d", (f, (f, "d")))}
    )
    assert fuse(d, ave_width=1, rename_keys=True) == with_deps(
        {
            "a-b": (f, 1),
            "c-d": (f, "b", (f, "b")),
            "e-f-g": (f, "d", (f, (f, "d"))),
            "b": "a-b",
            "d": "c-d",
            "g": "e-f-g",
        }
    )


def test_fuse_stressed():
    def f(*args):
        return args

    d = {
        "array-original-27b9f9d257a80fa6adae06a98faf71eb": 1,
        ("cholesky-upper-26a6b670a8aabb7e2f8936db7ccb6a88", 0, 0): (
            f,
            ("cholesky-26a6b670a8aabb7e2f8936db7ccb6a88", 0, 0),
        ),
        ("cholesky-26a6b670a8aabb7e2f8936db7ccb6a88", 1, 0): (
            f,
            ("cholesky-upper-26a6b670a8aabb7e2f8936db7ccb6a88", 0, 1),
        ),
        ("array-27b9f9d257a80fa6adae06a98faf71eb", 0, 0): (
            f,
            "array-original-27b9f9d257a80fa6adae06a98faf71eb",
            (slice(0, 10, None), slice(0, 10, None)),
        ),
        ("cholesky-upper-26a6b670a8aabb7e2f8936db7ccb6a88", 1, 0): (
            "cholesky-26a6b670a8aabb7e2f8936db7ccb6a88",
            0,
            1,
        ),
        ("cholesky-26a6b670a8aabb7e2f8936db7ccb6a88", 1, 1): (
            f,
            (
                f,
                ("array-27b9f9d257a80fa6adae06a98faf71eb", 1, 1),
                (f, [("cholesky-lt-dot-26a6b670a8aabb7e2f8936db7ccb6a88", 1, 0, 1, 0)]),
            ),
        ),
        ("cholesky-lt-dot-26a6b670a8aabb7e2f8936db7ccb6a88", 1, 0, 1, 0): (
            f,
            ("cholesky-26a6b670a8aabb7e2f8936db7ccb6a88", 1, 0),
            ("cholesky-upper-26a6b670a8aabb7e2f8936db7ccb6a88", 0, 1),
        ),
        ("array-27b9f9d257a80fa6adae06a98faf71eb", 0, 1): (
            f,
            "array-original-27b9f9d257a80fa6adae06a98faf71eb",
            (slice(0, 10, None), slice(10, 20, None)),
        ),
        ("cholesky-upper-26a6b670a8aabb7e2f8936db7ccb6a88", 1, 1): (
            f,
            ("cholesky-26a6b670a8aabb7e2f8936db7ccb6a88", 1, 1),
        ),
        ("cholesky-26a6b670a8aabb7e2f8936db7ccb6a88", 0, 1): (f, (10, 10)),
        ("array-27b9f9d257a80fa6adae06a98faf71eb", 1, 1): (
            f,
            "array-original-27b9f9d257a80fa6adae06a98faf71eb",
            (slice(10, 20, None), slice(10, 20, None)),
        ),
        ("cholesky-upper-26a6b670a8aabb7e2f8936db7ccb6a88", 0, 1): (
            f,
            ("cholesky-26a6b670a8aabb7e2f8936db7ccb6a88", 0, 0),
            ("array-27b9f9d257a80fa6adae06a98faf71eb", 0, 1),
        ),
        ("cholesky-26a6b670a8aabb7e2f8936db7ccb6a88", 0, 0): (
            f,
            ("array-27b9f9d257a80fa6adae06a98faf71eb", 0, 0),
        ),
    }
    keys = {
        ("cholesky-upper-26a6b670a8aabb7e2f8936db7ccb6a88", 0, 0),
        ("cholesky-upper-26a6b670a8aabb7e2f8936db7ccb6a88", 0, 1),
        ("cholesky-upper-26a6b670a8aabb7e2f8936db7ccb6a88", 1, 0),
        ("cholesky-upper-26a6b670a8aabb7e2f8936db7ccb6a88", 1, 1),
    }
    rv = fuse(d, keys=keys, ave_width=2, rename_keys=True)
    assert rv == with_deps(rv[0])


def test_fuse_reductions_multiple_input():
    def f(*args):
        return args

    d = {"a1": 1, "a2": 2, "b": (f, "a1", "a2"), "c": (f, "b")}
    assert fuse(d, ave_width=2, rename_keys=False) == with_deps({"c": (f, (f, 1, 2))})
    assert fuse(d, ave_width=2, rename_keys=True) == with_deps(
        {"a1-a2-b-c": (f, (f, 1, 2)), "c": "a1-a2-b-c"}
    )
    assert fuse(d, ave_width=1, rename_keys=False) == with_deps(
        {"a1": 1, "a2": 2, "c": (f, (f, "a1", "a2"))}
    )
    assert fuse(d, ave_width=1, rename_keys=True) == with_deps(
        {"a1": 1, "a2": 2, "b-c": (f, (f, "a1", "a2")), "c": "b-c"}
    )

    d = {
        "a1": 1,
        "a2": 2,
        "b1": (f, "a1"),
        "b2": (f, "a1", "a2"),
        "b3": (f, "a2"),
        "c": (f, "b1", "b2", "b3"),
    }
    expected = with_deps(d)
    assert fuse(d, ave_width=1, rename_keys=False) == expected
    assert fuse(d, ave_width=2.9, rename_keys=False) == expected
    assert fuse(d, ave_width=1, rename_keys=True) == expected
    assert fuse(d, ave_width=2.9, rename_keys=True) == expected
    assert fuse(d, ave_width=3, rename_keys=False) == with_deps(
        {"a1": 1, "a2": 2, "c": (f, (f, "a1"), (f, "a1", "a2"), (f, "a2"))}
    )
    assert fuse(d, ave_width=3, rename_keys=True) == with_deps(
        {
            "a1": 1,
            "a2": 2,
            "b1-b2-b3-c": (f, (f, "a1"), (f, "a1", "a2"), (f, "a2")),
            "c": "b1-b2-b3-c",
        }
    )

    d = {
        "a1": 1,
        "a2": 2,
        "b1": (f, "a1"),
        "b2": (f, "a1", "a2"),
        "b3": (f, "a2"),
        "c1": (f, "b1", "b2"),
        "c2": (f, "b2", "b3"),
    }
    assert fuse(d, ave_width=1, rename_keys=False) == with_deps(d)
    assert fuse(d, ave_width=1, rename_keys=True) == with_deps(d)
    assert fuse(d, ave_width=2, rename_keys=False) == with_deps(
        {
            "a1": 1,
            "a2": 2,
            "b2": (f, "a1", "a2"),
            "c1": (f, (f, "a1"), "b2"),
            "c2": (f, "b2", (f, "a2")),
        }
    )
    assert fuse(d, ave_width=2, rename_keys=True) == with_deps(
        {
            "a1": 1,
            "a2": 2,
            "b2": (f, "a1", "a2"),
            "b1-c1": (f, (f, "a1"), "b2"),
            "b3-c2": (f, "b2", (f, "a2")),
            "c1": "b1-c1",
            "c2": "b3-c2",
        }
    )

    d = {
        "a1": 1,
        "a2": 2,
        "b1": (f, "a1"),
        "b2": (f, "a1", "a2"),
        "b3": (f, "a2"),
        "c1": (f, "b1", "b2"),
        "c2": (f, "b2", "b3"),
        "d": (f, "c1", "c2"),
    }
    assert fuse(d, ave_width=1, rename_keys=False) == with_deps(d)
    assert fuse(d, ave_width=1, rename_keys=True) == with_deps(d)

    # A more aggressive heuristic could do this at `ave_width=2`.  Perhaps
    # we can improve this.  Nevertheless, this is behaving as intended.
    assert fuse(d, ave_width=3, rename_keys=False) == with_deps(
        {
            "a1": 1,
            "a2": 2,
            "b2": (f, "a1", "a2"),
            "d": (f, (f, (f, "a1"), "b2"), (f, "b2", (f, "a2"))),
        }
    )
    assert fuse(d, ave_width=3, rename_keys=True) == with_deps(
        {
            "a1": 1,
            "a2": 2,
            "b2": (f, "a1", "a2"),
            "b1-b3-c1-c2-d": (f, (f, (f, "a1"), "b2"), (f, "b2", (f, "a2"))),
            "d": "b1-b3-c1-c2-d",
        }
    )


def func_with_kwargs(a, b, c=2):
    return a + b + c


def test_SubgraphCallable():
    non_hashable = [1, 2, 3]

    dsk = {
        "a": (apply, add, ["in1", 2]),
        "b": (
            apply,
            partial_by_order,
            ["in2"],
            {"function": func_with_kwargs, "other": [(1, 20)], "c": 4},
        ),
        "c": (
            apply,
            partial_by_order,
            ["in2", "in1"],
            {"function": func_with_kwargs, "other": [(1, 20)]},
        ),
        "d": (inc, "a"),
        "e": (add, "c", "d"),
        "f": ["a", 2, "b", (add, "b", (sum, non_hashable))],
        "h": (add, (sum, "f"), (sum, ["a", "b"])),
    }

    f = SubgraphCallable(dsk, "h", ["in1", "in2"], name="test")
    assert f.name == "test"
    assert repr(f) == "test"

    dsk2 = dsk.copy()
    dsk2.update({"in1": 1, "in2": 2})
    assert f(1, 2) == get_sync(cull(dsk2, ["h"])[0], ["h"])[0]
    assert f(1, 2) == f(1, 2)

    f2 = pickle.loads(pickle.dumps(f))
    assert f2(1, 2) == f(1, 2)


def test_fuse_subgraphs():
    dsk = {
        "x-1": 1,
        "inc-1": (inc, "x-1"),
        "inc-2": (inc, "inc-1"),
        "add-1": (add, "x-1", "inc-2"),
        "inc-3": (inc, "add-1"),
        "inc-4": (inc, "inc-3"),
        "add-2": (add, "add-1", "inc-4"),
        "inc-5": (inc, "add-2"),
        "inc-6": (inc, "inc-5"),
    }

    res = fuse(dsk, "inc-6", fuse_subgraphs=True)
    sol = with_deps(
        {
            "inc-6": "add-inc-x-1",
            "add-inc-x-1": (
                SubgraphCallable(
                    {
                        "x-1": 1,
                        "add-1": (add, "x-1", (inc, (inc, "x-1"))),
                        "inc-6": (inc, (inc, (add, "add-1", (inc, (inc, "add-1"))))),
                    },
                    "inc-6",
                    (),
                ),
            ),
        }
    )
    assert res == sol

    res = fuse(dsk, "inc-6", fuse_subgraphs=True, rename_keys=False)
    sol = with_deps(
        {
            "inc-6": (
                SubgraphCallable(
                    {
                        "x-1": 1,
                        "add-1": (add, "x-1", (inc, (inc, "x-1"))),
                        "inc-6": (inc, (inc, (add, "add-1", (inc, (inc, "add-1"))))),
                    },
                    "inc-6",
                    (),
                ),
            )
        }
    )
    assert res == sol

    res = fuse(dsk, "add-2", fuse_subgraphs=True)
    sol = with_deps(
        {
            "add-inc-x-1": (
                SubgraphCallable(
                    {
                        "x-1": 1,
                        "add-1": (add, "x-1", (inc, (inc, "x-1"))),
                        "add-2": (add, "add-1", (inc, (inc, "add-1"))),
                    },
                    "add-2",
                    (),
                ),
            ),
            "add-2": "add-inc-x-1",
            "inc-6": (inc, (inc, "add-2")),
        }
    )
    assert res == sol

    res = fuse(dsk, "inc-2", fuse_subgraphs=True)
    # ordering of arguments is unstable, check all permutations
    sols = []
    for inkeys in itertools.permutations(("x-1", "inc-2")):
        sols.append(
            with_deps(
                {
                    "x-1": 1,
                    "inc-2": (inc, (inc, "x-1")),
                    "inc-6": "inc-add-1",
                    "inc-add-1": (
                        SubgraphCallable(
                            {
                                "add-1": (add, "x-1", "inc-2"),
                                "inc-6": (
                                    inc,
                                    (inc, (add, "add-1", (inc, (inc, "add-1")))),
                                ),
                            },
                            "inc-6",
                            inkeys,
                        ),
                    )
                    + inkeys,
                }
            )
        )
    assert res in sols

    res = fuse(dsk, ["inc-2", "add-2"], fuse_subgraphs=True)
    # ordering of arguments is unstable, check all permutations
    sols = []
    for inkeys in itertools.permutations(("x-1", "inc-2")):
        sols.append(
            with_deps(
                {
                    "x-1": 1,
                    "inc-2": (inc, (inc, "x-1")),
                    "inc-add-1": (
                        SubgraphCallable(
                            {
                                "add-1": (add, "x-1", "inc-2"),
                                "add-2": (add, "add-1", (inc, (inc, "add-1"))),
                            },
                            "add-2",
                            inkeys,
                        ),
                    )
                    + inkeys,
                    "add-2": "inc-add-1",
                    "inc-6": (inc, (inc, "add-2")),
                }
            )
        )
    assert res in sols


def test_fuse_subgraphs_linear_chains_of_duplicate_deps():
    dsk = {
        "x-1": 1,
        "add-1": (add, "x-1", "x-1"),
        "add-2": (add, "add-1", "add-1"),
        "add-3": (add, "add-2", "add-2"),
        "add-4": (add, "add-3", "add-3"),
        "add-5": (add, "add-4", "add-4"),
    }

    res = fuse(dsk, "add-5", fuse_subgraphs=True)
    sol = with_deps(
        {
            "add-x-1": (
                SubgraphCallable(
                    {
                        "x-1": 1,
                        "add-1": (add, "x-1", "x-1"),
                        "add-2": (add, "add-1", "add-1"),
                        "add-3": (add, "add-2", "add-2"),
                        "add-4": (add, "add-3", "add-3"),
                        "add-5": (add, "add-4", "add-4"),
                    },
                    "add-5",
                    (),
                ),
            ),
            "add-5": "add-x-1",
        }
    )
    assert res == sol


def test_dont_fuse_numpy_arrays():
    """
    Some types should stay in the graph bare

    This helps with things like serialization
    """
    np = pytest.importorskip("numpy")
    dsk = {"x": np.arange(5), "y": (inc, "x")}

    assert fuse(dsk, "y")[0] == dsk


<<<<<<< HEAD
def test_fuse_config():
    with dask.config.set({"optimization.fuse.active": False}):
        d = {
            "a": 1,
            "b": (inc, "a"),
        }
        dependencies = {"b": ("a",)}
        assert fuse(d, "b", dependencies=dependencies) == (d, dependencies)
=======
def test_fused_keys_max_length():  # generic fix for gh-5999
    d = {
        "u-looooooooooooooooooooooooooooooooooooooooooooooooooooooooooooooooooooooooooooooooooong": (
            inc,
            "v-looooooooooooooooooooooooooooooooooooooooooooooooooooooooooooooooooooooooooooooooooong",
        ),
        "v-looooooooooooooooooooooooooooooooooooooooooooooooooooooooooooooooooooooooooooooooooong": (
            inc,
            "w-looooooooooooooooooooooooooooooooooooooooooooooooooooooooooooooooooooooooooooooooooong",
        ),
        "w-looooooooooooooooooooooooooooooooooooooooooooooooooooooooooooooooooooooooooooooooooong": (
            inc,
            "x-looooooooooooooooooooooooooooooooooooooooooooooooooooooooooooooooooooooooooooooooooong",
        ),
        "x-looooooooooooooooooooooooooooooooooooooooooooooooooooooooooooooooooooooooooooooooooong": (
            inc,
            "y-looooooooooooooooooooooooooooooooooooooooooooooooooooooooooooooooooooooooooooooooooong",
        ),
        "y-looooooooooooooooooooooooooooooooooooooooooooooooooooooooooooooooooooooooooooooooooong": (
            inc,
            "z-looooooooooooooooooooooooooooooooooooooooooooooooooooooooooooooooooooooooooooooooooong",
        ),
        "z-looooooooooooooooooooooooooooooooooooooooooooooooooooooooooooooooooooooooooooooooooong": (
            add,
            "a",
            "b",
        ),
        "a": 1,
        "b": 2,
    }

    fused, deps = fuse(d, rename_keys=True)
    for key in fused:
        assert len(key) < 150
>>>>>>> 0de3c642
<|MERGE_RESOLUTION|>--- conflicted
+++ resolved
@@ -1300,7 +1300,6 @@
     assert fuse(dsk, "y")[0] == dsk
 
 
-<<<<<<< HEAD
 def test_fuse_config():
     with dask.config.set({"optimization.fuse.active": False}):
         d = {
@@ -1309,7 +1308,8 @@
         }
         dependencies = {"b": ("a",)}
         assert fuse(d, "b", dependencies=dependencies) == (d, dependencies)
-=======
+
+
 def test_fused_keys_max_length():  # generic fix for gh-5999
     d = {
         "u-looooooooooooooooooooooooooooooooooooooooooooooooooooooooooooooooooooooooooooooooooong": (
@@ -1343,5 +1343,4 @@
 
     fused, deps = fuse(d, rename_keys=True)
     for key in fused:
-        assert len(key) < 150
->>>>>>> 0de3c642
+        assert len(key) < 150