import operator
import warnings
from collections.abc import Iterator, Sequence
from functools import wraps, partial
from numbers import Number, Integral
from operator import getitem
from pprint import pformat

import numpy as np
import pandas as pd
from pandas.util import cache_readonly
from pandas.api.types import (
    is_bool_dtype,
    is_timedelta64_dtype,
    is_numeric_dtype,
    is_datetime64_any_dtype,
)
from tlz import merge, first, unique, partition_all, remove

try:
    from chest import Chest as Cache
except ImportError:
    Cache = dict

from .. import array as da
from .. import core

from ..utils import parse_bytes, partial_by_order, Dispatch, IndexCallable, apply
from .. import threaded
from ..context import globalmethod
from ..utils import (
    random_state_data,
    pseudorandom,
    derived_from,
    funcname,
    memory_repr,
    put_lines,
    M,
    key_split,
    OperatorMethodMixin,
    is_arraylike,
    typename,
)
from ..array.core import Array, normalize_arg
from ..array.utils import empty_like_safe, zeros_like_safe
from ..blockwise import blockwise, Blockwise
from ..base import DaskMethodsMixin, tokenize, dont_optimize, is_dask_collection
from ..delayed import delayed, Delayed, unpack_collections
from ..highlevelgraph import HighLevelGraph

from . import methods
from .accessor import DatetimeAccessor, StringAccessor
from .categorical import CategoricalAccessor, categorize
from .optimize import optimize
from .utils import (
    meta_nonempty,
    make_meta,
    insert_meta_param_description,
    raise_on_meta_error,
    clear_known_categories,
    group_split_dispatch,
    is_categorical_dtype,
    has_known_categories,
    PANDAS_VERSION,
    PANDAS_GT_100,
    index_summary,
    is_dataframe_like,
    is_series_like,
    is_index_like,
    valid_divisions,
    hash_object_dispatch,
    check_matching_columns,
    drop_by_shallow_copy,
)

no_default = "__no_default__"

pd.set_option("compute.use_numexpr", False)


def _concat(args, ignore_index=False):
    if not args:
        return args
    if isinstance(first(core.flatten(args)), np.ndarray):
        return da.core.concatenate3(args)
    if not has_parallel_type(args[0]):
        try:
            return pd.Series(args)
        except Exception:
            return args
    # We filter out empty partitions here because pandas frequently has
    # inconsistent dtypes in results between empty and non-empty frames.
    # Ideally this would be handled locally for each operation, but in practice
    # this seems easier. TODO: don't do this.
    args2 = [i for i in args if len(i)]
    return (
        args[0]
        if not args2
        else methods.concat(args2, uniform=True, ignore_index=ignore_index)
    )


def finalize(results):
    return _concat(results)


class Scalar(DaskMethodsMixin, OperatorMethodMixin):
    """ A Dask object to represent a pandas scalar"""

    def __init__(self, dsk, name, meta, divisions=None):
        # divisions is ignored, only present to be compatible with other
        # objects.
        if not isinstance(dsk, HighLevelGraph):
            dsk = HighLevelGraph.from_collections(name, dsk, dependencies=[])
        self.dask = dsk
        self._name = name
        meta = make_meta(meta)
        if is_dataframe_like(meta) or is_series_like(meta) or is_index_like(meta):
            raise TypeError(
                "Expected meta to specify scalar, got "
                "{0}".format(typename(type(meta)))
            )
        self._meta = meta

    def __dask_graph__(self):
        return self.dask

    def __dask_keys__(self):
        return [self.key]

    def __dask_tokenize__(self):
        return self._name

    def __dask_layers__(self):
        return (self.key,)

    __dask_optimize__ = globalmethod(
        optimize, key="dataframe_optimize", falsey=dont_optimize
    )
    __dask_scheduler__ = staticmethod(threaded.get)

    def __dask_postcompute__(self):
        return first, ()

    def __dask_postpersist__(self):
        return Scalar, (self._name, self._meta, self.divisions)

    @property
    def _meta_nonempty(self):
        return self._meta

    @property
    def dtype(self):
        return self._meta.dtype

    def __dir__(self):
        o = set(dir(type(self)))
        o.update(self.__dict__)
        if not hasattr(self._meta, "dtype"):
            o.remove("dtype")  # dtype only in `dir` if available
        return list(o)

    @property
    def divisions(self):
        """Dummy divisions to be compat with Series and DataFrame"""
        return [None, None]

    def __repr__(self):
        name = self._name if len(self._name) < 10 else self._name[:7] + "..."
        if hasattr(self._meta, "dtype"):
            extra = ", dtype=%s" % self._meta.dtype
        else:
            extra = ", type=%s" % type(self._meta).__name__
        return "dd.Scalar<%s%s>" % (name, extra)

    def __array__(self):
        # array interface is required to support pandas instance + Scalar
        # Otherwise, above op results in pd.Series of Scalar (object dtype)
        return np.asarray(self.compute())

    @property
    def _args(self):
        return (self.dask, self._name, self._meta)

    def __getstate__(self):
        return self._args

    def __setstate__(self, state):
        self.dask, self._name, self._meta = state

    def __bool__(self):
        raise TypeError(
            "Trying to convert {} to a boolean value. Because Dask objects are "
            "lazily evaluated, they cannot be converted to a boolean value or used "
            "in boolean conditions like if statements. Try calling .compute() to "
            "force computation prior to converting to a boolean value or using in "
            "a conditional statement.".format(self)
        )

    @property
    def key(self):
        return (self._name, 0)

    @classmethod
    def _get_unary_operator(cls, op):
        def f(self):
            name = funcname(op) + "-" + tokenize(self)
            dsk = {(name, 0): (op, (self._name, 0))}
            meta = op(self._meta_nonempty)
            graph = HighLevelGraph.from_collections(name, dsk, dependencies=[self])
            return Scalar(graph, name, meta)

        return f

    @classmethod
    def _get_binary_operator(cls, op, inv=False):
        return lambda self, other: _scalar_binary(op, self, other, inv=inv)

    def to_delayed(self, optimize_graph=True):
        """Convert into a ``dask.delayed`` object.

        Parameters
        ----------
        optimize_graph : bool, optional
            If True [default], the graph is optimized before converting into
            ``dask.delayed`` objects.
        """
        dsk = self.__dask_graph__()
        if optimize_graph:
            dsk = self.__dask_optimize__(dsk, self.__dask_keys__())
            name = "delayed-" + self._name
            dsk = HighLevelGraph.from_collections(name, dsk, dependencies=())
        return Delayed(self.key, dsk)


def _scalar_binary(op, self, other, inv=False):
    name = "{0}-{1}".format(funcname(op), tokenize(self, other))
    dependencies = [self]

    dsk = {}
    return_type = get_parallel_type(other)

    if isinstance(other, Scalar):
        dependencies.append(other)
        other_key = (other._name, 0)
    elif is_dask_collection(other):
        return NotImplemented
    else:
        other_key = other

    if inv:
        dsk.update({(name, 0): (op, other_key, (self._name, 0))})
    else:
        dsk.update({(name, 0): (op, (self._name, 0), other_key)})

    other_meta = make_meta(other)
    other_meta_nonempty = meta_nonempty(other_meta)
    if inv:
        meta = op(other_meta_nonempty, self._meta_nonempty)
    else:
        meta = op(self._meta_nonempty, other_meta_nonempty)

    graph = HighLevelGraph.from_collections(name, dsk, dependencies=dependencies)
    if return_type is not Scalar:
        return return_type(graph, name, meta, [other.index.min(), other.index.max()])
    else:
        return Scalar(graph, name, meta)


class _Frame(DaskMethodsMixin, OperatorMethodMixin):
    """ Superclass for DataFrame and Series

    Parameters
    ----------
    dsk: dict
        The dask graph to compute this DataFrame
    name: str
        The key prefix that specifies which keys in the dask comprise this
        particular DataFrame / Series
    meta: pandas.DataFrame, pandas.Series, or pandas.Index
        An empty pandas object with names, dtypes, and indices matching the
        expected output.
    divisions: tuple of index values
        Values along which we partition our blocks on the index
    """

    def __init__(self, dsk, name, meta, divisions):
        if not isinstance(dsk, HighLevelGraph):
            dsk = HighLevelGraph.from_collections(name, dsk, dependencies=[])
        self.dask = dsk
        self._name = name
        meta = make_meta(meta)
        if not self._is_partition_type(meta):
            raise TypeError(
                "Expected meta to specify type {0}, got type "
                "{1}".format(type(self).__name__, typename(type(meta)))
            )
        self._meta = meta
        self.divisions = tuple(divisions)

    def __dask_graph__(self):
        return self.dask

    def __dask_keys__(self):
        return [(self._name, i) for i in range(self.npartitions)]

    def __dask_layers__(self):
        return (self._name,)

    def __dask_tokenize__(self):
        return self._name

    __dask_optimize__ = globalmethod(
        optimize, key="dataframe_optimize", falsey=dont_optimize
    )
    __dask_scheduler__ = staticmethod(threaded.get)

    def __dask_postcompute__(self):
        return finalize, ()

    def __dask_postpersist__(self):
        return type(self), (self._name, self._meta, self.divisions)

    @property
    def _constructor(self):
        return new_dd_object

    @property
    def npartitions(self):
        """Return number of partitions"""
        return len(self.divisions) - 1

    @property
    def size(self):
        """Size of the Series or DataFrame as a Delayed object.

        Examples
        --------
        >>> series.size  # doctest: +SKIP
        dd.Scalar<size-ag..., dtype=int64>
        """
        return self.reduction(
            methods.size, np.sum, token="size", meta=int, split_every=False
        )

    @property
    def _meta_nonempty(self):
        """ A non-empty version of `_meta` with fake data."""
        return meta_nonempty(self._meta)

    @property
    def _args(self):
        return (self.dask, self._name, self._meta, self.divisions)

    def __getstate__(self):
        return self._args

    def __setstate__(self, state):
        self.dask, self._name, self._meta, self.divisions = state

    def copy(self):
        """ Make a copy of the dataframe

        This is strictly a shallow copy of the underlying computational graph.
        It does not affect the underlying data
        """
        return new_dd_object(self.dask, self._name, self._meta, self.divisions)

    def __array__(self, dtype=None, **kwargs):
        self._computed = self.compute()
        x = np.array(self._computed)
        return x

    def __array_wrap__(self, array, context=None):
        raise NotImplementedError

    def __array_ufunc__(self, numpy_ufunc, method, *inputs, **kwargs):
        out = kwargs.get("out", ())
        for x in inputs + out:
            # ufuncs work with 0-dimensional NumPy ndarrays
            # so we don't want to raise NotImplemented
            if isinstance(x, np.ndarray) and x.shape == ():
                continue
            elif not isinstance(
                x, (Number, Scalar, _Frame, Array, pd.DataFrame, pd.Series, pd.Index)
            ):
                return NotImplemented

        if method == "__call__":
            if numpy_ufunc.signature is not None:
                return NotImplemented
            if numpy_ufunc.nout > 1:
                # ufuncs with multiple output values
                # are not yet supported for frames
                return NotImplemented
            else:
                return elemwise(numpy_ufunc, *inputs, **kwargs)
        else:
            # ufunc methods are not yet supported for frames
            return NotImplemented

    @property
    def _elemwise(self):
        return elemwise

    def _repr_data(self):
        raise NotImplementedError

    @property
    def _repr_divisions(self):
        name = "npartitions={0}".format(self.npartitions)
        if self.known_divisions:
            divisions = pd.Index(self.divisions, name=name)
        else:
            # avoid to be converted to NaN
            divisions = pd.Index([""] * (self.npartitions + 1), name=name)
        return divisions

    def __repr__(self):
        data = self._repr_data().to_string(max_rows=5, show_dimensions=False)
        _str_fmt = """Dask {klass} Structure:
{data}
Dask Name: {name}, {task} tasks"""
        if len(self.columns) == 0:
            data = data.partition("\n")[-1].replace("Index", "Divisions")
            _str_fmt = "Empty {}".format(_str_fmt)
        return _str_fmt.format(
            klass=self.__class__.__name__,
            data=data,
            name=key_split(self._name),
            task=len(self.dask),
        )

    @property
    def index(self):
        """Return dask Index instance"""
        return self.map_partitions(
            getattr,
            "index",
            token=self._name + "-index",
            meta=self._meta.index,
            enforce_metadata=False,
        )

    @index.setter
    def index(self, value):
        self.divisions = value.divisions
        result = map_partitions(
            methods.assign_index, self, value, enforce_metadata=False
        )
        self.dask = result.dask
        self._name = result._name
        self._meta = result._meta

    def reset_index(self, drop=False):
        """Reset the index to the default index.

        Note that unlike in ``pandas``, the reset ``dask.dataframe`` index will
        not be monotonically increasing from 0. Instead, it will restart at 0
        for each partition (e.g. ``index1 = [0, ..., 10], index2 = [0, ...]``).
        This is due to the inability to statically know the full length of the
        index.

        For DataFrame with multi-level index, returns a new DataFrame with
        labeling information in the columns under the index names, defaulting
        to 'level_0', 'level_1', etc. if any are None. For a standard index,
        the index name will be used (if set), otherwise a default 'index' or
        'level_0' (if 'index' is already taken) will be used.

        Parameters
        ----------
        drop : boolean, default False
            Do not try to insert index into dataframe columns.
        """
        return self.map_partitions(
            M.reset_index, drop=drop, enforce_metadata=False
        ).clear_divisions()

    @property
    def known_divisions(self):
        """Whether divisions are already known"""
        return len(self.divisions) > 0 and self.divisions[0] is not None

    def clear_divisions(self):
        """ Forget division information """
        divisions = (None,) * (self.npartitions + 1)
        return type(self)(self.dask, self._name, self._meta, divisions)

    def get_partition(self, n):
        """Get a dask DataFrame/Series representing the `nth` partition."""
        if 0 <= n < self.npartitions:
            name = "get-partition-%s-%s" % (str(n), self._name)
            divisions = self.divisions[n : n + 2]
            layer = {(name, 0): (self._name, n)}
            graph = HighLevelGraph.from_collections(name, layer, dependencies=[self])
            return new_dd_object(graph, name, self._meta, divisions)
        else:
            msg = "n must be 0 <= n < {0}".format(self.npartitions)
            raise ValueError(msg)

    @derived_from(pd.DataFrame)
    def drop_duplicates(
        self, subset=None, split_every=None, split_out=1, ignore_index=False, **kwargs
    ):
        if subset is not None:
            # Let pandas error on bad inputs
            self._meta_nonempty.drop_duplicates(subset=subset, **kwargs)
            kwargs["subset"] = subset
            split_out_setup = split_out_on_cols
            split_out_setup_kwargs = {"cols": subset}
        else:
            self._meta_nonempty.drop_duplicates(**kwargs)
            split_out_setup = split_out_setup_kwargs = None

        if kwargs.get("keep", True) is False:
            raise NotImplementedError("drop_duplicates with keep=False")

        chunk = M.drop_duplicates
        return aca(
            self,
            chunk=chunk,
            aggregate=chunk,
            meta=self._meta,
            token="drop-duplicates",
            split_every=split_every,
            split_out=split_out,
            split_out_setup=split_out_setup,
            split_out_setup_kwargs=split_out_setup_kwargs,
            ignore_index=ignore_index,
            **kwargs
        )

    def __len__(self):
        return self.reduction(
            len, np.sum, token="len", meta=int, split_every=False
        ).compute()

    def __bool__(self):
        raise ValueError(
            "The truth value of a {0} is ambiguous. "
            "Use a.any() or a.all().".format(self.__class__.__name__)
        )

    __nonzero__ = __bool__  # python 2

    def _scalarfunc(self, cast_type):
        def wrapper():
            raise TypeError("cannot convert the series to {0}".format(str(cast_type)))

        return wrapper

    def __float__(self):
        return self._scalarfunc(float)

    def __int__(self):
        return self._scalarfunc(int)

    __long__ = __int__  # python 2

    def __complex__(self):
        return self._scalarfunc(complex)

    @insert_meta_param_description(pad=12)
    def map_partitions(self, func, *args, **kwargs):
        """ Apply Python function on each DataFrame partition.

        Note that the index and divisions are assumed to remain unchanged.

        Parameters
        ----------
        func : function
            Function applied to each partition.
        args, kwargs :
            Arguments and keywords to pass to the function. The partition will
            be the first argument, and these will be passed *after*. Arguments
            and keywords may contain ``Scalar``, ``Delayed`` or regular
            python objects. DataFrame-like args (both dask and pandas) will be
            repartitioned to align (if necessary) before applying the function.
        $META

        Examples
        --------
        Given a DataFrame, Series, or Index, such as:

        >>> import dask.dataframe as dd
        >>> df = pd.DataFrame({'x': [1, 2, 3, 4, 5],
        ...                    'y': [1., 2., 3., 4., 5.]})
        >>> ddf = dd.from_pandas(df, npartitions=2)

        One can use ``map_partitions`` to apply a function on each partition.
        Extra arguments and keywords can optionally be provided, and will be
        passed to the function after the partition.

        Here we apply a function with arguments and keywords to a DataFrame,
        resulting in a Series:

        >>> def myadd(df, a, b=1):
        ...     return df.x + df.y + a + b
        >>> res = ddf.map_partitions(myadd, 1, b=2)
        >>> res.dtype
        dtype('float64')

        By default, dask tries to infer the output metadata by running your
        provided function on some fake data. This works well in many cases, but
        can sometimes be expensive, or even fail. To avoid this, you can
        manually specify the output metadata with the ``meta`` keyword. This
        can be specified in many forms, for more information see
        ``dask.dataframe.utils.make_meta``.

        Here we specify the output is a Series with no name, and dtype
        ``float64``:

        >>> res = ddf.map_partitions(myadd, 1, b=2, meta=(None, 'f8'))

        Here we map a function that takes in a DataFrame, and returns a
        DataFrame with a new column:

        >>> res = ddf.map_partitions(lambda df: df.assign(z=df.x * df.y))
        >>> res.dtypes
        x      int64
        y    float64
        z    float64
        dtype: object

        As before, the output metadata can also be specified manually. This
        time we pass in a ``dict``, as the output is a DataFrame:

        >>> res = ddf.map_partitions(lambda df: df.assign(z=df.x * df.y),
        ...                          meta={'x': 'i8', 'y': 'f8', 'z': 'f8'})

        In the case where the metadata doesn't change, you can also pass in
        the object itself directly:

        >>> res = ddf.map_partitions(lambda df: df.head(), meta=ddf)

        Also note that the index and divisions are assumed to remain unchanged.
        If the function you're mapping changes the index/divisions, you'll need
        to clear them afterwards:

        >>> ddf.map_partitions(func).clear_divisions()  # doctest: +SKIP
        """
        return map_partitions(func, self, *args, **kwargs)

    @insert_meta_param_description(pad=12)
    def map_overlap(self, func, before, after, *args, **kwargs):
        """Apply a function to each partition, sharing rows with adjacent partitions.

        This can be useful for implementing windowing functions such as
        ``df.rolling(...).mean()`` or ``df.diff()``.

        Parameters
        ----------
        func : function
            Function applied to each partition.
        before : int
            The number of rows to prepend to partition ``i`` from the end of
            partition ``i - 1``.
        after : int
            The number of rows to append to partition ``i`` from the beginning
            of partition ``i + 1``.
        args, kwargs :
            Arguments and keywords to pass to the function. The partition will
            be the first argument, and these will be passed *after*.
        $META

        Notes
        -----
        Given positive integers ``before`` and ``after``, and a function
        ``func``, ``map_overlap`` does the following:

        1. Prepend ``before`` rows to each partition ``i`` from the end of
           partition ``i - 1``. The first partition has no rows prepended.

        2. Append ``after`` rows to each partition ``i`` from the beginning of
           partition ``i + 1``. The last partition has no rows appended.

        3. Apply ``func`` to each partition, passing in any extra ``args`` and
           ``kwargs`` if provided.

        4. Trim ``before`` rows from the beginning of all but the first
           partition.

        5. Trim ``after`` rows from the end of all but the last partition.

        Note that the index and divisions are assumed to remain unchanged.

        Examples
        --------
        Given a DataFrame, Series, or Index, such as:

        >>> import dask.dataframe as dd
        >>> df = pd.DataFrame({'x': [1, 2, 4, 7, 11],
        ...                    'y': [1., 2., 3., 4., 5.]})
        >>> ddf = dd.from_pandas(df, npartitions=2)

        A rolling sum with a trailing moving window of size 2 can be computed by
        overlapping 2 rows before each partition, and then mapping calls to
        ``df.rolling(2).sum()``:

        >>> ddf.compute()
            x    y
        0   1  1.0
        1   2  2.0
        2   4  3.0
        3   7  4.0
        4  11  5.0
        >>> ddf.map_overlap(lambda df: df.rolling(2).sum(), 2, 0).compute()
              x    y
        0   NaN  NaN
        1   3.0  3.0
        2   6.0  5.0
        3  11.0  7.0
        4  18.0  9.0

        The pandas ``diff`` method computes a discrete difference shifted by a
        number of periods (can be positive or negative). This can be
        implemented by mapping calls to ``df.diff`` to each partition after
        prepending/appending that many rows, depending on sign:

        >>> def diff(df, periods=1):
        ...     before, after = (periods, 0) if periods > 0 else (0, -periods)
        ...     return df.map_overlap(lambda df, periods=1: df.diff(periods),
        ...                           periods, 0, periods=periods)
        >>> diff(ddf, 1).compute()
             x    y
        0  NaN  NaN
        1  1.0  1.0
        2  2.0  1.0
        3  3.0  1.0
        4  4.0  1.0

        If you have a ``DatetimeIndex``, you can use a ``pd.Timedelta`` for time-
        based windows.

        >>> ts = pd.Series(range(10), index=pd.date_range('2017', periods=10))
        >>> dts = dd.from_pandas(ts, npartitions=2)
        >>> dts.map_overlap(lambda df: df.rolling('2D').sum(),
        ...                 pd.Timedelta('2D'), 0).compute()
        2017-01-01     0.0
        2017-01-02     1.0
        2017-01-03     3.0
        2017-01-04     5.0
        2017-01-05     7.0
        2017-01-06     9.0
        2017-01-07    11.0
        2017-01-08    13.0
        2017-01-09    15.0
        2017-01-10    17.0
        Freq: D, dtype: float64
        """
        from .rolling import map_overlap

        return map_overlap(func, self, before, after, *args, **kwargs)

    def memory_usage_per_partition(self, index=True, deep=False):
        """ Return the memory usage of each partition

        Parameters
        ----------
        index : bool, default True
            Specifies whether to include the memory usage of the index in
            returned Series.
        deep : bool, default False
            If True, introspect the data deeply by interrogating
            ``object`` dtypes for system-level memory consumption, and include
            it in the returned values.

        Returns
        -------
        Series
            A Series whose index is the parition number and whose values
            are the memory usage of each partition in bytes.
        """
        return self.map_partitions(
            total_mem_usage, index=index, deep=deep
        ).clear_divisions()

    @insert_meta_param_description(pad=12)
    def reduction(
        self,
        chunk,
        aggregate=None,
        combine=None,
        meta=no_default,
        token=None,
        split_every=None,
        chunk_kwargs=None,
        aggregate_kwargs=None,
        combine_kwargs=None,
        **kwargs
    ):
        """Generic row-wise reductions.

        Parameters
        ----------
        chunk : callable
            Function to operate on each partition. Should return a
            ``pandas.DataFrame``, ``pandas.Series``, or a scalar.
        aggregate : callable, optional
            Function to operate on the concatenated result of ``chunk``. If not
            specified, defaults to ``chunk``. Used to do the final aggregation
            in a tree reduction.

            The input to ``aggregate`` depends on the output of ``chunk``.
            If the output of ``chunk`` is a:

            - scalar: Input is a Series, with one row per partition.
            - Series: Input is a DataFrame, with one row per partition. Columns
              are the rows in the output series.
            - DataFrame: Input is a DataFrame, with one row per partition.
              Columns are the columns in the output dataframes.

            Should return a ``pandas.DataFrame``, ``pandas.Series``, or a
            scalar.
        combine : callable, optional
            Function to operate on intermediate concatenated results of
            ``chunk`` in a tree-reduction. If not provided, defaults to
            ``aggregate``. The input/output requirements should match that of
            ``aggregate`` described above.
        $META
        token : str, optional
            The name to use for the output keys.
        split_every : int, optional
            Group partitions into groups of this size while performing a
            tree-reduction. If set to False, no tree-reduction will be used,
            and all intermediates will be concatenated and passed to
            ``aggregate``. Default is 8.
        chunk_kwargs : dict, optional
            Keyword arguments to pass on to ``chunk`` only.
        aggregate_kwargs : dict, optional
            Keyword arguments to pass on to ``aggregate`` only.
        combine_kwargs : dict, optional
            Keyword arguments to pass on to ``combine`` only.
        kwargs :
            All remaining keywords will be passed to ``chunk``, ``combine``,
            and ``aggregate``.

        Examples
        --------
        >>> import pandas as pd
        >>> import dask.dataframe as dd
        >>> df = pd.DataFrame({'x': range(50), 'y': range(50, 100)})
        >>> ddf = dd.from_pandas(df, npartitions=4)

        Count the number of rows in a DataFrame. To do this, count the number
        of rows in each partition, then sum the results:

        >>> res = ddf.reduction(lambda x: x.count(),
        ...                     aggregate=lambda x: x.sum())
        >>> res.compute()
        x    50
        y    50
        dtype: int64

        Count the number of rows in a Series with elements greater than or
        equal to a value (provided via a keyword).

        >>> def count_greater(x, value=0):
        ...     return (x >= value).sum()
        >>> res = ddf.x.reduction(count_greater, aggregate=lambda x: x.sum(),
        ...                       chunk_kwargs={'value': 25})
        >>> res.compute()
        25

        Aggregate both the sum and count of a Series at the same time:

        >>> def sum_and_count(x):
        ...     return pd.Series({'count': x.count(), 'sum': x.sum()},
        ...                      index=['count', 'sum'])
        >>> res = ddf.x.reduction(sum_and_count, aggregate=lambda x: x.sum())
        >>> res.compute()
        count      50
        sum      1225
        dtype: int64

        Doing the same, but for a DataFrame. Here ``chunk`` returns a
        DataFrame, meaning the input to ``aggregate`` is a DataFrame with an
        index with non-unique entries for both 'x' and 'y'. We groupby the
        index, and sum each group to get the final result.

        >>> def sum_and_count(x):
        ...     return pd.DataFrame({'count': x.count(), 'sum': x.sum()},
        ...                         columns=['count', 'sum'])
        >>> res = ddf.reduction(sum_and_count,
        ...                     aggregate=lambda x: x.groupby(level=0).sum())
        >>> res.compute()
           count   sum
        x     50  1225
        y     50  3725
        """
        if aggregate is None:
            aggregate = chunk

        if combine is None:
            if combine_kwargs:
                raise ValueError("`combine_kwargs` provided with no `combine`")
            combine = aggregate
            combine_kwargs = aggregate_kwargs

        chunk_kwargs = chunk_kwargs.copy() if chunk_kwargs else {}
        chunk_kwargs["aca_chunk"] = chunk

        combine_kwargs = combine_kwargs.copy() if combine_kwargs else {}
        combine_kwargs["aca_combine"] = combine

        aggregate_kwargs = aggregate_kwargs.copy() if aggregate_kwargs else {}
        aggregate_kwargs["aca_aggregate"] = aggregate

        return aca(
            self,
            chunk=_reduction_chunk,
            aggregate=_reduction_aggregate,
            combine=_reduction_combine,
            meta=meta,
            token=token,
            split_every=split_every,
            chunk_kwargs=chunk_kwargs,
            aggregate_kwargs=aggregate_kwargs,
            combine_kwargs=combine_kwargs,
            **kwargs
        )

    @derived_from(pd.DataFrame)
    def pipe(self, func, *args, **kwargs):
        # Taken from pandas:
        # https://github.com/pydata/pandas/blob/master/pandas/core/generic.py#L2698-L2707
        if isinstance(func, tuple):
            func, target = func
            if target in kwargs:
                raise ValueError(
                    "%s is both the pipe target and a keyword argument" % target
                )
            kwargs[target] = self
            return func(*args, **kwargs)
        else:
            return func(self, *args, **kwargs)

    def random_split(self, frac, random_state=None, shuffle=False):
        """ Pseudorandomly split dataframe into different pieces row-wise

        Parameters
        ----------
        frac : list
            List of floats that should sum to one.
        random_state : int or np.random.RandomState
            If int create a new RandomState with this as the seed.
            Otherwise draw from the passed RandomState.
        shuffle : bool, default False
            If set to True, the dataframe is shuffled (within partition)
            before the split.

        Examples
        --------

        50/50 split

        >>> a, b = df.random_split([0.5, 0.5])  # doctest: +SKIP

        80/10/10 split, consistent random_state

        >>> a, b, c = df.random_split([0.8, 0.1, 0.1], random_state=123)  # doctest: +SKIP

        See Also
        --------
        dask.DataFrame.sample
        """
        if not np.allclose(sum(frac), 1):
            raise ValueError("frac should sum to 1")
        state_data = random_state_data(self.npartitions, random_state)
        token = tokenize(self, frac, random_state)
        name = "split-" + token
        layer = {
            (name, i): (pd_split, (self._name, i), frac, state, shuffle)
            for i, state in enumerate(state_data)
        }

        out = []
        for i in range(len(frac)):
            name2 = "split-%d-%s" % (i, token)
            dsk2 = {
                (name2, j): (getitem, (name, j), i) for j in range(self.npartitions)
            }
            graph = HighLevelGraph.from_collections(
                name2, merge(dsk2, layer), dependencies=[self]
            )
            out_df = type(self)(graph, name2, self._meta, self.divisions)
            out.append(out_df)
        return out

    def head(self, n=5, npartitions=1, compute=True):
        """ First n rows of the dataset

        Parameters
        ----------
        n : int, optional
            The number of rows to return. Default is 5.
        npartitions : int, optional
            Elements are only taken from the first ``npartitions``, with a
            default of 1. If there are fewer than ``n`` rows in the first
            ``npartitions`` a warning will be raised and any found rows
            returned. Pass -1 to use all partitions.
        compute : bool, optional
            Whether to compute the result, default is True.
        """
        return self._head(n=n, npartitions=npartitions, compute=compute, safe=True)

    def _head(self, n, npartitions, compute, safe):
        if npartitions <= -1:
            npartitions = self.npartitions
        if npartitions > self.npartitions:
            msg = "only {} partitions, head received {}"
            raise ValueError(msg.format(self.npartitions, npartitions))

        name = "head-%d-%d-%s" % (npartitions, n, self._name)
        if safe:
            head = safe_head
        else:
            head = M.head

        if npartitions > 1:
            name_p = "head-partial-%d-%s" % (n, self._name)

            dsk = {}
            for i in range(npartitions):
                dsk[(name_p, i)] = (M.head, (self._name, i), n)

            concat = (_concat, [(name_p, i) for i in range(npartitions)])
            dsk[(name, 0)] = (head, concat, n)
        else:
            dsk = {(name, 0): (head, (self._name, 0), n)}

        graph = HighLevelGraph.from_collections(name, dsk, dependencies=[self])
        result = new_dd_object(
            graph, name, self._meta, [self.divisions[0], self.divisions[npartitions]]
        )

        if compute:
            result = result.compute()
        return result

    def tail(self, n=5, compute=True):
        """ Last n rows of the dataset

        Caveat, the only checks the last n rows of the last partition.
        """
        name = "tail-%d-%s" % (n, self._name)
        dsk = {(name, 0): (M.tail, (self._name, self.npartitions - 1), n)}

        graph = HighLevelGraph.from_collections(name, dsk, dependencies=[self])
        result = new_dd_object(graph, name, self._meta, self.divisions[-2:])

        if compute:
            result = result.compute()
        return result

    @property
    def loc(self):
        """ Purely label-location based indexer for selection by label.

        >>> df.loc["b"]  # doctest: +SKIP
        >>> df.loc["b":"d"]  # doctest: +SKIP
        """
        from .indexing import _LocIndexer

        return _LocIndexer(self)

    def _partitions(self, index):
        if not isinstance(index, tuple):
            index = (index,)
        from ..array.slicing import normalize_index

        index = normalize_index(index, (self.npartitions,))
        index = tuple(slice(k, k + 1) if isinstance(k, Number) else k for k in index)
        name = "blocks-" + tokenize(self, index)
        new_keys = np.array(self.__dask_keys__(), dtype=object)[index].tolist()

        divisions = [self.divisions[i] for _, i in new_keys] + [
            self.divisions[new_keys[-1][1] + 1]
        ]
        dsk = {(name, i): tuple(key) for i, key in enumerate(new_keys)}

        graph = HighLevelGraph.from_collections(name, dsk, dependencies=[self])
        return new_dd_object(graph, name, self._meta, divisions)

    @property
    def partitions(self):
        """ Slice dataframe by partitions

        This allows partitionwise slicing of a Dask Dataframe.  You can perform normal
        Numpy-style slicing but now rather than slice elements of the array you
        slice along partitions so, for example, ``df.partitions[:5]`` produces a new
        Dask Dataframe of the first five partitions.

        Examples
        --------
        >>> df.partitions[0]  # doctest: +SKIP
        >>> df.partitions[:3]  # doctest: +SKIP
        >>> df.partitions[::10]  # doctest: +SKIP

        Returns
        -------
        A Dask DataFrame
        """
        return IndexCallable(self._partitions)

    # Note: iloc is implemented only on DataFrame

    def repartition(
        self,
        divisions=None,
        npartitions=None,
        partition_size=None,
        freq=None,
        force=False,
    ):
        """ Repartition dataframe along new divisions

        Parameters
        ----------
        divisions : list, optional
            List of partitions to be used. Only used if npartitions and
            partition_size isn't specified.
        npartitions : int, optional
            Number of partitions of output. Only used if partition_size
            isn't specified.
        partition_size: int or string, optional
            Max number of bytes of memory for each partition. Use numbers or
            strings like 5MB. If specified npartitions and divisions will be
            ignored.

            .. warning::

               This keyword argument triggers computation to determine
               the memory size of each partition, which may be expensive.

        freq : str, pd.Timedelta
            A period on which to partition timeseries data like ``'7D'`` or
            ``'12h'`` or ``pd.Timedelta(hours=12)``.  Assumes a datetime index.
        force : bool, default False
            Allows the expansion of the existing divisions.
            If False then the new divisions lower and upper bounds must be
            the same as the old divisions.

        Notes
        -----
        Exactly one of `divisions`, `npartitions`, `partition_size`, or `freq`
        should be specified. A ``ValueError`` will be raised when that is
        not the case.

        Examples
        --------
        >>> df = df.repartition(npartitions=10)  # doctest: +SKIP
        >>> df = df.repartition(divisions=[0, 5, 10, 20])  # doctest: +SKIP
        >>> df = df.repartition(freq='7d')  # doctest: +SKIP
        """
        if (
            sum(
                [
                    partition_size is not None,
                    divisions is not None,
                    npartitions is not None,
                    freq is not None,
                ]
            )
            != 1
        ):
            raise ValueError(
                "Please provide exactly one of ``npartitions=``, ``freq=``, "
                "``divisisions=``, ``partitions_size=`` keyword arguments"
            )

        if partition_size is not None:
            return repartition_size(self, partition_size)
        elif npartitions is not None:
            return repartition_npartitions(self, npartitions)
        elif divisions is not None:
            return repartition(self, divisions, force=force)
        elif freq is not None:
            return repartition_freq(self, freq=freq)

    @derived_from(pd.DataFrame)
    def fillna(self, value=None, method=None, limit=None, axis=None):
        axis = self._validate_axis(axis)
        if method is None and limit is not None:
            raise NotImplementedError("fillna with set limit and method=None")
        if isinstance(value, _Frame):
            test_value = value._meta_nonempty.values[0]
        elif isinstance(value, Scalar):
            test_value = value._meta_nonempty
        else:
            test_value = value
        meta = self._meta_nonempty.fillna(
            value=test_value, method=method, limit=limit, axis=axis
        )

        if axis == 1 or method is None:
            # Control whether or not dask's partition alignment happens.
            # We don't want for a pandas Series.
            # We do want it for a dask Series
            if is_series_like(value) and not is_dask_collection(value):
                args = ()
                kwargs = {"value": value}
            else:
                args = (value,)
                kwargs = {}
            return self.map_partitions(
                M.fillna,
                *args,
                method=method,
                limit=limit,
                axis=axis,
                meta=meta,
                enforce_metadata=False,
                **kwargs
            )

        if method in ("pad", "ffill"):
            method = "ffill"
            skip_check = 0
            before, after = 1 if limit is None else limit, 0
        else:
            method = "bfill"
            skip_check = self.npartitions - 1
            before, after = 0, 1 if limit is None else limit

        if limit is None:
            name = "fillna-chunk-" + tokenize(self, method)
            dsk = {
                (name, i): (
                    methods.fillna_check,
                    (self._name, i),
                    method,
                    i != skip_check,
                )
                for i in range(self.npartitions)
            }
            graph = HighLevelGraph.from_collections(name, dsk, dependencies=[self])
            parts = new_dd_object(graph, name, meta, self.divisions)
        else:
            parts = self

        return parts.map_overlap(
            M.fillna, before, after, method=method, limit=limit, meta=meta
        )

    @derived_from(pd.DataFrame)
    def ffill(self, axis=None, limit=None):
        return self.fillna(method="ffill", limit=limit, axis=axis)

    @derived_from(pd.DataFrame)
    def bfill(self, axis=None, limit=None):
        return self.fillna(method="bfill", limit=limit, axis=axis)

    def sample(self, n=None, frac=None, replace=False, random_state=None):
        """ Random sample of items

        Parameters
        ----------
        n : int, optional
            Number of items to return is not supported by dask. Use frac
            instead.
        frac : float, optional
            Fraction of axis items to return.
        replace : boolean, optional
            Sample with or without replacement. Default = False.
        random_state : int or ``np.random.RandomState``
            If int we create a new RandomState with this as the seed
            Otherwise we draw from the passed RandomState

        See Also
        --------
        DataFrame.random_split
        pandas.DataFrame.sample
        """
        if n is not None:
            msg = (
                "sample does not support the number of sampled items "
                "parameter, 'n'. Please use the 'frac' parameter instead."
            )
            if isinstance(n, Number) and 0 <= n <= 1:
                warnings.warn(msg)
                frac = n
            else:
                raise ValueError(msg)

        if frac is None:
            raise ValueError("frac must not be None")

        if random_state is None:
            random_state = np.random.RandomState()

        name = "sample-" + tokenize(self, frac, replace, random_state)

        state_data = random_state_data(self.npartitions, random_state)
        dsk = {
            (name, i): (methods.sample, (self._name, i), state, frac, replace)
            for i, state in enumerate(state_data)
        }

        graph = HighLevelGraph.from_collections(name, dsk, dependencies=[self])
        return new_dd_object(graph, name, self._meta, self.divisions)

    @derived_from(pd.DataFrame)
    def replace(self, to_replace=None, value=None, regex=False):
        return self.map_partitions(
            M.replace,
            to_replace=to_replace,
            value=value,
            regex=regex,
            enforce_metadata=False,
        )

    def to_dask_array(self, lengths=None):
        """Convert a dask DataFrame to a dask array.

        Parameters
        ----------
        lengths : bool or Sequence of ints, optional
            How to determine the chunks sizes for the output array.
            By default, the output array will have unknown chunk lengths
            along the first axis, which can cause some later operations
            to fail.

            * True : immediately compute the length of each partition
            * Sequence : a sequence of integers to use for the chunk sizes
              on the first axis. These values are *not* validated for
              correctness, beyond ensuring that the number of items
              matches the number of partitions.

        Returns
        -------
        """
        if lengths is True:
            lengths = tuple(self.map_partitions(len, enforce_metadata=False).compute())

        arr = self.values

        chunks = self._validate_chunks(arr, lengths)
        arr._chunks = chunks

        return arr

    def to_hdf(self, path_or_buf, key, mode="a", append=False, **kwargs):
        """ See dd.to_hdf docstring for more information """
        from .io import to_hdf

        return to_hdf(self, path_or_buf, key, mode, append, **kwargs)

    def to_csv(self, filename, **kwargs):
        """ See dd.to_csv docstring for more information """
        from .io import to_csv

        return to_csv(self, filename, **kwargs)

    def to_json(self, filename, *args, **kwargs):
        """ See dd.to_json docstring for more information """
        from .io import to_json

        return to_json(self, filename, *args, **kwargs)

    def to_delayed(self, optimize_graph=True):
        """Convert into a list of ``dask.delayed`` objects, one per partition.

        Parameters
        ----------
        optimize_graph : bool, optional
            If True [default], the graph is optimized before converting into
            ``dask.delayed`` objects.

        Examples
        --------
        >>> partitions = df.to_delayed()  # doctest: +SKIP

        See Also
        --------
        dask.dataframe.from_delayed
        """
        keys = self.__dask_keys__()
        graph = self.__dask_graph__()
        if optimize_graph:
            graph = self.__dask_optimize__(graph, self.__dask_keys__())
            name = "delayed-" + self._name
            graph = HighLevelGraph.from_collections(name, graph, dependencies=())
        return [Delayed(k, graph) for k in keys]

    @classmethod
    def _get_unary_operator(cls, op):
        return lambda self: elemwise(op, self)

    @classmethod
    def _get_binary_operator(cls, op, inv=False):
        if inv:
            return lambda self, other: elemwise(op, other, self)
        else:
            return lambda self, other: elemwise(op, self, other)

    def rolling(self, window, min_periods=None, center=False, win_type=None, axis=0):
        """Provides rolling transformations.

        Parameters
        ----------
        window : int, str, offset
           Size of the moving window. This is the number of observations used
           for calculating the statistic. When not using a ``DatetimeIndex``,
           the window size must not be so large as to span more than one
           adjacent partition. If using an offset or offset alias like '5D',
           the data must have a ``DatetimeIndex``

           .. versionchanged:: 0.15.0

              Now accepts offsets and string offset aliases

        min_periods : int, default None
            Minimum number of observations in window required to have a value
            (otherwise result is NA).
        center : boolean, default False
            Set the labels at the center of the window.
        win_type : string, default None
            Provide a window type. The recognized window types are identical
            to pandas.
        axis : int, default 0

        Returns
        -------
        a Rolling object on which to call a method to compute a statistic
        """
        from dask.dataframe.rolling import Rolling

        if isinstance(window, Integral):
            if window < 0:
                raise ValueError("window must be >= 0")

        if min_periods is not None:
            if not isinstance(min_periods, Integral):
                raise ValueError("min_periods must be an integer")
            if min_periods < 0:
                raise ValueError("min_periods must be >= 0")

        return Rolling(
            self,
            window=window,
            min_periods=min_periods,
            center=center,
            win_type=win_type,
            axis=axis,
        )

    @derived_from(pd.DataFrame)
    def diff(self, periods=1, axis=0):
        """
        .. note::

           Pandas currently uses an ``object``-dtype column to represent
           boolean data with missing values. This can cause issues for
           boolean-specific operations, like ``|``. To enable boolean-
           specific operations, at the cost of metadata that doesn't match
           pandas, use ``.astype(bool)`` after the ``shift``.
        """
        axis = self._validate_axis(axis)
        if not isinstance(periods, Integral):
            raise TypeError("periods must be an integer")

        if axis == 1:
            return self.map_partitions(
                M.diff, token="diff", periods=periods, axis=1, enforce_metadata=False
            )

        before, after = (periods, 0) if periods > 0 else (0, -periods)
        return self.map_overlap(M.diff, before, after, token="diff", periods=periods)

    @derived_from(pd.DataFrame)
    def shift(self, periods=1, freq=None, axis=0):
        axis = self._validate_axis(axis)
        if not isinstance(periods, Integral):
            raise TypeError("periods must be an integer")

        if axis == 1:
            return self.map_partitions(
                M.shift,
                token="shift",
                periods=periods,
                freq=freq,
                axis=1,
                enforce_metadata=False,
            )

        if freq is None:
            before, after = (periods, 0) if periods > 0 else (0, -periods)
            return self.map_overlap(
                M.shift, before, after, token="shift", periods=periods
            )

        # Let pandas error on invalid arguments
        meta = self._meta_nonempty.shift(periods, freq=freq)
        out = self.map_partitions(
            M.shift,
            token="shift",
            periods=periods,
            freq=freq,
            meta=meta,
            enforce_metadata=False,
            transform_divisions=False,
        )
        return maybe_shift_divisions(out, periods, freq=freq)

    def _reduction_agg(self, name, axis=None, skipna=True, split_every=False, out=None):
        axis = self._validate_axis(axis)

        meta = getattr(self._meta_nonempty, name)(axis=axis, skipna=skipna)
        token = self._token_prefix + name

        method = getattr(M, name)
        if axis == 1:
            result = self.map_partitions(
                method, meta=meta, token=token, skipna=skipna, axis=axis
            )
            return handle_out(out, result)
        else:
            result = self.reduction(
                method,
                meta=meta,
                token=token,
                skipna=skipna,
                axis=axis,
                split_every=split_every,
            )
            if isinstance(self, DataFrame):
                result.divisions = (self.columns.min(), self.columns.max())
            return handle_out(out, result)

    @derived_from(pd.DataFrame)
    def abs(self):
        _raise_if_object_series(self, "abs")
        meta = self._meta_nonempty.abs()
        return self.map_partitions(M.abs, meta=meta, enforce_metadata=False)

    @derived_from(pd.DataFrame)
    def all(self, axis=None, skipna=True, split_every=False, out=None):
        return self._reduction_agg(
            "all", axis=axis, skipna=skipna, split_every=split_every, out=out
        )

    @derived_from(pd.DataFrame)
    def any(self, axis=None, skipna=True, split_every=False, out=None):
        return self._reduction_agg(
            "any", axis=axis, skipna=skipna, split_every=split_every, out=out
        )

    @derived_from(pd.DataFrame)
    def sum(
        self,
        axis=None,
        skipna=True,
        split_every=False,
        dtype=None,
        out=None,
        min_count=None,
    ):
        result = self._reduction_agg(
            "sum", axis=axis, skipna=skipna, split_every=split_every, out=out
        )
        if min_count:
            return result.where(
                self.notnull().sum(axis=axis) >= min_count, other=np.NaN
            )
        else:
            return result

    @derived_from(pd.DataFrame)
    def prod(
        self,
        axis=None,
        skipna=True,
        split_every=False,
        dtype=None,
        out=None,
        min_count=None,
    ):
        result = self._reduction_agg(
            "prod", axis=axis, skipna=skipna, split_every=split_every, out=out
        )
        if min_count:
            return result.where(
                self.notnull().sum(axis=axis) >= min_count, other=np.NaN
            )
        else:
            return result

    @derived_from(pd.DataFrame)
    def max(self, axis=None, skipna=True, split_every=False, out=None):
        return self._reduction_agg(
            "max", axis=axis, skipna=skipna, split_every=split_every, out=out
        )

    @derived_from(pd.DataFrame)
    def min(self, axis=None, skipna=True, split_every=False, out=None):
        return self._reduction_agg(
            "min", axis=axis, skipna=skipna, split_every=split_every, out=out
        )

    @derived_from(pd.DataFrame)
    def idxmax(self, axis=None, skipna=True, split_every=False):
        fn = "idxmax"
        axis = self._validate_axis(axis)
        meta = self._meta_nonempty.idxmax(axis=axis, skipna=skipna)
        if axis == 1:
            return map_partitions(
                M.idxmax,
                self,
                meta=meta,
                token=self._token_prefix + fn,
                skipna=skipna,
                axis=axis,
                enforce_metadata=False,
            )
        else:
            scalar = not is_series_like(meta)
            result = aca(
                [self],
                chunk=idxmaxmin_chunk,
                aggregate=idxmaxmin_agg,
                combine=idxmaxmin_combine,
                meta=meta,
                aggregate_kwargs={"scalar": scalar},
                token=self._token_prefix + fn,
                split_every=split_every,
                skipna=skipna,
                fn=fn,
            )
            if isinstance(self, DataFrame):
                result.divisions = (min(self.columns), max(self.columns))
            return result

    @derived_from(pd.DataFrame)
    def idxmin(self, axis=None, skipna=True, split_every=False):
        fn = "idxmin"
        axis = self._validate_axis(axis)
        meta = self._meta_nonempty.idxmax(axis=axis)
        if axis == 1:
            return map_partitions(
                M.idxmin,
                self,
                meta=meta,
                token=self._token_prefix + fn,
                skipna=skipna,
                axis=axis,
                enforce_metadata=False,
            )
        else:
            scalar = not is_series_like(meta)
            result = aca(
                [self],
                chunk=idxmaxmin_chunk,
                aggregate=idxmaxmin_agg,
                combine=idxmaxmin_combine,
                meta=meta,
                aggregate_kwargs={"scalar": scalar},
                token=self._token_prefix + fn,
                split_every=split_every,
                skipna=skipna,
                fn=fn,
            )
            if isinstance(self, DataFrame):
                result.divisions = (min(self.columns), max(self.columns))
            return result

    @derived_from(pd.DataFrame)
    def count(self, axis=None, split_every=False):
        axis = self._validate_axis(axis)
        token = self._token_prefix + "count"
        if axis == 1:
            meta = self._meta_nonempty.count(axis=axis)
            return self.map_partitions(
                M.count, meta=meta, token=token, axis=axis, enforce_metadata=False
            )
        else:
            meta = self._meta_nonempty.count()

            # Need the astype(int) for empty dataframes, which sum to float dtype
            result = self.reduction(
                M.count,
                aggregate=_count_aggregate,
                meta=meta,
                token=token,
                split_every=split_every,
            )
            if isinstance(self, DataFrame):
                result.divisions = (self.columns.min(), self.columns.max())
            return result

    @derived_from(pd.DataFrame)
    def mode(self, dropna=True, split_every=False):
        mode_series = self.reduction(
            chunk=M.value_counts,
            combine=M.sum,
            aggregate=_mode_aggregate,
            split_every=split_every,
            chunk_kwargs={"dropna": dropna},
            aggregate_kwargs={"dropna": dropna},
        )
        return mode_series

    @derived_from(pd.DataFrame)
    def mean(self, axis=None, skipna=True, split_every=False, dtype=None, out=None):
        axis = self._validate_axis(axis)
        _raise_if_object_series(self, "mean")
        meta = self._meta_nonempty.mean(axis=axis, skipna=skipna)
        if axis == 1:
            result = map_partitions(
                M.mean,
                self,
                meta=meta,
                token=self._token_prefix + "mean",
                axis=axis,
                skipna=skipna,
                enforce_metadata=False,
            )
            return handle_out(out, result)
        else:
            num = self._get_numeric_data()
            s = num.sum(skipna=skipna, split_every=split_every)
            n = num.count(split_every=split_every)
            name = self._token_prefix + "mean-%s" % tokenize(self, axis, skipna)
            result = map_partitions(
                methods.mean_aggregate,
                s,
                n,
                token=name,
                meta=meta,
                enforce_metadata=False,
            )
            if isinstance(self, DataFrame):
                result.divisions = (self.columns.min(), self.columns.max())
            return handle_out(out, result)

    @derived_from(pd.DataFrame)
    def var(
        self, axis=None, skipna=True, ddof=1, split_every=False, dtype=None, out=None
    ):
        axis = self._validate_axis(axis)
        _raise_if_object_series(self, "var")
        meta = self._meta_nonempty.var(axis=axis, skipna=skipna)
        if axis == 1:
            result = map_partitions(
                M.var,
                self,
                meta=meta,
                token=self._token_prefix + "var",
                axis=axis,
                skipna=skipna,
                ddof=ddof,
                enforce_metadata=False,
            )
            return handle_out(out, result)
        else:
            if self.ndim == 1:
                result = self._var_1d(self, skipna, ddof, split_every)
                return handle_out(out, result)

            count_timedeltas = len(
                self._meta_nonempty.select_dtypes(include=[np.timedelta64]).columns
            )

            # pandas 1.0+ does not implement var on timedelta

            if not PANDAS_GT_100 and count_timedeltas == len(self._meta.columns):
                result = self._var_timedeltas(skipna, ddof, split_every)
            elif not PANDAS_GT_100 and count_timedeltas > 0:
                result = self._var_mixed(skipna, ddof, split_every)
            else:
                result = self._var_numeric(skipna, ddof, split_every)

            if isinstance(self, DataFrame):
                result.divisions = (self.columns.min(), self.columns.max())
            return handle_out(out, result)

    def _var_numeric(self, skipna=True, ddof=1, split_every=False):
        num = self.select_dtypes(include=["number", "bool"], exclude=[np.timedelta64])

        values_dtype = num.values.dtype
        array_values = num.values

        if not np.issubdtype(values_dtype, np.number):
            array_values = num.values.astype("f8")

        var = da.nanvar if skipna or skipna is None else da.var
        array_var = var(array_values, axis=0, ddof=ddof, split_every=split_every)

        name = self._token_prefix + "var-numeric" + tokenize(num, split_every)
        cols = num._meta.columns if is_dataframe_like(num) else None

        var_shape = num._meta_nonempty.values.var(axis=0).shape
        array_var_name = (array_var._name,) + (0,) * len(var_shape)

        layer = {(name, 0): (methods.wrap_var_reduction, array_var_name, cols)}
        graph = HighLevelGraph.from_collections(name, layer, dependencies=[array_var])

        return new_dd_object(
            graph, name, num._meta_nonempty.var(), divisions=[None, None]
        )

    def _var_timedeltas(self, skipna=True, ddof=1, split_every=False):
        timedeltas = self.select_dtypes(include=[np.timedelta64])

        var_timedeltas = [
            self._var_1d(timedeltas[col_idx], skipna, ddof, split_every)
            for col_idx in timedeltas._meta.columns
        ]
        var_timedelta_names = [(v._name, 0) for v in var_timedeltas]

        name = (
            self._token_prefix + "var-timedeltas-" + tokenize(timedeltas, split_every)
        )

        layer = {
            (name, 0): (
                methods.wrap_var_reduction,
                var_timedelta_names,
                timedeltas._meta.columns,
            )
        }
        graph = HighLevelGraph.from_collections(
            name, layer, dependencies=var_timedeltas
        )

        return new_dd_object(
            graph, name, timedeltas._meta_nonempty.var(), divisions=[None, None]
        )

    def _var_mixed(self, skipna=True, ddof=1, split_every=False):
        data = self.select_dtypes(include=["number", "bool", np.timedelta64])

        timedelta_vars = self._var_timedeltas(skipna, ddof, split_every)
        numeric_vars = self._var_numeric(skipna, ddof, split_every)

        name = self._token_prefix + "var-mixed-" + tokenize(data, split_every)

        layer = {
            (name, 0): (
                methods.var_mixed_concat,
                (numeric_vars._name, 0),
                (timedelta_vars._name, 0),
                data._meta.columns,
            )
        }

        graph = HighLevelGraph.from_collections(
            name, layer, dependencies=[numeric_vars, timedelta_vars]
        )
        return new_dd_object(
            graph, name, self._meta_nonempty.var(), divisions=[None, None]
        )

    def _var_1d(self, column, skipna=True, ddof=1, split_every=False):
        is_timedelta = is_timedelta64_dtype(column._meta)

        if is_timedelta:
            if not skipna:
                is_nan = column.isna()
                column = column.astype("i8")
                column = column.mask(is_nan)
            else:
                column = column.dropna().astype("i8")

        if PANDAS_VERSION >= "0.24.0":
            if pd.Int64Dtype.is_dtype(column._meta_nonempty):
                column = column.astype("f8")

        if not np.issubdtype(column.dtype, np.number):
            column = column.astype("f8")

        name = self._token_prefix + "var-1d-" + tokenize(column, split_every)

        var = da.nanvar if skipna or skipna is None else da.var
        array_var = var(column.values, axis=0, ddof=ddof, split_every=split_every)

        layer = {(name, 0): (methods.wrap_var_reduction, (array_var._name,), None)}
        graph = HighLevelGraph.from_collections(name, layer, dependencies=[array_var])

        return new_dd_object(
            graph, name, column._meta_nonempty.var(), divisions=[None, None]
        )

    @derived_from(pd.DataFrame)
    def std(
        self, axis=None, skipna=True, ddof=1, split_every=False, dtype=None, out=None
    ):
        axis = self._validate_axis(axis)
        _raise_if_object_series(self, "std")
        meta = self._meta_nonempty.std(axis=axis, skipna=skipna)
        if axis == 1:
            result = map_partitions(
                M.std,
                self,
                meta=meta,
                token=self._token_prefix + "std",
                axis=axis,
                skipna=skipna,
                ddof=ddof,
                enforce_metadata=False,
            )
            return handle_out(out, result)
        else:
            v = self.var(skipna=skipna, ddof=ddof, split_every=split_every)
            name = self._token_prefix + "std"
            result = map_partitions(
                np.sqrt, v, meta=meta, token=name, enforce_metadata=False
            )
            return handle_out(out, result)

    @derived_from(pd.DataFrame)
    def sem(self, axis=None, skipna=None, ddof=1, split_every=False):
        axis = self._validate_axis(axis)
        _raise_if_object_series(self, "sem")
        meta = self._meta_nonempty.sem(axis=axis, skipna=skipna, ddof=ddof)
        if axis == 1:
            return map_partitions(
                M.sem,
                self,
                meta=meta,
                token=self._token_prefix + "sem",
                axis=axis,
                skipna=skipna,
                ddof=ddof,
            )
        else:
            num = self._get_numeric_data()
            v = num.var(skipna=skipna, ddof=ddof, split_every=split_every)
            n = num.count(split_every=split_every)
            name = self._token_prefix + "sem"
            result = map_partitions(
                np.sqrt, v / n, meta=meta, token=name, enforce_metadata=False
            )

            if isinstance(self, DataFrame):
                result.divisions = (self.columns.min(), self.columns.max())
            return result

    def quantile(self, q=0.5, axis=0, method="default"):
        """ Approximate row-wise and precise column-wise quantiles of DataFrame

        Parameters
        ----------
        q : list/array of floats, default 0.5 (50%)
            Iterable of numbers ranging from 0 to 1 for the desired quantiles
        axis : {0, 1, 'index', 'columns'} (default 0)
            0 or 'index' for row-wise, 1 or 'columns' for column-wise
        method : {'default', 'tdigest', 'dask'}, optional
            What method to use. By default will use dask's internal custom
            algorithm (``'dask'``).  If set to ``'tdigest'`` will use tdigest
            for floats and ints and fallback to the ``'dask'`` otherwise.
        """
        axis = self._validate_axis(axis)
        keyname = "quantiles-concat--" + tokenize(self, q, axis)

        if axis == 1:
            if isinstance(q, list):
                # Not supported, the result will have current index as columns
                raise ValueError("'q' must be scalar when axis=1 is specified")
            return map_partitions(
                M.quantile,
                self,
                q,
                axis,
                token=keyname,
                enforce_metadata=False,
                meta=(q, "f8"),
            )
        else:
            _raise_if_object_series(self, "quantile")
            meta = self._meta.quantile(q, axis=axis)
            num = self._get_numeric_data()
            quantiles = tuple(quantile(self[c], q, method) for c in num.columns)

            qnames = [(_q._name, 0) for _q in quantiles]

            if isinstance(quantiles[0], Scalar):
                layer = {
                    (keyname, 0): (type(meta), qnames, num.columns, None, meta.name)
                }
                graph = HighLevelGraph.from_collections(
                    keyname, layer, dependencies=quantiles
                )
                divisions = (min(num.columns), max(num.columns))
                return Series(graph, keyname, meta, divisions)
            else:
                layer = {(keyname, 0): (methods.concat, qnames, 1)}
                graph = HighLevelGraph.from_collections(
                    keyname, layer, dependencies=quantiles
                )
                return DataFrame(graph, keyname, meta, quantiles[0].divisions)

    @derived_from(pd.DataFrame)
    def describe(
        self,
        split_every=False,
        percentiles=None,
        percentiles_method="default",
        include=None,
        exclude=None,
    ):

        if self._meta.ndim == 1:
            return self._describe_1d(self, split_every, percentiles, percentiles_method)
        elif (include is None) and (exclude is None):
            data = self._meta.select_dtypes(include=[np.number, np.timedelta64])

            # when some numerics/timedeltas are found, by default keep them
            if len(data.columns) == 0:
                chosen_columns = self._meta.columns
            else:
                # check if there are timedelta or boolean columns
                bools_and_timedeltas = self._meta.select_dtypes(
                    include=[np.timedelta64, "bool"]
                )
                if len(bools_and_timedeltas.columns) == 0:
                    return self._describe_numeric(
                        self, split_every, percentiles, percentiles_method
                    )
                else:
                    chosen_columns = data.columns
        elif include == "all":
            if exclude is not None:
                msg = "exclude must be None when include is 'all'"
                raise ValueError(msg)
            chosen_columns = self._meta.columns
        else:
            chosen_columns = self._meta.select_dtypes(include=include, exclude=exclude)

        stats = [
            self._describe_1d(
                self[col_idx], split_every, percentiles, percentiles_method
            )
            for col_idx in chosen_columns
        ]
        stats_names = [(s._name, 0) for s in stats]

        name = "describe--" + tokenize(self, split_every)
        layer = {(name, 0): (methods.describe_aggregate, stats_names)}
        graph = HighLevelGraph.from_collections(name, layer, dependencies=stats)
        meta = self._meta_nonempty.describe(include=include, exclude=exclude)
        return new_dd_object(graph, name, meta, divisions=[None, None])

    def _describe_1d(
        self, data, split_every=False, percentiles=None, percentiles_method="default"
    ):
        if is_bool_dtype(data._meta):
            return self._describe_nonnumeric_1d(data, split_every=split_every)
        elif is_numeric_dtype(data._meta):
            return self._describe_numeric(
                data,
                split_every=split_every,
                percentiles=percentiles,
                percentiles_method=percentiles_method,
            )
        elif is_timedelta64_dtype(data._meta):
            return self._describe_numeric(
                data.dropna().astype("i8"),
                split_every=split_every,
                percentiles=percentiles,
                percentiles_method=percentiles_method,
                is_timedelta_column=True,
            )
        else:
            return self._describe_nonnumeric_1d(data, split_every=split_every)

    def _describe_numeric(
        self,
        data,
        split_every=False,
        percentiles=None,
        percentiles_method="default",
        is_timedelta_column=False,
    ):

        num = data._get_numeric_data()

        if data.ndim == 2 and len(num.columns) == 0:
            raise ValueError("DataFrame contains only non-numeric data.")
        elif data.ndim == 1 and data.dtype == "object":
            raise ValueError("Cannot compute ``describe`` on object dtype.")
        if percentiles is None:
            percentiles = [0.25, 0.5, 0.75]
        else:
            # always include the the 50%tle to calculate the median
            # unique removes duplicates and sorts quantiles
            percentiles = np.array(percentiles)
            percentiles = np.append(percentiles, 0.5)
            percentiles = np.unique(percentiles)
            percentiles = list(percentiles)
        stats = [
            num.count(split_every=split_every),
            num.mean(split_every=split_every),
            num.std(split_every=split_every),
            num.min(split_every=split_every),
            num.quantile(percentiles, method=percentiles_method),
            num.max(split_every=split_every),
        ]
        stats_names = [(s._name, 0) for s in stats]

        colname = data._meta.name if is_series_like(data._meta) else None

        name = "describe-numeric--" + tokenize(num, split_every)
        layer = {
            (name, 0): (
                methods.describe_numeric_aggregate,
                stats_names,
                colname,
                is_timedelta_column,
            )
        }
        graph = HighLevelGraph.from_collections(name, layer, dependencies=stats)
        meta = num._meta_nonempty.describe()
        return new_dd_object(graph, name, meta, divisions=[None, None])

    def _describe_nonnumeric_1d(self, data, split_every=False):
        vcounts = data.value_counts(split_every)
        count_nonzero = vcounts[vcounts != 0]
        count_unique = count_nonzero.size

        stats = [
            # nunique
            count_unique,
            # count
            data.count(split_every=split_every),
            # most common value
            vcounts._head(1, npartitions=1, compute=False, safe=False),
        ]

        if is_datetime64_any_dtype(data._meta):
            min_ts = data.dropna().astype("i8").min(split_every=split_every)
            max_ts = data.dropna().astype("i8").max(split_every=split_every)
            stats += [min_ts, max_ts]

        stats_names = [(s._name, 0) for s in stats]
        colname = data._meta.name

        name = "describe-nonnumeric-1d--" + tokenize(data, split_every)
        layer = {
            (name, 0): (methods.describe_nonnumeric_aggregate, stats_names, colname)
        }
        graph = HighLevelGraph.from_collections(name, layer, dependencies=stats)
        meta = data._meta_nonempty.describe()
        return new_dd_object(graph, name, meta, divisions=[None, None])

    def _cum_agg(
        self, op_name, chunk, aggregate, axis, skipna=True, chunk_kwargs=None, out=None
    ):
        """ Wrapper for cumulative operation """

        axis = self._validate_axis(axis)

        if axis == 1:
            name = "{0}{1}(axis=1)".format(self._token_prefix, op_name)
            result = self.map_partitions(chunk, token=name, **chunk_kwargs)
            return handle_out(out, result)
        else:
            # cumulate each partitions
            name1 = "{0}{1}-map".format(self._token_prefix, op_name)
            cumpart = map_partitions(
                chunk, self, token=name1, meta=self, **chunk_kwargs
            )

            name2 = "{0}{1}-take-last".format(self._token_prefix, op_name)
            cumlast = map_partitions(
                _take_last,
                cumpart,
                skipna,
                meta=pd.Series([], dtype="float"),
                token=name2,
            )

            suffix = tokenize(self)
            name = "{0}{1}-{2}".format(self._token_prefix, op_name, suffix)
            cname = "{0}{1}-cum-last-{2}".format(self._token_prefix, op_name, suffix)

            # aggregate cumulated partisions and its previous last element
            layer = {}
            layer[(name, 0)] = (cumpart._name, 0)

            for i in range(1, self.npartitions):
                # store each cumulative step to graph to reduce computation
                if i == 1:
                    layer[(cname, i)] = (cumlast._name, i - 1)
                else:
                    # aggregate with previous cumulation results
                    layer[(cname, i)] = (
                        methods._cum_aggregate_apply,
                        aggregate,
                        (cname, i - 1),
                        (cumlast._name, i - 1),
                    )
                layer[(name, i)] = (aggregate, (cumpart._name, i), (cname, i))
            graph = HighLevelGraph.from_collections(
                name, layer, dependencies=[cumpart, cumlast]
            )
            result = new_dd_object(graph, name, chunk(self._meta), self.divisions)
            return handle_out(out, result)

    @derived_from(pd.DataFrame)
    def cumsum(self, axis=None, skipna=True, dtype=None, out=None):
        return self._cum_agg(
            "cumsum",
            chunk=M.cumsum,
            aggregate=operator.add,
            axis=axis,
            skipna=skipna,
            chunk_kwargs=dict(axis=axis, skipna=skipna),
            out=out,
        )

    @derived_from(pd.DataFrame)
    def cumprod(self, axis=None, skipna=True, dtype=None, out=None):
        return self._cum_agg(
            "cumprod",
            chunk=M.cumprod,
            aggregate=operator.mul,
            axis=axis,
            skipna=skipna,
            chunk_kwargs=dict(axis=axis, skipna=skipna),
            out=out,
        )

    @derived_from(pd.DataFrame)
    def cummax(self, axis=None, skipna=True, out=None):
        return self._cum_agg(
            "cummax",
            chunk=M.cummax,
            aggregate=methods.cummax_aggregate,
            axis=axis,
            skipna=skipna,
            chunk_kwargs=dict(axis=axis, skipna=skipna),
            out=out,
        )

    @derived_from(pd.DataFrame)
    def cummin(self, axis=None, skipna=True, out=None):
        return self._cum_agg(
            "cummin",
            chunk=M.cummin,
            aggregate=methods.cummin_aggregate,
            axis=axis,
            skipna=skipna,
            chunk_kwargs=dict(axis=axis, skipna=skipna),
            out=out,
        )

    @derived_from(pd.DataFrame)
    def where(self, cond, other=np.nan):
        # cond and other may be dask instance,
        # passing map_partitions via keyword will not be aligned
        return map_partitions(M.where, self, cond, other, enforce_metadata=False)

    @derived_from(pd.DataFrame)
    def mask(self, cond, other=np.nan):
        return map_partitions(M.mask, self, cond, other, enforce_metadata=False)

    @derived_from(pd.DataFrame)
    def notnull(self):
        return self.map_partitions(M.notnull, enforce_metadata=False)

    @derived_from(pd.DataFrame)
    def isnull(self):
        return self.map_partitions(M.isnull, enforce_metadata=False)

    @derived_from(pd.DataFrame)
    def isna(self):
        if hasattr(pd, "isna"):
            return self.map_partitions(M.isna, enforce_metadata=False)
        else:
            raise NotImplementedError(
                "Need more recent version of Pandas "
                "to support isna. "
                "Please use isnull instead."
            )

    @derived_from(pd.DataFrame)
    def isin(self, values):
        if is_dataframe_like(self._meta):
            # DataFrame.isin does weird alignment stuff
            bad_types = (_Frame, pd.Series, pd.DataFrame)
        else:
            bad_types = (_Frame,)
        if isinstance(values, bad_types):
            raise NotImplementedError("Passing a %r to `isin`" % typename(type(values)))
        meta = self._meta_nonempty.isin(values)
        # We wrap values in a delayed for two reasons:
        # - avoid serializing data in every task
        # - avoid cost of traversal of large list in optimizations
        return self.map_partitions(
            M.isin, delayed(values), meta=meta, enforce_metadata=False
        )

    @derived_from(pd.DataFrame)
    def astype(self, dtype):
        # XXX: Pandas will segfault for empty dataframes when setting
        # categorical dtypes. This operation isn't allowed currently anyway. We
        # get the metadata with a non-empty frame to throw the error instead of
        # segfaulting.
        if is_dataframe_like(self._meta) and is_categorical_dtype(dtype):
            meta = self._meta_nonempty.astype(dtype)
        else:
            meta = self._meta.astype(dtype)
        if hasattr(dtype, "items"):
            set_unknown = [
                k
                for k, v in dtype.items()
                if is_categorical_dtype(v) and getattr(v, "categories", None) is None
            ]
            meta = clear_known_categories(meta, cols=set_unknown)
        elif is_categorical_dtype(dtype) and getattr(dtype, "categories", None) is None:
            meta = clear_known_categories(meta)
        return self.map_partitions(
            M.astype, dtype=dtype, meta=meta, enforce_metadata=False
        )

    @derived_from(pd.Series)
    def append(self, other, interleave_partitions=False):
        # because DataFrame.append will override the method,
        # wrap by pd.Series.append docstring
        from .multi import concat

        if isinstance(other, (list, dict)):
            msg = "append doesn't support list or dict input"
            raise NotImplementedError(msg)

        return concat(
            [self, other], join="outer", interleave_partitions=interleave_partitions
        )

    @derived_from(pd.DataFrame)
    def align(self, other, join="outer", axis=None, fill_value=None):
        meta1, meta2 = _emulate(
            M.align, self, other, join, axis=axis, fill_value=fill_value
        )
        aligned = self.map_partitions(
            M.align,
            other,
            join=join,
            axis=axis,
            fill_value=fill_value,
            enforce_metadata=False,
        )

        token = tokenize(self, other, join, axis, fill_value)

        name1 = "align1-" + token
        dsk1 = {
            (name1, i): (getitem, key, 0)
            for i, key in enumerate(aligned.__dask_keys__())
        }
        dsk1.update(aligned.dask)
        result1 = new_dd_object(dsk1, name1, meta1, aligned.divisions)

        name2 = "align2-" + token
        dsk2 = {
            (name2, i): (getitem, key, 1)
            for i, key in enumerate(aligned.__dask_keys__())
        }
        dsk2.update(aligned.dask)
        result2 = new_dd_object(dsk2, name2, meta2, aligned.divisions)

        return result1, result2

    @derived_from(pd.DataFrame)
    def combine(self, other, func, fill_value=None, overwrite=True):
        return self.map_partitions(
            M.combine, other, func, fill_value=fill_value, overwrite=overwrite
        )

    @derived_from(pd.DataFrame)
    def combine_first(self, other):
        return self.map_partitions(M.combine_first, other)

    @classmethod
    def _bind_operator_method(cls, name, op, original=pd.DataFrame):
        """ bind operator method like DataFrame.add to this class """
        raise NotImplementedError

    @derived_from(pd.DataFrame)
    def resample(self, rule, closed=None, label=None):
        from .tseries.resample import Resampler

        return Resampler(self, rule, closed=closed, label=label)

    @derived_from(pd.DataFrame)
    def first(self, offset):
        # Let pandas error on bad args
        self._meta_nonempty.first(offset)

        if not self.known_divisions:
            raise ValueError("`first` is not implemented for unknown divisions")

        offset = pd.tseries.frequencies.to_offset(offset)
        date = self.divisions[0] + offset
        end = self.loc._get_partitions(date)

        if PANDAS_GT_100:
            is_anchored = offset.is_anchored()
        else:
            is_anchored = offset.isAnchored()

        include_right = is_anchored or not hasattr(offset, "_inc")

        if end == self.npartitions - 1:
            divs = self.divisions
        else:
            divs = self.divisions[: end + 1] + (date,)

        name = "first-" + tokenize(self, offset)
        dsk = {(name, i): (self._name, i) for i in range(end)}
        dsk[(name, end)] = (
            methods.boundary_slice,
            (self._name, end),
            None,
            date,
            include_right,
            True,
            "loc",
        )
        graph = HighLevelGraph.from_collections(name, dsk, dependencies=[self])
        return new_dd_object(graph, name, self, divs)

    @derived_from(pd.DataFrame)
    def last(self, offset):
        # Let pandas error on bad args
        self._meta_nonempty.first(offset)

        if not self.known_divisions:
            raise ValueError("`last` is not implemented for unknown divisions")

        offset = pd.tseries.frequencies.to_offset(offset)
        date = self.divisions[-1] - offset
        start = self.loc._get_partitions(date)

        if start == 0:
            divs = self.divisions
        else:
            divs = (date,) + self.divisions[start + 1 :]

        name = "last-" + tokenize(self, offset)
        dsk = {
            (name, i + 1): (self._name, j + 1)
            for i, j in enumerate(range(start, self.npartitions))
        }
        dsk[(name, 0)] = (
            methods.boundary_slice,
            (self._name, start),
            date,
            None,
            True,
            False,
            "loc",
        )
        graph = HighLevelGraph.from_collections(name, dsk, dependencies=[self])
        return new_dd_object(graph, name, self, divs)

    def nunique_approx(self, split_every=None):
        """Approximate number of unique rows.

        This method uses the HyperLogLog algorithm for cardinality
        estimation to compute the approximate number of unique rows.
        The approximate error is 0.406%.

        Parameters
        ----------
        split_every : int, optional
            Group partitions into groups of this size while performing a
            tree-reduction. If set to False, no tree-reduction will be used.
            Default is 8.

        Returns
        -------
        a float representing the approximate number of elements
        """
        from . import hyperloglog  # here to avoid circular import issues

        return aca(
            [self],
            chunk=hyperloglog.compute_hll_array,
            combine=hyperloglog.reduce_state,
            aggregate=hyperloglog.estimate_count,
            split_every=split_every,
            b=16,
            meta=float,
        )

    @property
    def values(self):
        """ Return a dask.array of the values of this dataframe

        Warning: This creates a dask.array without precise shape information.
        Operations that depend on shape information, like slicing or reshaping,
        will not work.
        """
        return self.map_partitions(methods.values)

    def _validate_chunks(self, arr, lengths):
        from dask.array.core import normalize_chunks

        if isinstance(lengths, Sequence):
            lengths = tuple(lengths)

            if len(lengths) != self.npartitions:
                raise ValueError(
                    "The number of items in 'lengths' does not match "
                    "the number of partitions. "
                    "{} != {}".format(len(lengths), self.npartitions)
                )

            if self.ndim == 1:
                chunks = normalize_chunks((lengths,))
            else:
                chunks = normalize_chunks((lengths, (len(self.columns),)))

            return chunks
        elif lengths is not None:
            raise ValueError("Unexpected value for 'lengths': '{}'".format(lengths))

        return arr._chunks

    def _is_index_level_reference(self, key):
        """
        Test whether a key is an index level reference

        To be considered an index level reference, `key` must match the index name
        and must NOT match the name of any column (if a dataframe).
        """
        return (
            self.index.name is not None
            and not is_dask_collection(key)
            and (np.isscalar(key) or isinstance(key, tuple))
            and key == self.index.name
            and key not in getattr(self, "columns", ())
        )

    def _contains_index_name(self, columns_or_index):
        """
        Test whether the input contains a reference to the index of the DataFrame/Series
        """
        if isinstance(columns_or_index, list):
            return any(self._is_index_level_reference(n) for n in columns_or_index)
        else:
            return self._is_index_level_reference(columns_or_index)


def _raise_if_object_series(x, funcname):
    """
    Utility function to raise an error if an object column does not support
    a certain operation like `mean`.
    """
    if isinstance(x, Series) and hasattr(x, "dtype") and x.dtype == object:
        raise ValueError("`%s` not supported with object series" % funcname)


class Series(_Frame):
    """ Parallel Pandas Series

    Do not use this class directly.  Instead use functions like
    ``dd.read_csv``, ``dd.read_parquet``, or ``dd.from_pandas``.

    Parameters
    ----------

    dsk: dict
        The dask graph to compute this Series
    _name: str
        The key prefix that specifies which keys in the dask comprise this
        particular Series
    meta: pandas.Series
        An empty ``pandas.Series`` with names, dtypes, and index matching the
        expected output.
    divisions: tuple of index values
        Values along which we partition our blocks on the index

    See Also
    --------
    dask.dataframe.DataFrame
    """

    _partition_type = pd.Series
    _is_partition_type = staticmethod(is_series_like)
    _token_prefix = "series-"
    _accessors = set()

    def __array_wrap__(self, array, context=None):
        if isinstance(context, tuple) and len(context) > 0:
            if isinstance(context[1][0], np.ndarray) and context[1][0].shape == ():
                index = None
            else:
                index = context[1][0].index

        return pd.Series(array, index=index, name=self.name)

    @property
    def name(self):
        return self._meta.name

    @name.setter
    def name(self, name):
        self._meta.name = name
        renamed = _rename_dask(self, name)
        # update myself
        self.dask = renamed.dask
        self._name = renamed._name

    @property
    def ndim(self):
        """ Return dimensionality """
        return 1

    @property
    def shape(self):
        """
        Return a tuple representing the dimensionality of a Series.

        The single element of the tuple is a Delayed result.

        Examples
        --------
        >>> series.shape  # doctest: +SKIP
        # (dd.Scalar<size-ag..., dtype=int64>,)
        """
        return (self.size,)

    @property
    def dtype(self):
        """ Return data type """
        return self._meta.dtype

    @cache_readonly
    def dt(self):
        """ Namespace of datetime methods """
        return DatetimeAccessor(self)

    @cache_readonly
    def cat(self):
        return CategoricalAccessor(self)

    @cache_readonly
    def str(self):
        """ Namespace for string methods """
        return StringAccessor(self)

    def __dir__(self):
        o = set(dir(type(self)))
        o.update(self.__dict__)
        # Remove the `cat` and `str` accessors if not available. We can't
        # decide this statically for the `dt` accessor, as it works on
        # datetime-like things as well.
        for accessor in ["cat", "str"]:
            if not hasattr(self._meta, accessor):
                o.remove(accessor)
        return list(o)

    @property
    def nbytes(self):
        """ Number of bytes """
        return self.reduction(
            methods.nbytes, np.sum, token="nbytes", meta=int, split_every=False
        )

    def _repr_data(self):
        return _repr_data_series(self._meta, self._repr_divisions)

    def __repr__(self):
        """ have to overwrite footer """
        if self.name is not None:
            footer = "Name: {name}, dtype: {dtype}".format(
                name=self.name, dtype=self.dtype
            )
        else:
            footer = "dtype: {dtype}".format(dtype=self.dtype)

        return """Dask {klass} Structure:
{data}
{footer}
Dask Name: {name}, {task} tasks""".format(
            klass=self.__class__.__name__,
            data=self.to_string(),
            footer=footer,
            name=key_split(self._name),
            task=len(self.dask),
        )

    def rename(self, index=None, inplace=False, sorted_index=False):
        """Alter Series index labels or name

        Function / dict values must be unique (1-to-1). Labels not contained in
        a dict / Series will be left as-is. Extra labels listed don't throw an
        error.

        Alternatively, change ``Series.name`` with a scalar value.

        Parameters
        ----------
        index : scalar, hashable sequence, dict-like or callable, optional
            If dict-like or callable, the transformation is applied to the
            index. Scalar or hashable sequence-like will alter the
            ``Series.name`` attribute.
        inplace : boolean, default False
            Whether to return a new Series or modify this one inplace.
        sorted_index : bool, default False
            If true, the output ``Series`` will have known divisions inferred
            from the input series and the transformation. Ignored for
            non-callable/dict-like ``index`` or when the input series has
            unknown divisions. Note that this may only be set to ``True`` if
            you know that the transformed index is monotonicly increasing. Dask
            will check that transformed divisions are monotonic, but cannot
            check all the values between divisions, so incorrectly setting this
            can result in bugs.

        Returns
        -------
        renamed : Series

        See Also
        --------
        pandas.Series.rename
        """
        from pandas.api.types import is_scalar, is_dict_like, is_list_like
        import dask.dataframe as dd

        if is_scalar(index) or (
            is_list_like(index)
            and not is_dict_like(index)
            and not isinstance(index, dd.Series)
        ):
            res = self if inplace else self.copy()
            res.name = index
        else:
            res = self.map_partitions(M.rename, index, enforce_metadata=False)
            if self.known_divisions:
                if sorted_index and (callable(index) or is_dict_like(index)):
                    old = pd.Series(range(self.npartitions + 1), index=self.divisions)
                    new = old.rename(index).index
                    if not new.is_monotonic_increasing:
                        msg = (
                            "sorted_index=True, but the transformed index "
                            "isn't monotonic_increasing"
                        )
                        raise ValueError(msg)
                    res.divisions = tuple(new.tolist())
                else:
                    res = res.clear_divisions()
            if inplace:
                self.dask = res.dask
                self._name = res._name
                self.divisions = res.divisions
                self._meta = res._meta
                res = self
        return res

    @derived_from(pd.Series)
    def round(self, decimals=0):
        return elemwise(M.round, self, decimals)

    @derived_from(pd.DataFrame)
    def to_timestamp(self, freq=None, how="start", axis=0):
        df = elemwise(M.to_timestamp, self, freq, how, axis)
        df.divisions = tuple(pd.Index(self.divisions).to_timestamp())
        return df

    def quantile(self, q=0.5, method="default"):
        """ Approximate quantiles of Series

        Parameters
        ----------
        q : list/array of floats, default 0.5 (50%)
            Iterable of numbers ranging from 0 to 1 for the desired quantiles
        method : {'default', 'tdigest', 'dask'}, optional
            What method to use. By default will use dask's internal custom
            algorithm (``'dask'``).  If set to ``'tdigest'`` will use tdigest
            for floats and ints and fallback to the ``'dask'`` otherwise.
        """
        return quantile(self, q, method=method)

    def _repartition_quantiles(self, npartitions, upsample=1.0):
        """ Approximate quantiles of Series used for repartitioning
        """
        from .partitionquantiles import partition_quantiles

        return partition_quantiles(self, npartitions, upsample=upsample)

    def __getitem__(self, key):
        if isinstance(key, Series) and self.divisions == key.divisions:
            name = "index-%s" % tokenize(self, key)
            dsk = partitionwise_graph(operator.getitem, name, self, key)
            graph = HighLevelGraph.from_collections(name, dsk, dependencies=[self, key])
            return Series(graph, name, self._meta, self.divisions)
        raise NotImplementedError(
            "Series getitem in only supported for other series objects "
            "with matching partition structure"
        )

    @derived_from(pd.DataFrame)
    def _get_numeric_data(self, how="any", subset=None):
        return self

    @derived_from(pd.Series)
    def iteritems(self):
        for i in range(self.npartitions):
            s = self.get_partition(i).compute()
            for item in s.iteritems():
                yield item

    @derived_from(pd.Series)
    def __iter__(self):
        for i in range(self.npartitions):
            s = self.get_partition(i).compute()
            for row in s:
                yield row

    @classmethod
    def _validate_axis(cls, axis=0):
        if axis not in (0, "index", None):
            raise ValueError("No axis named {0}".format(axis))
        # convert to numeric axis
        return {None: 0, "index": 0}.get(axis, axis)

    @derived_from(pd.Series)
    def groupby(self, by=None, **kwargs):
        from dask.dataframe.groupby import SeriesGroupBy

        return SeriesGroupBy(self, by=by, **kwargs)

    @derived_from(pd.Series)
    def count(self, split_every=False):
        return super(Series, self).count(split_every=split_every)

    @derived_from(pd.Series)
    def mode(self, dropna=True, split_every=False):
        return super(Series, self).mode(dropna=dropna, split_every=split_every)

    @derived_from(pd.Series, version="0.25.0")
    def explode(self):
        meta = self._meta.explode()
        return self.map_partitions(M.explode, meta=meta, enforce_metadata=False)

    def unique(self, split_every=None, split_out=1):
        """
        Return Series of unique values in the object. Includes NA values.

        Returns
        -------
        uniques : Series
        """
        return aca(
            self,
            chunk=methods.unique,
            aggregate=methods.unique,
            meta=self._meta,
            token="unique",
            split_every=split_every,
            series_name=self.name,
            split_out=split_out,
        )

    @derived_from(pd.Series)
    def nunique(self, split_every=None):
        return self.drop_duplicates(split_every=split_every).count()

    @derived_from(pd.Series)
    def value_counts(self, split_every=None, split_out=1):
        return aca(
            self,
            chunk=M.value_counts,
            aggregate=methods.value_counts_aggregate,
            combine=methods.value_counts_combine,
            meta=self._meta.value_counts(),
            token="value-counts",
            split_every=split_every,
            split_out=split_out,
            split_out_setup=split_out_on_index,
        )

    @derived_from(pd.Series)
    def nlargest(self, n=5, split_every=None):
        return aca(
            self,
            chunk=M.nlargest,
            aggregate=M.nlargest,
            meta=self._meta,
            token="series-nlargest",
            split_every=split_every,
            n=n,
        )

    @derived_from(pd.Series)
    def nsmallest(self, n=5, split_every=None):
        return aca(
            self,
            chunk=M.nsmallest,
            aggregate=M.nsmallest,
            meta=self._meta,
            token="series-nsmallest",
            split_every=split_every,
            n=n,
        )

    @derived_from(pd.Series)
    def isin(self, values):
        # Added just to get the different docstring for Series
        return super(Series, self).isin(values)

    @insert_meta_param_description(pad=12)
    @derived_from(pd.Series)
    def map(self, arg, na_action=None, meta=no_default):
        if is_series_like(arg) and is_dask_collection(arg):
            return series_map(self, arg)
        if not (
            isinstance(arg, dict)
            or callable(arg)
            or is_series_like(arg)
            and not is_dask_collection(arg)
        ):
            raise TypeError(
                "arg must be pandas.Series, dict or callable."
                " Got {0}".format(type(arg))
            )
        name = "map-" + tokenize(self, arg, na_action)
        dsk = {
            (name, i): (M.map, k, arg, na_action)
            for i, k in enumerate(self.__dask_keys__())
        }
        graph = HighLevelGraph.from_collections(name, dsk, dependencies=[self])
        if meta is no_default:
            meta = _emulate(M.map, self, arg, na_action=na_action, udf=True)
        else:
            meta = make_meta(meta, index=getattr(make_meta(self), "index", None))

        return Series(graph, name, meta, self.divisions)

    @derived_from(pd.Series)
    def dropna(self):
        return self.map_partitions(M.dropna, enforce_metadata=False)

    @derived_from(pd.Series)
    def between(self, left, right, inclusive=True):
        return self.map_partitions(
            M.between, left=left, right=right, inclusive=inclusive
        )

    @derived_from(pd.Series)
    def clip(self, lower=None, upper=None, out=None):
        if out is not None:
            raise ValueError("'out' must be None")
        # np.clip may pass out
        return self.map_partitions(
            M.clip, lower=lower, upper=upper, enforce_metadata=False
        )

    @derived_from(pd.Series)
    def clip_lower(self, threshold):
        return self.map_partitions(
            M.clip_lower, threshold=threshold, enforce_metadata=False
        )

    @derived_from(pd.Series)
    def clip_upper(self, threshold):
        return self.map_partitions(
            M.clip_upper, threshold=threshold, enforce_metadata=False
        )

    @derived_from(pd.Series)
    def align(self, other, join="outer", axis=None, fill_value=None):
        return super(Series, self).align(
            other, join=join, axis=axis, fill_value=fill_value
        )

    @derived_from(pd.Series)
    def combine(self, other, func, fill_value=None):
        return self.map_partitions(M.combine, other, func, fill_value=fill_value)

    @derived_from(pd.Series)
    def squeeze(self):
        return self

    @derived_from(pd.Series)
    def combine_first(self, other):
        return self.map_partitions(M.combine_first, other)

    def to_bag(self, index=False):
        """ Create a Dask Bag from a Series """
        from .io import to_bag

        return to_bag(self, index)

    @derived_from(pd.Series)
    def to_frame(self, name=None):
        return self.map_partitions(M.to_frame, name, meta=self._meta.to_frame(name))

    @derived_from(pd.Series)
    def to_string(self, max_rows=5):
        # option_context doesn't affect
        return self._repr_data().to_string(max_rows=max_rows)

    @classmethod
    def _bind_operator_method(cls, name, op, original=pd.Series):
        """ bind operator method like Series.add to this class """

        def meth(self, other, level=None, fill_value=None, axis=0):
            if level is not None:
                raise NotImplementedError("level must be None")
            axis = self._validate_axis(axis)
            meta = _emulate(op, self, other, axis=axis, fill_value=fill_value)
            return map_partitions(
                op, self, other, meta=meta, axis=axis, fill_value=fill_value
            )

        meth.__name__ = name
        setattr(cls, name, derived_from(original)(meth))

    @classmethod
    def _bind_comparison_method(cls, name, comparison, original=pd.Series):
        """ bind comparison method like Series.eq to this class """

        def meth(self, other, level=None, fill_value=None, axis=0):
            if level is not None:
                raise NotImplementedError("level must be None")
            axis = self._validate_axis(axis)
            if fill_value is None:
                return elemwise(comparison, self, other, axis=axis)
            else:
                op = partial(comparison, fill_value=fill_value)
                return elemwise(op, self, other, axis=axis)

        meth.__name__ = name
        setattr(cls, name, derived_from(original)(meth))

    @insert_meta_param_description(pad=12)
    def apply(self, func, convert_dtype=True, meta=no_default, args=(), **kwds):
        """ Parallel version of pandas.Series.apply

        Parameters
        ----------
        func : function
            Function to apply
        convert_dtype : boolean, default True
            Try to find better dtype for elementwise function results.
            If False, leave as dtype=object.
        $META
        args : tuple
            Positional arguments to pass to function in addition to the value.

        Additional keyword arguments will be passed as keywords to the function.

        Returns
        -------
        applied : Series or DataFrame if func returns a Series.

        Examples
        --------
        >>> import dask.dataframe as dd
        >>> s = pd.Series(range(5), name='x')
        >>> ds = dd.from_pandas(s, npartitions=2)

        Apply a function elementwise across the Series, passing in extra
        arguments in ``args`` and ``kwargs``:

        >>> def myadd(x, a, b=1):
        ...     return x + a + b
        >>> res = ds.apply(myadd, args=(2,), b=1.5)  # doctest: +SKIP

        By default, dask tries to infer the output metadata by running your
        provided function on some fake data. This works well in many cases, but
        can sometimes be expensive, or even fail. To avoid this, you can
        manually specify the output metadata with the ``meta`` keyword. This
        can be specified in many forms, for more information see
        ``dask.dataframe.utils.make_meta``.

        Here we specify the output is a Series with name ``'x'``, and dtype
        ``float64``:

        >>> res = ds.apply(myadd, args=(2,), b=1.5, meta=('x', 'f8'))

        In the case where the metadata doesn't change, you can also pass in
        the object itself directly:

        >>> res = ds.apply(lambda x: x + 1, meta=ds)

        See Also
        --------
        dask.Series.map_partitions
        """
        if meta is no_default:
            meta = _emulate(
                M.apply,
                self._meta_nonempty,
                func,
                convert_dtype=convert_dtype,
                args=args,
                udf=True,
                **kwds
            )
            warnings.warn(meta_warning(meta))

        return map_partitions(
            M.apply, self, func, convert_dtype, args, meta=meta, **kwds
        )

    @derived_from(pd.Series)
    def cov(self, other, min_periods=None, split_every=False):
        from .multi import concat

        if not isinstance(other, Series):
            raise TypeError("other must be a dask.dataframe.Series")
        df = concat([self, other], axis=1)
        return cov_corr(df, min_periods, scalar=True, split_every=split_every)

    @derived_from(pd.Series)
    def corr(self, other, method="pearson", min_periods=None, split_every=False):
        from .multi import concat

        if not isinstance(other, Series):
            raise TypeError("other must be a dask.dataframe.Series")
        if method != "pearson":
            raise NotImplementedError("Only Pearson correlation has been implemented")
        df = concat([self, other], axis=1)
        return cov_corr(
            df, min_periods, corr=True, scalar=True, split_every=split_every
        )

    @derived_from(pd.Series)
    def autocorr(self, lag=1, split_every=False):
        if not isinstance(lag, Integral):
            raise TypeError("lag must be an integer")
        return self.corr(self if lag == 0 else self.shift(lag), split_every=split_every)

    @derived_from(pd.Series)
    def memory_usage(self, index=True, deep=False):
        result = self.map_partitions(
            M.memory_usage, index=index, deep=deep, enforce_metadata=False
        )
        return delayed(sum)(result.to_delayed())

    def __divmod__(self, other):
        res1 = self // other
        res2 = self % other
        return res1, res2

    def __rdivmod__(self, other):
        res1 = other // self
        res2 = other % self
        return res1, res2


class Index(Series):

    _partition_type = pd.Index
    _is_partition_type = staticmethod(is_index_like)
    _token_prefix = "index-"
    _accessors = set()

    _dt_attributes = {
        "nanosecond",
        "microsecond",
        "millisecond",
        "dayofyear",
        "minute",
        "hour",
        "day",
        "dayofweek",
        "second",
        "week",
        "weekday",
        "weekofyear",
        "month",
        "quarter",
        "year",
    }

    _cat_attributes = {
        "known",
        "as_known",
        "as_unknown",
        "add_categories",
        "categories",
        "remove_categories",
        "reorder_categories",
        "as_ordered",
        "codes",
        "remove_unused_categories",
        "set_categories",
        "as_unordered",
        "ordered",
        "rename_categories",
    }

    def __getattr__(self, key):
        if is_categorical_dtype(self.dtype) and key in self._cat_attributes:
            return getattr(self.cat, key)
        elif key in self._dt_attributes:
            return getattr(self.dt, key)
        raise AttributeError("'Index' object has no attribute %r" % key)

    def __dir__(self):
        out = super(Index, self).__dir__()
        out.extend(self._dt_attributes)
        if is_categorical_dtype(self.dtype):
            out.extend(self._cat_attributes)
        return out

    @property
    def index(self):
        msg = "'{0}' object has no attribute 'index'"
        raise AttributeError(msg.format(self.__class__.__name__))

    def __array_wrap__(self, array, context=None):
        return pd.Index(array, name=self.name)

    def head(self, n=5, compute=True):
        """ First n items of the Index.

        Caveat, this only checks the first partition.
        """
        name = "head-%d-%s" % (n, self._name)
        dsk = {(name, 0): (operator.getitem, (self._name, 0), slice(0, n))}
        graph = HighLevelGraph.from_collections(name, dsk, dependencies=[self])

        result = new_dd_object(graph, name, self._meta, self.divisions[:2])

        if compute:
            result = result.compute()
        return result

    @derived_from(pd.Index)
    def max(self, split_every=False):
        return self.reduction(
            M.max,
            meta=self._meta_nonempty.max(),
            token=self._token_prefix + "max",
            split_every=split_every,
        )

    @derived_from(pd.Index)
    def min(self, split_every=False):
        return self.reduction(
            M.min,
            meta=self._meta_nonempty.min(),
            token=self._token_prefix + "min",
            split_every=split_every,
        )

    def count(self, split_every=False):
        return self.reduction(
            methods.index_count,
            np.sum,
            token="index-count",
            meta=int,
            split_every=split_every,
        )

    @derived_from(pd.Index)
    def shift(self, periods=1, freq=None):
        if isinstance(self._meta, pd.PeriodIndex):
            if freq is not None:
                raise ValueError("PeriodIndex doesn't accept `freq` argument")
            meta = self._meta_nonempty.shift(periods)
            out = self.map_partitions(
                M.shift, periods, meta=meta, token="shift", transform_divisions=False
            )
        else:
            # Pandas will raise for other index types that don't implement shift
            meta = self._meta_nonempty.shift(periods, freq=freq)
            out = self.map_partitions(
                M.shift,
                periods,
                token="shift",
                meta=meta,
                freq=freq,
                transform_divisions=False,
            )
        if freq is None:
            freq = meta.freq
        return maybe_shift_divisions(out, periods, freq=freq)

    @derived_from(pd.Index)
    def to_series(self):
        return self.map_partitions(M.to_series, meta=self._meta.to_series())

    @derived_from(pd.Index, ua_args=["index"])
    def to_frame(self, index=True, name=None):
        if not index:
            raise NotImplementedError()

        if PANDAS_VERSION >= "0.24.0":
            return self.map_partitions(
                M.to_frame, index, name, meta=self._meta.to_frame(index, name)
            )
        else:
            if name is not None:
                raise ValueError(
                    "The 'name' keyword was added in pandas 0.24.0. "
                    "Your version of pandas is '{}'.".format(PANDAS_VERSION)
                )
            else:
                return self.map_partitions(M.to_frame, meta=self._meta.to_frame())


class DataFrame(_Frame):
    """
    Parallel Pandas DataFrame

    Do not use this class directly.  Instead use functions like
    ``dd.read_csv``, ``dd.read_parquet``, or ``dd.from_pandas``.

    Parameters
    ----------
    dsk: dict
        The dask graph to compute this DataFrame
    name: str
        The key prefix that specifies which keys in the dask comprise this
        particular DataFrame
    meta: pandas.DataFrame
        An empty ``pandas.DataFrame`` with names, dtypes, and index matching
        the expected output.
    divisions: tuple of index values
        Values along which we partition our blocks on the index
    """

    _partition_type = pd.DataFrame
    _is_partition_type = staticmethod(is_dataframe_like)
    _token_prefix = "dataframe-"
    _accessors = set()

    def __array_wrap__(self, array, context=None):
        if isinstance(context, tuple) and len(context) > 0:
            if isinstance(context[1][0], np.ndarray) and context[1][0].shape == ():
                index = None
            else:
                index = context[1][0].index

        return pd.DataFrame(array, index=index, columns=self.columns)

    @property
    def columns(self):
        return self._meta.columns

    @columns.setter
    def columns(self, columns):
        renamed = _rename_dask(self, columns)
        self._meta = renamed._meta
        self._name = renamed._name
        self.dask = renamed.dask

    @property
    def iloc(self):
        """Purely integer-location based indexing for selection by position.

        Only indexing the column positions is supported. Trying to select
        row positions will raise a ValueError.

        See :ref:`dataframe.indexing` for more.

        Examples
        --------
        >>> df.iloc[:, [2, 0, 1]]  # doctest: +SKIP
        """
        from .indexing import _iLocIndexer

        return _iLocIndexer(self)

    def __len__(self):
        try:
            s = self.iloc[:, 0]
        except IndexError:
            return super().__len__()
        else:
            return len(s)

    @property
    def empty(self):
        raise NotImplementedError(
            "Checking whether a Dask DataFrame has any rows may be expensive. "
            "However, checking the number of columns is fast. "
            "Depending on which of these results you need, use either "
            "`len(df.index) == 0` or `len(df.columns) == 0`"
        )

    def __getitem__(self, key):
        name = "getitem-%s" % tokenize(self, key)
        if np.isscalar(key) or isinstance(key, (tuple, str)):

            if isinstance(self._meta.index, (pd.DatetimeIndex, pd.PeriodIndex)):
                if key not in self._meta.columns:
                    return self.loc[key]

            # error is raised from pandas
            meta = self._meta[_extract_meta(key)]
            dsk = partitionwise_graph(operator.getitem, name, self, key)
            graph = HighLevelGraph.from_collections(name, dsk, dependencies=[self])
            return new_dd_object(graph, name, meta, self.divisions)
        elif isinstance(key, slice):
            from pandas.api.types import is_float_dtype

            is_integer_slice = any(
                isinstance(i, Integral) for i in (key.start, key.step, key.stop)
            )
            # Slicing with integer labels is always iloc based except for a
            # float indexer for some reason
            if is_integer_slice and not is_float_dtype(self.index.dtype):
                self.iloc[key]
            else:
                return self.loc[key]

        if isinstance(key, (np.ndarray, list)) or (
            not is_dask_collection(key) and (is_series_like(key) or is_index_like(key))
        ):
            # error is raised from pandas
            meta = self._meta[_extract_meta(key)]

            dsk = partitionwise_graph(operator.getitem, name, self, key)
            graph = HighLevelGraph.from_collections(name, dsk, dependencies=[self])
            return new_dd_object(graph, name, meta, self.divisions)
        if isinstance(key, Series):
            # do not perform dummy calculation, as columns will not be changed.
            #
            if self.divisions != key.divisions:
                from .multi import _maybe_align_partitions

                self, key = _maybe_align_partitions([self, key])
            dsk = partitionwise_graph(operator.getitem, name, self, key)
            graph = HighLevelGraph.from_collections(name, dsk, dependencies=[self, key])
            return new_dd_object(graph, name, self, self.divisions)
        raise NotImplementedError(key)

    def __setitem__(self, key, value):
        if isinstance(key, (tuple, list)) and isinstance(value, DataFrame):
            df = self.assign(**{k: value[c] for k, c in zip(key, value.columns)})

        elif isinstance(key, pd.Index) and not isinstance(value, DataFrame):
            key = list(key)
            df = self.assign(**{k: value for k in key})
        else:
            df = self.assign(**{key: value})

        self.dask = df.dask
        self._name = df._name
        self._meta = df._meta
        self.divisions = df.divisions

    def __delitem__(self, key):
        result = self.drop([key], axis=1)
        self.dask = result.dask
        self._name = result._name
        self._meta = result._meta

    def __setattr__(self, key, value):
        try:
            columns = object.__getattribute__(self, "_meta").columns
        except AttributeError:
            columns = ()

        if key in columns:
            self[key] = value
        else:
            object.__setattr__(self, key, value)

    def __getattr__(self, key):
        if key in self.columns:
            return self[key]
        else:
            raise AttributeError("'DataFrame' object has no attribute %r" % key)

    def __dir__(self):
        o = set(dir(type(self)))
        o.update(self.__dict__)
        o.update(c for c in self.columns if (isinstance(c, str) and c.isidentifier()))
        return list(o)

    def __iter__(self):
        return iter(self._meta)

    def _ipython_key_completions_(self):
        return self.columns.tolist()

    @property
    def ndim(self):
        """ Return dimensionality """
        return 2

    @property
    def shape(self):
        """
        Return a tuple representing the dimensionality of the DataFrame.

        The number of rows is a Delayed result. The number of columns
        is a concrete integer.

        Examples
        --------
        >>> df.size  # doctest: +SKIP
        (Delayed('int-07f06075-5ecc-4d77-817e-63c69a9188a8'), 2)
        """
        col_size = len(self.columns)
        row_size = delayed(int)(self.size / col_size)
        return (row_size, col_size)

    @property
    def dtypes(self):
        """ Return data types """
        return self._meta.dtypes

    @derived_from(pd.DataFrame)
    def get_dtype_counts(self):
        return self._meta.get_dtype_counts()

    @derived_from(pd.DataFrame)
    def get_ftype_counts(self):
        return self._meta.get_ftype_counts()

    @derived_from(pd.DataFrame)
    def select_dtypes(self, include=None, exclude=None):
        cs = self._meta.select_dtypes(include=include, exclude=exclude).columns
        return self[list(cs)]

    def set_index(
        self,
        other,
        drop=True,
        sorted=False,
        npartitions=None,
        divisions=None,
        inplace=False,
        **kwargs
    ):
        """Set the DataFrame index (row labels) using an existing column.

        This realigns the dataset to be sorted by a new column.  This can have a
        significant impact on performance, because joins, groupbys, lookups, etc.
        are all much faster on that column.  However, this performance increase
        comes with a cost, sorting a parallel dataset requires expensive shuffles.
        Often we ``set_index`` once directly after data ingest and filtering and
        then perform many cheap computations off of the sorted dataset.

        This function operates exactly like ``pandas.set_index`` except with
        different performance costs (dask dataframe ``set_index`` is much more expensive).  Under normal
        operation this function does an initial pass over the index column to
        compute approximate qunatiles to serve as future divisions.  It then passes
        over the data a second time, splitting up each input partition into several
        pieces and sharing those pieces to all of the output partitions now in
        sorted order.

        In some cases we can alleviate those costs, for example if your dataset is
        sorted already then we can avoid making many small pieces or if you know
        good values to split the new index column then we can avoid the initial
        pass over the data.  For example if your new index is a datetime index and
        your data is already sorted by day then this entire operation can be done
        for free.  You can control these options with the following parameters.

        Parameters
        ----------
        df: Dask DataFrame
        index: string or Dask Series
        npartitions: int, None, or 'auto'
            The ideal number of output partitions.   If None use the same as
            the input.  If 'auto' then decide by memory use.
        shuffle: string, optional
            Either ``'disk'`` for single-node operation or ``'tasks'`` for
            distributed operation.  Will be inferred by your current scheduler.
        sorted: bool, optional
            If the index column is already sorted in increasing order.
            Defaults to False
        divisions: list, optional
            Known values on which to separate index values of the partitions.
            See https://docs.dask.org/en/latest/dataframe-design.html#partitions
            Defaults to computing this with a single pass over the data. Note
            that if ``sorted=True``, specified divisions are assumed to match
            the existing partitions in the data. If ``sorted=False``, you should
            leave divisions empty and call ``repartition`` after ``set_index``.
        inplace : bool, optional
            Modifying the DataFrame in place is not supported by Dask.
            Defaults to False.
        compute: bool
            Whether or not to trigger an immediate computation. Defaults to False.
            Note, that even if you set ``compute=False``, an immediate computation
            will still be triggered if ``divisions`` is ``None``.

        Examples
        --------
        >>> df2 = df.set_index('x')  # doctest: +SKIP
        >>> df2 = df.set_index(d.x)  # doctest: +SKIP
        >>> df2 = df.set_index(d.timestamp, sorted=True)  # doctest: +SKIP

        A common case is when we have a datetime column that we know to be
        sorted and is cleanly divided by day.  We can set this index for free
        by specifying both that the column is pre-sorted and the particular
        divisions along which is is separated

        >>> import pandas as pd
        >>> divisions = pd.date_range('2000', '2010', freq='1D')
        >>> df2 = df.set_index('timestamp', sorted=True, divisions=divisions)  # doctest: +SKIP
        """
        if inplace:
            raise NotImplementedError("The inplace= keyword is not supported")
        pre_sorted = sorted
        del sorted

        if divisions is not None:
            check_divisions(divisions)

        if pre_sorted:
            from .shuffle import set_sorted_index

            return set_sorted_index(
                self, other, drop=drop, divisions=divisions, **kwargs
            )
        else:
            from .shuffle import set_index

            return set_index(
                self,
                other,
                drop=drop,
                npartitions=npartitions,
                divisions=divisions,
                **kwargs
            )

    @derived_from(pd.DataFrame)
    def pop(self, item):
        out = self[item]
        del self[item]
        return out

    @derived_from(pd.DataFrame)
    def nlargest(self, n=5, columns=None, split_every=None):
        token = "dataframe-nlargest"
        return aca(
            self,
            chunk=M.nlargest,
            aggregate=M.nlargest,
            meta=self._meta,
            token=token,
            split_every=split_every,
            n=n,
            columns=columns,
        )

    @derived_from(pd.DataFrame)
    def nsmallest(self, n=5, columns=None, split_every=None):
        token = "dataframe-nsmallest"
        return aca(
            self,
            chunk=M.nsmallest,
            aggregate=M.nsmallest,
            meta=self._meta,
            token=token,
            split_every=split_every,
            n=n,
            columns=columns,
        )

    @derived_from(pd.DataFrame)
    def groupby(self, by=None, **kwargs):
        from dask.dataframe.groupby import DataFrameGroupBy

        return DataFrameGroupBy(self, by=by, **kwargs)

    @wraps(categorize)
    def categorize(self, columns=None, index=None, split_every=None, **kwargs):
        return categorize(
            self, columns=columns, index=index, split_every=split_every, **kwargs
        )

    @derived_from(pd.DataFrame)
    def assign(self, **kwargs):
        for k, v in kwargs.items():
            if not (
                isinstance(v, Scalar)
                or is_series_like(v)
                or callable(v)
                or pd.api.types.is_scalar(v)
                or is_index_like(v)
                or isinstance(v, Array)
            ):
                raise TypeError(
                    "Column assignment doesn't support type "
                    "{0}".format(typename(type(v)))
                )
            if callable(v):
                kwargs[k] = v(self)

            if isinstance(v, Array):
                from .io import from_dask_array

                if len(v.shape) > 1:
                    raise ValueError("Array assignment only supports 1-D arrays")
                if v.npartitions != self.npartitions:
                    raise ValueError(
                        "Number of partitions do not match ({0} != {1})".format(
                            v.npartitions, self.npartitions
                        )
                    )
                kwargs[k] = from_dask_array(v, index=self.index)

        pairs = list(sum(kwargs.items(), ()))

        # Figure out columns of the output
        df2 = self._meta_nonempty.assign(**_extract_meta(kwargs, nonempty=True))
        return elemwise(methods.assign, self, *pairs, meta=df2)

    @derived_from(pd.DataFrame, ua_args=["index"])
    def rename(self, index=None, columns=None):
        if index is not None:
            raise ValueError("Cannot rename index.")

        # *args here is index, columns but columns arg is already used
        return self.map_partitions(M.rename, None, columns=columns)

    def query(self, expr, **kwargs):
        """ Filter dataframe with complex expression

        Blocked version of pd.DataFrame.query

        This is like the sequential version except that this will also happen
        in many threads.  This may conflict with ``numexpr`` which will use
        multiple threads itself.  We recommend that you set numexpr to use a
        single thread

            import numexpr
            numexpr.set_num_threads(1)

        See also
        --------
        pandas.DataFrame.query
        """
        return self.map_partitions(M.query, expr, **kwargs)

    @derived_from(pd.DataFrame)
    def eval(self, expr, inplace=None, **kwargs):
        if inplace is None:
            inplace = False
        if "=" in expr and inplace in (True, None):
            raise NotImplementedError(
                "Inplace eval not supported. Please use inplace=False"
            )
        meta = self._meta.eval(expr, inplace=inplace, **kwargs)
        return self.map_partitions(M.eval, expr, meta=meta, inplace=inplace, **kwargs)

    @derived_from(pd.DataFrame)
    def dropna(self, how="any", subset=None, thresh=None):
        return self.map_partitions(
            M.dropna, how=how, subset=subset, thresh=thresh, enforce_metadata=False
        )

    @derived_from(pd.DataFrame)
    def clip(self, lower=None, upper=None, out=None):
        if out is not None:
            raise ValueError("'out' must be None")
        return self.map_partitions(
            M.clip, lower=lower, upper=upper, enforce_metadata=False
        )

    @derived_from(pd.DataFrame)
    def clip_lower(self, threshold):
        return self.map_partitions(
            M.clip_lower, threshold=threshold, enforce_metadata=False
        )

    @derived_from(pd.DataFrame)
    def clip_upper(self, threshold):
        return self.map_partitions(
            M.clip_upper, threshold=threshold, enforce_metadata=False
        )

    @derived_from(pd.DataFrame)
    def squeeze(self, axis=None):
        if axis in [None, 1]:
            if len(self.columns) == 1:
                return self[self.columns[0]]
            else:
                return self

        elif axis == 0:
            raise NotImplementedError(
                "{0} does not support squeeze along axis 0".format(type(self))
            )

        elif axis not in [0, 1, None]:
            raise ValueError("No axis {0} for object type {1}".format(axis, type(self)))

    @derived_from(pd.DataFrame)
    def to_timestamp(self, freq=None, how="start", axis=0):
        df = elemwise(M.to_timestamp, self, freq, how, axis)
        df.divisions = tuple(pd.Index(self.divisions).to_timestamp())
        return df

    @derived_from(pd.DataFrame, version="0.25.0")
    def explode(self, column):
        meta = self._meta.explode(column)
        return self.map_partitions(M.explode, column, meta=meta, enforce_metadata=False)

    def to_bag(self, index=False):
        """Convert to a dask Bag of tuples of each row.

        Parameters
        ----------
        index : bool, optional
            If True, the index is included as the first element of each tuple.
            Default is False.
        """
        from .io import to_bag

        return to_bag(self, index)

    def to_parquet(self, path, *args, **kwargs):
        """ See dd.to_parquet docstring for more information """
        from .io import to_parquet

        return to_parquet(self, path, *args, **kwargs)

    @derived_from(pd.DataFrame)
    def to_string(self, max_rows=5):
        # option_context doesn't affect
        return self._repr_data().to_string(max_rows=max_rows, show_dimensions=False)

    def _get_numeric_data(self, how="any", subset=None):
        # calculate columns to avoid unnecessary calculation
        numerics = self._meta._get_numeric_data()

        if len(numerics.columns) < len(self.columns):
            name = self._token_prefix + "-get_numeric_data"
            return self.map_partitions(M._get_numeric_data, meta=numerics, token=name)
        else:
            # use myself if all numerics
            return self

    @classmethod
    def _validate_axis(cls, axis=0):
        if axis not in (0, 1, "index", "columns", None):
            raise ValueError("No axis named {0}".format(axis))
        # convert to numeric axis
        return {None: 0, "index": 0, "columns": 1}.get(axis, axis)

    @derived_from(pd.DataFrame)
    def drop(self, labels=None, axis=0, columns=None, errors="raise"):
        axis = self._validate_axis(axis)
        if (axis == 1) or (columns is not None):
            return self.map_partitions(
                drop_by_shallow_copy, columns or labels, errors=errors
            )
        raise NotImplementedError(
            "Drop currently only works for axis=1 or when columns is not None"
        )

    def merge(
        self,
        right,
        how="inner",
        on=None,
        left_on=None,
        right_on=None,
        left_index=False,
        right_index=False,
        suffixes=("_x", "_y"),
        indicator=False,
        npartitions=None,
        shuffle=None,
    ):
        """Merge the DataFrame with another DataFrame

        This will merge the two datasets, either on the indices, a certain column
        in each dataset or the index in one dataset and the column in another.

        Parameters
        ----------
        right: dask.dataframe.DataFrame
        how : {'left', 'right', 'outer', 'inner'}, default: 'inner'
            How to handle the operation of the two objects:

            - left: use calling frame's index (or column if on is specified)
            - right: use other frame's index
            - outer: form union of calling frame's index (or column if on is
              specified) with other frame's index, and sort it
              lexicographically
            - inner: form intersection of calling frame's index (or column if
              on is specified) with other frame's index, preserving the order
              of the calling's one

        on : label or list
            Column or index level names to join on. These must be found in both
            DataFrames. If on is None and not merging on indexes then this
            defaults to the intersection of the columns in both DataFrames.
        left_on : label or list, or array-like
            Column to join on in the left DataFrame. Other than in pandas
            arrays and lists are only support if their length is 1.
        right_on : label or list, or array-like
            Column to join on in the right DataFrame. Other than in pandas
            arrays and lists are only support if their length is 1.
        left_index : boolean, default False
            Use the index from the left DataFrame as the join key.
        right_index : boolean, default False
            Use the index from the right DataFrame as the join key.
        suffixes : 2-length sequence (tuple, list, ...)
            Suffix to apply to overlapping column names in the left and
            right side, respectively
        indicator : boolean or string, default False
            If True, adds a column to output DataFrame called "_merge" with
            information on the source of each row. If string, column with
            information on source of each row will be added to output DataFrame,
            and column will be named value of string. Information column is
            Categorical-type and takes on a value of "left_only" for observations
            whose merge key only appears in `left` DataFrame, "right_only" for
            observations whose merge key only appears in `right` DataFrame,
            and "both" if the observation’s merge key is found in both.
        npartitions: int or None, optional
            The ideal number of output partitions. This is only utilised when
            performing a hash_join (merging on columns only). If ``None`` then
            ``npartitions = max(lhs.npartitions, rhs.npartitions)``.
            Default is ``None``.
        shuffle: {'disk', 'tasks'}, optional
            Either ``'disk'`` for single-node operation or ``'tasks'`` for
            distributed operation.  Will be inferred by your current scheduler.

        Notes
        -----

        There are three ways to join dataframes:

        1. Joining on indices. In this case the divisions are
           aligned using the function ``dask.dataframe.multi.align_partitions``.
           Afterwards, each partition is merged with the pandas merge function.

        2. Joining one on index and one on column. In this case the divisions of
           dataframe merged by index (:math:`d_i`) are used to divide the column
           merged dataframe (:math:`d_c`) one using
           ``dask.dataframe.multi.rearrange_by_divisions``. In this case the
           merged dataframe (:math:`d_m`) has the exact same divisions
           as (:math:`d_i`). This can lead to issues if you merge multiple rows from
           (:math:`d_c`) to one row in (:math:`d_i`).

        3. Joining both on columns. In this case a hash join is performed using
           ``dask.dataframe.multi.hash_join``.

        """

        if not is_dataframe_like(right):
            raise ValueError("right must be DataFrame")

        from .multi import merge

        return merge(
            self,
            right,
            how=how,
            on=on,
            left_on=left_on,
            right_on=right_on,
            left_index=left_index,
            right_index=right_index,
            suffixes=suffixes,
            npartitions=npartitions,
            indicator=indicator,
            shuffle=shuffle,
        )

    @derived_from(pd.DataFrame)
    def join(
        self,
        other,
        on=None,
        how="left",
        lsuffix="",
        rsuffix="",
        npartitions=None,
        shuffle=None,
    ):

        if not is_dataframe_like(other):
            raise ValueError("other must be DataFrame")

        from .multi import merge

        return merge(
            self,
            other,
            how=how,
            left_index=on is None,
            right_index=True,
            left_on=on,
            suffixes=[lsuffix, rsuffix],
            npartitions=npartitions,
            shuffle=shuffle,
        )

    @derived_from(pd.DataFrame)
    def append(self, other, interleave_partitions=False):
        if isinstance(other, Series):
            msg = (
                "Unable to appending dd.Series to dd.DataFrame."
                "Use pd.Series to append as row."
            )
            raise ValueError(msg)
        elif is_series_like(other):
            other = other.to_frame().T
        return super(DataFrame, self).append(
            other, interleave_partitions=interleave_partitions
        )

    @derived_from(pd.DataFrame)
    def iterrows(self):
        for i in range(self.npartitions):
            df = self.get_partition(i).compute()
            for row in df.iterrows():
                yield row

    @derived_from(pd.DataFrame)
    def itertuples(self, index=True, name="Pandas"):
        for i in range(self.npartitions):
            df = self.get_partition(i).compute()
            for row in df.itertuples(index=index, name=name):
                yield row

    @classmethod
    def _bind_operator_method(cls, name, op, original=pd.DataFrame):
        """ bind operator method like DataFrame.add to this class """

        # name must be explicitly passed for div method whose name is truediv

        def meth(self, other, axis="columns", level=None, fill_value=None):
            if level is not None:
                raise NotImplementedError("level must be None")

            axis = self._validate_axis(axis)

            if axis in (1, "columns"):
                # When axis=1 and other is a series, `other` is transposed
                # and the operator is applied broadcast across rows. This
                # isn't supported with dd.Series.
                if isinstance(other, Series):
                    msg = "Unable to {0} dd.Series with axis=1".format(name)
                    raise ValueError(msg)
                elif is_series_like(other):
                    # Special case for pd.Series to avoid unwanted partitioning
                    # of other. We pass it in as a kwarg to prevent this.
                    meta = _emulate(
                        op, self, other=other, axis=axis, fill_value=fill_value
                    )
                    return map_partitions(
                        op,
                        self,
                        other=other,
                        meta=meta,
                        axis=axis,
                        fill_value=fill_value,
                        enforce_metadata=False,
                    )

            meta = _emulate(op, self, other, axis=axis, fill_value=fill_value)
            return map_partitions(
                op,
                self,
                other,
                meta=meta,
                axis=axis,
                fill_value=fill_value,
                enforce_metadata=False,
            )

        meth.__name__ = name
        setattr(cls, name, derived_from(original)(meth))

    @classmethod
    def _bind_comparison_method(cls, name, comparison, original=pd.DataFrame):
        """ bind comparison method like DataFrame.eq to this class """

        def meth(self, other, axis="columns", level=None):
            if level is not None:
                raise NotImplementedError("level must be None")
            axis = self._validate_axis(axis)
            return elemwise(comparison, self, other, axis=axis)

        meth.__name__ = name
        setattr(cls, name, derived_from(original)(meth))

    @insert_meta_param_description(pad=12)
    def apply(
        self,
        func,
        axis=0,
        broadcast=None,
        raw=False,
        reduce=None,
        args=(),
        meta=no_default,
        **kwds
    ):
        """ Parallel version of pandas.DataFrame.apply

        This mimics the pandas version except for the following:

        1.  Only ``axis=1`` is supported (and must be specified explicitly).
        2.  The user should provide output metadata via the `meta` keyword.

        Parameters
        ----------
        func : function
            Function to apply to each column/row
        axis : {0 or 'index', 1 or 'columns'}, default 0
            - 0 or 'index': apply function to each column (NOT SUPPORTED)
            - 1 or 'columns': apply function to each row
        $META
        args : tuple
            Positional arguments to pass to function in addition to the array/series

        Additional keyword arguments will be passed as keywords to the function

        Returns
        -------
        applied : Series or DataFrame

        Examples
        --------
        >>> import dask.dataframe as dd
        >>> df = pd.DataFrame({'x': [1, 2, 3, 4, 5],
        ...                    'y': [1., 2., 3., 4., 5.]})
        >>> ddf = dd.from_pandas(df, npartitions=2)

        Apply a function to row-wise passing in extra arguments in ``args`` and
        ``kwargs``:

        >>> def myadd(row, a, b=1):
        ...     return row.sum() + a + b
        >>> res = ddf.apply(myadd, axis=1, args=(2,), b=1.5)  # doctest: +SKIP

        By default, dask tries to infer the output metadata by running your
        provided function on some fake data. This works well in many cases, but
        can sometimes be expensive, or even fail. To avoid this, you can
        manually specify the output metadata with the ``meta`` keyword. This
        can be specified in many forms, for more information see
        ``dask.dataframe.utils.make_meta``.

        Here we specify the output is a Series with name ``'x'``, and dtype
        ``float64``:

        >>> res = ddf.apply(myadd, axis=1, args=(2,), b=1.5, meta=('x', 'f8'))

        In the case where the metadata doesn't change, you can also pass in
        the object itself directly:

        >>> res = ddf.apply(lambda row: row + 1, axis=1, meta=ddf)

        See Also
        --------
        dask.DataFrame.map_partitions
        """

        axis = self._validate_axis(axis)
        pandas_kwargs = {"axis": axis, "raw": raw}

        if PANDAS_VERSION >= "0.23.0":
            kwds.setdefault("result_type", None)

        if not PANDAS_GT_100:
            pandas_kwargs["broadcast"] = broadcast
            pandas_kwargs["reduce"] = None

        kwds.update(pandas_kwargs)

        if axis == 0:
            msg = (
                "dd.DataFrame.apply only supports axis=1\n"
                "  Try: df.apply(func, axis=1)"
            )
            raise NotImplementedError(msg)

        if meta is no_default:
            meta = _emulate(
                M.apply, self._meta_nonempty, func, args=args, udf=True, **kwds
            )
            warnings.warn(meta_warning(meta))

        return map_partitions(M.apply, self, func, args=args, meta=meta, **kwds)

    @derived_from(pd.DataFrame)
    def applymap(self, func, meta="__no_default__"):
        return elemwise(M.applymap, self, func, meta=meta)

    @derived_from(pd.DataFrame)
    def round(self, decimals=0):
        return elemwise(M.round, self, decimals)

    @derived_from(pd.DataFrame)
    def mode(self, dropna=True, split_every=False):
        mode_series_list = []
        for col_index in range(len(self.columns)):
            col_series = self.iloc[:, col_index]
            mode_series = Series.mode(
                col_series, dropna=dropna, split_every=split_every
            )
            mode_series.name = col_series.name
            mode_series_list.append(mode_series)

        name = "concat-" + tokenize(*mode_series_list)

        dsk = {
            (name, 0): (
                apply,
                methods.concat,
                [[(df._name, 0) for df in mode_series_list]],
                {"axis": 1},
            )
        }

        meta = methods.concat([df._meta for df in mode_series_list], axis=1)
        graph = HighLevelGraph.from_collections(
            name, dsk, dependencies=mode_series_list
        )
        ddf = new_dd_object(graph, name, meta, divisions=(None, None))

        return ddf

    @derived_from(pd.DataFrame)
    def cov(self, min_periods=None, split_every=False):
        return cov_corr(self, min_periods, split_every=split_every)

    @derived_from(pd.DataFrame)
    def corr(self, method="pearson", min_periods=None, split_every=False):
        if method != "pearson":
            raise NotImplementedError("Only Pearson correlation has been implemented")
        return cov_corr(self, min_periods, True, split_every=split_every)

    def info(self, buf=None, verbose=False, memory_usage=False):
        """
        Concise summary of a Dask DataFrame.
        """

        if buf is None:
            import sys

            buf = sys.stdout

        lines = [str(type(self))]

        if len(self.columns) == 0:
            lines.append("Index: 0 entries")
            lines.append("Empty %s" % type(self).__name__)
            put_lines(buf, lines)
            return

        # Group and execute the required computations
        computations = {}
        if verbose:
            computations.update({"index": self.index, "count": self.count()})
        if memory_usage:
            computations.update(
                {"memory_usage": self.map_partitions(M.memory_usage, index=True)}
            )
        computations = dict(
            zip(computations.keys(), da.compute(*computations.values()))
        )

        if verbose:
            import textwrap

            index = computations["index"]
            counts = computations["count"]
            lines.append(index_summary(index))
            lines.append("Data columns (total {} columns):".format(len(self.columns)))

            from pandas.io.formats.printing import pprint_thing

            space = max([len(pprint_thing(k)) for k in self.columns]) + 1
            column_width = max(space, 7)

            header = (
                textwrap.dedent(
                    """\
             #   {{column:<{column_width}}} Non-Null Count  Dtype
            ---  {{underl:<{column_width}}} --------------  -----"""
                )
                .format(column_width=column_width)
                .format(column="Column", underl="------")
            )
            column_template = textwrap.dedent(
                """\
            {{i:^3}}  {{name:<{column_width}}} {{count}} non-null      {{dtype}}""".format(
                    column_width=column_width
                )
            )
            column_info = [
                column_template.format(
                    i=pprint_thing(i),
                    name=pprint_thing(name),
                    count=pprint_thing(count),
                    dtype=pprint_thing(dtype),
                )
                for i, (name, count, dtype) in enumerate(
                    zip(self.columns, counts, self.dtypes)
                )
            ]
            lines.extend(header.split("\n"))
        else:
            column_info = [index_summary(self.columns, name="Columns")]

        lines.extend(column_info)
        dtype_counts = [
            "%s(%d)" % k
            for k in sorted(self.dtypes.value_counts().iteritems(), key=str)
        ]
        lines.append("dtypes: {}".format(", ".join(dtype_counts)))

        if memory_usage:
            memory_int = computations["memory_usage"].sum()
            lines.append("memory usage: {}\n".format(memory_repr(memory_int)))

        put_lines(buf, lines)

    @derived_from(pd.DataFrame)
    def memory_usage(self, index=True, deep=False):
        result = self.map_partitions(M.memory_usage, index=index, deep=deep)
        result = result.groupby(result.index).sum()
        return result

    def pivot_table(self, index=None, columns=None, values=None, aggfunc="mean"):
        """
        Create a spreadsheet-style pivot table as a DataFrame. Target ``columns``
        must have category dtype to infer result's ``columns``.
        ``index``, ``columns``, ``values`` and ``aggfunc`` must be all scalar.

        Parameters
        ----------
        values : scalar
            column to aggregate
        index : scalar
            column to be index
        columns : scalar
            column to be columns
        aggfunc : {'mean', 'sum', 'count'}, default 'mean'

        Returns
        -------
        table : DataFrame
        """
        from .reshape import pivot_table

        return pivot_table(
            self, index=index, columns=columns, values=values, aggfunc=aggfunc
        )

    def melt(
        self,
        id_vars=None,
        value_vars=None,
        var_name=None,
        value_name="value",
        col_level=None,
    ):
        """
        Unpivots a DataFrame from wide format to long format,
        optionally leaving identifier variables set.

        This function is useful to massage a DataFrame into a format where
        one or more columns are identifier variables (``id_vars``), while
        all other columns, considered measured variables (``value_vars``),
        are "unpivoted" to the row axis, leaving just two non-identifier
        columns, 'variable' and 'value'.

        Parameters
        ----------
        frame : DataFrame
        id_vars : tuple, list, or ndarray, optional
            Column(s) to use as identifier variables.
        value_vars : tuple, list, or ndarray, optional
            Column(s) to unpivot. If not specified, uses all columns that
            are not set as `id_vars`.
        var_name : scalar
            Name to use for the 'variable' column. If None it uses
            ``frame.columns.name`` or 'variable'.
        value_name : scalar, default 'value'
            Name to use for the 'value' column.
        col_level : int or string, optional
            If columns are a MultiIndex then use this level to melt.

        Returns
        -------
        DataFrame
            Unpivoted DataFrame.

        See Also
        --------
        pandas.DataFrame.melt
        """
        from .reshape import melt

        return melt(
            self,
            id_vars=id_vars,
            value_vars=value_vars,
            var_name=var_name,
            value_name=value_name,
            col_level=col_level,
        )

    def to_records(self, index=False, lengths=None):
        from .io import to_records

        if lengths is True:
            lengths = tuple(self.map_partitions(len).compute())

        records = to_records(self)

        chunks = self._validate_chunks(records, lengths)
        records._chunks = (chunks[0],)

        return records

    @derived_from(pd.DataFrame)
    def to_html(self, max_rows=5):
        # pd.Series doesn't have html repr
        data = self._repr_data().to_html(max_rows=max_rows, show_dimensions=False)
        return self._HTML_FMT.format(
            data=data, name=key_split(self._name), task=len(self.dask)
        )

    def _repr_data(self):
        meta = self._meta
        index = self._repr_divisions
        cols = meta.columns
        if len(cols) == 0:
            series_df = pd.DataFrame([[]] * len(index), columns=cols, index=index)
        else:
            series_df = pd.concat(
                [_repr_data_series(s, index=index) for _, s in meta.iteritems()], axis=1
            )
        return series_df

    _HTML_FMT = """<div><strong>Dask DataFrame Structure:</strong></div>
{data}
<div>Dask Name: {name}, {task} tasks</div>"""

    def _repr_html_(self):
        data = self._repr_data().to_html(
            max_rows=5, show_dimensions=False, notebook=True
        )
        return self._HTML_FMT.format(
            data=data, name=key_split(self._name), task=len(self.dask)
        )

    def _select_columns_or_index(self, columns_or_index):
        """
        Parameters
        ----------
        columns_or_index
            Column or index name, or a list of these

        Returns
        -------
        dd.DataFrame
            Dask DataFrame with columns corresponding to each column or
            index level in columns_or_index.  If included, the column
            corresponding to the index level is named _index
        """

        # Ensure columns_or_index is a list
        columns_or_index = (
            columns_or_index
            if isinstance(columns_or_index, list)
            else [columns_or_index]
        )

        column_names = [
            n for n in columns_or_index if self._is_column_label_reference(n)
        ]

        selected_df = self[column_names]
        if self._contains_index_name(columns_or_index):
            # Index name was included
            selected_df = selected_df.assign(_index=self.index)

        return selected_df

    def _is_column_label_reference(self, key):
        """
        Test whether a key is a column label reference

        To be considered a column label reference, `key` must match the name of at
        least one column.
        """
        return (
            not is_dask_collection(key)
            and (np.isscalar(key) or isinstance(key, tuple))
            and key in self.columns
        )


# bind operators
for op in [
    operator.abs,
    operator.add,
    operator.and_,
    operator.eq,
    operator.gt,
    operator.ge,
    operator.inv,
    operator.lt,
    operator.le,
    operator.mod,
    operator.mul,
    operator.ne,
    operator.neg,
    operator.or_,
    operator.pow,
    operator.sub,
    operator.truediv,
    operator.floordiv,
    operator.xor,
]:
    _Frame._bind_operator(op)
    Scalar._bind_operator(op)

for name in [
    "add",
    "sub",
    "mul",
    "div",
    "divide",
    "truediv",
    "floordiv",
    "mod",
    "pow",
    "radd",
    "rsub",
    "rmul",
    "rdiv",
    "rtruediv",
    "rfloordiv",
    "rmod",
    "rpow",
]:
    meth = getattr(pd.DataFrame, name)
    DataFrame._bind_operator_method(name, meth)

    meth = getattr(pd.Series, name)
    Series._bind_operator_method(name, meth)

for name in ["lt", "gt", "le", "ge", "ne", "eq"]:
    meth = getattr(pd.DataFrame, name)
    DataFrame._bind_comparison_method(name, meth)

    meth = getattr(pd.Series, name)
    Series._bind_comparison_method(name, meth)


def is_broadcastable(dfs, s):
    """
    This Series is broadcastable against another dataframe in the sequence
    """
    return (
        isinstance(s, Series)
        and s.npartitions == 1
        and s.known_divisions
        and any(
            s.divisions == (min(df.columns), max(df.columns))
            for df in dfs
            if isinstance(df, DataFrame)
        )
    )


def elemwise(op, *args, **kwargs):
    """ Elementwise operation for Dask dataframes

    Parameters
    ----------
    op: callable
        Function to apply across input dataframes
    *args: DataFrames, Series, Scalars, Arrays,
        The arguments of the operation
    **kwrags: scalars
    meta: pd.DataFrame, pd.Series (optional)
        Valid metadata for the operation.  Will evaluate on a small piece of
        data if not provided.
    transform_divisions: boolean
        If the input is a ``dask.dataframe.Index`` we normally will also apply
        the function onto the divisions and apply those transformed divisions
        to the output.  You can pass ``transform_divisions=False`` to override
        this behavior

    Examples
    --------
    >>> elemwise(operator.add, df.x, df.y)  # doctest: +SKIP
    """
    meta = kwargs.pop("meta", no_default)
    out = kwargs.pop("out", None)
    transform_divisions = kwargs.pop("transform_divisions", True)

    _name = funcname(op) + "-" + tokenize(op, *args, **kwargs)

    args = _maybe_from_pandas(args)

    from .multi import _maybe_align_partitions

    args = _maybe_align_partitions(args)
    dasks = [arg for arg in args if isinstance(arg, (_Frame, Scalar, Array))]
    dfs = [df for df in dasks if isinstance(df, _Frame)]

    # Clean up dask arrays if present
    for i, a in enumerate(dasks):
        if not isinstance(a, Array):
            continue
        # Ensure that they have similar-ish chunk structure
        if not all(not a.chunks or len(a.chunks[0]) == df.npartitions for df in dfs):
            msg = (
                "When combining dask arrays with dataframes they must "
                "match chunking exactly.  Operation: %s" % funcname(op)
            )
            raise ValueError(msg)
        # Rechunk to have a single chunk along all other axes
        if a.ndim > 1:
            a = a.rechunk({i + 1: d for i, d in enumerate(a.shape[1:])})
            dasks[i] = a

    divisions = dfs[0].divisions
    if transform_divisions and isinstance(dfs[0], Index) and len(dfs) == 1:
        try:
            divisions = op(
                *[pd.Index(arg.divisions) if arg is dfs[0] else arg for arg in args],
                **kwargs
            )
            if isinstance(divisions, pd.Index):
                divisions = divisions.tolist()
        except Exception:
            pass
        else:
            if not valid_divisions(divisions):
                divisions = [None] * (dfs[0].npartitions + 1)

    _is_broadcastable = partial(is_broadcastable, dfs)
    dfs = list(remove(_is_broadcastable, dfs))

    other = [
        (i, arg)
        for i, arg in enumerate(args)
        if not isinstance(arg, (_Frame, Scalar, Array))
    ]

    # adjust the key length of Scalar
    dsk = partitionwise_graph(op, _name, *args, **kwargs)

    graph = HighLevelGraph.from_collections(_name, dsk, dependencies=dasks)

    if meta is no_default:
        if len(dfs) >= 2 and not all(hasattr(d, "npartitions") for d in dasks):
            # should not occur in current funcs
            msg = "elemwise with 2 or more DataFrames and Scalar is not supported"
            raise NotImplementedError(msg)
        # For broadcastable series, use no rows.
        parts = [
            d._meta
            if _is_broadcastable(d)
            else empty_like_safe(d, (), dtype=d.dtype)
            if isinstance(d, Array)
            else d._meta_nonempty
            for d in dasks
        ]
        with raise_on_meta_error(funcname(op)):
            meta = partial_by_order(*parts, function=op, other=other)

    result = new_dd_object(graph, _name, meta, divisions)
    return handle_out(out, result)


def handle_out(out, result):
    """ Handle out parameters

    If out is a dask.DataFrame, dask.Series or dask.Scalar then
    this overwrites the contents of it with the result
    """
    if isinstance(out, tuple):
        if len(out) == 1:
            out = out[0]
        elif len(out) > 1:
            raise NotImplementedError("The out parameter is not fully supported")
        else:
            out = None

    if out is not None and type(out) != type(result):
        raise TypeError(
            "Mismatched types between result and out parameter. "
            "out=%s, result=%s" % (str(type(out)), str(type(result)))
        )

    if isinstance(out, DataFrame):
        if len(out.columns) != len(result.columns):
            raise ValueError(
                "Mismatched columns count between result and out parameter. "
                "out=%s, result=%s" % (str(len(out.columns)), str(len(result.columns)))
            )

    if isinstance(out, (Series, DataFrame, Scalar)):
        out._meta = result._meta
        out._name = result._name
        out.dask = result.dask

        if not isinstance(out, Scalar):
            out.divisions = result.divisions
    elif out is not None:
        msg = (
            "The out parameter is not fully supported."
            " Received type %s, expected %s "
            % (typename(type(out)), typename(type(result)))
        )
        raise NotImplementedError(msg)
    else:
        return result


def _maybe_from_pandas(dfs):
    from .io import from_pandas

    dfs = [
        from_pandas(df, 1)
        if (is_series_like(df) or is_dataframe_like(df)) and not is_dask_collection(df)
        else df
        for df in dfs
    ]
    return dfs


def hash_shard(
    df, nparts, split_out_setup=None, split_out_setup_kwargs=None, ignore_index=False
):
    if split_out_setup:
        h = split_out_setup(df, **(split_out_setup_kwargs or {}))
    else:
        h = df

    h = hash_object_dispatch(h, index=False)
    if is_series_like(h):
        h = h.values
    np.mod(h, nparts, out=h)
    return group_split_dispatch(df, h, nparts, ignore_index=ignore_index)


def split_evenly(df, k):
    """ Split dataframe into k roughly equal parts """
    divisions = np.linspace(0, len(df), k + 1).astype(int)
    return {i: df.iloc[divisions[i] : divisions[i + 1]] for i in range(k)}


def split_out_on_index(df):
    h = df.index
    if isinstance(h, pd.MultiIndex):
        h = pd.DataFrame([], index=h).reset_index()
    return h


def split_out_on_cols(df, cols=None):
    return df[cols]


@insert_meta_param_description
def apply_concat_apply(
    args,
    chunk=None,
    aggregate=None,
    combine=None,
    meta=no_default,
    token=None,
    chunk_kwargs=None,
    aggregate_kwargs=None,
    combine_kwargs=None,
    split_every=None,
    split_out=None,
    split_out_setup=None,
    split_out_setup_kwargs=None,
    sort=None,
    ignore_index=False,
    **kwargs
):
    """Apply a function to blocks, then concat, then apply again

    Parameters
    ----------
    args :
        Positional arguments for the `chunk` function. All `dask.dataframe`
        objects should be partitioned and indexed equivalently.
    chunk : function [block-per-arg] -> block
        Function to operate on each block of data
    aggregate : function concatenated-block -> block
        Function to operate on the concatenated result of chunk
    combine : function concatenated-block -> block, optional
        Function to operate on intermediate concatenated results of chunk
        in a tree-reduction. If not provided, defaults to aggregate.
    $META
    token : str, optional
        The name to use for the output keys.
    chunk_kwargs : dict, optional
        Keywords for the chunk function only.
    aggregate_kwargs : dict, optional
        Keywords for the aggregate function only.
    combine_kwargs : dict, optional
        Keywords for the combine function only.
    split_every : int, optional
        Group partitions into groups of this size while performing a
        tree-reduction. If set to False, no tree-reduction will be used,
        and all intermediates will be concatenated and passed to ``aggregate``.
        Default is 8.
    split_out : int, optional
        Number of output partitions. Split occurs after first chunk reduction.
    split_out_setup : callable, optional
        If provided, this function is called on each chunk before performing
        the hash-split. It should return a pandas object, where each row
        (excluding the index) is hashed. If not provided, the chunk is hashed
        as is.
    split_out_setup_kwargs : dict, optional
        Keywords for the `split_out_setup` function only.
    sort : bool, default None
        If allowed, sort the keys of the output aggregation.
    ignore_index : bool, default False
        If True, do not preserve index values throughout ACA operations.
    kwargs :
        All remaining keywords will be passed to ``chunk``, ``aggregate``, and
        ``combine``.

    Examples
    --------
    >>> def chunk(a_block, b_block):
    ...     pass

    >>> def agg(df):
    ...     pass

    >>> apply_concat_apply([a, b], chunk=chunk, aggregate=agg)  # doctest: +SKIP
    """
    if chunk_kwargs is None:
        chunk_kwargs = dict()
    if aggregate_kwargs is None:
        aggregate_kwargs = dict()
    chunk_kwargs.update(kwargs)
    aggregate_kwargs.update(kwargs)

    if combine is None:
        if combine_kwargs:
            raise ValueError("`combine_kwargs` provided with no `combine`")
        combine = aggregate
        combine_kwargs = aggregate_kwargs
    else:
        if combine_kwargs is None:
            combine_kwargs = dict()
        combine_kwargs.update(kwargs)

    if not isinstance(args, (tuple, list)):
        args = [args]

    dfs = [arg for arg in args if isinstance(arg, _Frame)]

    npartitions = set(arg.npartitions for arg in dfs)
    if len(npartitions) > 1:
        raise ValueError("All arguments must have same number of partitions")
    npartitions = npartitions.pop()

    if split_every is None:
        split_every = 8
    elif split_every is False:
        split_every = npartitions
    elif split_every < 2 or not isinstance(split_every, Integral):
        raise ValueError("split_every must be an integer >= 2")

    token_key = tokenize(
        token or (chunk, aggregate),
        meta,
        args,
        chunk_kwargs,
        aggregate_kwargs,
        combine_kwargs,
        split_every,
        split_out,
        split_out_setup,
        split_out_setup_kwargs,
    )

    # Chunk
    a = "{0}-chunk-{1}".format(token or funcname(chunk), token_key)
    if len(args) == 1 and isinstance(args[0], _Frame) and not chunk_kwargs:
        dsk = {
            (a, 0, i, 0): (chunk, key) for i, key in enumerate(args[0].__dask_keys__())
        }
    else:
        dsk = {
            (a, 0, i, 0): (
                apply,
                chunk,
                [(x._name, i) if isinstance(x, _Frame) else x for x in args],
                chunk_kwargs,
            )
            for i in range(npartitions)
        }

    # Split
    if split_out and split_out > 1:
        split_prefix = "split-%s" % token_key
        shard_prefix = "shard-%s" % token_key
        for i in range(npartitions):
            dsk[(split_prefix, i)] = (
                hash_shard,
                (a, 0, i, 0),
                split_out,
                split_out_setup,
                split_out_setup_kwargs,
                ignore_index,
            )
            for j in range(split_out):
                dsk[(shard_prefix, 0, i, j)] = (getitem, (split_prefix, i), j)
        a = shard_prefix
    else:
        split_out = 1

    # Combine
    b = "{0}-combine-{1}".format(token or funcname(combine), token_key)
    k = npartitions
    depth = 0
    while k > split_every:
        for part_i, inds in enumerate(partition_all(split_every, range(k))):
            for j in range(split_out):
                conc = (_concat, [(a, depth, i, j) for i in inds], ignore_index)
                if combine_kwargs:
                    dsk[(b, depth + 1, part_i, j)] = (
                        apply,
                        combine,
                        [conc],
                        combine_kwargs,
                    )
                else:
                    dsk[(b, depth + 1, part_i, j)] = (combine, conc)
        k = part_i + 1
        a = b
        depth += 1

    if sort is not None:
        if sort and split_out > 1:
            raise NotImplementedError(
                "Cannot guarentee sorted keys for `split_out>1`."
                " Try using split_out=1, or grouping with sort=False."
            )
        aggregate_kwargs = aggregate_kwargs or {}
        aggregate_kwargs["sort"] = sort

    # Aggregate
    for j in range(split_out):
        b = "{0}-agg-{1}".format(token or funcname(aggregate), token_key)
        conc = (_concat, [(a, depth, i, j) for i in range(k)], ignore_index)
        if aggregate_kwargs:
            dsk[(b, j)] = (apply, aggregate, [conc], aggregate_kwargs)
        else:
            dsk[(b, j)] = (aggregate, conc)

    if meta is no_default:
        meta_chunk = _emulate(chunk, *args, udf=True, **chunk_kwargs)
        meta = _emulate(
            aggregate, _concat([meta_chunk], ignore_index), udf=True, **aggregate_kwargs
        )
    meta = make_meta(
        meta, index=(getattr(make_meta(dfs[0]), "index", None) if dfs else None)
    )

    graph = HighLevelGraph.from_collections(b, dsk, dependencies=dfs)

    divisions = [None] * (split_out + 1)

    return new_dd_object(graph, b, meta, divisions)


aca = apply_concat_apply


def _extract_meta(x, nonempty=False):
    """
    Extract internal cache data (``_meta``) from dd.DataFrame / dd.Series
    """
    if isinstance(x, (Scalar, _Frame)):
        return x._meta_nonempty if nonempty else x._meta
    elif isinstance(x, list):
        return [_extract_meta(_x, nonempty) for _x in x]
    elif isinstance(x, tuple):
        return tuple([_extract_meta(_x, nonempty) for _x in x])
    elif isinstance(x, dict):
        res = {}
        for k in x:
            res[k] = _extract_meta(x[k], nonempty)
        return res
    elif isinstance(x, Delayed):
        raise ValueError(
            "Cannot infer dataframe metadata with a `dask.delayed` argument"
        )
    else:
        return x


def _emulate(func, *args, **kwargs):
    """
    Apply a function using args / kwargs. If arguments contain dd.DataFrame /
    dd.Series, using internal cache (``_meta``) for calculation
    """
    with raise_on_meta_error(funcname(func), udf=kwargs.pop("udf", False)):
        return func(*_extract_meta(args, True), **_extract_meta(kwargs, True))


@insert_meta_param_description
def map_partitions(
    func,
    *args,
    meta=no_default,
    enforce_metadata=True,
    transform_divisions=True,
    **kwargs
):
    """ Apply Python function on each DataFrame partition.

    Parameters
    ----------
    func : function
        Function applied to each partition.
    args, kwargs :
        Arguments and keywords to pass to the function.  At least one of the
        args should be a Dask.dataframe. Arguments and keywords may contain
        ``Scalar``, ``Delayed`` or regular python objects. DataFrame-like args
        (both dask and pandas) will be repartitioned to align (if necessary)
        before applying the function.
    enforce_metadata : bool
        Whether or not to enforce the structure of the metadata at runtime.
        This will rename and reorder columns for each partition,
        and will raise an error if this doesn't work or types don't match.
    $META
    """
    name = kwargs.pop("token", None)

    assert callable(func)
    if name is not None:
        token = tokenize(meta, *args, **kwargs)
    else:
        name = funcname(func)
        token = tokenize(func, meta, *args, **kwargs)
    name = "{0}-{1}".format(name, token)

    from .multi import _maybe_align_partitions

    args = _maybe_from_pandas(args)
    args = _maybe_align_partitions(args)
    dfs = [df for df in args if isinstance(df, _Frame)]
    meta_index = getattr(make_meta(dfs[0]), "index", None) if dfs else None

    if meta is no_default:
        # Use non-normalized kwargs here, as we want the real values (not
        # delayed values)
        meta = _emulate(func, *args, udf=True, **kwargs)
    else:
        meta = make_meta(meta, index=meta_index)

    if all(isinstance(arg, Scalar) for arg in args):
        layer = {
            (name, 0): (apply, func, (tuple, [(arg._name, 0) for arg in args]), kwargs)
        }
        graph = HighLevelGraph.from_collections(name, layer, dependencies=args)
        return Scalar(graph, name, meta)
    elif not (has_parallel_type(meta) or is_arraylike(meta) and meta.shape):
        # If `meta` is not a pandas object, the concatenated results will be a
        # different type
        meta = make_meta(_concat([meta]), index=meta_index)

    # Ensure meta is empty series
    meta = make_meta(meta)

    args2 = []
    dependencies = []
    for arg in args:
        if isinstance(arg, _Frame):
            args2.append(arg)
            dependencies.append(arg)
            continue
        arg = normalize_arg(arg)
        arg2, collections = unpack_collections(arg)
        if collections:
            args2.append(arg2)
            dependencies.extend(collections)
        else:
            args2.append(arg)

    kwargs3 = {}
    simple = True
    for k, v in kwargs.items():
        v = normalize_arg(v)
        v, collections = unpack_collections(v)
        dependencies.extend(collections)
        kwargs3[k] = v
        if collections:
            simple = False

    if enforce_metadata:
        dsk = partitionwise_graph(
            apply_and_enforce,
            name,
            *args2,
            dependencies=dependencies,
            _func=func,
            _meta=meta,
            **kwargs3
        )
    else:
        kwargs4 = kwargs if simple else kwargs3
        dsk = partitionwise_graph(
            func, name, *args2, **kwargs4, dependencies=dependencies
        )

    divisions = dfs[0].divisions
    if transform_divisions and isinstance(dfs[0], Index) and len(dfs) == 1:
        try:
            divisions = func(
                *[pd.Index(a.divisions) if a is dfs[0] else a for a in args], **kwargs
            )
            if isinstance(divisions, pd.Index):
                divisions = divisions.tolist()
        except Exception:
            pass
        else:
            if not valid_divisions(divisions):
                divisions = [None] * (dfs[0].npartitions + 1)

    graph = HighLevelGraph.from_collections(name, dsk, dependencies=dependencies)
    return new_dd_object(graph, name, meta, divisions)


def apply_and_enforce(*args, **kwargs):
    """Apply a function, and enforce the output to match meta

    Ensures the output has the same columns, even if empty."""
    func = kwargs.pop("_func")
    meta = kwargs.pop("_meta")
    df = func(*args, **kwargs)
    if is_dataframe_like(df) or is_series_like(df) or is_index_like(df):
        if not len(df):
            return meta
        if is_dataframe_like(df):
            check_matching_columns(meta, df)
            c = meta.columns
        else:
            c = meta.name
        return _rename(c, df)
    return df


def _rename(columns, df):
    """
    Rename columns of pd.DataFrame or name of pd.Series.
    Not for dd.DataFrame or dd.Series.

    Parameters
    ----------
    columns : tuple, string, pd.DataFrame or pd.Series
        Column names, Series name or pandas instance which has the
        target column names / name.
    df : pd.DataFrame or pd.Series
        target DataFrame / Series to be renamed
    """
    assert not isinstance(df, _Frame)

    if columns is no_default:
        return df

    if isinstance(columns, Iterator):
        columns = list(columns)

    if is_dataframe_like(df):
        if is_dataframe_like(columns):
            columns = columns.columns
        if not isinstance(columns, pd.Index):
            columns = pd.Index(columns)
        if (
            len(columns) == len(df.columns)
            and type(columns) is type(df.columns)
            and columns.equals(df.columns)
        ):
            # if target is identical, rename is not necessary
            return df
        # deep=False doesn't doesn't copy any data/indices, so this is cheap
        df = df.copy(deep=False)
        df.columns = columns
        return df
    elif is_series_like(df) or is_index_like(df):
        if is_series_like(columns) or is_index_like(columns):
            columns = columns.name
        if df.name == columns:
            return df
        return df.rename(columns)
    # map_partition may pass other types
    return df


def _rename_dask(df, names):
    """
    Destructively rename columns of dd.DataFrame or name of dd.Series.
    Not for pd.DataFrame or pd.Series.

    Internaly used to overwrite dd.DataFrame.columns and dd.Series.name
    We can't use map_partition because it applies function then rename

    Parameters
    ----------
    df : dd.DataFrame or dd.Series
        target DataFrame / Series to be renamed
    names : tuple, string
        Column names/Series name
    """

    assert isinstance(df, _Frame)
    metadata = _rename(names, df._meta)
    name = "rename-{0}".format(tokenize(df, metadata))

    dsk = partitionwise_graph(_rename, name, metadata, df)
    graph = HighLevelGraph.from_collections(name, dsk, dependencies=[df])
    return new_dd_object(graph, name, metadata, df.divisions)


def quantile(df, q, method="default"):
    """Approximate quantiles of Series.

    Parameters
    ----------
    q : list/array of floats
        Iterable of numbers ranging from 0 to 100 for the desired quantiles
    method : {'default', 'tdigest', 'dask'}, optional
        What method to use. By default will use dask's internal custom
        algorithm (``'dask'``).  If set to ``'tdigest'`` will use tdigest for
        floats and ints and fallback to the ``'dask'`` otherwise.
    """
    # current implementation needs q to be sorted so
    # sort if array-like, otherwise leave it alone
    q_ndarray = np.array(q)
    if q_ndarray.ndim > 0:
        q_ndarray.sort(kind="mergesort")
        q = q_ndarray

    assert isinstance(df, Series)

    allowed_methods = ["default", "dask", "tdigest"]
    if method not in allowed_methods:
        raise ValueError("method can only be 'default', 'dask' or 'tdigest'")

    if method == "default":
        internal_method = "dask"
    else:
        internal_method = method

    # currently, only Series has quantile method
    if isinstance(df, Index):
        series_typ = type(df._meta.to_series())
        meta = df._meta_nonempty.to_series().quantile(q)
    else:
        if is_series_like(df._meta):
            series_typ = type(df._meta)
        else:
            series_typ = type(df._meta[df._meta.columns[0]])
        meta = df._meta_nonempty.quantile(q)

    if is_series_like(meta):
        # Index.quantile(list-like) must be pd.Series, not pd.Index
        df_name = df.name
        finalize_tsk = lambda tsk: (series_typ, tsk, q, None, df_name)
        return_type = Series
    else:
        finalize_tsk = lambda tsk: (getitem, tsk, 0)
        return_type = Scalar
        q = [q]

    # pandas uses quantile in [0, 1]
    # numpy / everyone else uses [0, 100]
    qs = np.asarray(q) * 100
    token = tokenize(df, qs)

    if len(qs) == 0:
        name = "quantiles-" + token
        empty_index = pd.Index([], dtype=float)

        return Series(
<<<<<<< HEAD
            {(name, 0): series_typ([], name=df.name, index=empty_index)},
=======
            {(name, 0): pd.Series([], name=df.name, index=empty_index, dtype="float")},
>>>>>>> 9968a49b
            name,
            df._meta,
            [None, None],
        )
    else:
        new_divisions = [np.min(q), np.max(q)]

    df = df.dropna()

    if internal_method == "tdigest" and (
        np.issubdtype(df.dtype, np.floating) or np.issubdtype(df.dtype, np.integer)
    ):

        from dask.utils import import_required

        import_required(
            "crick", "crick is a required dependency for using the t-digest method."
        )

        from dask.array.percentile import _tdigest_chunk, _percentiles_from_tdigest

        name = "quantiles_tdigest-1-" + token
        val_dsk = {
            (name, i): (_tdigest_chunk, (getattr, key, "values"))
            for i, key in enumerate(df.__dask_keys__())
        }

        name2 = "quantiles_tdigest-2-" + token
        merge_dsk = {
            (name2, 0): finalize_tsk((_percentiles_from_tdigest, qs, sorted(val_dsk)))
        }
    else:

        from dask.array.percentile import _percentile, merge_percentiles

        name = "quantiles-1-" + token
        val_dsk = {
            (name, i): (_percentile, (getattr, key, "values"), qs)
            for i, key in enumerate(df.__dask_keys__())
        }

        name2 = "quantiles-2-" + token
        merge_dsk = {
            (name2, 0): finalize_tsk(
                (merge_percentiles, qs, [qs] * df.npartitions, sorted(val_dsk))
            )
        }
    dsk = merge(val_dsk, merge_dsk)
    graph = HighLevelGraph.from_collections(name2, dsk, dependencies=[df])
    return return_type(graph, name2, meta, new_divisions)


def cov_corr(df, min_periods=None, corr=False, scalar=False, split_every=False):
    """DataFrame covariance and pearson correlation.

    Computes pairwise covariance or correlation of columns, excluding NA/null
    values.

    Parameters
    ----------
    df : DataFrame
    min_periods : int, optional
        Minimum number of observations required per pair of columns
        to have a valid result.
    corr : bool, optional
        If True, compute the Pearson correlation. If False [default], compute
        the covariance.
    scalar : bool, optional
        If True, compute covariance between two variables as a scalar. Only
        valid if `df` has 2 columns.  If False [default], compute the entire
        covariance/correlation matrix.
    split_every : int, optional
        Group partitions into groups of this size while performing a
        tree-reduction. If set to False, no tree-reduction will be used.
        Default is False.
    """
    if min_periods is None:
        min_periods = 2
    elif min_periods < 2:
        raise ValueError("min_periods must be >= 2")

    if split_every is False:
        split_every = df.npartitions
    elif split_every < 2 or not isinstance(split_every, Integral):
        raise ValueError("split_every must be an integer >= 2")

    df = df._get_numeric_data()

    if scalar and len(df.columns) != 2:
        raise ValueError("scalar only valid for 2 column dataframe")

    token = tokenize(df, min_periods, scalar, split_every)

    funcname = "corr" if corr else "cov"
    a = "{0}-chunk-{1}".format(funcname, df._name)
    dsk = {
        (a, i): (cov_corr_chunk, f, corr) for (i, f) in enumerate(df.__dask_keys__())
    }

    prefix = "{0}-combine-{1}-".format(funcname, df._name)
    k = df.npartitions
    b = a
    depth = 0
    while k > split_every:
        b = prefix + str(depth)
        for part_i, inds in enumerate(partition_all(split_every, range(k))):
            dsk[(b, part_i)] = (cov_corr_combine, [(a, i) for i in inds], corr)
        k = part_i + 1
        a = b
        depth += 1

    name = "{0}-{1}".format(funcname, token)
    dsk[(name, 0)] = (
        cov_corr_agg,
        [(a, i) for i in range(k)],
        df.columns,
        min_periods,
        corr,
        scalar,
    )
    graph = HighLevelGraph.from_collections(name, dsk, dependencies=[df])
    if scalar:
        return Scalar(graph, name, "f8")
    meta = make_meta([(c, "f8") for c in df.columns], index=df.columns)
    return DataFrame(graph, name, meta, (df.columns[0], df.columns[-1]))


def cov_corr_chunk(df, corr=False):
    """Chunk part of a covariance or correlation computation
    """
    shape = (df.shape[1], df.shape[1])
    df = df.astype("float64", copy=False)
    sums = zeros_like_safe(df.values, shape=shape)
    counts = zeros_like_safe(df.values, shape=shape)
    for idx, col in enumerate(df):
        mask = df.iloc[:, idx].notnull()
        sums[idx] = df[mask].sum().values
        counts[idx] = df[mask].count().values
    cov = df.cov().values
    dtype = [("sum", sums.dtype), ("count", counts.dtype), ("cov", cov.dtype)]
    if corr:
        with warnings.catch_warnings(record=True):
            warnings.simplefilter("always")
            mu = (sums / counts).T
        m = zeros_like_safe(df.values, shape=shape)
        mask = df.isnull().values
        for idx, x in enumerate(df):
            # Avoid using ufunc.outer (not supported by cupy)
            mu_discrepancy = (
                np.subtract(df.iloc[:, idx].values[:, None], mu[idx][None, :]) ** 2
            )
            mu_discrepancy[mask] = np.nan
            m[idx] = np.nansum(mu_discrepancy, axis=0)
        m = m.T
        dtype.append(("m", m.dtype))

    out = {"sum": sums, "count": counts, "cov": cov * (counts - 1)}
    if corr:
        out["m"] = m
    return out


def cov_corr_combine(data_in, corr=False):

    data = {"sum": None, "count": None, "cov": None}
    if corr:
        data["m"] = None

    for k in data.keys():
        data[k] = [d[k] for d in data_in]
        data[k] = np.concatenate(data[k]).reshape((len(data[k]),) + data[k][0].shape)

    sums = np.nan_to_num(data["sum"])
    counts = data["count"]

    cum_sums = np.cumsum(sums, 0)
    cum_counts = np.cumsum(counts, 0)

    s1 = cum_sums[:-1]
    s2 = sums[1:]
    n1 = cum_counts[:-1]
    n2 = counts[1:]
    with np.errstate(invalid="ignore"):
        d = (s2 / n2) - (s1 / n1)
        C = np.nansum(
            (n1 * n2) / (n1 + n2) * (d * d.transpose((0, 2, 1))), 0
        ) + np.nansum(data["cov"], 0)

    out = {"sum": cum_sums[-1], "count": cum_counts[-1], "cov": C}

    if corr:
        nobs = np.where(cum_counts[-1], cum_counts[-1], np.nan)
        mu = cum_sums[-1] / nobs
        counts_na = np.where(counts, counts, np.nan)
        m = np.nansum(data["m"] + counts * (sums / counts_na - mu) ** 2, axis=0)
        out["m"] = m
    return out


def cov_corr_agg(data, cols, min_periods=2, corr=False, scalar=False):
    out = cov_corr_combine(data, corr)
    counts = out["count"]
    C = out["cov"]
    C[counts < min_periods] = np.nan
    if corr:
        m2 = out["m"]
        den = np.sqrt(m2 * m2.T)
    else:
        den = np.where(counts, counts, np.nan) - 1
    with np.errstate(invalid="ignore", divide="ignore"):
        mat = C / den
    if scalar:
        return float(mat[0, 1])
    return pd.DataFrame(mat, columns=cols, index=cols)


def pd_split(df, p, random_state=None, shuffle=False):
    """ Split DataFrame into multiple pieces pseudorandomly

    >>> df = pd.DataFrame({'a': [1, 2, 3, 4, 5, 6],
    ...                    'b': [2, 3, 4, 5, 6, 7]})

    >>> a, b = pd_split(
    ...     df, [0.5, 0.5], random_state=123, shuffle=True
    ... )  # roughly 50/50 split
    >>> a
       a  b
    3  4  5
    0  1  2
    5  6  7
    >>> b
       a  b
    1  2  3
    4  5  6
    2  3  4
    """
    p = list(p)
    if shuffle:
        if not isinstance(random_state, np.random.RandomState):
            random_state = np.random.RandomState(random_state)
        df = df.sample(frac=1.0, random_state=random_state)
    index = pseudorandom(len(df), p, random_state)
    return [df.iloc[index == i] for i in range(len(p))]


def _take_last(a, skipna=True):
    """
    take last row (Series) of DataFrame / last value of Series
    considering NaN.

    Parameters
    ----------
    a : pd.DataFrame or pd.Series
    skipna : bool, default True
        Whether to exclude NaN

    """

    def _last_valid(s):
        for i in range(1, min(10, len(s) + 1)):
            val = s.iloc[-i]
            if not pd.isnull(val):
                return val
        else:
            nonnull = s[s.notna()]
            if not nonnull.empty:
                return nonnull.iloc[-1]
        return None

    if skipna is False:
        return a.iloc[-1]
    else:
        # take last valid value excluding NaN, NaN location may be different
        # in each column
        if is_dataframe_like(a):
            # create Series from appropriate backend dataframe library
            series_typ = type(a.iloc[0:1, 0])
            if a.empty:
                return series_typ([], dtype="float")
            return series_typ(
                {col: _last_valid(a[col]) for col in a.columns}, index=a.columns
            )
        else:
            return _last_valid(a)


def check_divisions(divisions):
    if not isinstance(divisions, (list, tuple)):
        raise ValueError("New division must be list or tuple")
    divisions = list(divisions)
    if divisions != sorted(divisions):
        raise ValueError("New division must be sorted")
    if len(divisions[:-1]) != len(list(unique(divisions[:-1]))):
        msg = "New division must be unique, except for the last element"
        raise ValueError(msg)


def repartition_divisions(a, b, name, out1, out2, force=False):
    """ dask graph to repartition dataframe by new divisions

    Parameters
    ----------
    a : tuple
        old divisions
    b : tuple, list
        new divisions
    name : str
        name of old dataframe
    out1 : str
        name of temporary splits
    out2 : str
        name of new dataframe
    force : bool, default False
        Allows the expansion of the existing divisions.
        If False then the new divisions lower and upper bounds must be
        the same as the old divisions.

    Examples
    --------
    >>> repartition_divisions([1, 3, 7], [1, 4, 6, 7], 'a', 'b', 'c')  # doctest: +SKIP
    {('b', 0): (<function boundary_slice at ...>, ('a', 0), 1, 3, False),
     ('b', 1): (<function boundary_slice at ...>, ('a', 1), 3, 4, False),
     ('b', 2): (<function boundary_slice at ...>, ('a', 1), 4, 6, False),
     ('b', 3): (<function boundary_slice at ...>, ('a', 1), 6, 7, False)
     ('c', 0): (<function concat at ...>,
                (<type 'list'>, [('b', 0), ('b', 1)])),
     ('c', 1): ('b', 2),
     ('c', 2): ('b', 3)}
    """
    check_divisions(b)

    if len(b) < 2:
        # minimum division is 2 elements, like [0, 0]
        raise ValueError("New division must be longer than 2 elements")

    if force:
        if a[0] < b[0]:
            msg = (
                "left side of the new division must be equal or smaller "
                "than old division"
            )
            raise ValueError(msg)
        if a[-1] > b[-1]:
            msg = (
                "right side of the new division must be equal or larger "
                "than old division"
            )
            raise ValueError(msg)
    else:
        if a[0] != b[0]:
            msg = "left side of old and new divisions are different"
            raise ValueError(msg)
        if a[-1] != b[-1]:
            msg = "right side of old and new divisions are different"
            raise ValueError(msg)

    def _is_single_last_div(x):
        """Whether last division only contains single label"""
        return len(x) >= 2 and x[-1] == x[-2]

    c = [a[0]]
    d = dict()
    low = a[0]

    i, j = 1, 1  # indices for old/new divisions
    k = 0  # index for temp divisions

    last_elem = _is_single_last_div(a)

    # process through old division
    # left part of new division can be processed in this loop
    while i < len(a) and j < len(b):
        if a[i] < b[j]:
            # tuple is something like:
            # (methods.boundary_slice, ('from_pandas-#', 0), 3, 4, False))
            d[(out1, k)] = (methods.boundary_slice, (name, i - 1), low, a[i], False)
            low = a[i]
            i += 1
        elif a[i] > b[j]:
            d[(out1, k)] = (methods.boundary_slice, (name, i - 1), low, b[j], False)
            low = b[j]
            j += 1
        else:
            d[(out1, k)] = (methods.boundary_slice, (name, i - 1), low, b[j], False)
            low = b[j]
            if len(a) == i + 1 or a[i] < a[i + 1]:
                j += 1
            i += 1
        c.append(low)
        k += 1

    # right part of new division can remain
    if a[-1] < b[-1] or b[-1] == b[-2]:
        for _j in range(j, len(b)):
            # always use right-most of old division
            # because it may contain last element
            m = len(a) - 2
            d[(out1, k)] = (methods.boundary_slice, (name, m), low, b[_j], False)
            low = b[_j]
            c.append(low)
            k += 1
    else:
        # even if new division is processed through,
        # right-most element of old division can remain
        if last_elem and i < len(a):
            d[(out1, k)] = (methods.boundary_slice, (name, i - 1), a[i], a[i], False)
            k += 1
        c.append(a[-1])

    # replace last element of tuple with True
    d[(out1, k - 1)] = d[(out1, k - 1)][:-1] + (True,)

    i, j = 0, 1

    last_elem = _is_single_last_div(c)

    while j < len(b):
        tmp = []
        while c[i] < b[j]:
            tmp.append((out1, i))
            i += 1
        while (
            last_elem
            and c[i] == b[-1]
            and (b[-1] != b[-2] or j == len(b) - 1)
            and i < k
        ):
            # append if last split is not included
            tmp.append((out1, i))
            i += 1
        if len(tmp) == 0:
            # dummy slice to return empty DataFrame or Series,
            # which retain original data attributes (columns / name)
            d[(out2, j - 1)] = (methods.boundary_slice, (name, 0), a[0], a[0], False)
        elif len(tmp) == 1:
            d[(out2, j - 1)] = tmp[0]
        else:
            if not tmp:
                raise ValueError(
                    "check for duplicate partitions\nold:\n%s\n\n"
                    "new:\n%s\n\ncombined:\n%s" % (pformat(a), pformat(b), pformat(c))
                )
            d[(out2, j - 1)] = (methods.concat, tmp)
        j += 1
    return d


def repartition_freq(df, freq=None):
    """ Repartition a timeseries dataframe by a new frequency """
    if not isinstance(df.divisions[0], pd.Timestamp):
        raise TypeError("Can only repartition on frequency for timeseries")
    try:
        start = df.divisions[0].ceil(freq)
    except ValueError:
        start = df.divisions[0]
    divisions = pd.date_range(start=start, end=df.divisions[-1], freq=freq).tolist()
    if not len(divisions):
        divisions = [df.divisions[0], df.divisions[-1]]
    else:
        if divisions[-1] != df.divisions[-1]:
            divisions.append(df.divisions[-1])
        if divisions[0] != df.divisions[0]:
            divisions = [df.divisions[0]] + divisions

    return df.repartition(divisions=divisions)


def repartition_size(df, size):
    """
    Repartition dataframe so that new partitions have approximately `size` memory usage each
    """
    if isinstance(size, str):
        size = parse_bytes(size)
    size = int(size)

    mem_usages = df.map_partitions(total_mem_usage, deep=True).compute()

    # 1. split each partition that is larger than partition_size
    nsplits = 1 + mem_usages // size
    if np.any(nsplits > 1):
        split_name = "repartition-split-{}-{}".format(size, tokenize(df))
        df = _split_partitions(df, nsplits, split_name)
        # update mem_usages to account for the split partitions
        split_mem_usages = []
        for n, usage in zip(nsplits, mem_usages):
            split_mem_usages.extend([usage / n] * n)
        mem_usages = pd.Series(split_mem_usages)

    # 2. now that all partitions are less than size, concat them up to size
    assert np.all(mem_usages <= size)
    new_npartitions = list(map(len, iter_chunks(mem_usages, size)))
    new_partitions_boundaries = np.cumsum(new_npartitions)
    new_name = "repartition-{}-{}".format(size, tokenize(df))
    return _repartition_from_boundaries(df, new_partitions_boundaries, new_name)


def total_mem_usage(df, index=True, deep=False):
    mem_usage = df.memory_usage(index=index, deep=deep)
    if is_series_like(mem_usage):
        mem_usage = mem_usage.sum()
    return mem_usage


def iter_chunks(sizes, max_size):
    """Split sizes into chunks of total max_size each

    Parameters
    ----------
    sizes : iterable of numbers
        The sizes to be chunked
    max_size : number
        Maximum total size per chunk.
        It must be greater or equal than each size in sizes
    """
    chunk, chunk_sum = [], 0
    iter_sizes = iter(sizes)
    size = next(iter_sizes, None)
    while size is not None:
        assert size <= max_size
        if chunk_sum + size <= max_size:
            chunk.append(size)
            chunk_sum += size
            size = next(iter_sizes, None)
        else:
            assert chunk
            yield chunk
            chunk, chunk_sum = [], 0
    if chunk:
        yield chunk


def repartition_npartitions(df, npartitions):
    """ Repartition dataframe to a smaller number of partitions """
    new_name = "repartition-%d-%s" % (npartitions, tokenize(df))
    if df.npartitions == npartitions:
        return df
    elif df.npartitions > npartitions:
        npartitions_ratio = df.npartitions / npartitions
        new_partitions_boundaries = [
            int(new_partition_index * npartitions_ratio)
            for new_partition_index in range(npartitions + 1)
        ]
        return _repartition_from_boundaries(df, new_partitions_boundaries, new_name)
    else:
        original_divisions = divisions = pd.Series(df.divisions)
        if df.known_divisions and (
            np.issubdtype(divisions.dtype, np.datetime64)
            or np.issubdtype(divisions.dtype, np.number)
        ):
            if np.issubdtype(divisions.dtype, np.datetime64):
                divisions = divisions.values.astype("float64")

            if is_series_like(divisions):
                divisions = divisions.values

            n = len(divisions)
            divisions = np.interp(
                x=np.linspace(0, n, npartitions + 1),
                xp=np.linspace(0, n, n),
                fp=divisions,
            )
            if np.issubdtype(original_divisions.dtype, np.datetime64):
                divisions = (
                    pd.Series(divisions).astype(original_divisions.dtype).tolist()
                )
            elif np.issubdtype(original_divisions.dtype, np.integer):
                divisions = divisions.astype(original_divisions.dtype)

            if isinstance(divisions, np.ndarray):
                divisions = divisions.tolist()

            divisions = list(divisions)
            divisions[0] = df.divisions[0]
            divisions[-1] = df.divisions[-1]

            return df.repartition(divisions=divisions)
        else:
            div, mod = divmod(npartitions, df.npartitions)
            nsplits = [div] * df.npartitions
            nsplits[-1] += mod
            return _split_partitions(df, nsplits, new_name)


def _repartition_from_boundaries(df, new_partitions_boundaries, new_name):
    if not isinstance(new_partitions_boundaries, list):
        new_partitions_boundaries = list(new_partitions_boundaries)
    if new_partitions_boundaries[0] > 0:
        new_partitions_boundaries.insert(0, 0)
    if new_partitions_boundaries[-1] < df.npartitions:
        new_partitions_boundaries.append(df.npartitions)
    dsk = {}
    for i, (start, end) in enumerate(
        zip(new_partitions_boundaries, new_partitions_boundaries[1:])
    ):
        dsk[new_name, i] = (methods.concat, [(df._name, j) for j in range(start, end)])
    divisions = [df.divisions[i] for i in new_partitions_boundaries]
    graph = HighLevelGraph.from_collections(new_name, dsk, dependencies=[df])
    return new_dd_object(graph, new_name, df._meta, divisions)


def _split_partitions(df, nsplits, new_name):
    """ Split a Dask dataframe into new partitions

    Parameters
    ----------
    df: DataFrame or Series
    nsplits: List[int]
        Number of target dataframes for each partition
        The length of nsplits should be the same as df.npartitions
    new_name: str

    See Also
    --------
    repartition_npartitions
    repartition_size
    """
    if len(nsplits) != df.npartitions:
        raise ValueError("nsplits should have len={}".format(df.npartitions))

    dsk = {}
    split_name = "split-{}".format(tokenize(df, nsplits))
    j = 0
    for i, k in enumerate(nsplits):
        if k == 1:
            dsk[new_name, j] = (df._name, i)
            j += 1
        else:
            dsk[split_name, i] = (split_evenly, (df._name, i), k)
            for jj in range(k):
                dsk[new_name, j] = (getitem, (split_name, i), jj)
                j += 1

    divisions = [None] * (1 + sum(nsplits))
    graph = HighLevelGraph.from_collections(new_name, dsk, dependencies=[df])
    return new_dd_object(graph, new_name, df._meta, divisions)


def repartition(df, divisions=None, force=False):
    """ Repartition dataframe along new divisions

    Dask.DataFrame objects are partitioned along their index.  Often when
    multiple dataframes interact we need to align these partitionings.  The
    ``repartition`` function constructs a new DataFrame object holding the same
    data but partitioned on different values.  It does this by performing a
    sequence of ``loc`` and ``concat`` calls to split and merge the previous
    generation of partitions.

    Parameters
    ----------

    divisions : list
        List of partitions to be used
    force : bool, default False
        Allows the expansion of the existing divisions.
        If False then the new divisions lower and upper bounds must be
        the same as the old divisions.

    Examples
    --------

    >>> df = df.repartition([0, 5, 10, 20])  # doctest: +SKIP

    Also works on Pandas objects

    >>> ddf = dd.repartition(df, [0, 5, 10, 20])  # doctest: +SKIP
    """

    token = tokenize(df, divisions)
    if isinstance(df, _Frame):
        tmp = "repartition-split-" + token
        out = "repartition-merge-" + token
        dsk = repartition_divisions(
            df.divisions, divisions, df._name, tmp, out, force=force
        )
        graph = HighLevelGraph.from_collections(out, dsk, dependencies=[df])
        return new_dd_object(graph, out, df._meta, divisions)
    elif is_dataframe_like(df) or is_series_like(df):
        name = "repartition-dataframe-" + token
        from .utils import shard_df_on_index

        dfs = shard_df_on_index(df, divisions[1:-1])
        dsk = dict(((name, i), df) for i, df in enumerate(dfs))
        return new_dd_object(dsk, name, df, divisions)
    raise ValueError("Data must be DataFrame or Series")


def _reduction_chunk(x, aca_chunk=None, **kwargs):
    o = aca_chunk(x, **kwargs)
    # Return a dataframe so that the concatenated version is also a dataframe
    return o.to_frame().T if is_series_like(o) else o


def _reduction_combine(x, aca_combine=None, **kwargs):
    if isinstance(x, list):
        x = pd.Series(x)
    o = aca_combine(x, **kwargs)
    # Return a dataframe so that the concatenated version is also a dataframe
    return o.to_frame().T if is_series_like(o) else o


def _reduction_aggregate(x, aca_aggregate=None, **kwargs):
    if isinstance(x, list):
        x = pd.Series(x)
    return aca_aggregate(x, **kwargs)


def idxmaxmin_chunk(x, fn=None, skipna=True):
    minmax = "max" if fn == "idxmax" else "min"
    if len(x) > 0:
        idx = getattr(x, fn)(skipna=skipna)
        value = getattr(x, minmax)(skipna=skipna)
    else:
        idx = value = pd.Series([], dtype="i8")
    if is_series_like(idx):
        return pd.DataFrame({"idx": idx, "value": value})
    return pd.DataFrame({"idx": [idx], "value": [value]})


def idxmaxmin_row(x, fn=None, skipna=True):
    minmax = "max" if fn == "idxmax" else "min"
    if len(x) > 0:
        x = x.set_index("idx")
        idx = [getattr(x.value, fn)(skipna=skipna)]
        value = [getattr(x.value, minmax)(skipna=skipna)]
    else:
        idx = value = pd.Series([], dtype="i8")
    return pd.DataFrame({"idx": idx, "value": value})


def idxmaxmin_combine(x, fn=None, skipna=True):
    if len(x) == 0:
        return x
    return (
        x.groupby(level=0)
        .apply(idxmaxmin_row, fn=fn, skipna=skipna)
        .reset_index(level=1, drop=True)
    )


def idxmaxmin_agg(x, fn=None, skipna=True, scalar=False):
    res = idxmaxmin_combine(x, fn, skipna=skipna)["idx"]
    if len(res) == 0:
        raise ValueError("attempt to get argmax of an empty sequence")
    if scalar:
        return res[0]
    res.name = None
    return res


def _mode_aggregate(df, dropna):
    value_count_series = df.sum()
    max_val = value_count_series.max(skipna=dropna)
    mode_series = (
        value_count_series[value_count_series == max_val]
        .index.to_series()
        .sort_values()
        .reset_index(drop=True)
    )
    return mode_series


def _count_aggregate(x):
    return x.sum().astype("int64")


def safe_head(df, n):
    r = M.head(df, n)
    if len(r) != n:
        msg = (
            "Insufficient elements for `head`. {0} elements "
            "requested, only {1} elements available. Try passing larger "
            "`npartitions` to `head`."
        )
        warnings.warn(msg.format(n, len(r)))
    return r


def maybe_shift_divisions(df, periods, freq):
    """Maybe shift divisions by periods of size freq

    Used to shift the divisions for the `shift` method. If freq isn't a fixed
    size (not anchored or relative), then the divisions are shifted
    appropriately. Otherwise the divisions are cleared.

    Parameters
    ----------
    df : dd.DataFrame, dd.Series, or dd.Index
    periods : int
        The number of periods to shift.
    freq : DateOffset, timedelta, or time rule string
        The frequency to shift by.
    """
    if isinstance(freq, str):
        freq = pd.tseries.frequencies.to_offset(freq)

    is_offset = isinstance(freq, pd.DateOffset)
    if is_offset:
        if PANDAS_GT_100:
            is_anchored = freq.is_anchored()
        else:
            is_anchored = freq.isAnchored()
        if is_anchored or not hasattr(freq, "delta"):
            # Can't infer divisions on relative or anchored offsets, as
            # divisions may now split identical index value.
            # (e.g. index_partitions = [[1, 2, 3], [3, 4, 5]])
            return df.clear_divisions()
    if df.known_divisions:
        divs = pd.Series(range(len(df.divisions)), index=df.divisions)
        divisions = divs.shift(periods, freq=freq).index
        return type(df)(df.dask, df._name, df._meta, divisions)
    return df


@wraps(pd.to_datetime)
def to_datetime(arg, meta=None, **kwargs):
    if meta is None:
        if isinstance(arg, Index):
            meta = pd.DatetimeIndex([])
            meta.name = arg.name
        else:
            meta = pd.Series([pd.Timestamp("2000")])
            meta.index = meta.index.astype(arg.index.dtype)
            meta.index.name = arg.index.name
    return map_partitions(pd.to_datetime, arg, meta=meta, **kwargs)


@wraps(pd.to_timedelta)
def to_timedelta(arg, unit="ns", errors="raise"):
    meta = pd.Series([pd.Timedelta(1, unit=unit)])
    return map_partitions(pd.to_timedelta, arg, unit=unit, errors=errors, meta=meta)


if hasattr(pd, "isna"):

    @wraps(pd.isna)
    def isna(arg):
        return map_partitions(pd.isna, arg)


def _repr_data_series(s, index):
    """A helper for creating the ``_repr_data`` property"""
    npartitions = len(index) - 1
    if is_categorical_dtype(s):
        if has_known_categories(s):
            dtype = "category[known]"
        else:
            dtype = "category[unknown]"
    else:
        dtype = str(s.dtype)
    return pd.Series([dtype] + ["..."] * npartitions, index=index, name=s.name)


get_parallel_type = Dispatch("get_parallel_type")


@get_parallel_type.register(pd.Series)
def get_parallel_type_series(_):
    return Series


@get_parallel_type.register(pd.DataFrame)
def get_parallel_type_dataframe(_):
    return DataFrame


@get_parallel_type.register(pd.Index)
def get_parallel_type_index(_):
    return Index


@get_parallel_type.register(object)
def get_parallel_type_object(o):
    return Scalar


@get_parallel_type.register(_Frame)
def get_parallel_type_frame(o):
    return get_parallel_type(o._meta)


def parallel_types():
    return tuple(
        k
        for k, v in get_parallel_type._lookup.items()
        if v is not get_parallel_type_object
    )


def has_parallel_type(x):
    """ Does this object have a dask dataframe equivalent? """
    get_parallel_type(x)  # trigger lazy registration
    return isinstance(x, parallel_types())


def new_dd_object(dsk, name, meta, divisions):
    """Generic constructor for dask.dataframe objects.

    Decides the appropriate output class based on the type of `meta` provided.
    """
    if has_parallel_type(meta):
        return get_parallel_type(meta)(dsk, name, meta, divisions)
    elif is_arraylike(meta) and meta.shape:
        import dask.array as da

        chunks = ((np.nan,) * (len(divisions) - 1),) + tuple(
            (d,) for d in meta.shape[1:]
        )
        if len(chunks) > 1:
            layer = dsk.layers[name]
            if isinstance(layer, Blockwise):
                layer.new_axes["j"] = chunks[1][0]
                layer.output_indices = layer.output_indices + ("j",)
            else:
                suffix = (0,) * (len(chunks) - 1)
                for i in range(len(chunks[0])):
                    layer[(name, i) + suffix] = layer.pop((name, i))
        return da.Array(dsk, name=name, chunks=chunks, dtype=meta.dtype)
    else:
        return get_parallel_type(meta)(dsk, name, meta, divisions)


def partitionwise_graph(func, name, *args, **kwargs):
    """
    Apply a function partition-wise across arguments to create layer of a graph

    This applies a function, ``func``, in an embarrassingly parallel fashion
    across partitions/chunks in the provided arguments.  It handles Dataframes,
    Arrays, and scalars smoothly, and relies on the ``blockwise`` machinery
    to provide a nicely symbolic graph.

    It is most commonly used in other graph-building functions to create the
    appropriate layer of the resulting dataframe.

    Parameters
    ----------
    func: callable
    name: str
        descriptive name for the operation
    *args:
    **kwargs:

    Returns
    -------
    out: Blockwise graph

    Examples
    --------
    >>> subgraph = partitionwise_graph(function, x, y, z=123)  # doctest: +SKIP
    >>> layer = partitionwise_graph(function, df, x, z=123)  # doctest: +SKIP
    >>> graph = HighLevelGraph.from_collections(name, layer, dependencies=[df, x])  # doctest: +SKIP
    >>> result = new_dd_object(graph, name, metadata, df.divisions)  # doctest: +SKIP

    See Also
    --------
    map_partitions
    """
    pairs = []
    numblocks = {}
    for arg in args:
        if isinstance(arg, _Frame):
            pairs.extend([arg._name, "i"])
            numblocks[arg._name] = (arg.npartitions,)
        elif isinstance(arg, Scalar):
            pairs.extend([arg._name, "i"])
            numblocks[arg._name] = (1,)
        elif isinstance(arg, Array):
            if arg.ndim == 1:
                pairs.extend([arg.name, "i"])
            elif arg.ndim == 0:
                pairs.extend([arg.name, ""])
            elif arg.ndim == 2:
                pairs.extend([arg.name, "ij"])
            else:
                raise ValueError("Can't add multi-dimensional array to dataframes")
            numblocks[arg._name] = arg.numblocks
        else:
            pairs.extend([arg, None])
    return blockwise(
        func, name, "i", *pairs, numblocks=numblocks, concatenate=True, **kwargs
    )


def meta_warning(df):
    """
    Provide an informative message when the user is asked to provide metadata
    """
    if is_dataframe_like(df):
        meta_str = {k: str(v) for k, v in df.dtypes.to_dict().items()}
    elif is_series_like(df):
        meta_str = (df.name, str(df.dtype))
    else:
        meta_str = None
    msg = (
        "\nYou did not provide metadata, so Dask is running your "
        "function on a small dataset to guess output types. "
        "It is possible that Dask will guess incorrectly.\n"
        "To provide an explicit output types or to silence this message, "
        "please provide the `meta=` keyword, as described in the map or "
        "apply function that you are using."
    )
    if meta_str:
        msg += (
            "\n"
            "  Before: .apply(func)\n"
            "  After:  .apply(func, meta=%s)\n" % str(meta_str)
        )
    return msg


def prefix_reduction(f, ddf, identity, **kwargs):
    """ Computes the prefix sums of f on df

    If df has partitions [P1, P2, ..., Pn], then returns the DataFrame with
    partitions [f(identity, P1),
                f(f(identity, P1), P2),
                f(f(f(identity, P1), P2), P3),
                ...]

    Parameters
    ----------
    f : callable
        an associative function f
    ddf : dd.DataFrame
    identity : pd.DataFrame
        an identity element of f, that is f(identity, df) = f(df, identity) = df
    kwargs : ??
        keyword arguments of f ??
    """
    dsk = dict()
    name = "prefix_reduction-" + tokenize(f, ddf, identity, **kwargs)
    meta = ddf._meta
    n = len(ddf.divisions) - 1
    divisions = [None] * (n + 1)

    N = 1
    while N < n:
        N *= 2
    for i in range(n):
        dsk[(name, i, 1, 0)] = (apply, f, [(ddf._name, i), identity], kwargs)
    for i in range(n, N):
        dsk[(name, i, 1, 0)] = identity

    d = 1
    while d < N:
        for i in range(0, N, 2 * d):
            dsk[(name, i + 2 * d - 1, 2 * d, 0)] = (
                apply,
                f,
                [(name, i + d - 1, d, 0), (name, i + 2 * d - 1, d, 0)],
                kwargs,
            )
        d *= 2

    dsk[(name, N - 1, N, 1)] = identity

    while d > 1:
        d //= 2
        for i in range(0, N, 2 * d):
            dsk[(name, i + d - 1, d, 1)] = (name, i + 2 * d - 1, 2 * d, 1)
            dsk[(name, i + 2 * d - 1, d, 1)] = (
                apply,
                f,
                [(name, i + 2 * d - 1, 2 * d, 1), (name, i + d - 1, d, 0)],
                kwargs,
            )

    for i in range(n):
        dsk[(name, i)] = (apply, f, [(name, i, 1, 1), identity], kwargs)

    graph = HighLevelGraph.from_collections(name, dsk, dependencies=[ddf])
    return new_dd_object(graph, name, meta, divisions)


def suffix_reduction(f, ddf, identity, **kwargs):
    """ Computes the suffix sums of f on df

    If df has partitions [P1, P2, ..., Pn], then returns the DataFrame with
    partitions [f(P1, f(P2, ...f(Pn, identity)...)),
                f(P2, ...f(Pn, identity)...),
                ...f(Pn, identity)...,
                ...]

    Parameters
    ----------
    f : callable
        an associative function f
    ddf : dd.DataFrame
    identity : pd.DataFrame
        an identity element of f, that is f(identity, df) = f(df, identity) = df
    kwargs : ??
        keyword arguments of f ??
    """
    dsk = dict()
    name = "suffix_reduction-" + tokenize(f, ddf, identity, **kwargs)
    meta = ddf._meta
    n = len(ddf.divisions) - 1
    divisions = [None] * (n + 1)

    N = 1
    while N < n:
        N *= 2
    for i in range(n):
        dsk[(name, i, 1, 0)] = (apply, f, [(ddf._name, n - 1 - i), identity], kwargs)
    for i in range(n, N):
        dsk[(name, i, 1, 0)] = identity

    d = 1
    while d < N:
        for i in range(0, N, 2 * d):
            dsk[(name, i + 2 * d - 1, 2 * d, 0)] = (
                apply,
                f,
                [(name, i + 2 * d - 1, d, 0), (name, i + d - 1, d, 0)],
                kwargs,
            )
        d *= 2

    dsk[(name, N - 1, N, 1)] = identity

    while d > 1:
        d //= 2
        for i in range(0, N, 2 * d):
            dsk[(name, i + d - 1, d, 1)] = (name, i + 2 * d - 1, 2 * d, 1)
            dsk[(name, i + 2 * d - 1, d, 1)] = (
                apply,
                f,
                [(name, i + d - 1, d, 0), (name, i + 2 * d - 1, 2 * d, 1)],
                kwargs,
            )

    for i in range(n):
        dsk[(name, i)] = (apply, f, [(name, n - 1 - i, 1, 1), identity], kwargs)

    graph = HighLevelGraph.from_collections(name, dsk, dependencies=[ddf])
    return new_dd_object(graph, name, meta, divisions)


def mapseries(base_chunk, concat_map):
    return base_chunk.map(concat_map)


def mapseries_combine(index, concat_result):
    final_series = concat_result.sort_index()
    final_series = index.to_series().map(final_series)
    return final_series


def series_map(base_series, map_series):
    npartitions = base_series.npartitions
    split_out = map_series.npartitions

    dsk = {}

    base_token_key = tokenize(base_series, split_out)
    base_split_prefix = "base-split-{}".format(base_token_key)
    base_shard_prefix = "base-shard-{}".format(base_token_key)
    for i, key in enumerate(base_series.__dask_keys__()):
        dsk[(base_split_prefix, i)] = (hash_shard, key, split_out)
        for j in range(split_out):
            dsk[(base_shard_prefix, 0, i, j)] = (getitem, (base_split_prefix, i), j)

    map_token_key = tokenize(map_series)
    map_split_prefix = "map-split-{}".format(map_token_key)
    map_shard_prefix = "map-shard-{}".format(map_token_key)
    for i, key in enumerate(map_series.__dask_keys__()):
        dsk[(map_split_prefix, i)] = (
            hash_shard,
            key,
            split_out,
            split_out_on_index,
            None,
        )
        for j in range(split_out):
            dsk[(map_shard_prefix, 0, i, j)] = (getitem, (map_split_prefix, i), j)

    token_key = tokenize(base_series, map_series)
    map_prefix = "map-series-{}".format(token_key)
    for i in range(npartitions):
        for j in range(split_out):
            dsk[(map_prefix, i, j)] = (
                mapseries,
                (base_shard_prefix, 0, i, j),
                (_concat, [(map_shard_prefix, 0, k, j) for k in range(split_out)]),
            )

    final_prefix = "map-series-combine-{}".format(token_key)
    for i, key in enumerate(base_series.index.__dask_keys__()):
        dsk[(final_prefix, i)] = (
            mapseries_combine,
            key,
            (_concat, [(map_prefix, i, j) for j in range(split_out)]),
        )

    meta = map_series._meta.copy()
    meta.index = base_series._meta.index
    meta = make_meta(meta)

    dependencies = [base_series, map_series, base_series.index]
    graph = HighLevelGraph.from_collections(
        final_prefix, dsk, dependencies=dependencies
    )
    divisions = list(base_series.divisions)

    return new_dd_object(graph, final_prefix, meta, divisions)<|MERGE_RESOLUTION|>--- conflicted
+++ resolved
@@ -5275,11 +5275,7 @@
         empty_index = pd.Index([], dtype=float)
 
         return Series(
-<<<<<<< HEAD
-            {(name, 0): series_typ([], name=df.name, index=empty_index)},
-=======
-            {(name, 0): pd.Series([], name=df.name, index=empty_index, dtype="float")},
->>>>>>> 9968a49b
+            {(name, 0): series_typ([], name=df.name, index=empty_index, dtype="float")},
             name,
             df._meta,
             [None, None],
