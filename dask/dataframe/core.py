--- conflicted
+++ resolved
@@ -5086,7 +5086,6 @@
     return msg
 
 
-<<<<<<< HEAD
 def prefix_reduction(f, ddf, identity, **kwargs):
     """ Computes the prefix sums of f on df
 
@@ -5205,7 +5204,8 @@
 
     graph = HighLevelGraph.from_collections(name, dsk, dependencies=[ddf])
     return new_dd_object(graph, name, meta, divisions)
-=======
+
+
 def mapseries(base_chunk, concat_map):
     return base_chunk.map(concat_map)
 
@@ -5258,5 +5258,4 @@
     graph = HighLevelGraph.from_collections(final_prefix, dsk, dependencies=dependencies)
     divisions = list(base_series.divisions)
 
-    return new_dd_object(graph, final_prefix, meta, divisions)
->>>>>>> e32fbe35
+    return new_dd_object(graph, final_prefix, meta, divisions)