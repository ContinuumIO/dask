--- conflicted
+++ resolved
@@ -2556,11 +2556,9 @@
         _raise_if_not_series_or_dataframe(self, "std")
         numeric_kwargs = get_numeric_only_kwargs(numeric_only)
 
-<<<<<<< HEAD
-        with check_numeric_only_deprecation("std", True):
-=======
-        with check_numeric_only_deprecation(), check_nuisance_columns_warning(), check_reductions_runtime_warning():
->>>>>>> a6ed1b2c
+        with check_numeric_only_deprecation(
+            "std", True
+        ), check_reductions_runtime_warning():
             meta = self._meta_nonempty.std(axis=axis, skipna=skipna, **numeric_kwargs)
         is_df_like = is_dataframe_like(self._meta)
         needs_time_conversion = False
