# -*- coding: utf-8 -*-
from __future__ import absolute_import, division, print_function

import operator
import warnings
from functools import wraps, partial
from numbers import Number, Integral
from operator import getitem
from pprint import pformat

import numpy as np
import pandas as pd
from pandas.util import cache_readonly, hash_pandas_object
from pandas.api.types import is_bool_dtype, is_timedelta64_dtype, \
    is_numeric_dtype, is_datetime64_any_dtype
from toolz import merge, first, unique, partition_all, remove

try:
    from chest import Chest as Cache
except ImportError:
    Cache = dict

from .. import array as da
from .. import core

from ..utils import partial_by_order, Dispatch, IndexCallable
from .. import threaded
from ..compatibility import (apply, operator_div, bind_method, string_types,
                             isidentifier,
                             Iterator, Sequence)
from ..context import globalmethod
from ..utils import (random_state_data, pseudorandom, derived_from, funcname,
                     memory_repr, put_lines, M, key_split, OperatorMethodMixin,
                     is_arraylike, typename, skip_doctest)
from ..array.core import Array, normalize_arg
from ..array.utils import empty_like_safe
from ..blockwise import blockwise, Blockwise
from ..base import DaskMethodsMixin, tokenize, dont_optimize, is_dask_collection
from ..delayed import delayed, Delayed, unpack_collections
from ..highlevelgraph import HighLevelGraph

from . import methods
from .accessor import DatetimeAccessor, StringAccessor
from .categorical import CategoricalAccessor, categorize
from .optimize import optimize
from .utils import (meta_nonempty, make_meta, insert_meta_param_description,
                    raise_on_meta_error, clear_known_categories,
                    is_categorical_dtype, has_known_categories, PANDAS_VERSION,
                    index_summary, is_dataframe_like, is_series_like,
                    is_index_like, valid_divisions)

no_default = '__no_default__'

pd.set_option('compute.use_numexpr', False)


def _concat(args):
    if not args:
        return args
    if isinstance(first(core.flatten(args)), np.ndarray):
        return da.core.concatenate3(args)
    if not has_parallel_type(args[0]):
        try:
            return pd.Series(args)
        except Exception:
            return args
    # We filter out empty partitions here because pandas frequently has
    # inconsistent dtypes in results between empty and non-empty frames.
    # Ideally this would be handled locally for each operation, but in practice
    # this seems easier. TODO: don't do this.
    args2 = [i for i in args if len(i)]
    return args[0] if not args2 else methods.concat(args2, uniform=True)


def finalize(results):
    return _concat(results)


class Scalar(DaskMethodsMixin, OperatorMethodMixin):
    """ A Dask object to represent a pandas scalar"""
    def __init__(self, dsk, name, meta, divisions=None):
        # divisions is ignored, only present to be compatible with other
        # objects.
        if not isinstance(dsk, HighLevelGraph):
            dsk = HighLevelGraph.from_collections(name, dsk, dependencies=[])
        self.dask = dsk
        self._name = name
        meta = make_meta(meta)
        if is_dataframe_like(meta) or is_series_like(meta) or is_index_like(meta):
            raise TypeError("Expected meta to specify scalar, got "
                            "{0}".format(typename(type(meta))))
        self._meta = meta

    def __dask_graph__(self):
        return self.dask

    def __dask_keys__(self):
        return [self.key]

    def __dask_tokenize__(self):
        return self._name

    def __dask_layers__(self):
        return (self.key,)

    __dask_optimize__ = globalmethod(optimize, key='dataframe_optimize',
                                     falsey=dont_optimize)
    __dask_scheduler__ = staticmethod(threaded.get)

    def __dask_postcompute__(self):
        return first, ()

    def __dask_postpersist__(self):
        return Scalar, (self._name, self._meta, self.divisions)

    @property
    def _meta_nonempty(self):
        return self._meta

    @property
    def dtype(self):
        return self._meta.dtype

    def __dir__(self):
        o = set(dir(type(self)))
        o.update(self.__dict__)
        if not hasattr(self._meta, 'dtype'):
            o.remove('dtype')  # dtype only in `dir` if available
        return list(o)

    @property
    def divisions(self):
        """Dummy divisions to be compat with Series and DataFrame"""
        return [None, None]

    def __repr__(self):
        name = self._name if len(self._name) < 10 else self._name[:7] + '...'
        if hasattr(self._meta, 'dtype'):
            extra = ', dtype=%s' % self._meta.dtype
        else:
            extra = ', type=%s' % type(self._meta).__name__
        return "dd.Scalar<%s%s>" % (name, extra)

    def __array__(self):
        # array interface is required to support pandas instance + Scalar
        # Otherwise, above op results in pd.Series of Scalar (object dtype)
        return np.asarray(self.compute())

    @property
    def _args(self):
        return (self.dask, self._name, self._meta)

    def __getstate__(self):
        return self._args

    def __setstate__(self, state):
        self.dask, self._name, self._meta = state

    @property
    def key(self):
        return (self._name, 0)

    @classmethod
    def _get_unary_operator(cls, op):
        def f(self):
            name = funcname(op) + '-' + tokenize(self)
            dsk = {(name, 0): (op, (self._name, 0))}
            meta = op(self._meta_nonempty)
            graph = HighLevelGraph.from_collections(name, dsk, dependencies=[self])
            return Scalar(graph, name, meta)
        return f

    @classmethod
    def _get_binary_operator(cls, op, inv=False):
        return lambda self, other: _scalar_binary(op, self, other, inv=inv)

    def to_delayed(self, optimize_graph=True):
        """Convert into a ``dask.delayed`` object.

        Parameters
        ----------
        optimize_graph : bool, optional
            If True [default], the graph is optimized before converting into
            ``dask.delayed`` objects.
        """
        dsk = self.__dask_graph__()
        if optimize_graph:
            dsk = self.__dask_optimize__(dsk, self.__dask_keys__())
            name = 'delayed-' + self._name
            dsk = HighLevelGraph.from_collections(name, dsk, dependencies=())
        return Delayed(self.key, dsk)


def _scalar_binary(op, self, other, inv=False):
    name = '{0}-{1}'.format(funcname(op), tokenize(self, other))
    dependencies = [self]

    dsk = {}
    return_type = get_parallel_type(other)

    if isinstance(other, Scalar):
        dependencies.append(other)
        other_key = (other._name, 0)
    elif is_dask_collection(other):
        return NotImplemented
    else:
        other_key = other

    if inv:
        dsk.update({(name, 0): (op, other_key, (self._name, 0))})
    else:
        dsk.update({(name, 0): (op, (self._name, 0), other_key)})

    other_meta = make_meta(other)
    other_meta_nonempty = meta_nonempty(other_meta)
    if inv:
        meta = op(other_meta_nonempty, self._meta_nonempty)
    else:
        meta = op(self._meta_nonempty, other_meta_nonempty)

    graph = HighLevelGraph.from_collections(name, dsk, dependencies=dependencies)
    if return_type is not Scalar:
        return return_type(graph, name, meta,
                           [other.index.min(), other.index.max()])
    else:
        return Scalar(graph, name, meta)


class _Frame(DaskMethodsMixin, OperatorMethodMixin):
    """ Superclass for DataFrame and Series

    Parameters
    ----------
    dsk: dict
        The dask graph to compute this DataFrame
    name: str
        The key prefix that specifies which keys in the dask comprise this
        particular DataFrame / Series
    meta: pandas.DataFrame, pandas.Series, or pandas.Index
        An empty pandas object with names, dtypes, and indices matching the
        expected output.
    divisions: tuple of index values
        Values along which we partition our blocks on the index
    """
    def __init__(self, dsk, name, meta, divisions):
        if not isinstance(dsk, HighLevelGraph):
            dsk = HighLevelGraph.from_collections(name, dsk, dependencies=[])
        self.dask = dsk
        self._name = name
        meta = make_meta(meta)
        if not self._is_partition_type(meta):
            raise TypeError("Expected meta to specify type {0}, got type "
                            "{1}".format(type(self).__name__,
                                         typename(type(meta))))
        self._meta = meta
        self.divisions = tuple(divisions)

    def __dask_graph__(self):
        return self.dask

    def __dask_keys__(self):
        return [(self._name, i) for i in range(self.npartitions)]

    def __dask_layers__(self):
        return (self._name,)

    def __dask_tokenize__(self):
        return self._name

    __dask_optimize__ = globalmethod(optimize, key='dataframe_optimize',
                                     falsey=dont_optimize)
    __dask_scheduler__ = staticmethod(threaded.get)

    def __dask_postcompute__(self):
        return finalize, ()

    def __dask_postpersist__(self):
        return type(self), (self._name, self._meta, self.divisions)

    @property
    def _constructor(self):
        return new_dd_object

    @property
    def npartitions(self):
        """Return number of partitions"""
        return len(self.divisions) - 1

    @property
    def size(self):
        """Size of the Series or DataFrame as a Delayed object.

        Examples
        --------
        >>> series.size  # doctest: +SKIP
        dd.Scalar<size-ag..., dtype=int64>
        """
        return self.reduction(methods.size, np.sum, token='size', meta=int,
                              split_every=False)

    @property
    def _meta_nonempty(self):
        """ A non-empty version of `_meta` with fake data."""
        return meta_nonempty(self._meta)

    @property
    def _args(self):
        return (self.dask, self._name, self._meta, self.divisions)

    def __getstate__(self):
        return self._args

    def __setstate__(self, state):
        self.dask, self._name, self._meta, self.divisions = state

    def copy(self):
        """ Make a copy of the dataframe

        This is strictly a shallow copy of the underlying computational graph.
        It does not affect the underlying data
        """
        return new_dd_object(self.dask, self._name,
                             self._meta, self.divisions)

    def __array__(self, dtype=None, **kwargs):
        self._computed = self.compute()
        x = np.array(self._computed)
        return x

    def __array_wrap__(self, array, context=None):
        raise NotImplementedError

    def __array_ufunc__(self, numpy_ufunc, method, *inputs, **kwargs):
        out = kwargs.get('out', ())
        for x in inputs + out:
            # ufuncs work with 0-dimensional NumPy ndarrays
            # so we don't want to raise NotImplemented
            if isinstance(x, np.ndarray) and x.shape == ():
                continue
            elif not isinstance(x, (Number, Scalar, _Frame, Array,
                                    pd.DataFrame, pd.Series, pd.Index)):
                return NotImplemented

        if method == '__call__':
            if numpy_ufunc.signature is not None:
                return NotImplemented
            if numpy_ufunc.nout > 1:
                # ufuncs with multiple output values
                # are not yet supported for frames
                return NotImplemented
            else:
                return elemwise(numpy_ufunc, *inputs, **kwargs)
        else:
            # ufunc methods are not yet supported for frames
            return NotImplemented

    @property
    def _elemwise(self):
        return elemwise

    def _repr_data(self):
        raise NotImplementedError

    @property
    def _repr_divisions(self):
        name = "npartitions={0}".format(self.npartitions)
        if self.known_divisions:
            divisions = pd.Index(self.divisions, name=name)
        else:
            # avoid to be converted to NaN
            divisions = pd.Index([''] * (self.npartitions + 1), name=name)
        return divisions

    def __repr__(self):
        data = self._repr_data().to_string(max_rows=5, show_dimensions=False)
        return """Dask {klass} Structure:
{data}
Dask Name: {name}, {task} tasks""".format(klass=self.__class__.__name__,
                                          data=data, name=key_split(self._name),
                                          task=len(self.dask))

    @property
    def index(self):
        """Return dask Index instance"""
        return self.map_partitions(getattr, 'index', token=self._name + '-index',
                                   meta=self._meta.index)

    @index.setter
    def index(self, value):
        self.divisions = value.divisions
        result = map_partitions(methods.assign_index, self, value)
        self.dask = result.dask
        self._name = result._name
        self._meta = result._meta

    def reset_index(self, drop=False):
        """Reset the index to the default index.

        Note that unlike in ``pandas``, the reset ``dask.dataframe`` index will
        not be monotonically increasing from 0. Instead, it will restart at 0
        for each partition (e.g. ``index1 = [0, ..., 10], index2 = [0, ...]``).
        This is due to the inability to statically know the full length of the
        index.

        For DataFrame with multi-level index, returns a new DataFrame with
        labeling information in the columns under the index names, defaulting
        to 'level_0', 'level_1', etc. if any are None. For a standard index,
        the index name will be used (if set), otherwise a default 'index' or
        'level_0' (if 'index' is already taken) will be used.

        Parameters
        ----------
        drop : boolean, default False
            Do not try to insert index into dataframe columns.
        """
        return self.map_partitions(M.reset_index, drop=drop).clear_divisions()

    @property
    def known_divisions(self):
        """Whether divisions are already known"""
        return len(self.divisions) > 0 and self.divisions[0] is not None

    def clear_divisions(self):
        """ Forget division information """
        divisions = (None,) * (self.npartitions + 1)
        return type(self)(self.dask, self._name, self._meta, divisions)

    def get_partition(self, n):
        """Get a dask DataFrame/Series representing the `nth` partition."""
        if 0 <= n < self.npartitions:
            name = 'get-partition-%s-%s' % (str(n), self._name)
            divisions = self.divisions[n:n + 2]
            layer = {(name, 0): (self._name, n)}
            graph = HighLevelGraph.from_collections(name, layer, dependencies=[self])
            return new_dd_object(graph, name, self._meta, divisions)
        else:
            msg = "n must be 0 <= n < {0}".format(self.npartitions)
            raise ValueError(msg)

    @derived_from(pd.DataFrame)
    def drop_duplicates(self, split_every=None, split_out=1, **kwargs):
        # Let pandas error on bad inputs
        self._meta_nonempty.drop_duplicates(**kwargs)
        if 'subset' in kwargs and kwargs['subset'] is not None:
            split_out_setup = split_out_on_cols
            split_out_setup_kwargs = {'cols': kwargs['subset']}
        else:
            split_out_setup = split_out_setup_kwargs = None

        if kwargs.get('keep', True) is False:
            raise NotImplementedError("drop_duplicates with keep=False")

        chunk = M.drop_duplicates
        return aca(self, chunk=chunk, aggregate=chunk, meta=self._meta,
                   token='drop-duplicates', split_every=split_every,
                   split_out=split_out, split_out_setup=split_out_setup,
                   split_out_setup_kwargs=split_out_setup_kwargs, **kwargs)

    def __len__(self):
        return self.reduction(len, np.sum, token='len', meta=int,
                              split_every=False).compute()

    def __bool__(self):
        raise ValueError("The truth value of a {0} is ambiguous. "
                         "Use a.any() or a.all()."
                         .format(self.__class__.__name__))

    __nonzero__ = __bool__  # python 2

    def _scalarfunc(self, cast_type):
        def wrapper():
            raise TypeError("cannot convert the series to "
                            "{0}".format(str(cast_type)))

        return wrapper

    def __float__(self):
        return self._scalarfunc(float)

    def __int__(self):
        return self._scalarfunc(int)

    __long__ = __int__  # python 2

    def __complex__(self):
        return self._scalarfunc(complex)

    @insert_meta_param_description(pad=12)
    def map_partitions(self, func, *args, **kwargs):
        """ Apply Python function on each DataFrame partition.

        Note that the index and divisions are assumed to remain unchanged.

        Parameters
        ----------
        func : function
            Function applied to each partition.
        args, kwargs :
            Arguments and keywords to pass to the function. The partition will
            be the first argument, and these will be passed *after*. Arguments
            and keywords may contain ``Scalar``, ``Delayed`` or regular
            python objects. DataFrame-like args (both dask and pandas) will be
            repartitioned to align (if necessary) before applying the function.
        $META

        Examples
        --------
        Given a DataFrame, Series, or Index, such as:

        >>> import dask.dataframe as dd
        >>> df = pd.DataFrame({'x': [1, 2, 3, 4, 5],
        ...                    'y': [1., 2., 3., 4., 5.]})
        >>> ddf = dd.from_pandas(df, npartitions=2)

        One can use ``map_partitions`` to apply a function on each partition.
        Extra arguments and keywords can optionally be provided, and will be
        passed to the function after the partition.

        Here we apply a function with arguments and keywords to a DataFrame,
        resulting in a Series:

        >>> def myadd(df, a, b=1):
        ...     return df.x + df.y + a + b
        >>> res = ddf.map_partitions(myadd, 1, b=2)
        >>> res.dtype
        dtype('float64')

        By default, dask tries to infer the output metadata by running your
        provided function on some fake data. This works well in many cases, but
        can sometimes be expensive, or even fail. To avoid this, you can
        manually specify the output metadata with the ``meta`` keyword. This
        can be specified in many forms, for more information see
        ``dask.dataframe.utils.make_meta``.

        Here we specify the output is a Series with no name, and dtype
        ``float64``:

        >>> res = ddf.map_partitions(myadd, 1, b=2, meta=(None, 'f8'))

        Here we map a function that takes in a DataFrame, and returns a
        DataFrame with a new column:

        >>> res = ddf.map_partitions(lambda df: df.assign(z=df.x * df.y))
        >>> res.dtypes
        x      int64
        y    float64
        z    float64
        dtype: object

        As before, the output metadata can also be specified manually. This
        time we pass in a ``dict``, as the output is a DataFrame:

        >>> res = ddf.map_partitions(lambda df: df.assign(z=df.x * df.y),
        ...                          meta={'x': 'i8', 'y': 'f8', 'z': 'f8'})

        In the case where the metadata doesn't change, you can also pass in
        the object itself directly:

        >>> res = ddf.map_partitions(lambda df: df.head(), meta=df)

        Also note that the index and divisions are assumed to remain unchanged.
        If the function you're mapping changes the index/divisions, you'll need
        to clear them afterwards:

        >>> ddf.map_partitions(func).clear_divisions()  # doctest: +SKIP
        """
        return map_partitions(func, self, *args, **kwargs)

    @insert_meta_param_description(pad=12)
    def map_overlap(self, func, before, after, *args, **kwargs):
        """Apply a function to each partition, sharing rows with adjacent partitions.

        This can be useful for implementing windowing functions such as
        ``df.rolling(...).mean()`` or ``df.diff()``.

        Parameters
        ----------
        func : function
            Function applied to each partition.
        before : int
            The number of rows to prepend to partition ``i`` from the end of
            partition ``i - 1``.
        after : int
            The number of rows to append to partition ``i`` from the beginning
            of partition ``i + 1``.
        args, kwargs :
            Arguments and keywords to pass to the function. The partition will
            be the first argument, and these will be passed *after*.
        $META

        Notes
        -----
        Given positive integers ``before`` and ``after``, and a function
        ``func``, ``map_overlap`` does the following:

        1. Prepend ``before`` rows to each partition ``i`` from the end of
           partition ``i - 1``. The first partition has no rows prepended.

        2. Append ``after`` rows to each partition ``i`` from the beginning of
           partition ``i + 1``. The last partition has no rows appended.

        3. Apply ``func`` to each partition, passing in any extra ``args`` and
           ``kwargs`` if provided.

        4. Trim ``before`` rows from the beginning of all but the first
           partition.

        5. Trim ``after`` rows from the end of all but the last partition.

        Note that the index and divisions are assumed to remain unchanged.

        Examples
        --------
        Given a DataFrame, Series, or Index, such as:

        >>> import dask.dataframe as dd
        >>> df = pd.DataFrame({'x': [1, 2, 4, 7, 11],
        ...                    'y': [1., 2., 3., 4., 5.]})
        >>> ddf = dd.from_pandas(df, npartitions=2)

        A rolling sum with a trailing moving window of size 2 can be computed by
        overlapping 2 rows before each partition, and then mapping calls to
        ``df.rolling(2).sum()``:

        >>> ddf.compute()
            x    y
        0   1  1.0
        1   2  2.0
        2   4  3.0
        3   7  4.0
        4  11  5.0
        >>> ddf.map_overlap(lambda df: df.rolling(2).sum(), 2, 0).compute()
              x    y
        0   NaN  NaN
        1   3.0  3.0
        2   6.0  5.0
        3  11.0  7.0
        4  18.0  9.0

        The pandas ``diff`` method computes a discrete difference shifted by a
        number of periods (can be positive or negative). This can be
        implemented by mapping calls to ``df.diff`` to each partition after
        prepending/appending that many rows, depending on sign:

        >>> def diff(df, periods=1):
        ...     before, after = (periods, 0) if periods > 0 else (0, -periods)
        ...     return df.map_overlap(lambda df, periods=1: df.diff(periods),
        ...                           periods, 0, periods=periods)
        >>> diff(ddf, 1).compute()
             x    y
        0  NaN  NaN
        1  1.0  1.0
        2  2.0  1.0
        3  3.0  1.0
        4  4.0  1.0

        If you have a ``DatetimeIndex``, you can use a ``pd.Timedelta`` for time-
        based windows.

        >>> ts = pd.Series(range(10), index=pd.date_range('2017', periods=10))
        >>> dts = dd.from_pandas(ts, npartitions=2)
        >>> dts.map_overlap(lambda df: df.rolling('2D').sum(),
        ...                 pd.Timedelta('2D'), 0).compute()
        2017-01-01     0.0
        2017-01-02     1.0
        2017-01-03     3.0
        2017-01-04     5.0
        2017-01-05     7.0
        2017-01-06     9.0
        2017-01-07    11.0
        2017-01-08    13.0
        2017-01-09    15.0
        2017-01-10    17.0
        dtype: float64
        """
        from .rolling import map_overlap
        return map_overlap(func, self, before, after, *args, **kwargs)

    @insert_meta_param_description(pad=12)
    def reduction(self, chunk, aggregate=None, combine=None, meta=no_default,
                  token=None, split_every=None, chunk_kwargs=None,
                  aggregate_kwargs=None, combine_kwargs=None, **kwargs):
        """Generic row-wise reductions.

        Parameters
        ----------
        chunk : callable
            Function to operate on each partition. Should return a
            ``pandas.DataFrame``, ``pandas.Series``, or a scalar.
        aggregate : callable, optional
            Function to operate on the concatenated result of ``chunk``. If not
            specified, defaults to ``chunk``. Used to do the final aggregation
            in a tree reduction.

            The input to ``aggregate`` depends on the output of ``chunk``.
            If the output of ``chunk`` is a:

            - scalar: Input is a Series, with one row per partition.
            - Series: Input is a DataFrame, with one row per partition. Columns
              are the rows in the output series.
            - DataFrame: Input is a DataFrame, with one row per partition.
              Columns are the columns in the output dataframes.

            Should return a ``pandas.DataFrame``, ``pandas.Series``, or a
            scalar.
        combine : callable, optional
            Function to operate on intermediate concatenated results of
            ``chunk`` in a tree-reduction. If not provided, defaults to
            ``aggregate``. The input/output requirements should match that of
            ``aggregate`` described above.
        $META
        token : str, optional
            The name to use for the output keys.
        split_every : int, optional
            Group partitions into groups of this size while performing a
            tree-reduction. If set to False, no tree-reduction will be used,
            and all intermediates will be concatenated and passed to
            ``aggregate``. Default is 8.
        chunk_kwargs : dict, optional
            Keyword arguments to pass on to ``chunk`` only.
        aggregate_kwargs : dict, optional
            Keyword arguments to pass on to ``aggregate`` only.
        combine_kwargs : dict, optional
            Keyword arguments to pass on to ``combine`` only.
        kwargs :
            All remaining keywords will be passed to ``chunk``, ``combine``,
            and ``aggregate``.

        Examples
        --------
        >>> import pandas as pd
        >>> import dask.dataframe as dd
        >>> df = pd.DataFrame({'x': range(50), 'y': range(50, 100)})
        >>> ddf = dd.from_pandas(df, npartitions=4)

        Count the number of rows in a DataFrame. To do this, count the number
        of rows in each partition, then sum the results:

        >>> res = ddf.reduction(lambda x: x.count(),
        ...                     aggregate=lambda x: x.sum())
        >>> res.compute()
        x    50
        y    50
        dtype: int64

        Count the number of rows in a Series with elements greater than or
        equal to a value (provided via a keyword).

        >>> def count_greater(x, value=0):
        ...     return (x >= value).sum()
        >>> res = ddf.x.reduction(count_greater, aggregate=lambda x: x.sum(),
        ...                       chunk_kwargs={'value': 25})
        >>> res.compute()
        25

        Aggregate both the sum and count of a Series at the same time:

        >>> def sum_and_count(x):
        ...     return pd.Series({'count': x.count(), 'sum': x.sum()},
        ...                      index=['count', 'sum'])
        >>> res = ddf.x.reduction(sum_and_count, aggregate=lambda x: x.sum())
        >>> res.compute()
        count      50
        sum      1225
        dtype: int64

        Doing the same, but for a DataFrame. Here ``chunk`` returns a
        DataFrame, meaning the input to ``aggregate`` is a DataFrame with an
        index with non-unique entries for both 'x' and 'y'. We groupby the
        index, and sum each group to get the final result.

        >>> def sum_and_count(x):
        ...     return pd.DataFrame({'count': x.count(), 'sum': x.sum()},
        ...                         columns=['count', 'sum'])
        >>> res = ddf.reduction(sum_and_count,
        ...                     aggregate=lambda x: x.groupby(level=0).sum())
        >>> res.compute()
           count   sum
        x     50  1225
        y     50  3725
        """
        if aggregate is None:
            aggregate = chunk

        if combine is None:
            if combine_kwargs:
                raise ValueError("`combine_kwargs` provided with no `combine`")
            combine = aggregate
            combine_kwargs = aggregate_kwargs

        chunk_kwargs = chunk_kwargs.copy() if chunk_kwargs else {}
        chunk_kwargs['aca_chunk'] = chunk

        combine_kwargs = combine_kwargs.copy() if combine_kwargs else {}
        combine_kwargs['aca_combine'] = combine

        aggregate_kwargs = aggregate_kwargs.copy() if aggregate_kwargs else {}
        aggregate_kwargs['aca_aggregate'] = aggregate

        return aca(self, chunk=_reduction_chunk, aggregate=_reduction_aggregate,
                   combine=_reduction_combine, meta=meta, token=token,
                   split_every=split_every, chunk_kwargs=chunk_kwargs,
                   aggregate_kwargs=aggregate_kwargs,
                   combine_kwargs=combine_kwargs, **kwargs)

    @derived_from(pd.DataFrame)
    def pipe(self, func, *args, **kwargs):
        # Taken from pandas:
        # https://github.com/pydata/pandas/blob/master/pandas/core/generic.py#L2698-L2707
        if isinstance(func, tuple):
            func, target = func
            if target in kwargs:
                raise ValueError('%s is both the pipe target and a keyword '
                                 'argument' % target)
            kwargs[target] = self
            return func(*args, **kwargs)
        else:
            return func(self, *args, **kwargs)

    def random_split(self, frac, random_state=None):
        """ Pseudorandomly split dataframe into different pieces row-wise

        Parameters
        ----------
        frac : list
            List of floats that should sum to one.
        random_state: int or np.random.RandomState
            If int create a new RandomState with this as the seed
        Otherwise draw from the passed RandomState

        Examples
        --------

        50/50 split

        >>> a, b = df.random_split([0.5, 0.5])  # doctest: +SKIP

        80/10/10 split, consistent random_state

        >>> a, b, c = df.random_split([0.8, 0.1, 0.1], random_state=123)  # doctest: +SKIP

        See Also
        --------
        dask.DataFrame.sample
        """
        if not np.allclose(sum(frac), 1):
            raise ValueError("frac should sum to 1")
        state_data = random_state_data(self.npartitions, random_state)
        token = tokenize(self, frac, random_state)
        name = 'split-' + token
        layer = {(name, i): (pd_split, (self._name, i), frac, state)
                 for i, state in enumerate(state_data)}

        out = []
        for i in range(len(frac)):
            name2 = 'split-%d-%s' % (i, token)
            dsk2 = {(name2, j): (getitem, (name, j), i)
                    for j in range(self.npartitions)}
            graph = HighLevelGraph.from_collections(name2, merge(dsk2, layer), dependencies=[self])
            out_df = type(self)(graph, name2, self._meta, self.divisions)
            out.append(out_df)
        return out

    def head(self, n=5, npartitions=1, compute=True):
        """ First n rows of the dataset

        Parameters
        ----------
        n : int, optional
            The number of rows to return. Default is 5.
        npartitions : int, optional
            Elements are only taken from the first ``npartitions``, with a
            default of 1. If there are fewer than ``n`` rows in the first
            ``npartitions`` a warning will be raised and any found rows
            returned. Pass -1 to use all partitions.
        compute : bool, optional
            Whether to compute the result, default is True.
        """
        if npartitions <= -1:
            npartitions = self.npartitions
        if npartitions > self.npartitions:
            msg = "only {} partitions, head received {}"
            raise ValueError(msg.format(self.npartitions, npartitions))

        name = 'head-%d-%d-%s' % (npartitions, n, self._name)

        if npartitions > 1:
            name_p = 'head-partial-%d-%s' % (n, self._name)

            dsk = {}
            for i in range(npartitions):
                dsk[(name_p, i)] = (M.head, (self._name, i), n)

            concat = (_concat, [(name_p, i) for i in range(npartitions)])
            dsk[(name, 0)] = (safe_head, concat, n)
        else:
            dsk = {(name, 0): (safe_head, (self._name, 0), n)}

        graph = HighLevelGraph.from_collections(name, dsk, dependencies=[self])
        result = new_dd_object(graph, name, self._meta,
                               [self.divisions[0], self.divisions[npartitions]])

        if compute:
            result = result.compute()
        return result

    def tail(self, n=5, compute=True):
        """ Last n rows of the dataset

        Caveat, the only checks the last n rows of the last partition.
        """
        name = 'tail-%d-%s' % (n, self._name)
        dsk = {(name, 0): (M.tail, (self._name, self.npartitions - 1), n)}

        graph = HighLevelGraph.from_collections(name, dsk, dependencies=[self])
        result = new_dd_object(graph, name, self._meta, self.divisions[-2:])

        if compute:
            result = result.compute()
        return result

    @property
    def loc(self):
        """ Purely label-location based indexer for selection by label.

        >>> df.loc["b"]  # doctest: +SKIP
        >>> df.loc["b":"d"]  # doctest: +SKIP
        """
        from .indexing import _LocIndexer
        return _LocIndexer(self)

    def _partitions(self, index):
        if not isinstance(index, tuple):
            index = (index,)
        from ..array.slicing import normalize_index
        index = normalize_index(index, (self.npartitions,))
        index = tuple(slice(k, k + 1) if isinstance(k, Number) else k
                      for k in index)
        name = 'blocks-' + tokenize(self, index)
        new_keys = np.array(self.__dask_keys__(), dtype=object)[index].tolist()

        divisions = [self.divisions[i] for _, i in new_keys] + [self.divisions[new_keys[-1][1] + 1]]
        dsk = {(name, i): tuple(key) for i, key in enumerate(new_keys)}

        graph = HighLevelGraph.from_collections(name, dsk, dependencies=[self])
        return new_dd_object(graph, name, self._meta, divisions)

    @property
    def partitions(self):
        """ Slice dataframe by partitions

        This allows partitionwise slicing of a Dask Dataframe.  You can perform normal
        Numpy-style slicing but now rather than slice elements of the array you
        slice along partitions so, for example, ``df.partitions[:5]`` produces a new
        Dask Dataframe of the first five partitions.

        Examples
        --------
        >>> df.partitions[0]  # doctest: +SKIP
        >>> df.partitions[:3]  # doctest: +SKIP
        >>> df.partitions[::10]  # doctest: +SKIP

        Returns
        -------
        A Dask DataFrame
        """
        return IndexCallable(self._partitions)

    # Note: iloc is implemented only on DataFrame

    def repartition(self, divisions=None, npartitions=None, freq=None, force=False):
        """ Repartition dataframe along new divisions

        Parameters
        ----------
        divisions : list, optional
            List of partitions to be used. If specified npartitions will be
            ignored.
        npartitions : int, optional
            Number of partitions of output. Only used if divisions isn't
            specified.
        freq : str, pd.Timedelta
            A period on which to partition timeseries data like ``'7D'`` or
            ``'12h'`` or ``pd.Timedelta(hours=12)``.  Assumes a datetime index.
        force : bool, default False
            Allows the expansion of the existing divisions.
            If False then the new divisions lower and upper bounds must be
            the same as the old divisions.

        Examples
        --------
        >>> df = df.repartition(npartitions=10)  # doctest: +SKIP
        >>> df = df.repartition(divisions=[0, 5, 10, 20])  # doctest: +SKIP
        >>> df = df.repartition(freq='7d')  # doctest: +SKIP
        """
        if npartitions is not None and divisions is not None:
            warnings.warn("When providing both npartitions and divisions to "
                          "repartition only npartitions is used.")

        if npartitions is not None:
            return repartition_npartitions(self, npartitions)
        elif divisions is not None:
            return repartition(self, divisions, force=force)
        elif freq is not None:
            return repartition_freq(self, freq=freq)
        else:
            raise ValueError(
                "Provide either divisions= or npartitions= to repartition")

    @derived_from(pd.DataFrame)
    def fillna(self, value=None, method=None, limit=None, axis=None):
        axis = self._validate_axis(axis)
        if method is None and limit is not None:
            raise NotImplementedError("fillna with set limit and method=None")
        if isinstance(value, _Frame):
            test_value = value._meta_nonempty.values[0]
        else:
            test_value = value
        meta = self._meta_nonempty.fillna(value=test_value, method=method,
                                          limit=limit, axis=axis)

        if axis == 1 or method is None:
            # Control whether or not dask's partition alignment happens.
            # We don't want for a pandas Series.
            # We do want it for a dask Series
            if is_series_like(value) and not is_dask_collection(value):
                args = ()
                kwargs = {'value': value}
            else:
                args = (value,)
                kwargs = {}
            return self.map_partitions(M.fillna, *args, method=method,
                                       limit=limit, axis=axis, meta=meta,
                                       **kwargs)

        if method in ('pad', 'ffill'):
            method = 'ffill'
            skip_check = 0
            before, after = 1 if limit is None else limit, 0
        else:
            method = 'bfill'
            skip_check = self.npartitions - 1
            before, after = 0, 1 if limit is None else limit

        if limit is None:
            name = 'fillna-chunk-' + tokenize(self, method)
            dsk = {(name, i): (methods.fillna_check, (self._name, i),
                               method, i != skip_check)
                   for i in range(self.npartitions)}
            graph = HighLevelGraph.from_collections(name, dsk, dependencies=[self])
            parts = new_dd_object(graph, name, meta, self.divisions)
        else:
            parts = self

        return parts.map_overlap(M.fillna, before, after, method=method,
                                 limit=limit, meta=meta)

    @derived_from(pd.DataFrame)
    def ffill(self, axis=None, limit=None):
        return self.fillna(method='ffill', limit=limit, axis=axis)

    @derived_from(pd.DataFrame)
    def bfill(self, axis=None, limit=None):
        return self.fillna(method='bfill', limit=limit, axis=axis)

    def sample(self, n=None, frac=None, replace=False, random_state=None):
        """ Random sample of items

        Parameters
        ----------
        n : int, optional
            Number of items to return is not supported by dask. Use frac
            instead.
        frac : float, optional
            Fraction of axis items to return.
        replace : boolean, optional
            Sample with or without replacement. Default = False.
        random_state : int or ``np.random.RandomState``
            If int we create a new RandomState with this as the seed
            Otherwise we draw from the passed RandomState

        See Also
        --------
        DataFrame.random_split
        pandas.DataFrame.sample
        """
        if n is not None:
            msg = ("sample does not support the number of sampled items "
                   "parameter, 'n'. Please use the 'frac' parameter instead.")
            if isinstance(n, Number) and 0 <= n <= 1:
                warnings.warn(msg)
                frac = n
            else:
                raise ValueError(msg)

        if frac is None:
            raise ValueError("frac must not be None")

        if random_state is None:
            random_state = np.random.RandomState()

        name = 'sample-' + tokenize(self, frac, replace, random_state)

        state_data = random_state_data(self.npartitions, random_state)
        dsk = {(name, i): (methods.sample, (self._name, i), state, frac, replace)
               for i, state in enumerate(state_data)}

        graph = HighLevelGraph.from_collections(name, dsk, dependencies=[self])
        return new_dd_object(graph, name, self._meta, self.divisions)

    @derived_from(pd.DataFrame)
    def replace(self, to_replace=None, value=None, regex=False):
        return self.map_partitions(M.replace, to_replace=to_replace,
                                   value=value, regex=regex)

    def to_dask_array(self, lengths=None):
        """Convert a dask DataFrame to a dask array.

        Parameters
        ----------
        lengths : bool or Sequence of ints, optional
            How to determine the chunks sizes for the output array.
            By default, the output array will have unknown chunk lengths
            along the first axis, which can cause some later operations
            to fail.

            * True : immediately compute the length of each partition
            * Sequence : a sequence of integers to use for the chunk sizes
              on the first axis. These values are *not* validated for
              correctness, beyond ensuring that the number of items
              matches the number of partitions.

        Returns
        -------
        """
        from dask.array.core import normalize_chunks

        if lengths is True:
            lengths = tuple(self.map_partitions(len).compute())

        arr = self.values

        if isinstance(lengths, Sequence):
            lengths = tuple(lengths)

            if len(lengths) != self.npartitions:
                raise ValueError(
                    "The number of items in 'lengths' does not match "
                    "the number of partitions. "
                    "{} != {}".format(len(lengths), self.npartitions)
                )

            if self.ndim == 1:
                chunks = normalize_chunks((lengths,))
            else:
                chunks = normalize_chunks((lengths, (len(self.columns),)))

            arr._chunks = chunks
        elif lengths is not None:
            raise ValueError("Unexpected value for 'lengths': '{}'".format(lengths))
        return arr

    def to_hdf(self, path_or_buf, key, mode='a', append=False, **kwargs):
        """ See dd.to_hdf docstring for more information """
        from .io import to_hdf
        return to_hdf(self, path_or_buf, key, mode, append, **kwargs)

    def to_csv(self, filename, **kwargs):
        """ See dd.to_csv docstring for more information """
        from .io import to_csv
        return to_csv(self, filename, **kwargs)

    def to_json(self, filename, *args, **kwargs):
        """ See dd.to_json docstring for more information """
        from .io import to_json
        return to_json(self, filename, *args, **kwargs)

    def to_delayed(self, optimize_graph=True):
        """Convert into a list of ``dask.delayed`` objects, one per partition.

        Parameters
        ----------
        optimize_graph : bool, optional
            If True [default], the graph is optimized before converting into
            ``dask.delayed`` objects.

        Examples
        --------
        >>> partitions = df.to_delayed()  # doctest: +SKIP

        See Also
        --------
        dask.dataframe.from_delayed
        """
        keys = self.__dask_keys__()
        graph = self.__dask_graph__()
        if optimize_graph:
            graph = self.__dask_optimize__(graph, self.__dask_keys__())
            name = 'delayed-' + self._name
            graph = HighLevelGraph.from_collections(name, graph, dependencies=())
        return [Delayed(k, graph) for k in keys]

    @classmethod
    def _get_unary_operator(cls, op):
        return lambda self: elemwise(op, self)

    @classmethod
    def _get_binary_operator(cls, op, inv=False):
        if inv:
            return lambda self, other: elemwise(op, other, self)
        else:
            return lambda self, other: elemwise(op, self, other)

    def rolling(self, window, min_periods=None, freq=None, center=False,
                win_type=None, axis=0):
        """Provides rolling transformations.

        Parameters
        ----------
        window : int, str, offset
           Size of the moving window. This is the number of observations used
           for calculating the statistic. When not using a ``DatetimeIndex``,
           the window size must not be so large as to span more than one
           adjacent partition. If using an offset or offset alias like '5D',
           the data must have a ``DatetimeIndex``

           .. versionchanged:: 0.15.0

              Now accepts offsets and string offset aliases

        min_periods : int, default None
            Minimum number of observations in window required to have a value
            (otherwise result is NA).
        center : boolean, default False
            Set the labels at the center of the window.
        win_type : string, default None
            Provide a window type. The recognized window types are identical
            to pandas.
        axis : int, default 0

        Returns
        -------
        a Rolling object on which to call a method to compute a statistic

        Notes
        -----
        The `freq` argument is not supported.
        """
        from dask.dataframe.rolling import Rolling

        if isinstance(window, Integral):
            if window < 0:
                raise ValueError('window must be >= 0')

        if min_periods is not None:
            if not isinstance(min_periods, Integral):
                raise ValueError('min_periods must be an integer')
            if min_periods < 0:
                raise ValueError('min_periods must be >= 0')

        return Rolling(self, window=window, min_periods=min_periods,
                       freq=freq, center=center, win_type=win_type, axis=axis)

    @derived_from(pd.DataFrame)
    def diff(self, periods=1, axis=0):
        """
        .. note::

           Pandas currently uses an ``object``-dtype column to represent
           boolean data with missing values. This can cause issues for
           boolean-specific operations, like ``|``. To enable boolean-
           specific operations, at the cost of metadata that doesn't match
           pandas, use ``.astype(bool)`` after the ``shift``.
        """
        axis = self._validate_axis(axis)
        if not isinstance(periods, Integral):
            raise TypeError("periods must be an integer")

        if axis == 1:
            return self.map_partitions(M.diff, token='diff', periods=periods,
                                       axis=1)

        before, after = (periods, 0) if periods > 0 else (0, -periods)
        return self.map_overlap(M.diff, before, after, token='diff',
                                periods=periods)

    @derived_from(pd.DataFrame)
    def shift(self, periods=1, freq=None, axis=0):
        axis = self._validate_axis(axis)
        if not isinstance(periods, Integral):
            raise TypeError("periods must be an integer")

        if axis == 1:
            return self.map_partitions(M.shift, token='shift', periods=periods,
                                       freq=freq, axis=1)

        if freq is None:
            before, after = (periods, 0) if periods > 0 else (0, -periods)
            return self.map_overlap(M.shift, before, after, token='shift',
                                    periods=periods)

        # Let pandas error on invalid arguments
        meta = self._meta_nonempty.shift(periods, freq=freq)
        out = self.map_partitions(M.shift, token='shift', periods=periods,
                                  freq=freq, meta=meta,
                                  transform_divisions=False)
        return maybe_shift_divisions(out, periods, freq=freq)

    def _reduction_agg(self, name, axis=None, skipna=True,
                       split_every=False, out=None):
        axis = self._validate_axis(axis)

        meta = getattr(self._meta_nonempty, name)(axis=axis, skipna=skipna)
        token = self._token_prefix + name

        method = getattr(M, name)
        if axis == 1:
            result = self.map_partitions(method, meta=meta,
                                         token=token, skipna=skipna, axis=axis)
            return handle_out(out, result)
        else:
            result = self.reduction(method, meta=meta, token=token,
                                    skipna=skipna, axis=axis,
                                    split_every=split_every)
            if isinstance(self, DataFrame):
                result.divisions = (min(self.columns), max(self.columns))
            return handle_out(out, result)

    @derived_from(pd.DataFrame)
    def abs(self):
        _raise_if_object_series(self, "abs")
        meta = self._meta_nonempty.abs()
        return self.map_partitions(M.abs, meta=meta)

    @derived_from(pd.DataFrame)
    def all(self, axis=None, skipna=True, split_every=False, out=None):
        return self._reduction_agg('all', axis=axis, skipna=skipna,
                                   split_every=split_every, out=out)

    @derived_from(pd.DataFrame)
    def any(self, axis=None, skipna=True, split_every=False, out=None):
        return self._reduction_agg('any', axis=axis, skipna=skipna,
                                   split_every=split_every, out=out)

    @derived_from(pd.DataFrame)
    def sum(self, axis=None, skipna=True, split_every=False, dtype=None,
            out=None, min_count=None):
        result = self._reduction_agg('sum', axis=axis, skipna=skipna,
                                     split_every=split_every, out=out)
        if min_count:
            return result.where(self.notnull().sum(axis=axis) >= min_count,
                                other=np.NaN)
        else:
            return result

    @derived_from(pd.DataFrame)
    def prod(self, axis=None, skipna=True, split_every=False, dtype=None,
             out=None, min_count=None):
        result = self._reduction_agg('prod', axis=axis, skipna=skipna,
                                     split_every=split_every, out=out)
        if min_count:
            return result.where(self.notnull().sum(axis=axis) >= min_count,
                                other=np.NaN)
        else:
            return result

    @derived_from(pd.DataFrame)
    def max(self, axis=None, skipna=True, split_every=False, out=None):
        return self._reduction_agg('max', axis=axis, skipna=skipna,
                                   split_every=split_every, out=out)

    @derived_from(pd.DataFrame)
    def min(self, axis=None, skipna=True, split_every=False, out=None):
        return self._reduction_agg('min', axis=axis, skipna=skipna,
                                   split_every=split_every, out=out)

    @derived_from(pd.DataFrame)
    def idxmax(self, axis=None, skipna=True, split_every=False):
        fn = 'idxmax'
        axis = self._validate_axis(axis)
        meta = self._meta_nonempty.idxmax(axis=axis, skipna=skipna)
        if axis == 1:
            return map_partitions(M.idxmax, self, meta=meta,
                                  token=self._token_prefix + fn,
                                  skipna=skipna, axis=axis)
        else:
            scalar = not is_series_like(meta)
            result = aca([self], chunk=idxmaxmin_chunk, aggregate=idxmaxmin_agg,
                         combine=idxmaxmin_combine, meta=meta,
                         aggregate_kwargs={'scalar': scalar},
                         token=self._token_prefix + fn, split_every=split_every,
                         skipna=skipna, fn=fn)
            if isinstance(self, DataFrame):
                result.divisions = (min(self.columns), max(self.columns))
            return result

    @derived_from(pd.DataFrame)
    def idxmin(self, axis=None, skipna=True, split_every=False):
        fn = 'idxmin'
        axis = self._validate_axis(axis)
        meta = self._meta_nonempty.idxmax(axis=axis)
        if axis == 1:
            return map_partitions(M.idxmin, self, meta=meta,
                                  token=self._token_prefix + fn,
                                  skipna=skipna, axis=axis)
        else:
            scalar = not is_series_like(meta)
            result = aca([self], chunk=idxmaxmin_chunk, aggregate=idxmaxmin_agg,
                         combine=idxmaxmin_combine, meta=meta,
                         aggregate_kwargs={'scalar': scalar},
                         token=self._token_prefix + fn, split_every=split_every,
                         skipna=skipna, fn=fn)
            if isinstance(self, DataFrame):
                result.divisions = (min(self.columns), max(self.columns))
            return result

    @derived_from(pd.DataFrame)
    def count(self, axis=None, split_every=False):
        axis = self._validate_axis(axis)
        token = self._token_prefix + 'count'
        if axis == 1:
            meta = self._meta_nonempty.count(axis=axis)
            return self.map_partitions(M.count, meta=meta, token=token,
                                       axis=axis)
        else:
            meta = self._meta_nonempty.count()
            result = self.reduction(M.count, aggregate=M.sum, meta=meta,
                                    token=token, split_every=split_every)
            if isinstance(self, DataFrame):
                result.divisions = (min(self.columns), max(self.columns))
            return result

    @derived_from(pd.DataFrame)
    def mean(self, axis=None, skipna=True, split_every=False, dtype=None, out=None):
        axis = self._validate_axis(axis)
        _raise_if_object_series(self, "mean")
        meta = self._meta_nonempty.mean(axis=axis, skipna=skipna)
        if axis == 1:
            result = map_partitions(M.mean, self, meta=meta,
                                    token=self._token_prefix + 'mean',
                                    axis=axis, skipna=skipna)
            return handle_out(out, result)
        else:
            num = self._get_numeric_data()
            s = num.sum(skipna=skipna, split_every=split_every)
            n = num.count(split_every=split_every)
            name = self._token_prefix + 'mean-%s' % tokenize(self, axis, skipna)
            result = map_partitions(methods.mean_aggregate, s, n,
                                    token=name, meta=meta)
            if isinstance(self, DataFrame):
                result.divisions = (min(self.columns), max(self.columns))
            return handle_out(out, result)

    @derived_from(pd.DataFrame)
    def var(self, axis=None, skipna=True, ddof=1, split_every=False, dtype=None, out=None):
        axis = self._validate_axis(axis)
        _raise_if_object_series(self, "var")
        meta = self._meta_nonempty.var(axis=axis, skipna=skipna)
        if axis == 1:
            result = map_partitions(M.var, self, meta=meta,
                                    token=self._token_prefix + 'var',
                                    axis=axis, skipna=skipna, ddof=ddof)
            return handle_out(out, result)
        else:
            num = self._get_numeric_data()
            x = 1.0 * num.sum(skipna=skipna, split_every=split_every)
            x2 = 1.0 * (num ** 2).sum(skipna=skipna, split_every=split_every)
            n = num.count(split_every=split_every)
            name = self._token_prefix + 'var'
            result = map_partitions(methods.var_aggregate, x2, x, n,
                                    token=name, meta=meta, ddof=ddof)
            if isinstance(self, DataFrame):
                result.divisions = (min(self.columns), max(self.columns))
            return handle_out(out, result)

    @derived_from(pd.DataFrame)
    def std(self, axis=None, skipna=True, ddof=1, split_every=False, dtype=None, out=None):
        axis = self._validate_axis(axis)
        _raise_if_object_series(self, "std")
        meta = self._meta_nonempty.std(axis=axis, skipna=skipna)
        if axis == 1:
            result = map_partitions(M.std, self, meta=meta,
                                    token=self._token_prefix + 'std',
                                    axis=axis, skipna=skipna, ddof=ddof)
            return handle_out(out, result)
        else:
            v = self.var(skipna=skipna, ddof=ddof, split_every=split_every)
            name = self._token_prefix + 'std'
            result = map_partitions(np.sqrt, v, meta=meta, token=name)
            return handle_out(out, result)

    @derived_from(pd.DataFrame)
    def sem(self, axis=None, skipna=None, ddof=1, split_every=False):
        axis = self._validate_axis(axis)
        _raise_if_object_series(self, "sem")
        meta = self._meta_nonempty.sem(axis=axis, skipna=skipna, ddof=ddof)
        if axis == 1:
            return map_partitions(M.sem, self, meta=meta,
                                  token=self._token_prefix + 'sem',
                                  axis=axis, skipna=skipna, ddof=ddof)
        else:
            num = self._get_numeric_data()
            v = num.var(skipna=skipna, ddof=ddof, split_every=split_every)
            n = num.count(split_every=split_every)
            name = self._token_prefix + 'sem'
            result = map_partitions(np.sqrt, v / n, meta=meta, token=name)
            if isinstance(self, DataFrame):
                result.divisions = (min(self.columns), max(self.columns))
            return result

    def quantile(self, q=0.5, axis=0, method='default'):
        """ Approximate row-wise and precise column-wise quantiles of DataFrame

        Parameters
        ----------
        q : list/array of floats, default 0.5 (50%)
            Iterable of numbers ranging from 0 to 1 for the desired quantiles
        axis : {0, 1, 'index', 'columns'} (default 0)
            0 or 'index' for row-wise, 1 or 'columns' for column-wise
        method : {'default', 'tdigest', 'dask'}, optional
            What method to use. By default will use dask's internal custom
            algorithm (``'dask'``).  If set to ``'tdigest'`` will use tdigest
            for floats and ints and fallback to the ``'dask'`` otherwise.
        """
        axis = self._validate_axis(axis)
        keyname = 'quantiles-concat--' + tokenize(self, q, axis)

        if axis == 1:
            if isinstance(q, list):
                # Not supported, the result will have current index as columns
                raise ValueError("'q' must be scalar when axis=1 is specified")
            return map_partitions(M.quantile, self, q, axis,
                                  token=keyname, meta=(q, 'f8'))
        else:
            _raise_if_object_series(self, "quantile")
            meta = self._meta.quantile(q, axis=axis)
            num = self._get_numeric_data()
            quantiles = tuple(quantile(self[c], q, method) for c in num.columns)

            qnames = [(_q._name, 0) for _q in quantiles]

            if isinstance(quantiles[0], Scalar):
                layer = {(keyname, 0): (pd.Series, qnames, num.columns, None, meta.name)}
                graph = HighLevelGraph.from_collections(keyname, layer, dependencies=quantiles)
                divisions = (min(num.columns), max(num.columns))
                return Series(graph, keyname, meta, divisions)
            else:
                layer = {(keyname, 0): (methods.concat, qnames, 1)}
                graph = HighLevelGraph.from_collections(keyname, layer, dependencies=quantiles)
                return DataFrame(graph, keyname, meta, quantiles[0].divisions)

    @derived_from(pd.DataFrame)
    def describe(self,
                 split_every=False,
                 percentiles=None,
                 percentiles_method='default',
                 include=None,
                 exclude=None):

        if self._meta.ndim == 1:
            return self._describe_1d(self, split_every, percentiles, percentiles_method)
        elif (include is None) and (exclude is None):
            data = self._meta.select_dtypes(include=[np.number, np.timedelta64])

            # when some numerics/timedeltas are found, by default keep them
            if len(data.columns) == 0:
                chosen_columns = self._meta.columns
            else:
                # check if there are timedelta or boolean columns
                bools_and_timedeltas = self._meta.select_dtypes(include=[np.timedelta64, 'bool'])
                if len(bools_and_timedeltas.columns) == 0:
                    return self._describe_numeric(self, split_every, percentiles, percentiles_method)
                else:
                    chosen_columns = data.columns
        elif include == 'all':
            if exclude is not None:
                msg = "exclude must be None when include is 'all'"
                raise ValueError(msg)
            chosen_columns = self._meta.columns
        else:
            chosen_columns = self._meta.select_dtypes(include=include, exclude=exclude)

        stats = [self._describe_1d(self[col_idx], split_every,
                                   percentiles, percentiles_method) for col_idx in chosen_columns]
        stats_names = [(s._name, 0) for s in stats]

        name = 'describe--' + tokenize(self, split_every)
        layer = {(name, 0): (methods.describe_aggregate, stats_names)}
        graph = HighLevelGraph.from_collections(name, layer, dependencies=stats)
        meta = self._meta_nonempty.describe(include=include, exclude=exclude)
        return new_dd_object(graph, name, meta, divisions=[None, None])

    def _describe_1d(self, data, split_every=False,
                     percentiles=None, percentiles_method='default'):
        if is_bool_dtype(data._meta):
            return self._describe_nonnumeric_1d(data, split_every=split_every)
        elif is_numeric_dtype(data._meta):
            return self._describe_numeric(
                data,
                split_every=split_every,
                percentiles=percentiles,
                percentiles_method=percentiles_method)
        elif is_timedelta64_dtype(data._meta):
            return self._describe_numeric(
                data.dropna().astype('i8'),
                split_every=split_every,
                percentiles=percentiles,
                percentiles_method=percentiles_method,
                is_timedelta_column=True)
        else:
            return self._describe_nonnumeric_1d(data, split_every=split_every)

    def _describe_numeric(self, data, split_every=False, percentiles=None,
                          percentiles_method='default', is_timedelta_column=False):

        num = data._get_numeric_data()

        if data.ndim == 2 and len(num.columns) == 0:
            raise ValueError("DataFrame contains only non-numeric data.")
        elif data.ndim == 1 and data.dtype == 'object':
            raise ValueError("Cannot compute ``describe`` on object dtype.")
        if percentiles is None:
            percentiles = [0.25, 0.5, 0.75]
        else:
            # always include the the 50%tle to calculate the median
            # unique removes duplicates and sorts quantiles
            percentiles = np.array(percentiles)
            percentiles = np.append(percentiles, 0.5)
            percentiles = np.unique(percentiles)
            percentiles = list(percentiles)
        stats = [num.count(split_every=split_every),
                 num.mean(split_every=split_every),
                 num.std(split_every=split_every),
                 num.min(split_every=split_every),
                 num.quantile(percentiles, method=percentiles_method),
                 num.max(split_every=split_every)]
        stats_names = [(s._name, 0) for s in stats]

        colname = data._meta.name if isinstance(data._meta, pd.Series) else None

        name = 'describe-numeric--' + tokenize(num, split_every)
        layer = {(name, 0): (methods.describe_numeric_aggregate, stats_names, colname, is_timedelta_column)}
        graph = HighLevelGraph.from_collections(name, layer, dependencies=stats)
        meta = num._meta_nonempty.describe()
        return new_dd_object(graph, name, meta, divisions=[None, None])

    def _describe_nonnumeric_1d(self, data, split_every=False):
        vcounts = data.value_counts(split_every)
        count_nonzero = vcounts[vcounts != 0]
        count_unique = count_nonzero.size

        stats = [
            # nunique
            count_unique,
            # count
            data.count(split_every=split_every),
            # most common value
            vcounts.head(1, compute=False)
        ]

        if is_datetime64_any_dtype(data._meta):
            min_ts = data.dropna().astype('i8').min(split_every=split_every)
            max_ts = data.dropna().astype('i8').max(split_every=split_every)
            stats += [min_ts, max_ts]

        stats_names = [(s._name, 0) for s in stats]
        colname = data._meta.name

        name = 'describe-nonnumeric-1d--' + tokenize(data, split_every)
        layer = {(name, 0): (methods.describe_nonnumeric_aggregate, stats_names, colname)}
        graph = HighLevelGraph.from_collections(name, layer, dependencies=stats)
        meta = data._meta_nonempty.describe()
        return new_dd_object(graph, name, meta, divisions=[None, None])

    def _cum_agg(self, op_name, chunk, aggregate, axis, skipna=True,
                 chunk_kwargs=None, out=None):
        """ Wrapper for cumulative operation """

        axis = self._validate_axis(axis)

        if axis == 1:
            name = '{0}{1}(axis=1)'.format(self._token_prefix, op_name)
            result = self.map_partitions(chunk, token=name, **chunk_kwargs)
            return handle_out(out, result)
        else:
            # cumulate each partitions
            name1 = '{0}{1}-map'.format(self._token_prefix, op_name)
            cumpart = map_partitions(chunk, self, token=name1, meta=self,
                                     **chunk_kwargs)

            name2 = '{0}{1}-take-last'.format(self._token_prefix, op_name)
            cumlast = map_partitions(_take_last, cumpart, skipna,
                                     meta=pd.Series([]), token=name2)

            suffix = tokenize(self)
            name = '{0}{1}-{2}'.format(self._token_prefix, op_name, suffix)
            cname = '{0}{1}-cum-last-{2}'.format(self._token_prefix, op_name,
                                                 suffix)

            # aggregate cumulated partisions and its previous last element
            layer = {}
            layer[(name, 0)] = (cumpart._name, 0)

            for i in range(1, self.npartitions):
                # store each cumulative step to graph to reduce computation
                if i == 1:
                    layer[(cname, i)] = (cumlast._name, i - 1)
                else:
                    # aggregate with previous cumulation results
                    layer[(cname, i)] = (aggregate, (cname, i - 1), (cumlast._name, i - 1))
                layer[(name, i)] = (aggregate, (cumpart._name, i), (cname, i))
            graph = HighLevelGraph.from_collections(cname, layer, dependencies=[cumpart, cumlast])
            result = new_dd_object(graph, name, chunk(self._meta), self.divisions)
            return handle_out(out, result)

    @derived_from(pd.DataFrame)
    def cumsum(self, axis=None, skipna=True, dtype=None, out=None):
        return self._cum_agg('cumsum',
                             chunk=M.cumsum,
                             aggregate=operator.add,
                             axis=axis, skipna=skipna,
                             chunk_kwargs=dict(axis=axis, skipna=skipna),
                             out=out)

    @derived_from(pd.DataFrame)
    def cumprod(self, axis=None, skipna=True, dtype=None, out=None):
        return self._cum_agg('cumprod',
                             chunk=M.cumprod,
                             aggregate=operator.mul,
                             axis=axis, skipna=skipna,
                             chunk_kwargs=dict(axis=axis, skipna=skipna),
                             out=out)

    @derived_from(pd.DataFrame)
    def cummax(self, axis=None, skipna=True, out=None):
        return self._cum_agg('cummax',
                             chunk=M.cummax,
                             aggregate=methods.cummax_aggregate,
                             axis=axis, skipna=skipna,
                             chunk_kwargs=dict(axis=axis, skipna=skipna),
                             out=out)

    @derived_from(pd.DataFrame)
    def cummin(self, axis=None, skipna=True, out=None):
        return self._cum_agg('cummin',
                             chunk=M.cummin,
                             aggregate=methods.cummin_aggregate,
                             axis=axis, skipna=skipna,
                             chunk_kwargs=dict(axis=axis, skipna=skipna),
                             out=out)

    @derived_from(pd.DataFrame)
    def where(self, cond, other=np.nan):
        # cond and other may be dask instance,
        # passing map_partitions via keyword will not be aligned
        return map_partitions(M.where, self, cond, other)

    @derived_from(pd.DataFrame)
    def mask(self, cond, other=np.nan):
        return map_partitions(M.mask, self, cond, other)

    @derived_from(pd.DataFrame)
    def notnull(self):
        return self.map_partitions(M.notnull)

    @derived_from(pd.DataFrame)
    def isnull(self):
        return self.map_partitions(M.isnull)

    @derived_from(pd.DataFrame)
    def isna(self):
        if hasattr(pd, 'isna'):
            return self.map_partitions(M.isna)
        else:
            raise NotImplementedError("Need more recent version of Pandas "
                                      "to support isna. "
                                      "Please use isnull instead.")

    @derived_from(pd.DataFrame)
    def isin(self, values):
        if is_dataframe_like(self._meta):
            # DataFrame.isin does weird alignment stuff
            bad_types = (_Frame, pd.Series, pd.DataFrame)
        else:
            bad_types = (_Frame,)
        if isinstance(values, bad_types):
            raise NotImplementedError(
                "Passing a %r to `isin`" % typename(type(values))
            )
        meta = self._meta_nonempty.isin(values)
        # We wrap values in a delayed for two reasons:
        # - avoid serializing data in every task
        # - avoid cost of traversal of large list in optimizations
        return self.map_partitions(M.isin, delayed(values), meta=meta)

    @derived_from(pd.DataFrame)
    def astype(self, dtype):
        # XXX: Pandas will segfault for empty dataframes when setting
        # categorical dtypes. This operation isn't allowed currently anyway. We
        # get the metadata with a non-empty frame to throw the error instead of
        # segfaulting.
        if is_dataframe_like(self._meta) and is_categorical_dtype(dtype):
            meta = self._meta_nonempty.astype(dtype)
        else:
            meta = self._meta.astype(dtype)
        if hasattr(dtype, 'items'):
            set_unknown = [
                k for k, v in dtype.items()
                if is_categorical_dtype(v) and getattr(v, 'categories', None) is None
            ]
            meta = clear_known_categories(meta, cols=set_unknown)
        elif (is_categorical_dtype(dtype) and
              getattr(dtype, 'categories', None) is None):
            meta = clear_known_categories(meta)
        return self.map_partitions(M.astype, dtype=dtype, meta=meta)

    @derived_from(pd.Series)
    def append(self, other, interleave_partitions=False):
        # because DataFrame.append will override the method,
        # wrap by pd.Series.append docstring
        from .multi import concat

        if isinstance(other, (list, dict)):
            msg = "append doesn't support list or dict input"
            raise NotImplementedError(msg)

        return concat([self, other], join='outer',
                      interleave_partitions=interleave_partitions)

    @derived_from(pd.DataFrame)
    def align(self, other, join='outer', axis=None, fill_value=None):
        meta1, meta2 = _emulate(M.align, self, other, join, axis=axis,
                                fill_value=fill_value)
        aligned = self.map_partitions(M.align, other, join=join, axis=axis,
                                      fill_value=fill_value)

        token = tokenize(self, other, join, axis, fill_value)

        name1 = 'align1-' + token
        dsk1 = {(name1, i): (getitem, key, 0)
                for i, key in enumerate(aligned.__dask_keys__())}
        dsk1.update(aligned.dask)
        result1 = new_dd_object(dsk1, name1, meta1, aligned.divisions)

        name2 = 'align2-' + token
        dsk2 = {(name2, i): (getitem, key, 1)
                for i, key in enumerate(aligned.__dask_keys__())}
        dsk2.update(aligned.dask)
        result2 = new_dd_object(dsk2, name2, meta2, aligned.divisions)

        return result1, result2

    @derived_from(pd.DataFrame)
    def combine(self, other, func, fill_value=None, overwrite=True):
        return self.map_partitions(M.combine, other, func,
                                   fill_value=fill_value, overwrite=overwrite)

    @derived_from(pd.DataFrame)
    def combine_first(self, other):
        return self.map_partitions(M.combine_first, other)

    @classmethod
    def _bind_operator_method(cls, name, op):
        """ bind operator method like DataFrame.add to this class """
        raise NotImplementedError

    @derived_from(pd.DataFrame)
    def resample(self, rule, closed=None, label=None):
        from .tseries.resample import Resampler
        return Resampler(self, rule, closed=closed, label=label)

    @derived_from(pd.DataFrame)
    def first(self, offset):
        # Let pandas error on bad args
        self._meta_nonempty.first(offset)

        if not self.known_divisions:
            raise ValueError("`first` is not implemented for unknown divisions")

        offset = pd.tseries.frequencies.to_offset(offset)
        date = self.divisions[0] + offset
        end = self.loc._get_partitions(date)

        include_right = offset.isAnchored() or not hasattr(offset, '_inc')

        if end == self.npartitions - 1:
            divs = self.divisions
        else:
            divs = self.divisions[:end + 1] + (date,)

        name = 'first-' + tokenize(self, offset)
        dsk = {(name, i): (self._name, i) for i in range(end)}
        dsk[(name, end)] = (methods.boundary_slice, (self._name, end),
                            None, date, include_right, True, 'loc')
        graph = HighLevelGraph.from_collections(name, dsk, dependencies=[self])
        return new_dd_object(graph, name, self, divs)

    @derived_from(pd.DataFrame)
    def last(self, offset):
        # Let pandas error on bad args
        self._meta_nonempty.first(offset)

        if not self.known_divisions:
            raise ValueError("`last` is not implemented for unknown divisions")

        offset = pd.tseries.frequencies.to_offset(offset)
        date = self.divisions[-1] - offset
        start = self.loc._get_partitions(date)

        if start == 0:
            divs = self.divisions
        else:
            divs = (date,) + self.divisions[start + 1:]

        name = 'last-' + tokenize(self, offset)
        dsk = {(name, i + 1): (self._name, j + 1)
               for i, j in enumerate(range(start, self.npartitions))}
        dsk[(name, 0)] = (methods.boundary_slice, (self._name, start),
                          date, None, True, False, 'loc')
        graph = HighLevelGraph.from_collections(name, dsk, dependencies=[self])
        return new_dd_object(graph, name, self, divs)

    def nunique_approx(self, split_every=None):
        """Approximate number of unique rows.

        This method uses the HyperLogLog algorithm for cardinality
        estimation to compute the approximate number of unique rows.
        The approximate error is 0.406%.

        Parameters
        ----------
        split_every : int, optional
            Group partitions into groups of this size while performing a
            tree-reduction. If set to False, no tree-reduction will be used.
            Default is 8.

        Returns
        -------
        a float representing the approximate number of elements
        """
        from . import hyperloglog # here to avoid circular import issues

        return aca([self], chunk=hyperloglog.compute_hll_array,
                   combine=hyperloglog.reduce_state,
                   aggregate=hyperloglog.estimate_count,
                   split_every=split_every, b=16, meta=float)

    @property
    def values(self):
        """ Return a dask.array of the values of this dataframe

        Warning: This creates a dask.array without precise shape information.
        Operations that depend on shape information, like slicing or reshaping,
        will not work.
        """
        return self.map_partitions(methods.values)

    def _is_index_level_reference(self, key):
        """
        Test whether a key is an index level reference

        To be considered an index level reference, `key` must match the index name
        and must NOT match the name of any column (if a dataframe).
        """
        return (self.index.name is not None and
                not is_dask_collection(key) and
                (np.isscalar(key) or isinstance(key, tuple)) and
                key == self.index.name and
                key not in getattr(self, 'columns', ()))

    def _contains_index_name(self, columns_or_index):
        """
        Test whether the input contains a reference to the index of the DataFrame/Series
        """
        if isinstance(columns_or_index, list):
            return any(self._is_index_level_reference(n) for n in columns_or_index)
        else:
            return self._is_index_level_reference(columns_or_index)


def _raise_if_object_series(x, funcname):
    """
    Utility function to raise an error if an object column does not support
    a certain operation like `mean`.
    """
    if isinstance(x, Series) and hasattr(x, "dtype") and x.dtype == object:
        raise ValueError("`%s` not supported with object series" % funcname)


class Series(_Frame):
    """ Parallel Pandas Series

    Do not use this class directly.  Instead use functions like
    ``dd.read_csv``, ``dd.read_parquet``, or ``dd.from_pandas``.

    Parameters
    ----------

    dsk: dict
        The dask graph to compute this Series
    _name: str
        The key prefix that specifies which keys in the dask comprise this
        particular Series
    meta: pandas.Series
        An empty ``pandas.Series`` with names, dtypes, and index matching the
        expected output.
    divisions: tuple of index values
        Values along which we partition our blocks on the index

    See Also
    --------
    dask.dataframe.DataFrame
    """
    _partition_type = pd.Series
    _is_partition_type = staticmethod(is_series_like)
    _token_prefix = 'series-'
    _accessors = set()

    def __array_wrap__(self, array, context=None):
        if isinstance(context, tuple) and len(context) > 0:
            if isinstance(context[1][0], np.ndarray) and context[1][0].shape == ():
                index = None
            else:
                index = context[1][0].index

        return pd.Series(array, index=index, name=self.name)

    @property
    def name(self):
        return self._meta.name

    @name.setter
    def name(self, name):
        self._meta.name = name
        renamed = _rename_dask(self, name)
        # update myself
        self.dask = renamed.dask
        self._name = renamed._name

    @property
    def ndim(self):
        """ Return dimensionality """
        return 1

    @property
    def shape(self):
        """
        Return a tuple representing the dimensionality of a Series.

        The single element of the tuple is a Delayed result.

        Examples
        --------
        >>> series.shape  # doctest: +SKIP
        # (dd.Scalar<size-ag..., dtype=int64>,)
        """
        return (self.size,)

    @property
    def dtype(self):
        """ Return data type """
        return self._meta.dtype

    @cache_readonly
    def dt(self):
        """ Namespace of datetime methods """
        return DatetimeAccessor(self)

    @cache_readonly
    def cat(self):
        return CategoricalAccessor(self)

    @cache_readonly
    def str(self):
        """ Namespace for string methods """
        return StringAccessor(self)

    def __dir__(self):
        o = set(dir(type(self)))
        o.update(self.__dict__)
        # Remove the `cat` and `str` accessors if not available. We can't
        # decide this statically for the `dt` accessor, as it works on
        # datetime-like things as well.
        for accessor in ['cat', 'str']:
            if not hasattr(self._meta, accessor):
                o.remove(accessor)
        return list(o)

    @property
    def nbytes(self):
        """ Number of bytes """
        return self.reduction(methods.nbytes, np.sum, token='nbytes',
                              meta=int, split_every=False)

    def _repr_data(self):
        return _repr_data_series(self._meta, self._repr_divisions)

    def __repr__(self):
        """ have to overwrite footer """
        if self.name is not None:
            footer = "Name: {name}, dtype: {dtype}".format(name=self.name,
                                                           dtype=self.dtype)
        else:
            footer = "dtype: {dtype}".format(dtype=self.dtype)

        return """Dask {klass} Structure:
{data}
{footer}
Dask Name: {name}, {task} tasks""".format(klass=self.__class__.__name__,
                                          data=self.to_string(),
                                          footer=footer,
                                          name=key_split(self._name),
                                          task=len(self.dask))

    def rename(self, index=None, inplace=False, sorted_index=False):
        """Alter Series index labels or name

        Function / dict values must be unique (1-to-1). Labels not contained in
        a dict / Series will be left as-is. Extra labels listed don't throw an
        error.

        Alternatively, change ``Series.name`` with a scalar value.

        Parameters
        ----------
        index : scalar, hashable sequence, dict-like or callable, optional
            If dict-like or callable, the transformation is applied to the
            index. Scalar or hashable sequence-like will alter the
            ``Series.name`` attribute.
        inplace : boolean, default False
            Whether to return a new Series or modify this one inplace.
        sorted_index : bool, default False
            If true, the output ``Series`` will have known divisions inferred
            from the input series and the transformation. Ignored for
            non-callable/dict-like ``index`` or when the input series has
            unknown divisions. Note that this may only be set to ``True`` if
            you know that the transformed index is monotonicly increasing. Dask
            will check that transformed divisions are monotonic, but cannot
            check all the values between divisions, so incorrectly setting this
            can result in bugs.

        Returns
        -------
        renamed : Series

        See Also
        --------
        pandas.Series.rename
        """
        from pandas.api.types import is_scalar, is_list_like, is_dict_like
        if is_scalar(index) or (is_list_like(index) and not is_dict_like(index)):
            res = self if inplace else self.copy()
            res.name = index
        else:
            res = self.map_partitions(M.rename, index)
            if self.known_divisions:
                if sorted_index and (callable(index) or is_dict_like(index)):
                    old = pd.Series(range(self.npartitions + 1),
                                    index=self.divisions)
                    new = old.rename(index).index
                    if not new.is_monotonic_increasing:
                        msg = ("sorted_index=True, but the transformed index "
                               "isn't monotonic_increasing")
                        raise ValueError(msg)
                    res.divisions = tuple(new.tolist())
                else:
                    res = res.clear_divisions()
            if inplace:
                self.dask = res.dask
                self._name = res._name
                self.divisions = res.divisions
                self._meta = res._meta
                res = self
        return res

    @derived_from(pd.Series)
    def round(self, decimals=0):
        return elemwise(M.round, self, decimals)

    @derived_from(pd.DataFrame)
    def to_timestamp(self, freq=None, how='start', axis=0):
        df = elemwise(M.to_timestamp, self, freq, how, axis)
        df.divisions = tuple(pd.Index(self.divisions).to_timestamp())
        return df

    def quantile(self, q=0.5, method='default'):
        """ Approximate quantiles of Series

        Parameters
        ----------
        q : list/array of floats, default 0.5 (50%)
            Iterable of numbers ranging from 0 to 1 for the desired quantiles
        method : {'default', 'tdigest', 'dask'}, optional
            What method to use. By default will use dask's internal custom
            algorithm (``'dask'``).  If set to ``'tdigest'`` will use tdigest
            for floats and ints and fallback to the ``'dask'`` otherwise.
        """
        return quantile(self, q, method=method)

    def _repartition_quantiles(self, npartitions, upsample=1.0):
        """ Approximate quantiles of Series used for repartitioning
        """
        from .partitionquantiles import partition_quantiles
        return partition_quantiles(self, npartitions, upsample=upsample)

    def __getitem__(self, key):
        if isinstance(key, Series) and self.divisions == key.divisions:
            name = 'index-%s' % tokenize(self, key)
            dsk = partitionwise_graph(operator.getitem, name, self, key)
            graph = HighLevelGraph.from_collections(name, dsk, dependencies=[self, key])
            return Series(graph, name, self._meta, self.divisions)
        raise NotImplementedError(
            "Series getitem in only supported for other series objects "
            "with matching partition structure"
        )

    @derived_from(pd.DataFrame)
    def _get_numeric_data(self, how='any', subset=None):
        return self

    @derived_from(pd.Series)
    def iteritems(self):
        for i in range(self.npartitions):
            s = self.get_partition(i).compute()
            for item in s.iteritems():
                yield item

    @classmethod
    def _validate_axis(cls, axis=0):
        if axis not in (0, 'index', None):
            raise ValueError('No axis named {0}'.format(axis))
        # convert to numeric axis
        return {None: 0, 'index': 0}.get(axis, axis)

    @derived_from(pd.Series)
    def groupby(self, by=None, **kwargs):
        from dask.dataframe.groupby import SeriesGroupBy
        return SeriesGroupBy(self, by=by, **kwargs)

    @derived_from(pd.Series)
    def count(self, split_every=False):
        return super(Series, self).count(split_every=split_every)

    def unique(self, split_every=None, split_out=1):
        """
        Return Series of unique values in the object. Includes NA values.

        Returns
        -------
        uniques : Series
        """
        return aca(self, chunk=methods.unique, aggregate=methods.unique,
                   meta=self._meta, token='unique', split_every=split_every,
                   series_name=self.name, split_out=split_out)

    @derived_from(pd.Series)
    def nunique(self, split_every=None):
        return self.drop_duplicates(split_every=split_every).count()

    @derived_from(pd.Series)
    def value_counts(self, split_every=None, split_out=1):
        return aca(self, chunk=M.value_counts,
                   aggregate=methods.value_counts_aggregate,
                   combine=methods.value_counts_combine,
                   meta=self._meta.value_counts(), token='value-counts',
                   split_every=split_every, split_out=split_out,
                   split_out_setup=split_out_on_index)

    @derived_from(pd.Series)
    def nlargest(self, n=5, split_every=None):
        return aca(self, chunk=M.nlargest, aggregate=M.nlargest,
                   meta=self._meta, token='series-nlargest',
                   split_every=split_every, n=n)

    @derived_from(pd.Series)
    def nsmallest(self, n=5, split_every=None):
        return aca(self, chunk=M.nsmallest, aggregate=M.nsmallest,
                   meta=self._meta, token='series-nsmallest',
                   split_every=split_every, n=n)

    @derived_from(pd.Series)
    def isin(self, values):
        # Added just to get the different docstring for Series
        return super(Series, self).isin(values)

    @insert_meta_param_description(pad=12)
    @derived_from(pd.Series)
    def map(self, arg, na_action=None, meta=no_default):
        if not (isinstance(arg, dict) or
                callable(arg) or
                is_series_like(arg) and not is_dask_collection(arg)):
            raise TypeError("arg must be pandas.Series, dict or callable."
                            " Got {0}".format(type(arg)))
        name = 'map-' + tokenize(self, arg, na_action)
        dsk = {(name, i): (M.map, k, arg, na_action) for i, k in
               enumerate(self.__dask_keys__())}
        graph = HighLevelGraph.from_collections(name, dsk, dependencies=[self])
        if meta is no_default:
            meta = _emulate(M.map, self, arg, na_action=na_action, udf=True)
        else:
            meta = make_meta(meta, index=getattr(make_meta(self), 'index', None))

        return Series(graph, name, meta, self.divisions)

    @derived_from(pd.Series)
    def dropna(self):
        return self.map_partitions(M.dropna)

    @derived_from(pd.Series)
    def between(self, left, right, inclusive=True):
        return self.map_partitions(M.between, left=left,
                                   right=right, inclusive=inclusive)

    @derived_from(pd.Series)
    def clip(self, lower=None, upper=None, out=None):
        if out is not None:
            raise ValueError("'out' must be None")
        # np.clip may pass out
        return self.map_partitions(M.clip, lower=lower, upper=upper)

    @derived_from(pd.Series)
    def clip_lower(self, threshold):
        return self.map_partitions(M.clip_lower, threshold=threshold)

    @derived_from(pd.Series)
    def clip_upper(self, threshold):
        return self.map_partitions(M.clip_upper, threshold=threshold)

    @derived_from(pd.Series)
    def align(self, other, join='outer', axis=None, fill_value=None):
        return super(Series, self).align(other, join=join, axis=axis,
                                         fill_value=fill_value)

    @derived_from(pd.Series)
    def combine(self, other, func, fill_value=None):
        return self.map_partitions(M.combine, other, func,
                                   fill_value=fill_value)

    @derived_from(pd.Series)
    def squeeze(self):
        return self

    @derived_from(pd.Series)
    def combine_first(self, other):
        return self.map_partitions(M.combine_first, other)

    def to_bag(self, index=False):
        """ Create a Dask Bag from a Series """
        from .io import to_bag
        return to_bag(self, index)

    @derived_from(pd.Series)
    def to_frame(self, name=None):
        return self.map_partitions(M.to_frame, name,
                                   meta=self._meta.to_frame(name))

    @derived_from(pd.Series)
    def to_string(self, max_rows=5):
        # option_context doesn't affect
        return self._repr_data().to_string(max_rows=max_rows)

    @classmethod
    def _bind_operator_method(cls, name, op):
        """ bind operator method like Series.add to this class """

        def meth(self, other, level=None, fill_value=None, axis=0):
            if level is not None:
                raise NotImplementedError('level must be None')
            axis = self._validate_axis(axis)
            meta = _emulate(op, self, other, axis=axis, fill_value=fill_value)
            return map_partitions(op, self, other, meta=meta,
                                  axis=axis, fill_value=fill_value)
        meth.__doc__ = skip_doctest(op.__doc__)
        bind_method(cls, name, meth)

    @classmethod
    def _bind_comparison_method(cls, name, comparison):
        """ bind comparison method like Series.eq to this class """

        def meth(self, other, level=None, fill_value=None, axis=0):
            if level is not None:
                raise NotImplementedError('level must be None')
            axis = self._validate_axis(axis)
            if fill_value is None:
                return elemwise(comparison, self, other, axis=axis)
            else:
                op = partial(comparison, fill_value=fill_value)
                return elemwise(op, self, other, axis=axis)

        meth.__doc__ = skip_doctest(comparison.__doc__)
        bind_method(cls, name, meth)

    @insert_meta_param_description(pad=12)
    def apply(self, func, convert_dtype=True, meta=no_default, args=(), **kwds):
        """ Parallel version of pandas.Series.apply

        Parameters
        ----------
        func : function
            Function to apply
        convert_dtype : boolean, default True
            Try to find better dtype for elementwise function results.
            If False, leave as dtype=object.
        $META
        args : tuple
            Positional arguments to pass to function in addition to the value.

        Additional keyword arguments will be passed as keywords to the function.

        Returns
        -------
        applied : Series or DataFrame if func returns a Series.

        Examples
        --------
        >>> import dask.dataframe as dd
        >>> s = pd.Series(range(5), name='x')
        >>> ds = dd.from_pandas(s, npartitions=2)

        Apply a function elementwise across the Series, passing in extra
        arguments in ``args`` and ``kwargs``:

        >>> def myadd(x, a, b=1):
        ...     return x + a + b
        >>> res = ds.apply(myadd, args=(2,), b=1.5)

        By default, dask tries to infer the output metadata by running your
        provided function on some fake data. This works well in many cases, but
        can sometimes be expensive, or even fail. To avoid this, you can
        manually specify the output metadata with the ``meta`` keyword. This
        can be specified in many forms, for more information see
        ``dask.dataframe.utils.make_meta``.

        Here we specify the output is a Series with name ``'x'``, and dtype
        ``float64``:

        >>> res = ds.apply(myadd, args=(2,), b=1.5, meta=('x', 'f8'))

        In the case where the metadata doesn't change, you can also pass in
        the object itself directly:

        >>> res = ds.apply(lambda x: x + 1, meta=ds)

        See Also
        --------
        dask.Series.map_partitions
        """
        if meta is no_default:
            meta = _emulate(M.apply, self._meta_nonempty, func,
                            convert_dtype=convert_dtype,
                            args=args, udf=True, **kwds)
            warnings.warn(meta_warning(meta))

        return map_partitions(M.apply, self, func,
                              convert_dtype, args, meta=meta, **kwds)

    @derived_from(pd.Series)
    def cov(self, other, min_periods=None, split_every=False):
        from .multi import concat
        if not isinstance(other, Series):
            raise TypeError("other must be a dask.dataframe.Series")
        df = concat([self, other], axis=1)
        return cov_corr(df, min_periods, scalar=True, split_every=split_every)

    @derived_from(pd.Series)
    def corr(self, other, method='pearson', min_periods=None,
             split_every=False):
        from .multi import concat
        if not isinstance(other, Series):
            raise TypeError("other must be a dask.dataframe.Series")
        if method != 'pearson':
            raise NotImplementedError("Only Pearson correlation has been "
                                      "implemented")
        df = concat([self, other], axis=1)
        return cov_corr(df, min_periods, corr=True, scalar=True,
                        split_every=split_every)

    @derived_from(pd.Series)
    def autocorr(self, lag=1, split_every=False):
        if not isinstance(lag, Integral):
            raise TypeError("lag must be an integer")
        return self.corr(self if lag == 0 else self.shift(lag),
                         split_every=split_every)

    @derived_from(pd.Series)
    def memory_usage(self, index=True, deep=False):
        result = self.map_partitions(M.memory_usage, index=index, deep=deep)
        return delayed(sum)(result.to_delayed())

    def __divmod__(self, other):
        res1 = self // other
        res2 = self % other
        return res1, res2

    def __rdivmod__(self, other):
        res1 = other // self
        res2 = other % self
        return res1, res2


class Index(Series):

    _partition_type = pd.Index
    _is_partition_type = staticmethod(is_index_like)
    _token_prefix = 'index-'
    _accessors = set()

    _dt_attributes = {'nanosecond', 'microsecond', 'millisecond', 'dayofyear',
                      'minute', 'hour', 'day', 'dayofweek', 'second', 'week',
                      'weekday', 'weekofyear', 'month', 'quarter', 'year'}

    _cat_attributes = {'known', 'as_known', 'as_unknown', 'add_categories',
                       'categories', 'remove_categories', 'reorder_categories',
                       'as_ordered', 'codes', 'remove_unused_categories',
                       'set_categories', 'as_unordered', 'ordered',
                       'rename_categories'}

    def __getattr__(self, key):
        if is_categorical_dtype(self.dtype) and key in self._cat_attributes:
            return getattr(self.cat, key)
        elif key in self._dt_attributes:
            return getattr(self.dt, key)
        raise AttributeError("'Index' object has no attribute %r" % key)

    def __dir__(self):
        out = super(Index, self).__dir__()
        out.extend(self._dt_attributes)
        if is_categorical_dtype(self.dtype):
            out.extend(self._cat_attributes)
        return out

    @property
    def index(self):
        msg = "'{0}' object has no attribute 'index'"
        raise AttributeError(msg.format(self.__class__.__name__))

    def __array_wrap__(self, array, context=None):
        return pd.Index(array, name=self.name)

    def head(self, n=5, compute=True):
        """ First n items of the Index.

        Caveat, this only checks the first partition.
        """
        name = 'head-%d-%s' % (n, self._name)
        dsk = {(name, 0): (operator.getitem, (self._name, 0), slice(0, n))}
        graph = HighLevelGraph.from_collections(name, dsk, dependencies=[self])

        result = new_dd_object(graph, name, self._meta, self.divisions[:2])

        if compute:
            result = result.compute()
        return result

    @derived_from(pd.Index)
    def max(self, split_every=False):
        return self.reduction(M.max, meta=self._meta_nonempty.max(),
                              token=self._token_prefix + 'max',
                              split_every=split_every)

    @derived_from(pd.Index)
    def min(self, split_every=False):
        return self.reduction(M.min, meta=self._meta_nonempty.min(),
                              token=self._token_prefix + 'min',
                              split_every=split_every)

    def count(self, split_every=False):
        return self.reduction(methods.index_count, np.sum,
                              token='index-count', meta=int,
                              split_every=split_every)

    @derived_from(pd.Index)
    def shift(self, periods=1, freq=None):
        if isinstance(self._meta, pd.PeriodIndex):
            if freq is not None:
                raise ValueError("PeriodIndex doesn't accept `freq` argument")
            meta = self._meta_nonempty.shift(periods)
            out = self.map_partitions(M.shift, periods, meta=meta,
                                      token='shift',
                                      transform_divisions=False)
        else:
            # Pandas will raise for other index types that don't implement shift
            meta = self._meta_nonempty.shift(periods, freq=freq)
            out = self.map_partitions(M.shift, periods, token='shift',
                                      meta=meta, freq=freq,
                                      transform_divisions=False)
        if freq is None:
            freq = meta.freq
        return maybe_shift_divisions(out, periods, freq=freq)

    @derived_from(pd.Index)
    def to_series(self):
        return self.map_partitions(M.to_series,
                                   meta=self._meta.to_series())

    @derived_from(pd.Index, ua_args=['index'])
    def to_frame(self, index=True, name=None):
        if not index:
            raise NotImplementedError()

        if PANDAS_VERSION >= '0.24.0':
            return self.map_partitions(M.to_frame, index, name,
                                       meta=self._meta.to_frame(index, name))
        else:
            if name is not None:
                raise ValueError("The 'name' keyword was added in pandas 0.24.0. "
                                 "Your version of pandas is '{}'.".format(PANDAS_VERSION))
            else:
                return self.map_partitions(M.to_frame,
                                           meta=self._meta.to_frame())


class DataFrame(_Frame):
    """
    Parallel Pandas DataFrame

    Do not use this class directly.  Instead use functions like
    ``dd.read_csv``, ``dd.read_parquet``, or ``dd.from_pandas``.

    Parameters
    ----------
    dsk: dict
        The dask graph to compute this DataFrame
    name: str
        The key prefix that specifies which keys in the dask comprise this
        particular DataFrame
    meta: pandas.DataFrame
        An empty ``pandas.DataFrame`` with names, dtypes, and index matching
        the expected output.
    divisions: tuple of index values
        Values along which we partition our blocks on the index
    """

    _partition_type = pd.DataFrame
    _is_partition_type = staticmethod(is_dataframe_like)
    _token_prefix = 'dataframe-'
    _accessors = set()

    def __array_wrap__(self, array, context=None):
        if isinstance(context, tuple) and len(context) > 0:
            if isinstance(context[1][0], np.ndarray) and context[1][0].shape == ():
                index = None
            else:
                index = context[1][0].index

        return pd.DataFrame(array, index=index, columns=self.columns)

    @property
    def columns(self):
        return self._meta.columns

    @columns.setter
    def columns(self, columns):
        renamed = _rename_dask(self, columns)
        self._meta = renamed._meta
        self._name = renamed._name
        self.dask = renamed.dask

    @property
    def iloc(self):
        """Purely integer-location based indexing for selection by position.

        Only indexing the column positions is supported. Trying to select
        row positions will raise a ValueError.

        See :ref:`dataframe.indexing` for more.

        Examples
        --------
        >>> df.iloc[:, [2, 0, 1]]  # doctest: +SKIP
        """
        from .indexing import _iLocIndexer
        return _iLocIndexer(self)

    def __getitem__(self, key):
        name = 'getitem-%s' % tokenize(self, key)
        if np.isscalar(key) or isinstance(key, (tuple, string_types)):

            if isinstance(self._meta.index, (pd.DatetimeIndex, pd.PeriodIndex)):
                if key not in self._meta.columns:
                    return self.loc[key]

            # error is raised from pandas
            meta = self._meta[_extract_meta(key)]
            dsk = partitionwise_graph(operator.getitem, name, self, key)
            graph = HighLevelGraph.from_collections(name, dsk, dependencies=[self])
            return new_dd_object(graph, name, meta, self.divisions)
        elif isinstance(key, slice):
            from pandas.api.types import is_float_dtype
            is_integer_slice = any(isinstance(i, Integral)
                                   for i in (key.start, key.step, key.stop))
            # Slicing with integer labels is always iloc based except for a
            # float indexer for some reason
            if is_integer_slice and not is_float_dtype(self.index.dtype):
                self.iloc[key]
            else:
                return self.loc[key]

        if (isinstance(key, (np.ndarray, list)) or (
                not is_dask_collection(key) and (is_series_like(key) or is_index_like(key)))):
            # error is raised from pandas
            meta = self._meta[_extract_meta(key)]

            dsk = partitionwise_graph(operator.getitem, name, self, key)
            graph = HighLevelGraph.from_collections(name, dsk, dependencies=[self])
            return new_dd_object(graph, name, meta, self.divisions)
        if isinstance(key, Series):
            # do not perform dummy calculation, as columns will not be changed.
            #
            if self.divisions != key.divisions:
                from .multi import _maybe_align_partitions
                self, key = _maybe_align_partitions([self, key])
            dsk = partitionwise_graph(operator.getitem, name, self, key)
            graph = HighLevelGraph.from_collections(name, dsk, dependencies=[self, key])
            return new_dd_object(graph, name, self, self.divisions)
        raise NotImplementedError(key)

    def __setitem__(self, key, value):
        if isinstance(key, (tuple, list)) and isinstance(value, DataFrame):
            df = self.assign(**{k: value[c]
                                for k, c in zip(key, value.columns)})

        elif isinstance(key, pd.Index) and not isinstance(value, DataFrame):
            key = list(key)
            df = self.assign(**{k: value for k in key})
        else:
            df = self.assign(**{key: value})

        self.dask = df.dask
        self._name = df._name
        self._meta = df._meta
        self.divisions = df.divisions

    def __delitem__(self, key):
        result = self.drop([key], axis=1)
        self.dask = result.dask
        self._name = result._name
        self._meta = result._meta

    def __setattr__(self, key, value):
        try:
            columns = object.__getattribute__(self, '_meta').columns
        except AttributeError:
            columns = ()

        if key in columns:
            self[key] = value
        else:
            object.__setattr__(self, key, value)

    def __getattr__(self, key):
        if key in self.columns:
            return self[key]
        else:
            raise AttributeError("'DataFrame' object has no attribute %r" % key)

    def __dir__(self):
        o = set(dir(type(self)))
        o.update(self.__dict__)
        o.update(c for c in self.columns if
                 (isinstance(c, string_types) and
                  isidentifier(c)))
        return list(o)

    def _ipython_key_completions_(self):
        return self.columns.tolist()

    @property
    def ndim(self):
        """ Return dimensionality """
        return 2

    @property
    def shape(self):
        """
        Return a tuple representing the dimensionality of the DataFrame.

        The number of rows is a Delayed result. The number of columns
        is a concrete integer.

        Examples
        --------
        >>> df.size  # doctest: +SKIP
        (Delayed('int-07f06075-5ecc-4d77-817e-63c69a9188a8'), 2)
        """
        col_size = len(self.columns)
        row_size = delayed(int)(self.size / col_size)
        return (row_size, col_size)

    @property
    def dtypes(self):
        """ Return data types """
        return self._meta.dtypes

    @derived_from(pd.DataFrame)
    def get_dtype_counts(self):
        return self._meta.get_dtype_counts()

    @derived_from(pd.DataFrame)
    def get_ftype_counts(self):
        return self._meta.get_ftype_counts()

    @derived_from(pd.DataFrame)
    def select_dtypes(self, include=None, exclude=None):
        cs = self._meta.select_dtypes(include=include, exclude=exclude).columns
        return self[list(cs)]

    def set_index(self, other, drop=True, sorted=False, npartitions=None,
                  divisions=None, inplace=False, **kwargs):
        """Set the DataFrame index (row labels) using an existing column

        This realigns the dataset to be sorted by a new column.  This can have a
        significant impact on performance, because joins, groupbys, lookups, etc.
        are all much faster on that column.  However, this performance increase
        comes with a cost, sorting a parallel dataset requires expensive shuffles.
        Often we ``set_index`` once directly after data ingest and filtering and
        then perform many cheap computations off of the sorted dataset.

        This function operates exactly like ``pandas.set_index`` except with
        different performance costs (it is much more expensive).  Under normal
        operation this function does an initial pass over the index column to
        compute approximate qunatiles to serve as future divisions.  It then passes
        over the data a second time, splitting up each input partition into several
        pieces and sharing those pieces to all of the output partitions now in
        sorted order.

        In some cases we can alleviate those costs, for example if your dataset is
        sorted already then we can avoid making many small pieces or if you know
        good values to split the new index column then we can avoid the initial
        pass over the data.  For example if your new index is a datetime index and
        your data is already sorted by day then this entire operation can be done
        for free.  You can control these options with the following parameters.

        Parameters
        ----------
        df: Dask DataFrame
        index: string or Dask Series
        npartitions: int, None, or 'auto'
            The ideal number of output partitions.   If None use the same as
            the input.  If 'auto' then decide by memory use.
        shuffle: string, optional
            Either ``'disk'`` for single-node operation or ``'tasks'`` for
            distributed operation.  Will be inferred by your current scheduler.
        sorted: bool, optional
            If the index column is already sorted in increasing order.
            Defaults to False
        divisions: list, optional
            Known values on which to separate index values of the partitions.
            See https://docs.dask.org/en/latest/dataframe-design.html#partitions
            Defaults to computing this with a single pass over the data. Note
            that if ``sorted=True``, specified divisions are assumed to match
            the existing partitions in the data. If this is untrue, you should
            leave divisions empty and call ``repartition`` after ``set_index``.
        inplace : bool, optional
            Modifying the DataFrame in place is not supported by Dask.
            Defaults to False.
        compute: bool
            Whether or not to trigger an immediate computation. Defaults to False.

        Examples
        --------
        >>> df2 = df.set_index('x')  # doctest: +SKIP
        >>> df2 = df.set_index(d.x)  # doctest: +SKIP
        >>> df2 = df.set_index(d.timestamp, sorted=True)  # doctest: +SKIP

        A common case is when we have a datetime column that we know to be
        sorted and is cleanly divided by day.  We can set this index for free
        by specifying both that the column is pre-sorted and the particular
        divisions along which is is separated

        >>> import pandas as pd
        >>> divisions = pd.date_range('2000', '2010', freq='1D')
        >>> df2 = df.set_index('timestamp', sorted=True, divisions=divisions)  # doctest: +SKIP
        """
        if inplace:
            raise NotImplementedError("The inplace= keyword is not supported")
        pre_sorted = sorted
        del sorted

        if divisions is not None:
            check_divisions(divisions)

        if pre_sorted:
            from .shuffle import set_sorted_index
            return set_sorted_index(self, other, drop=drop, divisions=divisions,
                                    **kwargs)
        else:
            from .shuffle import set_index
            return set_index(self, other, drop=drop, npartitions=npartitions,
                             divisions=divisions, **kwargs)

    @derived_from(pd.DataFrame)
    def nlargest(self, n=5, columns=None, split_every=None):
        token = 'dataframe-nlargest'
        return aca(self, chunk=M.nlargest, aggregate=M.nlargest,
                   meta=self._meta, token=token, split_every=split_every,
                   n=n, columns=columns)

    @derived_from(pd.DataFrame)
    def nsmallest(self, n=5, columns=None, split_every=None):
        token = 'dataframe-nsmallest'
        return aca(self, chunk=M.nsmallest, aggregate=M.nsmallest,
                   meta=self._meta, token=token, split_every=split_every,
                   n=n, columns=columns)

    @derived_from(pd.DataFrame)
    def groupby(self, by=None, **kwargs):
        from dask.dataframe.groupby import DataFrameGroupBy
        return DataFrameGroupBy(self, by=by, **kwargs)

    @wraps(categorize)
    def categorize(self, columns=None, index=None, split_every=None, **kwargs):
        return categorize(self, columns=columns, index=index,
                          split_every=split_every, **kwargs)

    @derived_from(pd.DataFrame)
    def assign(self, **kwargs):
        for k, v in kwargs.items():
            if not (isinstance(v, Scalar) or is_series_like(v) or
                    callable(v) or pd.api.types.is_scalar(v) or
                    is_index_like(v)):
                raise TypeError("Column assignment doesn't support type "
                                "{0}".format(typename(type(v))))
            if callable(v):
                kwargs[k] = v(self)

        pairs = list(sum(kwargs.items(), ()))

        # Figure out columns of the output
        df2 = self._meta_nonempty.assign(**_extract_meta(kwargs, nonempty=True))
        return elemwise(methods.assign, self, *pairs, meta=df2)

    @derived_from(pd.DataFrame, ua_args=['index'])
    def rename(self, index=None, columns=None):
        if index is not None:
            raise ValueError("Cannot rename index.")

        # *args here is index, columns but columns arg is already used
        return self.map_partitions(M.rename, None, columns=columns)

    def query(self, expr, **kwargs):
        """ Filter dataframe with complex expression

        Blocked version of pd.DataFrame.query

        This is like the sequential version except that this will also happen
        in many threads.  This may conflict with ``numexpr`` which will use
        multiple threads itself.  We recommend that you set numexpr to use a
        single thread

            import numexpr
            numexpr.set_nthreads(1)

        See also
        --------
        pandas.DataFrame.query
        """
        return self.map_partitions(M.query, expr, **kwargs)

    @derived_from(pd.DataFrame)
    def eval(self, expr, inplace=None, **kwargs):
        if inplace is None:
            inplace = False
        if '=' in expr and inplace in (True, None):
            raise NotImplementedError("Inplace eval not supported."
                                      " Please use inplace=False")
        meta = self._meta.eval(expr, inplace=inplace, **kwargs)
        return self.map_partitions(M.eval, expr, meta=meta, inplace=inplace, **kwargs)

    @derived_from(pd.DataFrame)
    def dropna(self, how='any', subset=None, thresh=None):
        return self.map_partitions(M.dropna, how=how, subset=subset, thresh=thresh)

    @derived_from(pd.DataFrame)
    def clip(self, lower=None, upper=None, out=None):
        if out is not None:
            raise ValueError("'out' must be None")
        return self.map_partitions(M.clip, lower=lower, upper=upper)

    @derived_from(pd.DataFrame)
    def clip_lower(self, threshold):
        return self.map_partitions(M.clip_lower, threshold=threshold)

    @derived_from(pd.DataFrame)
    def clip_upper(self, threshold):
        return self.map_partitions(M.clip_upper, threshold=threshold)

    @derived_from(pd.DataFrame)
    def squeeze(self, axis=None):
        if axis in [None, 1]:
            if len(self.columns) == 1:
                return self[self.columns[0]]
            else:
                return self

        elif axis == 0:
            raise NotImplementedError("{0} does not support "
                                      "squeeze along axis 0".format(type(self)))

        elif axis not in [0, 1, None]:
            raise ValueError('No axis {0} for object type {1}'.format(
                axis, type(self)))

    @derived_from(pd.DataFrame)
    def to_timestamp(self, freq=None, how='start', axis=0):
        df = elemwise(M.to_timestamp, self, freq, how, axis)
        df.divisions = tuple(pd.Index(self.divisions).to_timestamp())
        return df

    def to_bag(self, index=False):
        """Convert to a dask Bag of tuples of each row.

        Parameters
        ----------
        index : bool, optional
            If True, the index is included as the first element of each tuple.
            Default is False.
        """
        from .io import to_bag
        return to_bag(self, index)

    def to_parquet(self, path, *args, **kwargs):
        """ See dd.to_parquet docstring for more information """
        from .io import to_parquet
        return to_parquet(self, path, *args, **kwargs)

    @derived_from(pd.DataFrame)
    def to_string(self, max_rows=5):
        # option_context doesn't affect
        return self._repr_data().to_string(max_rows=max_rows,
                                           show_dimensions=False)

    def _get_numeric_data(self, how='any', subset=None):
        # calculate columns to avoid unnecessary calculation
        numerics = self._meta._get_numeric_data()

        if len(numerics.columns) < len(self.columns):
            name = self._token_prefix + '-get_numeric_data'
            return self.map_partitions(M._get_numeric_data,
                                       meta=numerics, token=name)
        else:
            # use myself if all numerics
            return self

    @classmethod
    def _validate_axis(cls, axis=0):
        if axis not in (0, 1, 'index', 'columns', None):
            raise ValueError('No axis named {0}'.format(axis))
        # convert to numeric axis
        return {None: 0, 'index': 0, 'columns': 1}.get(axis, axis)

    @derived_from(pd.DataFrame)
    def drop(self, labels, axis=0, errors='raise'):
        axis = self._validate_axis(axis)
        if axis == 1:
            return self.map_partitions(M.drop, labels, axis=axis, errors=errors)
        raise NotImplementedError("Drop currently only works for axis=1")

    def merge(self, right, how='inner', on=None, left_on=None, right_on=None,
              left_index=False, right_index=False, suffixes=('_x', '_y'),
              indicator=False, npartitions=None, shuffle=None):
        """Merge the DataFrame with another DataFrame

        This will merge the two datasets, either on the indices, a certain column
        in each dataset or the index in one dataset and the column in another.

        Parameters
        ----------
        right: dask.dataframe.DataFrame
        how : {'left', 'right', 'outer', 'inner'}, default: 'inner'
            How to handle the operation of the two objects:
            - left: use calling frame's index (or column if on is specified)
            - right: use other frame's index
            - outer: form union of calling frame's index (or column if on is
              specified) with other frame's index, and sort it
              lexicographically
            - inner: form intersection of calling frame's index (or column if
              on is specified) with other frame's index, preserving the order
              of the calling's one
        on : label or list
            Column or index level names to join on. These must be found in both
            DataFrames. If on is None and not merging on indexes then this
            defaults to the intersection of the columns in both DataFrames.
        left_on : label or list, or array-like
            Column to join on in the left DataFrame. Other than in pandas
            arrays and lists are only support if their length is 1.
        right_on : label or list, or array-like
            Column to join on in the right DataFrame. Other than in pandas
            arrays and lists are only support if their length is 1.
        left_index : boolean, default False
            Use the index from the left DataFrame as the join key.
        right_index : boolean, default False
            Use the index from the right DataFrame as the join key.
        suffixes : 2-length sequence (tuple, list, ...)
            Suffix to apply to overlapping column names in the left and
            right side, respectively
        indicator : boolean or string, default False
            If True, adds a column to output DataFrame called "_merge" with
            information on the source of each row. If string, column with
            information on source of each row will be added to output DataFrame,
            and column will be named value of string. Information column is
            Categorical-type and takes on a value of "left_only" for observations
            whose merge key only appears in `left` DataFrame, "right_only" for
            observations whose merge key only appears in `right` DataFrame,
            and "both" if the observation’s merge key is found in both.
        npartitions: int, None, or 'auto'
            The ideal number of output partitions. This is only utilised when
            performing a hash_join (merging on columns only). If `None`
            npartitions = max(lhs.npartitions, rhs.npartitions)
        shuffle: {'disk', 'tasks'}, optional
            Either ``'disk'`` for single-node operation or ``'tasks'`` for
            distributed operation.  Will be inferred by your current scheduler.

        Notes
        -----

        There are three ways to join dataframes:

        1. Joining on indices. In this case the divisions are
           aligned using the function ``dask.dataframe.multi.align_partitions``.
           Afterwards, each partition is merged with the pandas merge function.

        2. Joining one on index and one on column. In this case the divisions of
           dataframe merged by index (:math:`d_i`) are used to divide the column
           merged dataframe (:math:`d_c`) one using
           ``dask.dataframe.multi.rearrange_by_divisions``. In this case the
           merged dataframe (:math:`d_m`) has the exact same divisions
           as (:math:`d_i`). This can lead to issues if you merge multiple rows from
           (:math:`d_c`) to one row in (:math:`d_i`).

        3. Joining both on columns. In this case a hash join is performed using
           ``dask.dataframe.multi.hash_join``.

        """

        if not is_dataframe_like(right):
            raise ValueError('right must be DataFrame')

        from .multi import merge
        return merge(self, right, how=how, on=on, left_on=left_on,
                     right_on=right_on, left_index=left_index,
                     right_index=right_index, suffixes=suffixes,
                     npartitions=npartitions, indicator=indicator,
                     shuffle=shuffle)

    @derived_from(pd.DataFrame)
    def join(self, other, on=None, how='left',
             lsuffix='', rsuffix='', npartitions=None, shuffle=None):

        if not is_dataframe_like(other):
            raise ValueError('other must be DataFrame')

        from .multi import merge
        return merge(self, other, how=how,
                     left_index=on is None, right_index=True,
                     left_on=on, suffixes=[lsuffix, rsuffix],
                     npartitions=npartitions, shuffle=shuffle)

    @derived_from(pd.DataFrame)
    def append(self, other, interleave_partitions=False):
        if isinstance(other, Series):
            msg = ('Unable to appending dd.Series to dd.DataFrame.'
                   'Use pd.Series to append as row.')
            raise ValueError(msg)
        elif is_series_like(other):
            other = other.to_frame().T
        return super(DataFrame, self).append(
            other, interleave_partitions=interleave_partitions)

    @derived_from(pd.DataFrame)
    def iterrows(self):
        for i in range(self.npartitions):
            df = self.get_partition(i).compute()
            for row in df.iterrows():
                yield row

    @derived_from(pd.DataFrame)
    def itertuples(self, index=True, name='Pandas'):
        for i in range(self.npartitions):
            df = self.get_partition(i).compute()
            for row in df.itertuples(index=index, name=name):
                yield row

    @classmethod
    def _bind_operator_method(cls, name, op):
        """ bind operator method like DataFrame.add to this class """

        # name must be explicitly passed for div method whose name is truediv

        def meth(self, other, axis='columns', level=None, fill_value=None):
            if level is not None:
                raise NotImplementedError('level must be None')

            axis = self._validate_axis(axis)

            if axis in (1, 'columns'):
                # When axis=1 and other is a series, `other` is transposed
                # and the operator is applied broadcast across rows. This
                # isn't supported with dd.Series.
                if isinstance(other, Series):
                    msg = 'Unable to {0} dd.Series with axis=1'.format(name)
                    raise ValueError(msg)
                elif is_series_like(other):
                    # Special case for pd.Series to avoid unwanted partitioning
                    # of other. We pass it in as a kwarg to prevent this.
                    meta = _emulate(op, self, other=other, axis=axis,
                                    fill_value=fill_value)
                    return map_partitions(op, self, other=other, meta=meta,
                                          axis=axis, fill_value=fill_value)

            meta = _emulate(op, self, other, axis=axis, fill_value=fill_value)
            return map_partitions(op, self, other, meta=meta,
                                  axis=axis, fill_value=fill_value)
        meth.__doc__ = skip_doctest(op.__doc__)
        bind_method(cls, name, meth)

    @classmethod
    def _bind_comparison_method(cls, name, comparison):
        """ bind comparison method like DataFrame.eq to this class """

        def meth(self, other, axis='columns', level=None):
            if level is not None:
                raise NotImplementedError('level must be None')
            axis = self._validate_axis(axis)
            return elemwise(comparison, self, other, axis=axis)

        meth.__doc__ = skip_doctest(comparison.__doc__)
        bind_method(cls, name, meth)

    @insert_meta_param_description(pad=12)
    def apply(self, func, axis=0, broadcast=None, raw=False, reduce=None,
              args=(), meta=no_default, **kwds):
        """ Parallel version of pandas.DataFrame.apply

        This mimics the pandas version except for the following:

        1.  Only ``axis=1`` is supported (and must be specified explicitly).
        2.  The user should provide output metadata via the `meta` keyword.

        Parameters
        ----------
        func : function
            Function to apply to each column/row
        axis : {0 or 'index', 1 or 'columns'}, default 0
            - 0 or 'index': apply function to each column (NOT SUPPORTED)
            - 1 or 'columns': apply function to each row
        $META
        args : tuple
            Positional arguments to pass to function in addition to the array/series

        Additional keyword arguments will be passed as keywords to the function

        Returns
        -------
        applied : Series or DataFrame

        Examples
        --------
        >>> import dask.dataframe as dd
        >>> df = pd.DataFrame({'x': [1, 2, 3, 4, 5],
        ...                    'y': [1., 2., 3., 4., 5.]})
        >>> ddf = dd.from_pandas(df, npartitions=2)

        Apply a function to row-wise passing in extra arguments in ``args`` and
        ``kwargs``:

        >>> def myadd(row, a, b=1):
        ...     return row.sum() + a + b
        >>> res = ddf.apply(myadd, axis=1, args=(2,), b=1.5)

        By default, dask tries to infer the output metadata by running your
        provided function on some fake data. This works well in many cases, but
        can sometimes be expensive, or even fail. To avoid this, you can
        manually specify the output metadata with the ``meta`` keyword. This
        can be specified in many forms, for more information see
        ``dask.dataframe.utils.make_meta``.

        Here we specify the output is a Series with name ``'x'``, and dtype
        ``float64``:

        >>> res = ddf.apply(myadd, axis=1, args=(2,), b=1.5, meta=('x', 'f8'))

        In the case where the metadata doesn't change, you can also pass in
        the object itself directly:

        >>> res = ddf.apply(lambda row: row + 1, axis=1, meta=ddf)

        See Also
        --------
        dask.DataFrame.map_partitions
        """

        axis = self._validate_axis(axis)
        pandas_kwargs = {
            'axis': axis,
            'broadcast': broadcast,
            'raw': raw,
            'reduce': None,
        }

        if PANDAS_VERSION >= '0.23.0':
            kwds.setdefault('result_type', None)

        kwds.update(pandas_kwargs)

        if axis == 0:
            msg = ("dd.DataFrame.apply only supports axis=1\n"
                   "  Try: df.apply(func, axis=1)")
            raise NotImplementedError(msg)

        if meta is no_default:
            meta = _emulate(M.apply, self._meta_nonempty, func,
                            args=args, udf=True, **kwds)
            warnings.warn(meta_warning(meta))

        return map_partitions(M.apply, self, func, args=args, meta=meta, **kwds)

    @derived_from(pd.DataFrame)
    def applymap(self, func, meta='__no_default__'):
        return elemwise(M.applymap, self, func, meta=meta)

    @derived_from(pd.DataFrame)
    def round(self, decimals=0):
        return elemwise(M.round, self, decimals)

    @derived_from(pd.DataFrame)
    def cov(self, min_periods=None, split_every=False):
        return cov_corr(self, min_periods, split_every=split_every)

    @derived_from(pd.DataFrame)
    def corr(self, method='pearson', min_periods=None, split_every=False):
        if method != 'pearson':
            raise NotImplementedError("Only Pearson correlation has been "
                                      "implemented")
        return cov_corr(self, min_periods, True, split_every=split_every)

    def info(self, buf=None, verbose=False, memory_usage=False):
        """
        Concise summary of a Dask DataFrame.
        """

        if buf is None:
            import sys
            buf = sys.stdout

        lines = [str(type(self))]

        if len(self.columns) == 0:
            lines.append('Index: 0 entries')
            lines.append('Empty %s' % type(self).__name__)
            put_lines(buf, lines)
            return

        # Group and execute the required computations
        computations = {}
        if verbose:
            computations.update({'index': self.index, 'count': self.count()})
        if memory_usage:
            computations.update({'memory_usage': self.map_partitions(M.memory_usage, index=True)})
        computations = dict(zip(computations.keys(), da.compute(*computations.values())))

        if verbose:
            index = computations['index']
            counts = computations['count']
            lines.append(index_summary(index))
            lines.append('Data columns (total {} columns):'.format(len(self.columns)))

            from pandas.io.formats.printing import pprint_thing
            space = max([len(pprint_thing(k)) for k in self.columns]) + 3
            column_template = '{!s:<%d} {} non-null {}' % space
            column_info = [column_template.format(pprint_thing(x[0]), x[1], x[2])
                           for x in zip(self.columns, counts, self.dtypes)]
        else:
            column_info = [index_summary(self.columns, name='Columns')]

        lines.extend(column_info)
        dtype_counts = ['%s(%d)' % k for k in sorted(self.dtypes.value_counts().iteritems(), key=str)]
        lines.append('dtypes: {}'.format(', '.join(dtype_counts)))

        if memory_usage:
            memory_int = computations['memory_usage'].sum()
            lines.append('memory usage: {}\n'.format(memory_repr(memory_int)))

        put_lines(buf, lines)

    @derived_from(pd.DataFrame)
    def memory_usage(self, index=True, deep=False):
        result = self.map_partitions(M.memory_usage, index=index, deep=deep)
        result = result.groupby(result.index).sum()
        return result

    def pivot_table(self, index=None, columns=None,
                    values=None, aggfunc='mean'):
        """
        Create a spreadsheet-style pivot table as a DataFrame. Target ``columns``
        must have category dtype to infer result's ``columns``.
        ``index``, ``columns``, ``values`` and ``aggfunc`` must be all scalar.

        Parameters
        ----------
        values : scalar
            column to aggregate
        index : scalar
            column to be index
        columns : scalar
            column to be columns
        aggfunc : {'mean', 'sum', 'count'}, default 'mean'

        Returns
        -------
        table : DataFrame
        """
        from .reshape import pivot_table
        return pivot_table(self, index=index, columns=columns, values=values,
                           aggfunc=aggfunc)

    def to_records(self, index=False):
        from .io import to_records
        return to_records(self)

    @derived_from(pd.DataFrame)
    def to_html(self, max_rows=5):
        # pd.Series doesn't have html repr
        data = self._repr_data().to_html(max_rows=max_rows,
                                         show_dimensions=False)
        return self._HTML_FMT.format(data=data, name=key_split(self._name),
                                     task=len(self.dask))

    def _repr_data(self):
        meta = self._meta
        index = self._repr_divisions
        series_list = [_repr_data_series(s, index=index) for _, s in meta.iteritems()]
        return pd.concat(series_list, axis=1)

    _HTML_FMT = """<div><strong>Dask DataFrame Structure:</strong></div>
{data}
<div>Dask Name: {name}, {task} tasks</div>"""

    def _repr_html_(self):
        data = self._repr_data().to_html(
            max_rows=5,
            show_dimensions=False,
            notebook=True
        )
        return self._HTML_FMT.format(data=data, name=key_split(self._name),
                                     task=len(self.dask))

    def _select_columns_or_index(self, columns_or_index):
        """
        Parameters
        ----------
        columns_or_index
            Column or index name, or a list of these

        Returns
        -------
        dd.DataFrame
            Dask DataFrame with columns corresponding to each column or
            index level in columns_or_index.  If included, the column
            corresponding to the index level is named _index
        """

        # Ensure columns_or_index is a list
        columns_or_index = (columns_or_index
                            if isinstance(columns_or_index, list)
                            else [columns_or_index])

        column_names = [n for n in columns_or_index if self._is_column_label_reference(n)]

        selected_df = self[column_names]
        if self._contains_index_name(columns_or_index):
            # Index name was included
            selected_df = selected_df.assign(_index=self.index)

        return selected_df

    def _is_column_label_reference(self, key):
        """
        Test whether a key is a column label reference

        To be considered a column label reference, `key` must match the name of at
        least one column.
        """
        return (not is_dask_collection(key) and
                (np.isscalar(key) or isinstance(key, tuple)) and
                key in self.columns)


# bind operators
for op in [operator.abs, operator.add, operator.and_, operator_div,
           operator.eq, operator.gt, operator.ge, operator.inv,
           operator.lt, operator.le, operator.mod, operator.mul,
           operator.ne, operator.neg, operator.or_, operator.pow,
           operator.sub, operator.truediv, operator.floordiv, operator.xor]:
    _Frame._bind_operator(op)
    Scalar._bind_operator(op)

for name in ['add', 'sub', 'mul', 'div',
             'truediv', 'floordiv', 'mod', 'pow',
             'radd', 'rsub', 'rmul', 'rdiv',
             'rtruediv', 'rfloordiv', 'rmod', 'rpow']:
    meth = getattr(pd.DataFrame, name)
    DataFrame._bind_operator_method(name, meth)

    meth = getattr(pd.Series, name)
    Series._bind_operator_method(name, meth)

for name in ['lt', 'gt', 'le', 'ge', 'ne', 'eq']:
    meth = getattr(pd.DataFrame, name)
    DataFrame._bind_comparison_method(name, meth)

    meth = getattr(pd.Series, name)
    Series._bind_comparison_method(name, meth)


def is_broadcastable(dfs, s):
    """
    This Series is broadcastable against another dataframe in the sequence
    """
    return (isinstance(s, Series) and
            s.npartitions == 1 and
            s.known_divisions and
            any(s.divisions == (min(df.columns), max(df.columns))
                for df in dfs if isinstance(df, DataFrame)))


def elemwise(op, *args, **kwargs):
    """ Elementwise operation for Dask dataframes

    Parameters
    ----------
    op: callable
        Function to apply across input dataframes
    *args: DataFrames, Series, Scalars, Arrays,
        The arguments of the operation
    **kwrags: scalars
    meta: pd.DataFrame, pd.Series (optional)
        Valid metadata for the operation.  Will evaluate on a small piece of
        data if not provided.
    transform_divisions: boolean
        If the input is a ``dask.dataframe.Index`` we normally will also apply
        the function onto the divisions and apply those transformed divisions
        to the output.  You can pass ``transform_divisions=False`` to override
        this behavior

    Examples
    --------
    >>> elemwise(operator.add, df.x, df.y)  # doctest: +SKIP
    """
    meta = kwargs.pop('meta', no_default)
    out = kwargs.pop('out', None)
    transform_divisions = kwargs.pop('transform_divisions', True)

    _name = funcname(op) + '-' + tokenize(op, *args, **kwargs)

    args = _maybe_from_pandas(args)

    from .multi import _maybe_align_partitions
    args = _maybe_align_partitions(args)
    dasks = [arg for arg in args if isinstance(arg, (_Frame, Scalar, Array))]
    dfs = [df for df in dasks if isinstance(df, _Frame)]

    # Clean up dask arrays if present
    for i, a in enumerate(dasks):
        if not isinstance(a, Array):
            continue
        # Ensure that they have similar-ish chunk structure
        if not all(not a.chunks or len(a.chunks[0]) == df.npartitions for df in dfs):
            msg = ("When combining dask arrays with dataframes they must "
                   "match chunking exactly.  Operation: %s" % funcname(op))
            raise ValueError(msg)
        # Rechunk to have a single chunk along all other axes
        if a.ndim > 1:
            a = a.rechunk({i + 1: d for i, d in enumerate(a.shape[1:])})
            dasks[i] = a

    divisions = dfs[0].divisions
    if transform_divisions and isinstance(dfs[0], Index) and len(dfs) == 1:
        try:
            divisions = op(
                *[pd.Index(arg.divisions) if arg is dfs[0] else arg for arg in args],
                **kwargs
            )
            if isinstance(divisions, pd.Index):
                divisions = divisions.tolist()
        except Exception:
            pass
        else:
            if not valid_divisions(divisions):
                divisions = [None] * (dfs[0].npartitions + 1)

    _is_broadcastable = partial(is_broadcastable, dfs)
    dfs = list(remove(_is_broadcastable, dfs))

    other = [(i, arg) for i, arg in enumerate(args)
             if not isinstance(arg, (_Frame, Scalar, Array))]

    # adjust the key length of Scalar
    dsk = partitionwise_graph(op, _name, *args, **kwargs)

    graph = HighLevelGraph.from_collections(_name, dsk, dependencies=dasks)

    if meta is no_default:
        if len(dfs) >= 2 and not all(hasattr(d, 'npartitions') for d in dasks):
            # should not occur in current funcs
            msg = 'elemwise with 2 or more DataFrames and Scalar is not supported'
            raise NotImplementedError(msg)
        # For broadcastable series, use no rows.
        parts = [d._meta if _is_broadcastable(d)
                 else empty_like_safe(d, (), dtype=d.dtype) if isinstance(d, Array)
                 else d._meta_nonempty for d in dasks]
        with raise_on_meta_error(funcname(op)):
            meta = partial_by_order(*parts, function=op, other=other)

    result = new_dd_object(graph, _name, meta, divisions)
    return handle_out(out, result)


def handle_out(out, result):
    """ Handle out parameters

    If out is a dask.DataFrame, dask.Series or dask.Scalar then
    this overwrites the contents of it with the result
    """
    if isinstance(out, tuple):
        if len(out) == 1:
            out = out[0]
        elif len(out) > 1:
            raise NotImplementedError("The out parameter is not fully supported")
        else:
            out = None

    if out is not None and type(out) != type(result):
        raise TypeError(
            "Mismatched types between result and out parameter. "
            "out=%s, result=%s" % (str(type(out)), str(type(result))))

    if isinstance(out, DataFrame):
        if len(out.columns) != len(result.columns):
            raise ValueError(
                "Mismatched columns count between result and out parameter. "
                "out=%s, result=%s" % (str(len(out.columns)), str(len(result.columns))))

    if isinstance(out, (Series, DataFrame, Scalar)):
        out._meta = result._meta
        out._name = result._name
        out.dask = result.dask

        if not isinstance(out, Scalar):
            out.divisions = result.divisions
    elif out is not None:
        msg = (
            "The out parameter is not fully supported."
            " Received type %s, expected %s " % (
                typename(type(out)), typename(type(result)))
        )
        raise NotImplementedError(msg)
    else:
        return result


def _maybe_from_pandas(dfs):
    from .io import from_pandas
    dfs = [from_pandas(df, 1)
           if (is_series_like(df) or is_dataframe_like(df)) and not is_dask_collection(df)
           else df for df in dfs]
    return dfs


def hash_shard(df, nparts, split_out_setup=None, split_out_setup_kwargs=None):
    if split_out_setup:
        h = split_out_setup(df, **(split_out_setup_kwargs or {}))
    else:
        h = df
    h = hash_pandas_object(h, index=False)
    if is_series_like(h):
        h = h._values
    h %= nparts
    return {i: df.iloc[h == i] for i in range(nparts)}


def split_evenly(df, k):
    """ Split dataframe into k roughly equal parts """
    divisions = np.linspace(0, len(df), k + 1).astype(int)
    return {i: df.iloc[divisions[i]: divisions[i + 1]] for i in range(k)}


def split_out_on_index(df):
    h = df.index
    if isinstance(h, pd.MultiIndex):
        h = pd.DataFrame([], index=h).reset_index()
    return h


def split_out_on_cols(df, cols=None):
    return df[cols]


@insert_meta_param_description
def apply_concat_apply(args, chunk=None, aggregate=None, combine=None,
                       meta=no_default, token=None, chunk_kwargs=None,
                       aggregate_kwargs=None, combine_kwargs=None,
                       split_every=None, split_out=None, split_out_setup=None,
                       split_out_setup_kwargs=None, **kwargs):
    """Apply a function to blocks, then concat, then apply again

    Parameters
    ----------
    args :
        Positional arguments for the `chunk` function. All `dask.dataframe`
        objects should be partitioned and indexed equivalently.
    chunk : function [block-per-arg] -> block
        Function to operate on each block of data
    aggregate : function concatenated-block -> block
        Function to operate on the concatenated result of chunk
    combine : function concatenated-block -> block, optional
        Function to operate on intermediate concatenated results of chunk
        in a tree-reduction. If not provided, defaults to aggregate.
    $META
    token : str, optional
        The name to use for the output keys.
    chunk_kwargs : dict, optional
        Keywords for the chunk function only.
    aggregate_kwargs : dict, optional
        Keywords for the aggregate function only.
    combine_kwargs : dict, optional
        Keywords for the combine function only.
    split_every : int, optional
        Group partitions into groups of this size while performing a
        tree-reduction. If set to False, no tree-reduction will be used,
        and all intermediates will be concatenated and passed to ``aggregate``.
        Default is 8.
    split_out : int, optional
        Number of output partitions. Split occurs after first chunk reduction.
    split_out_setup : callable, optional
        If provided, this function is called on each chunk before performing
        the hash-split. It should return a pandas object, where each row
        (excluding the index) is hashed. If not provided, the chunk is hashed
        as is.
    split_out_setup_kwargs : dict, optional
        Keywords for the `split_out_setup` function only.
    kwargs :
        All remaining keywords will be passed to ``chunk``, ``aggregate``, and
        ``combine``.

    Examples
    --------
    >>> def chunk(a_block, b_block):
    ...     pass

    >>> def agg(df):
    ...     pass

    >>> apply_concat_apply([a, b], chunk=chunk, aggregate=agg)  # doctest: +SKIP
    """
    if chunk_kwargs is None:
        chunk_kwargs = dict()
    if aggregate_kwargs is None:
        aggregate_kwargs = dict()
    chunk_kwargs.update(kwargs)
    aggregate_kwargs.update(kwargs)

    if combine is None:
        if combine_kwargs:
            raise ValueError("`combine_kwargs` provided with no `combine`")
        combine = aggregate
        combine_kwargs = aggregate_kwargs
    else:
        if combine_kwargs is None:
            combine_kwargs = dict()
        combine_kwargs.update(kwargs)

    if not isinstance(args, (tuple, list)):
        args = [args]

    dfs = [arg for arg in args if isinstance(arg, _Frame)]

    npartitions = set(arg.npartitions for arg in dfs)
    if len(npartitions) > 1:
        raise ValueError("All arguments must have same number of partitions")
    npartitions = npartitions.pop()

    if split_every is None:
        split_every = 8
    elif split_every is False:
        split_every = npartitions
    elif split_every < 2 or not isinstance(split_every, Integral):
        raise ValueError("split_every must be an integer >= 2")

    token_key = tokenize(token or (chunk, aggregate), meta, args,
                         chunk_kwargs, aggregate_kwargs, combine_kwargs,
                         split_every, split_out, split_out_setup,
                         split_out_setup_kwargs)

    # Chunk
    a = '{0}-chunk-{1}'.format(token or funcname(chunk), token_key)
    if len(args) == 1 and isinstance(args[0], _Frame) and not chunk_kwargs:
        dsk = {(a, 0, i, 0): (chunk, key)
               for i, key in enumerate(args[0].__dask_keys__())}
    else:
        dsk = {(a, 0, i, 0): (apply, chunk,
                              [(x._name, i) if isinstance(x, _Frame)
                               else x for x in args], chunk_kwargs)
               for i in range(npartitions)}

    # Split
    if split_out and split_out > 1:
        split_prefix = 'split-%s' % token_key
        shard_prefix = 'shard-%s' % token_key
        for i in range(npartitions):
            dsk[(split_prefix, i)] = (hash_shard, (a, 0, i, 0), split_out,
                                      split_out_setup, split_out_setup_kwargs)
            for j in range(split_out):
                dsk[(shard_prefix, 0, i, j)] = (getitem, (split_prefix, i), j)
        a = shard_prefix
    else:
        split_out = 1

    # Combine
    b = '{0}-combine-{1}'.format(token or funcname(combine), token_key)
    k = npartitions
    depth = 0
    while k > split_every:
        for part_i, inds in enumerate(partition_all(split_every, range(k))):
            for j in range(split_out):
                conc = (_concat, [(a, depth, i, j) for i in inds])
                if combine_kwargs:
                    dsk[(b, depth + 1, part_i, j)] = (apply, combine, [conc], combine_kwargs)
                else:
                    dsk[(b, depth + 1, part_i, j)] = (combine, conc)
        k = part_i + 1
        a = b
        depth += 1

    # Aggregate
    for j in range(split_out):
        b = '{0}-agg-{1}'.format(token or funcname(aggregate), token_key)
        conc = (_concat, [(a, depth, i, j) for i in range(k)])
        if aggregate_kwargs:
            dsk[(b, j)] = (apply, aggregate, [conc], aggregate_kwargs)
        else:
            dsk[(b, j)] = (aggregate, conc)

    if meta is no_default:
        meta_chunk = _emulate(chunk, *args, udf=True, **chunk_kwargs)
        meta = _emulate(aggregate, _concat([meta_chunk]), udf=True,
                        **aggregate_kwargs)
    meta = make_meta(meta, index=(getattr(make_meta(dfs[0]), 'index', None)
                                  if dfs else None))

    graph = HighLevelGraph.from_collections(b, dsk, dependencies=dfs)

    divisions = [None] * (split_out + 1)

    return new_dd_object(graph, b, meta, divisions)


aca = apply_concat_apply


def _extract_meta(x, nonempty=False):
    """
    Extract internal cache data (``_meta``) from dd.DataFrame / dd.Series
    """
    if isinstance(x, (Scalar, _Frame)):
        return x._meta_nonempty if nonempty else x._meta
    elif isinstance(x, list):
        return [_extract_meta(_x, nonempty) for _x in x]
    elif isinstance(x, tuple):
        return tuple([_extract_meta(_x, nonempty) for _x in x])
    elif isinstance(x, dict):
        res = {}
        for k in x:
            res[k] = _extract_meta(x[k], nonempty)
        return res
    elif isinstance(x, Delayed):
        raise ValueError("Cannot infer dataframe metadata with a `dask.delayed` argument")
    else:
        return x


def _emulate(func, *args, **kwargs):
    """
    Apply a function using args / kwargs. If arguments contain dd.DataFrame /
    dd.Series, using internal cache (``_meta``) for calculation
    """
    with raise_on_meta_error(funcname(func), udf=kwargs.pop('udf', False)):
        return func(*_extract_meta(args, True), **_extract_meta(kwargs, True))


@insert_meta_param_description
def map_partitions(func, *args, **kwargs):
    """ Apply Python function on each DataFrame partition.

    Parameters
    ----------
    func : function
        Function applied to each partition.
    args, kwargs :
        Arguments and keywords to pass to the function.  At least one of the
        args should be a Dask.dataframe. Arguments and keywords may contain
        ``Scalar``, ``Delayed`` or regular python objects. DataFrame-like args
        (both dask and pandas) will be repartitioned to align (if necessary)
        before applying the function.
    $META
    """
    meta = kwargs.pop('meta', no_default)
    name = kwargs.pop('token', None)
    transform_divisions = kwargs.pop('transform_divisions', True)

    assert callable(func)
    if name is not None:
        token = tokenize(meta, *args, **kwargs)
    else:
        name = funcname(func)
        token = tokenize(func, meta, *args, **kwargs)
    name = '{0}-{1}'.format(name, token)

    from .multi import _maybe_align_partitions
    args = _maybe_from_pandas(args)
    args = _maybe_align_partitions(args)
    dfs = [df for df in args if isinstance(df, _Frame)]
    meta_index = getattr(make_meta(dfs[0]), 'index', None) if dfs else None

    if meta is no_default:
        # Use non-normalized kwargs here, as we want the real values (not
        # delayed values)
        meta = _emulate(func, *args, udf=True, **kwargs)
    else:
        meta = make_meta(meta, index=meta_index)

    if all(isinstance(arg, Scalar) for arg in args):
        layer = {(name, 0):
                 (apply, func, (tuple, [(arg._name, 0) for arg in args]), kwargs)}
        graph = HighLevelGraph.from_collections(name, layer, dependencies=args)
        return Scalar(graph, name, meta)
    elif not (has_parallel_type(meta) or is_arraylike(meta)):
        # If `meta` is not a pandas object, the concatenated results will be a
        # different type
        meta = make_meta(_concat([meta]), index=meta_index)

    # Ensure meta is empty series
    meta = make_meta(meta)

    args2 = []
    dependencies = []
    for arg in args:
        if isinstance(arg, _Frame):
            args2.append(arg)
            dependencies.append(arg)
            continue
        arg = normalize_arg(arg)
        arg2, collections = unpack_collections(arg)
        if collections:
            args2.append(arg2)
            dependencies.extend(collections)
        else:
            args2.append(arg)

    kwargs3 = {}
    for k, v in kwargs.items():
        v = normalize_arg(v)
        v, collections = unpack_collections(v)
        dependencies.extend(collections)
        kwargs3[k] = v

    dsk = partitionwise_graph(
        apply_and_enforce,
        name,
        *args2,
        dependencies=dependencies,
        _func=func,
        _meta=meta,
        **kwargs3
    )

    divisions = dfs[0].divisions
    if transform_divisions and isinstance(dfs[0], Index) and len(dfs) == 1:
        try:
            divisions = func(
                *[pd.Index(a.divisions) if a is dfs[0] else a for a in args],
                **kwargs
            )
            if isinstance(divisions, pd.Index):
                divisions = divisions.tolist()
        except Exception:
            pass
        else:
            if not valid_divisions(divisions):
                divisions = [None] * (dfs[0].npartitions + 1)

    graph = HighLevelGraph.from_collections(name, dsk, dependencies=dependencies)
    return new_dd_object(graph, name, meta, divisions)


def apply_and_enforce(*args, **kwargs):
    """Apply a function, and enforce the output to match meta

    Ensures the output has the same columns, even if empty."""
    func = kwargs.pop('_func')
    meta = kwargs.pop('_meta')
    df = func(*args, **kwargs)
    if is_dataframe_like(df) or is_series_like(df) or is_index_like(df):
        if not len(df):
            return meta
        if is_dataframe_like(df):
            # Need nan_to_num otherwise nan comparison gives False
            if not np.array_equal(np.nan_to_num(meta.columns),
                                  np.nan_to_num(df.columns)):
                raise ValueError("The columns in the computed data do not match"
                                 " the columns in the provided metadata")
            else:
                c = meta.columns
        else:
            c = meta.name
        return _rename(c, df)
    return df


def _rename(columns, df):
    """
    Rename columns of pd.DataFrame or name of pd.Series.
    Not for dd.DataFrame or dd.Series.

    Parameters
    ----------
    columns : tuple, string, pd.DataFrame or pd.Series
        Column names, Series name or pandas instance which has the
        target column names / name.
    df : pd.DataFrame or pd.Series
        target DataFrame / Series to be renamed
    """
    assert not isinstance(df, _Frame)

    if columns is no_default:
        return df

    if isinstance(columns, Iterator):
        columns = list(columns)

    if is_dataframe_like(df):
        if is_dataframe_like(columns):
            columns = columns.columns
        if not isinstance(columns, pd.Index):
            columns = pd.Index(columns)
        if (len(columns) == len(df.columns) and
                type(columns) is type(df.columns) and
                columns.equals(df.columns)):
            # if target is identical, rename is not necessary
            return df
        # deep=False doesn't doesn't copy any data/indices, so this is cheap
        df = df.copy(deep=False)
        df.columns = columns
        return df
    elif is_series_like(df) or is_index_like(df):
        if is_series_like(columns) or is_index_like(columns):
            columns = columns.name
        if df.name == columns:
            return df
        return df.rename(columns)
    # map_partition may pass other types
    return df


def _rename_dask(df, names):
    """
    Destructively rename columns of dd.DataFrame or name of dd.Series.
    Not for pd.DataFrame or pd.Series.

    Internaly used to overwrite dd.DataFrame.columns and dd.Series.name
    We can't use map_partition because it applies function then rename

    Parameters
    ----------
    df : dd.DataFrame or dd.Series
        target DataFrame / Series to be renamed
    names : tuple, string
        Column names/Series name
    """

    assert isinstance(df, _Frame)
    metadata = _rename(names, df._meta)
    name = 'rename-{0}'.format(tokenize(df, metadata))

    dsk = partitionwise_graph(_rename, name, metadata, df)
    graph = HighLevelGraph.from_collections(name, dsk, dependencies=[df])
    return new_dd_object(graph, name, metadata, df.divisions)


def quantile(df, q, method='default'):
    """Approximate quantiles of Series.

    Parameters
    ----------
    q : list/array of floats
        Iterable of numbers ranging from 0 to 100 for the desired quantiles
    method : {'default', 'tdigest', 'dask'}, optional
        What method to use. By default will use dask's internal custom
        algorithm (``'dask'``).  If set to ``'tdigest'`` will use tdigest for
        floats and ints and fallback to the ``'dask'`` otherwise.
    """
    # current implementation needs q to be sorted so
    # sort if array-like, otherwise leave it alone
    q_ndarray = np.array(q)
    if q_ndarray.ndim > 0:
        q_ndarray.sort(kind='mergesort')
        q = q_ndarray

    assert isinstance(df, Series)

    allowed_methods = ['default', 'dask', 'tdigest']
    if method not in allowed_methods:
        raise ValueError("method can only be 'default', 'dask' or 'tdigest'")

    if method == 'default':
        internal_method = 'dask'
    else:
        internal_method = method

    # currently, only Series has quantile method
    if isinstance(df, Index):
        meta = pd.Series(df._meta_nonempty).quantile(q)
    else:
        meta = df._meta_nonempty.quantile(q)

    if is_series_like(meta):
        # Index.quantile(list-like) must be pd.Series, not pd.Index
        df_name = df.name
        finalize_tsk = lambda tsk: (pd.Series, tsk, q, None, df_name)
        return_type = Series
    else:
        finalize_tsk = lambda tsk: (getitem, tsk, 0)
        return_type = Scalar
        q = [q]

    # pandas uses quantile in [0, 1]
    # numpy / everyone else uses [0, 100]
    qs = np.asarray(q) * 100
    token = tokenize(df, qs)

    if len(qs) == 0:
        name = 'quantiles-' + token
        empty_index = pd.Index([], dtype=float)
        return Series({(name, 0): pd.Series([], name=df.name, index=empty_index)},
                      name, df._meta, [None, None])
    else:
        new_divisions = [np.min(q), np.max(q)]

    df = df.dropna()

    if (internal_method == 'tdigest' and
            (np.issubdtype(df.dtype, np.floating) or np.issubdtype(df.dtype, np.integer))):

        from dask.utils import import_required
        import_required('crick',
                        'crick is a required dependency for using the t-digest '
                        'method.')

        from dask.array.percentile import _tdigest_chunk, _percentiles_from_tdigest

        name = 'quantiles_tdigest-1-' + token
        val_dsk = {(name, i): (_tdigest_chunk, (getattr, key, 'values'))
                   for i, key in enumerate(df.__dask_keys__())}

        name2 = 'quantiles_tdigest-2-' + token
        merge_dsk = {(name2, 0): finalize_tsk((_percentiles_from_tdigest, qs,
                                               sorted(val_dsk)))}
    else:

        from dask.array.percentile import _percentile, merge_percentiles

        name = 'quantiles-1-' + token
        val_dsk = {(name, i): (_percentile, (getattr, key, 'values'), qs)
                   for i, key in enumerate(df.__dask_keys__())}

        name2 = 'quantiles-2-' + token
        merge_dsk = {(name2, 0): finalize_tsk((merge_percentiles, qs,
                                               [qs] * df.npartitions,
                                               sorted(val_dsk)))}
    dsk = merge(val_dsk, merge_dsk)
    graph = HighLevelGraph.from_collections(name2, dsk, dependencies=[df])
    return return_type(graph, name2, meta, new_divisions)


def cov_corr(df, min_periods=None, corr=False, scalar=False, split_every=False):
    """DataFrame covariance and pearson correlation.

    Computes pairwise covariance or correlation of columns, excluding NA/null
    values.

    Parameters
    ----------
    df : DataFrame
    min_periods : int, optional
        Minimum number of observations required per pair of columns
        to have a valid result.
    corr : bool, optional
        If True, compute the Pearson correlation. If False [default], compute
        the covariance.
    scalar : bool, optional
        If True, compute covariance between two variables as a scalar. Only
        valid if `df` has 2 columns.  If False [default], compute the entire
        covariance/correlation matrix.
    split_every : int, optional
        Group partitions into groups of this size while performing a
        tree-reduction. If set to False, no tree-reduction will be used.
        Default is False.
    """
    if min_periods is None:
        min_periods = 2
    elif min_periods < 2:
        raise ValueError("min_periods must be >= 2")

    if split_every is False:
        split_every = df.npartitions
    elif split_every < 2 or not isinstance(split_every, Integral):
        raise ValueError("split_every must be an integer >= 2")

    df = df._get_numeric_data()

    if scalar and len(df.columns) != 2:
        raise ValueError("scalar only valid for 2 column dataframe")

    token = tokenize(df, min_periods, scalar, split_every)

    funcname = 'corr' if corr else 'cov'
    a = '{0}-chunk-{1}'.format(funcname, df._name)
    dsk = {(a, i): (cov_corr_chunk, f, corr)
           for (i, f) in enumerate(df.__dask_keys__())}

    prefix = '{0}-combine-{1}-'.format(funcname, df._name)
    k = df.npartitions
    b = a
    depth = 0
    while k > split_every:
        b = prefix + str(depth)
        for part_i, inds in enumerate(partition_all(split_every, range(k))):
            dsk[(b, part_i)] = (cov_corr_combine, [(a, i) for i in inds], corr)
        k = part_i + 1
        a = b
        depth += 1

    name = '{0}-{1}'.format(funcname, token)
    dsk[(name, 0)] = (cov_corr_agg, [(a, i) for i in range(k)],
                      df.columns, min_periods, corr, scalar)
    graph = HighLevelGraph.from_collections(name, dsk, dependencies=[df])
    if scalar:
        return Scalar(graph, name, 'f8')
    meta = make_meta([(c, 'f8') for c in df.columns], index=df.columns)
    return DataFrame(graph, name, meta, (df.columns[0], df.columns[-1]))


def cov_corr_chunk(df, corr=False):
    """Chunk part of a covariance or correlation computation
    """
    shape = (df.shape[1], df.shape[1])
    sums = np.zeros(shape)
    counts = np.zeros(shape)
    df = df.astype('float64', copy=False)
    for idx, col in enumerate(df):
        mask = df[col].notnull()
        sums[idx] = df[mask].sum().values
        counts[idx] = df[mask].count().values
    cov = df.cov().values
    dtype = [('sum', sums.dtype), ('count', counts.dtype), ('cov', cov.dtype)]
    if corr:
        with warnings.catch_warnings(record=True):
            warnings.simplefilter("always")
            mu = (sums / counts).T
        m = np.zeros(shape)
        mask = df.isnull().values
        for idx, x in enumerate(df):
            mu_discrepancy = np.subtract.outer(df[x], mu[idx]) ** 2
            mu_discrepancy[mask] = np.nan
            m[idx] = np.nansum(mu_discrepancy, axis=0)
        m = m.T
        dtype.append(('m', m.dtype))

    out = np.empty(counts.shape, dtype=dtype)
    out['sum'] = sums
    out['count'] = counts
    out['cov'] = cov * (counts - 1)
    if corr:
        out['m'] = m
    return out


def cov_corr_combine(data, corr=False):
    data = np.concatenate(data).reshape((len(data),) + data[0].shape)
    sums = np.nan_to_num(data['sum'])
    counts = data['count']

    cum_sums = np.cumsum(sums, 0)
    cum_counts = np.cumsum(counts, 0)

    s1 = cum_sums[:-1]
    s2 = sums[1:]
    n1 = cum_counts[:-1]
    n2 = counts[1:]
    with np.errstate(invalid='ignore'):
        d = (s2 / n2) - (s1 / n1)
        C = (np.nansum((n1 * n2) / (n1 + n2) * (d * d.transpose((0, 2, 1))), 0) +
             np.nansum(data['cov'], 0))

    out = np.empty(C.shape, dtype=data.dtype)
    out['sum'] = cum_sums[-1]
    out['count'] = cum_counts[-1]
    out['cov'] = C

    if corr:
        nobs = np.where(cum_counts[-1], cum_counts[-1], np.nan)
        mu = cum_sums[-1] / nobs
        counts_na = np.where(counts, counts, np.nan)
        m = np.nansum(data['m'] + counts * (sums / counts_na - mu) ** 2,
                      axis=0)
        out['m'] = m
    return out


def cov_corr_agg(data, cols, min_periods=2, corr=False, scalar=False):
    out = cov_corr_combine(data, corr)
    counts = out['count']
    C = out['cov']
    C[counts < min_periods] = np.nan
    if corr:
        m2 = out['m']
        den = np.sqrt(m2 * m2.T)
    else:
        den = np.where(counts, counts, np.nan) - 1
    with np.errstate(invalid='ignore', divide='ignore'):
        mat = C / den
    if scalar:
        return mat[0, 1]
    return pd.DataFrame(mat, columns=cols, index=cols)


def pd_split(df, p, random_state=None):
    """ Split DataFrame into multiple pieces pseudorandomly

    >>> df = pd.DataFrame({'a': [1, 2, 3, 4, 5, 6],
    ...                    'b': [2, 3, 4, 5, 6, 7]})

    >>> a, b = pd_split(df, [0.5, 0.5], random_state=123)  # roughly 50/50 split
    >>> a
       a  b
    1  2  3
    2  3  4
    5  6  7
    >>> b
       a  b
    0  1  2
    3  4  5
    4  5  6
    """
    p = list(p)
    index = pseudorandom(len(df), p, random_state)
    return [df.iloc[index == i] for i in range(len(p))]


def _take_last(a, skipna=True):
    """
    take last row (Series) of DataFrame / last value of Series
    considering NaN.

    Parameters
    ----------
    a : pd.DataFrame or pd.Series
    skipna : bool, default True
        Whether to exclude NaN

    """
    def _last_valid(s):
        for i in range(1, min(10, len(s) + 1)):
            val = s.iloc[-i]
            if not pd.isnull(val):
                return val
        else:
            nonnull = s[s.notna()]
            if not nonnull.empty:
                return nonnull.iloc[-1]
        return None

    if skipna is False:
        return a.iloc[-1]
    else:
        # take last valid value excluding NaN, NaN location may be different
        # in each column
        if is_dataframe_like(a):
            # create Series from appropriate backend dataframe library
            series_typ = type(a.loc[0:1, a.columns[0]])
            if a.empty:
                return series_typ([])
            return series_typ({col: _last_valid(a[col]) for col in a.columns},
                              index=a.columns)
        else:
            return _last_valid(a)


def check_divisions(divisions):
    if not isinstance(divisions, (list, tuple)):
        raise ValueError('New division must be list or tuple')
    divisions = list(divisions)
    if divisions != sorted(divisions):
        raise ValueError('New division must be sorted')
    if len(divisions[:-1]) != len(list(unique(divisions[:-1]))):
        msg = 'New division must be unique, except for the last element'
        raise ValueError(msg)


def repartition_divisions(a, b, name, out1, out2, force=False):
    """ dask graph to repartition dataframe by new divisions

    Parameters
    ----------
    a : tuple
        old divisions
    b : tuple, list
        new divisions
    name : str
        name of old dataframe
    out1 : str
        name of temporary splits
    out2 : str
        name of new dataframe
    force : bool, default False
        Allows the expansion of the existing divisions.
        If False then the new divisions lower and upper bounds must be
        the same as the old divisions.

    Examples
    --------
    >>> repartition_divisions([1, 3, 7], [1, 4, 6, 7], 'a', 'b', 'c')  # doctest: +SKIP
    {('b', 0): (<function boundary_slice at ...>, ('a', 0), 1, 3, False),
     ('b', 1): (<function boundary_slice at ...>, ('a', 1), 3, 4, False),
     ('b', 2): (<function boundary_slice at ...>, ('a', 1), 4, 6, False),
     ('b', 3): (<function boundary_slice at ...>, ('a', 1), 6, 7, False)
     ('c', 0): (<function concat at ...>,
                (<type 'list'>, [('b', 0), ('b', 1)])),
     ('c', 1): ('b', 2),
     ('c', 2): ('b', 3)}
    """
    check_divisions(b)

    if len(b) < 2:
        # minimum division is 2 elements, like [0, 0]
        raise ValueError('New division must be longer than 2 elements')

    if force:
        if a[0] < b[0]:
            msg = ('left side of the new division must be equal or smaller '
                   'than old division')
            raise ValueError(msg)
        if a[-1] > b[-1]:
            msg = ('right side of the new division must be equal or larger '
                   'than old division')
            raise ValueError(msg)
    else:
        if a[0] != b[0]:
            msg = 'left side of old and new divisions are different'
            raise ValueError(msg)
        if a[-1] != b[-1]:
            msg = 'right side of old and new divisions are different'
            raise ValueError(msg)

    def _is_single_last_div(x):
        """Whether last division only contains single label"""
        return len(x) >= 2 and x[-1] == x[-2]

    c = [a[0]]
    d = dict()
    low = a[0]

    i, j = 1, 1     # indices for old/new divisions
    k = 0           # index for temp divisions

    last_elem = _is_single_last_div(a)

    # process through old division
    # left part of new division can be processed in this loop
    while (i < len(a) and j < len(b)):
        if a[i] < b[j]:
            # tuple is something like:
            # (methods.boundary_slice, ('from_pandas-#', 0), 3, 4, False))
            d[(out1, k)] = (methods.boundary_slice, (name, i - 1), low, a[i], False)
            low = a[i]
            i += 1
        elif a[i] > b[j]:
            d[(out1, k)] = (methods.boundary_slice, (name, i - 1), low, b[j], False)
            low = b[j]
            j += 1
        else:
            d[(out1, k)] = (methods.boundary_slice, (name, i - 1), low, b[j], False)
            low = b[j]
            if len(a) == i + 1 or a[i] < a[i + 1]:
                j += 1
            i += 1
        c.append(low)
        k += 1

    # right part of new division can remain
    if a[-1] < b[-1] or b[-1] == b[-2]:
        for _j in range(j, len(b)):
            # always use right-most of old division
            # because it may contain last element
            m = len(a) - 2
            d[(out1, k)] = (methods.boundary_slice, (name, m), low, b[_j], False)
            low = b[_j]
            c.append(low)
            k += 1
    else:
        # even if new division is processed through,
        # right-most element of old division can remain
        if last_elem and i < len(a):
            d[(out1, k)] = (methods.boundary_slice, (name, i - 1), a[i], a[i], False)
            k += 1
        c.append(a[-1])

    # replace last element of tuple with True
    d[(out1, k - 1)] = d[(out1, k - 1)][:-1] + (True,)

    i, j = 0, 1

    last_elem = _is_single_last_div(c)

    while j < len(b):
        tmp = []
        while c[i] < b[j]:
            tmp.append((out1, i))
            i += 1
        while last_elem and c[i] == b[-1] and (b[-1] != b[-2] or j == len(b) - 1) and i < k:
            # append if last split is not included
            tmp.append((out1, i))
            i += 1
        if len(tmp) == 0:
            # dummy slice to return empty DataFrame or Series,
            # which retain original data attributes (columns / name)
            d[(out2, j - 1)] = (methods.boundary_slice, (name, 0), a[0], a[0], False)
        elif len(tmp) == 1:
            d[(out2, j - 1)] = tmp[0]
        else:
            if not tmp:
                raise ValueError('check for duplicate partitions\nold:\n%s\n\n'
                                 'new:\n%s\n\ncombined:\n%s'
                                 % (pformat(a), pformat(b), pformat(c)))
            d[(out2, j - 1)] = (methods.concat, tmp)
        j += 1
    return d


def repartition_freq(df, freq=None):
    """ Repartition a timeseries dataframe by a new frequency """
    if not isinstance(df.divisions[0], pd.Timestamp):
        raise TypeError("Can only repartition on frequency for timeseries")
    try:
        start = df.divisions[0].ceil(freq)
    except ValueError:
        start = df.divisions[0]
    divisions = pd.date_range(start=start,
                              end=df.divisions[-1],
                              freq=freq).tolist()
    if not len(divisions):
        divisions = [df.divisions[0], df.divisions[-1]]
    else:
        if divisions[-1] != df.divisions[-1]:
            divisions.append(df.divisions[-1])
        if divisions[0] != df.divisions[0]:
            divisions = [df.divisions[0]] + divisions

    return df.repartition(divisions=divisions)


def repartition_npartitions(df, npartitions):
    """ Repartition dataframe to a smaller number of partitions """
    new_name = 'repartition-%d-%s' % (npartitions, tokenize(df))
    if df.npartitions == npartitions:
        return df
    elif df.npartitions > npartitions:
        npartitions_ratio = df.npartitions / npartitions
        new_partitions_boundaries = [int(new_partition_index * npartitions_ratio)
                                     for new_partition_index in range(npartitions + 1)]
        dsk = {}
        for new_partition_index in range(npartitions):
            value = (methods.concat,
                     [(df._name, old_partition_index) for old_partition_index in
                      range(new_partitions_boundaries[new_partition_index],
                            new_partitions_boundaries[new_partition_index + 1])])
            dsk[new_name, new_partition_index] = value
        divisions = [df.divisions[new_partition_index]
                     for new_partition_index in new_partitions_boundaries]

        graph = HighLevelGraph.from_collections(new_name, dsk, dependencies=[df])
        return new_dd_object(graph, new_name, df._meta, divisions)
    else:
        original_divisions = divisions = pd.Series(df.divisions)
        if (df.known_divisions and (np.issubdtype(divisions.dtype, np.datetime64) or
                                    np.issubdtype(divisions.dtype, np.number))):
            if np.issubdtype(divisions.dtype, np.datetime64):
                divisions = divisions.values.astype('float64')

            if is_series_like(divisions):
                divisions = divisions.values

            n = len(divisions)
            divisions = np.interp(x=np.linspace(0, n, npartitions + 1),
                                  xp=np.linspace(0, n, n),
                                  fp=divisions)
            if np.issubdtype(original_divisions.dtype, np.datetime64):
                divisions = pd.Series(divisions).astype(original_divisions.dtype).tolist()
            elif np.issubdtype(original_divisions.dtype, np.integer):
                divisions = divisions.astype(original_divisions.dtype)

            if isinstance(divisions, np.ndarray):
                divisions = divisions.tolist()

            divisions = list(divisions)
            divisions[0] = df.divisions[0]
            divisions[-1] = df.divisions[-1]

            return df.repartition(divisions=divisions)
        else:
            ratio = npartitions / df.npartitions
            split_name = 'split-%s' % tokenize(df, npartitions)
            dsk = {}
            last = 0
            j = 0
            for i in range(df.npartitions):
                new = last + ratio
                if i == df.npartitions - 1:
                    k = npartitions - j
                else:
                    k = int(new - last)
                dsk[(split_name, i)] = (split_evenly, (df._name, i), k)
                for jj in range(k):
                    dsk[(new_name, j)] = (getitem, (split_name, i), jj)
                    j += 1
                last = new

            divisions = [None] * (npartitions + 1)
            graph = HighLevelGraph.from_collections(new_name, dsk, dependencies=[df])
            return new_dd_object(graph, new_name, df._meta, divisions)


def repartition(df, divisions=None, force=False):
    """ Repartition dataframe along new divisions

    Dask.DataFrame objects are partitioned along their index.  Often when
    multiple dataframes interact we need to align these partitionings.  The
    ``repartition`` function constructs a new DataFrame object holding the same
    data but partitioned on different values.  It does this by performing a
    sequence of ``loc`` and ``concat`` calls to split and merge the previous
    generation of partitions.

    Parameters
    ----------

    divisions : list
        List of partitions to be used
    force : bool, default False
        Allows the expansion of the existing divisions.
        If False then the new divisions lower and upper bounds must be
        the same as the old divisions.

    Examples
    --------

    >>> df = df.repartition([0, 5, 10, 20])  # doctest: +SKIP

    Also works on Pandas objects

    >>> ddf = dd.repartition(df, [0, 5, 10, 20])  # doctest: +SKIP
    """

    token = tokenize(df, divisions)
    if isinstance(df, _Frame):
        tmp = 'repartition-split-' + token
        out = 'repartition-merge-' + token
        dsk = repartition_divisions(df.divisions, divisions,
                                    df._name, tmp, out, force=force)
        graph = HighLevelGraph.from_collections(out, dsk, dependencies=[df])
        return new_dd_object(graph, out, df._meta, divisions)
    elif is_dataframe_like(df) or is_series_like(df):
        name = 'repartition-dataframe-' + token
        from .utils import shard_df_on_index
        dfs = shard_df_on_index(df, divisions[1:-1])
        dsk = dict(((name, i), df) for i, df in enumerate(dfs))
        return new_dd_object(dsk, name, df, divisions)
    raise ValueError('Data must be DataFrame or Series')


def _reduction_chunk(x, aca_chunk=None, **kwargs):
    o = aca_chunk(x, **kwargs)
    # Return a dataframe so that the concatenated version is also a dataframe
    return o.to_frame().T if is_series_like(o) else o


def _reduction_combine(x, aca_combine=None, **kwargs):
    if isinstance(x, list):
        x = pd.Series(x)
    o = aca_combine(x, **kwargs)
    # Return a dataframe so that the concatenated version is also a dataframe
    return o.to_frame().T if is_series_like(o) else o


def _reduction_aggregate(x, aca_aggregate=None, **kwargs):
    if isinstance(x, list):
        x = pd.Series(x)
    return aca_aggregate(x, **kwargs)


def idxmaxmin_chunk(x, fn=None, skipna=True):
    minmax = 'max' if fn == 'idxmax' else 'min'
    if len(x) > 0:
        idx = getattr(x, fn)(skipna=skipna)
        value = getattr(x, minmax)(skipna=skipna)
    else:
        idx = value = pd.Series([], dtype='i8')
    if is_series_like(idx):
        return pd.DataFrame({'idx': idx, 'value': value})
    return pd.DataFrame({'idx': [idx], 'value': [value]})


def idxmaxmin_row(x, fn=None, skipna=True):
    minmax = 'max' if fn == 'idxmax' else 'min'
    if len(x) > 0:
        x = x.set_index('idx')
        idx = [getattr(x.value, fn)(skipna=skipna)]
        value = [getattr(x.value, minmax)(skipna=skipna)]
    else:
        idx = value = pd.Series([], dtype='i8')
    return pd.DataFrame({'idx': idx, 'value': value})


def idxmaxmin_combine(x, fn=None, skipna=True):
    if len(x) == 0:
        return x
    return (x.groupby(level=0)
             .apply(idxmaxmin_row, fn=fn, skipna=skipna)
             .reset_index(level=1, drop=True))


def idxmaxmin_agg(x, fn=None, skipna=True, scalar=False):
    res = idxmaxmin_combine(x, fn, skipna=skipna)['idx']
    if len(res) == 0:
        raise ValueError("attempt to get argmax of an empty sequence")
    if scalar:
        return res[0]
    res.name = None
    return res


def safe_head(df, n):
    r = df.head(n=n)
    if len(r) != n:
        msg = ("Insufficient elements for `head`. {0} elements "
               "requested, only {1} elements available. Try passing larger "
               "`npartitions` to `head`.")
        warnings.warn(msg.format(n, len(r)))
    return r


def maybe_shift_divisions(df, periods, freq):
    """Maybe shift divisions by periods of size freq

    Used to shift the divisions for the `shift` method. If freq isn't a fixed
    size (not anchored or relative), then the divisions are shifted
    appropriately. Otherwise the divisions are cleared.

    Parameters
    ----------
    df : dd.DataFrame, dd.Series, or dd.Index
    periods : int
        The number of periods to shift.
    freq : DateOffset, timedelta, or time rule string
        The frequency to shift by.
    """
    if isinstance(freq, str):
        freq = pd.tseries.frequencies.to_offset(freq)
    if (isinstance(freq, pd.DateOffset) and
            (freq.isAnchored() or not hasattr(freq, 'delta'))):
        # Can't infer divisions on relative or anchored offsets, as
        # divisions may now split identical index value.
        # (e.g. index_partitions = [[1, 2, 3], [3, 4, 5]])
        return df.clear_divisions()
    if df.known_divisions:
        divs = pd.Series(range(len(df.divisions)), index=df.divisions)
        divisions = divs.shift(periods, freq=freq).index
        return type(df)(df.dask, df._name, df._meta, divisions)
    return df


@wraps(pd.to_datetime)
<<<<<<< HEAD
def to_datetime(arg, meta=None **kwargs):
=======
def to_datetime(arg, meta=None, **kwargs):

>>>>>>> b44f5414

    if meta is None:
        meta = pd.Series([pd.Timestamp('2000')])
        meta.index.name = arg.index.name

    return map_partitions(pd.to_datetime, arg, meta=meta, **kwargs)


@wraps(pd.to_timedelta)
def to_timedelta(arg, unit='ns', errors='raise'):
    meta = pd.Series([pd.Timedelta(1, unit=unit)])
    return map_partitions(pd.to_timedelta, arg, unit=unit, errors=errors,
                          meta=meta)


if hasattr(pd, 'isna'):
    @wraps(pd.isna)
    def isna(arg):
        return map_partitions(pd.isna, arg)


def _repr_data_series(s, index):
    """A helper for creating the ``_repr_data`` property"""
    npartitions = len(index) - 1
    if is_categorical_dtype(s):
        if has_known_categories(s):
            dtype = 'category[known]'
        else:
            dtype = 'category[unknown]'
    else:
        dtype = str(s.dtype)
    return pd.Series([dtype] + ['...'] * npartitions, index=index, name=s.name)


get_parallel_type = Dispatch('get_parallel_type')


@get_parallel_type.register(pd.Series)
def get_parallel_type_series(_):
    return Series


@get_parallel_type.register(pd.DataFrame)
def get_parallel_type_dataframe(_):
    return DataFrame


@get_parallel_type.register(pd.Index)
def get_parallel_type_index(_):
    return Index


@get_parallel_type.register(object)
def get_parallel_type_object(o):
    return Scalar


@get_parallel_type.register(_Frame)
def get_parallel_type_frame(o):
    return get_parallel_type(o._meta)


def parallel_types():
    return tuple(k for k, v in get_parallel_type._lookup.items()
                 if v is not get_parallel_type_object)


def has_parallel_type(x):
    """ Does this object have a dask dataframe equivalent? """
    get_parallel_type(x)  # trigger lazy registration
    return isinstance(x, parallel_types())


def new_dd_object(dsk, name, meta, divisions):
    """Generic constructor for dask.dataframe objects.

    Decides the appropriate output class based on the type of `meta` provided.
    """
    if has_parallel_type(meta):
        return get_parallel_type(meta)(dsk, name, meta, divisions)
    elif is_arraylike(meta):
        import dask.array as da
        chunks = (((np.nan,) * (len(divisions) - 1),) +
                  tuple((d,) for d in meta.shape[1:]))
        if len(chunks) > 1:
            layer = dsk.layers[name]
            if isinstance(layer, Blockwise):
                layer.new_axes['j'] = chunks[1][0]
                layer.output_indices = layer.output_indices + ('j',)
            else:
                suffix = (0,) * (len(chunks) - 1)
                for i in range(len(chunks[0])):
                    layer[(name, i) + suffix] = layer.pop((name, i))
        return da.Array(dsk, name=name, chunks=chunks, dtype=meta.dtype)
    else:
        return get_parallel_type(meta)(dsk, name, meta, divisions)


def partitionwise_graph(func, name, *args, **kwargs):
    """
    Apply a function partition-wise across arguments to create layer of a graph

    This applies a function, ``func``, in an embarrassingly parallel fashion
    across partitions/chunks in the provided arguments.  It handles Dataframes,
    Arrays, and scalars smoothly, and relies on the ``blockwise`` machinery
    to provide a nicely symbolic graph.

    It is most commonly used in other graph-building functions to create the
    appropriate layer of the resulting dataframe.

    Parameters
    ----------
    func: callable
    name: str
        descriptive name for the operation
    *args:
    **kwargs:

    Returns
    -------
    out: Blockwise graph

    Examples
    --------
    >>> subgraph = partitionwise_graph(function, x, y, z=123)  # doctest: +SKIP
    >>> layer = partitionwise_graph(function, df, x, z=123)  # doctest: +SKIP
    >>> graph = HighLevelGraph.from_collections(name, layer, dependencies=[df, x])  # doctest: +SKIP
    >>> result = new_dd_object(graph, name, metadata, df.divisions)  # doctest: +SKIP

    See Also
    --------
    map_partitions
    """
    pairs = []
    numblocks = {}
    for arg in args:
        if isinstance(arg, _Frame):
            pairs.extend([arg._name, 'i'])
            numblocks[arg._name] = (arg.npartitions,)
        elif isinstance(arg, Scalar):
            pairs.extend([arg._name, 'i'])
            numblocks[arg._name] = (1,)
        elif isinstance(arg, Array):
            if arg.ndim == 1:
                pairs.extend([arg.name, 'i'])
            elif arg.ndim == 0:
                pairs.extend([arg.name, ''])
            elif arg.ndim == 2:
                pairs.extend([arg.name, 'ij'])
            else:
                raise ValueError("Can't add multi-dimensional array to dataframes")
            numblocks[arg._name] = arg.numblocks
        else:
            pairs.extend([arg, None])
    return blockwise(func, name, 'i', *pairs, numblocks=numblocks, concatenate=True, **kwargs)


def meta_warning(df):
    """
    Provide an informative message when the user is asked to provide metadata
    """
    if is_dataframe_like(df):
        meta_str = {k: str(v) for k, v in df.dtypes.to_dict().items()}
    elif is_series_like(df):
        meta_str = (df.name, str(df.dtype))
    else:
        meta_str = None
    msg = ("\nYou did not provide metadata, so Dask is running your "
           "function on a small dataset to guess output types. "
           "It is possible that Dask will guess incorrectly.\n"
           "To provide an explicit output types or to silence this message, "
           "please provide the `meta=` keyword, as described in the map or "
           "apply function that you are using.")
    if meta_str:
        msg += ("\n"
                "  Before: .apply(func)\n"
                "  After:  .apply(func, meta=%s)\n" % str(meta_str))
    return msg<|MERGE_RESOLUTION|>--- conflicted
+++ resolved
@@ -4789,17 +4789,10 @@
 
 
 @wraps(pd.to_datetime)
-<<<<<<< HEAD
-def to_datetime(arg, meta=None **kwargs):
-=======
 def to_datetime(arg, meta=None, **kwargs):
-
->>>>>>> b44f5414
-
     if meta is None:
         meta = pd.Series([pd.Timestamp('2000')])
         meta.index.name = arg.index.name
-
     return map_partitions(pd.to_datetime, arg, meta=meta, **kwargs)
 
 
