import operator
import warnings
from collections.abc import Iterator, Sequence
from functools import partial, wraps
from numbers import Integral, Number
from operator import getitem
from pprint import pformat

import numpy as np
import pandas as pd
from pandas.api.types import (
    is_bool_dtype,
    is_datetime64_any_dtype,
    is_numeric_dtype,
    is_timedelta64_dtype,
)
from pandas.util import cache_readonly
from tlz import first, merge, partition_all, remove, unique

from .. import array as da
from .. import core, threaded
from ..array.core import Array, normalize_arg
from ..base import DaskMethodsMixin, dont_optimize, is_dask_collection, tokenize
from ..blockwise import Blockwise, BlockwiseDep, BlockwiseDepDict, blockwise
from ..context import globalmethod
from ..delayed import Delayed, delayed, unpack_collections
from ..highlevelgraph import HighLevelGraph
<<<<<<< HEAD
from ..layers import DataFrameTreeReduction
from ..optimization import SubgraphCallable
=======
>>>>>>> 4c4d1626
from ..utils import (
    IndexCallable,
    M,
    OperatorMethodMixin,
    _deprecated,
    apply,
    derived_from,
    funcname,
    has_keyword,
    is_arraylike,
    iter_chunks,
    key_split,
    memory_repr,
    parse_bytes,
    partial_by_order,
    pseudorandom,
    put_lines,
    random_state_data,
    typename,
)
from ..widgets import get_template
from . import methods
from .accessor import DatetimeAccessor, StringAccessor
from .categorical import CategoricalAccessor, categorize
from .dispatch import (
    get_parallel_type,
    group_split_dispatch,
    hash_object_dispatch,
    meta_nonempty,
)
from .optimize import optimize
from .utils import (
    PANDAS_GT_110,
    PANDAS_GT_120,
    check_matching_columns,
    clear_known_categories,
    drop_by_shallow_copy,
    has_known_categories,
    index_summary,
    insert_meta_param_description,
    is_categorical_dtype,
    is_dataframe_like,
    is_index_like,
    is_series_like,
    make_meta,
    raise_on_meta_error,
    valid_divisions,
)

no_default = "__no_default__"

pd.set_option("compute.use_numexpr", False)


def _numeric_only(func):
    """Decorator for methods that accept a numeric_only kwarg"""

    @wraps(func)
    def wrapper(self, *args, **kwargs):
        # numeric_only is None by default - in that case self = self.
        if kwargs.get("numeric_only") is False:
            raise NotImplementedError(
                "'numeric_only=False' is not implemented in Dask."
            )
        elif kwargs.get("numeric_only") is True:
            self = self._get_numeric_data()
        return func(self, *args, **kwargs)

    return wrapper


def _concat(args, ignore_index=False):
    if not args:
        return args
    if isinstance(first(core.flatten(args)), np.ndarray):
        return da.core.concatenate3(args)
    if not has_parallel_type(args[0]):
        try:
            return pd.Series(args)
        except Exception:
            return args
    # We filter out empty partitions here because pandas frequently has
    # inconsistent dtypes in results between empty and non-empty frames.
    # Ideally this would be handled locally for each operation, but in practice
    # this seems easier. TODO: don't do this.
    args2 = [i for i in args if len(i)]
    return (
        args[0]
        if not args2
        else methods.concat(args2, uniform=True, ignore_index=ignore_index)
    )


def finalize(results):
    return _concat(results)


class Scalar(DaskMethodsMixin, OperatorMethodMixin):
    """A Dask object to represent a pandas scalar"""

    def __init__(self, dsk, name, meta, divisions=None):
        # divisions is ignored, only present to be compatible with other
        # objects.
        if not isinstance(dsk, HighLevelGraph):
            dsk = HighLevelGraph.from_collections(name, dsk, dependencies=[])
        self.dask = dsk
        self._name = name
        self._parent_meta = pd.Series(dtype="float64")

        meta = make_meta(meta, parent_meta=self._parent_meta)
        if is_dataframe_like(meta) or is_series_like(meta) or is_index_like(meta):
            raise TypeError(
                f"Expected meta to specify scalar, got {typename(type(meta))}"
            )
        self._meta = meta

    def __dask_graph__(self):
        return self.dask

    def __dask_keys__(self):
        return [self.key]

    def __dask_tokenize__(self):
        return self._name

    def __dask_layers__(self):
        return (self._name,)

    __dask_optimize__ = globalmethod(
        optimize, key="dataframe_optimize", falsey=dont_optimize
    )
    __dask_scheduler__ = staticmethod(threaded.get)

    def __dask_postcompute__(self):
        return first, ()

    def __dask_postpersist__(self):
        return self._rebuild, ()

    def _rebuild(self, dsk, *, rename=None):
        name = self._name
        if rename:
            name = rename.get(name, name)
        return Scalar(dsk, name, self._meta, self.divisions)

    @property
    def _meta_nonempty(self):
        return self._meta

    @property
    def dtype(self):
        return self._meta.dtype

    def __dir__(self):
        o = set(dir(type(self)))
        o.update(self.__dict__)
        if not hasattr(self._meta, "dtype"):
            o.remove("dtype")  # dtype only in `dir` if available
        return list(o)

    @property
    def divisions(self):
        """Dummy divisions to be compat with Series and DataFrame"""
        return [None, None]

    def __repr__(self):
        name = self._name if len(self._name) < 10 else self._name[:7] + "..."
        if hasattr(self._meta, "dtype"):
            extra = ", dtype=%s" % self._meta.dtype
        else:
            extra = ", type=%s" % type(self._meta).__name__
        return f"dd.Scalar<{name}{extra}>"

    def __array__(self):
        # array interface is required to support pandas instance + Scalar
        # Otherwise, above op results in pd.Series of Scalar (object dtype)
        return np.asarray(self.compute())

    @property
    def _args(self):
        return (self.dask, self._name, self._meta)

    def __getstate__(self):
        return self._args

    def __setstate__(self, state):
        self.dask, self._name, self._meta = state

    def __bool__(self):
        raise TypeError(
            f"Trying to convert {self} to a boolean value. Because Dask objects are "
            "lazily evaluated, they cannot be converted to a boolean value or used "
            "in boolean conditions like if statements. Try calling .compute() to "
            "force computation prior to converting to a boolean value or using in "
            "a conditional statement."
        )

    @property
    def key(self):
        return (self._name, 0)

    @classmethod
    def _get_unary_operator(cls, op):
        def f(self):
            name = funcname(op) + "-" + tokenize(self)
            dsk = {(name, 0): (op, (self._name, 0))}
            meta = op(self._meta_nonempty)
            graph = HighLevelGraph.from_collections(name, dsk, dependencies=[self])
            return Scalar(graph, name, meta)

        return f

    @classmethod
    def _get_binary_operator(cls, op, inv=False):
        return lambda self, other: _scalar_binary(op, self, other, inv=inv)

    def to_delayed(self, optimize_graph=True):
        """Convert into a ``dask.delayed`` object.

        Parameters
        ----------
        optimize_graph : bool, optional
            If True [default], the graph is optimized before converting into
            ``dask.delayed`` objects.
        """
        dsk = self.__dask_graph__()
        if optimize_graph:
            dsk = self.__dask_optimize__(dsk, self.__dask_keys__())
            name = "delayed-" + self._name
            dsk = HighLevelGraph.from_collections(name, dsk, dependencies=())
        return Delayed(self.key, dsk)


def _scalar_binary(op, self, other, inv=False):
    name = f"{funcname(op)}-{tokenize(self, other)}"
    dependencies = [self]

    dsk = {}
    return_type = get_parallel_type(other)

    if isinstance(other, Scalar):
        dependencies.append(other)
        other_key = (other._name, 0)
    elif is_dask_collection(other):
        return NotImplemented
    else:
        other_key = other

    dsk[(name, 0)] = (
        (op, other_key, (self._name, 0)) if inv else (op, (self._name, 0), other_key)
    )

    other_meta = make_meta(other, parent_meta=self._parent_meta)
    other_meta_nonempty = meta_nonempty(other_meta)
    if inv:
        meta = op(other_meta_nonempty, self._meta_nonempty)
    else:
        meta = op(self._meta_nonempty, other_meta_nonempty)

    graph = HighLevelGraph.from_collections(name, dsk, dependencies=dependencies)
    if return_type is not Scalar:
        return return_type(graph, name, meta, [other.index.min(), other.index.max()])
    else:
        return Scalar(graph, name, meta)


class _Frame(DaskMethodsMixin, OperatorMethodMixin):
    """Superclass for DataFrame and Series

    Parameters
    ----------
    dsk: dict
        The dask graph to compute this DataFrame
    name: str
        The key prefix that specifies which keys in the dask comprise this
        particular DataFrame / Series
    meta: pandas.DataFrame, pandas.Series, or pandas.Index
        An empty pandas object with names, dtypes, and indices matching the
        expected output.
    divisions: tuple of index values
        Values along which we partition our blocks on the index
    """

    def __init__(self, dsk, name, meta, divisions):
        if not isinstance(dsk, HighLevelGraph):
            dsk = HighLevelGraph.from_collections(name, dsk, dependencies=[])
        self.dask = dsk
        self._name = name
        meta = make_meta(meta)
        if not self._is_partition_type(meta):
            raise TypeError(
                f"Expected meta to specify type {type(self).__name__}, got type "
                f"{typename(type(meta))}"
            )
        self._meta = meta
        self.divisions = tuple(divisions)

    def __dask_graph__(self):
        return self.dask

    def __dask_keys__(self):
        return [(self._name, i) for i in range(self.npartitions)]

    def __dask_layers__(self):
        return (self._name,)

    def __dask_tokenize__(self):
        return self._name

    __dask_optimize__ = globalmethod(
        optimize, key="dataframe_optimize", falsey=dont_optimize
    )
    __dask_scheduler__ = staticmethod(threaded.get)

    def __dask_postcompute__(self):
        return finalize, ()

    def __dask_postpersist__(self):
        return self._rebuild, ()

    def _rebuild(self, dsk, *, rename=None):
        name = self._name
        if rename:
            name = rename.get(name, name)
        return type(self)(dsk, name, self._meta, self.divisions)

    @property
    def _constructor(self):
        return new_dd_object

    @property
    def npartitions(self):
        """Return number of partitions"""
        return len(self.divisions) - 1

    @property
    @derived_from(pd.DataFrame)
    def attrs(self):
        return self._meta.attrs

    @attrs.setter
    def attrs(self, value):
        self._meta.attrs = dict(value)

    @property
    def size(self):
        """Size of the Series or DataFrame as a Delayed object.

        Examples
        --------
        >>> series.size  # doctest: +SKIP
        dd.Scalar<size-ag..., dtype=int64>
        """
        return self.reduction(
            methods.size, np.sum, token="size", meta=int, split_every=False
        )

    @property
    def _meta_nonempty(self):
        """A non-empty version of `_meta` with fake data."""
        return meta_nonempty(self._meta)

    @property
    def _args(self):
        return (self.dask, self._name, self._meta, self.divisions)

    def __getstate__(self):
        return self._args

    def __setstate__(self, state):
        self.dask, self._name, self._meta, self.divisions = state

    def copy(self, deep=False):
        """Make a copy of the dataframe

        This is strictly a shallow copy of the underlying computational graph.
        It does not affect the underlying data

        Parameters
        ----------
        deep : boolean, default False
            The deep value must be `False` and it is declared as a parameter just for
            compatibility with third-party libraries like cuDF
        """
        if deep is not False:
            raise ValueError(
                "The `deep` value must be False. This is strictly a shallow copy "
                "of the underlying computational graph."
            )
        return new_dd_object(self.dask, self._name, self._meta, self.divisions)

    def __array__(self, dtype=None, **kwargs):
        self._computed = self.compute()
        x = np.array(self._computed)
        return x

    def __array_wrap__(self, array, context=None):
        raise NotImplementedError

    def __array_ufunc__(self, numpy_ufunc, method, *inputs, **kwargs):
        out = kwargs.get("out", ())
        for x in inputs + out:
            # ufuncs work with 0-dimensional NumPy ndarrays
            # so we don't want to raise NotImplemented
            if isinstance(x, np.ndarray) and x.shape == ():
                continue
            elif not isinstance(
                x, (Number, Scalar, _Frame, Array, pd.DataFrame, pd.Series, pd.Index)
            ):
                return NotImplemented

        if method == "__call__":
            if numpy_ufunc.signature is not None:
                return NotImplemented
            if numpy_ufunc.nout > 1:
                # ufuncs with multiple output values
                # are not yet supported for frames
                return NotImplemented
            else:
                return elemwise(numpy_ufunc, *inputs, **kwargs)
        else:
            # ufunc methods are not yet supported for frames
            return NotImplemented

    @property
    def _elemwise(self):
        return elemwise

    def _repr_data(self):
        raise NotImplementedError

    @property
    def _repr_divisions(self):
        name = f"npartitions={self.npartitions}"
        if self.known_divisions:
            divisions = pd.Index(self.divisions, name=name)
        else:
            # avoid to be converted to NaN
            divisions = pd.Index([""] * (self.npartitions + 1), name=name)
        return divisions

    def __repr__(self):
        data = self._repr_data().to_string(max_rows=5, show_dimensions=False)
        _str_fmt = """Dask {klass} Structure:
{data}
Dask Name: {name}, {task} tasks"""
        if len(self.columns) == 0:
            data = data.partition("\n")[-1].replace("Index", "Divisions")
            _str_fmt = f"Empty {_str_fmt}"
        return _str_fmt.format(
            klass=self.__class__.__name__,
            data=data,
            name=key_split(self._name),
            task=len(self.dask),
        )

    @property
    def index(self):
        """Return dask Index instance"""
        return self.map_partitions(
            getattr,
            "index",
            token=self._name + "-index",
            meta=self._meta.index,
            enforce_metadata=False,
        )

    @index.setter
    def index(self, value):
        self.divisions = value.divisions
        result = map_partitions(
            methods.assign_index, self, value, enforce_metadata=False
        )
        self.dask = result.dask
        self._name = result._name
        self._meta = result._meta

    def reset_index(self, drop=False):
        """Reset the index to the default index.

        Note that unlike in ``pandas``, the reset ``dask.dataframe`` index will
        not be monotonically increasing from 0. Instead, it will restart at 0
        for each partition (e.g. ``index1 = [0, ..., 10], index2 = [0, ...]``).
        This is due to the inability to statically know the full length of the
        index.

        For DataFrame with multi-level index, returns a new DataFrame with
        labeling information in the columns under the index names, defaulting
        to 'level_0', 'level_1', etc. if any are None. For a standard index,
        the index name will be used (if set), otherwise a default 'index' or
        'level_0' (if 'index' is already taken) will be used.

        Parameters
        ----------
        drop : boolean, default False
            Do not try to insert index into dataframe columns.
        """
        return self.map_partitions(
            M.reset_index, drop=drop, enforce_metadata=False
        ).clear_divisions()

    @property
    def known_divisions(self):
        """Whether divisions are already known"""
        return len(self.divisions) > 0 and self.divisions[0] is not None

    def clear_divisions(self):
        """Forget division information"""
        divisions = (None,) * (self.npartitions + 1)
        return type(self)(self.dask, self._name, self._meta, divisions)

    def get_partition(self, n):
        """Get a dask DataFrame/Series representing the `nth` partition."""
        if 0 <= n < self.npartitions:
            name = f"get-partition-{str(n)}-{self._name}"
            divisions = self.divisions[n : n + 2]
            layer = {(name, 0): (self._name, n)}
            graph = HighLevelGraph.from_collections(name, layer, dependencies=[self])
            return new_dd_object(graph, name, self._meta, divisions)
        else:
            msg = f"n must be 0 <= n < {self.npartitions}"
            raise ValueError(msg)

    @derived_from(pd.DataFrame)
    def drop_duplicates(
        self, subset=None, split_every=None, split_out=1, ignore_index=False, **kwargs
    ):
        if subset is not None:
            # Let pandas error on bad inputs
            self._meta_nonempty.drop_duplicates(subset=subset, **kwargs)
            kwargs["subset"] = subset
            split_out_setup = split_out_on_cols
            split_out_setup_kwargs = {"cols": subset}
        else:
            self._meta_nonempty.drop_duplicates(**kwargs)
            split_out_setup = split_out_setup_kwargs = None

        if kwargs.get("keep", True) is False:
            raise NotImplementedError("drop_duplicates with keep=False")

        chunk = M.drop_duplicates
        return aca(
            self,
            chunk=chunk,
            aggregate=chunk,
            meta=self._meta,
            token="drop-duplicates",
            split_every=split_every,
            split_out=split_out,
            split_out_setup=split_out_setup,
            split_out_setup_kwargs=split_out_setup_kwargs,
            ignore_index=ignore_index,
            **kwargs,
        )

    def __len__(self):
        return self.reduction(
            len, np.sum, token="len", meta=int, split_every=False
        ).compute()

    def __bool__(self):
        raise ValueError(
            f"The truth value of a {self.__class__.__name__} is ambiguous. "
            "Use a.any() or a.all()."
        )

    __nonzero__ = __bool__  # python 2

    def _scalarfunc(self, cast_type):
        def wrapper():
            raise TypeError(f"cannot convert the series to {cast_type}")

        return wrapper

    def __float__(self):
        return self._scalarfunc(float)

    def __int__(self):
        return self._scalarfunc(int)

    __long__ = __int__  # python 2

    def __complex__(self):
        return self._scalarfunc(complex)

    @insert_meta_param_description(pad=12)
    def map_partitions(self, func, *args, **kwargs):
        """Apply Python function on each DataFrame partition.

        Note that the index and divisions are assumed to remain unchanged.

        Parameters
        ----------
        func : function
            Function applied to each partition.
        args, kwargs :
            Arguments and keywords to pass to the function. The partition will
            be the first argument, and these will be passed *after*. Arguments
            and keywords may contain ``Scalar``, ``Delayed``, ``partition_info``
            or regular python objects. DataFrame-like args (both dask and
            pandas) will be repartitioned to align  (if necessary) before
            applying the function (see ``align_dataframes`` to control).
        enforce_metadata : bool, default True
            Whether to enforce at runtime that the structure of the DataFrame
            produced by ``func`` actually matches the structure of ``meta``.
            This will rename and reorder columns for each partition,
            and will raise an error if this doesn't work or types don't match.
        transform_divisions : bool, default True
            Whether to apply the function onto the divisions and apply those
            transformed divisions to the output.
        align_dataframes : bool, default True
            Whether to repartition DataFrame- or Series-like args
            (both dask and pandas) so their divisions align before applying
            the function. This requires all inputs to have known divisions.
            Single-partition inputs will be split into multiple partitions.

            If False, all inputs must have either the same number of partitions
            or a single partition. Single-partition inputs will be broadcast to
            every partition of multi-partition inputs.
        $META

        Examples
        --------
        Given a DataFrame, Series, or Index, such as:

        >>> import pandas as pd
        >>> import dask.dataframe as dd
        >>> df = pd.DataFrame({'x': [1, 2, 3, 4, 5],
        ...                    'y': [1., 2., 3., 4., 5.]})
        >>> ddf = dd.from_pandas(df, npartitions=2)

        One can use ``map_partitions`` to apply a function on each partition.
        Extra arguments and keywords can optionally be provided, and will be
        passed to the function after the partition.

        Here we apply a function with arguments and keywords to a DataFrame,
        resulting in a Series:

        >>> def myadd(df, a, b=1):
        ...     return df.x + df.y + a + b
        >>> res = ddf.map_partitions(myadd, 1, b=2)
        >>> res.dtype
        dtype('float64')

        By default, dask tries to infer the output metadata by running your
        provided function on some fake data. This works well in many cases, but
        can sometimes be expensive, or even fail. To avoid this, you can
        manually specify the output metadata with the ``meta`` keyword. This
        can be specified in many forms, for more information see
        ``dask.dataframe.utils.make_meta``.

        Here we specify the output is a Series with no name, and dtype
        ``float64``:

        >>> res = ddf.map_partitions(myadd, 1, b=2, meta=(None, 'f8'))

        Here we map a function that takes in a DataFrame, and returns a
        DataFrame with a new column:

        >>> res = ddf.map_partitions(lambda df: df.assign(z=df.x * df.y))
        >>> res.dtypes
        x      int64
        y    float64
        z    float64
        dtype: object

        As before, the output metadata can also be specified manually. This
        time we pass in a ``dict``, as the output is a DataFrame:

        >>> res = ddf.map_partitions(lambda df: df.assign(z=df.x * df.y),
        ...                          meta={'x': 'i8', 'y': 'f8', 'z': 'f8'})

        In the case where the metadata doesn't change, you can also pass in
        the object itself directly:

        >>> res = ddf.map_partitions(lambda df: df.head(), meta=ddf)

        Also note that the index and divisions are assumed to remain unchanged.
        If the function you're mapping changes the index/divisions, you'll need
        to clear them afterwards:

        >>> ddf.map_partitions(func).clear_divisions()  # doctest: +SKIP

        Your map function gets information about where it is in the dataframe by
        accepting a special ``partition_info`` keyword argument.

        >>> def func(partition, partition_info=None):
        ...     pass

        This will receive the following information:

        >>> partition_info  # doctest: +SKIP
        {'number': 1, 'division': 3}

        For each argument and keyword arguments that are dask dataframes you will
        receive the number (n) which represents the nth partition of the dataframe
        and the division (the first index value in the partition). If divisions
        are not known (for instance if the index is not sorted) then you will get
        None as the division.
        """
        return map_partitions(func, self, *args, **kwargs)

    @insert_meta_param_description(pad=12)
    def map_overlap(self, func, before, after, *args, **kwargs):
        """Apply a function to each partition, sharing rows with adjacent partitions.

        This can be useful for implementing windowing functions such as
        ``df.rolling(...).mean()`` or ``df.diff()``.

        Parameters
        ----------
        func : function
            Function applied to each partition.
        before : int
            The number of rows to prepend to partition ``i`` from the end of
            partition ``i - 1``.
        after : int
            The number of rows to append to partition ``i`` from the beginning
            of partition ``i + 1``.
        args, kwargs :
            Arguments and keywords to pass to the function. The partition will
            be the first argument, and these will be passed *after*.
        $META

        Notes
        -----
        Given positive integers ``before`` and ``after``, and a function
        ``func``, ``map_overlap`` does the following:

        1. Prepend ``before`` rows to each partition ``i`` from the end of
           partition ``i - 1``. The first partition has no rows prepended.

        2. Append ``after`` rows to each partition ``i`` from the beginning of
           partition ``i + 1``. The last partition has no rows appended.

        3. Apply ``func`` to each partition, passing in any extra ``args`` and
           ``kwargs`` if provided.

        4. Trim ``before`` rows from the beginning of all but the first
           partition.

        5. Trim ``after`` rows from the end of all but the last partition.

        Note that the index and divisions are assumed to remain unchanged.

        Examples
        --------
        Given a DataFrame, Series, or Index, such as:

        >>> import pandas as pd
        >>> import dask.dataframe as dd
        >>> df = pd.DataFrame({'x': [1, 2, 4, 7, 11],
        ...                    'y': [1., 2., 3., 4., 5.]})
        >>> ddf = dd.from_pandas(df, npartitions=2)

        A rolling sum with a trailing moving window of size 2 can be computed by
        overlapping 2 rows before each partition, and then mapping calls to
        ``df.rolling(2).sum()``:

        >>> ddf.compute()
            x    y
        0   1  1.0
        1   2  2.0
        2   4  3.0
        3   7  4.0
        4  11  5.0
        >>> ddf.map_overlap(lambda df: df.rolling(2).sum(), 2, 0).compute()
              x    y
        0   NaN  NaN
        1   3.0  3.0
        2   6.0  5.0
        3  11.0  7.0
        4  18.0  9.0

        The pandas ``diff`` method computes a discrete difference shifted by a
        number of periods (can be positive or negative). This can be
        implemented by mapping calls to ``df.diff`` to each partition after
        prepending/appending that many rows, depending on sign:

        >>> def diff(df, periods=1):
        ...     before, after = (periods, 0) if periods > 0 else (0, -periods)
        ...     return df.map_overlap(lambda df, periods=1: df.diff(periods),
        ...                           periods, 0, periods=periods)
        >>> diff(ddf, 1).compute()
             x    y
        0  NaN  NaN
        1  1.0  1.0
        2  2.0  1.0
        3  3.0  1.0
        4  4.0  1.0

        If you have a ``DatetimeIndex``, you can use a ``pd.Timedelta`` for time-
        based windows.

        >>> ts = pd.Series(range(10), index=pd.date_range('2017', periods=10))
        >>> dts = dd.from_pandas(ts, npartitions=2)
        >>> dts.map_overlap(lambda df: df.rolling('2D').sum(),
        ...                 pd.Timedelta('2D'), 0).compute()
        2017-01-01     0.0
        2017-01-02     1.0
        2017-01-03     3.0
        2017-01-04     5.0
        2017-01-05     7.0
        2017-01-06     9.0
        2017-01-07    11.0
        2017-01-08    13.0
        2017-01-09    15.0
        2017-01-10    17.0
        Freq: D, dtype: float64
        """
        from .rolling import map_overlap

        return map_overlap(func, self, before, after, *args, **kwargs)

    def memory_usage_per_partition(self, index=True, deep=False):
        """Return the memory usage of each partition

        Parameters
        ----------
        index : bool, default True
            Specifies whether to include the memory usage of the index in
            returned Series.
        deep : bool, default False
            If True, introspect the data deeply by interrogating
            ``object`` dtypes for system-level memory consumption, and include
            it in the returned values.

        Returns
        -------
        Series
            A Series whose index is the partition number and whose values
            are the memory usage of each partition in bytes.
        """
        return self.map_partitions(
            total_mem_usage, index=index, deep=deep
        ).clear_divisions()

    @insert_meta_param_description(pad=12)
    def reduction(
        self,
        chunk,
        aggregate=None,
        combine=None,
        meta=no_default,
        token=None,
        split_every=None,
        chunk_kwargs=None,
        aggregate_kwargs=None,
        combine_kwargs=None,
        **kwargs,
    ):
        """Generic row-wise reductions.

        Parameters
        ----------
        chunk : callable
            Function to operate on each partition. Should return a
            ``pandas.DataFrame``, ``pandas.Series``, or a scalar.
        aggregate : callable, optional
            Function to operate on the concatenated result of ``chunk``. If not
            specified, defaults to ``chunk``. Used to do the final aggregation
            in a tree reduction.

            The input to ``aggregate`` depends on the output of ``chunk``.
            If the output of ``chunk`` is a:

            - scalar: Input is a Series, with one row per partition.
            - Series: Input is a DataFrame, with one row per partition. Columns
              are the rows in the output series.
            - DataFrame: Input is a DataFrame, with one row per partition.
              Columns are the columns in the output dataframes.

            Should return a ``pandas.DataFrame``, ``pandas.Series``, or a
            scalar.
        combine : callable, optional
            Function to operate on intermediate concatenated results of
            ``chunk`` in a tree-reduction. If not provided, defaults to
            ``aggregate``. The input/output requirements should match that of
            ``aggregate`` described above.
        $META
        token : str, optional
            The name to use for the output keys.
        split_every : int, optional
            Group partitions into groups of this size while performing a
            tree-reduction. If set to False, no tree-reduction will be used,
            and all intermediates will be concatenated and passed to
            ``aggregate``. Default is 8.
        chunk_kwargs : dict, optional
            Keyword arguments to pass on to ``chunk`` only.
        aggregate_kwargs : dict, optional
            Keyword arguments to pass on to ``aggregate`` only.
        combine_kwargs : dict, optional
            Keyword arguments to pass on to ``combine`` only.
        kwargs :
            All remaining keywords will be passed to ``chunk``, ``combine``,
            and ``aggregate``.

        Examples
        --------
        >>> import pandas as pd
        >>> import dask.dataframe as dd
        >>> df = pd.DataFrame({'x': range(50), 'y': range(50, 100)})
        >>> ddf = dd.from_pandas(df, npartitions=4)

        Count the number of rows in a DataFrame. To do this, count the number
        of rows in each partition, then sum the results:

        >>> res = ddf.reduction(lambda x: x.count(),
        ...                     aggregate=lambda x: x.sum())
        >>> res.compute()
        x    50
        y    50
        dtype: int64

        Count the number of rows in a Series with elements greater than or
        equal to a value (provided via a keyword).

        >>> def count_greater(x, value=0):
        ...     return (x >= value).sum()
        >>> res = ddf.x.reduction(count_greater, aggregate=lambda x: x.sum(),
        ...                       chunk_kwargs={'value': 25})
        >>> res.compute()
        25

        Aggregate both the sum and count of a Series at the same time:

        >>> def sum_and_count(x):
        ...     return pd.Series({'count': x.count(), 'sum': x.sum()},
        ...                      index=['count', 'sum'])
        >>> res = ddf.x.reduction(sum_and_count, aggregate=lambda x: x.sum())
        >>> res.compute()
        count      50
        sum      1225
        dtype: int64

        Doing the same, but for a DataFrame. Here ``chunk`` returns a
        DataFrame, meaning the input to ``aggregate`` is a DataFrame with an
        index with non-unique entries for both 'x' and 'y'. We groupby the
        index, and sum each group to get the final result.

        >>> def sum_and_count(x):
        ...     return pd.DataFrame({'count': x.count(), 'sum': x.sum()},
        ...                         columns=['count', 'sum'])
        >>> res = ddf.reduction(sum_and_count,
        ...                     aggregate=lambda x: x.groupby(level=0).sum())
        >>> res.compute()
           count   sum
        x     50  1225
        y     50  3725
        """
        if aggregate is None:
            aggregate = chunk

        if combine is None:
            if combine_kwargs:
                raise ValueError("`combine_kwargs` provided with no `combine`")
            combine = aggregate
            combine_kwargs = aggregate_kwargs

        chunk_kwargs = chunk_kwargs.copy() if chunk_kwargs else {}
        chunk_kwargs["aca_chunk"] = chunk

        combine_kwargs = combine_kwargs.copy() if combine_kwargs else {}
        combine_kwargs["aca_combine"] = combine

        aggregate_kwargs = aggregate_kwargs.copy() if aggregate_kwargs else {}
        aggregate_kwargs["aca_aggregate"] = aggregate

        return aca(
            self,
            chunk=_reduction_chunk,
            aggregate=_reduction_aggregate,
            combine=_reduction_combine,
            meta=meta,
            token=token,
            split_every=split_every,
            chunk_kwargs=chunk_kwargs,
            aggregate_kwargs=aggregate_kwargs,
            combine_kwargs=combine_kwargs,
            **kwargs,
        )

    @derived_from(pd.DataFrame)
    def pipe(self, func, *args, **kwargs):
        # Taken from pandas:
        # https://github.com/pydata/pandas/blob/master/pandas/core/generic.py#L2698-L2707
        if isinstance(func, tuple):
            func, target = func
            if target in kwargs:
                raise ValueError(
                    "%s is both the pipe target and a keyword argument" % target
                )
            kwargs[target] = self
            return func(*args, **kwargs)
        else:
            return func(self, *args, **kwargs)

    def random_split(self, frac, random_state=None, shuffle=False):
        """Pseudorandomly split dataframe into different pieces row-wise

        Parameters
        ----------
        frac : list
            List of floats that should sum to one.
        random_state : int or np.random.RandomState
            If int create a new RandomState with this as the seed.
            Otherwise draw from the passed RandomState.
        shuffle : bool, default False
            If set to True, the dataframe is shuffled (within partition)
            before the split.

        Examples
        --------

        50/50 split

        >>> a, b = df.random_split([0.5, 0.5])  # doctest: +SKIP

        80/10/10 split, consistent random_state

        >>> a, b, c = df.random_split([0.8, 0.1, 0.1], random_state=123)  # doctest: +SKIP

        See Also
        --------
        dask.DataFrame.sample
        """
        if not np.allclose(sum(frac), 1):
            raise ValueError("frac should sum to 1")
        state_data = random_state_data(self.npartitions, random_state)
        token = tokenize(self, frac, random_state)
        name = "split-" + token
        layer = {
            (name, i): (pd_split, (self._name, i), frac, state, shuffle)
            for i, state in enumerate(state_data)
        }

        out = []
        for i in range(len(frac)):
            name2 = "split-%d-%s" % (i, token)
            dsk2 = {
                (name2, j): (getitem, (name, j), i) for j in range(self.npartitions)
            }
            graph = HighLevelGraph.from_collections(
                name2, merge(dsk2, layer), dependencies=[self]
            )
            out_df = type(self)(graph, name2, self._meta, self.divisions)
            out.append(out_df)
        return out

    def head(self, n=5, npartitions=1, compute=True):
        """First n rows of the dataset

        Parameters
        ----------
        n : int, optional
            The number of rows to return. Default is 5.
        npartitions : int, optional
            Elements are only taken from the first ``npartitions``, with a
            default of 1. If there are fewer than ``n`` rows in the first
            ``npartitions`` a warning will be raised and any found rows
            returned. Pass -1 to use all partitions.
        compute : bool, optional
            Whether to compute the result, default is True.
        """
        if npartitions <= -1:
            npartitions = self.npartitions
        # No need to warn if we're already looking at all partitions
        safe = npartitions != self.npartitions
        return self._head(n=n, npartitions=npartitions, compute=compute, safe=safe)

    def _head(self, n, npartitions, compute, safe):
        if npartitions <= -1:
            npartitions = self.npartitions
        if npartitions > self.npartitions:
            raise ValueError(
                f"only {self.npartitions} partitions, head received {npartitions}"
            )

        name = f"head-{npartitions}-{n}-{self._name}"
        if safe:
            head = safe_head
        else:
            head = M.head

        if npartitions > 1:
            name_p = f"head-partial-{n}-{self._name}"

            dsk = {}
            for i in range(npartitions):
                dsk[(name_p, i)] = (M.head, (self._name, i), n)

            concat = (_concat, [(name_p, i) for i in range(npartitions)])
            dsk[(name, 0)] = (head, concat, n)
        else:
            dsk = {(name, 0): (head, (self._name, 0), n)}

        graph = HighLevelGraph.from_collections(name, dsk, dependencies=[self])
        result = new_dd_object(
            graph, name, self._meta, [self.divisions[0], self.divisions[npartitions]]
        )

        if compute:
            result = result.compute()
        return result

    def tail(self, n=5, compute=True):
        """Last n rows of the dataset

        Caveat, the only checks the last n rows of the last partition.
        """
        name = "tail-%d-%s" % (n, self._name)
        dsk = {(name, 0): (M.tail, (self._name, self.npartitions - 1), n)}

        graph = HighLevelGraph.from_collections(name, dsk, dependencies=[self])
        result = new_dd_object(graph, name, self._meta, self.divisions[-2:])

        if compute:
            result = result.compute()
        return result

    @property
    def loc(self):
        """Purely label-location based indexer for selection by label.

        >>> df.loc["b"]  # doctest: +SKIP
        >>> df.loc["b":"d"]  # doctest: +SKIP
        """
        from .indexing import _LocIndexer

        return _LocIndexer(self)

    def _partitions(self, index):
        if not isinstance(index, tuple):
            index = (index,)
        from ..array.slicing import normalize_index

        index = normalize_index(index, (self.npartitions,))
        index = tuple(slice(k, k + 1) if isinstance(k, Number) else k for k in index)
        name = "blocks-" + tokenize(self, index)
        new_keys = np.array(self.__dask_keys__(), dtype=object)[index].tolist()

        divisions = [self.divisions[i] for _, i in new_keys] + [
            self.divisions[new_keys[-1][1] + 1]
        ]
        dsk = {(name, i): tuple(key) for i, key in enumerate(new_keys)}

        graph = HighLevelGraph.from_collections(name, dsk, dependencies=[self])
        return new_dd_object(graph, name, self._meta, divisions)

    @property
    def partitions(self):
        """Slice dataframe by partitions

        This allows partitionwise slicing of a Dask Dataframe.  You can perform normal
        Numpy-style slicing but now rather than slice elements of the array you
        slice along partitions so, for example, ``df.partitions[:5]`` produces a new
        Dask Dataframe of the first five partitions.

        Examples
        --------
        >>> df.partitions[0]  # doctest: +SKIP
        >>> df.partitions[:3]  # doctest: +SKIP
        >>> df.partitions[::10]  # doctest: +SKIP

        Returns
        -------
        A Dask DataFrame
        """
        return IndexCallable(self._partitions)

    # Note: iloc is implemented only on DataFrame

    def repartition(
        self,
        divisions=None,
        npartitions=None,
        partition_size=None,
        freq=None,
        force=False,
    ):
        """Repartition dataframe along new divisions

        Parameters
        ----------
        divisions : list, optional
            List of partitions to be used. Only used if npartitions and
            partition_size isn't specified.
            For convenience if given an integer this will defer to npartitions
            and if given a string it will defer to partition_size (see below)
        npartitions : int, optional
            Number of partitions of output. Only used if partition_size
            isn't specified.
        partition_size: int or string, optional
            Max number of bytes of memory for each partition. Use numbers or
            strings like 5MB. If specified npartitions and divisions will be
            ignored.

            .. warning::

               This keyword argument triggers computation to determine
               the memory size of each partition, which may be expensive.

        freq : str, pd.Timedelta
            A period on which to partition timeseries data like ``'7D'`` or
            ``'12h'`` or ``pd.Timedelta(hours=12)``.  Assumes a datetime index.
        force : bool, default False
            Allows the expansion of the existing divisions.
            If False then the new divisions' lower and upper bounds must be
            the same as the old divisions'.

        Notes
        -----
        Exactly one of `divisions`, `npartitions`, `partition_size`, or `freq`
        should be specified. A ``ValueError`` will be raised when that is
        not the case.

        Examples
        --------
        >>> df = df.repartition(npartitions=10)  # doctest: +SKIP
        >>> df = df.repartition(divisions=[0, 5, 10, 20])  # doctest: +SKIP
        >>> df = df.repartition(freq='7d')  # doctest: +SKIP
        """
        if isinstance(divisions, int):
            npartitions = divisions
            divisions = None
        if isinstance(divisions, str):
            partition_size = divisions
            divisions = None
        if (
            sum(
                [
                    partition_size is not None,
                    divisions is not None,
                    npartitions is not None,
                    freq is not None,
                ]
            )
            != 1
        ):
            raise ValueError(
                "Please provide exactly one of ``npartitions=``, ``freq=``, "
                "``divisions=``, ``partition_size=`` keyword arguments"
            )

        if partition_size is not None:
            return repartition_size(self, partition_size)
        elif npartitions is not None:
            return repartition_npartitions(self, npartitions)
        elif divisions is not None:
            return repartition(self, divisions, force=force)
        elif freq is not None:
            return repartition_freq(self, freq=freq)

    def shuffle(
        self,
        on,
        npartitions=None,
        max_branch=None,
        shuffle=None,
        ignore_index=False,
        compute=None,
    ):
        """Rearrange DataFrame into new partitions

        Uses hashing of `on` to map rows to output partitions. After this
        operation, rows with the same value of `on` will be in the same
        partition.

        Parameters
        ----------
        on : str, list of str, or Series, Index, or DataFrame
            Column(s) or index to be used to map rows to output partitions
        npartitions : int, optional
            Number of partitions of output. Partition count will not be
            changed by default.
        max_branch: int, optional
            The maximum number of splits per input partition. Used within
            the staged shuffling algorithm.
        shuffle: {'disk', 'tasks'}, optional
            Either ``'disk'`` for single-node operation or ``'tasks'`` for
            distributed operation.  Will be inferred by your current scheduler.
        ignore_index: bool, default False
            Ignore index during shuffle.  If ``True``, performance may improve,
            but index values will not be preserved.
        compute: bool
            Whether or not to trigger an immediate computation. Defaults to False.

        Notes
        -----
        This does not preserve a meaningful index/partitioning scheme. This
        is not deterministic if done in parallel.

        Examples
        --------
        >>> df = df.shuffle(df.columns[0])  # doctest: +SKIP
        """
        from .shuffle import shuffle as dd_shuffle

        return dd_shuffle(
            self,
            on,
            npartitions=npartitions,
            max_branch=max_branch,
            shuffle=shuffle,
            ignore_index=ignore_index,
            compute=compute,
        )

    @derived_from(pd.DataFrame)
    def fillna(self, value=None, method=None, limit=None, axis=None):
        axis = self._validate_axis(axis)
        if method is None and limit is not None:
            raise NotImplementedError("fillna with set limit and method=None")
        if isinstance(value, _Frame):
            test_value = value._meta_nonempty.values[0]
        elif isinstance(value, Scalar):
            test_value = value._meta_nonempty
        else:
            test_value = value
        meta = self._meta_nonempty.fillna(
            value=test_value, method=method, limit=limit, axis=axis
        )

        if axis == 1 or method is None:
            # Control whether or not dask's partition alignment happens.
            # We don't want for a pandas Series.
            # We do want it for a dask Series
            if is_series_like(value) and not is_dask_collection(value):
                args = ()
                kwargs = {"value": value}
            else:
                args = (value,)
                kwargs = {}
            return self.map_partitions(
                M.fillna,
                *args,
                method=method,
                limit=limit,
                axis=axis,
                meta=meta,
                enforce_metadata=False,
                **kwargs,
            )

        if method in ("pad", "ffill"):
            method = "ffill"
            skip_check = 0
            before, after = 1 if limit is None else limit, 0
        else:
            method = "bfill"
            skip_check = self.npartitions - 1
            before, after = 0, 1 if limit is None else limit

        if limit is None:
            name = "fillna-chunk-" + tokenize(self, method)
            dsk = {
                (name, i): (
                    methods.fillna_check,
                    (self._name, i),
                    method,
                    i != skip_check,
                )
                for i in range(self.npartitions)
            }
            graph = HighLevelGraph.from_collections(name, dsk, dependencies=[self])
            parts = new_dd_object(graph, name, meta, self.divisions)
        else:
            parts = self

        return parts.map_overlap(
            M.fillna, before, after, method=method, limit=limit, meta=meta
        )

    @derived_from(pd.DataFrame)
    def ffill(self, axis=None, limit=None):
        return self.fillna(method="ffill", limit=limit, axis=axis)

    @derived_from(pd.DataFrame)
    def bfill(self, axis=None, limit=None):
        return self.fillna(method="bfill", limit=limit, axis=axis)

    def sample(self, n=None, frac=None, replace=False, random_state=None):
        """Random sample of items

        Parameters
        ----------
        n : int, optional
            Number of items to return is not supported by dask. Use frac
            instead.
        frac : float, optional
            Fraction of axis items to return.
        replace : boolean, optional
            Sample with or without replacement. Default = False.
        random_state : int or ``np.random.RandomState``
            If int we create a new RandomState with this as the seed
            Otherwise we draw from the passed RandomState

        See Also
        --------
        DataFrame.random_split
        pandas.DataFrame.sample
        """
        if n is not None:
            msg = (
                "sample does not support the number of sampled items "
                "parameter, 'n'. Please use the 'frac' parameter instead."
            )
            if isinstance(n, Number) and 0 <= n <= 1:
                warnings.warn(msg)
                frac = n
            else:
                raise ValueError(msg)

        if frac is None:
            raise ValueError("frac must not be None")

        if random_state is None:
            random_state = np.random.RandomState()

        name = "sample-" + tokenize(self, frac, replace, random_state)

        state_data = random_state_data(self.npartitions, random_state)
        dsk = {
            (name, i): (methods.sample, (self._name, i), state, frac, replace)
            for i, state in enumerate(state_data)
        }

        graph = HighLevelGraph.from_collections(name, dsk, dependencies=[self])
        return new_dd_object(graph, name, self._meta, self.divisions)

    @derived_from(pd.DataFrame)
    def replace(self, to_replace=None, value=None, regex=False):
        return self.map_partitions(
            M.replace,
            to_replace=to_replace,
            value=value,
            regex=regex,
            enforce_metadata=False,
        )

    def to_dask_array(self, lengths=None, meta=None):
        """Convert a dask DataFrame to a dask array.

        Parameters
        ----------
        lengths : bool or Sequence of ints, optional
            How to determine the chunks sizes for the output array.
            By default, the output array will have unknown chunk lengths
            along the first axis, which can cause some later operations
            to fail.

            * True : immediately compute the length of each partition
            * Sequence : a sequence of integers to use for the chunk sizes
              on the first axis. These values are *not* validated for
              correctness, beyond ensuring that the number of items
              matches the number of partitions.
        meta : object, optional
            An optional `meta` parameter can be passed for dask to override the
            default metadata on the underlying dask array.

        Returns
        -------
        """
        if lengths is True:
            lengths = tuple(self.map_partitions(len, enforce_metadata=False).compute())

        arr = self.values

        chunks = self._validate_chunks(arr, lengths)
        arr._chunks = chunks

        if meta is not None:
            arr._meta = meta

        return arr

    def to_hdf(self, path_or_buf, key, mode="a", append=False, **kwargs):
        """See dd.to_hdf docstring for more information"""
        from .io import to_hdf

        return to_hdf(self, path_or_buf, key, mode, append, **kwargs)

    def to_csv(self, filename, **kwargs):
        """See dd.to_csv docstring for more information"""
        from .io import to_csv

        return to_csv(self, filename, **kwargs)

    def to_sql(
        self,
        name: str,
        uri: str,
        schema=None,
        if_exists: str = "fail",
        index: bool = True,
        index_label=None,
        chunksize=None,
        dtype=None,
        method=None,
        compute=True,
        parallel=False,
    ):
        """See dd.to_sql docstring for more information"""
        from .io import to_sql

        return to_sql(
            self,
            name=name,
            uri=uri,
            schema=schema,
            if_exists=if_exists,
            index=index,
            index_label=index_label,
            chunksize=chunksize,
            dtype=dtype,
            method=method,
            compute=compute,
            parallel=parallel,
        )

    def to_json(self, filename, *args, **kwargs):
        """See dd.to_json docstring for more information"""
        from .io import to_json

        return to_json(self, filename, *args, **kwargs)

    def to_delayed(self, optimize_graph=True):
        """Convert into a list of ``dask.delayed`` objects, one per partition.

        Parameters
        ----------
        optimize_graph : bool, optional
            If True [default], the graph is optimized before converting into
            ``dask.delayed`` objects.

        Examples
        --------
        >>> partitions = df.to_delayed()  # doctest: +SKIP

        See Also
        --------
        dask.dataframe.from_delayed
        """
        keys = self.__dask_keys__()
        graph = self.__dask_graph__()
        if optimize_graph:
            graph = self.__dask_optimize__(graph, self.__dask_keys__())
            name = "delayed-" + self._name
            graph = HighLevelGraph.from_collections(name, graph, dependencies=())
        return [Delayed(k, graph) for k in keys]

    @classmethod
    def _get_unary_operator(cls, op):
        return lambda self: elemwise(op, self)

    @classmethod
    def _get_binary_operator(cls, op, inv=False):
        if inv:
            return lambda self, other: elemwise(op, other, self)
        else:
            return lambda self, other: elemwise(op, self, other)

    def rolling(self, window, min_periods=None, center=False, win_type=None, axis=0):
        """Provides rolling transformations.

        Parameters
        ----------
        window : int, str, offset
           Size of the moving window. This is the number of observations used
           for calculating the statistic. When not using a ``DatetimeIndex``,
           the window size must not be so large as to span more than one
           adjacent partition. If using an offset or offset alias like '5D',
           the data must have a ``DatetimeIndex``

           .. versionchanged:: 0.15.0

              Now accepts offsets and string offset aliases

        min_periods : int, default None
            Minimum number of observations in window required to have a value
            (otherwise result is NA).
        center : boolean, default False
            Set the labels at the center of the window.
        win_type : string, default None
            Provide a window type. The recognized window types are identical
            to pandas.
        axis : int, default 0

        Returns
        -------
        a Rolling object on which to call a method to compute a statistic
        """
        from dask.dataframe.rolling import Rolling

        if isinstance(window, Integral):
            if window < 0:
                raise ValueError("window must be >= 0")

        if min_periods is not None:
            if not isinstance(min_periods, Integral):
                raise ValueError("min_periods must be an integer")
            if min_periods < 0:
                raise ValueError("min_periods must be >= 0")

        return Rolling(
            self,
            window=window,
            min_periods=min_periods,
            center=center,
            win_type=win_type,
            axis=axis,
        )

    @derived_from(pd.DataFrame)
    def diff(self, periods=1, axis=0):
        """
        .. note::

           Pandas currently uses an ``object``-dtype column to represent
           boolean data with missing values. This can cause issues for
           boolean-specific operations, like ``|``. To enable boolean-
           specific operations, at the cost of metadata that doesn't match
           pandas, use ``.astype(bool)`` after the ``shift``.
        """
        axis = self._validate_axis(axis)
        if not isinstance(periods, Integral):
            raise TypeError("periods must be an integer")

        if axis == 1:
            return self.map_partitions(
                M.diff, token="diff", periods=periods, axis=1, enforce_metadata=False
            )

        before, after = (periods, 0) if periods > 0 else (0, -periods)
        return self.map_overlap(M.diff, before, after, token="diff", periods=periods)

    @derived_from(pd.DataFrame)
    def shift(self, periods=1, freq=None, axis=0):
        axis = self._validate_axis(axis)
        if not isinstance(periods, Integral):
            raise TypeError("periods must be an integer")

        if axis == 1:
            return self.map_partitions(
                M.shift,
                token="shift",
                periods=periods,
                freq=freq,
                axis=1,
                enforce_metadata=False,
            )

        if freq is None:
            before, after = (periods, 0) if periods > 0 else (0, -periods)
            return self.map_overlap(
                M.shift, before, after, token="shift", periods=periods
            )

        # Let pandas error on invalid arguments
        meta = self._meta_nonempty.shift(periods, freq=freq)
        out = self.map_partitions(
            M.shift,
            token="shift",
            periods=periods,
            freq=freq,
            meta=meta,
            enforce_metadata=False,
            transform_divisions=False,
        )
        return maybe_shift_divisions(out, periods, freq=freq)

    def _reduction_agg(self, name, axis=None, skipna=True, split_every=False, out=None):
        axis = self._validate_axis(axis)

        meta = getattr(self._meta_nonempty, name)(axis=axis, skipna=skipna)
        token = self._token_prefix + name

        method = getattr(M, name)
        if axis == 1:
            result = self.map_partitions(
                method, meta=meta, token=token, skipna=skipna, axis=axis
            )
            return handle_out(out, result)
        else:
            result = self.reduction(
                method,
                meta=meta,
                token=token,
                skipna=skipna,
                axis=axis,
                split_every=split_every,
            )
            if isinstance(self, DataFrame):
                result.divisions = (self.columns.min(), self.columns.max())
            return handle_out(out, result)

    @derived_from(pd.DataFrame)
    def add_prefix(self, prefix):
        res = self.map_partitions(M.add_prefix, prefix)
        if self.known_divisions and is_series_like(self):
            res.divisions = tuple(prefix + str(division) for division in self.divisions)
        return res

    @derived_from(pd.DataFrame)
    def add_suffix(self, suffix):
        res = self.map_partitions(M.add_suffix, suffix)
        if self.known_divisions and is_series_like(self):
            res.divisions = tuple(str(division) + suffix for division in self.divisions)
        return res

    @derived_from(pd.DataFrame)
    def abs(self):
        _raise_if_object_series(self, "abs")
        meta = self._meta_nonempty.abs()
        return self.map_partitions(M.abs, meta=meta, enforce_metadata=False)

    @derived_from(pd.DataFrame)
    def all(self, axis=None, skipna=True, split_every=False, out=None):
        return self._reduction_agg(
            "all", axis=axis, skipna=skipna, split_every=split_every, out=out
        )

    @derived_from(pd.DataFrame)
    def any(self, axis=None, skipna=True, split_every=False, out=None):
        return self._reduction_agg(
            "any", axis=axis, skipna=skipna, split_every=split_every, out=out
        )

    @_numeric_only
    @derived_from(pd.DataFrame)
    def sum(
        self,
        axis=None,
        skipna=True,
        split_every=False,
        dtype=None,
        out=None,
        min_count=None,
        numeric_only=None,
    ):
        result = self._reduction_agg(
            "sum", axis=axis, skipna=skipna, split_every=split_every, out=out
        )
        if min_count:
            cond = self.notnull().sum(axis=axis) >= min_count
            if is_series_like(cond):
                return result.where(cond, other=np.NaN)
            else:
                return _scalar_binary(
                    lambda x, y: result if x is y else np.NaN, cond, True
                )
        else:
            return result

    @_numeric_only
    @derived_from(pd.DataFrame)
    def prod(
        self,
        axis=None,
        skipna=True,
        split_every=False,
        dtype=None,
        out=None,
        min_count=None,
        numeric_only=None,
    ):
        result = self._reduction_agg(
            "prod", axis=axis, skipna=skipna, split_every=split_every, out=out
        )
        if min_count:
            cond = self.notnull().sum(axis=axis) >= min_count
            if is_series_like(cond):
                return result.where(cond, other=np.NaN)
            else:
                return _scalar_binary(
                    lambda x, y: result if x is y else np.NaN, cond, True
                )
        else:
            return result

    product = prod  # aliased dd.product

    @_numeric_only
    @derived_from(pd.DataFrame)
    def max(
        self, axis=None, skipna=True, split_every=False, out=None, numeric_only=None
    ):
        return self._reduction_agg(
            "max", axis=axis, skipna=skipna, split_every=split_every, out=out
        )

    @_numeric_only
    @derived_from(pd.DataFrame)
    def min(
        self, axis=None, skipna=True, split_every=False, out=None, numeric_only=None
    ):
        return self._reduction_agg(
            "min", axis=axis, skipna=skipna, split_every=split_every, out=out
        )

    @derived_from(pd.DataFrame)
    def idxmax(self, axis=None, skipna=True, split_every=False):
        fn = "idxmax"
        axis = self._validate_axis(axis)
        meta = self._meta_nonempty.idxmax(axis=axis, skipna=skipna)
        if axis == 1:
            return map_partitions(
                M.idxmax,
                self,
                meta=meta,
                token=self._token_prefix + fn,
                skipna=skipna,
                axis=axis,
                enforce_metadata=False,
            )
        else:
            scalar = not is_series_like(meta)
            result = aca(
                [self],
                chunk=idxmaxmin_chunk,
                aggregate=idxmaxmin_agg,
                combine=idxmaxmin_combine,
                meta=meta,
                aggregate_kwargs={"scalar": scalar},
                token=self._token_prefix + fn,
                split_every=split_every,
                skipna=skipna,
                fn=fn,
            )
            if isinstance(self, DataFrame):
                result.divisions = (min(self.columns), max(self.columns))
            return result

    @derived_from(pd.DataFrame)
    def idxmin(self, axis=None, skipna=True, split_every=False):
        fn = "idxmin"
        axis = self._validate_axis(axis)
        meta = self._meta_nonempty.idxmax(axis=axis)
        if axis == 1:
            return map_partitions(
                M.idxmin,
                self,
                meta=meta,
                token=self._token_prefix + fn,
                skipna=skipna,
                axis=axis,
                enforce_metadata=False,
            )
        else:
            scalar = not is_series_like(meta)
            result = aca(
                [self],
                chunk=idxmaxmin_chunk,
                aggregate=idxmaxmin_agg,
                combine=idxmaxmin_combine,
                meta=meta,
                aggregate_kwargs={"scalar": scalar},
                token=self._token_prefix + fn,
                split_every=split_every,
                skipna=skipna,
                fn=fn,
            )
            if isinstance(self, DataFrame):
                result.divisions = (min(self.columns), max(self.columns))
            return result

    @_numeric_only
    @derived_from(pd.DataFrame)
    def count(self, axis=None, split_every=False, numeric_only=None):
        axis = self._validate_axis(axis)
        token = self._token_prefix + "count"
        if axis == 1:
            meta = self._meta_nonempty.count(axis=axis)
            return self.map_partitions(
                M.count, meta=meta, token=token, axis=axis, enforce_metadata=False
            )
        else:
            meta = self._meta_nonempty.count()

            # Need the astype(int) for empty dataframes, which sum to float dtype
            result = self.reduction(
                M.count,
                aggregate=_count_aggregate,
                meta=meta,
                token=token,
                split_every=split_every,
            )
            if isinstance(self, DataFrame):
                result.divisions = (self.columns.min(), self.columns.max())
            return result

    @derived_from(pd.DataFrame)
    def mode(self, dropna=True, split_every=False):
        mode_series = self.reduction(
            chunk=M.value_counts,
            combine=M.sum,
            aggregate=_mode_aggregate,
            split_every=split_every,
            chunk_kwargs={"dropna": dropna},
            aggregate_kwargs={"dropna": dropna},
        )
        return mode_series

    @_numeric_only
    @derived_from(pd.DataFrame)
    def mean(
        self,
        axis=None,
        skipna=True,
        split_every=False,
        dtype=None,
        out=None,
        numeric_only=None,
    ):
        axis = self._validate_axis(axis)
        _raise_if_object_series(self, "mean")
        meta = self._meta_nonempty.mean(axis=axis, skipna=skipna)
        if axis == 1:
            result = map_partitions(
                M.mean,
                self,
                meta=meta,
                token=self._token_prefix + "mean",
                axis=axis,
                skipna=skipna,
                enforce_metadata=False,
            )
            return handle_out(out, result)
        else:
            num = self._get_numeric_data()
            s = num.sum(skipna=skipna, split_every=split_every)
            n = num.count(split_every=split_every)
            name = self._token_prefix + "mean-%s" % tokenize(self, axis, skipna)
            result = map_partitions(
                methods.mean_aggregate,
                s,
                n,
                token=name,
                meta=meta,
                enforce_metadata=False,
                parent_meta=self._meta,
            )
            if isinstance(self, DataFrame):
                result.divisions = (self.columns.min(), self.columns.max())
            return handle_out(out, result)

    @_numeric_only
    @derived_from(pd.DataFrame)
    def var(
        self,
        axis=None,
        skipna=True,
        ddof=1,
        split_every=False,
        dtype=None,
        out=None,
        numeric_only=None,
    ):
        axis = self._validate_axis(axis)
        _raise_if_object_series(self, "var")
        meta = self._meta_nonempty.var(axis=axis, skipna=skipna)
        if axis == 1:
            result = map_partitions(
                M.var,
                self,
                meta=meta,
                token=self._token_prefix + "var",
                axis=axis,
                skipna=skipna,
                ddof=ddof,
                enforce_metadata=False,
            )
            return handle_out(out, result)
        else:
            if self.ndim == 1:
                result = self._var_1d(self, skipna, ddof, split_every)
                return handle_out(out, result)

            # pandas 1.0+ does not implement var on timedelta
            result = self._var_numeric(skipna, ddof, split_every)

            if isinstance(self, DataFrame):
                result.divisions = (self.columns.min(), self.columns.max())
            return handle_out(out, result)

    def _var_numeric(self, skipna=True, ddof=1, split_every=False):
        num = self.select_dtypes(include=["number", "bool"], exclude=[np.timedelta64])

        values_dtype = num.values.dtype
        array_values = num.values

        if not np.issubdtype(values_dtype, np.number):
            array_values = num.values.astype("f8")

        var = da.nanvar if skipna or skipna is None else da.var
        array_var = var(array_values, axis=0, ddof=ddof, split_every=split_every)

        name = self._token_prefix + "var-numeric" + tokenize(num, split_every)
        cols = num._meta.columns if is_dataframe_like(num) else None

        var_shape = num._meta_nonempty.values.var(axis=0).shape
        array_var_name = (array_var._name,) + (0,) * len(var_shape)

        layer = {(name, 0): (methods.wrap_var_reduction, array_var_name, cols)}
        graph = HighLevelGraph.from_collections(name, layer, dependencies=[array_var])

        return new_dd_object(
            graph, name, num._meta_nonempty.var(), divisions=[None, None]
        )

    def _var_timedeltas(self, skipna=True, ddof=1, split_every=False):
        timedeltas = self.select_dtypes(include=[np.timedelta64])

        var_timedeltas = [
            self._var_1d(timedeltas[col_idx], skipna, ddof, split_every)
            for col_idx in timedeltas._meta.columns
        ]
        var_timedelta_names = [(v._name, 0) for v in var_timedeltas]

        name = (
            self._token_prefix + "var-timedeltas-" + tokenize(timedeltas, split_every)
        )

        layer = {
            (name, 0): (
                methods.wrap_var_reduction,
                var_timedelta_names,
                timedeltas._meta.columns,
            )
        }
        graph = HighLevelGraph.from_collections(
            name, layer, dependencies=var_timedeltas
        )

        return new_dd_object(
            graph, name, timedeltas._meta_nonempty.var(), divisions=[None, None]
        )

    def _var_mixed(self, skipna=True, ddof=1, split_every=False):
        data = self.select_dtypes(include=["number", "bool", np.timedelta64])

        timedelta_vars = self._var_timedeltas(skipna, ddof, split_every)
        numeric_vars = self._var_numeric(skipna, ddof, split_every)

        name = self._token_prefix + "var-mixed-" + tokenize(data, split_every)

        layer = {
            (name, 0): (
                methods.var_mixed_concat,
                (numeric_vars._name, 0),
                (timedelta_vars._name, 0),
                data._meta.columns,
            )
        }

        graph = HighLevelGraph.from_collections(
            name, layer, dependencies=[numeric_vars, timedelta_vars]
        )
        return new_dd_object(
            graph, name, self._meta_nonempty.var(), divisions=[None, None]
        )

    def _var_1d(self, column, skipna=True, ddof=1, split_every=False):
        is_timedelta = is_timedelta64_dtype(column._meta)

        if is_timedelta:
            if not skipna:
                is_nan = column.isna()
                column = column.astype("i8")
                column = column.mask(is_nan)
            else:
                column = column.dropna().astype("i8")

        if pd.Int64Dtype.is_dtype(column._meta_nonempty):
            column = column.astype("f8")

        if not np.issubdtype(column.dtype, np.number):
            column = column.astype("f8")

        name = self._token_prefix + "var-1d-" + tokenize(column, split_every)

        var = da.nanvar if skipna or skipna is None else da.var
        array_var = var(column.values, axis=0, ddof=ddof, split_every=split_every)

        layer = {(name, 0): (methods.wrap_var_reduction, (array_var._name,), None)}
        graph = HighLevelGraph.from_collections(name, layer, dependencies=[array_var])

        return new_dd_object(
            graph, name, column._meta_nonempty.var(), divisions=[None, None]
        )

    @_numeric_only
    @derived_from(pd.DataFrame)
    def std(
        self,
        axis=None,
        skipna=True,
        ddof=1,
        split_every=False,
        dtype=None,
        out=None,
        numeric_only=None,
    ):
        axis = self._validate_axis(axis)
        _raise_if_object_series(self, "std")
        meta = self._meta_nonempty.std(axis=axis, skipna=skipna)
        if axis == 1:
            result = map_partitions(
                M.std,
                self,
                meta=meta,
                token=self._token_prefix + "std",
                axis=axis,
                skipna=skipna,
                ddof=ddof,
                enforce_metadata=False,
                parent_meta=self._meta,
            )
            return handle_out(out, result)
        else:
            v = self.var(skipna=skipna, ddof=ddof, split_every=split_every)
            name = self._token_prefix + "std"
            result = map_partitions(
                np.sqrt,
                v,
                meta=meta,
                token=name,
                enforce_metadata=False,
                parent_meta=self._meta,
            )
            return handle_out(out, result)

    @_numeric_only
    @derived_from(pd.DataFrame)
    def skew(
        self, axis=None, bias=True, nan_policy="propagate", out=None, numeric_only=None
    ):
        """
        .. note::

           This implementation follows the dask.array.stats implementation
           of skewness and calculates skewness without taking into account
           a bias term for finite sample size, which corresponds to the
           default settings of the scipy.stats skewness calculation. However,
           Pandas corrects for this, so the values differ by a factor of
           (n * (n - 1)) ** 0.5 / (n - 2), where n is the number of samples.

           Further, this method currently does not support filtering out NaN
           values, which is again a difference to Pandas.
        """
        axis = self._validate_axis(axis)
        _raise_if_object_series(self, "skew")
        meta = self._meta_nonempty.skew()
        if axis == 1:
            result = map_partitions(
                M.skew,
                self,
                meta=meta,
                token=self._token_prefix + "skew",
                axis=axis,
                enforce_metadata=False,
            )
            return handle_out(out, result)
        else:
            if self.ndim == 1:
                result = self._skew_1d(self, bias=bias, nan_policy=nan_policy)
                return handle_out(out, result)
            else:
                result = self._skew_numeric(bias=bias, nan_policy=nan_policy)

            if isinstance(self, DataFrame):
                result.divisions = (self.columns.min(), self.columns.max())

            return handle_out(out, result)

    def _skew_1d(self, column, bias=True, nan_policy="propagate"):
        """1D version of the skew calculation.

        Uses the array version from da.stats in case we are passing in a single series
        """
        # import depends on scipy, not installed by default
        from ..array import stats as da_stats

        if pd.Int64Dtype.is_dtype(column._meta_nonempty):
            column = column.astype("f8")

        if not np.issubdtype(column.dtype, np.number):
            column = column.astype("f8")

        name = self._token_prefix + "skew-1d-" + tokenize(column)

        array_skew = da_stats.skew(
            column.values, axis=0, bias=bias, nan_policy=nan_policy
        )

        layer = {(name, 0): (methods.wrap_skew_reduction, (array_skew._name,), None)}
        graph = HighLevelGraph.from_collections(name, layer, dependencies=[array_skew])

        return new_dd_object(
            graph, name, column._meta_nonempty.skew(), divisions=[None, None]
        )

    def _skew_numeric(self, bias=True, nan_policy="propagate"):
        """Method for dataframes with numeric columns.

        Maps the array version from da.stats onto the numeric array of columns.
        """
        # import depends on scipy, not installed by default
        from ..array import stats as da_stats

        num = self.select_dtypes(include=["number", "bool"], exclude=[np.timedelta64])

        values_dtype = num.values.dtype
        array_values = num.values

        if not np.issubdtype(values_dtype, np.number):
            array_values = num.values.astype("f8")

        array_skew = da_stats.skew(
            array_values, axis=0, bias=bias, nan_policy=nan_policy
        )

        name = self._token_prefix + "var-numeric" + tokenize(num)
        cols = num._meta.columns if is_dataframe_like(num) else None

        skew_shape = num._meta_nonempty.values.var(axis=0).shape
        array_skew_name = (array_skew._name,) + (0,) * len(skew_shape)

        layer = {(name, 0): (methods.wrap_skew_reduction, array_skew_name, cols)}
        graph = HighLevelGraph.from_collections(name, layer, dependencies=[array_skew])

        return new_dd_object(
            graph, name, num._meta_nonempty.skew(), divisions=[None, None]
        )

    @_numeric_only
    @derived_from(pd.DataFrame)
    def kurtosis(
        self,
        axis=None,
        fisher=True,
        bias=True,
        nan_policy="propagate",
        out=None,
        numeric_only=None,
    ):
        """
        .. note::

           This implementation follows the dask.array.stats implementation
           of kurtosis and calculates kurtosis without taking into account
           a bias term for finite sample size, which corresponds to the
           default settings of the scipy.stats kurtosis calculation. This differs
           from pandas.

           Further, this method currently does not support filtering out NaN
           values, which is again a difference to Pandas.
        """
        axis = self._validate_axis(axis)
        _raise_if_object_series(self, "kurtosis")
        meta = self._meta_nonempty.kurtosis()
        if axis == 1:
            result = map_partitions(
                M.kurtosis,
                self,
                meta=meta,
                token=self._token_prefix + "kurtosis",
                axis=axis,
                enforce_metadata=False,
            )
            return handle_out(out, result)
        else:
            if self.ndim == 1:
                result = self._kurtosis_1d(
                    self, fisher=fisher, bias=bias, nan_policy=nan_policy
                )
                return handle_out(out, result)
            else:
                result = self._kurtosis_numeric(
                    fisher=fisher, bias=bias, nan_policy=nan_policy
                )

            if isinstance(self, DataFrame):
                result.divisions = (self.columns.min(), self.columns.max())

            return handle_out(out, result)

    def _kurtosis_1d(self, column, fisher=True, bias=True, nan_policy="propagate"):
        """1D version of the kurtosis calculation.

        Uses the array version from da.stats in case we are passing in a single series
        """
        # import depends on scipy, not installed by default
        from ..array import stats as da_stats

        if pd.api.types.is_integer_dtype(column._meta_nonempty):
            column = column.astype("f8")

        if not np.issubdtype(column.dtype, np.number):
            column = column.astype("f8")

        name = self._token_prefix + "kurtosis-1d-" + tokenize(column)

        array_kurtosis = da_stats.kurtosis(
            column.values, axis=0, fisher=fisher, bias=bias, nan_policy=nan_policy
        )

        layer = {
            (name, 0): (methods.wrap_kurtosis_reduction, (array_kurtosis._name,), None)
        }
        graph = HighLevelGraph.from_collections(
            name, layer, dependencies=[array_kurtosis]
        )

        return new_dd_object(
            graph, name, column._meta_nonempty.kurtosis(), divisions=[None, None]
        )

    def _kurtosis_numeric(self, fisher=True, bias=True, nan_policy="propagate"):
        """Method for dataframes with numeric columns.

        Maps the array version from da.stats onto the numeric array of columns.
        """
        # import depends on scipy, not installed by default
        from ..array import stats as da_stats

        num = self.select_dtypes(include=["number", "bool"], exclude=[np.timedelta64])

        values_dtype = num.values.dtype
        array_values = num.values

        if not np.issubdtype(values_dtype, np.number):
            array_values = num.values.astype("f8")

        array_kurtosis = da_stats.kurtosis(
            array_values, axis=0, fisher=fisher, bias=bias, nan_policy=nan_policy
        )

        name = self._token_prefix + "kurtosis-numeric" + tokenize(num)
        cols = num._meta.columns if is_dataframe_like(num) else None

        kurtosis_shape = num._meta_nonempty.values.var(axis=0).shape
        array_kurtosis_name = (array_kurtosis._name,) + (0,) * len(kurtosis_shape)

        layer = {
            (name, 0): (methods.wrap_kurtosis_reduction, array_kurtosis_name, cols)
        }
        graph = HighLevelGraph.from_collections(
            name, layer, dependencies=[array_kurtosis]
        )

        return new_dd_object(
            graph, name, num._meta_nonempty.kurtosis(), divisions=[None, None]
        )

    @_numeric_only
    @derived_from(pd.DataFrame)
    def sem(self, axis=None, skipna=None, ddof=1, split_every=False, numeric_only=None):
        axis = self._validate_axis(axis)
        _raise_if_object_series(self, "sem")
        meta = self._meta_nonempty.sem(axis=axis, skipna=skipna, ddof=ddof)
        if axis == 1:
            return map_partitions(
                M.sem,
                self,
                meta=meta,
                token=self._token_prefix + "sem",
                axis=axis,
                skipna=skipna,
                ddof=ddof,
                parent_meta=self._meta,
            )
        else:
            num = self._get_numeric_data()
            v = num.var(skipna=skipna, ddof=ddof, split_every=split_every)
            n = num.count(split_every=split_every)
            name = self._token_prefix + "sem"
            result = map_partitions(
                np.sqrt,
                v / n,
                meta=meta,
                token=name,
                enforce_metadata=False,
                parent_meta=self._meta,
            )

            if isinstance(self, DataFrame):
                result.divisions = (self.columns.min(), self.columns.max())
            return result

    def quantile(self, q=0.5, axis=0, method="default"):
        """Approximate row-wise and precise column-wise quantiles of DataFrame

        Parameters
        ----------
        q : list/array of floats, default 0.5 (50%)
            Iterable of numbers ranging from 0 to 1 for the desired quantiles
        axis : {0, 1, 'index', 'columns'} (default 0)
            0 or 'index' for row-wise, 1 or 'columns' for column-wise
        method : {'default', 'tdigest', 'dask'}, optional
            What method to use. By default will use dask's internal custom
            algorithm (``'dask'``).  If set to ``'tdigest'`` will use tdigest
            for floats and ints and fallback to the ``'dask'`` otherwise.
        """
        axis = self._validate_axis(axis)
        keyname = "quantiles-concat--" + tokenize(self, q, axis)

        if axis == 1:
            if isinstance(q, list):
                # Not supported, the result will have current index as columns
                raise ValueError("'q' must be scalar when axis=1 is specified")
            return map_partitions(
                M.quantile,
                self,
                q,
                axis,
                token=keyname,
                enforce_metadata=False,
                meta=(q, "f8"),
                parent_meta=self._meta,
            )
        else:
            _raise_if_object_series(self, "quantile")
            meta = self._meta.quantile(q, axis=axis)
            num = self._get_numeric_data()
            quantiles = tuple(quantile(self[c], q, method) for c in num.columns)

            qnames = [(_q._name, 0) for _q in quantiles]

            if isinstance(quantiles[0], Scalar):
                layer = {
                    (keyname, 0): (type(meta), qnames, num.columns, None, meta.name)
                }
                graph = HighLevelGraph.from_collections(
                    keyname, layer, dependencies=quantiles
                )
                divisions = (min(num.columns), max(num.columns))
                return Series(graph, keyname, meta, divisions)
            else:
                layer = {(keyname, 0): (methods.concat, qnames, 1)}
                graph = HighLevelGraph.from_collections(
                    keyname, layer, dependencies=quantiles
                )
                return DataFrame(graph, keyname, meta, quantiles[0].divisions)

    @derived_from(pd.DataFrame)
    def describe(
        self,
        split_every=False,
        percentiles=None,
        percentiles_method="default",
        include=None,
        exclude=None,
        datetime_is_numeric=False,
    ):

        if PANDAS_GT_110:
            datetime_is_numeric_kwarg = {"datetime_is_numeric": datetime_is_numeric}
        elif datetime_is_numeric:
            raise NotImplementedError(
                "datetime_is_numeric=True is only supported for pandas >= 1.1.0"
            )
        else:
            datetime_is_numeric_kwarg = {}

        if self._meta.ndim == 1:

            meta = self._meta_nonempty.describe(
                percentiles=percentiles,
                include=include,
                exclude=exclude,
                **datetime_is_numeric_kwarg,
            )
            output = self._describe_1d(
                self, split_every, percentiles, percentiles_method, datetime_is_numeric
            )
            output._meta = meta
            return output
        elif (include is None) and (exclude is None):
            _include = [np.number, np.timedelta64]
            if datetime_is_numeric:
                _include.append(np.datetime64)
            data = self._meta.select_dtypes(include=_include)

            # when some numerics/timedeltas are found, by default keep them
            if len(data.columns) == 0:
                chosen_columns = self._meta.columns
            else:
                # check if there are timedelta, boolean, or datetime columns
                _include = [np.timedelta64, bool]
                if datetime_is_numeric:
                    _include.append(np.datetime64)
                bools_and_times = self._meta.select_dtypes(include=_include)
                if len(bools_and_times.columns) == 0:
                    return self._describe_numeric(
                        self,
                        split_every,
                        percentiles,
                        percentiles_method,
                    )
                else:
                    chosen_columns = data.columns
        elif include == "all":
            if exclude is not None:
                msg = "exclude must be None when include is 'all'"
                raise ValueError(msg)
            chosen_columns = self._meta.columns
        else:
            chosen_columns = self._meta.select_dtypes(include=include, exclude=exclude)

        stats = [
            self._describe_1d(
                self[col_idx],
                split_every,
                percentiles,
                percentiles_method,
                datetime_is_numeric,
            )
            for col_idx in chosen_columns
        ]
        stats_names = [(s._name, 0) for s in stats]

        name = "describe--" + tokenize(self, split_every)
        layer = {(name, 0): (methods.describe_aggregate, stats_names)}
        graph = HighLevelGraph.from_collections(name, layer, dependencies=stats)
        meta = self._meta_nonempty.describe(
            include=include, exclude=exclude, **datetime_is_numeric_kwarg
        )
        return new_dd_object(graph, name, meta, divisions=[None, None])

    def _describe_1d(
        self,
        data,
        split_every=False,
        percentiles=None,
        percentiles_method="default",
        datetime_is_numeric=False,
    ):
        if is_bool_dtype(data._meta):
            return self._describe_nonnumeric_1d(
                data, split_every=split_every, datetime_is_numeric=datetime_is_numeric
            )
        elif is_numeric_dtype(data._meta):
            return self._describe_numeric(
                data,
                split_every=split_every,
                percentiles=percentiles,
                percentiles_method=percentiles_method,
            )
        elif is_timedelta64_dtype(data._meta):
            return self._describe_numeric(
                data.dropna(),
                split_every=split_every,
                percentiles=percentiles,
                percentiles_method=percentiles_method,
                is_timedelta_column=True,
            )
        elif is_datetime64_any_dtype(data._meta) and datetime_is_numeric:
            return self._describe_numeric(
                data.dropna(),
                split_every=split_every,
                percentiles=percentiles,
                percentiles_method=percentiles_method,
                is_datetime_column=True,
            )
        else:
            return self._describe_nonnumeric_1d(
                data, split_every=split_every, datetime_is_numeric=datetime_is_numeric
            )

    def _describe_numeric(
        self,
        data,
        split_every=False,
        percentiles=None,
        percentiles_method="default",
        is_timedelta_column=False,
        is_datetime_column=False,
    ):
        from .numeric import to_numeric

        if is_timedelta_column or is_datetime_column:
            num = to_numeric(data)
        else:
            num = data._get_numeric_data()

        if data.ndim == 2 and len(num.columns) == 0:
            raise ValueError("DataFrame contains only non-numeric data.")
        elif data.ndim == 1 and data.dtype == "object":
            raise ValueError("Cannot compute ``describe`` on object dtype.")
        if percentiles is None:
            percentiles = [0.25, 0.5, 0.75]
        else:
            # always include the the 50%tle to calculate the median
            # unique removes duplicates and sorts quantiles
            percentiles = np.array(percentiles)
            percentiles = np.append(percentiles, 0.5)
            percentiles = np.unique(percentiles)
            percentiles = list(percentiles)
        stats = [
            num.count(split_every=split_every),
            num.mean(split_every=split_every),
            num.std(split_every=split_every),
            num.min(split_every=split_every),
            num.quantile(percentiles, method=percentiles_method),
            num.max(split_every=split_every),
        ]
        stats_names = [(s._name, 0) for s in stats]

        colname = data._meta.name if is_series_like(data._meta) else None

        name = "describe-numeric--" + tokenize(num, split_every)
        layer = {
            (name, 0): (
                methods.describe_numeric_aggregate,
                stats_names,
                colname,
                is_timedelta_column,
                is_datetime_column,
            )
        }
        graph = HighLevelGraph.from_collections(name, layer, dependencies=stats)
        meta = num._meta_nonempty.describe()
        return new_dd_object(graph, name, meta, divisions=[None, None])

    def _describe_nonnumeric_1d(
        self, data, split_every=False, datetime_is_numeric=False
    ):
        from .numeric import to_numeric

        vcounts = data.value_counts(split_every=split_every)
        count_nonzero = vcounts[vcounts != 0]
        count_unique = count_nonzero.size

        stats = [
            # nunique
            count_unique,
            # count
            data.count(split_every=split_every),
            # most common value
            vcounts._head(1, npartitions=1, compute=False, safe=False),
        ]

        if is_datetime64_any_dtype(data._meta) and not datetime_is_numeric:
            min_ts = to_numeric(data.dropna()).min(split_every=split_every)
            max_ts = to_numeric(data.dropna()).max(split_every=split_every)
            stats.extend([min_ts, max_ts])

        stats_names = [(s._name, 0) for s in stats]
        colname = data._meta.name

        name = "describe-nonnumeric-1d--" + tokenize(data, split_every)
        layer = {
            (name, 0): (methods.describe_nonnumeric_aggregate, stats_names, colname)
        }
        graph = HighLevelGraph.from_collections(name, layer, dependencies=stats)

        if PANDAS_GT_110:
            datetime_is_numeric_kwarg = {"datetime_is_numeric": datetime_is_numeric}
        elif datetime_is_numeric:
            raise NotImplementedError(
                "datetime_is_numeric=True is only supported for pandas >= 1.1.0"
            )
        else:
            datetime_is_numeric_kwarg = {}

        meta = data._meta_nonempty.describe(**datetime_is_numeric_kwarg)
        return new_dd_object(graph, name, meta, divisions=[None, None])

    def _cum_agg(
        self, op_name, chunk, aggregate, axis, skipna=True, chunk_kwargs=None, out=None
    ):
        """Wrapper for cumulative operation"""

        axis = self._validate_axis(axis)

        if axis == 1:
            name = f"{self._token_prefix}{op_name}(axis=1)"
            result = self.map_partitions(chunk, token=name, **chunk_kwargs)
            return handle_out(out, result)
        else:
            # cumulate each partitions
            name1 = f"{self._token_prefix}{op_name}-map"
            cumpart = map_partitions(
                chunk, self, token=name1, meta=self, **chunk_kwargs
            )

            name2 = f"{self._token_prefix}{op_name}-take-last"
            cumlast = map_partitions(
                _take_last,
                cumpart,
                skipna,
                meta=pd.Series([], dtype="float"),
                token=name2,
            )

            suffix = tokenize(self)
            name = f"{self._token_prefix}{op_name}-{suffix}"
            cname = f"{self._token_prefix}{op_name}-cum-last-{suffix}"

            # aggregate cumulated partisions and its previous last element
            layer = {}
            layer[(name, 0)] = (cumpart._name, 0)

            for i in range(1, self.npartitions):
                # store each cumulative step to graph to reduce computation
                if i == 1:
                    layer[(cname, i)] = (cumlast._name, i - 1)
                else:
                    # aggregate with previous cumulation results
                    layer[(cname, i)] = (
                        methods._cum_aggregate_apply,
                        aggregate,
                        (cname, i - 1),
                        (cumlast._name, i - 1),
                    )
                layer[(name, i)] = (aggregate, (cumpart._name, i), (cname, i))
            graph = HighLevelGraph.from_collections(
                name, layer, dependencies=[cumpart, cumlast]
            )
            result = new_dd_object(graph, name, chunk(self._meta), self.divisions)
            return handle_out(out, result)

    @derived_from(pd.DataFrame)
    def cumsum(self, axis=None, skipna=True, dtype=None, out=None):
        return self._cum_agg(
            "cumsum",
            chunk=M.cumsum,
            aggregate=methods.cumsum_aggregate,
            axis=axis,
            skipna=skipna,
            chunk_kwargs=dict(axis=axis, skipna=skipna),
            out=out,
        )

    @derived_from(pd.DataFrame)
    def cumprod(self, axis=None, skipna=True, dtype=None, out=None):
        return self._cum_agg(
            "cumprod",
            chunk=M.cumprod,
            aggregate=methods.cumprod_aggregate,
            axis=axis,
            skipna=skipna,
            chunk_kwargs=dict(axis=axis, skipna=skipna),
            out=out,
        )

    @derived_from(pd.DataFrame)
    def cummax(self, axis=None, skipna=True, out=None):
        return self._cum_agg(
            "cummax",
            chunk=M.cummax,
            aggregate=methods.cummax_aggregate,
            axis=axis,
            skipna=skipna,
            chunk_kwargs=dict(axis=axis, skipna=skipna),
            out=out,
        )

    @derived_from(pd.DataFrame)
    def cummin(self, axis=None, skipna=True, out=None):
        return self._cum_agg(
            "cummin",
            chunk=M.cummin,
            aggregate=methods.cummin_aggregate,
            axis=axis,
            skipna=skipna,
            chunk_kwargs=dict(axis=axis, skipna=skipna),
            out=out,
        )

    @derived_from(pd.DataFrame)
    def where(self, cond, other=np.nan):
        # cond and other may be dask instance,
        # passing map_partitions via keyword will not be aligned
        return map_partitions(M.where, self, cond, other, enforce_metadata=False)

    @derived_from(pd.DataFrame)
    def mask(self, cond, other=np.nan):
        return map_partitions(M.mask, self, cond, other, enforce_metadata=False)

    @derived_from(pd.DataFrame)
    def notnull(self):
        return self.map_partitions(M.notnull, enforce_metadata=False)

    @derived_from(pd.DataFrame)
    def isnull(self):
        return self.map_partitions(M.isnull, enforce_metadata=False)

    @derived_from(pd.DataFrame)
    def isna(self):
        if hasattr(pd, "isna"):
            return self.map_partitions(M.isna, enforce_metadata=False)
        else:
            raise NotImplementedError(
                "Need more recent version of Pandas "
                "to support isna. "
                "Please use isnull instead."
            )

    @derived_from(pd.DataFrame)
    def isin(self, values):
        if is_dataframe_like(self._meta):
            # DataFrame.isin does weird alignment stuff
            bad_types = (_Frame, pd.Series, pd.DataFrame)
        else:
            bad_types = (_Frame,)
        if isinstance(values, bad_types):
            raise NotImplementedError("Passing a %r to `isin`" % typename(type(values)))
        meta = self._meta_nonempty.isin(values)
        # We wrap values in a delayed for two reasons:
        # - avoid serializing data in every task
        # - avoid cost of traversal of large list in optimizations
        return self.map_partitions(
            M.isin, delayed(values), meta=meta, enforce_metadata=False
        )

    @derived_from(pd.DataFrame)
    def astype(self, dtype):
        # XXX: Pandas will segfault for empty dataframes when setting
        # categorical dtypes. This operation isn't allowed currently anyway. We
        # get the metadata with a non-empty frame to throw the error instead of
        # segfaulting.
        if is_dataframe_like(self._meta) and is_categorical_dtype(dtype):
            meta = self._meta_nonempty.astype(dtype)
        else:
            meta = self._meta.astype(dtype)
        if hasattr(dtype, "items"):
            set_unknown = [
                k
                for k, v in dtype.items()
                if is_categorical_dtype(v) and getattr(v, "categories", None) is None
            ]
            meta = clear_known_categories(meta, cols=set_unknown)
        elif is_categorical_dtype(dtype) and getattr(dtype, "categories", None) is None:
            meta = clear_known_categories(meta)
        return self.map_partitions(
            M.astype, dtype=dtype, meta=meta, enforce_metadata=False
        )

    @derived_from(pd.Series)
    def append(self, other, interleave_partitions=False):
        # because DataFrame.append will override the method,
        # wrap by pd.Series.append docstring
        from .multi import concat

        if isinstance(other, (list, dict)):
            msg = "append doesn't support list or dict input"
            raise NotImplementedError(msg)

        return concat(
            [self, other], join="outer", interleave_partitions=interleave_partitions
        )

    @derived_from(pd.Series)
    def dot(self, other, meta=no_default):
        if not isinstance(other, _Frame):
            raise TypeError("The second operand must be a dask array or dask dataframe")

        if isinstance(other, DataFrame):
            s = self.map_partitions(M.dot, other, token="dot", meta=meta)
            return s.groupby(by=s.index).apply(
                lambda x: x.sum(skipna=False), meta=s._meta_nonempty
            )

        def _dot_series(*args, **kwargs):
            # .sum() is invoked on each partition before being applied to all
            # partitions. The return type is expected to be a series, not a numpy object
            return pd.Series(M.dot(*args, **kwargs))

        return self.map_partitions(_dot_series, other, token="dot", meta=meta).sum(
            skipna=False
        )

    @derived_from(pd.DataFrame)
    def align(self, other, join="outer", axis=None, fill_value=None):
        meta1, meta2 = _emulate(
            M.align, self, other, join, axis=axis, fill_value=fill_value
        )
        aligned = self.map_partitions(
            M.align,
            other,
            join=join,
            axis=axis,
            fill_value=fill_value,
            enforce_metadata=False,
        )

        token = tokenize(self, other, join, axis, fill_value)

        name1 = "align1-" + token
        dsk1 = {
            (name1, i): (getitem, key, 0)
            for i, key in enumerate(aligned.__dask_keys__())
        }
        dsk1.update(aligned.dask)
        result1 = new_dd_object(dsk1, name1, meta1, aligned.divisions)

        name2 = "align2-" + token
        dsk2 = {
            (name2, i): (getitem, key, 1)
            for i, key in enumerate(aligned.__dask_keys__())
        }
        dsk2.update(aligned.dask)
        result2 = new_dd_object(dsk2, name2, meta2, aligned.divisions)

        return result1, result2

    @derived_from(pd.DataFrame)
    def combine(self, other, func, fill_value=None, overwrite=True):
        return self.map_partitions(
            M.combine, other, func, fill_value=fill_value, overwrite=overwrite
        )

    @derived_from(pd.DataFrame)
    def combine_first(self, other):
        return self.map_partitions(M.combine_first, other)

    @classmethod
    def _bind_operator_method(cls, name, op, original=pd.DataFrame):
        """bind operator method like DataFrame.add to this class"""
        raise NotImplementedError

    @derived_from(pd.DataFrame)
    def resample(self, rule, closed=None, label=None):
        from .tseries.resample import Resampler

        return Resampler(self, rule, closed=closed, label=label)

    @derived_from(pd.DataFrame)
    def first(self, offset):
        # Let pandas error on bad args
        self._meta_nonempty.first(offset)

        if not self.known_divisions:
            raise ValueError("`first` is not implemented for unknown divisions")

        offset = pd.tseries.frequencies.to_offset(offset)
        date = self.divisions[0] + offset
        end = self.loc._get_partitions(date)

        is_anchored = offset.is_anchored()

        include_right = is_anchored or not hasattr(offset, "delta")

        if end == self.npartitions - 1:
            divs = self.divisions
        else:
            divs = self.divisions[: end + 1] + (date,)

        name = "first-" + tokenize(self, offset)
        dsk = {(name, i): (self._name, i) for i in range(end)}
        dsk[(name, end)] = (
            methods.boundary_slice,
            (self._name, end),
            None,
            date,
            include_right,
            True,
        )
        graph = HighLevelGraph.from_collections(name, dsk, dependencies=[self])
        return new_dd_object(graph, name, self, divs)

    @derived_from(pd.DataFrame)
    def last(self, offset):
        # Let pandas error on bad args
        self._meta_nonempty.first(offset)

        if not self.known_divisions:
            raise ValueError("`last` is not implemented for unknown divisions")

        offset = pd.tseries.frequencies.to_offset(offset)
        date = self.divisions[-1] - offset
        start = self.loc._get_partitions(date)

        if start == 0:
            divs = self.divisions
        else:
            divs = (date,) + self.divisions[start + 1 :]

        name = "last-" + tokenize(self, offset)
        dsk = {
            (name, i + 1): (self._name, j + 1)
            for i, j in enumerate(range(start, self.npartitions))
        }
        dsk[(name, 0)] = (
            methods.boundary_slice,
            (self._name, start),
            date,
            None,
            True,
            False,
        )
        graph = HighLevelGraph.from_collections(name, dsk, dependencies=[self])
        return new_dd_object(graph, name, self, divs)

    def nunique_approx(self, split_every=None):
        """Approximate number of unique rows.

        This method uses the HyperLogLog algorithm for cardinality
        estimation to compute the approximate number of unique rows.
        The approximate error is 0.406%.

        Parameters
        ----------
        split_every : int, optional
            Group partitions into groups of this size while performing a
            tree-reduction. If set to False, no tree-reduction will be used.
            Default is 8.

        Returns
        -------
        a float representing the approximate number of elements
        """
        from . import hyperloglog  # here to avoid circular import issues

        return aca(
            [self],
            chunk=hyperloglog.compute_hll_array,
            combine=hyperloglog.reduce_state,
            aggregate=hyperloglog.estimate_count,
            split_every=split_every,
            b=16,
            meta=float,
        )

    @property
    def values(self):
        """Return a dask.array of the values of this dataframe

        Warning: This creates a dask.array without precise shape information.
        Operations that depend on shape information, like slicing or reshaping,
        will not work.
        """
        return self.map_partitions(methods.values)

    def _validate_chunks(self, arr, lengths):
        from dask.array.core import normalize_chunks

        if isinstance(lengths, Sequence):
            lengths = tuple(lengths)

            if len(lengths) != self.npartitions:
                raise ValueError(
                    "The number of items in 'lengths' does not match the number of "
                    f"partitions. {len(lengths)} != {self.npartitions}"
                )

            if self.ndim == 1:
                chunks = normalize_chunks((lengths,))
            else:
                chunks = normalize_chunks((lengths, (len(self.columns),)))

            return chunks
        elif lengths is not None:
            raise ValueError(f"Unexpected value for 'lengths': '{lengths}'")

        return arr._chunks

    def _is_index_level_reference(self, key):
        """
        Test whether a key is an index level reference

        To be considered an index level reference, `key` must match the index name
        and must NOT match the name of any column (if a dataframe).
        """
        return (
            self.index.name is not None
            and not is_dask_collection(key)
            and (np.isscalar(key) or isinstance(key, tuple))
            and key == self.index.name
            and key not in getattr(self, "columns", ())
        )

    def _contains_index_name(self, columns_or_index):
        """
        Test whether the input contains a reference to the index of the DataFrame/Series
        """
        if isinstance(columns_or_index, list):
            return any(self._is_index_level_reference(n) for n in columns_or_index)
        else:
            return self._is_index_level_reference(columns_or_index)


def _raise_if_object_series(x, funcname):
    """
    Utility function to raise an error if an object column does not support
    a certain operation like `mean`.
    """
    if isinstance(x, Series) and hasattr(x, "dtype") and x.dtype == object:
        raise ValueError("`%s` not supported with object series" % funcname)


class Series(_Frame):
    """Parallel Pandas Series

    Do not use this class directly.  Instead use functions like
    ``dd.read_csv``, ``dd.read_parquet``, or ``dd.from_pandas``.

    Parameters
    ----------

    dsk: dict
        The dask graph to compute this Series
    _name: str
        The key prefix that specifies which keys in the dask comprise this
        particular Series
    meta: pandas.Series
        An empty ``pandas.Series`` with names, dtypes, and index matching the
        expected output.
    divisions: tuple of index values
        Values along which we partition our blocks on the index

    See Also
    --------
    dask.dataframe.DataFrame
    """

    _partition_type = pd.Series
    _is_partition_type = staticmethod(is_series_like)
    _token_prefix = "series-"
    _accessors = set()

    def __array_wrap__(self, array, context=None):
        if isinstance(context, tuple) and len(context) > 0:
            if isinstance(context[1][0], np.ndarray) and context[1][0].shape == ():
                index = None
            else:
                index = context[1][0].index

        return pd.Series(array, index=index, name=self.name)

    @property
    def axes(self):
        return [self.index]

    @property
    def name(self):
        return self._meta.name

    @name.setter
    def name(self, name):
        self._meta.name = name
        renamed = _rename_dask(self, name)
        # update myself
        self.dask = renamed.dask
        self._name = renamed._name

    @property
    def ndim(self):
        """Return dimensionality"""
        return 1

    @property
    def shape(self):
        """
        Return a tuple representing the dimensionality of a Series.

        The single element of the tuple is a Delayed result.

        Examples
        --------
        >>> series.shape  # doctest: +SKIP
        (dd.Scalar<size-ag..., dtype=int64>,)
        """
        return (self.size,)

    @property
    def dtype(self):
        """Return data type"""
        return self._meta.dtype

    @cache_readonly
    def dt(self):
        """Namespace of datetime methods"""
        return DatetimeAccessor(self)

    @cache_readonly
    def cat(self):
        return CategoricalAccessor(self)

    @cache_readonly
    def str(self):
        """Namespace for string methods"""
        return StringAccessor(self)

    def __dir__(self):
        o = set(dir(type(self)))
        o.update(self.__dict__)
        # Remove the `cat` and `str` accessors if not available. We can't
        # decide this statically for the `dt` accessor, as it works on
        # datetime-like things as well.
        for accessor in ["cat", "str"]:
            if not hasattr(self._meta, accessor):
                o.remove(accessor)
        return list(o)

    @property
    def nbytes(self):
        """Number of bytes"""
        return self.reduction(
            methods.nbytes, np.sum, token="nbytes", meta=int, split_every=False
        )

    def _repr_data(self):
        return _repr_data_series(self._meta, self._repr_divisions)

    def __repr__(self):
        """have to overwrite footer"""
        if self.name is not None:
            footer = f"Name: {self.name}, dtype: {self.dtype}"
        else:
            footer = f"dtype: {self.dtype}"

        return """Dask {klass} Structure:
{data}
{footer}
Dask Name: {name}, {task} tasks""".format(
            klass=self.__class__.__name__,
            data=self.to_string(),
            footer=footer,
            name=key_split(self._name),
            task=len(self.dask),
        )

    def rename(self, index=None, inplace=False, sorted_index=False):
        """Alter Series index labels or name

        Function / dict values must be unique (1-to-1). Labels not contained in
        a dict / Series will be left as-is. Extra labels listed don't throw an
        error.

        Alternatively, change ``Series.name`` with a scalar value.

        Parameters
        ----------
        index : scalar, hashable sequence, dict-like or callable, optional
            If dict-like or callable, the transformation is applied to the
            index. Scalar or hashable sequence-like will alter the
            ``Series.name`` attribute.
        inplace : boolean, default False
            Whether to return a new Series or modify this one inplace.
        sorted_index : bool, default False
            If true, the output ``Series`` will have known divisions inferred
            from the input series and the transformation. Ignored for
            non-callable/dict-like ``index`` or when the input series has
            unknown divisions. Note that this may only be set to ``True`` if
            you know that the transformed index is monotonically increasing. Dask
            will check that transformed divisions are monotonic, but cannot
            check all the values between divisions, so incorrectly setting this
            can result in bugs.

        Returns
        -------
        renamed : Series

        See Also
        --------
        pandas.Series.rename
        """
        from pandas.api.types import is_dict_like, is_list_like, is_scalar

        import dask.dataframe as dd

        if is_scalar(index) or (
            is_list_like(index)
            and not is_dict_like(index)
            and not isinstance(index, dd.Series)
        ):

            if inplace:
                warnings.warn(
                    "'inplace' argument for dask series will be removed in future versions",
                    PendingDeprecationWarning,
                )
            res = self if inplace else self.copy()
            res.name = index
        else:
            res = self.map_partitions(M.rename, index, enforce_metadata=False)
            if self.known_divisions:
                if sorted_index and (callable(index) or is_dict_like(index)):
                    old = pd.Series(range(self.npartitions + 1), index=self.divisions)
                    new = old.rename(index).index
                    if not new.is_monotonic_increasing:
                        msg = (
                            "sorted_index=True, but the transformed index "
                            "isn't monotonic_increasing"
                        )
                        raise ValueError(msg)
                    res.divisions = tuple(methods.tolist(new))
                else:
                    res = res.clear_divisions()
            if inplace:
                self.dask = res.dask
                self._name = res._name
                self.divisions = res.divisions
                self._meta = res._meta
                res = self
        return res

    @derived_from(pd.Series)
    def round(self, decimals=0):
        return elemwise(M.round, self, decimals)

    @derived_from(pd.DataFrame)
    def to_timestamp(self, freq=None, how="start", axis=0):
        df = elemwise(M.to_timestamp, self, freq, how, axis)
        df.divisions = tuple(pd.Index(self.divisions).to_timestamp())
        return df

    def quantile(self, q=0.5, method="default"):
        """Approximate quantiles of Series

        Parameters
        ----------
        q : list/array of floats, default 0.5 (50%)
            Iterable of numbers ranging from 0 to 1 for the desired quantiles
        method : {'default', 'tdigest', 'dask'}, optional
            What method to use. By default will use dask's internal custom
            algorithm (``'dask'``).  If set to ``'tdigest'`` will use tdigest
            for floats and ints and fallback to the ``'dask'`` otherwise.
        """
        return quantile(self, q, method=method)

    def _repartition_quantiles(self, npartitions, upsample=1.0):
        """Approximate quantiles of Series used for repartitioning"""
        from .partitionquantiles import partition_quantiles

        return partition_quantiles(self, npartitions, upsample=upsample)

    def __getitem__(self, key):
        if isinstance(key, Series) and self.divisions == key.divisions:
            name = "index-%s" % tokenize(self, key)
            dsk = partitionwise_graph(operator.getitem, name, self, key)
            graph = HighLevelGraph.from_collections(name, dsk, dependencies=[self, key])
            return Series(graph, name, self._meta, self.divisions)
        return self.loc[key]

    @derived_from(pd.DataFrame)
    def _get_numeric_data(self, how="any", subset=None):
        return self

    @derived_from(pd.Series)
    def iteritems(self):
        for i in range(self.npartitions):
            s = self.get_partition(i).compute()
            yield from s.iteritems()

    @derived_from(pd.Series)
    def __iter__(self):
        for i in range(self.npartitions):
            s = self.get_partition(i).compute()
            yield from s

    @_deprecated(
        message=(
            "Using the ``in`` operator to test for membership in Series is "
            "deprecated. To test for membership in the index use "
            "``(s.index == key).any()``. Similarly to test for membership in "
            "the values use ``(s == key).any()``"
        )
    )
    def __contains__(self, key):
        return (self == key).any().compute()

    @classmethod
    def _validate_axis(cls, axis=0):
        if axis not in (0, "index", None):
            raise ValueError(f"No axis named {axis}")
        # convert to numeric axis
        return {None: 0, "index": 0}.get(axis, axis)

    @derived_from(pd.Series)
    def groupby(
        self, by=None, group_keys=True, sort=None, observed=None, dropna=None, **kwargs
    ):
        from dask.dataframe.groupby import SeriesGroupBy

        return SeriesGroupBy(
            self,
            by=by,
            group_keys=group_keys,
            sort=sort,
            observed=observed,
            dropna=dropna,
            **kwargs,
        )

    @derived_from(pd.Series)
    def count(self, split_every=False):
        return super().count(split_every=split_every)

    @derived_from(pd.Series)
    def mode(self, dropna=True, split_every=False):
        return super().mode(dropna=dropna, split_every=split_every)

    @derived_from(pd.Series)
    def explode(self):
        meta = self._meta.explode()
        return self.map_partitions(M.explode, meta=meta, enforce_metadata=False)

    def unique(self, split_every=None, split_out=1):
        """
        Return Series of unique values in the object. Includes NA values.

        Returns
        -------
        uniques : Series
        """
        return aca(
            self,
            chunk=methods.unique,
            aggregate=methods.unique,
            meta=self._meta,
            token="unique",
            split_every=split_every,
            series_name=self.name,
            split_out=split_out,
        )

    @derived_from(pd.Series)
    def nunique(self, split_every=None):
        return self.drop_duplicates(split_every=split_every).count()

    @derived_from(pd.Series)
    def value_counts(
        self,
        sort=None,
        ascending=False,
        dropna=None,
        normalize=False,
        split_every=None,
        split_out=1,
    ):
        """
        Note: dropna is only supported in pandas >= 1.1.0, in which case it defaults to
        True.
        """
        kwargs = {"sort": sort, "ascending": ascending}

        if dropna is not None:
            if not PANDAS_GT_110:
                raise NotImplementedError(
                    "dropna is not a valid argument for dask.dataframe.value_counts "
                    f"if pandas < 1.1.0. Pandas version is {pd.__version__}"
                )
            kwargs["dropna"] = dropna

        aggregate_kwargs = {"normalize": normalize}
        if split_out > 1:
            aggregate_kwargs["total_length"] = (
                len(self) if dropna is False else len(self.dropna())
            )

        return aca(
            self,
            chunk=M.value_counts,
            aggregate=methods.value_counts_aggregate,
            combine=methods.value_counts_combine,
            meta=self._meta.value_counts(normalize=normalize),
            token="value-counts",
            split_every=split_every,
            split_out=split_out,
            split_out_setup=split_out_on_index,
            aggregate_kwargs=aggregate_kwargs,
            **kwargs,
        )

    @derived_from(pd.Series)
    def nlargest(self, n=5, split_every=None):
        return aca(
            self,
            chunk=M.nlargest,
            aggregate=M.nlargest,
            meta=self._meta,
            token="series-nlargest",
            split_every=split_every,
            n=n,
        )

    @derived_from(pd.Series)
    def nsmallest(self, n=5, split_every=None):
        return aca(
            self,
            chunk=M.nsmallest,
            aggregate=M.nsmallest,
            meta=self._meta,
            token="series-nsmallest",
            split_every=split_every,
            n=n,
        )

    @derived_from(pd.Series)
    def isin(self, values):
        # Added just to get the different docstring for Series
        return super().isin(values)

    @insert_meta_param_description(pad=12)
    @derived_from(pd.Series)
    def map(self, arg, na_action=None, meta=no_default):
        if is_series_like(arg) and is_dask_collection(arg):
            return series_map(self, arg)
        if not (
            isinstance(arg, dict)
            or callable(arg)
            or is_series_like(arg)
            and not is_dask_collection(arg)
        ):
            raise TypeError(
                f"arg must be pandas.Series, dict or callable. Got {type(arg)}"
            )
        name = "map-" + tokenize(self, arg, na_action)
        dsk = {
            (name, i): (M.map, k, arg, na_action)
            for i, k in enumerate(self.__dask_keys__())
        }
        graph = HighLevelGraph.from_collections(name, dsk, dependencies=[self])
        if meta is no_default:
            meta = _emulate(M.map, self, arg, na_action=na_action, udf=True)
        else:
            meta = make_meta(
                meta,
                index=getattr(make_meta(self), "index", None),
                parent_meta=self._meta,
            )

        return type(self)(graph, name, meta, self.divisions)

    @derived_from(pd.Series)
    def dropna(self):
        return self.map_partitions(M.dropna, enforce_metadata=False)

    @derived_from(pd.Series)
    def between(self, left, right, inclusive="both"):
        return self.map_partitions(
            M.between, left=left, right=right, inclusive=inclusive
        )

    @derived_from(pd.Series)
    def clip(self, lower=None, upper=None, out=None):
        if out is not None:
            raise ValueError("'out' must be None")
        # np.clip may pass out
        return self.map_partitions(
            M.clip, lower=lower, upper=upper, enforce_metadata=False
        )

    @derived_from(pd.Series)
    def clip_lower(self, threshold):
        return self.map_partitions(
            M.clip_lower, threshold=threshold, enforce_metadata=False
        )

    @derived_from(pd.Series)
    def clip_upper(self, threshold):
        return self.map_partitions(
            M.clip_upper, threshold=threshold, enforce_metadata=False
        )

    @derived_from(pd.Series)
    def align(self, other, join="outer", axis=None, fill_value=None):
        return super().align(other, join=join, axis=axis, fill_value=fill_value)

    @derived_from(pd.Series)
    def combine(self, other, func, fill_value=None):
        return self.map_partitions(M.combine, other, func, fill_value=fill_value)

    @derived_from(pd.Series)
    def squeeze(self):
        return self

    @derived_from(pd.Series)
    def combine_first(self, other):
        return self.map_partitions(M.combine_first, other)

    def to_bag(self, index=False, format="tuple"):
        """Create a Dask Bag from a Series"""
        from .io import to_bag

        return to_bag(self, index, format=format)

    @derived_from(pd.Series)
    def to_frame(self, name=None):
        return self.map_partitions(M.to_frame, name, meta=self._meta.to_frame(name))

    @derived_from(pd.Series)
    def to_string(self, max_rows=5):
        # option_context doesn't affect
        return self._repr_data().to_string(max_rows=max_rows)

    @classmethod
    def _bind_operator_method(cls, name, op, original=pd.Series):
        """bind operator method like Series.add to this class"""

        def meth(self, other, level=None, fill_value=None, axis=0):
            if level is not None:
                raise NotImplementedError("level must be None")
            axis = self._validate_axis(axis)
            meta = _emulate(op, self, other, axis=axis, fill_value=fill_value)
            return map_partitions(
                op, self, other, meta=meta, axis=axis, fill_value=fill_value
            )

        meth.__name__ = name
        setattr(cls, name, derived_from(original)(meth))

    @classmethod
    def _bind_comparison_method(cls, name, comparison, original=pd.Series):
        """bind comparison method like Series.eq to this class"""

        def meth(self, other, level=None, fill_value=None, axis=0):
            if level is not None:
                raise NotImplementedError("level must be None")
            axis = self._validate_axis(axis)
            if fill_value is None:
                return elemwise(comparison, self, other, axis=axis)
            else:
                op = partial(comparison, fill_value=fill_value)
                return elemwise(op, self, other, axis=axis)

        meth.__name__ = name
        setattr(cls, name, derived_from(original)(meth))

    @insert_meta_param_description(pad=12)
    def apply(self, func, convert_dtype=True, meta=no_default, args=(), **kwds):
        """Parallel version of pandas.Series.apply

        Parameters
        ----------
        func : function
            Function to apply
        convert_dtype : boolean, default True
            Try to find better dtype for elementwise function results.
            If False, leave as dtype=object.
        $META
        args : tuple
            Positional arguments to pass to function in addition to the value.

        Additional keyword arguments will be passed as keywords to the function.

        Returns
        -------
        applied : Series or DataFrame if func returns a Series.

        Examples
        --------
        >>> import dask.dataframe as dd
        >>> s = pd.Series(range(5), name='x')
        >>> ds = dd.from_pandas(s, npartitions=2)

        Apply a function elementwise across the Series, passing in extra
        arguments in ``args`` and ``kwargs``:

        >>> def myadd(x, a, b=1):
        ...     return x + a + b
        >>> res = ds.apply(myadd, args=(2,), b=1.5)  # doctest: +SKIP

        By default, dask tries to infer the output metadata by running your
        provided function on some fake data. This works well in many cases, but
        can sometimes be expensive, or even fail. To avoid this, you can
        manually specify the output metadata with the ``meta`` keyword. This
        can be specified in many forms, for more information see
        ``dask.dataframe.utils.make_meta``.

        Here we specify the output is a Series with name ``'x'``, and dtype
        ``float64``:

        >>> res = ds.apply(myadd, args=(2,), b=1.5, meta=('x', 'f8'))

        In the case where the metadata doesn't change, you can also pass in
        the object itself directly:

        >>> res = ds.apply(lambda x: x + 1, meta=ds)

        See Also
        --------
        dask.Series.map_partitions
        """
        if meta is no_default:
            meta = _emulate(
                M.apply,
                self._meta_nonempty,
                func,
                convert_dtype=convert_dtype,
                args=args,
                udf=True,
                **kwds,
            )
            warnings.warn(meta_warning(meta))

        return map_partitions(
            M.apply, self, func, convert_dtype, args, meta=meta, **kwds
        )

    @derived_from(pd.Series)
    def cov(self, other, min_periods=None, split_every=False):
        from .multi import concat

        if not isinstance(other, Series):
            raise TypeError("other must be a dask.dataframe.Series")
        df = concat([self, other], axis=1)
        return cov_corr(df, min_periods, scalar=True, split_every=split_every)

    @derived_from(pd.Series)
    def corr(self, other, method="pearson", min_periods=None, split_every=False):
        from .multi import concat

        if not isinstance(other, Series):
            raise TypeError("other must be a dask.dataframe.Series")
        if method != "pearson":
            raise NotImplementedError("Only Pearson correlation has been implemented")
        df = concat([self, other], axis=1)
        return cov_corr(
            df, min_periods, corr=True, scalar=True, split_every=split_every
        )

    @derived_from(pd.Series)
    def autocorr(self, lag=1, split_every=False):
        if not isinstance(lag, Integral):
            raise TypeError("lag must be an integer")
        return self.corr(self if lag == 0 else self.shift(lag), split_every=split_every)

    @derived_from(pd.Series)
    def memory_usage(self, index=True, deep=False):
        result = self.map_partitions(
            M.memory_usage, index=index, deep=deep, enforce_metadata=False
        )
        return delayed(sum)(result.to_delayed())

    def __divmod__(self, other):
        res1 = self // other
        res2 = self % other
        return res1, res2

    def __rdivmod__(self, other):
        res1 = other // self
        res2 = other % self
        return res1, res2


class Index(Series):

    _partition_type = pd.Index
    _is_partition_type = staticmethod(is_index_like)
    _token_prefix = "index-"
    _accessors = set()

    _dt_attributes = {
        "nanosecond",
        "microsecond",
        "millisecond",
        "dayofyear",
        "minute",
        "hour",
        "day",
        "dayofweek",
        "second",
        "week",
        "weekday",
        "weekofyear",
        "month",
        "quarter",
        "year",
    }

    _cat_attributes = {
        "known",
        "as_known",
        "as_unknown",
        "add_categories",
        "categories",
        "remove_categories",
        "reorder_categories",
        "as_ordered",
        "codes",
        "remove_unused_categories",
        "set_categories",
        "as_unordered",
        "ordered",
        "rename_categories",
    }

    def __getattr__(self, key):
        if is_categorical_dtype(self.dtype) and key in self._cat_attributes:
            return getattr(self.cat, key)
        elif key in self._dt_attributes:
            return getattr(self.dt, key)
        raise AttributeError("'Index' object has no attribute %r" % key)

    def __dir__(self):
        out = super().__dir__()
        out.extend(self._dt_attributes)
        if is_categorical_dtype(self.dtype):
            out.extend(self._cat_attributes)
        return out

    @property
    def index(self):
        raise AttributeError(
            f"{self.__class__.__name__!r} object has no attribute 'index'"
        )

    def __array_wrap__(self, array, context=None):
        return pd.Index(array, name=self.name)

    def head(self, n=5, compute=True):
        """First n items of the Index.

        Caveat, this only checks the first partition.
        """
        name = "head-%d-%s" % (n, self._name)
        dsk = {(name, 0): (operator.getitem, (self._name, 0), slice(0, n))}
        graph = HighLevelGraph.from_collections(name, dsk, dependencies=[self])

        result = new_dd_object(graph, name, self._meta, self.divisions[:2])

        if compute:
            result = result.compute()
        return result

    @derived_from(pd.Index)
    def max(self, split_every=False):
        return self.reduction(
            M.max,
            meta=self._meta_nonempty.max(),
            token=self._token_prefix + "max",
            split_every=split_every,
        )

    @derived_from(pd.Index)
    def min(self, split_every=False):
        return self.reduction(
            M.min,
            meta=self._meta_nonempty.min(),
            token=self._token_prefix + "min",
            split_every=split_every,
        )

    def count(self, split_every=False):
        return self.reduction(
            methods.index_count,
            np.sum,
            token="index-count",
            meta=int,
            split_every=split_every,
        )

    @derived_from(pd.Index)
    def shift(self, periods=1, freq=None):
        if isinstance(self._meta, pd.PeriodIndex):
            if freq is not None:
                raise ValueError("PeriodIndex doesn't accept `freq` argument")
            meta = self._meta_nonempty.shift(periods)
            out = self.map_partitions(
                M.shift, periods, meta=meta, token="shift", transform_divisions=False
            )
        else:
            # Pandas will raise for other index types that don't implement shift
            meta = self._meta_nonempty.shift(periods, freq=freq)
            out = self.map_partitions(
                M.shift,
                periods,
                token="shift",
                meta=meta,
                freq=freq,
                transform_divisions=False,
            )
        if freq is None:
            freq = meta.freq
        return maybe_shift_divisions(out, periods, freq=freq)

    @derived_from(pd.Index)
    def to_series(self):
        return self.map_partitions(
            M.to_series,
            meta=self._meta.to_series(),
            transform_divisions=False,
        )

    @derived_from(pd.Index, ua_args=["index"])
    def to_frame(self, index=True, name=None):
        if not index:
            raise NotImplementedError()

        return self.map_partitions(
            M.to_frame,
            index,
            name,
            meta=self._meta.to_frame(index, name),
            transform_divisions=False,
        )

    @insert_meta_param_description(pad=12)
    @derived_from(pd.Index)
    def map(self, arg, na_action=None, meta=no_default, is_monotonic=False):
        """
        Note that this method clears any known divisions.

        If your mapping function is monotonically increasing then use `is_monotonic`
        to apply the maping function to the old divisions and assign the new
        divisions to the output.

        """
        applied = super().map(arg, na_action=na_action, meta=meta)
        if is_monotonic and self.known_divisions:
            applied.divisions = tuple(
                pd.Series(self.divisions).map(arg, na_action=na_action)
            )
        else:
            applied = applied.clear_divisions()
        return applied


class DataFrame(_Frame):
    """
    Parallel Pandas DataFrame

    Do not use this class directly.  Instead use functions like
    ``dd.read_csv``, ``dd.read_parquet``, or ``dd.from_pandas``.

    Parameters
    ----------
    dsk: dict
        The dask graph to compute this DataFrame
    name: str
        The key prefix that specifies which keys in the dask comprise this
        particular DataFrame
    meta: pandas.DataFrame
        An empty ``pandas.DataFrame`` with names, dtypes, and index matching
        the expected output.
    divisions: tuple of index values
        Values along which we partition our blocks on the index
    """

    _partition_type = pd.DataFrame
    _is_partition_type = staticmethod(is_dataframe_like)
    _token_prefix = "dataframe-"
    _accessors = set()

    def __init__(self, dsk, name, meta, divisions):
        super().__init__(dsk, name, meta, divisions)
        if self.dask.layers[name].collection_annotations is None:
            self.dask.layers[name].collection_annotations = {
                "npartitions": self.npartitions,
                "columns": [col for col in self.columns],
                "type": typename(type(self)),
                "dataframe_type": typename(type(self._meta)),
                "series_dtypes": {
                    col: self._meta[col].dtype
                    if hasattr(self._meta[col], "dtype")
                    else None
                    for col in self._meta.columns
                },
            }
        else:
            self.dask.layers[name].collection_annotations.update(
                {
                    "npartitions": self.npartitions,
                    "columns": [col for col in self.columns],
                    "type": typename(type(self)),
                    "dataframe_type": typename(type(self._meta)),
                    "series_dtypes": {
                        col: self._meta[col].dtype
                        if hasattr(self._meta[col], "dtype")
                        else None
                        for col in self._meta.columns
                    },
                }
            )

    def __array_wrap__(self, array, context=None):
        if isinstance(context, tuple) and len(context) > 0:
            if isinstance(context[1][0], np.ndarray) and context[1][0].shape == ():
                index = None
            else:
                index = context[1][0].index

        return pd.DataFrame(array, index=index, columns=self.columns)

    @property
    def axes(self):
        return [self.index, self.columns]

    @property
    def columns(self):
        return self._meta.columns

    @columns.setter
    def columns(self, columns):
        renamed = _rename_dask(self, columns)
        self._meta = renamed._meta
        self._name = renamed._name
        self.dask = renamed.dask

    @property
    def iloc(self):
        """Purely integer-location based indexing for selection by position.

        Only indexing the column positions is supported. Trying to select
        row positions will raise a ValueError.

        See :ref:`dataframe.indexing` for more.

        Examples
        --------
        >>> df.iloc[:, [2, 0, 1]]  # doctest: +SKIP
        """
        from .indexing import _iLocIndexer

        # For dataframes with unique column names, this will be transformed into a __getitem__ call
        return _iLocIndexer(self)

    def __len__(self):
        try:
            s = self.iloc[:, 0]
        except IndexError:
            return super().__len__()
        else:
            return len(s)

    def __contains__(self, key):
        return key in self._meta

    @property
    def empty(self):
        raise NotImplementedError(
            "Checking whether a Dask DataFrame has any rows may be expensive. "
            "However, checking the number of columns is fast. "
            "Depending on which of these results you need, use either "
            "`len(df.index) == 0` or `len(df.columns) == 0`"
        )

    def __getitem__(self, key):
        name = "getitem-%s" % tokenize(self, key)
        if np.isscalar(key) or isinstance(key, (tuple, str)):

            if isinstance(self._meta.index, (pd.DatetimeIndex, pd.PeriodIndex)):
                if key not in self._meta.columns:
                    if PANDAS_GT_120:
                        warnings.warn(
                            "Indexing a DataFrame with a datetimelike index using a single "
                            "string to slice the rows, like `frame[string]`, is deprecated "
                            "and will be removed in a future version. Use `frame.loc[string]` "
                            "instead.",
                            FutureWarning,
                        )
                    return self.loc[key]

            # error is raised from pandas
            meta = self._meta[_extract_meta(key)]
            dsk = partitionwise_graph(operator.getitem, name, self, key)
            graph = HighLevelGraph.from_collections(name, dsk, dependencies=[self])
            return new_dd_object(graph, name, meta, self.divisions)
        elif isinstance(key, slice):
            from pandas.api.types import is_float_dtype

            is_integer_slice = any(
                isinstance(i, Integral) for i in (key.start, key.step, key.stop)
            )
            # Slicing with integer labels is always iloc based except for a
            # float indexer for some reason
            if is_integer_slice and not is_float_dtype(self.index.dtype):
                # NOTE: this always fails currently, as iloc is mostly
                # unsupported, but we call it anyway here for future-proofing
                # and error-attribution purposes
                return self.iloc[key]
            else:
                return self.loc[key]

        if isinstance(key, (np.ndarray, list)) or (
            not is_dask_collection(key) and (is_series_like(key) or is_index_like(key))
        ):
            # error is raised from pandas
            meta = self._meta[_extract_meta(key)]

            dsk = partitionwise_graph(operator.getitem, name, self, key)
            graph = HighLevelGraph.from_collections(name, dsk, dependencies=[self])
            return new_dd_object(graph, name, meta, self.divisions)
        if isinstance(key, Series):
            # do not perform dummy calculation, as columns will not be changed.
            if self.divisions != key.divisions:
                from .multi import _maybe_align_partitions

                self, key = _maybe_align_partitions([self, key])
            dsk = partitionwise_graph(operator.getitem, name, self, key)
            graph = HighLevelGraph.from_collections(name, dsk, dependencies=[self, key])
            return new_dd_object(graph, name, self, self.divisions)
        if isinstance(key, DataFrame):
            return self.where(key, np.nan)

        raise NotImplementedError(key)

    def __setitem__(self, key, value):
        if isinstance(key, (tuple, list)) and isinstance(value, DataFrame):
            df = self.assign(**{k: value[c] for k, c in zip(key, value.columns)})

        elif isinstance(key, pd.Index) and not isinstance(value, DataFrame):
            key = list(key)
            df = self.assign(**{k: value for k in key})
        elif (
            is_dataframe_like(key)
            or is_series_like(key)
            or isinstance(key, (DataFrame, Series))
        ):
            df = self.where(~key, value)
        elif not isinstance(key, str):
            raise NotImplementedError(f"Item assignment with {type(key)} not supported")
        else:
            df = self.assign(**{key: value})

        self.dask = df.dask
        self._name = df._name
        self._meta = df._meta
        self.divisions = df.divisions

    def __delitem__(self, key):
        result = self.drop([key], axis=1)
        self.dask = result.dask
        self._name = result._name
        self._meta = result._meta

    def __setattr__(self, key, value):
        try:
            columns = object.__getattribute__(self, "_meta").columns
        except AttributeError:
            columns = ()

        # exclude protected attributes from setitem
        if key in columns and key not in ["divisions", "dask", "_name", "_meta"]:
            self[key] = value
        else:
            object.__setattr__(self, key, value)

    def __getattr__(self, key):
        if key in self.columns:
            return self[key]
        else:
            raise AttributeError("'DataFrame' object has no attribute %r" % key)

    def __dir__(self):
        o = set(dir(type(self)))
        o.update(self.__dict__)
        o.update(c for c in self.columns if (isinstance(c, str) and c.isidentifier()))
        return list(o)

    def __iter__(self):
        return iter(self._meta)

    def _ipython_key_completions_(self):
        return methods.tolist(self.columns)

    @property
    def ndim(self):
        """Return dimensionality"""
        return 2

    @property
    def shape(self):
        """
        Return a tuple representing the dimensionality of the DataFrame.

        The number of rows is a Delayed result. The number of columns
        is a concrete integer.

        Examples
        --------
        >>> df.size  # doctest: +SKIP
        (Delayed('int-07f06075-5ecc-4d77-817e-63c69a9188a8'), 2)
        """
        col_size = len(self.columns)
        if col_size == 0:
            return (self.index.shape[0], 0)
        row_size = delayed(int)(self.size / col_size)
        return (row_size, col_size)

    @property
    def dtypes(self):
        """Return data types"""
        return self._meta.dtypes

    @derived_from(pd.DataFrame)
    def get_dtype_counts(self):
        return self._meta.get_dtype_counts()

    @derived_from(pd.DataFrame)
    def get_ftype_counts(self):
        return self._meta.get_ftype_counts()

    @derived_from(pd.DataFrame)
    def select_dtypes(self, include=None, exclude=None):
        cs = self._meta.select_dtypes(include=include, exclude=exclude).columns
        return self[list(cs)]

    def sort_values(
        self,
        by,
        npartitions=None,
        ascending=True,
        na_position="last",
        sort_function=None,
        sort_function_kwargs=None,
        **kwargs,
    ):
        """Sort the dataset by a single column.

        Sorting a parallel dataset requires expensive shuffles and is generally
        not recommended. See ``set_index`` for implementation details.

        Parameters
        ----------
        by: string
        npartitions: int, None, or 'auto'
            The ideal number of output partitions. If None, use the same as
            the input. If 'auto' then decide by memory use.
        ascending: bool, optional
            Sort ascending vs. descending.
            Defaults to True.
        na_position: {'last', 'first'}, optional
            Puts NaNs at the beginning if 'first', puts NaN at the end if 'last'.
            Defaults to 'last'.
        sort_function: function, optional
            Sorting function to use when sorting underlying partitions.
            If None, defaults to ``M.sort_values`` (the partition library's
            implementation of ``sort_values``).
        sort_function_kwargs: dict, optional
            Additional keyword arguments to pass to the partition sorting function.
            By default, ``by``, ``ascending``, and ``na_position`` are provided.

        Examples
        --------
        >>> df2 = df.sort_values('x')  # doctest: +SKIP
        """
        from .shuffle import sort_values

        sort_kwargs = {
            "by": by,
            "ascending": ascending,
            "na_position": na_position,
        }
        if sort_function is None:
            sort_function = M.sort_values
        if sort_function_kwargs is not None:
            sort_kwargs.update(sort_function_kwargs)

        if self.npartitions == 1:
            return self.map_partitions(sort_function, **sort_kwargs)
        return sort_values(
            self,
            by,
            ascending=ascending,
            npartitions=npartitions,
            na_position=na_position,
            sort_function=sort_function,
            sort_function_kwargs=sort_kwargs,
            **kwargs,
        )

    def set_index(
        self,
        other,
        drop=True,
        sorted=False,
        npartitions=None,
        divisions=None,
        inplace=False,
        **kwargs,
    ):
        """Set the DataFrame index (row labels) using an existing column.

        This realigns the dataset to be sorted by a new column. This can have a
        significant impact on performance, because joins, groupbys, lookups, etc.
        are all much faster on that column. However, this performance increase
        comes with a cost, sorting a parallel dataset requires expensive shuffles.
        Often we ``set_index`` once directly after data ingest and filtering and
        then perform many cheap computations off of the sorted dataset.

        This function operates exactly like ``pandas.set_index`` except with
        different performance costs (dask dataframe ``set_index`` is much more expensive).
        Under normal operation this function does an initial pass over the index column
        to compute approximate quantiles to serve as future divisions. It then passes
        over the data a second time, splitting up each input partition into several
        pieces and sharing those pieces to all of the output partitions now in
        sorted order.

        In some cases we can alleviate those costs, for example if your dataset is
        sorted already then we can avoid making many small pieces or if you know
        good values to split the new index column then we can avoid the initial
        pass over the data. For example if your new index is a datetime index and
        your data is already sorted by day then this entire operation can be done
        for free. You can control these options with the following parameters.

        Parameters
        ----------
        other: string or Dask Series
        drop: boolean, default True
            Delete column to be used as the new index.
        sorted: bool, optional
            If the index column is already sorted in increasing order.
            Defaults to False
        npartitions: int, None, or 'auto'
            The ideal number of output partitions. If None, use the same as
            the input. If 'auto' then decide by memory use.
            Only used when ``divisions`` is not given. If ``divisions`` is given,
            the number of output partitions will be ``len(divisions) - 1``.
        divisions: list, optional
            The "dividing lines" used to split the new index into partitions.
            For ``divisions=[0, 10, 50, 100]``, there would be three output partitions,
            where the new index contained [0, 10), [10, 50), and [50, 100), respectively.
            See https://docs.dask.org/en/latest/dataframe-design.html#partitions.
            If not given (default), good divisions are calculated by immediately computing
            the data and looking at the distribution of its values. For large datasets,
            this can be expensive.
            Note that if ``sorted=True``, specified divisions are assumed to match
            the existing partitions in the data; if this is untrue you should
            leave divisions empty and call ``repartition`` after ``set_index``.
        inplace: bool, optional
            Modifying the DataFrame in place is not supported by Dask.
            Defaults to False.
        shuffle: string, 'disk' or 'tasks', optional
            Either ``'disk'`` for single-node operation or ``'tasks'`` for
            distributed operation.  Will be inferred by your current scheduler.
        compute: bool, default False
            Whether or not to trigger an immediate computation. Defaults to False.
            Note, that even if you set ``compute=False``, an immediate computation
            will still be triggered if ``divisions`` is ``None``.
        partition_size: int, optional
            Desired size of each partitions in bytes.
            Only used when ``npartitions='auto'``

        Examples
        --------
        >>> import dask
        >>> ddf = dask.datasets.timeseries(start="2021-01-01", end="2021-01-07", freq="1H").reset_index()
        >>> ddf2 = ddf.set_index("x")
        >>> ddf2 = ddf.set_index(ddf.x)
        >>> ddf2 = ddf.set_index(ddf.timestamp, sorted=True)

        A common case is when we have a datetime column that we know to be
        sorted and is cleanly divided by day.  We can set this index for free
        by specifying both that the column is pre-sorted and the particular
        divisions along which is is separated

        >>> import pandas as pd
        >>> divisions = pd.date_range(start="2021-01-01", end="2021-01-07", freq='1D')
        >>> divisions
        DatetimeIndex(['2021-01-01', '2021-01-02', '2021-01-03', '2021-01-04',
                       '2021-01-05', '2021-01-06', '2021-01-07'],
                      dtype='datetime64[ns]', freq='D')

        Note that ``len(divisons)`` is equal to ``npartitions + 1``. This is because ``divisions``
        represents the upper and lower bounds of each partition. The first item is the
        lower bound of the first partition, the second item is the lower bound of the
        second partition and the upper bound of the first partition, and so on.
        The second-to-last item is the lower bound of the last partition, and the last
        (extra) item is the upper bound of the last partition.

        >>> ddf2 = ddf.set_index("timestamp", sorted=True, divisions=divisions.tolist())

        If you'll be running `set_index` on the same (or similar) datasets repeatedly,
        you could save time by letting Dask calculate good divisions once, then copy-pasting
        them to reuse. This is especially helpful running in a Jupyter notebook:

        >>> ddf2 = ddf.set_index("name")  # slow, calculates data distribution
        >>> ddf2.divisions  # doctest: +SKIP
        ["Alice", "Laura", "Ursula", "Zelda"]
        >>> # ^ Now copy-paste this and edit the line above to:
        >>> # ddf2 = ddf.set_index("name", divisions=["Alice", "Laura", "Ursula", "Zelda"])
        """
        if inplace:
            raise NotImplementedError("The inplace= keyword is not supported")
        pre_sorted = sorted
        del sorted

        if divisions is not None:
            check_divisions(divisions)

        if pre_sorted:
            from .shuffle import set_sorted_index

            return set_sorted_index(
                self, other, drop=drop, divisions=divisions, **kwargs
            )
        else:
            from .shuffle import set_index

            return set_index(
                self,
                other,
                drop=drop,
                npartitions=npartitions,
                divisions=divisions,
                **kwargs,
            )

    @derived_from(pd.DataFrame)
    def pop(self, item):
        out = self[item]
        del self[item]
        return out

    @derived_from(pd.DataFrame)
    def nlargest(self, n=5, columns=None, split_every=None):
        token = "dataframe-nlargest"
        return aca(
            self,
            chunk=M.nlargest,
            aggregate=M.nlargest,
            meta=self._meta,
            token=token,
            split_every=split_every,
            n=n,
            columns=columns,
        )

    @derived_from(pd.DataFrame)
    def nsmallest(self, n=5, columns=None, split_every=None):
        token = "dataframe-nsmallest"
        return aca(
            self,
            chunk=M.nsmallest,
            aggregate=M.nsmallest,
            meta=self._meta,
            token=token,
            split_every=split_every,
            n=n,
            columns=columns,
        )

    @derived_from(pd.DataFrame)
    def groupby(
        self, by=None, group_keys=True, sort=None, observed=None, dropna=None, **kwargs
    ):
        from dask.dataframe.groupby import DataFrameGroupBy

        return DataFrameGroupBy(
            self,
            by=by,
            group_keys=group_keys,
            sort=sort,
            observed=observed,
            dropna=dropna,
            **kwargs,
        )

    @wraps(categorize)
    def categorize(self, columns=None, index=None, split_every=None, **kwargs):
        return categorize(
            self, columns=columns, index=index, split_every=split_every, **kwargs
        )

    @derived_from(pd.DataFrame)
    def assign(self, **kwargs):
        data = self.copy()
        for k, v in kwargs.items():
            if not (
                isinstance(v, Scalar)
                or is_series_like(v)
                or callable(v)
                or pd.api.types.is_scalar(v)
                or is_index_like(v)
                or isinstance(v, Array)
            ):
                raise TypeError(
                    f"Column assignment doesn't support type {typename(type(v))}"
                )
            if callable(v):
                kwargs[k] = v(data)
            if isinstance(v, Array):
                from .io import from_dask_array

                if len(v.shape) > 1:
                    raise ValueError("Array assignment only supports 1-D arrays")
                if v.npartitions != data.npartitions:
                    raise ValueError(
                        "Number of partitions do not match "
                        f"({v.npartitions} != {data.npartitions})"
                    )
                kwargs[k] = from_dask_array(v, index=data.index, meta=data._meta)

            pairs = [k, kwargs[k]]

            # Figure out columns of the output
            df2 = data._meta_nonempty.assign(
                **_extract_meta({k: kwargs[k]}, nonempty=True)
            )
            data = elemwise(methods.assign, data, *pairs, meta=df2)

        return data

    @derived_from(pd.DataFrame, ua_args=["index"])
    def rename(self, index=None, columns=None):
        if index is not None:
            raise ValueError("Cannot rename index.")

        # *args here is index, columns but columns arg is already used
        return self.map_partitions(M.rename, None, columns=columns)

    def query(self, expr, **kwargs):
        """Filter dataframe with complex expression

        Blocked version of pd.DataFrame.query

        This is like the sequential version except that this will also happen
        in many threads.  This may conflict with ``numexpr`` which will use
        multiple threads itself.  We recommend that you set ``numexpr`` to use a
        single thread:

        .. code-block:: python

            import numexpr
            numexpr.set_num_threads(1)

        See also
        --------
        pandas.DataFrame.query
        """
        return self.map_partitions(M.query, expr, **kwargs)

    @derived_from(pd.DataFrame)
    def eval(self, expr, inplace=None, **kwargs):
        if inplace is None:
            inplace = False
        if "=" in expr and inplace in (True, None):
            raise NotImplementedError(
                "Inplace eval not supported. Please use inplace=False"
            )
        meta = self._meta.eval(expr, inplace=inplace, **kwargs)
        return self.map_partitions(M.eval, expr, meta=meta, inplace=inplace, **kwargs)

    @derived_from(pd.DataFrame)
    def dropna(self, how="any", subset=None, thresh=None):
        return self.map_partitions(
            M.dropna, how=how, subset=subset, thresh=thresh, enforce_metadata=False
        )

    @derived_from(pd.DataFrame)
    def clip(self, lower=None, upper=None, out=None):
        if out is not None:
            raise ValueError("'out' must be None")
        return self.map_partitions(
            M.clip, lower=lower, upper=upper, enforce_metadata=False
        )

    @derived_from(pd.DataFrame)
    def clip_lower(self, threshold):
        return self.map_partitions(
            M.clip_lower, threshold=threshold, enforce_metadata=False
        )

    @derived_from(pd.DataFrame)
    def clip_upper(self, threshold):
        return self.map_partitions(
            M.clip_upper, threshold=threshold, enforce_metadata=False
        )

    @derived_from(pd.DataFrame)
    def squeeze(self, axis=None):
        if axis in [None, 1]:
            if len(self.columns) == 1:
                return self[self.columns[0]]
            else:
                return self

        elif axis == 0:
            raise NotImplementedError(
                f"{type(self)} does not support squeeze along axis 0"
            )

        elif axis not in [0, 1, None]:
            raise ValueError(f"No axis {axis} for object type {type(self)}")

    @derived_from(pd.DataFrame)
    def to_timestamp(self, freq=None, how="start", axis=0):
        df = elemwise(M.to_timestamp, self, freq, how, axis)
        df.divisions = tuple(pd.Index(self.divisions).to_timestamp())
        return df

    @derived_from(pd.DataFrame)
    def explode(self, column):
        meta = self._meta.explode(column)
        return self.map_partitions(M.explode, column, meta=meta, enforce_metadata=False)

    def to_bag(self, index=False, format="tuple"):
        """Convert to a dask Bag of tuples of each row.

        Parameters
        ----------
        index : bool, optional
            If True, the index is included as the first element of each tuple.
            Default is False.
        format : {"tuple", "dict"},optional
            Whether to return a bag of tuples or dictionaries.
        """
        from .io import to_bag

        return to_bag(self, index, format)

    def to_parquet(self, path, *args, **kwargs):
        """See dd.to_parquet docstring for more information"""
        from .io import to_parquet

        return to_parquet(self, path, *args, **kwargs)

    def to_orc(self, path, *args, **kwargs):
        """See dd.to_orc docstring for more information"""
        from .io import to_orc

        return to_orc(self, path, *args, **kwargs)

    @derived_from(pd.DataFrame)
    def to_string(self, max_rows=5):
        # option_context doesn't affect
        return self._repr_data().to_string(max_rows=max_rows, show_dimensions=False)

    def _get_numeric_data(self, how="any", subset=None):
        # calculate columns to avoid unnecessary calculation
        numerics = self._meta._get_numeric_data()

        if len(numerics.columns) < len(self.columns):
            name = self._token_prefix + "-get_numeric_data"
            return self.map_partitions(M._get_numeric_data, meta=numerics, token=name)
        else:
            # use myself if all numerics
            return self

    @classmethod
    def _validate_axis(cls, axis=0):
        if axis not in (0, 1, "index", "columns", None):
            raise ValueError(f"No axis named {axis}")
        # convert to numeric axis
        return {None: 0, "index": 0, "columns": 1}.get(axis, axis)

    @derived_from(pd.DataFrame)
    def drop(self, labels=None, axis=0, columns=None, errors="raise"):
        axis = self._validate_axis(axis)
        if axis == 0 and columns is not None:
            # Columns must be specified if axis==0
            return self.map_partitions(drop_by_shallow_copy, columns, errors=errors)
        elif axis == 1:
            return self.map_partitions(drop_by_shallow_copy, labels, errors=errors)
        raise NotImplementedError(
            "Drop currently only works for axis=1 or when columns is not None"
        )

    def merge(
        self,
        right,
        how="inner",
        on=None,
        left_on=None,
        right_on=None,
        left_index=False,
        right_index=False,
        suffixes=("_x", "_y"),
        indicator=False,
        npartitions=None,
        shuffle=None,
        broadcast=None,
    ):
        """Merge the DataFrame with another DataFrame

        This will merge the two datasets, either on the indices, a certain column
        in each dataset or the index in one dataset and the column in another.

        Parameters
        ----------
        right: dask.dataframe.DataFrame
        how : {'left', 'right', 'outer', 'inner'}, default: 'inner'
            How to handle the operation of the two objects:

            - left: use calling frame's index (or column if on is specified)
            - right: use other frame's index
            - outer: form union of calling frame's index (or column if on is
              specified) with other frame's index, and sort it
              lexicographically
            - inner: form intersection of calling frame's index (or column if
              on is specified) with other frame's index, preserving the order
              of the calling's one

        on : label or list
            Column or index level names to join on. These must be found in both
            DataFrames. If on is None and not merging on indexes then this
            defaults to the intersection of the columns in both DataFrames.
        left_on : label or list, or array-like
            Column to join on in the left DataFrame. Other than in pandas
            arrays and lists are only support if their length is 1.
        right_on : label or list, or array-like
            Column to join on in the right DataFrame. Other than in pandas
            arrays and lists are only support if their length is 1.
        left_index : boolean, default False
            Use the index from the left DataFrame as the join key.
        right_index : boolean, default False
            Use the index from the right DataFrame as the join key.
        suffixes : 2-length sequence (tuple, list, ...)
            Suffix to apply to overlapping column names in the left and
            right side, respectively
        indicator : boolean or string, default False
            If True, adds a column to output DataFrame called "_merge" with
            information on the source of each row. If string, column with
            information on source of each row will be added to output DataFrame,
            and column will be named value of string. Information column is
            Categorical-type and takes on a value of "left_only" for observations
            whose merge key only appears in `left` DataFrame, "right_only" for
            observations whose merge key only appears in `right` DataFrame,
            and "both" if the observation’s merge key is found in both.
        npartitions: int or None, optional
            The ideal number of output partitions. This is only utilised when
            performing a hash_join (merging on columns only). If ``None`` then
            ``npartitions = max(lhs.npartitions, rhs.npartitions)``.
            Default is ``None``.
        shuffle: {'disk', 'tasks'}, optional
            Either ``'disk'`` for single-node operation or ``'tasks'`` for
            distributed operation.  Will be inferred by your current scheduler.
        broadcast: boolean or float, optional
            Whether to use a broadcast-based join in lieu of a shuffle-based
            join for supported cases.  By default, a simple heuristic will be
            used to select the underlying algorithm. If a floating-point value
            is specified, that number will be used as the ``broadcast_bias``
            within the simple heuristic (a large number makes Dask more likely
            to choose the ``broacast_join`` code path). See ``broadcast_join``
            for more information.

        Notes
        -----

        There are three ways to join dataframes:

        1. Joining on indices. In this case the divisions are
           aligned using the function ``dask.dataframe.multi.align_partitions``.
           Afterwards, each partition is merged with the pandas merge function.

        2. Joining one on index and one on column. In this case the divisions of
           dataframe merged by index (:math:`d_i`) are used to divide the column
           merged dataframe (:math:`d_c`) one using
           ``dask.dataframe.multi.rearrange_by_divisions``. In this case the
           merged dataframe (:math:`d_m`) has the exact same divisions
           as (:math:`d_i`). This can lead to issues if you merge multiple rows from
           (:math:`d_c`) to one row in (:math:`d_i`).

        3. Joining both on columns. In this case a hash join is performed using
           ``dask.dataframe.multi.hash_join``.

        """

        if not is_dataframe_like(right):
            raise ValueError("right must be DataFrame")

        from .multi import merge

        return merge(
            self,
            right,
            how=how,
            on=on,
            left_on=left_on,
            right_on=right_on,
            left_index=left_index,
            right_index=right_index,
            suffixes=suffixes,
            npartitions=npartitions,
            indicator=indicator,
            shuffle=shuffle,
            broadcast=broadcast,
        )

    @derived_from(pd.DataFrame)
    def join(
        self,
        other,
        on=None,
        how="left",
        lsuffix="",
        rsuffix="",
        npartitions=None,
        shuffle=None,
    ):
        if is_series_like(other) and hasattr(other, "name"):
            other = other.to_frame()

        if not is_dataframe_like(other):
            if not isinstance(other, list) or not all(
                [is_dataframe_like(o) for o in other]
            ):
                raise ValueError("other must be DataFrame or list of DataFrames")
            if how not in ["outer", "left"]:
                raise ValueError("merge_multi only supports left or outer joins")

            from .multi import _recursive_pairwise_outer_join

            other = _recursive_pairwise_outer_join(
                other,
                on=on,
                lsuffix=lsuffix,
                rsuffix=rsuffix,
                npartitions=npartitions,
                shuffle=shuffle,
            )

        from .multi import merge

        return merge(
            self,
            other,
            how=how,
            left_index=on is None,
            right_index=True,
            left_on=on,
            suffixes=(lsuffix, rsuffix),
            npartitions=npartitions,
            shuffle=shuffle,
        )

    @derived_from(pd.DataFrame)
    def append(self, other, interleave_partitions=False):
        if isinstance(other, Series):
            msg = (
                "Unable to appending dd.Series to dd.DataFrame."
                "Use pd.Series to append as row."
            )
            raise ValueError(msg)
        elif is_series_like(other):
            other = other.to_frame().T
        return super().append(other, interleave_partitions=interleave_partitions)

    @derived_from(pd.DataFrame)
    def iterrows(self):
        for i in range(self.npartitions):
            df = self.get_partition(i).compute()
            yield from df.iterrows()

    @derived_from(pd.DataFrame)
    def itertuples(self, index=True, name="Pandas"):
        for i in range(self.npartitions):
            df = self.get_partition(i).compute()
            yield from df.itertuples(index=index, name=name)

    @derived_from(pd.DataFrame)
    def items(self):
        for col_idx, label in enumerate(self.columns):
            yield label, self.iloc[:, col_idx]

    @classmethod
    def _bind_operator_method(cls, name, op, original=pd.DataFrame):
        """bind operator method like DataFrame.add to this class"""

        # name must be explicitly passed for div method whose name is truediv

        def meth(self, other, axis="columns", level=None, fill_value=None):
            if level is not None:
                raise NotImplementedError("level must be None")

            axis = self._validate_axis(axis)

            if axis in (1, "columns"):
                # When axis=1 and other is a series, `other` is transposed
                # and the operator is applied broadcast across rows. This
                # isn't supported with dd.Series.
                if isinstance(other, Series):
                    msg = f"Unable to {name} dd.Series with axis=1"
                    raise ValueError(msg)
                elif is_series_like(other):
                    # Special case for pd.Series to avoid unwanted partitioning
                    # of other. We pass it in as a kwarg to prevent this.
                    meta = _emulate(
                        op, self, other=other, axis=axis, fill_value=fill_value
                    )
                    return map_partitions(
                        op,
                        self,
                        other=other,
                        meta=meta,
                        axis=axis,
                        fill_value=fill_value,
                        enforce_metadata=False,
                    )

            meta = _emulate(op, self, other, axis=axis, fill_value=fill_value)
            return map_partitions(
                op,
                self,
                other,
                meta=meta,
                axis=axis,
                fill_value=fill_value,
                enforce_metadata=False,
            )

        meth.__name__ = name
        setattr(cls, name, derived_from(original)(meth))

    @classmethod
    def _bind_comparison_method(cls, name, comparison, original=pd.DataFrame):
        """bind comparison method like DataFrame.eq to this class"""

        def meth(self, other, axis="columns", level=None):
            if level is not None:
                raise NotImplementedError("level must be None")
            axis = self._validate_axis(axis)
            return elemwise(comparison, self, other, axis=axis)

        meth.__name__ = name
        setattr(cls, name, derived_from(original)(meth))

    @insert_meta_param_description(pad=12)
    def apply(
        self,
        func,
        axis=0,
        broadcast=None,
        raw=False,
        reduce=None,
        args=(),
        meta=no_default,
        result_type=None,
        **kwds,
    ):
        """Parallel version of pandas.DataFrame.apply

        This mimics the pandas version except for the following:

        1.  Only ``axis=1`` is supported (and must be specified explicitly).
        2.  The user should provide output metadata via the `meta` keyword.

        Parameters
        ----------
        func : function
            Function to apply to each column/row
        axis : {0 or 'index', 1 or 'columns'}, default 0
            - 0 or 'index': apply function to each column (NOT SUPPORTED)
            - 1 or 'columns': apply function to each row
        $META
        args : tuple
            Positional arguments to pass to function in addition to the array/series

        Additional keyword arguments will be passed as keywords to the function

        Returns
        -------
        applied : Series or DataFrame

        Examples
        --------
        >>> import pandas as pd
        >>> import dask.dataframe as dd
        >>> df = pd.DataFrame({'x': [1, 2, 3, 4, 5],
        ...                    'y': [1., 2., 3., 4., 5.]})
        >>> ddf = dd.from_pandas(df, npartitions=2)

        Apply a function to row-wise passing in extra arguments in ``args`` and
        ``kwargs``:

        >>> def myadd(row, a, b=1):
        ...     return row.sum() + a + b
        >>> res = ddf.apply(myadd, axis=1, args=(2,), b=1.5)  # doctest: +SKIP

        By default, dask tries to infer the output metadata by running your
        provided function on some fake data. This works well in many cases, but
        can sometimes be expensive, or even fail. To avoid this, you can
        manually specify the output metadata with the ``meta`` keyword. This
        can be specified in many forms, for more information see
        ``dask.dataframe.utils.make_meta``.

        Here we specify the output is a Series with name ``'x'``, and dtype
        ``float64``:

        >>> res = ddf.apply(myadd, axis=1, args=(2,), b=1.5, meta=('x', 'f8'))

        In the case where the metadata doesn't change, you can also pass in
        the object itself directly:

        >>> res = ddf.apply(lambda row: row + 1, axis=1, meta=ddf)

        See Also
        --------
        dask.DataFrame.map_partitions
        """

        if broadcast is not None:
            warnings.warn(
                "The `broadcast` argument is no longer used/supported. "
                "It will be dropped in a future release.",
                category=FutureWarning,
            )

        axis = self._validate_axis(axis)
        pandas_kwargs = {"axis": axis, "raw": raw, "result_type": result_type}

        kwds.update(pandas_kwargs)

        if axis == 0:
            msg = (
                "dd.DataFrame.apply only supports axis=1\n"
                "  Try: df.apply(func, axis=1)"
            )
            raise NotImplementedError(msg)

        if meta is no_default:
            meta = _emulate(
                M.apply, self._meta_nonempty, func, args=args, udf=True, **kwds
            )
            warnings.warn(meta_warning(meta))
        kwds.update({"parent_meta": self._meta})
        return map_partitions(M.apply, self, func, args=args, meta=meta, **kwds)

    @derived_from(pd.DataFrame)
    def applymap(self, func, meta="__no_default__"):
        return elemwise(M.applymap, self, func, meta=meta)

    @derived_from(pd.DataFrame)
    def round(self, decimals=0):
        return elemwise(M.round, self, decimals)

    @derived_from(pd.DataFrame)
    def mode(self, dropna=True, split_every=False):
        mode_series_list = []
        for col_index in range(len(self.columns)):
            col_series = self.iloc[:, col_index]
            mode_series = Series.mode(
                col_series, dropna=dropna, split_every=split_every
            )
            mode_series.name = col_series.name
            mode_series_list.append(mode_series)

        name = "concat-" + tokenize(*mode_series_list)

        dsk = {
            (name, 0): (
                apply,
                methods.concat,
                [[(df._name, 0) for df in mode_series_list]],
                {"axis": 1},
            )
        }

        meta = methods.concat([df._meta for df in mode_series_list], axis=1)
        graph = HighLevelGraph.from_collections(
            name, dsk, dependencies=mode_series_list
        )
        ddf = new_dd_object(graph, name, meta, divisions=(None, None))

        return ddf

    @derived_from(pd.DataFrame)
    def cov(self, min_periods=None, split_every=False):
        return cov_corr(self, min_periods, split_every=split_every)

    @derived_from(pd.DataFrame)
    def corr(self, method="pearson", min_periods=None, split_every=False):
        if method != "pearson":
            raise NotImplementedError("Only Pearson correlation has been implemented")
        return cov_corr(self, min_periods, True, split_every=split_every)

    def info(self, buf=None, verbose=False, memory_usage=False):
        """
        Concise summary of a Dask DataFrame.
        """

        if buf is None:
            import sys

            buf = sys.stdout

        lines = [str(type(self))]

        if len(self.columns) == 0:
            lines.append("Index: 0 entries")
            lines.append("Empty %s" % type(self).__name__)
            put_lines(buf, lines)
            return

        # Group and execute the required computations
        computations = {}
        if verbose:
            memory_usage = True
            computations.update({"index": self.index, "count": self.count()})
        if memory_usage:
            computations.update(
                {"memory_usage": self.map_partitions(M.memory_usage, index=True)}
            )
        computations = dict(
            zip(computations.keys(), da.compute(*computations.values()))
        )

        if verbose:
            import textwrap

            index = computations["index"]
            counts = computations["count"]
            lines.append(index_summary(index))
            lines.append(f"Data columns (total {len(self.columns)} columns):")

            from pandas.io.formats.printing import pprint_thing

            space = max(len(pprint_thing(k)) for k in self.columns) + 1
            column_width = max(space, 7)

            header = (
                textwrap.dedent(
                    """\
             #   {{column:<{column_width}}} Non-Null Count  Dtype
            ---  {{underl:<{column_width}}} --------------  -----"""
                )
                .format(column_width=column_width)
                .format(column="Column", underl="------")
            )
            column_template = textwrap.dedent(
                """\
            {{i:^3}}  {{name:<{column_width}}} {{count}} non-null      {{dtype}}""".format(
                    column_width=column_width
                )
            )
            column_info = [
                column_template.format(
                    i=pprint_thing(i),
                    name=pprint_thing(name),
                    count=pprint_thing(count),
                    dtype=pprint_thing(dtype),
                )
                for i, (name, count, dtype) in enumerate(
                    zip(self.columns, counts, self.dtypes)
                )
            ]
            lines.extend(header.split("\n"))
        else:
            column_info = [index_summary(self.columns, name="Columns")]

        lines.extend(column_info)
        dtype_counts = [
            "%s(%d)" % k
            for k in sorted(self.dtypes.value_counts().iteritems(), key=str)
        ]
        lines.append("dtypes: {}".format(", ".join(dtype_counts)))

        if memory_usage:
            memory_int = computations["memory_usage"].sum()
            lines.append(f"memory usage: {memory_repr(memory_int)}\n")

        put_lines(buf, lines)

    @derived_from(pd.DataFrame)
    def memory_usage(self, index=True, deep=False):
        result = self.map_partitions(M.memory_usage, index=index, deep=deep)
        result = result.groupby(result.index).sum()
        return result

    def pivot_table(self, index=None, columns=None, values=None, aggfunc="mean"):
        """
        Create a spreadsheet-style pivot table as a DataFrame. Target ``columns``
        must have category dtype to infer result's ``columns``.
        ``index``, ``columns``, ``values`` and ``aggfunc`` must be all scalar.

        Parameters
        ----------
        values : scalar
            column to aggregate
        index : scalar
            column to be index
        columns : scalar
            column to be columns
        aggfunc : {'mean', 'sum', 'count'}, default 'mean'

        Returns
        -------
        table : DataFrame
        """
        from .reshape import pivot_table

        return pivot_table(
            self, index=index, columns=columns, values=values, aggfunc=aggfunc
        )

    def melt(
        self,
        id_vars=None,
        value_vars=None,
        var_name=None,
        value_name="value",
        col_level=None,
    ):
        """
        Unpivots a DataFrame from wide format to long format,
        optionally leaving identifier variables set.

        This function is useful to massage a DataFrame into a format where
        one or more columns are identifier variables (``id_vars``), while
        all other columns, considered measured variables (``value_vars``),
        are "unpivoted" to the row axis, leaving just two non-identifier
        columns, 'variable' and 'value'.

        Parameters
        ----------
        frame : DataFrame
        id_vars : tuple, list, or ndarray, optional
            Column(s) to use as identifier variables.
        value_vars : tuple, list, or ndarray, optional
            Column(s) to unpivot. If not specified, uses all columns that
            are not set as `id_vars`.
        var_name : scalar
            Name to use for the 'variable' column. If None it uses
            ``frame.columns.name`` or 'variable'.
        value_name : scalar, default 'value'
            Name to use for the 'value' column.
        col_level : int or string, optional
            If columns are a MultiIndex then use this level to melt.

        Returns
        -------
        DataFrame
            Unpivoted DataFrame.

        See Also
        --------
        pandas.DataFrame.melt
        """
        from .reshape import melt

        return melt(
            self,
            id_vars=id_vars,
            value_vars=value_vars,
            var_name=var_name,
            value_name=value_name,
            col_level=col_level,
        )

    def to_records(self, index=False, lengths=None):
        from .io import to_records

        if lengths is True:
            lengths = tuple(self.map_partitions(len).compute())

        records = to_records(self)

        chunks = self._validate_chunks(records, lengths)
        records._chunks = (chunks[0],)

        return records

    @derived_from(pd.DataFrame)
    def to_html(self, max_rows=5):
        # pd.Series doesn't have html repr
        data = self._repr_data().to_html(max_rows=max_rows, show_dimensions=False)
        return get_template("dataframe.html.j2").render(
            data=data, name=self._name, task=self.dask
        )

    def _repr_data(self):
        meta = self._meta
        index = self._repr_divisions
        cols = meta.columns
        if len(cols) == 0:
            series_df = pd.DataFrame([[]] * len(index), columns=cols, index=index)
        else:
            series_df = pd.concat(
                [_repr_data_series(s, index=index) for _, s in meta.iteritems()], axis=1
            )
        return series_df

    def _repr_html_(self):
        data = self._repr_data().to_html(
            max_rows=5, show_dimensions=False, notebook=True
        )
        return get_template("dataframe.html.j2").render(
            data=data, name=self._name, task=self.dask
        )

    def _select_columns_or_index(self, columns_or_index):
        """
        Parameters
        ----------
        columns_or_index
            Column or index name, or a list of these

        Returns
        -------
        dd.DataFrame
            Dask DataFrame with columns corresponding to each column or
            index level in columns_or_index.  If included, the column
            corresponding to the index level is named _index
        """

        # Ensure columns_or_index is a list
        columns_or_index = (
            columns_or_index
            if isinstance(columns_or_index, list)
            else [columns_or_index]
        )

        column_names = [
            n for n in columns_or_index if self._is_column_label_reference(n)
        ]

        selected_df = self[column_names]
        if self._contains_index_name(columns_or_index):
            # Index name was included
            selected_df = selected_df.assign(_index=self.index)

        return selected_df

    def _is_column_label_reference(self, key):
        """
        Test whether a key is a column label reference

        To be considered a column label reference, `key` must match the name of at
        least one column.
        """
        return (
            not is_dask_collection(key)
            and (np.isscalar(key) or isinstance(key, tuple))
            and key in self.columns
        )


# bind operators
for op in [
    operator.abs,
    operator.add,
    operator.and_,
    operator.eq,
    operator.gt,
    operator.ge,
    operator.inv,
    operator.lt,
    operator.le,
    operator.mod,
    operator.mul,
    operator.ne,
    operator.neg,
    operator.or_,
    operator.pow,
    operator.sub,
    operator.truediv,
    operator.floordiv,
    operator.xor,
]:
    _Frame._bind_operator(op)
    Scalar._bind_operator(op)

for name in [
    "add",
    "sub",
    "mul",
    "div",
    "divide",
    "truediv",
    "floordiv",
    "mod",
    "pow",
    "radd",
    "rsub",
    "rmul",
    "rdiv",
    "rtruediv",
    "rfloordiv",
    "rmod",
    "rpow",
]:
    meth = getattr(pd.DataFrame, name)
    DataFrame._bind_operator_method(name, meth)

    meth = getattr(pd.Series, name)
    Series._bind_operator_method(name, meth)

for name in ["lt", "gt", "le", "ge", "ne", "eq"]:
    meth = getattr(pd.DataFrame, name)
    DataFrame._bind_comparison_method(name, meth)

    meth = getattr(pd.Series, name)
    Series._bind_comparison_method(name, meth)


def is_broadcastable(dfs, s):
    """
    This Series is broadcastable against another dataframe in the sequence
    """
    return (
        isinstance(s, Series)
        and s.npartitions == 1
        and s.known_divisions
        and any(
            s.divisions == (df.columns.min(), df.columns.max())
            for df in dfs
            if isinstance(df, DataFrame)
        )
    )


def elemwise(op, *args, meta=no_default, out=None, transform_divisions=True, **kwargs):
    """Elementwise operation for Dask dataframes

    Parameters
    ----------
    op: callable
        Function to apply across input dataframes
    *args: DataFrames, Series, Scalars, Arrays,
        The arguments of the operation
    meta: pd.DataFrame, pd.Series (optional)
        Valid metadata for the operation.  Will evaluate on a small piece of
        data if not provided.
    transform_divisions: boolean
        If the input is a ``dask.dataframe.Index`` we normally will also apply
        the function onto the divisions and apply those transformed divisions
        to the output.  You can pass ``transform_divisions=False`` to override
        this behavior
    out : ``dask.array`` or ``None``
        If out is a dask.DataFrame, dask.Series or dask.Scalar then
        this overwrites the contents of it with the result
    **kwargs: scalars

    Examples
    --------
    >>> elemwise(operator.add, df.x, df.y)  # doctest: +SKIP
    """
    _name = funcname(op) + "-" + tokenize(op, *args, **kwargs)

    args = _maybe_from_pandas(args)

    from .multi import _maybe_align_partitions

    args = _maybe_align_partitions(args)
    dasks = [arg for arg in args if isinstance(arg, (_Frame, Scalar, Array))]
    dfs = [df for df in dasks if isinstance(df, _Frame)]

    # Clean up dask arrays if present
    deps = dasks.copy()
    for i, a in enumerate(dasks):
        if not isinstance(a, Array):
            continue
        # Ensure that they have similar-ish chunk structure
        if not all(not a.chunks or len(a.chunks[0]) == df.npartitions for df in dfs):
            msg = (
                "When combining dask arrays with dataframes they must "
                "match chunking exactly.  Operation: %s" % funcname(op)
            )
            raise ValueError(msg)
        # Rechunk to have a single chunk along all other axes
        if a.ndim > 1:
            a = a.rechunk({i + 1: d for i, d in enumerate(a.shape[1:])})
            dasks[i] = a

    divisions = dfs[0].divisions
    if transform_divisions and isinstance(dfs[0], Index) and len(dfs) == 1:
        try:
            divisions = op(
                *[pd.Index(arg.divisions) if arg is dfs[0] else arg for arg in args],
                **kwargs,
            )
            if isinstance(divisions, pd.Index):
                divisions = methods.tolist(divisions)
        except Exception:
            pass
        else:
            if not valid_divisions(divisions):
                divisions = [None] * (dfs[0].npartitions + 1)

    _is_broadcastable = partial(is_broadcastable, dfs)
    dfs = list(remove(_is_broadcastable, dfs))

    other = [
        (i, arg)
        for i, arg in enumerate(args)
        if not isinstance(arg, (_Frame, Scalar, Array))
    ]

    # adjust the key length of Scalar
    dsk = partitionwise_graph(op, _name, *args, **kwargs)

    graph = HighLevelGraph.from_collections(_name, dsk, dependencies=deps)

    if meta is no_default:
        if len(dfs) >= 2 and not all(hasattr(d, "npartitions") for d in dasks):
            # should not occur in current funcs
            msg = "elemwise with 2 or more DataFrames and Scalar is not supported"
            raise NotImplementedError(msg)
        # For broadcastable series, use no rows.
        parts = [
            d._meta
            if _is_broadcastable(d)
            else np.empty((), dtype=d.dtype)
            if isinstance(d, Array)
            else d._meta_nonempty
            for d in dasks
        ]
        with raise_on_meta_error(funcname(op)):
            meta = partial_by_order(*parts, function=op, other=other)

    result = new_dd_object(graph, _name, meta, divisions)
    return handle_out(out, result)


def handle_out(out, result):
    """Handle out parameters

    If out is a dask.DataFrame, dask.Series or dask.Scalar then
    this overwrites the contents of it with the result
    """
    if isinstance(out, tuple):
        if len(out) == 1:
            out = out[0]
        elif len(out) > 1:
            raise NotImplementedError("The out parameter is not fully supported")
        else:
            out = None

    # Notice, we use .__class__ as opposed to type() in order to support
    # object proxies see <https://github.com/dask/dask/pull/6981>
    if out is not None and out.__class__ != result.__class__:
        raise TypeError(
            "Mismatched types between result and out parameter. "
            "out=%s, result=%s" % (str(type(out)), str(type(result)))
        )

    if isinstance(out, DataFrame):
        if len(out.columns) != len(result.columns):
            raise ValueError(
                "Mismatched columns count between result and out parameter. "
                "out=%s, result=%s" % (str(len(out.columns)), str(len(result.columns)))
            )

    if isinstance(out, (Series, DataFrame, Scalar)):
        out._meta = result._meta
        out._name = result._name
        out.dask = result.dask

        if not isinstance(out, Scalar):
            out.divisions = result.divisions
    elif out is not None:
        msg = (
            "The out parameter is not fully supported."
            " Received type %s, expected %s "
            % (typename(type(out)), typename(type(result)))
        )
        raise NotImplementedError(msg)
    else:
        return result


def _maybe_from_pandas(dfs):
    from .io import from_pandas

    dfs = [
        from_pandas(df, 1)
        if (is_series_like(df) or is_dataframe_like(df)) and not is_dask_collection(df)
        else df
        for df in dfs
    ]
    return dfs


def hash_shard(
    df, nparts, split_out_setup=None, split_out_setup_kwargs=None, ignore_index=False
):
    if split_out_setup:
        h = split_out_setup(df, **(split_out_setup_kwargs or {}))
    else:
        h = df

    h = hash_object_dispatch(h, index=False)
    if is_series_like(h):
        h = h.values
    np.mod(h, nparts, out=h)
    return group_split_dispatch(df, h, nparts, ignore_index=ignore_index)


def split_evenly(df, k):
    """Split dataframe into k roughly equal parts"""
    divisions = np.linspace(0, len(df), k + 1).astype(int)
    return {i: df.iloc[divisions[i] : divisions[i + 1]] for i in range(k)}


def split_out_on_index(df):
    h = df.index
    if isinstance(h, pd.MultiIndex):
        h = pd.DataFrame([], index=h).reset_index()
    return h


def split_out_on_cols(df, cols=None):
    return df[cols]


@insert_meta_param_description
def apply_concat_apply(
    args,
    chunk=None,
    aggregate=None,
    combine=None,
    meta=no_default,
    token=None,
    chunk_kwargs=None,
    aggregate_kwargs=None,
    combine_kwargs=None,
    split_every=None,
    split_out=None,
    split_out_setup=None,
    split_out_setup_kwargs=None,
    sort=None,
    ignore_index=False,
    **kwargs,
):
    """Apply a function to blocks, then concat, then apply again

    Parameters
    ----------
    args :
        Positional arguments for the `chunk` function. All `dask.dataframe`
        objects should be partitioned and indexed equivalently.
    chunk : function [block-per-arg] -> block
        Function to operate on each block of data
    aggregate : function concatenated-block -> block
        Function to operate on the concatenated result of chunk
    combine : function concatenated-block -> block, optional
        Function to operate on intermediate concatenated results of chunk
        in a tree-reduction. If not provided, defaults to aggregate.
    $META
    token : str, optional
        The name to use for the output keys.
    chunk_kwargs : dict, optional
        Keywords for the chunk function only.
    aggregate_kwargs : dict, optional
        Keywords for the aggregate function only.
    combine_kwargs : dict, optional
        Keywords for the combine function only.
    split_every : int, optional
        Group partitions into groups of this size while performing a
        tree-reduction. If set to False, no tree-reduction will be used,
        and all intermediates will be concatenated and passed to ``aggregate``.
        Default is 8.
    split_out : int, optional
        Number of output partitions. Split occurs after first chunk reduction.
    split_out_setup : callable, optional
        If provided, this function is called on each chunk before performing
        the hash-split. It should return a pandas object, where each row
        (excluding the index) is hashed. If not provided, the chunk is hashed
        as is.
    split_out_setup_kwargs : dict, optional
        Keywords for the `split_out_setup` function only.
    sort : bool, default None
        If allowed, sort the keys of the output aggregation.
    ignore_index : bool, default False
        If True, do not preserve index values throughout ACA operations.
    kwargs :
        All remaining keywords will be passed to ``chunk``, ``aggregate``, and
        ``combine``.

    Examples
    --------
    >>> def chunk(a_block, b_block):
    ...     pass

    >>> def agg(df):
    ...     pass

    >>> apply_concat_apply([a, b], chunk=chunk, aggregate=agg)  # doctest: +SKIP
    """
    if chunk_kwargs is None:
        chunk_kwargs = dict()
    if aggregate_kwargs is None:
        aggregate_kwargs = dict()
    chunk_kwargs.update(kwargs)
    aggregate_kwargs.update(kwargs)

    if combine is None:
        if combine_kwargs:
            raise ValueError("`combine_kwargs` provided with no `combine`")
        combine = aggregate
        combine_kwargs = aggregate_kwargs
    else:
        if combine_kwargs is None:
            combine_kwargs = dict()
        combine_kwargs.update(kwargs)

    if not isinstance(args, (tuple, list)):
        args = [args]

    dfs = [arg for arg in args if isinstance(arg, _Frame)]

    npartitions = {arg.npartitions for arg in dfs}
    if len(npartitions) > 1:
        raise ValueError("All arguments must have same number of partitions")
    npartitions = npartitions.pop()

    if split_every is None:
        split_every = 8
    elif split_every is False:
        split_every = npartitions
    elif split_every < 2 or not isinstance(split_every, Integral):
        raise ValueError("split_every must be an integer >= 2")

    token_key = tokenize(
        token or (chunk, aggregate),
        meta,
        args,
        chunk_kwargs,
        aggregate_kwargs,
        combine_kwargs,
        split_every,
        split_out,
        split_out_setup,
        split_out_setup_kwargs,
    )

    # Start with combined layers and dependencies for dfs
    layers = dfs[0].dask.layers.copy()
    dependencies = dfs[0].dask.dependencies.copy()
    for df in dfs[1:]:
        layers.update(df.dask.layers)
        dependencies.update(df.dask.dependencies)

    # Blockwise Chunk Layer
    chunk_name = f"{token or funcname(chunk)}-chunk-{token_key}"
    layers[chunk_name] = partitionwise_graph(
        chunk,
        chunk_name,
        *args,
        **chunk_kwargs,
    )
    dependencies[chunk_name] = {df._name for df in dfs}

    # Blockwise Split Layer
    last_name = chunk_name
    meta_chunk = None
    if split_out and split_out > 1:
        meta_chunk = _emulate(chunk, *args, udf=True, **chunk_kwargs)
        df0 = new_dd_object(
            HighLevelGraph.from_collections(
                chunk_name,
                layers[chunk_name],
                dependencies=dfs,
            ),
            chunk_name,
            meta_chunk,
            [None] * (npartitions + 1),
        )
        split_name = "split-%s" % token_key
        layers[split_name] = partitionwise_graph(
            hash_shard,
            split_name,
            df0,
            split_out,
            split_out_setup,
            split_out_setup_kwargs,
            ignore_index,
        )
        dependencies[split_name] = {chunk_name}
        last_name = split_name

    # Tree-Reduction Layer
    final_name = f"{token or funcname(aggregate)}-agg-{token_key}"
    layers[final_name] = DataFrameTreeReduction(
        final_name,
        last_name,
        npartitions,
        partial(_concat, ignore_index=ignore_index),
        combine,
        tree_node_kwargs=combine_kwargs,
        finalize_func=aggregate,
        finalize_kwargs=aggregate_kwargs,
        split_every=split_every,
        split_out=split_out if (split_out and split_out > 1) else None,
        tree_node_name=f"{token or funcname(combine)}-combine-{token_key}",
    )
    dependencies[final_name] = {last_name}

    if sort is not None:
        if sort and split_out > 1:
            raise NotImplementedError(
                "Cannot guarantee sorted keys for `split_out>1`."
                " Try using split_out=1, or grouping with sort=False."
            )
        aggregate_kwargs = aggregate_kwargs or {}
        aggregate_kwargs["sort"] = sort

    if meta is no_default:
        if meta_chunk is None:
            meta_chunk = _emulate(chunk, *args, udf=True, **chunk_kwargs)
        meta = _emulate(
            aggregate, _concat([meta_chunk], ignore_index), udf=True, **aggregate_kwargs
        )
    meta = make_meta(
        meta,
        index=(getattr(make_meta(dfs[0]), "index", None) if dfs else None),
        parent_meta=dfs[0]._meta,
    )

    graph = HighLevelGraph(layers, dependencies)
    divisions = [None] * ((split_out or 1) + 1)
    return new_dd_object(graph, final_name, meta, divisions, parent_meta=dfs[0]._meta)


aca = apply_concat_apply


def _extract_meta(x, nonempty=False):
    """
    Extract internal cache data (``_meta``) from dd.DataFrame / dd.Series
    """
    if isinstance(x, (Scalar, _Frame)):
        return x._meta_nonempty if nonempty else x._meta
    elif isinstance(x, list):
        return [_extract_meta(_x, nonempty) for _x in x]
    elif isinstance(x, tuple):
        return tuple(_extract_meta(_x, nonempty) for _x in x)
    elif isinstance(x, dict):
        res = {}
        for k in x:
            res[k] = _extract_meta(x[k], nonempty)
        return res
    elif isinstance(x, Delayed):
        raise ValueError(
            "Cannot infer dataframe metadata with a `dask.delayed` argument"
        )
    else:
        return x


def _emulate(func, *args, udf=False, **kwargs):
    """
    Apply a function using args / kwargs. If arguments contain dd.DataFrame /
    dd.Series, using internal cache (``_meta``) for calculation
    """
    with raise_on_meta_error(funcname(func), udf=udf):
        return func(*_extract_meta(args, True), **_extract_meta(kwargs, True))


@insert_meta_param_description
def map_partitions(
    func,
    *args,
    meta=no_default,
    enforce_metadata=True,
    transform_divisions=True,
    align_dataframes=True,
    **kwargs,
):
    """Apply Python function on each DataFrame partition.

    Parameters
    ----------
    func : function
        Function applied to each partition.
    args, kwargs :
        Arguments and keywords to pass to the function.  At least one of the
        args should be a Dask.dataframe. Arguments and keywords may contain
        ``Scalar``, ``Delayed`` or regular python objects. DataFrame-like args
        (both dask and pandas) will be repartitioned to align (if necessary)
        before applying the function (see ``align_dataframes`` to control).
    enforce_metadata : bool, default True
        Whether to enforce at runtime that the structure of the DataFrame
        produced by ``func`` actually matches the structure of ``meta``.
        This will rename and reorder columns for each partition,
        and will raise an error if this doesn't work or types don't match.
    transform_divisions : bool, default True
        Whether to apply the function onto the divisions and apply those
        transformed divisions to the output.
    align_dataframes : bool, default True
        Whether to repartition DataFrame- or Series-like args
        (both dask and pandas) so their divisions align before applying
        the function. This requires all inputs to have known divisions.
        Single-partition inputs will be split into multiple partitions.

        If False, all inputs must have either the same number of partitions
        or a single partition. Single-partition inputs will be broadcast to
        every partition of multi-partition inputs.
    $META
    """
    name = kwargs.pop("token", None)
    parent_meta = kwargs.pop("parent_meta", None)

    assert callable(func)
    if name is not None:
        token = tokenize(meta, *args, **kwargs)
    else:
        name = funcname(func)
        token = tokenize(func, meta, *args, **kwargs)
    name = f"{name}-{token}"

    from .multi import _maybe_align_partitions

    if align_dataframes:
        args = _maybe_from_pandas(args)
        args = _maybe_align_partitions(args)

    dfs = [df for df in args if isinstance(df, _Frame)]
    meta_index = getattr(make_meta(dfs[0]), "index", None) if dfs else None
    if parent_meta is None and dfs:
        parent_meta = dfs[0]._meta

    if meta is no_default:
        # Use non-normalized kwargs here, as we want the real values (not
        # delayed values)
        meta = _emulate(func, *args, udf=True, **kwargs)
    else:
        meta = make_meta(meta, index=meta_index, parent_meta=parent_meta)

    if all(isinstance(arg, Scalar) for arg in args):
        layer = {
            (name, 0): (apply, func, (tuple, [(arg._name, 0) for arg in args]), kwargs)
        }
        graph = HighLevelGraph.from_collections(name, layer, dependencies=args)
        return Scalar(graph, name, meta)
    elif not (has_parallel_type(meta) or is_arraylike(meta) and meta.shape):
        # If `meta` is not a pandas object, the concatenated results will be a
        # different type
        meta = make_meta(_concat([meta]), index=meta_index)

    # Ensure meta is empty series
    meta = make_meta(meta, parent_meta=parent_meta)

    args2 = []
    dependencies = []
    for arg in args:
        if isinstance(arg, _Frame):
            args2.append(arg)
            dependencies.append(arg)
            continue
        arg = normalize_arg(arg)
        arg2, collections = unpack_collections(arg)
        if collections:
            args2.append(arg2)
            dependencies.extend(collections)
        else:
            args2.append(arg)

    kwargs3 = {}
    simple = True
    for k, v in kwargs.items():
        v = normalize_arg(v)
        v, collections = unpack_collections(v)
        dependencies.extend(collections)
        kwargs3[k] = v
        if collections:
            simple = False

    divisions = dfs[0].divisions
    if transform_divisions and isinstance(dfs[0], Index) and len(dfs) == 1:
        try:
            divisions = func(
                *[pd.Index(a.divisions) if a is dfs[0] else a for a in args], **kwargs
            )
            if isinstance(divisions, pd.Index):
                divisions = methods.tolist(divisions)
        except Exception:
            pass
        else:
            if not valid_divisions(divisions):
                divisions = [None] * (dfs[0].npartitions + 1)

    if has_keyword(func, "partition_info"):
        partition_info = {
            (i,): {"number": i, "division": division}
            for i, division in enumerate(divisions[:-1])
        }

        args2.insert(0, BlockwiseDepDict(partition_info))
        orig_func = func
        func = lambda partition_info, *args, **kwargs: orig_func(
            *args, **kwargs, partition_info=partition_info
        )

    if enforce_metadata:
        dsk = partitionwise_graph(
            apply_and_enforce,
            name,
            *args2,
            dependencies=dependencies,
            _func=func,
            _meta=meta,
            **kwargs3,
        )
    else:
        kwargs4 = kwargs if simple else kwargs3
        dsk = partitionwise_graph(
            func, name, *args2, **kwargs4, dependencies=dependencies
        )

    graph = HighLevelGraph.from_collections(name, dsk, dependencies=dependencies)
    return new_dd_object(graph, name, meta, divisions)


def apply_and_enforce(*args, **kwargs):
    """Apply a function, and enforce the output to match meta

    Ensures the output has the same columns, even if empty."""
    func = kwargs.pop("_func")
    meta = kwargs.pop("_meta")
    df = func(*args, **kwargs)
    if is_dataframe_like(df) or is_series_like(df) or is_index_like(df):
        if not len(df):
            return meta
        if is_dataframe_like(df):
            check_matching_columns(meta, df)
            c = meta.columns
        else:
            c = meta.name
        return _rename(c, df)
    return df


def _rename(columns, df):
    """
    Rename columns of pd.DataFrame or name of pd.Series.
    Not for dd.DataFrame or dd.Series.

    Parameters
    ----------
    columns : tuple, string, pd.DataFrame or pd.Series
        Column names, Series name or pandas instance which has the
        target column names / name.
    df : pd.DataFrame or pd.Series
        target DataFrame / Series to be renamed
    """
    assert not isinstance(df, _Frame)

    if columns is no_default:
        return df

    if isinstance(columns, Iterator):
        columns = list(columns)

    if is_dataframe_like(df):
        if is_dataframe_like(columns):
            columns = columns.columns
        if not isinstance(columns, pd.Index):
            columns = pd.Index(columns)
        if (
            len(columns) == len(df.columns)
            and type(columns) is type(df.columns)
            and columns.equals(df.columns)
        ):
            # if target is identical, rename is not necessary
            return df
        # deep=False doesn't doesn't copy any data/indices, so this is cheap
        df = df.copy(deep=False)
        df.columns = columns
        return df
    elif is_series_like(df) or is_index_like(df):
        if is_series_like(columns) or is_index_like(columns):
            columns = columns.name
        if df.name == columns:
            return df
        return df.rename(columns)
    # map_partition may pass other types
    return df


def _rename_dask(df, names):
    """
    Destructively rename columns of dd.DataFrame or name of dd.Series.
    Not for pd.DataFrame or pd.Series.

    Internally used to overwrite dd.DataFrame.columns and dd.Series.name
    We can't use map_partition because it applies function then rename

    Parameters
    ----------
    df : dd.DataFrame or dd.Series
        target DataFrame / Series to be renamed
    names : tuple, string
        Column names/Series name
    """

    assert isinstance(df, _Frame)
    metadata = _rename(names, df._meta)
    name = f"rename-{tokenize(df, metadata)}"

    dsk = partitionwise_graph(_rename, name, metadata, df)
    graph = HighLevelGraph.from_collections(name, dsk, dependencies=[df])
    return new_dd_object(graph, name, metadata, df.divisions)


def quantile(df, q, method="default"):
    """Approximate quantiles of Series.

    Parameters
    ----------
    q : list/array of floats
        Iterable of numbers ranging from 0 to 100 for the desired quantiles
    method : {'default', 'tdigest', 'dask'}, optional
        What method to use. By default will use dask's internal custom
        algorithm (``'dask'``).  If set to ``'tdigest'`` will use tdigest for
        floats and ints and fallback to the ``'dask'`` otherwise.
    """
    # current implementation needs q to be sorted so
    # sort if array-like, otherwise leave it alone
    q_ndarray = np.array(q)
    if q_ndarray.ndim > 0:
        q_ndarray.sort(kind="mergesort")
        q = q_ndarray

    assert isinstance(df, Series)

    allowed_methods = ["default", "dask", "tdigest"]
    if method not in allowed_methods:
        raise ValueError("method can only be 'default', 'dask' or 'tdigest'")

    if method == "default":
        internal_method = "dask"
    else:
        internal_method = method

    # currently, only Series has quantile method
    if isinstance(df, Index):
        series_typ = df._meta.to_series()._constructor
        meta = df._meta_nonempty.to_series().quantile(q)
    else:
        if is_series_like(df._meta):
            series_typ = df._meta._constructor
        else:
            series_typ = df._meta._constructor_sliced
        meta = df._meta_nonempty.quantile(q)

    if is_series_like(meta):
        # Index.quantile(list-like) must be pd.Series, not pd.Index
        df_name = df.name
        finalize_tsk = lambda tsk: (series_typ, tsk, q, None, df_name)
        return_type = Series
    else:
        finalize_tsk = lambda tsk: (getitem, tsk, 0)
        return_type = Scalar
        q = [q]

    # pandas uses quantile in [0, 1]
    # numpy / everyone else uses [0, 100]
    qs = np.asarray(q) * 100
    token = tokenize(df, qs)

    if len(qs) == 0:
        name = "quantiles-" + token
        empty_index = pd.Index([], dtype=float)

        return Series(
            {(name, 0): series_typ([], name=df.name, index=empty_index, dtype="float")},
            name,
            df._meta,
            [None, None],
        )
    else:
        new_divisions = [np.min(q), np.max(q)]

    df = df.dropna()

    if internal_method == "tdigest" and (
        np.issubdtype(df.dtype, np.floating) or np.issubdtype(df.dtype, np.integer)
    ):

        from dask.utils import import_required

        import_required(
            "crick", "crick is a required dependency for using the t-digest method."
        )

        from dask.array.percentile import _percentiles_from_tdigest, _tdigest_chunk

        name = "quantiles_tdigest-1-" + token
        val_dsk = {
            (name, i): (_tdigest_chunk, (getattr, key, "values"))
            for i, key in enumerate(df.__dask_keys__())
        }

        name2 = "quantiles_tdigest-2-" + token
        merge_dsk = {
            (name2, 0): finalize_tsk((_percentiles_from_tdigest, qs, sorted(val_dsk)))
        }
    else:

        from dask.array.dispatch import percentile_lookup as _percentile
        from dask.array.percentile import merge_percentiles

        # Add 0 and 100 during calculation for more robust behavior (hopefully)
        calc_qs = np.pad(qs, 1, mode="constant")
        calc_qs[-1] = 100
        name = "quantiles-1-" + token
        val_dsk = {
            (name, i): (_percentile, key, calc_qs)
            for i, key in enumerate(df.__dask_keys__())
        }

        name2 = "quantiles-2-" + token
        merge_dsk = {
            (name2, 0): finalize_tsk(
                (
                    merge_percentiles,
                    qs,
                    [calc_qs] * df.npartitions,
                    sorted(val_dsk),
                    "lower",
                    None,
                    False,
                )
            )
        }
    dsk = merge(val_dsk, merge_dsk)
    graph = HighLevelGraph.from_collections(name2, dsk, dependencies=[df])
    return return_type(graph, name2, meta, new_divisions)


def cov_corr(df, min_periods=None, corr=False, scalar=False, split_every=False):
    """DataFrame covariance and pearson correlation.

    Computes pairwise covariance or correlation of columns, excluding NA/null
    values.

    Parameters
    ----------
    df : DataFrame
    min_periods : int, optional
        Minimum number of observations required per pair of columns
        to have a valid result.
    corr : bool, optional
        If True, compute the Pearson correlation. If False [default], compute
        the covariance.
    scalar : bool, optional
        If True, compute covariance between two variables as a scalar. Only
        valid if `df` has 2 columns.  If False [default], compute the entire
        covariance/correlation matrix.
    split_every : int, optional
        Group partitions into groups of this size while performing a
        tree-reduction. If set to False, no tree-reduction will be used.
        Default is False.
    """
    if min_periods is None:
        min_periods = 2
    elif min_periods < 2:
        raise ValueError("min_periods must be >= 2")

    if split_every is False:
        split_every = df.npartitions
    elif split_every < 2 or not isinstance(split_every, Integral):
        raise ValueError("split_every must be an integer >= 2")

    df = df._get_numeric_data()

    if scalar and len(df.columns) != 2:
        raise ValueError("scalar only valid for 2 column dataframe")

    token = tokenize(df, min_periods, scalar, split_every)

    funcname = "corr" if corr else "cov"
    a = f"{funcname}-chunk-{df._name}"
    dsk = {
        (a, i): (cov_corr_chunk, f, corr) for (i, f) in enumerate(df.__dask_keys__())
    }

    prefix = f"{funcname}-combine-{df._name}-"
    k = df.npartitions
    b = a
    depth = 0
    while k > split_every:
        b = prefix + str(depth)
        for part_i, inds in enumerate(partition_all(split_every, range(k))):
            dsk[(b, part_i)] = (cov_corr_combine, [(a, i) for i in inds], corr)
        k = part_i + 1
        a = b
        depth += 1

    name = f"{funcname}-{token}"
    dsk[(name, 0)] = (
        cov_corr_agg,
        [(a, i) for i in range(k)],
        df.columns,
        min_periods,
        corr,
        scalar,
    )
    graph = HighLevelGraph.from_collections(name, dsk, dependencies=[df])
    if scalar:
        return Scalar(graph, name, "f8")
    meta = make_meta(
        [(c, "f8") for c in df.columns], index=df.columns, parent_meta=df._meta
    )
    return DataFrame(graph, name, meta, (df.columns[0], df.columns[-1]))


def cov_corr_chunk(df, corr=False):
    """Chunk part of a covariance or correlation computation"""
    shape = (df.shape[1], df.shape[1])
    df = df.astype("float64", copy=False)
    sums = np.zeros_like(df.values, shape=shape)
    counts = np.zeros_like(df.values, shape=shape)
    for idx, col in enumerate(df):
        mask = df.iloc[:, idx].notnull()
        sums[idx] = df[mask].sum().values
        counts[idx] = df[mask].count().values
    cov = df.cov().values
    dtype = [("sum", sums.dtype), ("count", counts.dtype), ("cov", cov.dtype)]
    if corr:
        with warnings.catch_warnings(record=True):
            warnings.simplefilter("always")
            mu = (sums / counts).T
        m = np.zeros_like(df.values, shape=shape)
        mask = df.isnull().values
        for idx, x in enumerate(df):
            # Avoid using ufunc.outer (not supported by cupy)
            mu_discrepancy = (
                np.subtract(df.iloc[:, idx].values[:, None], mu[idx][None, :]) ** 2
            )
            mu_discrepancy[mask] = np.nan
            m[idx] = np.nansum(mu_discrepancy, axis=0)
        m = m.T
        dtype.append(("m", m.dtype))

    out = {"sum": sums, "count": counts, "cov": cov * (counts - 1)}
    if corr:
        out["m"] = m
    return out


def cov_corr_combine(data_in, corr=False):

    data = {"sum": None, "count": None, "cov": None}
    if corr:
        data["m"] = None

    for k in data.keys():
        data[k] = [d[k] for d in data_in]
        data[k] = np.concatenate(data[k]).reshape((len(data[k]),) + data[k][0].shape)

    sums = np.nan_to_num(data["sum"])
    counts = data["count"]

    cum_sums = np.cumsum(sums, 0)
    cum_counts = np.cumsum(counts, 0)

    s1 = cum_sums[:-1]
    s2 = sums[1:]
    n1 = cum_counts[:-1]
    n2 = counts[1:]
    with np.errstate(invalid="ignore"):
        d = (s2 / n2) - (s1 / n1)
        C = np.nansum(
            (n1 * n2) / (n1 + n2) * (d * d.transpose((0, 2, 1))), 0
        ) + np.nansum(data["cov"], 0)

    out = {"sum": cum_sums[-1], "count": cum_counts[-1], "cov": C}

    if corr:
        nobs = np.where(cum_counts[-1], cum_counts[-1], np.nan)
        mu = cum_sums[-1] / nobs
        counts_na = np.where(counts, counts, np.nan)
        m = np.nansum(data["m"] + counts * (sums / counts_na - mu) ** 2, axis=0)
        out["m"] = m
    return out


def cov_corr_agg(data, cols, min_periods=2, corr=False, scalar=False):
    out = cov_corr_combine(data, corr)
    counts = out["count"]
    C = out["cov"]
    C[counts < min_periods] = np.nan
    if corr:
        m2 = out["m"]
        den = np.sqrt(m2 * m2.T)
    else:
        den = np.where(counts, counts, np.nan) - 1
    with np.errstate(invalid="ignore", divide="ignore"):
        mat = C / den
    if scalar:
        return float(mat[0, 1])
    return pd.DataFrame(mat, columns=cols, index=cols)


def pd_split(df, p, random_state=None, shuffle=False):
    """Split DataFrame into multiple pieces pseudorandomly

    >>> df = pd.DataFrame({'a': [1, 2, 3, 4, 5, 6],
    ...                    'b': [2, 3, 4, 5, 6, 7]})

    >>> a, b = pd_split(
    ...     df, [0.5, 0.5], random_state=123, shuffle=True
    ... )  # roughly 50/50 split
    >>> a
       a  b
    3  4  5
    0  1  2
    5  6  7
    >>> b
       a  b
    1  2  3
    4  5  6
    2  3  4
    """
    p = list(p)
    if shuffle:
        if not isinstance(random_state, np.random.RandomState):
            random_state = np.random.RandomState(random_state)
        df = df.sample(frac=1.0, random_state=random_state)
    index = pseudorandom(len(df), p, random_state)
    return [df.iloc[index == i] for i in range(len(p))]


def _take_last(a, skipna=True):
    """
    take last row (Series) of DataFrame / last value of Series
    considering NaN.

    Parameters
    ----------
    a : pd.DataFrame or pd.Series
    skipna : bool, default True
        Whether to exclude NaN

    """

    def _last_valid(s):
        for i in range(1, min(10, len(s) + 1)):
            val = s.iloc[-i]
            if not pd.isnull(val):
                return val
        else:
            nonnull = s[s.notna()]
            if not nonnull.empty:
                return nonnull.iloc[-1]
        return None

    if skipna is False:
        return a.iloc[-1]
    else:
        # take last valid value excluding NaN, NaN location may be different
        # in each column
        if is_dataframe_like(a):
            # create Series from appropriate backend dataframe library
            series_typ = type(a.iloc[0:1, 0])
            if a.empty:
                return series_typ([], dtype="float")
            return series_typ(
                {col: _last_valid(a[col]) for col in a.columns}, index=a.columns
            )
        else:
            return _last_valid(a)


def check_divisions(divisions):
    if not isinstance(divisions, (list, tuple)):
        raise ValueError("New division must be list or tuple")
    divisions = list(divisions)
    if divisions != sorted(divisions):
        raise ValueError("New division must be sorted")
    if len(divisions[:-1]) != len(list(unique(divisions[:-1]))):
        msg = "New division must be unique, except for the last element"
        raise ValueError(msg)


def repartition_divisions(a, b, name, out1, out2, force=False):
    """dask graph to repartition dataframe by new divisions

    Parameters
    ----------
    a : tuple
        old divisions
    b : tuple, list
        new divisions
    name : str
        name of old dataframe
    out1 : str
        name of temporary splits
    out2 : str
        name of new dataframe
    force : bool, default False
        Allows the expansion of the existing divisions.
        If False then the new divisions lower and upper bounds must be
        the same as the old divisions.

    Examples
    --------
    >>> from pprint import pprint
    >>> pprint(repartition_divisions([1, 3, 7], [1, 4, 6, 7], 'a', 'b', 'c'))  # doctest: +ELLIPSIS
    {('b', 0): (<function boundary_slice at ...>, ('a', 0), 1, 3, False),
     ('b', 1): (<function boundary_slice at ...>, ('a', 1), 3, 4, False),
     ('b', 2): (<function boundary_slice at ...>, ('a', 1), 4, 6, False),
     ('b', 3): (<function boundary_slice at ...>, ('a', 1), 6, 7, True),
     ('c', 0): (<function concat at ...>, [('b', 0), ('b', 1)]),
     ('c', 1): ('b', 2),
     ('c', 2): ('b', 3)}
    """
    check_divisions(b)

    if len(b) < 2:
        # minimum division is 2 elements, like [0, 0]
        raise ValueError("New division must be longer than 2 elements")

    if force:
        if a[0] < b[0]:
            msg = (
                "left side of the new division must be equal or smaller "
                "than old division"
            )
            raise ValueError(msg)
        if a[-1] > b[-1]:
            msg = (
                "right side of the new division must be equal or larger "
                "than old division"
            )
            raise ValueError(msg)
    else:
        if a[0] != b[0]:
            msg = "left side of old and new divisions are different"
            raise ValueError(msg)
        if a[-1] != b[-1]:
            msg = "right side of old and new divisions are different"
            raise ValueError(msg)

    def _is_single_last_div(x):
        """Whether last division only contains single label"""
        return len(x) >= 2 and x[-1] == x[-2]

    c = [a[0]]
    d = dict()
    low = a[0]

    i, j = 1, 1  # indices for old/new divisions
    k = 0  # index for temp divisions

    last_elem = _is_single_last_div(a)

    # process through old division
    # left part of new division can be processed in this loop
    while i < len(a) and j < len(b):
        if a[i] < b[j]:
            # tuple is something like:
            # (methods.boundary_slice, ('from_pandas-#', 0), 3, 4, False))
            d[(out1, k)] = (methods.boundary_slice, (name, i - 1), low, a[i], False)
            low = a[i]
            i += 1
        elif a[i] > b[j]:
            d[(out1, k)] = (methods.boundary_slice, (name, i - 1), low, b[j], False)
            low = b[j]
            j += 1
        else:
            d[(out1, k)] = (methods.boundary_slice, (name, i - 1), low, b[j], False)
            low = b[j]
            if len(a) == i + 1 or a[i] < a[i + 1]:
                j += 1
            i += 1
        c.append(low)
        k += 1

    # right part of new division can remain
    if a[-1] < b[-1] or b[-1] == b[-2]:
        for _j in range(j, len(b)):
            # always use right-most of old division
            # because it may contain last element
            m = len(a) - 2
            d[(out1, k)] = (methods.boundary_slice, (name, m), low, b[_j], False)
            low = b[_j]
            c.append(low)
            k += 1
    else:
        # even if new division is processed through,
        # right-most element of old division can remain
        if last_elem and i < len(a):
            d[(out1, k)] = (methods.boundary_slice, (name, i - 1), a[i], a[i], False)
            k += 1
        c.append(a[-1])

    # replace last element of tuple with True
    d[(out1, k - 1)] = d[(out1, k - 1)][:-1] + (True,)

    i, j = 0, 1

    last_elem = _is_single_last_div(c)

    while j < len(b):
        tmp = []
        while c[i] < b[j]:
            tmp.append((out1, i))
            i += 1
        while (
            last_elem
            and c[i] == b[-1]
            and (b[-1] != b[-2] or j == len(b) - 1)
            and i < k
        ):
            # append if last split is not included
            tmp.append((out1, i))
            i += 1
        if len(tmp) == 0:
            # dummy slice to return empty DataFrame or Series,
            # which retain original data attributes (columns / name)
            d[(out2, j - 1)] = (methods.boundary_slice, (name, 0), a[0], a[0], False)
        elif len(tmp) == 1:
            d[(out2, j - 1)] = tmp[0]
        else:
            if not tmp:
                raise ValueError(
                    "check for duplicate partitions\nold:\n%s\n\n"
                    "new:\n%s\n\ncombined:\n%s" % (pformat(a), pformat(b), pformat(c))
                )
            d[(out2, j - 1)] = (methods.concat, tmp)
        j += 1
    return d


def repartition_freq(df, freq=None):
    """Repartition a timeseries dataframe by a new frequency"""
    if not isinstance(df.divisions[0], pd.Timestamp):
        raise TypeError("Can only repartition on frequency for timeseries")

    freq = _map_freq_to_period_start(freq)

    try:
        start = df.divisions[0].ceil(freq)
    except ValueError:
        start = df.divisions[0]
    divisions = methods.tolist(
        pd.date_range(start=start, end=df.divisions[-1], freq=freq)
    )
    if not len(divisions):
        divisions = [df.divisions[0], df.divisions[-1]]
    else:
        divisions.append(df.divisions[-1])
        if divisions[0] != df.divisions[0]:
            divisions = [df.divisions[0]] + divisions

    return df.repartition(divisions=divisions)


def _map_freq_to_period_start(freq):
    """Ensure that the frequency pertains to the **start** of a period.

    If e.g. `freq='M'`, then the divisions are:
        - 2021-31-1 00:00:00 (start of February partition)
        - 2021-2-28 00:00:00 (start of March partition)
        - ...

    but this **should** be:
        - 2021-2-1 00:00:00 (start of February partition)
        - 2021-3-1 00:00:00 (start of March partition)
        - ...

    Therefore, we map `freq='M'` to `freq='MS'` (same for quarter and year).
    """

    if not isinstance(freq, str):
        return freq

    offset = pd.tseries.frequencies.to_offset(freq)
    offset_type_name = type(offset).__name__

    if not offset_type_name.endswith("End"):
        return freq

    new_offset = offset_type_name[: -len("End")] + "Begin"
    try:
        new_offset_type = getattr(pd.tseries.offsets, new_offset)
        if "-" in freq:
            _, anchor = freq.split("-")
            anchor = "-" + anchor
        else:
            anchor = ""
        n = str(offset.n) if offset.n != 1 else ""
        return f"{n}{new_offset_type._prefix}{anchor}"
    except AttributeError:
        return freq


def repartition_size(df, size):
    """
    Repartition dataframe so that new partitions have approximately `size` memory usage each
    """
    if isinstance(size, str):
        size = parse_bytes(size)
    size = int(size)

    mem_usages = df.map_partitions(total_mem_usage, deep=True).compute()

    # 1. split each partition that is larger than partition_size
    nsplits = 1 + mem_usages // size
    if np.any(nsplits > 1):
        split_name = f"repartition-split-{size}-{tokenize(df)}"
        df = _split_partitions(df, nsplits, split_name)
        # update mem_usages to account for the split partitions
        split_mem_usages = []
        for n, usage in zip(nsplits, mem_usages):
            split_mem_usages.extend([usage / n] * n)
        mem_usages = pd.Series(split_mem_usages)

    # 2. now that all partitions are less than size, concat them up to size
    assert np.all(mem_usages <= size)
    new_npartitions = list(map(len, iter_chunks(mem_usages, size)))
    new_partitions_boundaries = np.cumsum(new_npartitions)
    new_name = f"repartition-{size}-{tokenize(df)}"
    return _repartition_from_boundaries(df, new_partitions_boundaries, new_name)


def total_mem_usage(df, index=True, deep=False):
    mem_usage = df.memory_usage(index=index, deep=deep)
    if is_series_like(mem_usage):
        mem_usage = mem_usage.sum()
    return mem_usage


def repartition_npartitions(df, npartitions):
    """Repartition dataframe to a smaller number of partitions"""
    new_name = "repartition-%d-%s" % (npartitions, tokenize(df))
    if df.npartitions == npartitions:
        return df
    elif df.npartitions > npartitions:
        npartitions_ratio = df.npartitions / npartitions
        new_partitions_boundaries = [
            int(new_partition_index * npartitions_ratio)
            for new_partition_index in range(npartitions + 1)
        ]
        return _repartition_from_boundaries(df, new_partitions_boundaries, new_name)
    else:
        original_divisions = divisions = pd.Series(df.divisions)
        if df.known_divisions and (
            np.issubdtype(divisions.dtype, np.datetime64)
            or np.issubdtype(divisions.dtype, np.number)
        ):
            if np.issubdtype(divisions.dtype, np.datetime64):
                divisions = divisions.values.astype("float64")

            if is_series_like(divisions):
                divisions = divisions.values

            n = len(divisions)
            divisions = np.interp(
                x=np.linspace(0, n, npartitions + 1),
                xp=np.linspace(0, n, n),
                fp=divisions,
            )
            if np.issubdtype(original_divisions.dtype, np.datetime64):
                divisions = methods.tolist(
                    pd.Series(divisions).astype(original_divisions.dtype)
                )
            elif np.issubdtype(original_divisions.dtype, np.integer):
                divisions = divisions.astype(original_divisions.dtype)

            if isinstance(divisions, np.ndarray):
                divisions = divisions.tolist()

            divisions = list(divisions)
            divisions[0] = df.divisions[0]
            divisions[-1] = df.divisions[-1]

            return df.repartition(divisions=divisions)
        else:
            div, mod = divmod(npartitions, df.npartitions)
            nsplits = [div] * df.npartitions
            nsplits[-1] += mod
            return _split_partitions(df, nsplits, new_name)


def _repartition_from_boundaries(df, new_partitions_boundaries, new_name):
    if not isinstance(new_partitions_boundaries, list):
        new_partitions_boundaries = list(new_partitions_boundaries)
    if new_partitions_boundaries[0] > 0:
        new_partitions_boundaries.insert(0, 0)
    if new_partitions_boundaries[-1] < df.npartitions:
        new_partitions_boundaries.append(df.npartitions)
    dsk = {}
    for i, (start, end) in enumerate(
        zip(new_partitions_boundaries, new_partitions_boundaries[1:])
    ):
        dsk[new_name, i] = (methods.concat, [(df._name, j) for j in range(start, end)])
    divisions = [df.divisions[i] for i in new_partitions_boundaries]
    graph = HighLevelGraph.from_collections(new_name, dsk, dependencies=[df])
    return new_dd_object(graph, new_name, df._meta, divisions)


def _split_partitions(df, nsplits, new_name):
    """Split a Dask dataframe into new partitions

    Parameters
    ----------
    df: DataFrame or Series
    nsplits: List[int]
        Number of target dataframes for each partition
        The length of nsplits should be the same as df.npartitions
    new_name: str

    See Also
    --------
    repartition_npartitions
    repartition_size
    """
    if len(nsplits) != df.npartitions:
        raise ValueError(f"nsplits should have len={df.npartitions}")

    dsk = {}
    split_name = f"split-{tokenize(df, nsplits)}"
    j = 0
    for i, k in enumerate(nsplits):
        if k == 1:
            dsk[new_name, j] = (df._name, i)
            j += 1
        else:
            dsk[split_name, i] = (split_evenly, (df._name, i), k)
            for jj in range(k):
                dsk[new_name, j] = (getitem, (split_name, i), jj)
                j += 1

    divisions = [None] * (1 + sum(nsplits))
    graph = HighLevelGraph.from_collections(new_name, dsk, dependencies=[df])
    return new_dd_object(graph, new_name, df._meta, divisions)


def repartition(df, divisions=None, force=False):
    """Repartition dataframe along new divisions

    Dask.DataFrame objects are partitioned along their index.  Often when
    multiple dataframes interact we need to align these partitionings.  The
    ``repartition`` function constructs a new DataFrame object holding the same
    data but partitioned on different values.  It does this by performing a
    sequence of ``loc`` and ``concat`` calls to split and merge the previous
    generation of partitions.

    Parameters
    ----------

    divisions : list
        List of partitions to be used
    force : bool, default False
        Allows the expansion of the existing divisions.
        If False then the new divisions lower and upper bounds must be
        the same as the old divisions.

    Examples
    --------

    >>> df = df.repartition([0, 5, 10, 20])  # doctest: +SKIP

    Also works on Pandas objects

    >>> ddf = dd.repartition(df, [0, 5, 10, 20])  # doctest: +SKIP
    """

    token = tokenize(df, divisions)
    if isinstance(df, _Frame):
        tmp = "repartition-split-" + token
        out = "repartition-merge-" + token
        dsk = repartition_divisions(
            df.divisions, divisions, df._name, tmp, out, force=force
        )
        graph = HighLevelGraph.from_collections(out, dsk, dependencies=[df])
        return new_dd_object(graph, out, df._meta, divisions)
    elif is_dataframe_like(df) or is_series_like(df):
        name = "repartition-dataframe-" + token
        from .utils import shard_df_on_index

        dfs = shard_df_on_index(df, divisions[1:-1])
        dsk = {(name, i): df for i, df in enumerate(dfs)}
        return new_dd_object(dsk, name, df, divisions)
    raise ValueError("Data must be DataFrame or Series")


def _reduction_chunk(x, aca_chunk=None, **kwargs):
    o = aca_chunk(x, **kwargs)
    # Return a dataframe so that the concatenated version is also a dataframe
    return o.to_frame().T if is_series_like(o) else o


def _reduction_combine(x, aca_combine=None, **kwargs):
    if isinstance(x, list):
        x = pd.Series(x)
    o = aca_combine(x, **kwargs)
    # Return a dataframe so that the concatenated version is also a dataframe
    return o.to_frame().T if is_series_like(o) else o


def _reduction_aggregate(x, aca_aggregate=None, **kwargs):
    if isinstance(x, list):
        x = pd.Series(x)
    return aca_aggregate(x, **kwargs)


def idxmaxmin_chunk(x, fn=None, skipna=True):
    minmax = "max" if fn == "idxmax" else "min"
    if len(x) > 0:
        idx = getattr(x, fn)(skipna=skipna)
        value = getattr(x, minmax)(skipna=skipna)
    else:
        idx = value = pd.Series([], dtype="i8")
    if is_series_like(idx):
        return pd.DataFrame({"idx": idx, "value": value})
    return pd.DataFrame({"idx": [idx], "value": [value]})


def idxmaxmin_row(x, fn=None, skipna=True):
    minmax = "max" if fn == "idxmax" else "min"
    if len(x) > 0:
        x = x.set_index("idx")
        idx = [getattr(x.value, fn)(skipna=skipna)]
        value = [getattr(x.value, minmax)(skipna=skipna)]
    else:
        idx = value = pd.Series([], dtype="i8")
    return pd.DataFrame({"idx": idx, "value": value})


def idxmaxmin_combine(x, fn=None, skipna=True):
    if len(x) <= 1:
        return x
    return (
        x.groupby(level=0)
        .apply(idxmaxmin_row, fn=fn, skipna=skipna)
        .reset_index(level=1, drop=True)
    )


def idxmaxmin_agg(x, fn=None, skipna=True, scalar=False):
    res = idxmaxmin_combine(x, fn, skipna=skipna)["idx"]
    if len(res) == 0:
        raise ValueError("attempt to get argmax of an empty sequence")
    if scalar:
        return res[0]
    res.name = None
    return res


def _mode_aggregate(df, dropna):
    value_count_series = df.sum()
    max_val = value_count_series.max(skipna=dropna)
    mode_series = (
        value_count_series[value_count_series == max_val]
        .index.to_series()
        .sort_values()
        .reset_index(drop=True)
    )
    return mode_series


def _count_aggregate(x):
    return x.sum().astype("int64")


def safe_head(df, n):
    r = M.head(df, n)
    if len(r) != n:
        warnings.warn(
            f"Insufficient elements for `head`. {n} elements requested, only {len(r)} "
            "elements available. Try passing larger `npartitions` to `head`."
        )
    return r


def maybe_shift_divisions(df, periods, freq):
    """Maybe shift divisions by periods of size freq

    Used to shift the divisions for the `shift` method. If freq isn't a fixed
    size (not anchored or relative), then the divisions are shifted
    appropriately. Otherwise the divisions are cleared.

    Parameters
    ----------
    df : dd.DataFrame, dd.Series, or dd.Index
    periods : int
        The number of periods to shift.
    freq : DateOffset, timedelta, or time rule string
        The frequency to shift by.
    """
    if isinstance(freq, str):
        freq = pd.tseries.frequencies.to_offset(freq)

    is_offset = isinstance(freq, pd.DateOffset)
    if is_offset:
        if freq.is_anchored() or not hasattr(freq, "delta"):
            # Can't infer divisions on relative or anchored offsets, as
            # divisions may now split identical index value.
            # (e.g. index_partitions = [[1, 2, 3], [3, 4, 5]])
            return df.clear_divisions()
    if df.known_divisions:
        divs = pd.Series(range(len(df.divisions)), index=df.divisions)
        divisions = divs.shift(periods, freq=freq).index
        return df.__class__(df.dask, df._name, df._meta, divisions)
    return df


@wraps(pd.to_datetime)
def to_datetime(arg, meta=None, **kwargs):
    tz_kwarg = {"tz": "utc"} if kwargs.get("utc") else {}
    if meta is None:
        if isinstance(arg, Index):
            meta = pd.DatetimeIndex([], **tz_kwarg)
            meta.name = arg.name
        elif not (is_dataframe_like(arg) or is_series_like(arg)):
            raise NotImplementedError(
                "dask.dataframe.to_datetime does not support "
                "non-index-able arguments (like scalars)"
            )
        else:
            meta = pd.Series([pd.Timestamp("2000", **tz_kwarg)])
            meta.index = meta.index.astype(arg.index.dtype)
            meta.index.name = arg.index.name
    return map_partitions(pd.to_datetime, arg, meta=meta, **kwargs)


@wraps(pd.to_timedelta)
def to_timedelta(arg, unit="ns", errors="raise"):
    meta = pd.Series([pd.Timedelta(1, unit=unit)])
    return map_partitions(pd.to_timedelta, arg, unit=unit, errors=errors, meta=meta)


if hasattr(pd, "isna"):

    @wraps(pd.isna)
    def isna(arg):
        return map_partitions(pd.isna, arg)


def _repr_data_series(s, index):
    """A helper for creating the ``_repr_data`` property"""
    npartitions = len(index) - 1
    if is_categorical_dtype(s):
        if has_known_categories(s):
            dtype = "category[known]"
        else:
            dtype = "category[unknown]"
    else:
        dtype = str(s.dtype)
    return pd.Series([dtype] + ["..."] * npartitions, index=index, name=s.name)


def has_parallel_type(x):
    """Does this object have a dask dataframe equivalent?"""
    return get_parallel_type(x) is not Scalar


def new_dd_object(dsk, name, meta, divisions, parent_meta=None):
    """Generic constructor for dask.dataframe objects.

    Decides the appropriate output class based on the type of `meta` provided.
    """
    if has_parallel_type(meta):
        return get_parallel_type(meta)(dsk, name, meta, divisions)
    elif is_arraylike(meta) and meta.shape:
        import dask.array as da

        chunks = ((np.nan,) * (len(divisions) - 1),) + tuple(
            (d,) for d in meta.shape[1:]
        )
        if len(chunks) > 1:
            layer = dsk.layers[name]
            if isinstance(layer, Blockwise):
                layer.new_axes["j"] = chunks[1][0]
                layer.output_indices = layer.output_indices + ("j",)
            else:
                suffix = (0,) * (len(chunks) - 1)
                for i in range(len(chunks[0])):
                    layer[(name, i) + suffix] = layer.pop((name, i))
        return da.Array(dsk, name=name, chunks=chunks, dtype=meta.dtype)
    else:
        return get_parallel_type(meta)(dsk, name, meta, divisions)


def partitionwise_graph(func, layer_name, *args, **kwargs):
    """
    Apply a function partition-wise across arguments to create layer of a graph

    This applies a function, ``func``, in an embarrassingly parallel fashion
    across partitions/chunks in the provided arguments.  It handles Dataframes,
    Arrays, and scalars smoothly, and relies on the ``blockwise`` machinery
    to provide a nicely symbolic graph.

    It is most commonly used in other graph-building functions to create the
    appropriate layer of the resulting dataframe.

    Parameters
    ----------
    func: callable
    name: str
        descriptive name for the operation
    *args:
    **kwargs:

    Returns
    -------
    out: Blockwise graph

    Examples
    --------
    >>> subgraph = partitionwise_graph(function, x, y, z=123)  # doctest: +SKIP
    >>> layer = partitionwise_graph(function, df, x, z=123)  # doctest: +SKIP
    >>> graph = HighLevelGraph.from_collections(name, layer, dependencies=[df, x])  # doctest: +SKIP
    >>> result = new_dd_object(graph, name, metadata, df.divisions)  # doctest: +SKIP

    See Also
    --------
    map_partitions
    """
    name = layer_name
    pairs = []
    numblocks = {}
    for arg in args:
        if isinstance(arg, _Frame):
            pairs.extend([arg._name, "i"])
            numblocks[arg._name] = (arg.npartitions,)
        elif isinstance(arg, Scalar):
            pairs.extend([arg._name, "i"])
            numblocks[arg._name] = (1,)
        elif isinstance(arg, Array):
            if arg.ndim == 1:
                pairs.extend([arg.name, "i"])
            elif arg.ndim == 0:
                pairs.extend([arg.name, ""])
            elif arg.ndim == 2:
                pairs.extend([arg.name, "ij"])
            else:
                raise ValueError("Can't add multi-dimensional array to dataframes")
            numblocks[arg._name] = arg.numblocks
        elif isinstance(arg, BlockwiseDep):
            if len(arg.numblocks) == 1:
                pairs.extend([arg, "i"])
            elif len(arg.numblocks) == 2:
                pairs.extend([arg, "ij"])
            else:
                raise ValueError(
                    f"BlockwiseDep arg {arg!r} has {len(arg.numblocks)} dimensions; only 1 or 2 are supported."
                )
        else:
            pairs.extend([arg, None])
    return blockwise(
        func, name, "i", *pairs, numblocks=numblocks, concatenate=True, **kwargs
    )


def meta_warning(df):
    """
    Provide an informative message when the user is asked to provide metadata
    """
    if is_dataframe_like(df):
        meta_str = {k: str(v) for k, v in df.dtypes.to_dict().items()}
    elif is_series_like(df):
        meta_str = (df.name, str(df.dtype))
    else:
        meta_str = None
    msg = (
        "\nYou did not provide metadata, so Dask is running your "
        "function on a small dataset to guess output types. "
        "It is possible that Dask will guess incorrectly.\n"
        "To provide an explicit output types or to silence this message, "
        "please provide the `meta=` keyword, as described in the map or "
        "apply function that you are using."
    )
    if meta_str:
        msg += (
            "\n"
            "  Before: .apply(func)\n"
            "  After:  .apply(func, meta=%s)\n" % str(meta_str)
        )
    return msg


def prefix_reduction(f, ddf, identity, **kwargs):
    """Computes the prefix sums of f on df

    If df has partitions [P1, P2, ..., Pn], then returns the DataFrame with
    partitions [f(identity, P1),
                f(f(identity, P1), P2),
                f(f(f(identity, P1), P2), P3),
                ...]

    Parameters
    ----------
    f : callable
        an associative function f
    ddf : dd.DataFrame
    identity : pd.DataFrame
        an identity element of f, that is f(identity, df) = f(df, identity) = df
    """
    dsk = dict()
    name = "prefix_reduction-" + tokenize(f, ddf, identity, **kwargs)
    meta = ddf._meta
    n = len(ddf.divisions) - 1
    divisions = [None] * (n + 1)

    N = 1
    while N < n:
        N *= 2
    for i in range(n):
        dsk[(name, i, 1, 0)] = (apply, f, [(ddf._name, i), identity], kwargs)
    for i in range(n, N):
        dsk[(name, i, 1, 0)] = identity

    d = 1
    while d < N:
        for i in range(0, N, 2 * d):
            dsk[(name, i + 2 * d - 1, 2 * d, 0)] = (
                apply,
                f,
                [(name, i + d - 1, d, 0), (name, i + 2 * d - 1, d, 0)],
                kwargs,
            )
        d *= 2

    dsk[(name, N - 1, N, 1)] = identity

    while d > 1:
        d //= 2
        for i in range(0, N, 2 * d):
            dsk[(name, i + d - 1, d, 1)] = (name, i + 2 * d - 1, 2 * d, 1)
            dsk[(name, i + 2 * d - 1, d, 1)] = (
                apply,
                f,
                [(name, i + 2 * d - 1, 2 * d, 1), (name, i + d - 1, d, 0)],
                kwargs,
            )

    for i in range(n):
        dsk[(name, i)] = (apply, f, [(name, i, 1, 1), identity], kwargs)

    graph = HighLevelGraph.from_collections(name, dsk, dependencies=[ddf])
    return new_dd_object(graph, name, meta, divisions)


def suffix_reduction(f, ddf, identity, **kwargs):
    """Computes the suffix sums of f on df

    If df has partitions [P1, P2, ..., Pn], then returns the DataFrame with
    partitions [f(P1, f(P2, ...f(Pn, identity)...)),
                f(P2, ...f(Pn, identity)...),
                ...f(Pn, identity)...,
                ...]

    Parameters
    ----------
    f : callable
        an associative function f
    ddf : dd.DataFrame
    identity : pd.DataFrame
        an identity element of f, that is f(identity, df) = f(df, identity) = df
    kwargs : ??
        keyword arguments of f ??
    """
    dsk = dict()
    name = "suffix_reduction-" + tokenize(f, ddf, identity, **kwargs)
    meta = ddf._meta
    n = len(ddf.divisions) - 1
    divisions = [None] * (n + 1)

    N = 1
    while N < n:
        N *= 2
    for i in range(n):
        dsk[(name, i, 1, 0)] = (apply, f, [(ddf._name, n - 1 - i), identity], kwargs)
    for i in range(n, N):
        dsk[(name, i, 1, 0)] = identity

    d = 1
    while d < N:
        for i in range(0, N, 2 * d):
            dsk[(name, i + 2 * d - 1, 2 * d, 0)] = (
                apply,
                f,
                [(name, i + 2 * d - 1, d, 0), (name, i + d - 1, d, 0)],
                kwargs,
            )
        d *= 2

    dsk[(name, N - 1, N, 1)] = identity

    while d > 1:
        d //= 2
        for i in range(0, N, 2 * d):
            dsk[(name, i + d - 1, d, 1)] = (name, i + 2 * d - 1, 2 * d, 1)
            dsk[(name, i + 2 * d - 1, d, 1)] = (
                apply,
                f,
                [(name, i + d - 1, d, 0), (name, i + 2 * d - 1, 2 * d, 1)],
                kwargs,
            )

    for i in range(n):
        dsk[(name, i)] = (apply, f, [(name, n - 1 - i, 1, 1), identity], kwargs)

    graph = HighLevelGraph.from_collections(name, dsk, dependencies=[ddf])
    return new_dd_object(graph, name, meta, divisions)


def mapseries(base_chunk, concat_map):
    return base_chunk.map(concat_map)


def mapseries_combine(index, concat_result):
    final_series = concat_result.sort_index()
    final_series = index.to_series().map(final_series)
    return final_series


def series_map(base_series, map_series):
    npartitions = base_series.npartitions
    split_out = map_series.npartitions

    dsk = {}

    base_token_key = tokenize(base_series, split_out)
    base_split_prefix = f"base-split-{base_token_key}"
    base_shard_prefix = f"base-shard-{base_token_key}"
    for i, key in enumerate(base_series.__dask_keys__()):
        dsk[(base_split_prefix, i)] = (hash_shard, key, split_out)
        for j in range(split_out):
            dsk[(base_shard_prefix, 0, i, j)] = (getitem, (base_split_prefix, i), j)

    map_token_key = tokenize(map_series)
    map_split_prefix = f"map-split-{map_token_key}"
    map_shard_prefix = f"map-shard-{map_token_key}"
    for i, key in enumerate(map_series.__dask_keys__()):
        dsk[(map_split_prefix, i)] = (
            hash_shard,
            key,
            split_out,
            split_out_on_index,
            None,
        )
        for j in range(split_out):
            dsk[(map_shard_prefix, 0, i, j)] = (getitem, (map_split_prefix, i), j)

    token_key = tokenize(base_series, map_series)
    map_prefix = f"map-series-{token_key}"
    for i in range(npartitions):
        for j in range(split_out):
            dsk[(map_prefix, i, j)] = (
                mapseries,
                (base_shard_prefix, 0, i, j),
                (_concat, [(map_shard_prefix, 0, k, j) for k in range(split_out)]),
            )

    final_prefix = f"map-series-combine-{token_key}"
    for i, key in enumerate(base_series.index.__dask_keys__()):
        dsk[(final_prefix, i)] = (
            mapseries_combine,
            key,
            (_concat, [(map_prefix, i, j) for j in range(split_out)]),
        )

    meta = map_series._meta.copy()
    meta.index = base_series._meta.index
    meta = make_meta(meta)

    dependencies = [base_series, map_series, base_series.index]
    graph = HighLevelGraph.from_collections(
        final_prefix, dsk, dependencies=dependencies
    )
    divisions = list(base_series.divisions)

    return new_dd_object(graph, final_prefix, meta, divisions)<|MERGE_RESOLUTION|>--- conflicted
+++ resolved
@@ -25,11 +25,7 @@
 from ..context import globalmethod
 from ..delayed import Delayed, delayed, unpack_collections
 from ..highlevelgraph import HighLevelGraph
-<<<<<<< HEAD
 from ..layers import DataFrameTreeReduction
-from ..optimization import SubgraphCallable
-=======
->>>>>>> 4c4d1626
 from ..utils import (
     IndexCallable,
     M,
