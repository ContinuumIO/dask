--- conflicted
+++ resolved
@@ -1832,7 +1832,6 @@
         """
         return self.map_partitions(methods.values)
 
-<<<<<<< HEAD
     def _validate_chunks(self, arr, lengths):
         from dask.array.core import normalize_chunks
 
@@ -1856,8 +1855,8 @@
             raise ValueError("Unexpected value for 'lengths': '{}'".format(lengths))
 
         return arr._chunks
-=======
-    def _is_index_level_reference(self, key):
+
+      def _is_index_level_reference(self, key):
         """
         Test whether a key is an index level reference
 
@@ -1878,7 +1877,6 @@
             return any(self._is_index_level_reference(n) for n in columns_or_index)
         else:
             return self._is_index_level_reference(columns_or_index)
->>>>>>> 5f69afe5
 
 
 def _raise_if_object_series(x, funcname):
