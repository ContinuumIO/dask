--- conflicted
+++ resolved
@@ -3073,7 +3073,6 @@
     return df
 
 
-<<<<<<< HEAD
 def idxmaxmin_chunk(x, **kwargs):
     fn = kwargs['fn']
     idx = getattr(x, fn)()
@@ -3092,12 +3091,12 @@
 def idxmaxmin_agg(x, **kwargs):
     fn = kwargs['fn']
     return x.T.apply(idxmaxmin_row, axis=1, fn=fn)
-=======
+
+
 def safe_head(head, df, n):
     r = head(df, n=n)
     if len(r) != n:
         warnings.warn("Insufficient elements for `head`. {0} elements "
              "requested, only {1} elements available. Try passing larger "
              "`npartitions` to `head`.".format(n, len(r)))
-    return r
->>>>>>> 904f8e21
+    return r