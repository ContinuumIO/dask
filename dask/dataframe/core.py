--- conflicted
+++ resolved
@@ -2455,12 +2455,10 @@
     ):
         axis = self._validate_axis(axis)
         _raise_if_object_series(self, "var")
-<<<<<<< HEAD
         numeric_only_kwargs = get_numeric_only_kwargs(numeric_only)
-        with check_numeric_only_deprecation("var", True):
-=======
-        with check_numeric_only_deprecation(), check_nuisance_columns_warning(), check_reductions_runtime_warning():
->>>>>>> a6ed1b2c
+        with check_numeric_only_deprecation(
+            "var", True
+        ), check_reductions_runtime_warning():
             meta = self._meta_nonempty.var(
                 axis=axis,
                 skipna=skipna,
