import operator
import warnings
from collections.abc import Iterator, Sequence
from functools import wraps, partial
from numbers import Number, Integral
from operator import getitem
from pprint import pformat

import numpy as np
import pandas as pd
from pandas.util import cache_readonly
from pandas.api.types import (
    is_bool_dtype,
    is_timedelta64_dtype,
    is_numeric_dtype,
    is_datetime64_any_dtype,
)
from toolz import merge, first, unique, partition_all, remove

try:
    from chest import Chest as Cache
except ImportError:
    Cache = dict

from .. import array as da
from .. import core

from ..utils import parse_bytes, partial_by_order, Dispatch, IndexCallable, apply
from .. import threaded
from ..context import globalmethod
from ..utils import (
    random_state_data,
    pseudorandom,
    derived_from,
    funcname,
    memory_repr,
    put_lines,
    M,
    key_split,
    OperatorMethodMixin,
    is_arraylike,
    typename,
    skip_doctest,
)
from ..array.core import Array, normalize_arg
from ..array.utils import empty_like_safe, zeros_like_safe
from ..blockwise import blockwise, Blockwise
from ..base import DaskMethodsMixin, tokenize, dont_optimize, is_dask_collection
from ..delayed import delayed, Delayed, unpack_collections
from ..highlevelgraph import HighLevelGraph

from . import methods
from .accessor import DatetimeAccessor, StringAccessor
from .categorical import CategoricalAccessor, categorize
from .optimize import optimize
from .utils import (
    meta_nonempty,
    make_meta,
    insert_meta_param_description,
    raise_on_meta_error,
    clear_known_categories,
    is_categorical_dtype,
    has_known_categories,
    PANDAS_VERSION,
    PANDAS_GT_100,
    index_summary,
    is_dataframe_like,
    is_series_like,
    is_index_like,
    valid_divisions,
    hash_object_dispatch,
    check_matching_columns,
)

no_default = "__no_default__"

pd.set_option("compute.use_numexpr", False)


def _concat(args):
    if not args:
        return args
    if isinstance(first(core.flatten(args)), np.ndarray):
        return da.core.concatenate3(args)
    if not has_parallel_type(args[0]):
        try:
            return pd.Series(args)
        except Exception:
            return args
    # We filter out empty partitions here because pandas frequently has
    # inconsistent dtypes in results between empty and non-empty frames.
    # Ideally this would be handled locally for each operation, but in practice
    # this seems easier. TODO: don't do this.
    args2 = [i for i in args if len(i)]
    return args[0] if not args2 else methods.concat(args2, uniform=True)


def finalize(results):
    return _concat(results)


class Scalar(DaskMethodsMixin, OperatorMethodMixin):
    """ A Dask object to represent a pandas scalar"""

    def __init__(self, dsk, name, meta, divisions=None):
        # divisions is ignored, only present to be compatible with other
        # objects.
        if not isinstance(dsk, HighLevelGraph):
            dsk = HighLevelGraph.from_collections(name, dsk, dependencies=[])
        self.dask = dsk
        self._name = name
        meta = make_meta(meta)
        if is_dataframe_like(meta) or is_series_like(meta) or is_index_like(meta):
            raise TypeError(
                "Expected meta to specify scalar, got "
                "{0}".format(typename(type(meta)))
            )
        self._meta = meta

    def __dask_graph__(self):
        return self.dask

    def __dask_keys__(self):
        return [self.key]

    def __dask_tokenize__(self):
        return self._name

    def __dask_layers__(self):
        return (self.key,)

    __dask_optimize__ = globalmethod(
        optimize, key="dataframe_optimize", falsey=dont_optimize
    )
    __dask_scheduler__ = staticmethod(threaded.get)

    def __dask_postcompute__(self):
        return first, ()

    def __dask_postpersist__(self):
        return Scalar, (self._name, self._meta, self.divisions)

    @property
    def _meta_nonempty(self):
        return self._meta

    @property
    def dtype(self):
        return self._meta.dtype

    def __dir__(self):
        o = set(dir(type(self)))
        o.update(self.__dict__)
        if not hasattr(self._meta, "dtype"):
            o.remove("dtype")  # dtype only in `dir` if available
        return list(o)

    @property
    def divisions(self):
        """Dummy divisions to be compat with Series and DataFrame"""
        return [None, None]

    def __repr__(self):
        name = self._name if len(self._name) < 10 else self._name[:7] + "..."
        if hasattr(self._meta, "dtype"):
            extra = ", dtype=%s" % self._meta.dtype
        else:
            extra = ", type=%s" % type(self._meta).__name__
        return "dd.Scalar<%s%s>" % (name, extra)

    def __array__(self):
        # array interface is required to support pandas instance + Scalar
        # Otherwise, above op results in pd.Series of Scalar (object dtype)
        return np.asarray(self.compute())

    @property
    def _args(self):
        return (self.dask, self._name, self._meta)

    def __getstate__(self):
        return self._args

    def __setstate__(self, state):
        self.dask, self._name, self._meta = state

    @property
    def key(self):
        return (self._name, 0)

    @classmethod
    def _get_unary_operator(cls, op):
        def f(self):
            name = funcname(op) + "-" + tokenize(self)
            dsk = {(name, 0): (op, (self._name, 0))}
            meta = op(self._meta_nonempty)
            graph = HighLevelGraph.from_collections(name, dsk, dependencies=[self])
            return Scalar(graph, name, meta)

        return f

    @classmethod
    def _get_binary_operator(cls, op, inv=False):
        return lambda self, other: _scalar_binary(op, self, other, inv=inv)

    def to_delayed(self, optimize_graph=True):
        """Convert into a ``dask.delayed`` object.

        Parameters
        ----------
        optimize_graph : bool, optional
            If True [default], the graph is optimized before converting into
            ``dask.delayed`` objects.
        """
        dsk = self.__dask_graph__()
        if optimize_graph:
            dsk = self.__dask_optimize__(dsk, self.__dask_keys__())
            name = "delayed-" + self._name
            dsk = HighLevelGraph.from_collections(name, dsk, dependencies=())
        return Delayed(self.key, dsk)


def _scalar_binary(op, self, other, inv=False):
    name = "{0}-{1}".format(funcname(op), tokenize(self, other))
    dependencies = [self]

    dsk = {}
    return_type = get_parallel_type(other)

    if isinstance(other, Scalar):
        dependencies.append(other)
        other_key = (other._name, 0)
    elif is_dask_collection(other):
        return NotImplemented
    else:
        other_key = other

    if inv:
        dsk.update({(name, 0): (op, other_key, (self._name, 0))})
    else:
        dsk.update({(name, 0): (op, (self._name, 0), other_key)})

    other_meta = make_meta(other)
    other_meta_nonempty = meta_nonempty(other_meta)
    if inv:
        meta = op(other_meta_nonempty, self._meta_nonempty)
    else:
        meta = op(self._meta_nonempty, other_meta_nonempty)

    graph = HighLevelGraph.from_collections(name, dsk, dependencies=dependencies)
    if return_type is not Scalar:
        return return_type(graph, name, meta, [other.index.min(), other.index.max()])
    else:
        return Scalar(graph, name, meta)


class _Frame(DaskMethodsMixin, OperatorMethodMixin):
    """ Superclass for DataFrame and Series

    Parameters
    ----------
    dsk: dict
        The dask graph to compute this DataFrame
    name: str
        The key prefix that specifies which keys in the dask comprise this
        particular DataFrame / Series
    meta: pandas.DataFrame, pandas.Series, or pandas.Index
        An empty pandas object with names, dtypes, and indices matching the
        expected output.
    divisions: tuple of index values
        Values along which we partition our blocks on the index
    """

    def __init__(self, dsk, name, meta, divisions):
        if not isinstance(dsk, HighLevelGraph):
            dsk = HighLevelGraph.from_collections(name, dsk, dependencies=[])
        self.dask = dsk
        self._name = name
        meta = make_meta(meta)
        if not self._is_partition_type(meta):
            raise TypeError(
                "Expected meta to specify type {0}, got type "
                "{1}".format(type(self).__name__, typename(type(meta)))
            )
        self._meta = meta
        self.divisions = tuple(divisions)

    def __dask_graph__(self):
        return self.dask

    def __dask_keys__(self):
        return [(self._name, i) for i in range(self.npartitions)]

    def __dask_layers__(self):
        return (self._name,)

    def __dask_tokenize__(self):
        return self._name

    __dask_optimize__ = globalmethod(
        optimize, key="dataframe_optimize", falsey=dont_optimize
    )
    __dask_scheduler__ = staticmethod(threaded.get)

    def __dask_postcompute__(self):
        return finalize, ()

    def __dask_postpersist__(self):
        return type(self), (self._name, self._meta, self.divisions)

    @property
    def _constructor(self):
        return new_dd_object

    @property
    def npartitions(self):
        """Return number of partitions"""
        return len(self.divisions) - 1

    @property
    def size(self):
        """Size of the Series or DataFrame as a Delayed object.

        Examples
        --------
        >>> series.size  # doctest: +SKIP
        dd.Scalar<size-ag..., dtype=int64>
        """
        return self.reduction(
            methods.size, np.sum, token="size", meta=int, split_every=False
        )

    @property
    def _meta_nonempty(self):
        """ A non-empty version of `_meta` with fake data."""
        return meta_nonempty(self._meta)

    @property
    def _args(self):
        return (self.dask, self._name, self._meta, self.divisions)

    def __getstate__(self):
        return self._args

    def __setstate__(self, state):
        self.dask, self._name, self._meta, self.divisions = state

    def copy(self):
        """ Make a copy of the dataframe

        This is strictly a shallow copy of the underlying computational graph.
        It does not affect the underlying data
        """
        return new_dd_object(self.dask, self._name, self._meta, self.divisions)

    def __array__(self, dtype=None, **kwargs):
        self._computed = self.compute()
        x = np.array(self._computed)
        return x

    def __array_wrap__(self, array, context=None):
        raise NotImplementedError

    def __array_ufunc__(self, numpy_ufunc, method, *inputs, **kwargs):
        out = kwargs.get("out", ())
        for x in inputs + out:
            # ufuncs work with 0-dimensional NumPy ndarrays
            # so we don't want to raise NotImplemented
            if isinstance(x, np.ndarray) and x.shape == ():
                continue
            elif not isinstance(
                x, (Number, Scalar, _Frame, Array, pd.DataFrame, pd.Series, pd.Index)
            ):
                return NotImplemented

        if method == "__call__":
            if numpy_ufunc.signature is not None:
                return NotImplemented
            if numpy_ufunc.nout > 1:
                # ufuncs with multiple output values
                # are not yet supported for frames
                return NotImplemented
            else:
                return elemwise(numpy_ufunc, *inputs, **kwargs)
        else:
            # ufunc methods are not yet supported for frames
            return NotImplemented

    @property
    def _elemwise(self):
        return elemwise

    def _repr_data(self):
        raise NotImplementedError

    @property
    def _repr_divisions(self):
        name = "npartitions={0}".format(self.npartitions)
        if self.known_divisions:
            divisions = pd.Index(self.divisions, name=name)
        else:
            # avoid to be converted to NaN
            divisions = pd.Index([""] * (self.npartitions + 1), name=name)
        return divisions

    def __repr__(self):
        data = self._repr_data().to_string(max_rows=5, show_dimensions=False)
        return """Dask {klass} Structure:
{data}
Dask Name: {name}, {task} tasks""".format(
            klass=self.__class__.__name__,
            data=data,
            name=key_split(self._name),
            task=len(self.dask),
        )

    @property
    def index(self):
        """Return dask Index instance"""
        return self.map_partitions(
            getattr,
            "index",
            token=self._name + "-index",
            meta=self._meta.index,
            enforce_metadata=False,
        )

    @index.setter
    def index(self, value):
        self.divisions = value.divisions
        result = map_partitions(
            methods.assign_index, self, value, enforce_metadata=False
        )
        self.dask = result.dask
        self._name = result._name
        self._meta = result._meta

    def reset_index(self, drop=False):
        """Reset the index to the default index.

        Note that unlike in ``pandas``, the reset ``dask.dataframe`` index will
        not be monotonically increasing from 0. Instead, it will restart at 0
        for each partition (e.g. ``index1 = [0, ..., 10], index2 = [0, ...]``).
        This is due to the inability to statically know the full length of the
        index.

        For DataFrame with multi-level index, returns a new DataFrame with
        labeling information in the columns under the index names, defaulting
        to 'level_0', 'level_1', etc. if any are None. For a standard index,
        the index name will be used (if set), otherwise a default 'index' or
        'level_0' (if 'index' is already taken) will be used.

        Parameters
        ----------
        drop : boolean, default False
            Do not try to insert index into dataframe columns.
        """
        return self.map_partitions(
            M.reset_index, drop=drop, enforce_metadata=False
        ).clear_divisions()

    @property
    def known_divisions(self):
        """Whether divisions are already known"""
        return len(self.divisions) > 0 and self.divisions[0] is not None

    def clear_divisions(self):
        """ Forget division information """
        divisions = (None,) * (self.npartitions + 1)
        return type(self)(self.dask, self._name, self._meta, divisions)

    def get_partition(self, n):
        """Get a dask DataFrame/Series representing the `nth` partition."""
        if 0 <= n < self.npartitions:
            name = "get-partition-%s-%s" % (str(n), self._name)
            divisions = self.divisions[n : n + 2]
            layer = {(name, 0): (self._name, n)}
            graph = HighLevelGraph.from_collections(name, layer, dependencies=[self])
            return new_dd_object(graph, name, self._meta, divisions)
        else:
            msg = "n must be 0 <= n < {0}".format(self.npartitions)
            raise ValueError(msg)

    @derived_from(pd.DataFrame)
    def drop_duplicates(self, subset=None, split_every=None, split_out=1, **kwargs):
        if subset is not None:
            # Let pandas error on bad inputs
            self._meta_nonempty.drop_duplicates(subset=subset, **kwargs)
            kwargs["subset"] = subset
            split_out_setup = split_out_on_cols
            split_out_setup_kwargs = {"cols": subset}
        else:
            self._meta_nonempty.drop_duplicates(**kwargs)
            split_out_setup = split_out_setup_kwargs = None

        if kwargs.get("keep", True) is False:
            raise NotImplementedError("drop_duplicates with keep=False")

        chunk = M.drop_duplicates
        return aca(
            self,
            chunk=chunk,
            aggregate=chunk,
            meta=self._meta,
            token="drop-duplicates",
            split_every=split_every,
            split_out=split_out,
            split_out_setup=split_out_setup,
            split_out_setup_kwargs=split_out_setup_kwargs,
            **kwargs
        )

    def __len__(self):
        return self.reduction(
            len, np.sum, token="len", meta=int, split_every=False
        ).compute()

    def __bool__(self):
        raise ValueError(
            "The truth value of a {0} is ambiguous. "
            "Use a.any() or a.all().".format(self.__class__.__name__)
        )

    __nonzero__ = __bool__  # python 2

    def _scalarfunc(self, cast_type):
        def wrapper():
            raise TypeError("cannot convert the series to {0}".format(str(cast_type)))

        return wrapper

    def __float__(self):
        return self._scalarfunc(float)

    def __int__(self):
        return self._scalarfunc(int)

    __long__ = __int__  # python 2

    def __complex__(self):
        return self._scalarfunc(complex)

    @insert_meta_param_description(pad=12)
    def map_partitions(self, func, *args, **kwargs):
        """ Apply Python function on each DataFrame partition.

        Note that the index and divisions are assumed to remain unchanged.

        Parameters
        ----------
        func : function
            Function applied to each partition.
        args, kwargs :
            Arguments and keywords to pass to the function. The partition will
            be the first argument, and these will be passed *after*. Arguments
            and keywords may contain ``Scalar``, ``Delayed`` or regular
            python objects. DataFrame-like args (both dask and pandas) will be
            repartitioned to align (if necessary) before applying the function.
        $META

        Examples
        --------
        Given a DataFrame, Series, or Index, such as:

        >>> import dask.dataframe as dd
        >>> df = pd.DataFrame({'x': [1, 2, 3, 4, 5],
        ...                    'y': [1., 2., 3., 4., 5.]})
        >>> ddf = dd.from_pandas(df, npartitions=2)

        One can use ``map_partitions`` to apply a function on each partition.
        Extra arguments and keywords can optionally be provided, and will be
        passed to the function after the partition.

        Here we apply a function with arguments and keywords to a DataFrame,
        resulting in a Series:

        >>> def myadd(df, a, b=1):
        ...     return df.x + df.y + a + b
        >>> res = ddf.map_partitions(myadd, 1, b=2)
        >>> res.dtype
        dtype('float64')

        By default, dask tries to infer the output metadata by running your
        provided function on some fake data. This works well in many cases, but
        can sometimes be expensive, or even fail. To avoid this, you can
        manually specify the output metadata with the ``meta`` keyword. This
        can be specified in many forms, for more information see
        ``dask.dataframe.utils.make_meta``.

        Here we specify the output is a Series with no name, and dtype
        ``float64``:

        >>> res = ddf.map_partitions(myadd, 1, b=2, meta=(None, 'f8'))

        Here we map a function that takes in a DataFrame, and returns a
        DataFrame with a new column:

        >>> res = ddf.map_partitions(lambda df: df.assign(z=df.x * df.y))
        >>> res.dtypes
        x      int64
        y    float64
        z    float64
        dtype: object

        As before, the output metadata can also be specified manually. This
        time we pass in a ``dict``, as the output is a DataFrame:

        >>> res = ddf.map_partitions(lambda df: df.assign(z=df.x * df.y),
        ...                          meta={'x': 'i8', 'y': 'f8', 'z': 'f8'})

        In the case where the metadata doesn't change, you can also pass in
        the object itself directly:

        >>> res = ddf.map_partitions(lambda df: df.head(), meta=df)

        Also note that the index and divisions are assumed to remain unchanged.
        If the function you're mapping changes the index/divisions, you'll need
        to clear them afterwards:

        >>> ddf.map_partitions(func).clear_divisions()  # doctest: +SKIP
        """
        return map_partitions(func, self, *args, **kwargs)

    @insert_meta_param_description(pad=12)
    def map_overlap(self, func, before, after, *args, **kwargs):
        """Apply a function to each partition, sharing rows with adjacent partitions.

        This can be useful for implementing windowing functions such as
        ``df.rolling(...).mean()`` or ``df.diff()``.

        Parameters
        ----------
        func : function
            Function applied to each partition.
        before : int
            The number of rows to prepend to partition ``i`` from the end of
            partition ``i - 1``.
        after : int
            The number of rows to append to partition ``i`` from the beginning
            of partition ``i + 1``.
        args, kwargs :
            Arguments and keywords to pass to the function. The partition will
            be the first argument, and these will be passed *after*.
        $META

        Notes
        -----
        Given positive integers ``before`` and ``after``, and a function
        ``func``, ``map_overlap`` does the following:

        1. Prepend ``before`` rows to each partition ``i`` from the end of
           partition ``i - 1``. The first partition has no rows prepended.

        2. Append ``after`` rows to each partition ``i`` from the beginning of
           partition ``i + 1``. The last partition has no rows appended.

        3. Apply ``func`` to each partition, passing in any extra ``args`` and
           ``kwargs`` if provided.

        4. Trim ``before`` rows from the beginning of all but the first
           partition.

        5. Trim ``after`` rows from the end of all but the last partition.

        Note that the index and divisions are assumed to remain unchanged.

        Examples
        --------
        Given a DataFrame, Series, or Index, such as:

        >>> import dask.dataframe as dd
        >>> df = pd.DataFrame({'x': [1, 2, 4, 7, 11],
        ...                    'y': [1., 2., 3., 4., 5.]})
        >>> ddf = dd.from_pandas(df, npartitions=2)

        A rolling sum with a trailing moving window of size 2 can be computed by
        overlapping 2 rows before each partition, and then mapping calls to
        ``df.rolling(2).sum()``:

        >>> ddf.compute()
            x    y
        0   1  1.0
        1   2  2.0
        2   4  3.0
        3   7  4.0
        4  11  5.0
        >>> ddf.map_overlap(lambda df: df.rolling(2).sum(), 2, 0).compute()
              x    y
        0   NaN  NaN
        1   3.0  3.0
        2   6.0  5.0
        3  11.0  7.0
        4  18.0  9.0

        The pandas ``diff`` method computes a discrete difference shifted by a
        number of periods (can be positive or negative). This can be
        implemented by mapping calls to ``df.diff`` to each partition after
        prepending/appending that many rows, depending on sign:

        >>> def diff(df, periods=1):
        ...     before, after = (periods, 0) if periods > 0 else (0, -periods)
        ...     return df.map_overlap(lambda df, periods=1: df.diff(periods),
        ...                           periods, 0, periods=periods)
        >>> diff(ddf, 1).compute()
             x    y
        0  NaN  NaN
        1  1.0  1.0
        2  2.0  1.0
        3  3.0  1.0
        4  4.0  1.0

        If you have a ``DatetimeIndex``, you can use a ``pd.Timedelta`` for time-
        based windows.

        >>> ts = pd.Series(range(10), index=pd.date_range('2017', periods=10))
        >>> dts = dd.from_pandas(ts, npartitions=2)
        >>> dts.map_overlap(lambda df: df.rolling('2D').sum(),
        ...                 pd.Timedelta('2D'), 0).compute()
        2017-01-01     0.0
        2017-01-02     1.0
        2017-01-03     3.0
        2017-01-04     5.0
        2017-01-05     7.0
        2017-01-06     9.0
        2017-01-07    11.0
        2017-01-08    13.0
        2017-01-09    15.0
        2017-01-10    17.0
        Freq: D, dtype: float64
        """
        from .rolling import map_overlap

        return map_overlap(func, self, before, after, *args, **kwargs)

    @insert_meta_param_description(pad=12)
    def reduction(
        self,
        chunk,
        aggregate=None,
        combine=None,
        meta=no_default,
        token=None,
        split_every=None,
        chunk_kwargs=None,
        aggregate_kwargs=None,
        combine_kwargs=None,
        **kwargs
    ):
        """Generic row-wise reductions.

        Parameters
        ----------
        chunk : callable
            Function to operate on each partition. Should return a
            ``pandas.DataFrame``, ``pandas.Series``, or a scalar.
        aggregate : callable, optional
            Function to operate on the concatenated result of ``chunk``. If not
            specified, defaults to ``chunk``. Used to do the final aggregation
            in a tree reduction.

            The input to ``aggregate`` depends on the output of ``chunk``.
            If the output of ``chunk`` is a:

            - scalar: Input is a Series, with one row per partition.
            - Series: Input is a DataFrame, with one row per partition. Columns
              are the rows in the output series.
            - DataFrame: Input is a DataFrame, with one row per partition.
              Columns are the columns in the output dataframes.

            Should return a ``pandas.DataFrame``, ``pandas.Series``, or a
            scalar.
        combine : callable, optional
            Function to operate on intermediate concatenated results of
            ``chunk`` in a tree-reduction. If not provided, defaults to
            ``aggregate``. The input/output requirements should match that of
            ``aggregate`` described above.
        $META
        token : str, optional
            The name to use for the output keys.
        split_every : int, optional
            Group partitions into groups of this size while performing a
            tree-reduction. If set to False, no tree-reduction will be used,
            and all intermediates will be concatenated and passed to
            ``aggregate``. Default is 8.
        chunk_kwargs : dict, optional
            Keyword arguments to pass on to ``chunk`` only.
        aggregate_kwargs : dict, optional
            Keyword arguments to pass on to ``aggregate`` only.
        combine_kwargs : dict, optional
            Keyword arguments to pass on to ``combine`` only.
        kwargs :
            All remaining keywords will be passed to ``chunk``, ``combine``,
            and ``aggregate``.

        Examples
        --------
        >>> import pandas as pd
        >>> import dask.dataframe as dd
        >>> df = pd.DataFrame({'x': range(50), 'y': range(50, 100)})
        >>> ddf = dd.from_pandas(df, npartitions=4)

        Count the number of rows in a DataFrame. To do this, count the number
        of rows in each partition, then sum the results:

        >>> res = ddf.reduction(lambda x: x.count(),
        ...                     aggregate=lambda x: x.sum())
        >>> res.compute()
        x    50
        y    50
        dtype: int64

        Count the number of rows in a Series with elements greater than or
        equal to a value (provided via a keyword).

        >>> def count_greater(x, value=0):
        ...     return (x >= value).sum()
        >>> res = ddf.x.reduction(count_greater, aggregate=lambda x: x.sum(),
        ...                       chunk_kwargs={'value': 25})
        >>> res.compute()
        25

        Aggregate both the sum and count of a Series at the same time:

        >>> def sum_and_count(x):
        ...     return pd.Series({'count': x.count(), 'sum': x.sum()},
        ...                      index=['count', 'sum'])
        >>> res = ddf.x.reduction(sum_and_count, aggregate=lambda x: x.sum())
        >>> res.compute()
        count      50
        sum      1225
        dtype: int64

        Doing the same, but for a DataFrame. Here ``chunk`` returns a
        DataFrame, meaning the input to ``aggregate`` is a DataFrame with an
        index with non-unique entries for both 'x' and 'y'. We groupby the
        index, and sum each group to get the final result.

        >>> def sum_and_count(x):
        ...     return pd.DataFrame({'count': x.count(), 'sum': x.sum()},
        ...                         columns=['count', 'sum'])
        >>> res = ddf.reduction(sum_and_count,
        ...                     aggregate=lambda x: x.groupby(level=0).sum())
        >>> res.compute()
           count   sum
        x     50  1225
        y     50  3725
        """
        if aggregate is None:
            aggregate = chunk

        if combine is None:
            if combine_kwargs:
                raise ValueError("`combine_kwargs` provided with no `combine`")
            combine = aggregate
            combine_kwargs = aggregate_kwargs

        chunk_kwargs = chunk_kwargs.copy() if chunk_kwargs else {}
        chunk_kwargs["aca_chunk"] = chunk

        combine_kwargs = combine_kwargs.copy() if combine_kwargs else {}
        combine_kwargs["aca_combine"] = combine

        aggregate_kwargs = aggregate_kwargs.copy() if aggregate_kwargs else {}
        aggregate_kwargs["aca_aggregate"] = aggregate

        return aca(
            self,
            chunk=_reduction_chunk,
            aggregate=_reduction_aggregate,
            combine=_reduction_combine,
            meta=meta,
            token=token,
            split_every=split_every,
            chunk_kwargs=chunk_kwargs,
            aggregate_kwargs=aggregate_kwargs,
            combine_kwargs=combine_kwargs,
            **kwargs
        )

    @derived_from(pd.DataFrame)
    def pipe(self, func, *args, **kwargs):
        # Taken from pandas:
        # https://github.com/pydata/pandas/blob/master/pandas/core/generic.py#L2698-L2707
        if isinstance(func, tuple):
            func, target = func
            if target in kwargs:
                raise ValueError(
                    "%s is both the pipe target and a keyword argument" % target
                )
            kwargs[target] = self
            return func(*args, **kwargs)
        else:
            return func(self, *args, **kwargs)

    def random_split(self, frac, random_state=None):
        """ Pseudorandomly split dataframe into different pieces row-wise

        Parameters
        ----------
        frac : list
            List of floats that should sum to one.
        random_state: int or np.random.RandomState
            If int create a new RandomState with this as the seed
        Otherwise draw from the passed RandomState

        Examples
        --------

        50/50 split

        >>> a, b = df.random_split([0.5, 0.5])  # doctest: +SKIP

        80/10/10 split, consistent random_state

        >>> a, b, c = df.random_split([0.8, 0.1, 0.1], random_state=123)  # doctest: +SKIP

        See Also
        --------
        dask.DataFrame.sample
        """
        if not np.allclose(sum(frac), 1):
            raise ValueError("frac should sum to 1")
        state_data = random_state_data(self.npartitions, random_state)
        token = tokenize(self, frac, random_state)
        name = "split-" + token
        layer = {
            (name, i): (pd_split, (self._name, i), frac, state)
            for i, state in enumerate(state_data)
        }

        out = []
        for i in range(len(frac)):
            name2 = "split-%d-%s" % (i, token)
            dsk2 = {
                (name2, j): (getitem, (name, j), i) for j in range(self.npartitions)
            }
            graph = HighLevelGraph.from_collections(
                name2, merge(dsk2, layer), dependencies=[self]
            )
            out_df = type(self)(graph, name2, self._meta, self.divisions)
            out.append(out_df)
        return out

    def head(self, n=5, npartitions=1, compute=True):
        """ First n rows of the dataset

        Parameters
        ----------
        n : int, optional
            The number of rows to return. Default is 5.
        npartitions : int, optional
            Elements are only taken from the first ``npartitions``, with a
            default of 1. If there are fewer than ``n`` rows in the first
            ``npartitions`` a warning will be raised and any found rows
            returned. Pass -1 to use all partitions.
        compute : bool, optional
            Whether to compute the result, default is True.
        """
        return self._head(n=n, npartitions=npartitions, compute=compute, safe=True)

    def _head(self, n, npartitions, compute, safe):
        if npartitions <= -1:
            npartitions = self.npartitions
        if npartitions > self.npartitions:
            msg = "only {} partitions, head received {}"
            raise ValueError(msg.format(self.npartitions, npartitions))

        name = "head-%d-%d-%s" % (npartitions, n, self._name)
        if safe:
            head = safe_head
        else:
            head = M.head

        if npartitions > 1:
            name_p = "head-partial-%d-%s" % (n, self._name)

            dsk = {}
            for i in range(npartitions):
                dsk[(name_p, i)] = (M.head, (self._name, i), n)

            concat = (_concat, [(name_p, i) for i in range(npartitions)])
            dsk[(name, 0)] = (head, concat, n)
        else:
            dsk = {(name, 0): (head, (self._name, 0), n)}

        graph = HighLevelGraph.from_collections(name, dsk, dependencies=[self])
        result = new_dd_object(
            graph, name, self._meta, [self.divisions[0], self.divisions[npartitions]]
        )

        if compute:
            result = result.compute()
        return result

    def tail(self, n=5, compute=True):
        """ Last n rows of the dataset

        Caveat, the only checks the last n rows of the last partition.
        """
        name = "tail-%d-%s" % (n, self._name)
        dsk = {(name, 0): (M.tail, (self._name, self.npartitions - 1), n)}

        graph = HighLevelGraph.from_collections(name, dsk, dependencies=[self])
        result = new_dd_object(graph, name, self._meta, self.divisions[-2:])

        if compute:
            result = result.compute()
        return result

    @property
    def loc(self):
        """ Purely label-location based indexer for selection by label.

        >>> df.loc["b"]  # doctest: +SKIP
        >>> df.loc["b":"d"]  # doctest: +SKIP
        """
        from .indexing import _LocIndexer

        return _LocIndexer(self)

    def _partitions(self, index):
        if not isinstance(index, tuple):
            index = (index,)
        from ..array.slicing import normalize_index

        index = normalize_index(index, (self.npartitions,))
        index = tuple(slice(k, k + 1) if isinstance(k, Number) else k for k in index)
        name = "blocks-" + tokenize(self, index)
        new_keys = np.array(self.__dask_keys__(), dtype=object)[index].tolist()

        divisions = [self.divisions[i] for _, i in new_keys] + [
            self.divisions[new_keys[-1][1] + 1]
        ]
        dsk = {(name, i): tuple(key) for i, key in enumerate(new_keys)}

        graph = HighLevelGraph.from_collections(name, dsk, dependencies=[self])
        return new_dd_object(graph, name, self._meta, divisions)

    @property
    def partitions(self):
        """ Slice dataframe by partitions

        This allows partitionwise slicing of a Dask Dataframe.  You can perform normal
        Numpy-style slicing but now rather than slice elements of the array you
        slice along partitions so, for example, ``df.partitions[:5]`` produces a new
        Dask Dataframe of the first five partitions.

        Examples
        --------
        >>> df.partitions[0]  # doctest: +SKIP
        >>> df.partitions[:3]  # doctest: +SKIP
        >>> df.partitions[::10]  # doctest: +SKIP

        Returns
        -------
        A Dask DataFrame
        """
        return IndexCallable(self._partitions)

    # Note: iloc is implemented only on DataFrame

    def repartition(
        self,
        divisions=None,
        npartitions=None,
        partition_size=None,
        freq=None,
        force=False,
    ):
        """ Repartition dataframe along new divisions

        Parameters
        ----------
        divisions : list, optional
            List of partitions to be used. Only used if npartitions and
            partition_size isn't specified.
        npartitions : int, optional
            Number of partitions of output. Only used if partition_size
            isn't specified.
        partition_size: int or string, optional
            Max number of bytes of memory for each partition. Use numbers or
            strings like 5MB. If specified npartitions and divisions will be
            ignored.

            .. warning::

               This keyword argument triggers computation to determine
               the memory size of each partition, which may be expensive.

        freq : str, pd.Timedelta
            A period on which to partition timeseries data like ``'7D'`` or
            ``'12h'`` or ``pd.Timedelta(hours=12)``.  Assumes a datetime index.
        force : bool, default False
            Allows the expansion of the existing divisions.
            If False then the new divisions lower and upper bounds must be
            the same as the old divisions.

        Notes
        -----
        Exactly one of `divisions`, `npartitions`, `partition_size`, or `freq`
        should be specified. A ``ValueError`` will be raised when that is
        not the case.

        Examples
        --------
        >>> df = df.repartition(npartitions=10)  # doctest: +SKIP
        >>> df = df.repartition(divisions=[0, 5, 10, 20])  # doctest: +SKIP
        >>> df = df.repartition(freq='7d')  # doctest: +SKIP
        """
        if (
            sum(
                [
                    partition_size is not None,
                    divisions is not None,
                    npartitions is not None,
                    freq is not None,
                ]
            )
            != 1
        ):
            raise ValueError(
                "Please provide exactly one of ``npartitions=``, ``freq=``, "
                "``divisisions=``, ``partitions_size=`` keyword arguments"
            )

        if partition_size is not None:
            return repartition_size(self, partition_size)
        elif npartitions is not None:
            return repartition_npartitions(self, npartitions)
        elif divisions is not None:
            return repartition(self, divisions, force=force)
        elif freq is not None:
            return repartition_freq(self, freq=freq)

    @derived_from(pd.DataFrame)
    def fillna(self, value=None, method=None, limit=None, axis=None):
        axis = self._validate_axis(axis)
        if method is None and limit is not None:
            raise NotImplementedError("fillna with set limit and method=None")
        if isinstance(value, _Frame):
            test_value = value._meta_nonempty.values[0]
        elif isinstance(value, Scalar):
            test_value = value._meta_nonempty
        else:
            test_value = value
        meta = self._meta_nonempty.fillna(
            value=test_value, method=method, limit=limit, axis=axis
        )

        if axis == 1 or method is None:
            # Control whether or not dask's partition alignment happens.
            # We don't want for a pandas Series.
            # We do want it for a dask Series
            if is_series_like(value) and not is_dask_collection(value):
                args = ()
                kwargs = {"value": value}
            else:
                args = (value,)
                kwargs = {}
            return self.map_partitions(
                M.fillna,
                *args,
                method=method,
                limit=limit,
                axis=axis,
                meta=meta,
                enforce_metadata=False,
                **kwargs
            )

        if method in ("pad", "ffill"):
            method = "ffill"
            skip_check = 0
            before, after = 1 if limit is None else limit, 0
        else:
            method = "bfill"
            skip_check = self.npartitions - 1
            before, after = 0, 1 if limit is None else limit

        if limit is None:
            name = "fillna-chunk-" + tokenize(self, method)
            dsk = {
                (name, i): (
                    methods.fillna_check,
                    (self._name, i),
                    method,
                    i != skip_check,
                )
                for i in range(self.npartitions)
            }
            graph = HighLevelGraph.from_collections(name, dsk, dependencies=[self])
            parts = new_dd_object(graph, name, meta, self.divisions)
        else:
            parts = self

        return parts.map_overlap(
            M.fillna, before, after, method=method, limit=limit, meta=meta
        )

    @derived_from(pd.DataFrame)
    def ffill(self, axis=None, limit=None):
        return self.fillna(method="ffill", limit=limit, axis=axis)

    @derived_from(pd.DataFrame)
    def bfill(self, axis=None, limit=None):
        return self.fillna(method="bfill", limit=limit, axis=axis)

    def sample(self, n=None, frac=None, replace=False, random_state=None):
        """ Random sample of items

        Parameters
        ----------
        n : int, optional
            Number of items to return is not supported by dask. Use frac
            instead.
        frac : float, optional
            Fraction of axis items to return.
        replace : boolean, optional
            Sample with or without replacement. Default = False.
        random_state : int or ``np.random.RandomState``
            If int we create a new RandomState with this as the seed
            Otherwise we draw from the passed RandomState

        See Also
        --------
        DataFrame.random_split
        pandas.DataFrame.sample
        """
        if n is not None:
            msg = (
                "sample does not support the number of sampled items "
                "parameter, 'n'. Please use the 'frac' parameter instead."
            )
            if isinstance(n, Number) and 0 <= n <= 1:
                warnings.warn(msg)
                frac = n
            else:
                raise ValueError(msg)

        if frac is None:
            raise ValueError("frac must not be None")

        if random_state is None:
            random_state = np.random.RandomState()

        name = "sample-" + tokenize(self, frac, replace, random_state)

        state_data = random_state_data(self.npartitions, random_state)
        dsk = {
            (name, i): (methods.sample, (self._name, i), state, frac, replace)
            for i, state in enumerate(state_data)
        }

        graph = HighLevelGraph.from_collections(name, dsk, dependencies=[self])
        return new_dd_object(graph, name, self._meta, self.divisions)

    @derived_from(pd.DataFrame)
    def replace(self, to_replace=None, value=None, regex=False):
        return self.map_partitions(
            M.replace,
            to_replace=to_replace,
            value=value,
            regex=regex,
            enforce_metadata=False,
        )

    def to_dask_array(self, lengths=None):
        """Convert a dask DataFrame to a dask array.

        Parameters
        ----------
        lengths : bool or Sequence of ints, optional
            How to determine the chunks sizes for the output array.
            By default, the output array will have unknown chunk lengths
            along the first axis, which can cause some later operations
            to fail.

            * True : immediately compute the length of each partition
            * Sequence : a sequence of integers to use for the chunk sizes
              on the first axis. These values are *not* validated for
              correctness, beyond ensuring that the number of items
              matches the number of partitions.

        Returns
        -------
        """
        if lengths is True:
            lengths = tuple(self.map_partitions(len, enforce_metadata=False).compute())

        arr = self.values

        chunks = self._validate_chunks(arr, lengths)
        arr._chunks = chunks

        return arr

    def to_hdf(self, path_or_buf, key, mode="a", append=False, **kwargs):
        """ See dd.to_hdf docstring for more information """
        from .io import to_hdf

        return to_hdf(self, path_or_buf, key, mode, append, **kwargs)

    def to_csv(self, filename, **kwargs):
        """ See dd.to_csv docstring for more information """
        from .io import to_csv

        return to_csv(self, filename, **kwargs)

    def to_json(self, filename, *args, **kwargs):
        """ See dd.to_json docstring for more information """
        from .io import to_json

        return to_json(self, filename, *args, **kwargs)

    def to_delayed(self, optimize_graph=True):
        """Convert into a list of ``dask.delayed`` objects, one per partition.

        Parameters
        ----------
        optimize_graph : bool, optional
            If True [default], the graph is optimized before converting into
            ``dask.delayed`` objects.

        Examples
        --------
        >>> partitions = df.to_delayed()  # doctest: +SKIP

        See Also
        --------
        dask.dataframe.from_delayed
        """
        keys = self.__dask_keys__()
        graph = self.__dask_graph__()
        if optimize_graph:
            graph = self.__dask_optimize__(graph, self.__dask_keys__())
            name = "delayed-" + self._name
            graph = HighLevelGraph.from_collections(name, graph, dependencies=())
        return [Delayed(k, graph) for k in keys]

    @classmethod
    def _get_unary_operator(cls, op):
        return lambda self: elemwise(op, self)

    @classmethod
    def _get_binary_operator(cls, op, inv=False):
        if inv:
            return lambda self, other: elemwise(op, other, self)
        else:
            return lambda self, other: elemwise(op, self, other)

    def rolling(self, window, min_periods=None, center=False, win_type=None, axis=0):
        """Provides rolling transformations.

        Parameters
        ----------
        window : int, str, offset
           Size of the moving window. This is the number of observations used
           for calculating the statistic. When not using a ``DatetimeIndex``,
           the window size must not be so large as to span more than one
           adjacent partition. If using an offset or offset alias like '5D',
           the data must have a ``DatetimeIndex``

           .. versionchanged:: 0.15.0

              Now accepts offsets and string offset aliases

        min_periods : int, default None
            Minimum number of observations in window required to have a value
            (otherwise result is NA).
        center : boolean, default False
            Set the labels at the center of the window.
        win_type : string, default None
            Provide a window type. The recognized window types are identical
            to pandas.
        axis : int, default 0

        Returns
        -------
        a Rolling object on which to call a method to compute a statistic
        """
        from dask.dataframe.rolling import Rolling

        if isinstance(window, Integral):
            if window < 0:
                raise ValueError("window must be >= 0")

        if min_periods is not None:
            if not isinstance(min_periods, Integral):
                raise ValueError("min_periods must be an integer")
            if min_periods < 0:
                raise ValueError("min_periods must be >= 0")

        return Rolling(
            self,
            window=window,
            min_periods=min_periods,
            center=center,
            win_type=win_type,
            axis=axis,
        )

    @derived_from(pd.DataFrame)
    def diff(self, periods=1, axis=0):
        """
        .. note::

           Pandas currently uses an ``object``-dtype column to represent
           boolean data with missing values. This can cause issues for
           boolean-specific operations, like ``|``. To enable boolean-
           specific operations, at the cost of metadata that doesn't match
           pandas, use ``.astype(bool)`` after the ``shift``.
        """
        axis = self._validate_axis(axis)
        if not isinstance(periods, Integral):
            raise TypeError("periods must be an integer")

        if axis == 1:
            return self.map_partitions(
                M.diff, token="diff", periods=periods, axis=1, enforce_metadata=False
            )

        before, after = (periods, 0) if periods > 0 else (0, -periods)
        return self.map_overlap(M.diff, before, after, token="diff", periods=periods)

    @derived_from(pd.DataFrame)
    def shift(self, periods=1, freq=None, axis=0):
        axis = self._validate_axis(axis)
        if not isinstance(periods, Integral):
            raise TypeError("periods must be an integer")

        if axis == 1:
            return self.map_partitions(
                M.shift,
                token="shift",
                periods=periods,
                freq=freq,
                axis=1,
                enforce_metadata=False,
            )

        if freq is None:
            before, after = (periods, 0) if periods > 0 else (0, -periods)
            return self.map_overlap(
                M.shift, before, after, token="shift", periods=periods
            )

        # Let pandas error on invalid arguments
        meta = self._meta_nonempty.shift(periods, freq=freq)
        out = self.map_partitions(
            M.shift,
            token="shift",
            periods=periods,
            freq=freq,
            meta=meta,
            enforce_metadata=False,
            transform_divisions=False,
        )
        return maybe_shift_divisions(out, periods, freq=freq)

    def _reduction_agg(self, name, axis=None, skipna=True, split_every=False, out=None):
        axis = self._validate_axis(axis)

        meta = getattr(self._meta_nonempty, name)(axis=axis, skipna=skipna)
        token = self._token_prefix + name

        method = getattr(M, name)
        if axis == 1:
            result = self.map_partitions(
                method, meta=meta, token=token, skipna=skipna, axis=axis
            )
            return handle_out(out, result)
        else:
            result = self.reduction(
                method,
                meta=meta,
                token=token,
                skipna=skipna,
                axis=axis,
                split_every=split_every,
            )
            if isinstance(self, DataFrame):
                result.divisions = (min(self.columns), max(self.columns))
            return handle_out(out, result)

    @derived_from(pd.DataFrame)
    def abs(self):
        _raise_if_object_series(self, "abs")
        meta = self._meta_nonempty.abs()
        return self.map_partitions(M.abs, meta=meta, enforce_metadata=False)

    @derived_from(pd.DataFrame)
    def all(self, axis=None, skipna=True, split_every=False, out=None):
        return self._reduction_agg(
            "all", axis=axis, skipna=skipna, split_every=split_every, out=out
        )

    @derived_from(pd.DataFrame)
    def any(self, axis=None, skipna=True, split_every=False, out=None):
        return self._reduction_agg(
            "any", axis=axis, skipna=skipna, split_every=split_every, out=out
        )

    @derived_from(pd.DataFrame)
    def sum(
        self,
        axis=None,
        skipna=True,
        split_every=False,
        dtype=None,
        out=None,
        min_count=None,
    ):
        result = self._reduction_agg(
            "sum", axis=axis, skipna=skipna, split_every=split_every, out=out
        )
        if min_count:
            return result.where(
                self.notnull().sum(axis=axis) >= min_count, other=np.NaN
            )
        else:
            return result

    @derived_from(pd.DataFrame)
    def prod(
        self,
        axis=None,
        skipna=True,
        split_every=False,
        dtype=None,
        out=None,
        min_count=None,
    ):
        result = self._reduction_agg(
            "prod", axis=axis, skipna=skipna, split_every=split_every, out=out
        )
        if min_count:
            return result.where(
                self.notnull().sum(axis=axis) >= min_count, other=np.NaN
            )
        else:
            return result

    @derived_from(pd.DataFrame)
    def max(self, axis=None, skipna=True, split_every=False, out=None):
        return self._reduction_agg(
            "max", axis=axis, skipna=skipna, split_every=split_every, out=out
        )

    @derived_from(pd.DataFrame)
    def min(self, axis=None, skipna=True, split_every=False, out=None):
        return self._reduction_agg(
            "min", axis=axis, skipna=skipna, split_every=split_every, out=out
        )

    @derived_from(pd.DataFrame)
    def idxmax(self, axis=None, skipna=True, split_every=False):
        fn = "idxmax"
        axis = self._validate_axis(axis)
        meta = self._meta_nonempty.idxmax(axis=axis, skipna=skipna)
        if axis == 1:
            return map_partitions(
                M.idxmax,
                self,
                meta=meta,
                token=self._token_prefix + fn,
                skipna=skipna,
                axis=axis,
                enforce_metadata=False,
            )
        else:
            scalar = not is_series_like(meta)
            result = aca(
                [self],
                chunk=idxmaxmin_chunk,
                aggregate=idxmaxmin_agg,
                combine=idxmaxmin_combine,
                meta=meta,
                aggregate_kwargs={"scalar": scalar},
                token=self._token_prefix + fn,
                split_every=split_every,
                skipna=skipna,
                fn=fn,
            )
            if isinstance(self, DataFrame):
                result.divisions = (min(self.columns), max(self.columns))
            return result

    @derived_from(pd.DataFrame)
    def idxmin(self, axis=None, skipna=True, split_every=False):
        fn = "idxmin"
        axis = self._validate_axis(axis)
        meta = self._meta_nonempty.idxmax(axis=axis)
        if axis == 1:
            return map_partitions(
                M.idxmin,
                self,
                meta=meta,
                token=self._token_prefix + fn,
                skipna=skipna,
                axis=axis,
                enforce_metadata=False,
            )
        else:
            scalar = not is_series_like(meta)
            result = aca(
                [self],
                chunk=idxmaxmin_chunk,
                aggregate=idxmaxmin_agg,
                combine=idxmaxmin_combine,
                meta=meta,
                aggregate_kwargs={"scalar": scalar},
                token=self._token_prefix + fn,
                split_every=split_every,
                skipna=skipna,
                fn=fn,
            )
            if isinstance(self, DataFrame):
                result.divisions = (min(self.columns), max(self.columns))
            return result

    @derived_from(pd.DataFrame)
    def count(self, axis=None, split_every=False):
        axis = self._validate_axis(axis)
        token = self._token_prefix + "count"
        if axis == 1:
            meta = self._meta_nonempty.count(axis=axis)
            return self.map_partitions(
                M.count, meta=meta, token=token, axis=axis, enforce_metadata=False
            )
        else:
            meta = self._meta_nonempty.count()
            result = self.reduction(
                M.count,
                aggregate=M.sum,
                meta=meta,
                token=token,
                split_every=split_every,
            )
            if isinstance(self, DataFrame):
                result.divisions = (min(self.columns), max(self.columns))
            return result

    @derived_from(pd.DataFrame)
    def mean(self, axis=None, skipna=True, split_every=False, dtype=None, out=None):
        axis = self._validate_axis(axis)
        _raise_if_object_series(self, "mean")
        meta = self._meta_nonempty.mean(axis=axis, skipna=skipna)
        if axis == 1:
            result = map_partitions(
                M.mean,
                self,
                meta=meta,
                token=self._token_prefix + "mean",
                axis=axis,
                skipna=skipna,
                enforce_metadata=False,
            )
            return handle_out(out, result)
        else:
            num = self._get_numeric_data()
            s = num.sum(skipna=skipna, split_every=split_every)
            n = num.count(split_every=split_every)
            name = self._token_prefix + "mean-%s" % tokenize(self, axis, skipna)
            result = map_partitions(
                methods.mean_aggregate,
                s,
                n,
                token=name,
                meta=meta,
                enforce_metadata=False,
            )
            if isinstance(self, DataFrame):
                result.divisions = (min(self.columns), max(self.columns))
            return handle_out(out, result)

    @derived_from(pd.DataFrame)
    def var(
        self, axis=None, skipna=True, ddof=1, split_every=False, dtype=None, out=None
    ):
        axis = self._validate_axis(axis)
        _raise_if_object_series(self, "var")
        meta = self._meta_nonempty.var(axis=axis, skipna=skipna)
        if axis == 1:
            result = map_partitions(
                M.var,
                self,
                meta=meta,
                token=self._token_prefix + "var",
                axis=axis,
                skipna=skipna,
                ddof=ddof,
                enforce_metadata=False,
            )
            return handle_out(out, result)
        else:
            if self.ndim == 1:
                result = self._var_1d(self, skipna, ddof, split_every)
                return handle_out(out, result)

            count_timedeltas = len(
                self._meta_nonempty.select_dtypes(include=[np.timedelta64]).columns
            )

            if count_timedeltas == len(self._meta.columns):
                result = self._var_timedeltas(skipna, ddof, split_every)
            elif count_timedeltas > 0:
                result = self._var_mixed(skipna, ddof, split_every)
            else:
                result = self._var_numeric(skipna, ddof, split_every)

            if isinstance(self, DataFrame):
                result.divisions = (min(self.columns), max(self.columns))
            return handle_out(out, result)

    def _var_numeric(self, skipna=True, ddof=1, split_every=False):
        num = self.select_dtypes(include=["number", "bool"], exclude=[np.timedelta64])

        values_dtype = num.values.dtype
        array_values = num.values

        if not np.issubdtype(values_dtype, np.number):
            array_values = num.values.astype("f8")

        var = da.nanvar if skipna or skipna is None else da.var
        array_var = var(array_values, axis=0, ddof=ddof, split_every=split_every)

        name = self._token_prefix + "var-numeric" + tokenize(num, split_every)
        cols = num._meta.columns if is_dataframe_like(num) else None

        var_shape = num._meta_nonempty.values.var(axis=0).shape
        array_var_name = (array_var._name,) + (0,) * len(var_shape)

        layer = {(name, 0): (methods.wrap_var_reduction, array_var_name, cols)}
        graph = HighLevelGraph.from_collections(name, layer, dependencies=[array_var])

        return new_dd_object(
            graph, name, num._meta_nonempty.var(), divisions=[None, None]
        )

    def _var_timedeltas(self, skipna=True, ddof=1, split_every=False):
        timedeltas = self.select_dtypes(include=[np.timedelta64])

        var_timedeltas = [
            self._var_1d(timedeltas[col_idx], skipna, ddof, split_every)
            for col_idx in timedeltas._meta.columns
        ]
        var_timedelta_names = [(v._name, 0) for v in var_timedeltas]

        name = (
            self._token_prefix + "var-timedeltas-" + tokenize(timedeltas, split_every)
        )

        layer = {
            (name, 0): (
                methods.wrap_var_reduction,
                var_timedelta_names,
                timedeltas._meta.columns,
            )
        }
        graph = HighLevelGraph.from_collections(
            name, layer, dependencies=var_timedeltas
        )

        return new_dd_object(
            graph, name, timedeltas._meta_nonempty.var(), divisions=[None, None]
        )

    def _var_mixed(self, skipna=True, ddof=1, split_every=False):
        data = self.select_dtypes(include=["number", "bool", np.timedelta64])

        timedelta_vars = self._var_timedeltas(skipna, ddof, split_every)
        numeric_vars = self._var_numeric(skipna, ddof, split_every)

        name = self._token_prefix + "var-mixed-" + tokenize(data, split_every)

        layer = {
            (name, 0): (
                methods.var_mixed_concat,
                (numeric_vars._name, 0),
                (timedelta_vars._name, 0),
                data._meta.columns,
            )
        }

        graph = HighLevelGraph.from_collections(
            name, layer, dependencies=[numeric_vars, timedelta_vars]
        )
        return new_dd_object(
            graph, name, self._meta_nonempty.var(), divisions=[None, None]
        )

    def _var_1d(self, column, skipna=True, ddof=1, split_every=False):
        is_timedelta = is_timedelta64_dtype(column._meta)

        if is_timedelta:
            if not skipna:
                is_nan = column.isna()
                column = column.astype("i8")
                column = column.mask(is_nan)
            else:
                column = column.dropna().astype("i8")

        if PANDAS_VERSION >= "0.24.0":
            if pd.Int64Dtype.is_dtype(column._meta_nonempty):
                column = column.astype("f8")

        if not np.issubdtype(column.dtype, np.number):
            column = column.astype("f8")

        name = self._token_prefix + "var-1d-" + tokenize(column, split_every)

        var = da.nanvar if skipna or skipna is None else da.var
        array_var = var(column.values, axis=0, ddof=ddof, split_every=split_every)

        layer = {(name, 0): (methods.wrap_var_reduction, (array_var._name,), None)}
        graph = HighLevelGraph.from_collections(name, layer, dependencies=[array_var])

        return new_dd_object(
            graph, name, column._meta_nonempty.var(), divisions=[None, None]
        )

    @derived_from(pd.DataFrame)
    def std(
        self, axis=None, skipna=True, ddof=1, split_every=False, dtype=None, out=None
    ):
        axis = self._validate_axis(axis)
        _raise_if_object_series(self, "std")
        meta = self._meta_nonempty.std(axis=axis, skipna=skipna)
        if axis == 1:
            result = map_partitions(
                M.std,
                self,
                meta=meta,
                token=self._token_prefix + "std",
                axis=axis,
                skipna=skipna,
                ddof=ddof,
                enforce_metadata=False,
            )
            return handle_out(out, result)
        else:
            v = self.var(skipna=skipna, ddof=ddof, split_every=split_every)
            name = self._token_prefix + "std"
            result = map_partitions(
                np.sqrt, v, meta=meta, token=name, enforce_metadata=False
            )
            return handle_out(out, result)

    @derived_from(pd.DataFrame)
    def sem(self, axis=None, skipna=None, ddof=1, split_every=False):
        axis = self._validate_axis(axis)
        _raise_if_object_series(self, "sem")
        meta = self._meta_nonempty.sem(axis=axis, skipna=skipna, ddof=ddof)
        if axis == 1:
            return map_partitions(
                M.sem,
                self,
                meta=meta,
                token=self._token_prefix + "sem",
                axis=axis,
                skipna=skipna,
                ddof=ddof,
            )
        else:
            num = self._get_numeric_data()
            v = num.var(skipna=skipna, ddof=ddof, split_every=split_every)
            n = num.count(split_every=split_every)
            name = self._token_prefix + "sem"
            result = map_partitions(
                np.sqrt, v / n, meta=meta, token=name, enforce_metadata=False
            )

            if isinstance(self, DataFrame):
                result.divisions = (min(self.columns), max(self.columns))
            return result

    def quantile(self, q=0.5, axis=0, method="default"):
        """ Approximate row-wise and precise column-wise quantiles of DataFrame

        Parameters
        ----------
        q : list/array of floats, default 0.5 (50%)
            Iterable of numbers ranging from 0 to 1 for the desired quantiles
        axis : {0, 1, 'index', 'columns'} (default 0)
            0 or 'index' for row-wise, 1 or 'columns' for column-wise
        method : {'default', 'tdigest', 'dask'}, optional
            What method to use. By default will use dask's internal custom
            algorithm (``'dask'``).  If set to ``'tdigest'`` will use tdigest
            for floats and ints and fallback to the ``'dask'`` otherwise.
        """
        axis = self._validate_axis(axis)
        keyname = "quantiles-concat--" + tokenize(self, q, axis)

        if axis == 1:
            if isinstance(q, list):
                # Not supported, the result will have current index as columns
                raise ValueError("'q' must be scalar when axis=1 is specified")
            return map_partitions(
                M.quantile,
                self,
                q,
                axis,
                token=keyname,
                enforce_metadata=False,
                meta=(q, "f8"),
            )
        else:
            _raise_if_object_series(self, "quantile")
            meta = self._meta.quantile(q, axis=axis)
            num = self._get_numeric_data()
            quantiles = tuple(quantile(self[c], q, method) for c in num.columns)

            qnames = [(_q._name, 0) for _q in quantiles]

            if isinstance(quantiles[0], Scalar):
                layer = {
                    (keyname, 0): (pd.Series, qnames, num.columns, None, meta.name)
                }
                graph = HighLevelGraph.from_collections(
                    keyname, layer, dependencies=quantiles
                )
                divisions = (min(num.columns), max(num.columns))
                return Series(graph, keyname, meta, divisions)
            else:
                layer = {(keyname, 0): (methods.concat, qnames, 1)}
                graph = HighLevelGraph.from_collections(
                    keyname, layer, dependencies=quantiles
                )
                return DataFrame(graph, keyname, meta, quantiles[0].divisions)

    @derived_from(pd.DataFrame)
    def describe(
        self,
        split_every=False,
        percentiles=None,
        percentiles_method="default",
        include=None,
        exclude=None,
    ):

        if self._meta.ndim == 1:
            return self._describe_1d(self, split_every, percentiles, percentiles_method)
        elif (include is None) and (exclude is None):
            data = self._meta.select_dtypes(include=[np.number, np.timedelta64])

            # when some numerics/timedeltas are found, by default keep them
            if len(data.columns) == 0:
                chosen_columns = self._meta.columns
            else:
                # check if there are timedelta or boolean columns
                bools_and_timedeltas = self._meta.select_dtypes(
                    include=[np.timedelta64, "bool"]
                )
                if len(bools_and_timedeltas.columns) == 0:
                    return self._describe_numeric(
                        self, split_every, percentiles, percentiles_method
                    )
                else:
                    chosen_columns = data.columns
        elif include == "all":
            if exclude is not None:
                msg = "exclude must be None when include is 'all'"
                raise ValueError(msg)
            chosen_columns = self._meta.columns
        else:
            chosen_columns = self._meta.select_dtypes(include=include, exclude=exclude)

        stats = [
            self._describe_1d(
                self[col_idx], split_every, percentiles, percentiles_method
            )
            for col_idx in chosen_columns
        ]
        stats_names = [(s._name, 0) for s in stats]

        name = "describe--" + tokenize(self, split_every)
        layer = {(name, 0): (methods.describe_aggregate, stats_names)}
        graph = HighLevelGraph.from_collections(name, layer, dependencies=stats)
        meta = self._meta_nonempty.describe(include=include, exclude=exclude)
        return new_dd_object(graph, name, meta, divisions=[None, None])

    def _describe_1d(
        self, data, split_every=False, percentiles=None, percentiles_method="default"
    ):
        if is_bool_dtype(data._meta):
            return self._describe_nonnumeric_1d(data, split_every=split_every)
        elif is_numeric_dtype(data._meta):
            return self._describe_numeric(
                data,
                split_every=split_every,
                percentiles=percentiles,
                percentiles_method=percentiles_method,
            )
        elif is_timedelta64_dtype(data._meta):
            return self._describe_numeric(
                data.dropna().astype("i8"),
                split_every=split_every,
                percentiles=percentiles,
                percentiles_method=percentiles_method,
                is_timedelta_column=True,
            )
        else:
            return self._describe_nonnumeric_1d(data, split_every=split_every)

    def _describe_numeric(
        self,
        data,
        split_every=False,
        percentiles=None,
        percentiles_method="default",
        is_timedelta_column=False,
    ):

        num = data._get_numeric_data()

        if data.ndim == 2 and len(num.columns) == 0:
            raise ValueError("DataFrame contains only non-numeric data.")
        elif data.ndim == 1 and data.dtype == "object":
            raise ValueError("Cannot compute ``describe`` on object dtype.")
        if percentiles is None:
            percentiles = [0.25, 0.5, 0.75]
        else:
            # always include the the 50%tle to calculate the median
            # unique removes duplicates and sorts quantiles
            percentiles = np.array(percentiles)
            percentiles = np.append(percentiles, 0.5)
            percentiles = np.unique(percentiles)
            percentiles = list(percentiles)
        stats = [
            num.count(split_every=split_every),
            num.mean(split_every=split_every),
            num.std(split_every=split_every),
            num.min(split_every=split_every),
            num.quantile(percentiles, method=percentiles_method),
            num.max(split_every=split_every),
        ]
        stats_names = [(s._name, 0) for s in stats]

        colname = data._meta.name if isinstance(data._meta, pd.Series) else None

        name = "describe-numeric--" + tokenize(num, split_every)
        layer = {
            (name, 0): (
                methods.describe_numeric_aggregate,
                stats_names,
                colname,
                is_timedelta_column,
            )
        }
        graph = HighLevelGraph.from_collections(name, layer, dependencies=stats)
        meta = num._meta_nonempty.describe()
        return new_dd_object(graph, name, meta, divisions=[None, None])

    def _describe_nonnumeric_1d(self, data, split_every=False):
        vcounts = data.value_counts(split_every)
        count_nonzero = vcounts[vcounts != 0]
        count_unique = count_nonzero.size

        stats = [
            # nunique
            count_unique,
            # count
            data.count(split_every=split_every),
            # most common value
            vcounts._head(1, npartitions=1, compute=False, safe=False),
        ]

        if is_datetime64_any_dtype(data._meta):
            min_ts = data.dropna().astype("i8").min(split_every=split_every)
            max_ts = data.dropna().astype("i8").max(split_every=split_every)
            stats += [min_ts, max_ts]

        stats_names = [(s._name, 0) for s in stats]
        colname = data._meta.name

        name = "describe-nonnumeric-1d--" + tokenize(data, split_every)
        layer = {
            (name, 0): (methods.describe_nonnumeric_aggregate, stats_names, colname)
        }
        graph = HighLevelGraph.from_collections(name, layer, dependencies=stats)
        meta = data._meta_nonempty.describe()
        return new_dd_object(graph, name, meta, divisions=[None, None])

    def _cum_agg(
        self, op_name, chunk, aggregate, axis, skipna=True, chunk_kwargs=None, out=None
    ):
        """ Wrapper for cumulative operation """

        axis = self._validate_axis(axis)

        if axis == 1:
            name = "{0}{1}(axis=1)".format(self._token_prefix, op_name)
            result = self.map_partitions(chunk, token=name, **chunk_kwargs)
            return handle_out(out, result)
        else:
            # cumulate each partitions
            name1 = "{0}{1}-map".format(self._token_prefix, op_name)
            cumpart = map_partitions(
                chunk, self, token=name1, meta=self, **chunk_kwargs
            )

            name2 = "{0}{1}-take-last".format(self._token_prefix, op_name)
            cumlast = map_partitions(
                _take_last, cumpart, skipna, meta=pd.Series([]), token=name2
            )

            suffix = tokenize(self)
            name = "{0}{1}-{2}".format(self._token_prefix, op_name, suffix)
            cname = "{0}{1}-cum-last-{2}".format(self._token_prefix, op_name, suffix)

            # aggregate cumulated partisions and its previous last element
            layer = {}
            layer[(name, 0)] = (cumpart._name, 0)

            for i in range(1, self.npartitions):
                # store each cumulative step to graph to reduce computation
                if i == 1:
                    layer[(cname, i)] = (cumlast._name, i - 1)
                else:
                    # aggregate with previous cumulation results
                    layer[(cname, i)] = (
                        aggregate,
                        (cname, i - 1),
                        (cumlast._name, i - 1),
                    )
                layer[(name, i)] = (aggregate, (cumpart._name, i), (cname, i))
            graph = HighLevelGraph.from_collections(
                name, layer, dependencies=[cumpart, cumlast]
            )
            result = new_dd_object(graph, name, chunk(self._meta), self.divisions)
            return handle_out(out, result)

    @derived_from(pd.DataFrame)
    def cumsum(self, axis=None, skipna=True, dtype=None, out=None):
        return self._cum_agg(
            "cumsum",
            chunk=M.cumsum,
            aggregate=operator.add,
            axis=axis,
            skipna=skipna,
            chunk_kwargs=dict(axis=axis, skipna=skipna),
            out=out,
        )

    @derived_from(pd.DataFrame)
    def cumprod(self, axis=None, skipna=True, dtype=None, out=None):
        return self._cum_agg(
            "cumprod",
            chunk=M.cumprod,
            aggregate=operator.mul,
            axis=axis,
            skipna=skipna,
            chunk_kwargs=dict(axis=axis, skipna=skipna),
            out=out,
        )

    @derived_from(pd.DataFrame)
    def cummax(self, axis=None, skipna=True, out=None):
        return self._cum_agg(
            "cummax",
            chunk=M.cummax,
            aggregate=methods.cummax_aggregate,
            axis=axis,
            skipna=skipna,
            chunk_kwargs=dict(axis=axis, skipna=skipna),
            out=out,
        )

    @derived_from(pd.DataFrame)
    def cummin(self, axis=None, skipna=True, out=None):
        return self._cum_agg(
            "cummin",
            chunk=M.cummin,
            aggregate=methods.cummin_aggregate,
            axis=axis,
            skipna=skipna,
            chunk_kwargs=dict(axis=axis, skipna=skipna),
            out=out,
        )

    @derived_from(pd.DataFrame)
    def where(self, cond, other=np.nan):
        # cond and other may be dask instance,
        # passing map_partitions via keyword will not be aligned
        return map_partitions(M.where, self, cond, other, enforce_metadata=False)

    @derived_from(pd.DataFrame)
    def mask(self, cond, other=np.nan):
        return map_partitions(M.mask, self, cond, other, enforce_metadata=False)

    @derived_from(pd.DataFrame)
    def notnull(self):
        return self.map_partitions(M.notnull, enforce_metadata=False)

    @derived_from(pd.DataFrame)
    def isnull(self):
        return self.map_partitions(M.isnull, enforce_metadata=False)

    @derived_from(pd.DataFrame)
    def isna(self):
        if hasattr(pd, "isna"):
            return self.map_partitions(M.isna, enforce_metadata=False)
        else:
            raise NotImplementedError(
                "Need more recent version of Pandas "
                "to support isna. "
                "Please use isnull instead."
            )

    @derived_from(pd.DataFrame)
    def isin(self, values):
        if is_dataframe_like(self._meta):
            # DataFrame.isin does weird alignment stuff
            bad_types = (_Frame, pd.Series, pd.DataFrame)
        else:
            bad_types = (_Frame,)
        if isinstance(values, bad_types):
            raise NotImplementedError("Passing a %r to `isin`" % typename(type(values)))
        meta = self._meta_nonempty.isin(values)
        # We wrap values in a delayed for two reasons:
        # - avoid serializing data in every task
        # - avoid cost of traversal of large list in optimizations
        return self.map_partitions(
            M.isin, delayed(values), meta=meta, enforce_metadata=False
        )

    @derived_from(pd.DataFrame)
    def astype(self, dtype):
        # XXX: Pandas will segfault for empty dataframes when setting
        # categorical dtypes. This operation isn't allowed currently anyway. We
        # get the metadata with a non-empty frame to throw the error instead of
        # segfaulting.
        if is_dataframe_like(self._meta) and is_categorical_dtype(dtype):
            meta = self._meta_nonempty.astype(dtype)
        else:
            meta = self._meta.astype(dtype)
        if hasattr(dtype, "items"):
            set_unknown = [
                k
                for k, v in dtype.items()
                if is_categorical_dtype(v) and getattr(v, "categories", None) is None
            ]
            meta = clear_known_categories(meta, cols=set_unknown)
        elif is_categorical_dtype(dtype) and getattr(dtype, "categories", None) is None:
            meta = clear_known_categories(meta)
        return self.map_partitions(
            M.astype, dtype=dtype, meta=meta, enforce_metadata=False
        )

    @derived_from(pd.Series)
    def append(self, other, interleave_partitions=False):
        # because DataFrame.append will override the method,
        # wrap by pd.Series.append docstring
        from .multi import concat

        if isinstance(other, (list, dict)):
            msg = "append doesn't support list or dict input"
            raise NotImplementedError(msg)

        return concat(
            [self, other], join="outer", interleave_partitions=interleave_partitions
        )

    @derived_from(pd.DataFrame)
    def align(self, other, join="outer", axis=None, fill_value=None):
        meta1, meta2 = _emulate(
            M.align, self, other, join, axis=axis, fill_value=fill_value
        )
        aligned = self.map_partitions(
            M.align,
            other,
            join=join,
            axis=axis,
            fill_value=fill_value,
            enforce_metadata=False,
        )

        token = tokenize(self, other, join, axis, fill_value)

        name1 = "align1-" + token
        dsk1 = {
            (name1, i): (getitem, key, 0)
            for i, key in enumerate(aligned.__dask_keys__())
        }
        dsk1.update(aligned.dask)
        result1 = new_dd_object(dsk1, name1, meta1, aligned.divisions)

        name2 = "align2-" + token
        dsk2 = {
            (name2, i): (getitem, key, 1)
            for i, key in enumerate(aligned.__dask_keys__())
        }
        dsk2.update(aligned.dask)
        result2 = new_dd_object(dsk2, name2, meta2, aligned.divisions)

        return result1, result2

    @derived_from(pd.DataFrame)
    def combine(self, other, func, fill_value=None, overwrite=True):
        return self.map_partitions(
            M.combine, other, func, fill_value=fill_value, overwrite=overwrite
        )

    @derived_from(pd.DataFrame)
    def combine_first(self, other):
        return self.map_partitions(M.combine_first, other)

    @classmethod
    def _bind_operator_method(cls, name, op):
        """ bind operator method like DataFrame.add to this class """
        raise NotImplementedError

    @derived_from(pd.DataFrame)
    def resample(self, rule, closed=None, label=None):
        from .tseries.resample import Resampler

        return Resampler(self, rule, closed=closed, label=label)

    @derived_from(pd.DataFrame)
    def first(self, offset):
        # Let pandas error on bad args
        self._meta_nonempty.first(offset)

        if not self.known_divisions:
            raise ValueError("`first` is not implemented for unknown divisions")

        offset = pd.tseries.frequencies.to_offset(offset)
        date = self.divisions[0] + offset
        end = self.loc._get_partitions(date)

        include_right = offset.isAnchored() or not hasattr(offset, "_inc")

        if end == self.npartitions - 1:
            divs = self.divisions
        else:
            divs = self.divisions[: end + 1] + (date,)

        name = "first-" + tokenize(self, offset)
        dsk = {(name, i): (self._name, i) for i in range(end)}
        dsk[(name, end)] = (
            methods.boundary_slice,
            (self._name, end),
            None,
            date,
            include_right,
            True,
            "loc",
        )
        graph = HighLevelGraph.from_collections(name, dsk, dependencies=[self])
        return new_dd_object(graph, name, self, divs)

    @derived_from(pd.DataFrame)
    def last(self, offset):
        # Let pandas error on bad args
        self._meta_nonempty.first(offset)

        if not self.known_divisions:
            raise ValueError("`last` is not implemented for unknown divisions")

        offset = pd.tseries.frequencies.to_offset(offset)
        date = self.divisions[-1] - offset
        start = self.loc._get_partitions(date)

        if start == 0:
            divs = self.divisions
        else:
            divs = (date,) + self.divisions[start + 1 :]

        name = "last-" + tokenize(self, offset)
        dsk = {
            (name, i + 1): (self._name, j + 1)
            for i, j in enumerate(range(start, self.npartitions))
        }
        dsk[(name, 0)] = (
            methods.boundary_slice,
            (self._name, start),
            date,
            None,
            True,
            False,
            "loc",
        )
        graph = HighLevelGraph.from_collections(name, dsk, dependencies=[self])
        return new_dd_object(graph, name, self, divs)

    def nunique_approx(self, split_every=None):
        """Approximate number of unique rows.

        This method uses the HyperLogLog algorithm for cardinality
        estimation to compute the approximate number of unique rows.
        The approximate error is 0.406%.

        Parameters
        ----------
        split_every : int, optional
            Group partitions into groups of this size while performing a
            tree-reduction. If set to False, no tree-reduction will be used.
            Default is 8.

        Returns
        -------
        a float representing the approximate number of elements
        """
        from . import hyperloglog  # here to avoid circular import issues

        return aca(
            [self],
            chunk=hyperloglog.compute_hll_array,
            combine=hyperloglog.reduce_state,
            aggregate=hyperloglog.estimate_count,
            split_every=split_every,
            b=16,
            meta=float,
        )

    @property
    def values(self):
        """ Return a dask.array of the values of this dataframe

        Warning: This creates a dask.array without precise shape information.
        Operations that depend on shape information, like slicing or reshaping,
        will not work.
        """
        return self.map_partitions(methods.values)

    def _validate_chunks(self, arr, lengths):
        from dask.array.core import normalize_chunks

        if isinstance(lengths, Sequence):
            lengths = tuple(lengths)

            if len(lengths) != self.npartitions:
                raise ValueError(
                    "The number of items in 'lengths' does not match "
                    "the number of partitions. "
                    "{} != {}".format(len(lengths), self.npartitions)
                )

            if self.ndim == 1:
                chunks = normalize_chunks((lengths,))
            else:
                chunks = normalize_chunks((lengths, (len(self.columns),)))

            return chunks
        elif lengths is not None:
            raise ValueError("Unexpected value for 'lengths': '{}'".format(lengths))

        return arr._chunks

    def _is_index_level_reference(self, key):
        """
        Test whether a key is an index level reference

        To be considered an index level reference, `key` must match the index name
        and must NOT match the name of any column (if a dataframe).
        """
        return (
            self.index.name is not None
            and not is_dask_collection(key)
            and (np.isscalar(key) or isinstance(key, tuple))
            and key == self.index.name
            and key not in getattr(self, "columns", ())
        )

    def _contains_index_name(self, columns_or_index):
        """
        Test whether the input contains a reference to the index of the DataFrame/Series
        """
        if isinstance(columns_or_index, list):
            return any(self._is_index_level_reference(n) for n in columns_or_index)
        else:
            return self._is_index_level_reference(columns_or_index)


def _raise_if_object_series(x, funcname):
    """
    Utility function to raise an error if an object column does not support
    a certain operation like `mean`.
    """
    if isinstance(x, Series) and hasattr(x, "dtype") and x.dtype == object:
        raise ValueError("`%s` not supported with object series" % funcname)


class Series(_Frame):
    """ Parallel Pandas Series

    Do not use this class directly.  Instead use functions like
    ``dd.read_csv``, ``dd.read_parquet``, or ``dd.from_pandas``.

    Parameters
    ----------

    dsk: dict
        The dask graph to compute this Series
    _name: str
        The key prefix that specifies which keys in the dask comprise this
        particular Series
    meta: pandas.Series
        An empty ``pandas.Series`` with names, dtypes, and index matching the
        expected output.
    divisions: tuple of index values
        Values along which we partition our blocks on the index

    See Also
    --------
    dask.dataframe.DataFrame
    """

    _partition_type = pd.Series
    _is_partition_type = staticmethod(is_series_like)
    _token_prefix = "series-"
    _accessors = set()

    def __array_wrap__(self, array, context=None):
        if isinstance(context, tuple) and len(context) > 0:
            if isinstance(context[1][0], np.ndarray) and context[1][0].shape == ():
                index = None
            else:
                index = context[1][0].index

        return pd.Series(array, index=index, name=self.name)

    @property
    def name(self):
        return self._meta.name

    @name.setter
    def name(self, name):
        self._meta.name = name
        renamed = _rename_dask(self, name)
        # update myself
        self.dask = renamed.dask
        self._name = renamed._name

    @property
    def ndim(self):
        """ Return dimensionality """
        return 1

    @property
    def shape(self):
        """
        Return a tuple representing the dimensionality of a Series.

        The single element of the tuple is a Delayed result.

        Examples
        --------
        >>> series.shape  # doctest: +SKIP
        # (dd.Scalar<size-ag..., dtype=int64>,)
        """
        return (self.size,)

    @property
    def dtype(self):
        """ Return data type """
        return self._meta.dtype

    @cache_readonly
    def dt(self):
        """ Namespace of datetime methods """
        return DatetimeAccessor(self)

    @cache_readonly
    def cat(self):
        return CategoricalAccessor(self)

    @cache_readonly
    def str(self):
        """ Namespace for string methods """
        return StringAccessor(self)

    def __dir__(self):
        o = set(dir(type(self)))
        o.update(self.__dict__)
        # Remove the `cat` and `str` accessors if not available. We can't
        # decide this statically for the `dt` accessor, as it works on
        # datetime-like things as well.
        for accessor in ["cat", "str"]:
            if not hasattr(self._meta, accessor):
                o.remove(accessor)
        return list(o)

    @property
    def nbytes(self):
        """ Number of bytes """
        return self.reduction(
            methods.nbytes, np.sum, token="nbytes", meta=int, split_every=False
        )

    def _repr_data(self):
        return _repr_data_series(self._meta, self._repr_divisions)

    def __repr__(self):
        """ have to overwrite footer """
        if self.name is not None:
            footer = "Name: {name}, dtype: {dtype}".format(
                name=self.name, dtype=self.dtype
            )
        else:
            footer = "dtype: {dtype}".format(dtype=self.dtype)

        return """Dask {klass} Structure:
{data}
{footer}
Dask Name: {name}, {task} tasks""".format(
            klass=self.__class__.__name__,
            data=self.to_string(),
            footer=footer,
            name=key_split(self._name),
            task=len(self.dask),
        )

    def rename(self, index=None, inplace=False, sorted_index=False):
        """Alter Series index labels or name

        Function / dict values must be unique (1-to-1). Labels not contained in
        a dict / Series will be left as-is. Extra labels listed don't throw an
        error.

        Alternatively, change ``Series.name`` with a scalar value.

        Parameters
        ----------
        index : scalar, hashable sequence, dict-like or callable, optional
            If dict-like or callable, the transformation is applied to the
            index. Scalar or hashable sequence-like will alter the
            ``Series.name`` attribute.
        inplace : boolean, default False
            Whether to return a new Series or modify this one inplace.
        sorted_index : bool, default False
            If true, the output ``Series`` will have known divisions inferred
            from the input series and the transformation. Ignored for
            non-callable/dict-like ``index`` or when the input series has
            unknown divisions. Note that this may only be set to ``True`` if
            you know that the transformed index is monotonicly increasing. Dask
            will check that transformed divisions are monotonic, but cannot
            check all the values between divisions, so incorrectly setting this
            can result in bugs.

        Returns
        -------
        renamed : Series

        See Also
        --------
        pandas.Series.rename
        """
        from pandas.api.types import is_scalar, is_dict_like, is_list_like
        import dask.dataframe as dd

        if is_scalar(index) or (
            is_list_like(index)
            and not is_dict_like(index)
            and not isinstance(index, dd.Series)
        ):
            res = self if inplace else self.copy()
            res.name = index
        else:
            res = self.map_partitions(M.rename, index, enforce_metadata=False)
            if self.known_divisions:
                if sorted_index and (callable(index) or is_dict_like(index)):
                    old = pd.Series(range(self.npartitions + 1), index=self.divisions)
                    new = old.rename(index).index
                    if not new.is_monotonic_increasing:
                        msg = (
                            "sorted_index=True, but the transformed index "
                            "isn't monotonic_increasing"
                        )
                        raise ValueError(msg)
                    res.divisions = tuple(new.tolist())
                else:
                    res = res.clear_divisions()
            if inplace:
                self.dask = res.dask
                self._name = res._name
                self.divisions = res.divisions
                self._meta = res._meta
                res = self
        return res

    @derived_from(pd.Series)
    def round(self, decimals=0):
        return elemwise(M.round, self, decimals)

    @derived_from(pd.DataFrame)
    def to_timestamp(self, freq=None, how="start", axis=0):
        df = elemwise(M.to_timestamp, self, freq, how, axis)
        df.divisions = tuple(pd.Index(self.divisions).to_timestamp())
        return df

    def quantile(self, q=0.5, method="default"):
        """ Approximate quantiles of Series

        Parameters
        ----------
        q : list/array of floats, default 0.5 (50%)
            Iterable of numbers ranging from 0 to 1 for the desired quantiles
        method : {'default', 'tdigest', 'dask'}, optional
            What method to use. By default will use dask's internal custom
            algorithm (``'dask'``).  If set to ``'tdigest'`` will use tdigest
            for floats and ints and fallback to the ``'dask'`` otherwise.
        """
        return quantile(self, q, method=method)

    def _repartition_quantiles(self, npartitions, upsample=1.0):
        """ Approximate quantiles of Series used for repartitioning
        """
        from .partitionquantiles import partition_quantiles

        return partition_quantiles(self, npartitions, upsample=upsample)

    def __getitem__(self, key):
        if isinstance(key, Series) and self.divisions == key.divisions:
            name = "index-%s" % tokenize(self, key)
            dsk = partitionwise_graph(operator.getitem, name, self, key)
            graph = HighLevelGraph.from_collections(name, dsk, dependencies=[self, key])
            return Series(graph, name, self._meta, self.divisions)
        raise NotImplementedError(
            "Series getitem in only supported for other series objects "
            "with matching partition structure"
        )

    @derived_from(pd.DataFrame)
    def _get_numeric_data(self, how="any", subset=None):
        return self

    @derived_from(pd.Series)
    def iteritems(self):
        for i in range(self.npartitions):
            s = self.get_partition(i).compute()
            for item in s.iteritems():
                yield item

    @derived_from(pd.Series)
    def __iter__(self):
        for i in range(self.npartitions):
            s = self.get_partition(i).compute()
            for row in s:
                yield row

    @classmethod
    def _validate_axis(cls, axis=0):
        if axis not in (0, "index", None):
            raise ValueError("No axis named {0}".format(axis))
        # convert to numeric axis
        return {None: 0, "index": 0}.get(axis, axis)

    @derived_from(pd.Series)
    def groupby(self, by=None, **kwargs):
        from dask.dataframe.groupby import SeriesGroupBy

        return SeriesGroupBy(self, by=by, **kwargs)

    @derived_from(pd.Series)
    def count(self, split_every=False):
        return super(Series, self).count(split_every=split_every)

    @derived_from(pd.Series, version="0.25.0")
    def explode(self):
        meta = self._meta.explode()
        return self.map_partitions(M.explode, meta=meta, enforce_metadata=False)

    def unique(self, split_every=None, split_out=1):
        """
        Return Series of unique values in the object. Includes NA values.

        Returns
        -------
        uniques : Series
        """
        return aca(
            self,
            chunk=methods.unique,
            aggregate=methods.unique,
            meta=self._meta,
            token="unique",
            split_every=split_every,
            series_name=self.name,
            split_out=split_out,
        )

    @derived_from(pd.Series)
    def nunique(self, split_every=None):
        return self.drop_duplicates(split_every=split_every).count()

    @derived_from(pd.Series)
    def value_counts(self, split_every=None, split_out=1):
        return aca(
            self,
            chunk=M.value_counts,
            aggregate=methods.value_counts_aggregate,
            combine=methods.value_counts_combine,
            meta=self._meta.value_counts(),
            token="value-counts",
            split_every=split_every,
            split_out=split_out,
            split_out_setup=split_out_on_index,
        )

    @derived_from(pd.Series)
    def nlargest(self, n=5, split_every=None):
        return aca(
            self,
            chunk=M.nlargest,
            aggregate=M.nlargest,
            meta=self._meta,
            token="series-nlargest",
            split_every=split_every,
            n=n,
        )

    @derived_from(pd.Series)
    def nsmallest(self, n=5, split_every=None):
        return aca(
            self,
            chunk=M.nsmallest,
            aggregate=M.nsmallest,
            meta=self._meta,
            token="series-nsmallest",
            split_every=split_every,
            n=n,
        )

    @derived_from(pd.Series)
    def isin(self, values):
        # Added just to get the different docstring for Series
        return super(Series, self).isin(values)

    @insert_meta_param_description(pad=12)
    @derived_from(pd.Series)
    def map(self, arg, na_action=None, meta=no_default):
        if is_series_like(arg) and is_dask_collection(arg):
            return series_map(self, arg)
        if not (
            isinstance(arg, dict)
            or callable(arg)
            or is_series_like(arg)
            and not is_dask_collection(arg)
        ):
            raise TypeError(
                "arg must be pandas.Series, dict or callable."
                " Got {0}".format(type(arg))
            )
        name = "map-" + tokenize(self, arg, na_action)
        dsk = {
            (name, i): (M.map, k, arg, na_action)
            for i, k in enumerate(self.__dask_keys__())
        }
        graph = HighLevelGraph.from_collections(name, dsk, dependencies=[self])
        if meta is no_default:
            meta = _emulate(M.map, self, arg, na_action=na_action, udf=True)
        else:
            meta = make_meta(meta, index=getattr(make_meta(self), "index", None))

        return Series(graph, name, meta, self.divisions)

    @derived_from(pd.Series)
    def dropna(self):
        return self.map_partitions(M.dropna, enforce_metadata=False)

    @derived_from(pd.Series)
    def between(self, left, right, inclusive=True):
        return self.map_partitions(
            M.between, left=left, right=right, inclusive=inclusive
        )

    @derived_from(pd.Series)
    def clip(self, lower=None, upper=None, out=None):
        if out is not None:
            raise ValueError("'out' must be None")
        # np.clip may pass out
        return self.map_partitions(
            M.clip, lower=lower, upper=upper, enforce_metadata=False
        )

    @derived_from(pd.Series)
    def clip_lower(self, threshold):
        return self.map_partitions(
            M.clip_lower, threshold=threshold, enforce_metadata=False
        )

    @derived_from(pd.Series)
    def clip_upper(self, threshold):
        return self.map_partitions(
            M.clip_upper, threshold=threshold, enforce_metadata=False
        )

    @derived_from(pd.Series)
    def align(self, other, join="outer", axis=None, fill_value=None):
        return super(Series, self).align(
            other, join=join, axis=axis, fill_value=fill_value
        )

    @derived_from(pd.Series)
    def combine(self, other, func, fill_value=None):
        return self.map_partitions(M.combine, other, func, fill_value=fill_value)

    @derived_from(pd.Series)
    def squeeze(self):
        return self

    @derived_from(pd.Series)
    def combine_first(self, other):
        return self.map_partitions(M.combine_first, other)

    def to_bag(self, index=False):
        """ Create a Dask Bag from a Series """
        from .io import to_bag

        return to_bag(self, index)

    @derived_from(pd.Series)
    def to_frame(self, name=None):
        return self.map_partitions(M.to_frame, name, meta=self._meta.to_frame(name))

    @derived_from(pd.Series)
    def to_string(self, max_rows=5):
        # option_context doesn't affect
        return self._repr_data().to_string(max_rows=max_rows)

    @classmethod
    def _bind_operator_method(cls, name, op):
        """ bind operator method like Series.add to this class """

        def meth(self, other, level=None, fill_value=None, axis=0):
            if level is not None:
                raise NotImplementedError("level must be None")
            axis = self._validate_axis(axis)
            meta = _emulate(op, self, other, axis=axis, fill_value=fill_value)
            return map_partitions(
                op, self, other, meta=meta, axis=axis, fill_value=fill_value
            )

        meth.__doc__ = skip_doctest(op.__doc__)
        setattr(cls, name, meth)

    @classmethod
    def _bind_comparison_method(cls, name, comparison):
        """ bind comparison method like Series.eq to this class """

        def meth(self, other, level=None, fill_value=None, axis=0):
            if level is not None:
                raise NotImplementedError("level must be None")
            axis = self._validate_axis(axis)
            if fill_value is None:
                return elemwise(comparison, self, other, axis=axis)
            else:
                op = partial(comparison, fill_value=fill_value)
                return elemwise(op, self, other, axis=axis)

        meth.__doc__ = skip_doctest(comparison.__doc__)
        setattr(cls, name, meth)

    @insert_meta_param_description(pad=12)
    def apply(self, func, convert_dtype=True, meta=no_default, args=(), **kwds):
        """ Parallel version of pandas.Series.apply

        Parameters
        ----------
        func : function
            Function to apply
        convert_dtype : boolean, default True
            Try to find better dtype for elementwise function results.
            If False, leave as dtype=object.
        $META
        args : tuple
            Positional arguments to pass to function in addition to the value.

        Additional keyword arguments will be passed as keywords to the function.

        Returns
        -------
        applied : Series or DataFrame if func returns a Series.

        Examples
        --------
        >>> import dask.dataframe as dd
        >>> s = pd.Series(range(5), name='x')
        >>> ds = dd.from_pandas(s, npartitions=2)

        Apply a function elementwise across the Series, passing in extra
        arguments in ``args`` and ``kwargs``:

        >>> def myadd(x, a, b=1):
        ...     return x + a + b
        >>> res = ds.apply(myadd, args=(2,), b=1.5)  # doctest: +SKIP

        By default, dask tries to infer the output metadata by running your
        provided function on some fake data. This works well in many cases, but
        can sometimes be expensive, or even fail. To avoid this, you can
        manually specify the output metadata with the ``meta`` keyword. This
        can be specified in many forms, for more information see
        ``dask.dataframe.utils.make_meta``.

        Here we specify the output is a Series with name ``'x'``, and dtype
        ``float64``:

        >>> res = ds.apply(myadd, args=(2,), b=1.5, meta=('x', 'f8'))

        In the case where the metadata doesn't change, you can also pass in
        the object itself directly:

        >>> res = ds.apply(lambda x: x + 1, meta=ds)

        See Also
        --------
        dask.Series.map_partitions
        """
        if meta is no_default:
            meta = _emulate(
                M.apply,
                self._meta_nonempty,
                func,
                convert_dtype=convert_dtype,
                args=args,
                udf=True,
                **kwds
            )
            warnings.warn(meta_warning(meta))

        return map_partitions(
            M.apply, self, func, convert_dtype, args, meta=meta, **kwds
        )

    @derived_from(pd.Series)
    def cov(self, other, min_periods=None, split_every=False):
        from .multi import concat

        if not isinstance(other, Series):
            raise TypeError("other must be a dask.dataframe.Series")
        df = concat([self, other], axis=1)
        return cov_corr(df, min_periods, scalar=True, split_every=split_every)

    @derived_from(pd.Series)
    def corr(self, other, method="pearson", min_periods=None, split_every=False):
        from .multi import concat

        if not isinstance(other, Series):
            raise TypeError("other must be a dask.dataframe.Series")
        if method != "pearson":
            raise NotImplementedError("Only Pearson correlation has been implemented")
        df = concat([self, other], axis=1)
        return cov_corr(
            df, min_periods, corr=True, scalar=True, split_every=split_every
        )

    @derived_from(pd.Series)
    def autocorr(self, lag=1, split_every=False):
        if not isinstance(lag, Integral):
            raise TypeError("lag must be an integer")
        return self.corr(self if lag == 0 else self.shift(lag), split_every=split_every)

    @derived_from(pd.Series)
    def memory_usage(self, index=True, deep=False):
        result = self.map_partitions(
            M.memory_usage, index=index, deep=deep, enforce_metadata=False
        )
        return delayed(sum)(result.to_delayed())

    def __divmod__(self, other):
        res1 = self // other
        res2 = self % other
        return res1, res2

    def __rdivmod__(self, other):
        res1 = other // self
        res2 = other % self
        return res1, res2


class Index(Series):

    _partition_type = pd.Index
    _is_partition_type = staticmethod(is_index_like)
    _token_prefix = "index-"
    _accessors = set()

    _dt_attributes = {
        "nanosecond",
        "microsecond",
        "millisecond",
        "dayofyear",
        "minute",
        "hour",
        "day",
        "dayofweek",
        "second",
        "week",
        "weekday",
        "weekofyear",
        "month",
        "quarter",
        "year",
    }

    _cat_attributes = {
        "known",
        "as_known",
        "as_unknown",
        "add_categories",
        "categories",
        "remove_categories",
        "reorder_categories",
        "as_ordered",
        "codes",
        "remove_unused_categories",
        "set_categories",
        "as_unordered",
        "ordered",
        "rename_categories",
    }

    def __getattr__(self, key):
        if is_categorical_dtype(self.dtype) and key in self._cat_attributes:
            return getattr(self.cat, key)
        elif key in self._dt_attributes:
            return getattr(self.dt, key)
        raise AttributeError("'Index' object has no attribute %r" % key)

    def __dir__(self):
        out = super(Index, self).__dir__()
        out.extend(self._dt_attributes)
        if is_categorical_dtype(self.dtype):
            out.extend(self._cat_attributes)
        return out

    @property
    def index(self):
        msg = "'{0}' object has no attribute 'index'"
        raise AttributeError(msg.format(self.__class__.__name__))

    def __array_wrap__(self, array, context=None):
        return pd.Index(array, name=self.name)

    def head(self, n=5, compute=True):
        """ First n items of the Index.

        Caveat, this only checks the first partition.
        """
        name = "head-%d-%s" % (n, self._name)
        dsk = {(name, 0): (operator.getitem, (self._name, 0), slice(0, n))}
        graph = HighLevelGraph.from_collections(name, dsk, dependencies=[self])

        result = new_dd_object(graph, name, self._meta, self.divisions[:2])

        if compute:
            result = result.compute()
        return result

    @derived_from(pd.Index)
    def max(self, split_every=False):
        return self.reduction(
            M.max,
            meta=self._meta_nonempty.max(),
            token=self._token_prefix + "max",
            split_every=split_every,
        )

    @derived_from(pd.Index)
    def min(self, split_every=False):
        return self.reduction(
            M.min,
            meta=self._meta_nonempty.min(),
            token=self._token_prefix + "min",
            split_every=split_every,
        )

    def count(self, split_every=False):
        return self.reduction(
            methods.index_count,
            np.sum,
            token="index-count",
            meta=int,
            split_every=split_every,
        )

    @derived_from(pd.Index)
    def shift(self, periods=1, freq=None):
        if isinstance(self._meta, pd.PeriodIndex):
            if freq is not None:
                raise ValueError("PeriodIndex doesn't accept `freq` argument")
            meta = self._meta_nonempty.shift(periods)
            out = self.map_partitions(
                M.shift, periods, meta=meta, token="shift", transform_divisions=False
            )
        else:
            # Pandas will raise for other index types that don't implement shift
            meta = self._meta_nonempty.shift(periods, freq=freq)
            out = self.map_partitions(
                M.shift,
                periods,
                token="shift",
                meta=meta,
                freq=freq,
                transform_divisions=False,
            )
        if freq is None:
            freq = meta.freq
        return maybe_shift_divisions(out, periods, freq=freq)

    @derived_from(pd.Index)
    def to_series(self):
        return self.map_partitions(M.to_series, meta=self._meta.to_series())

    @derived_from(pd.Index, ua_args=["index"])
    def to_frame(self, index=True, name=None):
        if not index:
            raise NotImplementedError()

        if PANDAS_VERSION >= "0.24.0":
            return self.map_partitions(
                M.to_frame, index, name, meta=self._meta.to_frame(index, name)
            )
        else:
            if name is not None:
                raise ValueError(
                    "The 'name' keyword was added in pandas 0.24.0. "
                    "Your version of pandas is '{}'.".format(PANDAS_VERSION)
                )
            else:
                return self.map_partitions(M.to_frame, meta=self._meta.to_frame())


class DataFrame(_Frame):
    """
    Parallel Pandas DataFrame

    Do not use this class directly.  Instead use functions like
    ``dd.read_csv``, ``dd.read_parquet``, or ``dd.from_pandas``.

    Parameters
    ----------
    dsk: dict
        The dask graph to compute this DataFrame
    name: str
        The key prefix that specifies which keys in the dask comprise this
        particular DataFrame
    meta: pandas.DataFrame
        An empty ``pandas.DataFrame`` with names, dtypes, and index matching
        the expected output.
    divisions: tuple of index values
        Values along which we partition our blocks on the index
    """

    _partition_type = pd.DataFrame
    _is_partition_type = staticmethod(is_dataframe_like)
    _token_prefix = "dataframe-"
    _accessors = set()

    def __array_wrap__(self, array, context=None):
        if isinstance(context, tuple) and len(context) > 0:
            if isinstance(context[1][0], np.ndarray) and context[1][0].shape == ():
                index = None
            else:
                index = context[1][0].index

        return pd.DataFrame(array, index=index, columns=self.columns)

    @property
    def columns(self):
        return self._meta.columns

    @columns.setter
    def columns(self, columns):
        renamed = _rename_dask(self, columns)
        self._meta = renamed._meta
        self._name = renamed._name
        self.dask = renamed.dask

    @property
    def iloc(self):
        """Purely integer-location based indexing for selection by position.

        Only indexing the column positions is supported. Trying to select
        row positions will raise a ValueError.

        See :ref:`dataframe.indexing` for more.

        Examples
        --------
        >>> df.iloc[:, [2, 0, 1]]  # doctest: +SKIP
        """
        from .indexing import _iLocIndexer

        return _iLocIndexer(self)

    def __len__(self):
        try:
            s = self[self.columns[0]]
        except IndexError:
            return super().__len__()
        else:
            return len(s)

    def __getitem__(self, key):
        name = "getitem-%s" % tokenize(self, key)
        if np.isscalar(key) or isinstance(key, (tuple, str)):

            if isinstance(self._meta.index, (pd.DatetimeIndex, pd.PeriodIndex)):
                if key not in self._meta.columns:
                    return self.loc[key]

            # error is raised from pandas
            meta = self._meta[_extract_meta(key)]
            dsk = partitionwise_graph(operator.getitem, name, self, key)
            graph = HighLevelGraph.from_collections(name, dsk, dependencies=[self])
            return new_dd_object(graph, name, meta, self.divisions)
        elif isinstance(key, slice):
            from pandas.api.types import is_float_dtype

            is_integer_slice = any(
                isinstance(i, Integral) for i in (key.start, key.step, key.stop)
            )
            # Slicing with integer labels is always iloc based except for a
            # float indexer for some reason
            if is_integer_slice and not is_float_dtype(self.index.dtype):
                self.iloc[key]
            else:
                return self.loc[key]

        if isinstance(key, (np.ndarray, list)) or (
            not is_dask_collection(key) and (is_series_like(key) or is_index_like(key))
        ):
            # error is raised from pandas
            meta = self._meta[_extract_meta(key)]

            dsk = partitionwise_graph(operator.getitem, name, self, key)
            graph = HighLevelGraph.from_collections(name, dsk, dependencies=[self])
            return new_dd_object(graph, name, meta, self.divisions)
        if isinstance(key, Series):
            # do not perform dummy calculation, as columns will not be changed.
            #
            if self.divisions != key.divisions:
                from .multi import _maybe_align_partitions

                self, key = _maybe_align_partitions([self, key])
            dsk = partitionwise_graph(operator.getitem, name, self, key)
            graph = HighLevelGraph.from_collections(name, dsk, dependencies=[self, key])
            return new_dd_object(graph, name, self, self.divisions)
        raise NotImplementedError(key)

    def __setitem__(self, key, value):
        if isinstance(key, (tuple, list)) and isinstance(value, DataFrame):
            df = self.assign(**{k: value[c] for k, c in zip(key, value.columns)})

        elif isinstance(key, pd.Index) and not isinstance(value, DataFrame):
            key = list(key)
            df = self.assign(**{k: value for k in key})
        else:
            df = self.assign(**{key: value})

        self.dask = df.dask
        self._name = df._name
        self._meta = df._meta
        self.divisions = df.divisions

    def __delitem__(self, key):
        result = self.drop([key], axis=1)
        self.dask = result.dask
        self._name = result._name
        self._meta = result._meta

    def __setattr__(self, key, value):
        try:
            columns = object.__getattribute__(self, "_meta").columns
        except AttributeError:
            columns = ()

        if key in columns:
            self[key] = value
        else:
            object.__setattr__(self, key, value)

    def __getattr__(self, key):
        if key in self.columns:
            return self[key]
        else:
            raise AttributeError("'DataFrame' object has no attribute %r" % key)

    def __dir__(self):
        o = set(dir(type(self)))
        o.update(self.__dict__)
        o.update(c for c in self.columns if (isinstance(c, str) and c.isidentifier()))
        return list(o)

    def _ipython_key_completions_(self):
        return self.columns.tolist()

    @property
    def ndim(self):
        """ Return dimensionality """
        return 2

    @property
    def shape(self):
        """
        Return a tuple representing the dimensionality of the DataFrame.

        The number of rows is a Delayed result. The number of columns
        is a concrete integer.

        Examples
        --------
        >>> df.size  # doctest: +SKIP
        (Delayed('int-07f06075-5ecc-4d77-817e-63c69a9188a8'), 2)
        """
        col_size = len(self.columns)
        row_size = delayed(int)(self.size / col_size)
        return (row_size, col_size)

    @property
    def dtypes(self):
        """ Return data types """
        return self._meta.dtypes

    @derived_from(pd.DataFrame)
    def get_dtype_counts(self):
        return self._meta.get_dtype_counts()

    @derived_from(pd.DataFrame)
    def get_ftype_counts(self):
        return self._meta.get_ftype_counts()

    @derived_from(pd.DataFrame)
    def select_dtypes(self, include=None, exclude=None):
        cs = self._meta.select_dtypes(include=include, exclude=exclude).columns
        return self[list(cs)]

    def set_index(
        self,
        other,
        drop=True,
        sorted=False,
        npartitions=None,
        divisions=None,
        inplace=False,
        **kwargs
    ):
        """Set the DataFrame index (row labels) using an existing column.

        This realigns the dataset to be sorted by a new column.  This can have a
        significant impact on performance, because joins, groupbys, lookups, etc.
        are all much faster on that column.  However, this performance increase
        comes with a cost, sorting a parallel dataset requires expensive shuffles.
        Often we ``set_index`` once directly after data ingest and filtering and
        then perform many cheap computations off of the sorted dataset.

        This function operates exactly like ``pandas.set_index`` except with
        different performance costs (dask dataframe ``set_index`` is much more expensive).  Under normal
        operation this function does an initial pass over the index column to
        compute approximate qunatiles to serve as future divisions.  It then passes
        over the data a second time, splitting up each input partition into several
        pieces and sharing those pieces to all of the output partitions now in
        sorted order.

        In some cases we can alleviate those costs, for example if your dataset is
        sorted already then we can avoid making many small pieces or if you know
        good values to split the new index column then we can avoid the initial
        pass over the data.  For example if your new index is a datetime index and
        your data is already sorted by day then this entire operation can be done
        for free.  You can control these options with the following parameters.

        Parameters
        ----------
        df: Dask DataFrame
        index: string or Dask Series
        npartitions: int, None, or 'auto'
            The ideal number of output partitions.   If None use the same as
            the input.  If 'auto' then decide by memory use.
        shuffle: string, optional
            Either ``'disk'`` for single-node operation or ``'tasks'`` for
            distributed operation.  Will be inferred by your current scheduler.
        sorted: bool, optional
            If the index column is already sorted in increasing order.
            Defaults to False
        divisions: list, optional
            Known values on which to separate index values of the partitions.
            See https://docs.dask.org/en/latest/dataframe-design.html#partitions
            Defaults to computing this with a single pass over the data. Note
            that if ``sorted=True``, specified divisions are assumed to match
            the existing partitions in the data. If ``sorted=False``, you should
            leave divisions empty and call ``repartition`` after ``set_index``.
        inplace : bool, optional
            Modifying the DataFrame in place is not supported by Dask.
            Defaults to False.
        compute: bool
            Whether or not to trigger an immediate computation. Defaults to False.
            Note, that even if you set ``compute=False``, an immediate computation
            will still be triggered if ``divisions`` is ``None``.

        Examples
        --------
        >>> df2 = df.set_index('x')  # doctest: +SKIP
        >>> df2 = df.set_index(d.x)  # doctest: +SKIP
        >>> df2 = df.set_index(d.timestamp, sorted=True)  # doctest: +SKIP

        A common case is when we have a datetime column that we know to be
        sorted and is cleanly divided by day.  We can set this index for free
        by specifying both that the column is pre-sorted and the particular
        divisions along which is is separated

        >>> import pandas as pd
        >>> divisions = pd.date_range('2000', '2010', freq='1D')
        >>> df2 = df.set_index('timestamp', sorted=True, divisions=divisions)  # doctest: +SKIP
        """
        if inplace:
            raise NotImplementedError("The inplace= keyword is not supported")
        pre_sorted = sorted
        del sorted

        if divisions is not None:
            check_divisions(divisions)

        if pre_sorted:
            from .shuffle import set_sorted_index

            return set_sorted_index(
                self, other, drop=drop, divisions=divisions, **kwargs
            )
        else:
            from .shuffle import set_index

            return set_index(
                self,
                other,
                drop=drop,
                npartitions=npartitions,
                divisions=divisions,
                **kwargs
            )

    @derived_from(pd.DataFrame)
    def pop(self, item):
        out = self[item]
        del self[item]
        return out

    @derived_from(pd.DataFrame)
    def nlargest(self, n=5, columns=None, split_every=None):
        token = "dataframe-nlargest"
        return aca(
            self,
            chunk=M.nlargest,
            aggregate=M.nlargest,
            meta=self._meta,
            token=token,
            split_every=split_every,
            n=n,
            columns=columns,
        )

    @derived_from(pd.DataFrame)
    def nsmallest(self, n=5, columns=None, split_every=None):
        token = "dataframe-nsmallest"
        return aca(
            self,
            chunk=M.nsmallest,
            aggregate=M.nsmallest,
            meta=self._meta,
            token=token,
            split_every=split_every,
            n=n,
            columns=columns,
        )

    @derived_from(pd.DataFrame)
    def groupby(self, by=None, **kwargs):
        from dask.dataframe.groupby import DataFrameGroupBy

        return DataFrameGroupBy(self, by=by, **kwargs)

    @wraps(categorize)
    def categorize(self, columns=None, index=None, split_every=None, **kwargs):
        return categorize(
            self, columns=columns, index=index, split_every=split_every, **kwargs
        )

    @derived_from(pd.DataFrame)
    def assign(self, **kwargs):
        for k, v in kwargs.items():
            if not (
                isinstance(v, Scalar)
                or is_series_like(v)
                or callable(v)
                or pd.api.types.is_scalar(v)
                or is_index_like(v)
                or isinstance(v, Array)
            ):
                raise TypeError(
                    "Column assignment doesn't support type "
                    "{0}".format(typename(type(v)))
                )
            if callable(v):
                kwargs[k] = v(self)

            if isinstance(v, Array):
                from .io import from_dask_array

                if len(v.shape) > 1:
                    raise ValueError("Array assignment only supports 1-D arrays")
                if v.npartitions != self.npartitions:
                    raise ValueError(
                        "Number of partitions do not match ({0} != {1})".format(
                            v.npartitions, self.npartitions
                        )
                    )
                kwargs[k] = from_dask_array(v, index=self.index)

        pairs = list(sum(kwargs.items(), ()))

        # Figure out columns of the output
        df2 = self._meta_nonempty.assign(**_extract_meta(kwargs, nonempty=True))
        return elemwise(methods.assign, self, *pairs, meta=df2)

    @derived_from(pd.DataFrame, ua_args=["index"])
    def rename(self, index=None, columns=None):
        if index is not None:
            raise ValueError("Cannot rename index.")

        # *args here is index, columns but columns arg is already used
        return self.map_partitions(M.rename, None, columns=columns)

    def query(self, expr, **kwargs):
        """ Filter dataframe with complex expression

        Blocked version of pd.DataFrame.query

        This is like the sequential version except that this will also happen
        in many threads.  This may conflict with ``numexpr`` which will use
        multiple threads itself.  We recommend that you set numexpr to use a
        single thread

            import numexpr
            numexpr.set_num_threads(1)

        See also
        --------
        pandas.DataFrame.query
        """
        return self.map_partitions(M.query, expr, **kwargs)

    @derived_from(pd.DataFrame)
    def eval(self, expr, inplace=None, **kwargs):
        if inplace is None:
            inplace = False
        if "=" in expr and inplace in (True, None):
            raise NotImplementedError(
                "Inplace eval not supported. Please use inplace=False"
            )
        meta = self._meta.eval(expr, inplace=inplace, **kwargs)
        return self.map_partitions(M.eval, expr, meta=meta, inplace=inplace, **kwargs)

    @derived_from(pd.DataFrame)
    def dropna(self, how="any", subset=None, thresh=None):
        return self.map_partitions(
            M.dropna, how=how, subset=subset, thresh=thresh, enforce_metadata=False
        )

    @derived_from(pd.DataFrame)
    def clip(self, lower=None, upper=None, out=None):
        if out is not None:
            raise ValueError("'out' must be None")
        return self.map_partitions(
            M.clip, lower=lower, upper=upper, enforce_metadata=False
        )

    @derived_from(pd.DataFrame)
    def clip_lower(self, threshold):
        return self.map_partitions(
            M.clip_lower, threshold=threshold, enforce_metadata=False
        )

    @derived_from(pd.DataFrame)
    def clip_upper(self, threshold):
        return self.map_partitions(
            M.clip_upper, threshold=threshold, enforce_metadata=False
        )

    @derived_from(pd.DataFrame)
    def squeeze(self, axis=None):
        if axis in [None, 1]:
            if len(self.columns) == 1:
                return self[self.columns[0]]
            else:
                return self

        elif axis == 0:
            raise NotImplementedError(
                "{0} does not support squeeze along axis 0".format(type(self))
            )

        elif axis not in [0, 1, None]:
            raise ValueError("No axis {0} for object type {1}".format(axis, type(self)))

    @derived_from(pd.DataFrame)
    def to_timestamp(self, freq=None, how="start", axis=0):
        df = elemwise(M.to_timestamp, self, freq, how, axis)
        df.divisions = tuple(pd.Index(self.divisions).to_timestamp())
        return df

    @derived_from(pd.DataFrame, version="0.25.0")
    def explode(self, column):
        meta = self._meta.explode(column)
        return self.map_partitions(M.explode, column, meta=meta, enforce_metadata=False)

    def to_bag(self, index=False):
        """Convert to a dask Bag of tuples of each row.

        Parameters
        ----------
        index : bool, optional
            If True, the index is included as the first element of each tuple.
            Default is False.
        """
        from .io import to_bag

        return to_bag(self, index)

    def to_parquet(self, path, *args, **kwargs):
        """ See dd.to_parquet docstring for more information """
        from .io import to_parquet

        return to_parquet(self, path, *args, **kwargs)

    @derived_from(pd.DataFrame)
    def to_string(self, max_rows=5):
        # option_context doesn't affect
        return self._repr_data().to_string(max_rows=max_rows, show_dimensions=False)

    def _get_numeric_data(self, how="any", subset=None):
        # calculate columns to avoid unnecessary calculation
        numerics = self._meta._get_numeric_data()

        if len(numerics.columns) < len(self.columns):
            name = self._token_prefix + "-get_numeric_data"
            return self.map_partitions(M._get_numeric_data, meta=numerics, token=name)
        else:
            # use myself if all numerics
            return self

    @classmethod
    def _validate_axis(cls, axis=0):
        if axis not in (0, 1, "index", "columns", None):
            raise ValueError("No axis named {0}".format(axis))
        # convert to numeric axis
        return {None: 0, "index": 0, "columns": 1}.get(axis, axis)

    @derived_from(pd.DataFrame)
    def drop(self, labels=None, axis=0, columns=None, errors="raise"):
        axis = self._validate_axis(axis)
        if (axis == 1) or (columns is not None):
            return self.map_partitions(
                M.drop,
                labels=labels,
                axis=axis,
                columns=columns,
                errors=errors,
<<<<<<< HEAD
                _enforce=False,
=======
                enforce_metadata=False,
>>>>>>> 67fb5363
            )
        raise NotImplementedError(
            "Drop currently only works for axis=1 or when columns is not None"
        )

    def merge(
        self,
        right,
        how="inner",
        on=None,
        left_on=None,
        right_on=None,
        left_index=False,
        right_index=False,
        suffixes=("_x", "_y"),
        indicator=False,
        npartitions=None,
        shuffle=None,
    ):
        """Merge the DataFrame with another DataFrame

        This will merge the two datasets, either on the indices, a certain column
        in each dataset or the index in one dataset and the column in another.

        Parameters
        ----------
        right: dask.dataframe.DataFrame
        how : {'left', 'right', 'outer', 'inner'}, default: 'inner'
            How to handle the operation of the two objects:
            - left: use calling frame's index (or column if on is specified)
            - right: use other frame's index
            - outer: form union of calling frame's index (or column if on is
              specified) with other frame's index, and sort it
              lexicographically
            - inner: form intersection of calling frame's index (or column if
              on is specified) with other frame's index, preserving the order
              of the calling's one
        on : label or list
            Column or index level names to join on. These must be found in both
            DataFrames. If on is None and not merging on indexes then this
            defaults to the intersection of the columns in both DataFrames.
        left_on : label or list, or array-like
            Column to join on in the left DataFrame. Other than in pandas
            arrays and lists are only support if their length is 1.
        right_on : label or list, or array-like
            Column to join on in the right DataFrame. Other than in pandas
            arrays and lists are only support if their length is 1.
        left_index : boolean, default False
            Use the index from the left DataFrame as the join key.
        right_index : boolean, default False
            Use the index from the right DataFrame as the join key.
        suffixes : 2-length sequence (tuple, list, ...)
            Suffix to apply to overlapping column names in the left and
            right side, respectively
        indicator : boolean or string, default False
            If True, adds a column to output DataFrame called "_merge" with
            information on the source of each row. If string, column with
            information on source of each row will be added to output DataFrame,
            and column will be named value of string. Information column is
            Categorical-type and takes on a value of "left_only" for observations
            whose merge key only appears in `left` DataFrame, "right_only" for
            observations whose merge key only appears in `right` DataFrame,
            and "both" if the observation’s merge key is found in both.
        npartitions: int or None, optional
            The ideal number of output partitions. This is only utilised when
            performing a hash_join (merging on columns only). If ``None`` then
            ``npartitions = max(lhs.npartitions, rhs.npartitions)``.
            Default is ``None``.
        shuffle: {'disk', 'tasks'}, optional
            Either ``'disk'`` for single-node operation or ``'tasks'`` for
            distributed operation.  Will be inferred by your current scheduler.

        Notes
        -----

        There are three ways to join dataframes:

        1. Joining on indices. In this case the divisions are
           aligned using the function ``dask.dataframe.multi.align_partitions``.
           Afterwards, each partition is merged with the pandas merge function.

        2. Joining one on index and one on column. In this case the divisions of
           dataframe merged by index (:math:`d_i`) are used to divide the column
           merged dataframe (:math:`d_c`) one using
           ``dask.dataframe.multi.rearrange_by_divisions``. In this case the
           merged dataframe (:math:`d_m`) has the exact same divisions
           as (:math:`d_i`). This can lead to issues if you merge multiple rows from
           (:math:`d_c`) to one row in (:math:`d_i`).

        3. Joining both on columns. In this case a hash join is performed using
           ``dask.dataframe.multi.hash_join``.

        """

        if not is_dataframe_like(right):
            raise ValueError("right must be DataFrame")

        from .multi import merge

        return merge(
            self,
            right,
            how=how,
            on=on,
            left_on=left_on,
            right_on=right_on,
            left_index=left_index,
            right_index=right_index,
            suffixes=suffixes,
            npartitions=npartitions,
            indicator=indicator,
            shuffle=shuffle,
        )

    @derived_from(pd.DataFrame)
    def join(
        self,
        other,
        on=None,
        how="left",
        lsuffix="",
        rsuffix="",
        npartitions=None,
        shuffle=None,
    ):

        if not is_dataframe_like(other):
            raise ValueError("other must be DataFrame")

        from .multi import merge

        return merge(
            self,
            other,
            how=how,
            left_index=on is None,
            right_index=True,
            left_on=on,
            suffixes=[lsuffix, rsuffix],
            npartitions=npartitions,
            shuffle=shuffle,
        )

    @derived_from(pd.DataFrame)
    def append(self, other, interleave_partitions=False):
        if isinstance(other, Series):
            msg = (
                "Unable to appending dd.Series to dd.DataFrame."
                "Use pd.Series to append as row."
            )
            raise ValueError(msg)
        elif is_series_like(other):
            other = other.to_frame().T
        return super(DataFrame, self).append(
            other, interleave_partitions=interleave_partitions
        )

    @derived_from(pd.DataFrame)
    def iterrows(self):
        for i in range(self.npartitions):
            df = self.get_partition(i).compute()
            for row in df.iterrows():
                yield row

    @derived_from(pd.DataFrame)
    def itertuples(self, index=True, name="Pandas"):
        for i in range(self.npartitions):
            df = self.get_partition(i).compute()
            for row in df.itertuples(index=index, name=name):
                yield row

    @classmethod
    def _bind_operator_method(cls, name, op):
        """ bind operator method like DataFrame.add to this class """

        # name must be explicitly passed for div method whose name is truediv

        def meth(self, other, axis="columns", level=None, fill_value=None):
            if level is not None:
                raise NotImplementedError("level must be None")

            axis = self._validate_axis(axis)

            if axis in (1, "columns"):
                # When axis=1 and other is a series, `other` is transposed
                # and the operator is applied broadcast across rows. This
                # isn't supported with dd.Series.
                if isinstance(other, Series):
                    msg = "Unable to {0} dd.Series with axis=1".format(name)
                    raise ValueError(msg)
                elif is_series_like(other):
                    # Special case for pd.Series to avoid unwanted partitioning
                    # of other. We pass it in as a kwarg to prevent this.
                    meta = _emulate(
                        op, self, other=other, axis=axis, fill_value=fill_value
                    )
                    return map_partitions(
                        op,
                        self,
                        other=other,
                        meta=meta,
                        axis=axis,
                        fill_value=fill_value,
                        enforce_metadata=False,
                    )

            meta = _emulate(op, self, other, axis=axis, fill_value=fill_value)
            return map_partitions(
                op,
                self,
                other,
                meta=meta,
                axis=axis,
                fill_value=fill_value,
                enforce_metadata=False,
            )

        meth.__doc__ = skip_doctest(op.__doc__)
        setattr(cls, name, meth)

    @classmethod
    def _bind_comparison_method(cls, name, comparison):
        """ bind comparison method like DataFrame.eq to this class """

        def meth(self, other, axis="columns", level=None):
            if level is not None:
                raise NotImplementedError("level must be None")
            axis = self._validate_axis(axis)
            return elemwise(comparison, self, other, axis=axis)

        meth.__doc__ = skip_doctest(comparison.__doc__)
        setattr(cls, name, meth)

    @insert_meta_param_description(pad=12)
    def apply(
        self,
        func,
        axis=0,
        broadcast=None,
        raw=False,
        reduce=None,
        args=(),
        meta=no_default,
        **kwds
    ):
        """ Parallel version of pandas.DataFrame.apply

        This mimics the pandas version except for the following:

        1.  Only ``axis=1`` is supported (and must be specified explicitly).
        2.  The user should provide output metadata via the `meta` keyword.

        Parameters
        ----------
        func : function
            Function to apply to each column/row
        axis : {0 or 'index', 1 or 'columns'}, default 0
            - 0 or 'index': apply function to each column (NOT SUPPORTED)
            - 1 or 'columns': apply function to each row
        $META
        args : tuple
            Positional arguments to pass to function in addition to the array/series

        Additional keyword arguments will be passed as keywords to the function

        Returns
        -------
        applied : Series or DataFrame

        Examples
        --------
        >>> import dask.dataframe as dd
        >>> df = pd.DataFrame({'x': [1, 2, 3, 4, 5],
        ...                    'y': [1., 2., 3., 4., 5.]})
        >>> ddf = dd.from_pandas(df, npartitions=2)

        Apply a function to row-wise passing in extra arguments in ``args`` and
        ``kwargs``:

        >>> def myadd(row, a, b=1):
        ...     return row.sum() + a + b
        >>> res = ddf.apply(myadd, axis=1, args=(2,), b=1.5)  # doctest: +SKIP

        By default, dask tries to infer the output metadata by running your
        provided function on some fake data. This works well in many cases, but
        can sometimes be expensive, or even fail. To avoid this, you can
        manually specify the output metadata with the ``meta`` keyword. This
        can be specified in many forms, for more information see
        ``dask.dataframe.utils.make_meta``.

        Here we specify the output is a Series with name ``'x'``, and dtype
        ``float64``:

        >>> res = ddf.apply(myadd, axis=1, args=(2,), b=1.5, meta=('x', 'f8'))

        In the case where the metadata doesn't change, you can also pass in
        the object itself directly:

        >>> res = ddf.apply(lambda row: row + 1, axis=1, meta=ddf)

        See Also
        --------
        dask.DataFrame.map_partitions
        """

        axis = self._validate_axis(axis)
        pandas_kwargs = {"axis": axis, "raw": raw}

        if PANDAS_VERSION >= "0.23.0":
            kwds.setdefault("result_type", None)

        if not PANDAS_GT_100:
            pandas_kwargs["broadcast"] = broadcast
            pandas_kwargs["reduce"] = None

        kwds.update(pandas_kwargs)

        if axis == 0:
            msg = (
                "dd.DataFrame.apply only supports axis=1\n"
                "  Try: df.apply(func, axis=1)"
            )
            raise NotImplementedError(msg)

        if meta is no_default:
            meta = _emulate(
                M.apply, self._meta_nonempty, func, args=args, udf=True, **kwds
            )
            warnings.warn(meta_warning(meta))

        return map_partitions(M.apply, self, func, args=args, meta=meta, **kwds)

    @derived_from(pd.DataFrame)
    def applymap(self, func, meta="__no_default__"):
        return elemwise(M.applymap, self, func, meta=meta)

    @derived_from(pd.DataFrame)
    def round(self, decimals=0):
        return elemwise(M.round, self, decimals)

    @derived_from(pd.DataFrame)
    def cov(self, min_periods=None, split_every=False):
        return cov_corr(self, min_periods, split_every=split_every)

    @derived_from(pd.DataFrame)
    def corr(self, method="pearson", min_periods=None, split_every=False):
        if method != "pearson":
            raise NotImplementedError("Only Pearson correlation has been implemented")
        return cov_corr(self, min_periods, True, split_every=split_every)

    def info(self, buf=None, verbose=False, memory_usage=False):
        """
        Concise summary of a Dask DataFrame.
        """

        if buf is None:
            import sys

            buf = sys.stdout

        lines = [str(type(self))]

        if len(self.columns) == 0:
            lines.append("Index: 0 entries")
            lines.append("Empty %s" % type(self).__name__)
            put_lines(buf, lines)
            return

        # Group and execute the required computations
        computations = {}
        if verbose:
            computations.update({"index": self.index, "count": self.count()})
        if memory_usage:
            computations.update(
                {"memory_usage": self.map_partitions(M.memory_usage, index=True)}
            )
        computations = dict(
            zip(computations.keys(), da.compute(*computations.values()))
        )

        if verbose:
            index = computations["index"]
            counts = computations["count"]
            lines.append(index_summary(index))
            lines.append("Data columns (total {} columns):".format(len(self.columns)))

            from pandas.io.formats.printing import pprint_thing

            space = max([len(pprint_thing(k)) for k in self.columns]) + 3
            column_template = "{!s:<%d} {} non-null {}" % space
            column_info = [
                column_template.format(pprint_thing(x[0]), x[1], x[2])
                for x in zip(self.columns, counts, self.dtypes)
            ]
        else:
            column_info = [index_summary(self.columns, name="Columns")]

        lines.extend(column_info)
        dtype_counts = [
            "%s(%d)" % k
            for k in sorted(self.dtypes.value_counts().iteritems(), key=str)
        ]
        lines.append("dtypes: {}".format(", ".join(dtype_counts)))

        if memory_usage:
            memory_int = computations["memory_usage"].sum()
            lines.append("memory usage: {}\n".format(memory_repr(memory_int)))

        put_lines(buf, lines)

    @derived_from(pd.DataFrame)
    def memory_usage(self, index=True, deep=False):
        result = self.map_partitions(M.memory_usage, index=index, deep=deep)
        result = result.groupby(result.index).sum()
        return result

    def pivot_table(self, index=None, columns=None, values=None, aggfunc="mean"):
        """
        Create a spreadsheet-style pivot table as a DataFrame. Target ``columns``
        must have category dtype to infer result's ``columns``.
        ``index``, ``columns``, ``values`` and ``aggfunc`` must be all scalar.

        Parameters
        ----------
        values : scalar
            column to aggregate
        index : scalar
            column to be index
        columns : scalar
            column to be columns
        aggfunc : {'mean', 'sum', 'count'}, default 'mean'

        Returns
        -------
        table : DataFrame
        """
        from .reshape import pivot_table

        return pivot_table(
            self, index=index, columns=columns, values=values, aggfunc=aggfunc
        )

    def melt(
        self,
        id_vars=None,
        value_vars=None,
        var_name=None,
        value_name="value",
        col_level=None,
    ):
        """
        Unpivots a DataFrame from wide format to long format,
        optionally leaving identifier variables set.

        This function is useful to massage a DataFrame into a format where
        one or more columns are identifier variables (``id_vars``), while
        all other columns, considered measured variables (``value_vars``),
        are "unpivoted" to the row axis, leaving just two non-identifier
        columns, 'variable' and 'value'.

        Parameters
        ----------
        frame : DataFrame
        id_vars : tuple, list, or ndarray, optional
            Column(s) to use as identifier variables.
        value_vars : tuple, list, or ndarray, optional
            Column(s) to unpivot. If not specified, uses all columns that
            are not set as `id_vars`.
        var_name : scalar
            Name to use for the 'variable' column. If None it uses
            ``frame.columns.name`` or 'variable'.
        value_name : scalar, default 'value'
            Name to use for the 'value' column.
        col_level : int or string, optional
            If columns are a MultiIndex then use this level to melt.

        Returns
        -------
        DataFrame
            Unpivoted DataFrame.

        See Also
        --------
        pandas.DataFrame.melt
        """
        from .reshape import melt

        return melt(
            self,
            id_vars=id_vars,
            value_vars=value_vars,
            var_name=var_name,
            value_name=value_name,
            col_level=col_level,
        )

    def to_records(self, index=False, lengths=None):
        from .io import to_records

        if lengths is True:
            lengths = tuple(self.map_partitions(len).compute())

        records = to_records(self)

        chunks = self._validate_chunks(records, lengths)
        records._chunks = (chunks[0],)

        return records

    @derived_from(pd.DataFrame)
    def to_html(self, max_rows=5):
        # pd.Series doesn't have html repr
        data = self._repr_data().to_html(max_rows=max_rows, show_dimensions=False)
        return self._HTML_FMT.format(
            data=data, name=key_split(self._name), task=len(self.dask)
        )

    def _repr_data(self):
        meta = self._meta
        index = self._repr_divisions
        series_list = [_repr_data_series(s, index=index) for _, s in meta.iteritems()]
        return pd.concat(series_list, axis=1)

    _HTML_FMT = """<div><strong>Dask DataFrame Structure:</strong></div>
{data}
<div>Dask Name: {name}, {task} tasks</div>"""

    def _repr_html_(self):
        data = self._repr_data().to_html(
            max_rows=5, show_dimensions=False, notebook=True
        )
        return self._HTML_FMT.format(
            data=data, name=key_split(self._name), task=len(self.dask)
        )

    def _select_columns_or_index(self, columns_or_index):
        """
        Parameters
        ----------
        columns_or_index
            Column or index name, or a list of these

        Returns
        -------
        dd.DataFrame
            Dask DataFrame with columns corresponding to each column or
            index level in columns_or_index.  If included, the column
            corresponding to the index level is named _index
        """

        # Ensure columns_or_index is a list
        columns_or_index = (
            columns_or_index
            if isinstance(columns_or_index, list)
            else [columns_or_index]
        )

        column_names = [
            n for n in columns_or_index if self._is_column_label_reference(n)
        ]

        selected_df = self[column_names]
        if self._contains_index_name(columns_or_index):
            # Index name was included
            selected_df = selected_df.assign(_index=self.index)

        return selected_df

    def _is_column_label_reference(self, key):
        """
        Test whether a key is a column label reference

        To be considered a column label reference, `key` must match the name of at
        least one column.
        """
        return (
            not is_dask_collection(key)
            and (np.isscalar(key) or isinstance(key, tuple))
            and key in self.columns
        )


# bind operators
for op in [
    operator.abs,
    operator.add,
    operator.and_,
    operator.eq,
    operator.gt,
    operator.ge,
    operator.inv,
    operator.lt,
    operator.le,
    operator.mod,
    operator.mul,
    operator.ne,
    operator.neg,
    operator.or_,
    operator.pow,
    operator.sub,
    operator.truediv,
    operator.floordiv,
    operator.xor,
]:
    _Frame._bind_operator(op)
    Scalar._bind_operator(op)

for name in [
    "add",
    "sub",
    "mul",
    "div",
    "divide",
    "truediv",
    "floordiv",
    "mod",
    "pow",
    "radd",
    "rsub",
    "rmul",
    "rdiv",
    "rtruediv",
    "rfloordiv",
    "rmod",
    "rpow",
]:
    meth = getattr(pd.DataFrame, name)
    DataFrame._bind_operator_method(name, meth)

    meth = getattr(pd.Series, name)
    Series._bind_operator_method(name, meth)

for name in ["lt", "gt", "le", "ge", "ne", "eq"]:
    meth = getattr(pd.DataFrame, name)
    DataFrame._bind_comparison_method(name, meth)

    meth = getattr(pd.Series, name)
    Series._bind_comparison_method(name, meth)


def is_broadcastable(dfs, s):
    """
    This Series is broadcastable against another dataframe in the sequence
    """
    return (
        isinstance(s, Series)
        and s.npartitions == 1
        and s.known_divisions
        and any(
            s.divisions == (min(df.columns), max(df.columns))
            for df in dfs
            if isinstance(df, DataFrame)
        )
    )


def elemwise(op, *args, **kwargs):
    """ Elementwise operation for Dask dataframes

    Parameters
    ----------
    op: callable
        Function to apply across input dataframes
    *args: DataFrames, Series, Scalars, Arrays,
        The arguments of the operation
    **kwrags: scalars
    meta: pd.DataFrame, pd.Series (optional)
        Valid metadata for the operation.  Will evaluate on a small piece of
        data if not provided.
    transform_divisions: boolean
        If the input is a ``dask.dataframe.Index`` we normally will also apply
        the function onto the divisions and apply those transformed divisions
        to the output.  You can pass ``transform_divisions=False`` to override
        this behavior

    Examples
    --------
    >>> elemwise(operator.add, df.x, df.y)  # doctest: +SKIP
    """
    meta = kwargs.pop("meta", no_default)
    out = kwargs.pop("out", None)
    transform_divisions = kwargs.pop("transform_divisions", True)

    _name = funcname(op) + "-" + tokenize(op, *args, **kwargs)

    args = _maybe_from_pandas(args)

    from .multi import _maybe_align_partitions

    args = _maybe_align_partitions(args)
    dasks = [arg for arg in args if isinstance(arg, (_Frame, Scalar, Array))]
    dfs = [df for df in dasks if isinstance(df, _Frame)]

    # Clean up dask arrays if present
    for i, a in enumerate(dasks):
        if not isinstance(a, Array):
            continue
        # Ensure that they have similar-ish chunk structure
        if not all(not a.chunks or len(a.chunks[0]) == df.npartitions for df in dfs):
            msg = (
                "When combining dask arrays with dataframes they must "
                "match chunking exactly.  Operation: %s" % funcname(op)
            )
            raise ValueError(msg)
        # Rechunk to have a single chunk along all other axes
        if a.ndim > 1:
            a = a.rechunk({i + 1: d for i, d in enumerate(a.shape[1:])})
            dasks[i] = a

    divisions = dfs[0].divisions
    if transform_divisions and isinstance(dfs[0], Index) and len(dfs) == 1:
        try:
            divisions = op(
                *[pd.Index(arg.divisions) if arg is dfs[0] else arg for arg in args],
                **kwargs
            )
            if isinstance(divisions, pd.Index):
                divisions = divisions.tolist()
        except Exception:
            pass
        else:
            if not valid_divisions(divisions):
                divisions = [None] * (dfs[0].npartitions + 1)

    _is_broadcastable = partial(is_broadcastable, dfs)
    dfs = list(remove(_is_broadcastable, dfs))

    other = [
        (i, arg)
        for i, arg in enumerate(args)
        if not isinstance(arg, (_Frame, Scalar, Array))
    ]

    # adjust the key length of Scalar
    dsk = partitionwise_graph(op, _name, *args, **kwargs)

    graph = HighLevelGraph.from_collections(_name, dsk, dependencies=dasks)

    if meta is no_default:
        if len(dfs) >= 2 and not all(hasattr(d, "npartitions") for d in dasks):
            # should not occur in current funcs
            msg = "elemwise with 2 or more DataFrames and Scalar is not supported"
            raise NotImplementedError(msg)
        # For broadcastable series, use no rows.
        parts = [
            d._meta
            if _is_broadcastable(d)
            else empty_like_safe(d, (), dtype=d.dtype)
            if isinstance(d, Array)
            else d._meta_nonempty
            for d in dasks
        ]
        with raise_on_meta_error(funcname(op)):
            meta = partial_by_order(*parts, function=op, other=other)

    result = new_dd_object(graph, _name, meta, divisions)
    return handle_out(out, result)


def handle_out(out, result):
    """ Handle out parameters

    If out is a dask.DataFrame, dask.Series or dask.Scalar then
    this overwrites the contents of it with the result
    """
    if isinstance(out, tuple):
        if len(out) == 1:
            out = out[0]
        elif len(out) > 1:
            raise NotImplementedError("The out parameter is not fully supported")
        else:
            out = None

    if out is not None and type(out) != type(result):
        raise TypeError(
            "Mismatched types between result and out parameter. "
            "out=%s, result=%s" % (str(type(out)), str(type(result)))
        )

    if isinstance(out, DataFrame):
        if len(out.columns) != len(result.columns):
            raise ValueError(
                "Mismatched columns count between result and out parameter. "
                "out=%s, result=%s" % (str(len(out.columns)), str(len(result.columns)))
            )

    if isinstance(out, (Series, DataFrame, Scalar)):
        out._meta = result._meta
        out._name = result._name
        out.dask = result.dask

        if not isinstance(out, Scalar):
            out.divisions = result.divisions
    elif out is not None:
        msg = (
            "The out parameter is not fully supported."
            " Received type %s, expected %s "
            % (typename(type(out)), typename(type(result)))
        )
        raise NotImplementedError(msg)
    else:
        return result


def _maybe_from_pandas(dfs):
    from .io import from_pandas

    dfs = [
        from_pandas(df, 1)
        if (is_series_like(df) or is_dataframe_like(df)) and not is_dask_collection(df)
        else df
        for df in dfs
    ]
    return dfs


def hash_shard(df, nparts, split_out_setup=None, split_out_setup_kwargs=None):
    if split_out_setup:
        h = split_out_setup(df, **(split_out_setup_kwargs or {}))
    else:
        h = df

    h = hash_object_dispatch(h, index=False)
    if is_series_like(h):
        h = h.values
    h %= nparts
    return {i: df.iloc[h == i] for i in range(nparts)}


def split_evenly(df, k):
    """ Split dataframe into k roughly equal parts """
    divisions = np.linspace(0, len(df), k + 1).astype(int)
    return {i: df.iloc[divisions[i] : divisions[i + 1]] for i in range(k)}


def split_out_on_index(df):
    h = df.index
    if isinstance(h, pd.MultiIndex):
        h = pd.DataFrame([], index=h).reset_index()
    return h


def split_out_on_cols(df, cols=None):
    return df[cols]


@insert_meta_param_description
def apply_concat_apply(
    args,
    chunk=None,
    aggregate=None,
    combine=None,
    meta=no_default,
    token=None,
    chunk_kwargs=None,
    aggregate_kwargs=None,
    combine_kwargs=None,
    split_every=None,
    split_out=None,
    split_out_setup=None,
    split_out_setup_kwargs=None,
    **kwargs
):
    """Apply a function to blocks, then concat, then apply again

    Parameters
    ----------
    args :
        Positional arguments for the `chunk` function. All `dask.dataframe`
        objects should be partitioned and indexed equivalently.
    chunk : function [block-per-arg] -> block
        Function to operate on each block of data
    aggregate : function concatenated-block -> block
        Function to operate on the concatenated result of chunk
    combine : function concatenated-block -> block, optional
        Function to operate on intermediate concatenated results of chunk
        in a tree-reduction. If not provided, defaults to aggregate.
    $META
    token : str, optional
        The name to use for the output keys.
    chunk_kwargs : dict, optional
        Keywords for the chunk function only.
    aggregate_kwargs : dict, optional
        Keywords for the aggregate function only.
    combine_kwargs : dict, optional
        Keywords for the combine function only.
    split_every : int, optional
        Group partitions into groups of this size while performing a
        tree-reduction. If set to False, no tree-reduction will be used,
        and all intermediates will be concatenated and passed to ``aggregate``.
        Default is 8.
    split_out : int, optional
        Number of output partitions. Split occurs after first chunk reduction.
    split_out_setup : callable, optional
        If provided, this function is called on each chunk before performing
        the hash-split. It should return a pandas object, where each row
        (excluding the index) is hashed. If not provided, the chunk is hashed
        as is.
    split_out_setup_kwargs : dict, optional
        Keywords for the `split_out_setup` function only.
    kwargs :
        All remaining keywords will be passed to ``chunk``, ``aggregate``, and
        ``combine``.

    Examples
    --------
    >>> def chunk(a_block, b_block):
    ...     pass

    >>> def agg(df):
    ...     pass

    >>> apply_concat_apply([a, b], chunk=chunk, aggregate=agg)  # doctest: +SKIP
    """
    if chunk_kwargs is None:
        chunk_kwargs = dict()
    if aggregate_kwargs is None:
        aggregate_kwargs = dict()
    chunk_kwargs.update(kwargs)
    aggregate_kwargs.update(kwargs)

    if combine is None:
        if combine_kwargs:
            raise ValueError("`combine_kwargs` provided with no `combine`")
        combine = aggregate
        combine_kwargs = aggregate_kwargs
    else:
        if combine_kwargs is None:
            combine_kwargs = dict()
        combine_kwargs.update(kwargs)

    if not isinstance(args, (tuple, list)):
        args = [args]

    dfs = [arg for arg in args if isinstance(arg, _Frame)]

    npartitions = set(arg.npartitions for arg in dfs)
    if len(npartitions) > 1:
        raise ValueError("All arguments must have same number of partitions")
    npartitions = npartitions.pop()

    if split_every is None:
        split_every = 8
    elif split_every is False:
        split_every = npartitions
    elif split_every < 2 or not isinstance(split_every, Integral):
        raise ValueError("split_every must be an integer >= 2")

    token_key = tokenize(
        token or (chunk, aggregate),
        meta,
        args,
        chunk_kwargs,
        aggregate_kwargs,
        combine_kwargs,
        split_every,
        split_out,
        split_out_setup,
        split_out_setup_kwargs,
    )

    # Chunk
    a = "{0}-chunk-{1}".format(token or funcname(chunk), token_key)
    if len(args) == 1 and isinstance(args[0], _Frame) and not chunk_kwargs:
        dsk = {
            (a, 0, i, 0): (chunk, key) for i, key in enumerate(args[0].__dask_keys__())
        }
    else:
        dsk = {
            (a, 0, i, 0): (
                apply,
                chunk,
                [(x._name, i) if isinstance(x, _Frame) else x for x in args],
                chunk_kwargs,
            )
            for i in range(npartitions)
        }

    # Split
    if split_out and split_out > 1:
        split_prefix = "split-%s" % token_key
        shard_prefix = "shard-%s" % token_key
        for i in range(npartitions):
            dsk[(split_prefix, i)] = (
                hash_shard,
                (a, 0, i, 0),
                split_out,
                split_out_setup,
                split_out_setup_kwargs,
            )
            for j in range(split_out):
                dsk[(shard_prefix, 0, i, j)] = (getitem, (split_prefix, i), j)
        a = shard_prefix
    else:
        split_out = 1

    # Combine
    b = "{0}-combine-{1}".format(token or funcname(combine), token_key)
    k = npartitions
    depth = 0
    while k > split_every:
        for part_i, inds in enumerate(partition_all(split_every, range(k))):
            for j in range(split_out):
                conc = (_concat, [(a, depth, i, j) for i in inds])
                if combine_kwargs:
                    dsk[(b, depth + 1, part_i, j)] = (
                        apply,
                        combine,
                        [conc],
                        combine_kwargs,
                    )
                else:
                    dsk[(b, depth + 1, part_i, j)] = (combine, conc)
        k = part_i + 1
        a = b
        depth += 1

    # Aggregate
    for j in range(split_out):
        b = "{0}-agg-{1}".format(token or funcname(aggregate), token_key)
        conc = (_concat, [(a, depth, i, j) for i in range(k)])
        if aggregate_kwargs:
            dsk[(b, j)] = (apply, aggregate, [conc], aggregate_kwargs)
        else:
            dsk[(b, j)] = (aggregate, conc)

    if meta is no_default:
        meta_chunk = _emulate(chunk, *args, udf=True, **chunk_kwargs)
        meta = _emulate(aggregate, _concat([meta_chunk]), udf=True, **aggregate_kwargs)
    meta = make_meta(
        meta, index=(getattr(make_meta(dfs[0]), "index", None) if dfs else None)
    )

    graph = HighLevelGraph.from_collections(b, dsk, dependencies=dfs)

    divisions = [None] * (split_out + 1)

    return new_dd_object(graph, b, meta, divisions)


aca = apply_concat_apply


def _extract_meta(x, nonempty=False):
    """
    Extract internal cache data (``_meta``) from dd.DataFrame / dd.Series
    """
    if isinstance(x, (Scalar, _Frame)):
        return x._meta_nonempty if nonempty else x._meta
    elif isinstance(x, list):
        return [_extract_meta(_x, nonempty) for _x in x]
    elif isinstance(x, tuple):
        return tuple([_extract_meta(_x, nonempty) for _x in x])
    elif isinstance(x, dict):
        res = {}
        for k in x:
            res[k] = _extract_meta(x[k], nonempty)
        return res
    elif isinstance(x, Delayed):
        raise ValueError(
            "Cannot infer dataframe metadata with a `dask.delayed` argument"
        )
    else:
        return x


def _emulate(func, *args, **kwargs):
    """
    Apply a function using args / kwargs. If arguments contain dd.DataFrame /
    dd.Series, using internal cache (``_meta``) for calculation
    """
    with raise_on_meta_error(funcname(func), udf=kwargs.pop("udf", False)):
        return func(*_extract_meta(args, True), **_extract_meta(kwargs, True))


@insert_meta_param_description
def map_partitions(
<<<<<<< HEAD
    func, *args, meta=no_default, _enforce=True, transform_divisions=True, **kwargs
=======
    func,
    *args,
    meta=no_default,
    enforce_metadata=True,
    transform_divisions=True,
    **kwargs
>>>>>>> 67fb5363
):
    """ Apply Python function on each DataFrame partition.

    Parameters
    ----------
    func : function
        Function applied to each partition.
    args, kwargs :
        Arguments and keywords to pass to the function.  At least one of the
        args should be a Dask.dataframe. Arguments and keywords may contain
        ``Scalar``, ``Delayed`` or regular python objects. DataFrame-like args
        (both dask and pandas) will be repartitioned to align (if necessary)
        before applying the function.
    enforce_metadata : bool
        Whether or not to enforce the structure of the metadata at runtime.
        This will rename and reorder columns for each partition,
        and will raise an error if this doesn't work or types don't match.
    $META
    """
    name = kwargs.pop("token", None)

    assert callable(func)
    if name is not None:
        token = tokenize(meta, *args, **kwargs)
    else:
        name = funcname(func)
        token = tokenize(func, meta, *args, **kwargs)
    name = "{0}-{1}".format(name, token)

    from .multi import _maybe_align_partitions

    args = _maybe_from_pandas(args)
    args = _maybe_align_partitions(args)
    dfs = [df for df in args if isinstance(df, _Frame)]
    meta_index = getattr(make_meta(dfs[0]), "index", None) if dfs else None

    if meta is no_default:
        # Use non-normalized kwargs here, as we want the real values (not
        # delayed values)
        meta = _emulate(func, *args, udf=True, **kwargs)
    else:
        meta = make_meta(meta, index=meta_index)

    if all(isinstance(arg, Scalar) for arg in args):
        layer = {
            (name, 0): (apply, func, (tuple, [(arg._name, 0) for arg in args]), kwargs)
        }
        graph = HighLevelGraph.from_collections(name, layer, dependencies=args)
        return Scalar(graph, name, meta)
    elif not (has_parallel_type(meta) or is_arraylike(meta) and meta.shape):
        # If `meta` is not a pandas object, the concatenated results will be a
        # different type
        meta = make_meta(_concat([meta]), index=meta_index)

    # Ensure meta is empty series
    meta = make_meta(meta)

    args2 = []
    dependencies = []
    for arg in args:
        if isinstance(arg, _Frame):
            args2.append(arg)
            dependencies.append(arg)
            continue
        arg = normalize_arg(arg)
        arg2, collections = unpack_collections(arg)
        if collections:
            args2.append(arg2)
            dependencies.extend(collections)
        else:
            args2.append(arg)

    kwargs3 = {}
    simple = True
    for k, v in kwargs.items():
        v = normalize_arg(v)
        v, collections = unpack_collections(v)
        dependencies.extend(collections)
        kwargs3[k] = v
        if collections:
            simple = False

<<<<<<< HEAD
    if _enforce:
=======
    if enforce_metadata:
>>>>>>> 67fb5363
        dsk = partitionwise_graph(
            apply_and_enforce,
            name,
            *args2,
            dependencies=dependencies,
            _func=func,
            _meta=meta,
            **kwargs3
        )
<<<<<<< HEAD
    else:
        dsk = partitionwise_graph(
            func, name, *args2, kwargs3, dependencies=dependencies
=======
    elif not simple:
        dsk = partitionwise_graph(
            apply, name, func, *args2, **kwargs3, dependencies=dependencies
        )
    else:
        dsk = partitionwise_graph(
            func, name, *args2, **kwargs, dependencies=dependencies
>>>>>>> 67fb5363
        )

    divisions = dfs[0].divisions
    if transform_divisions and isinstance(dfs[0], Index) and len(dfs) == 1:
        try:
            divisions = func(
                *[pd.Index(a.divisions) if a is dfs[0] else a for a in args], **kwargs
            )
            if isinstance(divisions, pd.Index):
                divisions = divisions.tolist()
        except Exception:
            pass
        else:
            if not valid_divisions(divisions):
                divisions = [None] * (dfs[0].npartitions + 1)

    graph = HighLevelGraph.from_collections(name, dsk, dependencies=dependencies)
    return new_dd_object(graph, name, meta, divisions)


def apply_and_enforce(*args, **kwargs):
    """Apply a function, and enforce the output to match meta

    Ensures the output has the same columns, even if empty."""
    func = kwargs.pop("_func")
    meta = kwargs.pop("_meta")
    df = func(*args, **kwargs)
    if is_dataframe_like(df) or is_series_like(df) or is_index_like(df):
        if not len(df):
            return meta
        if is_dataframe_like(df):
            check_matching_columns(meta, df)
            c = meta.columns
        else:
            c = meta.name
        return _rename(c, df)
    return df


def _rename(columns, df):
    """
    Rename columns of pd.DataFrame or name of pd.Series.
    Not for dd.DataFrame or dd.Series.

    Parameters
    ----------
    columns : tuple, string, pd.DataFrame or pd.Series
        Column names, Series name or pandas instance which has the
        target column names / name.
    df : pd.DataFrame or pd.Series
        target DataFrame / Series to be renamed
    """
    assert not isinstance(df, _Frame)

    if columns is no_default:
        return df

    if isinstance(columns, Iterator):
        columns = list(columns)

    if is_dataframe_like(df):
        if is_dataframe_like(columns):
            columns = columns.columns
        if not isinstance(columns, pd.Index):
            columns = pd.Index(columns)
        if (
            len(columns) == len(df.columns)
            and type(columns) is type(df.columns)
            and columns.equals(df.columns)
        ):
            # if target is identical, rename is not necessary
            return df
        # deep=False doesn't doesn't copy any data/indices, so this is cheap
        df = df.copy(deep=False)
        df.columns = columns
        return df
    elif is_series_like(df) or is_index_like(df):
        if is_series_like(columns) or is_index_like(columns):
            columns = columns.name
        if df.name == columns:
            return df
        return df.rename(columns)
    # map_partition may pass other types
    return df


def _rename_dask(df, names):
    """
    Destructively rename columns of dd.DataFrame or name of dd.Series.
    Not for pd.DataFrame or pd.Series.

    Internaly used to overwrite dd.DataFrame.columns and dd.Series.name
    We can't use map_partition because it applies function then rename

    Parameters
    ----------
    df : dd.DataFrame or dd.Series
        target DataFrame / Series to be renamed
    names : tuple, string
        Column names/Series name
    """

    assert isinstance(df, _Frame)
    metadata = _rename(names, df._meta)
    name = "rename-{0}".format(tokenize(df, metadata))

    dsk = partitionwise_graph(_rename, name, metadata, df)
    graph = HighLevelGraph.from_collections(name, dsk, dependencies=[df])
    return new_dd_object(graph, name, metadata, df.divisions)


def quantile(df, q, method="default"):
    """Approximate quantiles of Series.

    Parameters
    ----------
    q : list/array of floats
        Iterable of numbers ranging from 0 to 100 for the desired quantiles
    method : {'default', 'tdigest', 'dask'}, optional
        What method to use. By default will use dask's internal custom
        algorithm (``'dask'``).  If set to ``'tdigest'`` will use tdigest for
        floats and ints and fallback to the ``'dask'`` otherwise.
    """
    # current implementation needs q to be sorted so
    # sort if array-like, otherwise leave it alone
    q_ndarray = np.array(q)
    if q_ndarray.ndim > 0:
        q_ndarray.sort(kind="mergesort")
        q = q_ndarray

    assert isinstance(df, Series)

    allowed_methods = ["default", "dask", "tdigest"]
    if method not in allowed_methods:
        raise ValueError("method can only be 'default', 'dask' or 'tdigest'")

    if method == "default":
        internal_method = "dask"
    else:
        internal_method = method

    # currently, only Series has quantile method
    if isinstance(df, Index):
        meta = pd.Series(df._meta_nonempty).quantile(q)
    else:
        meta = df._meta_nonempty.quantile(q)

    if is_series_like(meta):
        # Index.quantile(list-like) must be pd.Series, not pd.Index
        df_name = df.name
        finalize_tsk = lambda tsk: (pd.Series, tsk, q, None, df_name)
        return_type = Series
    else:
        finalize_tsk = lambda tsk: (getitem, tsk, 0)
        return_type = Scalar
        q = [q]

    # pandas uses quantile in [0, 1]
    # numpy / everyone else uses [0, 100]
    qs = np.asarray(q) * 100
    token = tokenize(df, qs)

    if len(qs) == 0:
        name = "quantiles-" + token
        empty_index = pd.Index([], dtype=float)
        return Series(
            {(name, 0): pd.Series([], name=df.name, index=empty_index)},
            name,
            df._meta,
            [None, None],
        )
    else:
        new_divisions = [np.min(q), np.max(q)]

    df = df.dropna()

    if internal_method == "tdigest" and (
        np.issubdtype(df.dtype, np.floating) or np.issubdtype(df.dtype, np.integer)
    ):

        from dask.utils import import_required

        import_required(
            "crick", "crick is a required dependency for using the t-digest method."
        )

        from dask.array.percentile import _tdigest_chunk, _percentiles_from_tdigest

        name = "quantiles_tdigest-1-" + token
        val_dsk = {
            (name, i): (_tdigest_chunk, (getattr, key, "values"))
            for i, key in enumerate(df.__dask_keys__())
        }

        name2 = "quantiles_tdigest-2-" + token
        merge_dsk = {
            (name2, 0): finalize_tsk((_percentiles_from_tdigest, qs, sorted(val_dsk)))
        }
    else:

        from dask.array.percentile import _percentile, merge_percentiles

        name = "quantiles-1-" + token
        val_dsk = {
            (name, i): (_percentile, (getattr, key, "values"), qs)
            for i, key in enumerate(df.__dask_keys__())
        }

        name2 = "quantiles-2-" + token
        merge_dsk = {
            (name2, 0): finalize_tsk(
                (merge_percentiles, qs, [qs] * df.npartitions, sorted(val_dsk))
            )
        }
    dsk = merge(val_dsk, merge_dsk)
    graph = HighLevelGraph.from_collections(name2, dsk, dependencies=[df])
    return return_type(graph, name2, meta, new_divisions)


def cov_corr(df, min_periods=None, corr=False, scalar=False, split_every=False):
    """DataFrame covariance and pearson correlation.

    Computes pairwise covariance or correlation of columns, excluding NA/null
    values.

    Parameters
    ----------
    df : DataFrame
    min_periods : int, optional
        Minimum number of observations required per pair of columns
        to have a valid result.
    corr : bool, optional
        If True, compute the Pearson correlation. If False [default], compute
        the covariance.
    scalar : bool, optional
        If True, compute covariance between two variables as a scalar. Only
        valid if `df` has 2 columns.  If False [default], compute the entire
        covariance/correlation matrix.
    split_every : int, optional
        Group partitions into groups of this size while performing a
        tree-reduction. If set to False, no tree-reduction will be used.
        Default is False.
    """
    if min_periods is None:
        min_periods = 2
    elif min_periods < 2:
        raise ValueError("min_periods must be >= 2")

    if split_every is False:
        split_every = df.npartitions
    elif split_every < 2 or not isinstance(split_every, Integral):
        raise ValueError("split_every must be an integer >= 2")

    df = df._get_numeric_data()

    if scalar and len(df.columns) != 2:
        raise ValueError("scalar only valid for 2 column dataframe")

    token = tokenize(df, min_periods, scalar, split_every)

    funcname = "corr" if corr else "cov"
    a = "{0}-chunk-{1}".format(funcname, df._name)
    dsk = {
        (a, i): (cov_corr_chunk, f, corr) for (i, f) in enumerate(df.__dask_keys__())
    }

    prefix = "{0}-combine-{1}-".format(funcname, df._name)
    k = df.npartitions
    b = a
    depth = 0
    while k > split_every:
        b = prefix + str(depth)
        for part_i, inds in enumerate(partition_all(split_every, range(k))):
            dsk[(b, part_i)] = (cov_corr_combine, [(a, i) for i in inds], corr)
        k = part_i + 1
        a = b
        depth += 1

    name = "{0}-{1}".format(funcname, token)
    dsk[(name, 0)] = (
        cov_corr_agg,
        [(a, i) for i in range(k)],
        df.columns,
        min_periods,
        corr,
        scalar,
    )
    graph = HighLevelGraph.from_collections(name, dsk, dependencies=[df])
    if scalar:
        return Scalar(graph, name, "f8")
    meta = make_meta([(c, "f8") for c in df.columns], index=df.columns)
    return DataFrame(graph, name, meta, (df.columns[0], df.columns[-1]))


def cov_corr_chunk(df, corr=False):
    """Chunk part of a covariance or correlation computation
    """
    shape = (df.shape[1], df.shape[1])
    df = df.astype("float64", copy=False)
    sums = zeros_like_safe(df.values, shape=shape)
    counts = zeros_like_safe(df.values, shape=shape)
    for idx, col in enumerate(df):
        mask = df.iloc[:, idx].notnull()
        sums[idx] = df[mask].sum().values
        counts[idx] = df[mask].count().values
    cov = df.cov().values
    dtype = [("sum", sums.dtype), ("count", counts.dtype), ("cov", cov.dtype)]
    if corr:
        with warnings.catch_warnings(record=True):
            warnings.simplefilter("always")
            mu = (sums / counts).T
        m = zeros_like_safe(df.values, shape=shape)
        mask = df.isnull().values
        for idx, x in enumerate(df):
            # Avoid using ufunc.outer (not supported by cupy)
            mu_discrepancy = (
                np.subtract(df.iloc[:, idx].values[:, None], mu[idx][None, :]) ** 2
            )
            mu_discrepancy[mask] = np.nan
            m[idx] = np.nansum(mu_discrepancy, axis=0)
        m = m.T
        dtype.append(("m", m.dtype))

    out = {"sum": sums, "count": counts, "cov": cov * (counts - 1)}
    if corr:
        out["m"] = m
    return out


def cov_corr_combine(data_in, corr=False):

    data = {"sum": None, "count": None, "cov": None}
    if corr:
        data["m"] = None

    for k in data.keys():
        data[k] = [d[k] for d in data_in]
        data[k] = np.concatenate(data[k]).reshape((len(data[k]),) + data[k][0].shape)

    sums = np.nan_to_num(data["sum"])
    counts = data["count"]

    cum_sums = np.cumsum(sums, 0)
    cum_counts = np.cumsum(counts, 0)

    s1 = cum_sums[:-1]
    s2 = sums[1:]
    n1 = cum_counts[:-1]
    n2 = counts[1:]
    with np.errstate(invalid="ignore"):
        d = (s2 / n2) - (s1 / n1)
        C = np.nansum(
            (n1 * n2) / (n1 + n2) * (d * d.transpose((0, 2, 1))), 0
        ) + np.nansum(data["cov"], 0)

    out = {"sum": cum_sums[-1], "count": cum_counts[-1], "cov": C}

    if corr:
        nobs = np.where(cum_counts[-1], cum_counts[-1], np.nan)
        mu = cum_sums[-1] / nobs
        counts_na = np.where(counts, counts, np.nan)
        m = np.nansum(data["m"] + counts * (sums / counts_na - mu) ** 2, axis=0)
        out["m"] = m
    return out


def cov_corr_agg(data, cols, min_periods=2, corr=False, scalar=False):
    out = cov_corr_combine(data, corr)
    counts = out["count"]
    C = out["cov"]
    C[counts < min_periods] = np.nan
    if corr:
        m2 = out["m"]
        den = np.sqrt(m2 * m2.T)
    else:
        den = np.where(counts, counts, np.nan) - 1
    with np.errstate(invalid="ignore", divide="ignore"):
        mat = C / den
    if scalar:
        return float(mat[0, 1])
    return pd.DataFrame(mat, columns=cols, index=cols)


def pd_split(df, p, random_state=None):
    """ Split DataFrame into multiple pieces pseudorandomly

    >>> df = pd.DataFrame({'a': [1, 2, 3, 4, 5, 6],
    ...                    'b': [2, 3, 4, 5, 6, 7]})

    >>> a, b = pd_split(df, [0.5, 0.5], random_state=123)  # roughly 50/50 split
    >>> a
       a  b
    1  2  3
    2  3  4
    5  6  7
    >>> b
       a  b
    0  1  2
    3  4  5
    4  5  6
    """
    p = list(p)
    index = pseudorandom(len(df), p, random_state)
    return [df.iloc[index == i] for i in range(len(p))]


def _take_last(a, skipna=True):
    """
    take last row (Series) of DataFrame / last value of Series
    considering NaN.

    Parameters
    ----------
    a : pd.DataFrame or pd.Series
    skipna : bool, default True
        Whether to exclude NaN

    """

    def _last_valid(s):
        for i in range(1, min(10, len(s) + 1)):
            val = s.iloc[-i]
            if not pd.isnull(val):
                return val
        else:
            nonnull = s[s.notna()]
            if not nonnull.empty:
                return nonnull.iloc[-1]
        return None

    if skipna is False:
        return a.iloc[-1]
    else:
        # take last valid value excluding NaN, NaN location may be different
        # in each column
        if is_dataframe_like(a):
            # create Series from appropriate backend dataframe library
            series_typ = type(a.iloc[0:1, 0])
            if a.empty:
                return series_typ([])
            return series_typ(
                {col: _last_valid(a[col]) for col in a.columns}, index=a.columns
            )
        else:
            return _last_valid(a)


def check_divisions(divisions):
    if not isinstance(divisions, (list, tuple)):
        raise ValueError("New division must be list or tuple")
    divisions = list(divisions)
    if divisions != sorted(divisions):
        raise ValueError("New division must be sorted")
    if len(divisions[:-1]) != len(list(unique(divisions[:-1]))):
        msg = "New division must be unique, except for the last element"
        raise ValueError(msg)


def repartition_divisions(a, b, name, out1, out2, force=False):
    """ dask graph to repartition dataframe by new divisions

    Parameters
    ----------
    a : tuple
        old divisions
    b : tuple, list
        new divisions
    name : str
        name of old dataframe
    out1 : str
        name of temporary splits
    out2 : str
        name of new dataframe
    force : bool, default False
        Allows the expansion of the existing divisions.
        If False then the new divisions lower and upper bounds must be
        the same as the old divisions.

    Examples
    --------
    >>> repartition_divisions([1, 3, 7], [1, 4, 6, 7], 'a', 'b', 'c')  # doctest: +SKIP
    {('b', 0): (<function boundary_slice at ...>, ('a', 0), 1, 3, False),
     ('b', 1): (<function boundary_slice at ...>, ('a', 1), 3, 4, False),
     ('b', 2): (<function boundary_slice at ...>, ('a', 1), 4, 6, False),
     ('b', 3): (<function boundary_slice at ...>, ('a', 1), 6, 7, False)
     ('c', 0): (<function concat at ...>,
                (<type 'list'>, [('b', 0), ('b', 1)])),
     ('c', 1): ('b', 2),
     ('c', 2): ('b', 3)}
    """
    check_divisions(b)

    if len(b) < 2:
        # minimum division is 2 elements, like [0, 0]
        raise ValueError("New division must be longer than 2 elements")

    if force:
        if a[0] < b[0]:
            msg = (
                "left side of the new division must be equal or smaller "
                "than old division"
            )
            raise ValueError(msg)
        if a[-1] > b[-1]:
            msg = (
                "right side of the new division must be equal or larger "
                "than old division"
            )
            raise ValueError(msg)
    else:
        if a[0] != b[0]:
            msg = "left side of old and new divisions are different"
            raise ValueError(msg)
        if a[-1] != b[-1]:
            msg = "right side of old and new divisions are different"
            raise ValueError(msg)

    def _is_single_last_div(x):
        """Whether last division only contains single label"""
        return len(x) >= 2 and x[-1] == x[-2]

    c = [a[0]]
    d = dict()
    low = a[0]

    i, j = 1, 1  # indices for old/new divisions
    k = 0  # index for temp divisions

    last_elem = _is_single_last_div(a)

    # process through old division
    # left part of new division can be processed in this loop
    while i < len(a) and j < len(b):
        if a[i] < b[j]:
            # tuple is something like:
            # (methods.boundary_slice, ('from_pandas-#', 0), 3, 4, False))
            d[(out1, k)] = (methods.boundary_slice, (name, i - 1), low, a[i], False)
            low = a[i]
            i += 1
        elif a[i] > b[j]:
            d[(out1, k)] = (methods.boundary_slice, (name, i - 1), low, b[j], False)
            low = b[j]
            j += 1
        else:
            d[(out1, k)] = (methods.boundary_slice, (name, i - 1), low, b[j], False)
            low = b[j]
            if len(a) == i + 1 or a[i] < a[i + 1]:
                j += 1
            i += 1
        c.append(low)
        k += 1

    # right part of new division can remain
    if a[-1] < b[-1] or b[-1] == b[-2]:
        for _j in range(j, len(b)):
            # always use right-most of old division
            # because it may contain last element
            m = len(a) - 2
            d[(out1, k)] = (methods.boundary_slice, (name, m), low, b[_j], False)
            low = b[_j]
            c.append(low)
            k += 1
    else:
        # even if new division is processed through,
        # right-most element of old division can remain
        if last_elem and i < len(a):
            d[(out1, k)] = (methods.boundary_slice, (name, i - 1), a[i], a[i], False)
            k += 1
        c.append(a[-1])

    # replace last element of tuple with True
    d[(out1, k - 1)] = d[(out1, k - 1)][:-1] + (True,)

    i, j = 0, 1

    last_elem = _is_single_last_div(c)

    while j < len(b):
        tmp = []
        while c[i] < b[j]:
            tmp.append((out1, i))
            i += 1
        while (
            last_elem
            and c[i] == b[-1]
            and (b[-1] != b[-2] or j == len(b) - 1)
            and i < k
        ):
            # append if last split is not included
            tmp.append((out1, i))
            i += 1
        if len(tmp) == 0:
            # dummy slice to return empty DataFrame or Series,
            # which retain original data attributes (columns / name)
            d[(out2, j - 1)] = (methods.boundary_slice, (name, 0), a[0], a[0], False)
        elif len(tmp) == 1:
            d[(out2, j - 1)] = tmp[0]
        else:
            if not tmp:
                raise ValueError(
                    "check for duplicate partitions\nold:\n%s\n\n"
                    "new:\n%s\n\ncombined:\n%s" % (pformat(a), pformat(b), pformat(c))
                )
            d[(out2, j - 1)] = (methods.concat, tmp)
        j += 1
    return d


def repartition_freq(df, freq=None):
    """ Repartition a timeseries dataframe by a new frequency """
    if not isinstance(df.divisions[0], pd.Timestamp):
        raise TypeError("Can only repartition on frequency for timeseries")
    try:
        start = df.divisions[0].ceil(freq)
    except ValueError:
        start = df.divisions[0]
    divisions = pd.date_range(start=start, end=df.divisions[-1], freq=freq).tolist()
    if not len(divisions):
        divisions = [df.divisions[0], df.divisions[-1]]
    else:
        if divisions[-1] != df.divisions[-1]:
            divisions.append(df.divisions[-1])
        if divisions[0] != df.divisions[0]:
            divisions = [df.divisions[0]] + divisions

    return df.repartition(divisions=divisions)


def repartition_size(df, size):
    """
    Repartition dataframe so that new partitions have approximately `size` memory usage each
    """
    if isinstance(size, str):
        size = parse_bytes(size)
    size = int(size)

    mem_usages = df.map_partitions(total_mem_usage).compute()

    # 1. split each partition that is larger than partition_size
    nsplits = 1 + mem_usages // size
    if np.any(nsplits > 1):
        split_name = "repartition-split-{}-{}".format(size, tokenize(df))
        df = _split_partitions(df, nsplits, split_name)
        # update mem_usages to account for the split partitions
        split_mem_usages = []
        for n, usage in zip(nsplits, mem_usages):
            split_mem_usages.extend([usage / n] * n)
        mem_usages = pd.Series(split_mem_usages)

    # 2. now that all partitions are less than size, concat them up to size
    assert np.all(mem_usages <= size)
    new_npartitions = list(map(len, iter_chunks(mem_usages, size)))
    new_partitions_boundaries = np.cumsum(new_npartitions)
    new_name = "repartition-{}-{}".format(size, tokenize(df))
    return _repartition_from_boundaries(df, new_partitions_boundaries, new_name)


def total_mem_usage(df):
    mem_usage = df.memory_usage(deep=True)
    if is_series_like(mem_usage):
        mem_usage = mem_usage.sum()
    return mem_usage


def iter_chunks(sizes, max_size):
    """Split sizes into chunks of total max_size each

    Parameters
    ----------
    sizes : iterable of numbers
        The sizes to be chunked
    max_size : number
        Maximum total size per chunk.
        It must be greater or equal than each size in sizes
    """
    chunk, chunk_sum = [], 0
    iter_sizes = iter(sizes)
    size = next(iter_sizes, None)
    while size is not None:
        assert size <= max_size
        if chunk_sum + size <= max_size:
            chunk.append(size)
            chunk_sum += size
            size = next(iter_sizes, None)
        else:
            assert chunk
            yield chunk
            chunk, chunk_sum = [], 0
    if chunk:
        yield chunk


def repartition_npartitions(df, npartitions):
    """ Repartition dataframe to a smaller number of partitions """
    new_name = "repartition-%d-%s" % (npartitions, tokenize(df))
    if df.npartitions == npartitions:
        return df
    elif df.npartitions > npartitions:
        npartitions_ratio = df.npartitions / npartitions
        new_partitions_boundaries = [
            int(new_partition_index * npartitions_ratio)
            for new_partition_index in range(npartitions + 1)
        ]
        return _repartition_from_boundaries(df, new_partitions_boundaries, new_name)
    else:
        original_divisions = divisions = pd.Series(df.divisions)
        if df.known_divisions and (
            np.issubdtype(divisions.dtype, np.datetime64)
            or np.issubdtype(divisions.dtype, np.number)
        ):
            if np.issubdtype(divisions.dtype, np.datetime64):
                divisions = divisions.values.astype("float64")

            if is_series_like(divisions):
                divisions = divisions.values

            n = len(divisions)
            divisions = np.interp(
                x=np.linspace(0, n, npartitions + 1),
                xp=np.linspace(0, n, n),
                fp=divisions,
            )
            if np.issubdtype(original_divisions.dtype, np.datetime64):
                divisions = (
                    pd.Series(divisions).astype(original_divisions.dtype).tolist()
                )
            elif np.issubdtype(original_divisions.dtype, np.integer):
                divisions = divisions.astype(original_divisions.dtype)

            if isinstance(divisions, np.ndarray):
                divisions = divisions.tolist()

            divisions = list(divisions)
            divisions[0] = df.divisions[0]
            divisions[-1] = df.divisions[-1]

            return df.repartition(divisions=divisions)
        else:
            div, mod = divmod(npartitions, df.npartitions)
            nsplits = [div] * df.npartitions
            nsplits[-1] += mod
            return _split_partitions(df, nsplits, new_name)


def _repartition_from_boundaries(df, new_partitions_boundaries, new_name):
    if not isinstance(new_partitions_boundaries, list):
        new_partitions_boundaries = list(new_partitions_boundaries)
    if new_partitions_boundaries[0] > 0:
        new_partitions_boundaries.insert(0, 0)
    if new_partitions_boundaries[-1] < df.npartitions:
        new_partitions_boundaries.append(df.npartitions)
    dsk = {}
    for i, (start, end) in enumerate(
        zip(new_partitions_boundaries, new_partitions_boundaries[1:])
    ):
        dsk[new_name, i] = (methods.concat, [(df._name, j) for j in range(start, end)])
    divisions = [df.divisions[i] for i in new_partitions_boundaries]
    graph = HighLevelGraph.from_collections(new_name, dsk, dependencies=[df])
    return new_dd_object(graph, new_name, df._meta, divisions)


def _split_partitions(df, nsplits, new_name):
    """ Split a Dask dataframe into new partitions

    Parameters
    ----------
    df: DataFrame or Series
    nsplits: List[int]
        Number of target dataframes for each partition
        The length of nsplits should be the same as df.npartitions
    new_name: str

    See Also
    --------
    repartition_npartitions
    repartition_size
    """
    if len(nsplits) != df.npartitions:
        raise ValueError("nsplits should have len={}".format(df.npartitions))

    dsk = {}
    split_name = "split-{}".format(tokenize(df, nsplits))
    j = 0
    for i, k in enumerate(nsplits):
        if k == 1:
            dsk[new_name, j] = (df._name, i)
            j += 1
        else:
            dsk[split_name, i] = (split_evenly, (df._name, i), k)
            for jj in range(k):
                dsk[new_name, j] = (getitem, (split_name, i), jj)
                j += 1

    divisions = [None] * (1 + sum(nsplits))
    graph = HighLevelGraph.from_collections(new_name, dsk, dependencies=[df])
    return new_dd_object(graph, new_name, df._meta, divisions)


def repartition(df, divisions=None, force=False):
    """ Repartition dataframe along new divisions

    Dask.DataFrame objects are partitioned along their index.  Often when
    multiple dataframes interact we need to align these partitionings.  The
    ``repartition`` function constructs a new DataFrame object holding the same
    data but partitioned on different values.  It does this by performing a
    sequence of ``loc`` and ``concat`` calls to split and merge the previous
    generation of partitions.

    Parameters
    ----------

    divisions : list
        List of partitions to be used
    force : bool, default False
        Allows the expansion of the existing divisions.
        If False then the new divisions lower and upper bounds must be
        the same as the old divisions.

    Examples
    --------

    >>> df = df.repartition([0, 5, 10, 20])  # doctest: +SKIP

    Also works on Pandas objects

    >>> ddf = dd.repartition(df, [0, 5, 10, 20])  # doctest: +SKIP
    """

    token = tokenize(df, divisions)
    if isinstance(df, _Frame):
        tmp = "repartition-split-" + token
        out = "repartition-merge-" + token
        dsk = repartition_divisions(
            df.divisions, divisions, df._name, tmp, out, force=force
        )
        graph = HighLevelGraph.from_collections(out, dsk, dependencies=[df])
        return new_dd_object(graph, out, df._meta, divisions)
    elif is_dataframe_like(df) or is_series_like(df):
        name = "repartition-dataframe-" + token
        from .utils import shard_df_on_index

        dfs = shard_df_on_index(df, divisions[1:-1])
        dsk = dict(((name, i), df) for i, df in enumerate(dfs))
        return new_dd_object(dsk, name, df, divisions)
    raise ValueError("Data must be DataFrame or Series")


def _reduction_chunk(x, aca_chunk=None, **kwargs):
    o = aca_chunk(x, **kwargs)
    # Return a dataframe so that the concatenated version is also a dataframe
    return o.to_frame().T if is_series_like(o) else o


def _reduction_combine(x, aca_combine=None, **kwargs):
    if isinstance(x, list):
        x = pd.Series(x)
    o = aca_combine(x, **kwargs)
    # Return a dataframe so that the concatenated version is also a dataframe
    return o.to_frame().T if is_series_like(o) else o


def _reduction_aggregate(x, aca_aggregate=None, **kwargs):
    if isinstance(x, list):
        x = pd.Series(x)
    return aca_aggregate(x, **kwargs)


def idxmaxmin_chunk(x, fn=None, skipna=True):
    minmax = "max" if fn == "idxmax" else "min"
    if len(x) > 0:
        idx = getattr(x, fn)(skipna=skipna)
        value = getattr(x, minmax)(skipna=skipna)
    else:
        idx = value = pd.Series([], dtype="i8")
    if is_series_like(idx):
        return pd.DataFrame({"idx": idx, "value": value})
    return pd.DataFrame({"idx": [idx], "value": [value]})


def idxmaxmin_row(x, fn=None, skipna=True):
    minmax = "max" if fn == "idxmax" else "min"
    if len(x) > 0:
        x = x.set_index("idx")
        idx = [getattr(x.value, fn)(skipna=skipna)]
        value = [getattr(x.value, minmax)(skipna=skipna)]
    else:
        idx = value = pd.Series([], dtype="i8")
    return pd.DataFrame({"idx": idx, "value": value})


def idxmaxmin_combine(x, fn=None, skipna=True):
    if len(x) == 0:
        return x
    return (
        x.groupby(level=0)
        .apply(idxmaxmin_row, fn=fn, skipna=skipna)
        .reset_index(level=1, drop=True)
    )


def idxmaxmin_agg(x, fn=None, skipna=True, scalar=False):
    res = idxmaxmin_combine(x, fn, skipna=skipna)["idx"]
    if len(res) == 0:
        raise ValueError("attempt to get argmax of an empty sequence")
    if scalar:
        return res[0]
    res.name = None
    return res


def safe_head(df, n):
    r = M.head(df, n)
    if len(r) != n:
        msg = (
            "Insufficient elements for `head`. {0} elements "
            "requested, only {1} elements available. Try passing larger "
            "`npartitions` to `head`."
        )
        warnings.warn(msg.format(n, len(r)))
    return r


def maybe_shift_divisions(df, periods, freq):
    """Maybe shift divisions by periods of size freq

    Used to shift the divisions for the `shift` method. If freq isn't a fixed
    size (not anchored or relative), then the divisions are shifted
    appropriately. Otherwise the divisions are cleared.

    Parameters
    ----------
    df : dd.DataFrame, dd.Series, or dd.Index
    periods : int
        The number of periods to shift.
    freq : DateOffset, timedelta, or time rule string
        The frequency to shift by.
    """
    if isinstance(freq, str):
        freq = pd.tseries.frequencies.to_offset(freq)
    if isinstance(freq, pd.DateOffset) and (
        freq.isAnchored() or not hasattr(freq, "delta")
    ):
        # Can't infer divisions on relative or anchored offsets, as
        # divisions may now split identical index value.
        # (e.g. index_partitions = [[1, 2, 3], [3, 4, 5]])
        return df.clear_divisions()
    if df.known_divisions:
        divs = pd.Series(range(len(df.divisions)), index=df.divisions)
        divisions = divs.shift(periods, freq=freq).index
        return type(df)(df.dask, df._name, df._meta, divisions)
    return df


@wraps(pd.to_datetime)
def to_datetime(arg, meta=None, **kwargs):
    if meta is None:
        if isinstance(arg, Index):
            meta = pd.DatetimeIndex([])
            meta.name = arg.name
        else:
            meta = pd.Series([pd.Timestamp("2000")])
            meta.index = meta.index.astype(arg.index.dtype)
            meta.index.name = arg.index.name
    return map_partitions(pd.to_datetime, arg, meta=meta, **kwargs)


@wraps(pd.to_timedelta)
def to_timedelta(arg, unit="ns", errors="raise"):
    meta = pd.Series([pd.Timedelta(1, unit=unit)])
    return map_partitions(pd.to_timedelta, arg, unit=unit, errors=errors, meta=meta)


if hasattr(pd, "isna"):

    @wraps(pd.isna)
    def isna(arg):
        return map_partitions(pd.isna, arg)


def _repr_data_series(s, index):
    """A helper for creating the ``_repr_data`` property"""
    npartitions = len(index) - 1
    if is_categorical_dtype(s):
        if has_known_categories(s):
            dtype = "category[known]"
        else:
            dtype = "category[unknown]"
    else:
        dtype = str(s.dtype)
    return pd.Series([dtype] + ["..."] * npartitions, index=index, name=s.name)


get_parallel_type = Dispatch("get_parallel_type")


@get_parallel_type.register(pd.Series)
def get_parallel_type_series(_):
    return Series


@get_parallel_type.register(pd.DataFrame)
def get_parallel_type_dataframe(_):
    return DataFrame


@get_parallel_type.register(pd.Index)
def get_parallel_type_index(_):
    return Index


@get_parallel_type.register(object)
def get_parallel_type_object(o):
    return Scalar


@get_parallel_type.register(_Frame)
def get_parallel_type_frame(o):
    return get_parallel_type(o._meta)


def parallel_types():
    return tuple(
        k
        for k, v in get_parallel_type._lookup.items()
        if v is not get_parallel_type_object
    )


def has_parallel_type(x):
    """ Does this object have a dask dataframe equivalent? """
    get_parallel_type(x)  # trigger lazy registration
    return isinstance(x, parallel_types())


def new_dd_object(dsk, name, meta, divisions):
    """Generic constructor for dask.dataframe objects.

    Decides the appropriate output class based on the type of `meta` provided.
    """
    if has_parallel_type(meta):
        return get_parallel_type(meta)(dsk, name, meta, divisions)
    elif is_arraylike(meta) and meta.shape:
        import dask.array as da

        chunks = ((np.nan,) * (len(divisions) - 1),) + tuple(
            (d,) for d in meta.shape[1:]
        )
        if len(chunks) > 1:
            layer = dsk.layers[name]
            if isinstance(layer, Blockwise):
                layer.new_axes["j"] = chunks[1][0]
                layer.output_indices = layer.output_indices + ("j",)
            else:
                suffix = (0,) * (len(chunks) - 1)
                for i in range(len(chunks[0])):
                    layer[(name, i) + suffix] = layer.pop((name, i))
        return da.Array(dsk, name=name, chunks=chunks, dtype=meta.dtype)
    else:
        return get_parallel_type(meta)(dsk, name, meta, divisions)


def partitionwise_graph(func, name, *args, **kwargs):
    """
    Apply a function partition-wise across arguments to create layer of a graph

    This applies a function, ``func``, in an embarrassingly parallel fashion
    across partitions/chunks in the provided arguments.  It handles Dataframes,
    Arrays, and scalars smoothly, and relies on the ``blockwise`` machinery
    to provide a nicely symbolic graph.

    It is most commonly used in other graph-building functions to create the
    appropriate layer of the resulting dataframe.

    Parameters
    ----------
    func: callable
    name: str
        descriptive name for the operation
    *args:
    **kwargs:

    Returns
    -------
    out: Blockwise graph

    Examples
    --------
    >>> subgraph = partitionwise_graph(function, x, y, z=123)  # doctest: +SKIP
    >>> layer = partitionwise_graph(function, df, x, z=123)  # doctest: +SKIP
    >>> graph = HighLevelGraph.from_collections(name, layer, dependencies=[df, x])  # doctest: +SKIP
    >>> result = new_dd_object(graph, name, metadata, df.divisions)  # doctest: +SKIP

    See Also
    --------
    map_partitions
    """
    pairs = []
    numblocks = {}
    for arg in args:
        if isinstance(arg, _Frame):
            pairs.extend([arg._name, "i"])
            numblocks[arg._name] = (arg.npartitions,)
        elif isinstance(arg, Scalar):
            pairs.extend([arg._name, "i"])
            numblocks[arg._name] = (1,)
        elif isinstance(arg, Array):
            if arg.ndim == 1:
                pairs.extend([arg.name, "i"])
            elif arg.ndim == 0:
                pairs.extend([arg.name, ""])
            elif arg.ndim == 2:
                pairs.extend([arg.name, "ij"])
            else:
                raise ValueError("Can't add multi-dimensional array to dataframes")
            numblocks[arg._name] = arg.numblocks
        else:
            pairs.extend([arg, None])
    return blockwise(
        func, name, "i", *pairs, numblocks=numblocks, concatenate=True, **kwargs
    )


def meta_warning(df):
    """
    Provide an informative message when the user is asked to provide metadata
    """
    if is_dataframe_like(df):
        meta_str = {k: str(v) for k, v in df.dtypes.to_dict().items()}
    elif is_series_like(df):
        meta_str = (df.name, str(df.dtype))
    else:
        meta_str = None
    msg = (
        "\nYou did not provide metadata, so Dask is running your "
        "function on a small dataset to guess output types. "
        "It is possible that Dask will guess incorrectly.\n"
        "To provide an explicit output types or to silence this message, "
        "please provide the `meta=` keyword, as described in the map or "
        "apply function that you are using."
    )
    if meta_str:
        msg += (
            "\n"
            "  Before: .apply(func)\n"
            "  After:  .apply(func, meta=%s)\n" % str(meta_str)
        )
    return msg


def prefix_reduction(f, ddf, identity, **kwargs):
    """ Computes the prefix sums of f on df

    If df has partitions [P1, P2, ..., Pn], then returns the DataFrame with
    partitions [f(identity, P1),
                f(f(identity, P1), P2),
                f(f(f(identity, P1), P2), P3),
                ...]

    Parameters
    ----------
    f : callable
        an associative function f
    ddf : dd.DataFrame
    identity : pd.DataFrame
        an identity element of f, that is f(identity, df) = f(df, identity) = df
    kwargs : ??
        keyword arguments of f ??
    """
    dsk = dict()
    name = "prefix_reduction-" + tokenize(f, ddf, identity, **kwargs)
    meta = ddf._meta
    n = len(ddf.divisions) - 1
    divisions = [None] * (n + 1)

    N = 1
    while N < n:
        N *= 2
    for i in range(n):
        dsk[(name, i, 1, 0)] = (apply, f, [(ddf._name, i), identity], kwargs)
    for i in range(n, N):
        dsk[(name, i, 1, 0)] = identity

    d = 1
    while d < N:
        for i in range(0, N, 2 * d):
            dsk[(name, i + 2 * d - 1, 2 * d, 0)] = (
                apply,
                f,
                [(name, i + d - 1, d, 0), (name, i + 2 * d - 1, d, 0)],
                kwargs,
            )
        d *= 2

    dsk[(name, N - 1, N, 1)] = identity

    while d > 1:
        d //= 2
        for i in range(0, N, 2 * d):
            dsk[(name, i + d - 1, d, 1)] = (name, i + 2 * d - 1, 2 * d, 1)
            dsk[(name, i + 2 * d - 1, d, 1)] = (
                apply,
                f,
                [(name, i + 2 * d - 1, 2 * d, 1), (name, i + d - 1, d, 0)],
                kwargs,
            )

    for i in range(n):
        dsk[(name, i)] = (apply, f, [(name, i, 1, 1), identity], kwargs)

    graph = HighLevelGraph.from_collections(name, dsk, dependencies=[ddf])
    return new_dd_object(graph, name, meta, divisions)


def suffix_reduction(f, ddf, identity, **kwargs):
    """ Computes the suffix sums of f on df

    If df has partitions [P1, P2, ..., Pn], then returns the DataFrame with
    partitions [f(P1, f(P2, ...f(Pn, identity)...)),
                f(P2, ...f(Pn, identity)...),
                ...f(Pn, identity)...,
                ...]

    Parameters
    ----------
    f : callable
        an associative function f
    ddf : dd.DataFrame
    identity : pd.DataFrame
        an identity element of f, that is f(identity, df) = f(df, identity) = df
    kwargs : ??
        keyword arguments of f ??
    """
    dsk = dict()
    name = "suffix_reduction-" + tokenize(f, ddf, identity, **kwargs)
    meta = ddf._meta
    n = len(ddf.divisions) - 1
    divisions = [None] * (n + 1)

    N = 1
    while N < n:
        N *= 2
    for i in range(n):
        dsk[(name, i, 1, 0)] = (apply, f, [(ddf._name, n - 1 - i), identity], kwargs)
    for i in range(n, N):
        dsk[(name, i, 1, 0)] = identity

    d = 1
    while d < N:
        for i in range(0, N, 2 * d):
            dsk[(name, i + 2 * d - 1, 2 * d, 0)] = (
                apply,
                f,
                [(name, i + 2 * d - 1, d, 0), (name, i + d - 1, d, 0)],
                kwargs,
            )
        d *= 2

    dsk[(name, N - 1, N, 1)] = identity

    while d > 1:
        d //= 2
        for i in range(0, N, 2 * d):
            dsk[(name, i + d - 1, d, 1)] = (name, i + 2 * d - 1, 2 * d, 1)
            dsk[(name, i + 2 * d - 1, d, 1)] = (
                apply,
                f,
                [(name, i + d - 1, d, 0), (name, i + 2 * d - 1, 2 * d, 1)],
                kwargs,
            )

    for i in range(n):
        dsk[(name, i)] = (apply, f, [(name, n - 1 - i, 1, 1), identity], kwargs)

    graph = HighLevelGraph.from_collections(name, dsk, dependencies=[ddf])
    return new_dd_object(graph, name, meta, divisions)


def mapseries(base_chunk, concat_map):
    return base_chunk.map(concat_map)


def mapseries_combine(index, concat_result):
    final_series = concat_result.sort_index()
    final_series = index.to_series().map(final_series)
    return final_series


def series_map(base_series, map_series):
    npartitions = base_series.npartitions
    split_out = map_series.npartitions

    dsk = {}

    base_token_key = tokenize(base_series, split_out)
    base_split_prefix = "base-split-{}".format(base_token_key)
    base_shard_prefix = "base-shard-{}".format(base_token_key)
    for i, key in enumerate(base_series.__dask_keys__()):
        dsk[(base_split_prefix, i)] = (hash_shard, key, split_out)
        for j in range(split_out):
            dsk[(base_shard_prefix, 0, i, j)] = (getitem, (base_split_prefix, i), j)

    map_token_key = tokenize(map_series)
    map_split_prefix = "map-split-{}".format(map_token_key)
    map_shard_prefix = "map-shard-{}".format(map_token_key)
    for i, key in enumerate(map_series.__dask_keys__()):
        dsk[(map_split_prefix, i)] = (
            hash_shard,
            key,
            split_out,
            split_out_on_index,
            None,
        )
        for j in range(split_out):
            dsk[(map_shard_prefix, 0, i, j)] = (getitem, (map_split_prefix, i), j)

    token_key = tokenize(base_series, map_series)
    map_prefix = "map-series-{}".format(token_key)
    for i in range(npartitions):
        for j in range(split_out):
            dsk[(map_prefix, i, j)] = (
                mapseries,
                (base_shard_prefix, 0, i, j),
                (_concat, [(map_shard_prefix, 0, k, j) for k in range(split_out)]),
            )

    final_prefix = "map-series-combine-{}".format(token_key)
    for i, key in enumerate(base_series.index.__dask_keys__()):
        dsk[(final_prefix, i)] = (
            mapseries_combine,
            key,
            (_concat, [(map_prefix, i, j) for j in range(split_out)]),
        )

    meta = map_series._meta.copy()
    meta.index = base_series._meta.index
    meta = make_meta(meta)

    dependencies = [base_series, map_series, base_series.index]
    graph = HighLevelGraph.from_collections(
        final_prefix, dsk, dependencies=dependencies
    )
    divisions = list(base_series.divisions)

    return new_dd_object(graph, final_prefix, meta, divisions)<|MERGE_RESOLUTION|>--- conflicted
+++ resolved
@@ -3755,11 +3755,7 @@
                 axis=axis,
                 columns=columns,
                 errors=errors,
-<<<<<<< HEAD
-                _enforce=False,
-=======
                 enforce_metadata=False,
->>>>>>> 67fb5363
             )
         raise NotImplementedError(
             "Drop currently only works for axis=1 or when columns is not None"
@@ -4837,16 +4833,12 @@
 
 @insert_meta_param_description
 def map_partitions(
-<<<<<<< HEAD
-    func, *args, meta=no_default, _enforce=True, transform_divisions=True, **kwargs
-=======
     func,
     *args,
     meta=no_default,
     enforce_metadata=True,
     transform_divisions=True,
     **kwargs
->>>>>>> 67fb5363
 ):
     """ Apply Python function on each DataFrame partition.
 
@@ -4929,11 +4921,7 @@
         if collections:
             simple = False
 
-<<<<<<< HEAD
-    if _enforce:
-=======
     if enforce_metadata:
->>>>>>> 67fb5363
         dsk = partitionwise_graph(
             apply_and_enforce,
             name,
@@ -4943,11 +4931,6 @@
             _meta=meta,
             **kwargs3
         )
-<<<<<<< HEAD
-    else:
-        dsk = partitionwise_graph(
-            func, name, *args2, kwargs3, dependencies=dependencies
-=======
     elif not simple:
         dsk = partitionwise_graph(
             apply, name, func, *args2, **kwargs3, dependencies=dependencies
@@ -4955,7 +4938,6 @@
     else:
         dsk = partitionwise_graph(
             func, name, *args2, **kwargs, dependencies=dependencies
->>>>>>> 67fb5363
         )
 
     divisions = dfs[0].divisions
