from __future__ import absolute_import, division, print_function

from functools import wraps, partial
import operator
from operator import getitem
from pprint import pformat
from collections import Sequence
import warnings

from toolz import merge, first, unique, partition_all, remove
import pandas as pd
import numpy as np
from numbers import Number, Integral

try:
    from chest import Chest as Cache
except ImportError:
    Cache = dict

from .. import array as da
from .. import core

from ..utils import partial_by_order, Dispatch, IndexCallable
from .. import threaded
from ..compatibility import apply, operator_div, bind_method, string_types, Iterator
from ..context import globalmethod
from ..utils import (random_state_data, pseudorandom, derived_from, funcname,
                     memory_repr, put_lines, M, key_split, OperatorMethodMixin,
                     is_arraylike)
from ..array import Array
from ..base import DaskMethodsMixin, tokenize, dont_optimize, is_dask_collection
from ..sizeof import sizeof
from ..delayed import delayed, Delayed, unpack_collections
from ..highgraph import HighGraph

from . import methods
from .accessor import DatetimeAccessor, StringAccessor
from .categorical import CategoricalAccessor, categorize
from .hashing import hash_pandas_object
from .optimize import optimize
from .utils import (meta_nonempty, make_meta, insert_meta_param_description,
                    raise_on_meta_error, clear_known_categories,
                    is_categorical_dtype, has_known_categories, PANDAS_VERSION,
                    index_summary)

no_default = '__no_default__'

if PANDAS_VERSION >= '0.20.0':
    from pandas.util import cache_readonly
    pd.set_option('compute.use_numexpr', False)
else:
    from pandas.util.decorators import cache_readonly
    pd.computation.expressions.set_use_numexpr(False)


def _concat(args):
    if not args:
        return args
    if isinstance(first(core.flatten(args)), np.ndarray):
        return da.core.concatenate3(args)
    if not isinstance(args[0], parallel_types()):
        try:
            return pd.Series(args)
        except Exception:
            return args
    # We filter out empty partitions here because pandas frequently has
    # inconsistent dtypes in results between empty and non-empty frames.
    # Ideally this would be handled locally for each operation, but in practice
    # this seems easier. TODO: don't do this.
    args2 = [i for i in args if len(i)]
    return args[0] if not args2 else methods.concat(args2, uniform=True)


def finalize(results):
    return _concat(results)


class Scalar(DaskMethodsMixin, OperatorMethodMixin):
    """ A Dask object to represent a pandas scalar"""
    def __init__(self, dsk, name, meta, divisions=None):
        # divisions is ignored, only present to be compatible with other
        # objects.
        if not isinstance(dsk, HighGraph):
            dsk = HighGraph.from_collections(name, dsk, dependencies=[])
        self.dask = dsk
        self._name = name
        meta = make_meta(meta)
        if isinstance(meta, (pd.DataFrame, pd.Series, pd.Index)):
            raise TypeError("Expected meta to specify scalar, got "
                            "{0}".format(type(meta).__name__))
        self._meta = meta

    def __dask_graph__(self):
        return self.dask

    def __dask_keys__(self):
        return [self.key]

    def __dask_tokenize__(self):
        return self._name

    __dask_optimize__ = globalmethod(optimize, key='dataframe_optimize',
                                     falsey=dont_optimize)
    __dask_scheduler__ = staticmethod(threaded.get)

    def __dask_postcompute__(self):
        return first, ()

    def __dask_postpersist__(self):
        return Scalar, (self._name, self._meta, self.divisions)

    @property
    def _meta_nonempty(self):
        return self._meta

    @property
    def dtype(self):
        return self._meta.dtype

    def __dir__(self):
        o = set(dir(type(self)))
        o.update(self.__dict__)
        if not hasattr(self._meta, 'dtype'):
            o.remove('dtype')  # dtype only in `dir` if available
        return list(o)

    @property
    def divisions(self):
        """Dummy divisions to be compat with Series and DataFrame"""
        return [None, None]

    def __repr__(self):
        name = self._name if len(self._name) < 10 else self._name[:7] + '...'
        if hasattr(self._meta, 'dtype'):
            extra = ', dtype=%s' % self._meta.dtype
        else:
            extra = ', type=%s' % type(self._meta).__name__
        return "dd.Scalar<%s%s>" % (name, extra)

    def __array__(self):
        # array interface is required to support pandas instance + Scalar
        # Otherwise, above op results in pd.Series of Scalar (object dtype)
        return np.asarray(self.compute())

    @property
    def _args(self):
        return (self.dask, self._name, self._meta)

    def __getstate__(self):
        return self._args

    def __setstate__(self, state):
        self.dask, self._name, self._meta = state

    @property
    def key(self):
        return (self._name, 0)

    @classmethod
    def _get_unary_operator(cls, op):
        def f(self):
            name = funcname(op) + '-' + tokenize(self)
            dsk = {(name, 0): (op, (self._name, 0))}
            meta = op(self._meta_nonempty)
            graph = HighGraph.from_collections(name, dsk, dependencies=[self])
            return Scalar(graph, name, meta)
        return f

    @classmethod
    def _get_binary_operator(cls, op, inv=False):
        return lambda self, other: _scalar_binary(op, self, other, inv=inv)

    def to_delayed(self, optimize_graph=True):
        """Convert into a ``dask.delayed`` object.

        Parameters
        ----------
        optimize_graph : bool, optional
            If True [default], the graph is optimized before converting into
            ``dask.delayed`` objects.
        """
        dsk = self.__dask_graph__()
        if optimize_graph:
            dsk = self.__dask_optimize__(dsk, self.__dask_keys__())
        return Delayed(self.key, dsk)


def _scalar_binary(op, self, other, inv=False):
    name = '{0}-{1}'.format(funcname(op), tokenize(self, other))
    dependencies = [self]

    dsk = {}
    return_type = get_parallel_type(other)

    if isinstance(other, Scalar):
        dependencies.append(other)
        other_key = (other._name, 0)
    elif is_dask_collection(other):
        return NotImplemented
    else:
        other_key = other

    if inv:
        dsk.update({(name, 0): (op, other_key, (self._name, 0))})
    else:
        dsk.update({(name, 0): (op, (self._name, 0), other_key)})

    other_meta = make_meta(other)
    other_meta_nonempty = meta_nonempty(other_meta)
    if inv:
        meta = op(other_meta_nonempty, self._meta_nonempty)
    else:
        meta = op(self._meta_nonempty, other_meta_nonempty)

    graph = HighGraph.from_collections(name, dsk, dependencies=dependencies)
    if return_type is not Scalar:
        return return_type(graph, name, meta,
                           [other.index.min(), other.index.max()])
    else:
        return Scalar(graph, name, meta)


class _Frame(DaskMethodsMixin, OperatorMethodMixin):
    """ Superclass for DataFrame and Series

    Parameters
    ----------

    dsk: dict
        The dask graph to compute this DataFrame
    name: str
        The key prefix that specifies which keys in the dask comprise this
        particular DataFrame / Series
    meta: pandas.DataFrame, pandas.Series, or pandas.Index
        An empty pandas object with names, dtypes, and indices matching the
        expected output.
    divisions: tuple of index values
        Values along which we partition our blocks on the index
    """
    def __init__(self, dsk, name, meta, divisions):
        if not isinstance(dsk, HighGraph):
            dsk = HighGraph.from_collections(name, dsk, dependencies=[])
        if any(isinstance(name, int) for name in dsk.layers):
            import pdb
            pdb.set_trace()
        if any(isinstance(layer, HighGraph) for layer in dsk.layers.values()):
            import pdb
            pdb.set_trace()
        self.dask = dsk
        self._name = name
        meta = make_meta(meta)
        if not isinstance(meta, self._partition_type):
            raise TypeError("Expected meta to specify type {0}, got type "
                            "{1}".format(self._partition_type.__name__,
                                         type(meta).__name__))
        self._meta = meta
        self.divisions = tuple(divisions)

    def __dask_graph__(self):
        return self.dask

    def __dask_keys__(self):
        return [(self._name, i) for i in range(self.npartitions)]

    def __dask_layers__(self):
        return [self._name]

    def __dask_tokenize__(self):
        return self._name

    __dask_optimize__ = globalmethod(optimize, key='dataframe_optimize',
                                     falsey=dont_optimize)
    __dask_scheduler__ = staticmethod(threaded.get)

    def __dask_postcompute__(self):
        return finalize, ()

    def __dask_postpersist__(self):
        return type(self), (self._name, self._meta, self.divisions)

    @property
    def _constructor(self):
        return new_dd_object

    @property
    def npartitions(self):
        """Return number of partitions"""
        return len(self.divisions) - 1

    @property
    def size(self):
        """Size of the Series or DataFrame as a Delayed object.

        Examples
        --------
        >>> series.size  # doctest: +SKIP
        dd.Scalar<size-ag..., dtype=int64>
        """
        return self.reduction(methods.size, np.sum, token='size', meta=int,
                              split_every=False)

    @property
    def _meta_nonempty(self):
        """ A non-empty version of `_meta` with fake data."""
        return meta_nonempty(self._meta)

    @property
    def _args(self):
        return (self.dask, self._name, self._meta, self.divisions)

    def __getstate__(self):
        return self._args

    def __setstate__(self, state):
        self.dask, self._name, self._meta, self.divisions = state

    def copy(self):
        """ Make a copy of the dataframe

        This is strictly a shallow copy of the underlying computational graph.
        It does not affect the underlying data
        """
        return new_dd_object(self.dask, self._name,
                             self._meta, self.divisions)

    def __array__(self, dtype=None, **kwargs):
        self._computed = self.compute()
        x = np.array(self._computed)
        return x

    def __array_wrap__(self, array, context=None):
        raise NotImplementedError

    def __array_ufunc__(self, numpy_ufunc, method, *inputs, **kwargs):
        out = kwargs.get('out', ())
        for x in inputs + out:
            # ufuncs work with 0-dimensional NumPy ndarrays
            # so we don't want to raise NotImplemented
            if isinstance(x, np.ndarray) and x.shape == ():
                continue
            elif not isinstance(x, (Number, Scalar, _Frame, Array,
                                    pd.DataFrame, pd.Series, pd.Index)):
                return NotImplemented

        if method == '__call__':
            if numpy_ufunc.signature is not None:
                return NotImplemented
            if numpy_ufunc.nout > 1:
                # ufuncs with multiple output values
                # are not yet supported for frames
                return NotImplemented
            else:
                return elemwise(numpy_ufunc, *inputs, **kwargs)
        else:
            # ufunc methods are not yet supported for frames
            return NotImplemented

    @property
    def _elemwise(self):
        return elemwise

    @property
    def _repr_data(self):
        raise NotImplementedError

    @property
    def _repr_divisions(self):
        name = "npartitions={0}".format(self.npartitions)
        if self.known_divisions:
            divisions = pd.Index(self.divisions, name=name)
        else:
            # avoid to be converted to NaN
            divisions = pd.Index([''] * (self.npartitions + 1), name=name)
        return divisions

    def __repr__(self):
        data = self._repr_data.to_string(max_rows=5, show_dimensions=False)
        return """Dask {klass} Structure:
{data}
Dask Name: {name}, {task} tasks""".format(klass=self.__class__.__name__,
                                          data=data, name=key_split(self._name),
                                          task=len(self.dask))

    @property
    def index(self):
        """Return dask Index instance"""
        return self.map_partitions(getattr, 'index', token=self._name + '-index')

    def reset_index(self, drop=False):
        """Reset the index to the default index.

        Note that unlike in ``pandas``, the reset ``dask.dataframe`` index will
        not be monotonically increasing from 0. Instead, it will restart at 0
        for each partition (e.g. ``index1 = [0, ..., 10], index2 = [0, ...]``).
        This is due to the inability to statically know the full length of the
        index.

        For DataFrame with multi-level index, returns a new DataFrame with
        labeling information in the columns under the index names, defaulting
        to 'level_0', 'level_1', etc. if any are None. For a standard index,
        the index name will be used (if set), otherwise a default 'index' or
        'level_0' (if 'index' is already taken) will be used.

        Parameters
        ----------
        drop : boolean, default False
            Do not try to insert index into dataframe columns.
        """
        return self.map_partitions(M.reset_index, drop=drop).clear_divisions()

    @property
    def known_divisions(self):
        """Whether divisions are already known"""
        return len(self.divisions) > 0 and self.divisions[0] is not None

    def clear_divisions(self):
        """ Forget division information """
        divisions = (None,) * (self.npartitions + 1)
        return type(self)(self.dask, self._name, self._meta, divisions)

    def get_partition(self, n):
        """Get a dask DataFrame/Series representing the `nth` partition."""
        if 0 <= n < self.npartitions:
            name = 'get-partition-%s-%s' % (str(n), self._name)
            divisions = self.divisions[n:n + 2]
            layer = {(name, 0): (self._name, n)}
            graph = HighGraph.from_collections(name, layer, dependencies=[self])
            return new_dd_object(graph, name, self._meta, divisions)
        else:
            msg = "n must be 0 <= n < {0}".format(self.npartitions)
            raise ValueError(msg)

    @derived_from(pd.DataFrame)
    def drop_duplicates(self, split_every=None, split_out=1, **kwargs):
        # Let pandas error on bad inputs
        self._meta_nonempty.drop_duplicates(**kwargs)
        if 'subset' in kwargs and kwargs['subset'] is not None:
            split_out_setup = split_out_on_cols
            split_out_setup_kwargs = {'cols': kwargs['subset']}
        else:
            split_out_setup = split_out_setup_kwargs = None

        if kwargs.get('keep', True) is False:
            raise NotImplementedError("drop_duplicates with keep=False")

        chunk = M.drop_duplicates
        return aca(self, chunk=chunk, aggregate=chunk, meta=self._meta,
                   token='drop-duplicates', split_every=split_every,
                   split_out=split_out, split_out_setup=split_out_setup,
                   split_out_setup_kwargs=split_out_setup_kwargs, **kwargs)

    def __len__(self):
        return self.reduction(len, np.sum, token='len', meta=int,
                              split_every=False).compute()

    def __bool__(self):
        raise ValueError("The truth value of a {0} is ambiguous. "
                         "Use a.any() or a.all()."
                         .format(self.__class__.__name__))

    __nonzero__ = __bool__  # python 2

    def _scalarfunc(self, cast_type):
        def wrapper():
            raise TypeError("cannot convert the series to "
                            "{0}".format(str(cast_type)))

        return wrapper

    def __float__(self):
        return self._scalarfunc(float)

    def __int__(self):
        return self._scalarfunc(int)

    __long__ = __int__  # python 2

    def __complex__(self):
        return self._scalarfunc(complex)

    @insert_meta_param_description(pad=12)
    def map_partitions(self, func, *args, **kwargs):
        """ Apply Python function on each DataFrame partition.

        Note that the index and divisions are assumed to remain unchanged.

        Parameters
        ----------
        func : function
            Function applied to each partition.
        args, kwargs :
            Arguments and keywords to pass to the function. The partition will
            be the first argument, and these will be passed *after*. Arguments
            and keywords may contain ``Scalar``, ``Delayed`` or regular
            python objects.
        $META

        Examples
        --------
        Given a DataFrame, Series, or Index, such as:

        >>> import dask.dataframe as dd
        >>> df = pd.DataFrame({'x': [1, 2, 3, 4, 5],
        ...                    'y': [1., 2., 3., 4., 5.]})
        >>> ddf = dd.from_pandas(df, npartitions=2)

        One can use ``map_partitions`` to apply a function on each partition.
        Extra arguments and keywords can optionally be provided, and will be
        passed to the function after the partition.

        Here we apply a function with arguments and keywords to a DataFrame,
        resulting in a Series:

        >>> def myadd(df, a, b=1):
        ...     return df.x + df.y + a + b
        >>> res = ddf.map_partitions(myadd, 1, b=2)
        >>> res.dtype
        dtype('float64')

        By default, dask tries to infer the output metadata by running your
        provided function on some fake data. This works well in many cases, but
        can sometimes be expensive, or even fail. To avoid this, you can
        manually specify the output metadata with the ``meta`` keyword. This
        can be specified in many forms, for more information see
        ``dask.dataframe.utils.make_meta``.

        Here we specify the output is a Series with no name, and dtype
        ``float64``:

        >>> res = ddf.map_partitions(myadd, 1, b=2, meta=(None, 'f8'))

        Here we map a function that takes in a DataFrame, and returns a
        DataFrame with a new column:

        >>> res = ddf.map_partitions(lambda df: df.assign(z=df.x * df.y))
        >>> res.dtypes
        x      int64
        y    float64
        z    float64
        dtype: object

        As before, the output metadata can also be specified manually. This
        time we pass in a ``dict``, as the output is a DataFrame:

        >>> res = ddf.map_partitions(lambda df: df.assign(z=df.x * df.y),
        ...                          meta={'x': 'i8', 'y': 'f8', 'z': 'f8'})

        In the case where the metadata doesn't change, you can also pass in
        the object itself directly:

        >>> res = ddf.map_partitions(lambda df: df.head(), meta=df)

        Also note that the index and divisions are assumed to remain unchanged.
        If the function you're mapping changes the index/divisions, you'll need
        to clear them afterwards:

        >>> ddf.map_partitions(func).clear_divisions()  # doctest: +SKIP
        """
        return map_partitions(func, self, *args, **kwargs)

    @insert_meta_param_description(pad=12)
    def map_overlap(self, func, before, after, *args, **kwargs):
        """Apply a function to each partition, sharing rows with adjacent partitions.

        This can be useful for implementing windowing functions such as
        ``df.rolling(...).mean()`` or ``df.diff()``.

        Parameters
        ----------
        func : function
            Function applied to each partition.
        before : int
            The number of rows to prepend to partition ``i`` from the end of
            partition ``i - 1``.
        after : int
            The number of rows to append to partition ``i`` from the beginning
            of partition ``i + 1``.
        args, kwargs :
            Arguments and keywords to pass to the function. The partition will
            be the first argument, and these will be passed *after*.
        $META

        Notes
        -----
        Given positive integers ``before`` and ``after``, and a function
        ``func``, ``map_overlap`` does the following:

        1. Prepend ``before`` rows to each partition ``i`` from the end of
           partition ``i - 1``. The first partition has no rows prepended.

        2. Append ``after`` rows to each partition ``i`` from the beginning of
           partition ``i + 1``. The last partition has no rows appended.

        3. Apply ``func`` to each partition, passing in any extra ``args`` and
           ``kwargs`` if provided.

        4. Trim ``before`` rows from the beginning of all but the first
           partition.

        5. Trim ``after`` rows from the end of all but the last partition.

        Note that the index and divisions are assumed to remain unchanged.

        Examples
        --------
        Given a DataFrame, Series, or Index, such as:

        >>> import dask.dataframe as dd
        >>> df = pd.DataFrame({'x': [1, 2, 4, 7, 11],
        ...                    'y': [1., 2., 3., 4., 5.]})
        >>> ddf = dd.from_pandas(df, npartitions=2)

        A rolling sum with a trailing moving window of size 2 can be computed by
        overlapping 2 rows before each partition, and then mapping calls to
        ``df.rolling(2).sum()``:

        >>> ddf.compute()
            x    y
        0   1  1.0
        1   2  2.0
        2   4  3.0
        3   7  4.0
        4  11  5.0
        >>> ddf.map_overlap(lambda df: df.rolling(2).sum(), 2, 0).compute()
              x    y
        0   NaN  NaN
        1   3.0  3.0
        2   6.0  5.0
        3  11.0  7.0
        4  18.0  9.0

        The pandas ``diff`` method computes a discrete difference shifted by a
        number of periods (can be positive or negative). This can be
        implemented by mapping calls to ``df.diff`` to each partition after
        prepending/appending that many rows, depending on sign:

        >>> def diff(df, periods=1):
        ...     before, after = (periods, 0) if periods > 0 else (0, -periods)
        ...     return df.map_overlap(lambda df, periods=1: df.diff(periods),
        ...                           periods, 0, periods=periods)
        >>> diff(ddf, 1).compute()
             x    y
        0  NaN  NaN
        1  1.0  1.0
        2  2.0  1.0
        3  3.0  1.0
        4  4.0  1.0

        If you have a ``DatetimeIndex``, you can use a ``pd.Timedelta`` for time-
        based windows.

        >>> ts = pd.Series(range(10), index=pd.date_range('2017', periods=10))
        >>> dts = dd.from_pandas(ts, npartitions=2)
        >>> dts.map_overlap(lambda df: df.rolling('2D').sum(),
        ...                 pd.Timedelta('2D'), 0).compute()
        2017-01-01     0.0
        2017-01-02     1.0
        2017-01-03     3.0
        2017-01-04     5.0
        2017-01-05     7.0
        2017-01-06     9.0
        2017-01-07    11.0
        2017-01-08    13.0
        2017-01-09    15.0
        2017-01-10    17.0
        dtype: float64
        """
        from .rolling import map_overlap
        return map_overlap(func, self, before, after, *args, **kwargs)

    @insert_meta_param_description(pad=12)
    def reduction(self, chunk, aggregate=None, combine=None, meta=no_default,
                  token=None, split_every=None, chunk_kwargs=None,
                  aggregate_kwargs=None, combine_kwargs=None, **kwargs):
        """Generic row-wise reductions.

        Parameters
        ----------
        chunk : callable
            Function to operate on each partition. Should return a
            ``pandas.DataFrame``, ``pandas.Series``, or a scalar.
        aggregate : callable, optional
            Function to operate on the concatenated result of ``chunk``. If not
            specified, defaults to ``chunk``. Used to do the final aggregation
            in a tree reduction.

            The input to ``aggregate`` depends on the output of ``chunk``.
            If the output of ``chunk`` is a:

            - scalar: Input is a Series, with one row per partition.
            - Series: Input is a DataFrame, with one row per partition. Columns
              are the rows in the output series.
            - DataFrame: Input is a DataFrame, with one row per partition.
              Columns are the columns in the output dataframes.

            Should return a ``pandas.DataFrame``, ``pandas.Series``, or a
            scalar.
        combine : callable, optional
            Function to operate on intermediate concatenated results of
            ``chunk`` in a tree-reduction. If not provided, defaults to
            ``aggregate``. The input/output requirements should match that of
            ``aggregate`` described above.
        $META
        token : str, optional
            The name to use for the output keys.
        split_every : int, optional
            Group partitions into groups of this size while performing a
            tree-reduction. If set to False, no tree-reduction will be used,
            and all intermediates will be concatenated and passed to
            ``aggregate``. Default is 8.
        chunk_kwargs : dict, optional
            Keyword arguments to pass on to ``chunk`` only.
        aggregate_kwargs : dict, optional
            Keyword arguments to pass on to ``aggregate`` only.
        combine_kwargs : dict, optional
            Keyword arguments to pass on to ``combine`` only.
        kwargs :
            All remaining keywords will be passed to ``chunk``, ``combine``,
            and ``aggregate``.

        Examples
        --------
        >>> import pandas as pd
        >>> import dask.dataframe as dd
        >>> df = pd.DataFrame({'x': range(50), 'y': range(50, 100)})
        >>> ddf = dd.from_pandas(df, npartitions=4)

        Count the number of rows in a DataFrame. To do this, count the number
        of rows in each partition, then sum the results:

        >>> res = ddf.reduction(lambda x: x.count(),
        ...                     aggregate=lambda x: x.sum())
        >>> res.compute()
        x    50
        y    50
        dtype: int64

        Count the number of rows in a Series with elements greater than or
        equal to a value (provided via a keyword).

        >>> def count_greater(x, value=0):
        ...     return (x >= value).sum()
        >>> res = ddf.x.reduction(count_greater, aggregate=lambda x: x.sum(),
        ...                       chunk_kwargs={'value': 25})
        >>> res.compute()
        25

        Aggregate both the sum and count of a Series at the same time:

        >>> def sum_and_count(x):
        ...     return pd.Series({'sum': x.sum(), 'count': x.count()})
        >>> res = ddf.x.reduction(sum_and_count, aggregate=lambda x: x.sum())
        >>> res.compute()
        count      50
        sum      1225
        dtype: int64

        Doing the same, but for a DataFrame. Here ``chunk`` returns a
        DataFrame, meaning the input to ``aggregate`` is a DataFrame with an
        index with non-unique entries for both 'x' and 'y'. We groupby the
        index, and sum each group to get the final result.

        >>> def sum_and_count(x):
        ...     return pd.DataFrame({'sum': x.sum(), 'count': x.count()})
        >>> res = ddf.reduction(sum_and_count,
        ...                     aggregate=lambda x: x.groupby(level=0).sum())
        >>> res.compute()
           count   sum
        x     50  1225
        y     50  3725
        """
        if aggregate is None:
            aggregate = chunk

        if combine is None:
            if combine_kwargs:
                raise ValueError("`combine_kwargs` provided with no `combine`")
            combine = aggregate
            combine_kwargs = aggregate_kwargs

        chunk_kwargs = chunk_kwargs.copy() if chunk_kwargs else {}
        chunk_kwargs['aca_chunk'] = chunk

        combine_kwargs = combine_kwargs.copy() if combine_kwargs else {}
        combine_kwargs['aca_combine'] = combine

        aggregate_kwargs = aggregate_kwargs.copy() if aggregate_kwargs else {}
        aggregate_kwargs['aca_aggregate'] = aggregate

        return aca(self, chunk=_reduction_chunk, aggregate=_reduction_aggregate,
                   combine=_reduction_combine, meta=meta, token=token,
                   split_every=split_every, chunk_kwargs=chunk_kwargs,
                   aggregate_kwargs=aggregate_kwargs,
                   combine_kwargs=combine_kwargs, **kwargs)

    @derived_from(pd.DataFrame)
    def pipe(self, func, *args, **kwargs):
        # Taken from pandas:
        # https://github.com/pydata/pandas/blob/master/pandas/core/generic.py#L2698-L2707
        if isinstance(func, tuple):
            func, target = func
            if target in kwargs:
                raise ValueError('%s is both the pipe target and a keyword '
                                 'argument' % target)
            kwargs[target] = self
            return func(*args, **kwargs)
        else:
            return func(self, *args, **kwargs)

    def random_split(self, frac, random_state=None):
        """ Pseudorandomly split dataframe into different pieces row-wise

        Parameters
        ----------
        frac : list
            List of floats that should sum to one.
        random_state: int or np.random.RandomState
            If int create a new RandomState with this as the seed
        Otherwise draw from the passed RandomState

        Examples
        --------

        50/50 split

        >>> a, b = df.random_split([0.5, 0.5])  # doctest: +SKIP

        80/10/10 split, consistent random_state

        >>> a, b, c = df.random_split([0.8, 0.1, 0.1], random_state=123)  # doctest: +SKIP

        See Also
        --------
        dask.DataFrame.sample
        """
        if not np.allclose(sum(frac), 1):
            raise ValueError("frac should sum to 1")
        state_data = random_state_data(self.npartitions, random_state)
        token = tokenize(self, frac, random_state)
        name = 'split-' + token
        layer = {(name, i): (pd_split, (self._name, i), frac, state)
                 for i, state in enumerate(state_data)}

        out = []
        for i in range(len(frac)):
            name2 = 'split-%d-%s' % (i, token)
            dsk2 = {(name2, j): (getitem, (name, j), i)
                    for j in range(self.npartitions)}
            graph = HighGraph.from_collections(name2, merge(dsk2, layer),
                                               dependencies=[self])
            out_df = type(self)(graph, name2, self._meta, self.divisions)
            out.append(out_df)
        return out

    def head(self, n=5, npartitions=1, compute=True):
        """ First n rows of the dataset

        Parameters
        ----------
        n : int, optional
            The number of rows to return. Default is 5.
        npartitions : int, optional
            Elements are only taken from the first ``npartitions``, with a
            default of 1. If there are fewer than ``n`` rows in the first
            ``npartitions`` a warning will be raised and any found rows
            returned. Pass -1 to use all partitions.
        compute : bool, optional
            Whether to compute the result, default is True.
        """
        if npartitions <= -1:
            npartitions = self.npartitions
        if npartitions > self.npartitions:
            msg = "only {} partitions, head received {}"
            raise ValueError(msg.format(self.npartitions, npartitions))

        name = 'head-%d-%d-%s' % (npartitions, n, self._name)

        if npartitions > 1:
            name_p = 'head-partial-%d-%s' % (n, self._name)

            dsk = {}
            for i in range(npartitions):
                dsk[(name_p, i)] = (M.head, (self._name, i), n)

            concat = (_concat, [(name_p, i) for i in range(npartitions)])
            dsk[(name, 0)] = (safe_head, concat, n)
        else:
            dsk = {(name, 0): (safe_head, (self._name, 0), n)}

        graph = HighGraph.from_collections(name, dsk, dependencies=[self])
        result = new_dd_object(graph, name, self._meta,
                               [self.divisions[0], self.divisions[npartitions]])

        if compute:
            result = result.compute()
        return result

    def tail(self, n=5, compute=True):
        """ Last n rows of the dataset

        Caveat, the only checks the last n rows of the last partition.
        """
        name = 'tail-%d-%s' % (n, self._name)
        dsk = {(name, 0): (M.tail, (self._name, self.npartitions - 1), n)}

        graph = HighGraph.from_collections(name, dsk, dependencies=[self])
        result = new_dd_object(graph, name, self._meta, self.divisions[-2:])

        if compute:
            result = result.compute()
        return result

    @property
    def loc(self):
        """ Purely label-location based indexer for selection by label.

        >>> df.loc["b"]  # doctest: +SKIP
        >>> df.loc["b":"d"]  # doctest: +SKIP
        """
        from .indexing import _LocIndexer
        return _LocIndexer(self)

    def _partitions(self, index):
        if not isinstance(index, tuple):
            index = (index,)
        from ..array.slicing import normalize_index
        index = normalize_index(index, (self.npartitions,))
        index = tuple(slice(k, k + 1) if isinstance(k, Number) else k
                      for k in index)
        name = 'blocks-' + tokenize(self, index)
        new_keys = np.array(self.__dask_keys__(), dtype=object)[index].tolist()

        divisions = [self.divisions[i] for _, i in new_keys] + [self.divisions[new_keys[-1][1] + 1]]
        dsk = {(name, i): tuple(key) for i, key in enumerate(new_keys)}

        graph = HighGraph.from_collections(name, dsk, dependencies=[self])
        return new_dd_object(graph, name, self._meta, divisions)

    @property
    def partitions(self):
        """ Slice dataframe by partitions

        This allows partitionwise slicing of a Dask Dataframe.  You can perform normal
        Numpy-style slicing but now rather than slice elements of the array you
        slice along partitions so, for example, ``df.partitions[:5]`` produces a new
        Dask Dataframe of the first five partitions.

        Examples
        --------
        >>> df.partitions[0]  # doctest: +SKIP
        >>> df.partitions[:3]  # doctest: +SKIP
        >>> df.partitions[::10]  # doctest: +SKIP

        Returns
        -------
        A Dask DataFrame
        """
        return IndexCallable(self._partitions)

    # Note: iloc is implemented only on DataFrame

    def repartition(self, divisions=None, npartitions=None, freq=None, force=False):
        """ Repartition dataframe along new divisions

        Parameters
        ----------
        divisions : list, optional
            List of partitions to be used. If specified npartitions will be
            ignored.
        npartitions : int, optional
            Number of partitions of output. Only used if divisions isn't
            specified.
        freq : str, pd.Timedelta
            A period on which to partition timeseries data like ``'7D'`` or
            ``'12h'`` or ``pd.Timedelta(hours=12)``.  Assumes a datetime index.
        force : bool, default False
            Allows the expansion of the existing divisions.
            If False then the new divisions lower and upper bounds must be
            the same as the old divisions.

        Examples
        --------
        >>> df = df.repartition(npartitions=10)  # doctest: +SKIP
        >>> df = df.repartition(divisions=[0, 5, 10, 20])  # doctest: +SKIP
        >>> df = df.repartition(freq='7d')  # doctest: +SKIP
        """
        if npartitions is not None and divisions is not None:
            warnings.warn("When providing both npartitions and divisions to "
                          "repartition only npartitions is used.")

        if npartitions is not None:
            return repartition_npartitions(self, npartitions)
        elif divisions is not None:
            return repartition(self, divisions, force=force)
        elif freq is not None:
            return repartition_freq(self, freq=freq)
        else:
            raise ValueError(
                "Provide either divisions= or npartitions= to repartition")

    @derived_from(pd.DataFrame)
    def fillna(self, value=None, method=None, limit=None, axis=None):
        axis = self._validate_axis(axis)
        if method is None and limit is not None:
            raise NotImplementedError("fillna with set limit and method=None")
        if isinstance(value, _Frame):
            test_value = value._meta_nonempty.values[0]
        else:
            test_value = value
        meta = self._meta_nonempty.fillna(value=test_value, method=method,
                                          limit=limit, axis=axis)

        if axis == 1 or method is None:
            # Control whether or not dask's partition alignment happens.
            # We don't want for a pandas Series.
            # We do want it for a dask Series
            if isinstance(value, pd.Series):
                args = ()
                kwargs = {'value': value}
            else:
                args = (value,)
                kwargs = {}
            return self.map_partitions(M.fillna, *args, method=method,
                                       limit=limit, axis=axis, meta=meta,
                                       **kwargs)

        if method in ('pad', 'ffill'):
            method = 'ffill'
            skip_check = 0
            before, after = 1 if limit is None else limit, 0
        else:
            method = 'bfill'
            skip_check = self.npartitions - 1
            before, after = 0, 1 if limit is None else limit

        if limit is None:
            name = 'fillna-chunk-' + tokenize(self, method)
            dsk = {(name, i): (methods.fillna_check, (self._name, i),
                               method, i != skip_check)
                   for i in range(self.npartitions)}
            graph = HighGraph.from_collections(name, dsk, dependencies=[self])
            parts = new_dd_object(graph, name, meta, self.divisions)
        else:
            parts = self

        return parts.map_overlap(M.fillna, before, after, method=method,
                                 limit=limit, meta=meta)

    @derived_from(pd.DataFrame)
    def ffill(self, axis=None, limit=None):
        return self.fillna(method='ffill', limit=limit, axis=axis)

    @derived_from(pd.DataFrame)
    def bfill(self, axis=None, limit=None):
        return self.fillna(method='bfill', limit=limit, axis=axis)

    def sample(self, n=None, frac=None, replace=False, random_state=None):
        """ Random sample of items

        Parameters
        ----------
        n : int, optional
            Number of items to return is not supported by dask. Use frac
            instead.
        frac : float, optional
            Fraction of axis items to return.
        replace : boolean, optional
            Sample with or without replacement. Default = False.
        random_state : int or ``np.random.RandomState``
            If int we create a new RandomState with this as the seed
            Otherwise we draw from the passed RandomState

        See Also
        --------
        DataFrame.random_split
        pandas.DataFrame.sample
        """
        if n is not None:
            msg = ("sample does not support the number of sampled items "
                   "parameter, 'n'. Please use the 'frac' parameter instead.")
            if isinstance(n, Number) and 0 <= n <= 1:
                warnings.warn(msg)
                frac = n
            else:
                raise ValueError(msg)

        if frac is None:
            raise ValueError("frac must not be None")

        if random_state is None:
            random_state = np.random.RandomState()

        name = 'sample-' + tokenize(self, frac, replace, random_state)

        state_data = random_state_data(self.npartitions, random_state)
        dsk = {(name, i): (methods.sample, (self._name, i), state, frac, replace)
               for i, state in enumerate(state_data)}

        graph = HighGraph.from_collections(name, dsk, dependencies=[self])
        return new_dd_object(graph, name, self._meta, self.divisions)

    def to_dask_array(self, lengths=None):
        """Convert a dask DataFrame to a dask array.

        Parameters
        ----------
        lengths : bool or Sequence of ints, optional
            How to determine the chunks sizes for the output array.
            By default, the output array will have unknown chunk lengths
            along the first axis, which can cause some later operations
            to fail.

            * True : immediately compute the length of each partition
            * Sequence : a sequence of integers to use for the chunk sizes
              on the first axis. These values are *not* validated for
              correctness, beyond ensuring that the number of items
              matches the number of partitions.

        Returns
        -------
        """
        from dask.array.core import normalize_chunks

        if lengths is True:
            lengths = tuple(self.map_partitions(len).compute())

        arr = self.map_partitions(np.array, )

        if isinstance(lengths, Sequence):
            lengths = tuple(lengths)

            if len(lengths) != self.npartitions:
                raise ValueError(
                    "The number of items in 'lengths' does not match "
                    "the number of partitions. "
                    "{} != {}".format(len(lengths), self.npartitions)
                )

            if self.ndim == 1:
                chunks = normalize_chunks((lengths,))
            else:
                chunks = normalize_chunks((lengths, (len(self.columns),)))

            arr._chunks = chunks
        elif lengths is not None:
            raise ValueError("Unexpected value for 'lengths': '{}'".format(lengths))
        return arr

    def to_hdf(self, path_or_buf, key, mode='a', append=False, **kwargs):
        """ See dd.to_hdf docstring for more information """
        from .io import to_hdf
        return to_hdf(self, path_or_buf, key, mode, append, **kwargs)

    def to_csv(self, filename, **kwargs):
        """ See dd.to_csv docstring for more information """
        from .io import to_csv
        return to_csv(self, filename, **kwargs)

    def to_json(self, filename, *args, **kwargs):
        """ See dd.to_json docstring for more information """
        from .io import to_json
        return to_json(self, filename, *args, **kwargs)

    def to_delayed(self, optimize_graph=True):
        """Convert into a list of ``dask.delayed`` objects, one per partition.

        Parameters
        ----------
        optimize_graph : bool, optional
            If True [default], the graph is optimized before converting into
            ``dask.delayed`` objects.

        Examples
        --------
        >>> partitions = df.to_delayed()  # doctest: +SKIP

        See Also
        --------
        dask.dataframe.from_delayed
        """
        keys = self.__dask_keys__()
        graph = self.__dask_graph__()
        # if optimize_graph:
        #     dsk = self.__dask_optimize__(dsk, keys)
        return [Delayed(k, graph) for k in keys]

    @classmethod
    def _get_unary_operator(cls, op):
        return lambda self: elemwise(op, self)

    @classmethod
    def _get_binary_operator(cls, op, inv=False):
        if inv:
            return lambda self, other: elemwise(op, other, self)
        else:
            return lambda self, other: elemwise(op, self, other)

    def rolling(self, window, min_periods=None, freq=None, center=False,
                win_type=None, axis=0):
        """Provides rolling transformations.

        Parameters
        ----------
        window : int, str, offset
           Size of the moving window. This is the number of observations used
           for calculating the statistic. The window size must not be so large
           as to span more than one adjacent partition. If using an offset
           or offset alias like '5D', the data must have a ``DatetimeIndex``

           .. versionchanged:: 0.15.0

              Now accepts offsets and string offset aliases

        min_periods : int, default None
            Minimum number of observations in window required to have a value
            (otherwise result is NA).
        center : boolean, default False
            Set the labels at the center of the window.
        win_type : string, default None
            Provide a window type. The recognized window types are identical
            to pandas.
        axis : int, default 0

        Returns
        -------
        a Rolling object on which to call a method to compute a statistic

        Notes
        -----
        The `freq` argument is not supported.
        """
        from dask.dataframe.rolling import Rolling

        if isinstance(window, Integral):
            if window < 0:
                raise ValueError('window must be >= 0')

        if min_periods is not None:
            if not isinstance(min_periods, Integral):
                raise ValueError('min_periods must be an integer')
            if min_periods < 0:
                raise ValueError('min_periods must be >= 0')

        return Rolling(self, window=window, min_periods=min_periods,
                       freq=freq, center=center, win_type=win_type, axis=axis)

    @derived_from(pd.DataFrame)
    def diff(self, periods=1, axis=0):
        axis = self._validate_axis(axis)
        if not isinstance(periods, Integral):
            raise TypeError("periods must be an integer")

        if axis == 1:
            return self.map_partitions(M.diff, token='diff', periods=periods,
                                       axis=1)

        before, after = (periods, 0) if periods > 0 else (0, -periods)
        return self.map_overlap(M.diff, before, after, token='diff',
                                periods=periods)

    @derived_from(pd.DataFrame)
    def shift(self, periods=1, freq=None, axis=0):
        axis = self._validate_axis(axis)
        if not isinstance(periods, Integral):
            raise TypeError("periods must be an integer")

        if axis == 1:
            return self.map_partitions(M.shift, token='shift', periods=periods,
                                       freq=freq, axis=1)

        if freq is None:
            before, after = (periods, 0) if periods > 0 else (0, -periods)
            return self.map_overlap(M.shift, before, after, token='shift',
                                    periods=periods)

        # Let pandas error on invalid arguments
        meta = self._meta_nonempty.shift(periods, freq=freq)
        out = self.map_partitions(M.shift, token='shift', periods=periods,
                                  freq=freq, meta=meta)
        return maybe_shift_divisions(out, periods, freq=freq)

    def _reduction_agg(self, name, axis=None, skipna=True,
                       split_every=False, out=None):
        axis = self._validate_axis(axis)

        meta = getattr(self._meta_nonempty, name)(axis=axis, skipna=skipna)
        token = self._token_prefix + name

        method = getattr(M, name)
        if axis == 1:
            result = self.map_partitions(method, meta=meta,
                                         token=token, skipna=skipna, axis=axis)
            return handle_out(out, result)
        else:
            result = self.reduction(method, meta=meta, token=token,
                                    skipna=skipna, axis=axis,
                                    split_every=split_every)
            if isinstance(self, DataFrame):
                result.divisions = (min(self.columns), max(self.columns))
            return handle_out(out, result)

    @derived_from(pd.DataFrame)
    def abs(self):
        _raise_if_object_series(self, "abs")
        meta = self._meta_nonempty.abs()
        return self.map_partitions(M.abs, meta=meta)

    @derived_from(pd.DataFrame)
    def all(self, axis=None, skipna=True, split_every=False, out=None):
        return self._reduction_agg('all', axis=axis, skipna=skipna,
                                   split_every=split_every, out=out)

    @derived_from(pd.DataFrame)
    def any(self, axis=None, skipna=True, split_every=False, out=None):
        return self._reduction_agg('any', axis=axis, skipna=skipna,
                                   split_every=split_every, out=out)

    @derived_from(pd.DataFrame)
    def sum(self, axis=None, skipna=True, split_every=False, dtype=None,
            out=None, min_count=None):
        result = self._reduction_agg('sum', axis=axis, skipna=skipna,
                                     split_every=split_every, out=out)
        if min_count:
            return result.where(self.notnull().sum(axis=axis) >= min_count,
                                other=np.NaN)
        else:
            return result

    @derived_from(pd.DataFrame)
    def prod(self, axis=None, skipna=True, split_every=False, dtype=None,
             out=None, min_count=None):
        result = self._reduction_agg('prod', axis=axis, skipna=skipna,
                                     split_every=split_every, out=out)
        if min_count:
            return result.where(self.notnull().sum(axis=axis) >= min_count,
                                other=np.NaN)
        else:
            return result

    @derived_from(pd.DataFrame)
    def max(self, axis=None, skipna=True, split_every=False, out=None):
        return self._reduction_agg('max', axis=axis, skipna=skipna,
                                   split_every=split_every, out=out)

    @derived_from(pd.DataFrame)
    def min(self, axis=None, skipna=True, split_every=False, out=None):
        return self._reduction_agg('min', axis=axis, skipna=skipna,
                                   split_every=split_every, out=out)

    @derived_from(pd.DataFrame)
    def idxmax(self, axis=None, skipna=True, split_every=False):
        fn = 'idxmax'
        axis = self._validate_axis(axis)
        meta = self._meta_nonempty.idxmax(axis=axis, skipna=skipna)
        if axis == 1:
            return map_partitions(M.idxmax, self, meta=meta,
                                  token=self._token_prefix + fn,
                                  skipna=skipna, axis=axis)
        else:
            scalar = not isinstance(meta, pd.Series)
            result = aca([self], chunk=idxmaxmin_chunk, aggregate=idxmaxmin_agg,
                         combine=idxmaxmin_combine, meta=meta,
                         aggregate_kwargs={'scalar': scalar},
                         token=self._token_prefix + fn, split_every=split_every,
                         skipna=skipna, fn=fn)
            if isinstance(self, DataFrame):
                result.divisions = (min(self.columns), max(self.columns))
            return result

    @derived_from(pd.DataFrame)
    def idxmin(self, axis=None, skipna=True, split_every=False):
        fn = 'idxmin'
        axis = self._validate_axis(axis)
        meta = self._meta_nonempty.idxmax(axis=axis)
        if axis == 1:
            return map_partitions(M.idxmin, self, meta=meta,
                                  token=self._token_prefix + fn,
                                  skipna=skipna, axis=axis)
        else:
            scalar = not isinstance(meta, pd.Series)
            result = aca([self], chunk=idxmaxmin_chunk, aggregate=idxmaxmin_agg,
                         combine=idxmaxmin_combine, meta=meta,
                         aggregate_kwargs={'scalar': scalar},
                         token=self._token_prefix + fn, split_every=split_every,
                         skipna=skipna, fn=fn)
            if isinstance(self, DataFrame):
                result.divisions = (min(self.columns), max(self.columns))
            return result

    @derived_from(pd.DataFrame)
    def count(self, axis=None, split_every=False):
        axis = self._validate_axis(axis)
        token = self._token_prefix + 'count'
        if axis == 1:
            meta = self._meta_nonempty.count(axis=axis)
            return self.map_partitions(M.count, meta=meta, token=token,
                                       axis=axis)
        else:
            meta = self._meta_nonempty.count()
            result = self.reduction(M.count, aggregate=M.sum, meta=meta,
                                    token=token, split_every=split_every)
            if isinstance(self, DataFrame):
                result.divisions = (min(self.columns), max(self.columns))
            return result

    @derived_from(pd.DataFrame)
    def mean(self, axis=None, skipna=True, split_every=False, dtype=None, out=None):
        axis = self._validate_axis(axis)
        _raise_if_object_series(self, "mean")
        meta = self._meta_nonempty.mean(axis=axis, skipna=skipna)
        if axis == 1:
            result = map_partitions(M.mean, self, meta=meta,
                                    token=self._token_prefix + 'mean',
                                    axis=axis, skipna=skipna)
            return handle_out(out, result)
        else:
            num = self._get_numeric_data()
            s = num.sum(skipna=skipna, split_every=split_every)
            n = num.count(split_every=split_every)
            name = self._token_prefix + 'mean-%s' % tokenize(self, axis, skipna)
            result = map_partitions(methods.mean_aggregate, s, n,
                                    token=name, meta=meta)
            if isinstance(self, DataFrame):
                result.divisions = (min(self.columns), max(self.columns))
            return handle_out(out, result)

    @derived_from(pd.DataFrame)
    def var(self, axis=None, skipna=True, ddof=1, split_every=False, dtype=None, out=None):
        axis = self._validate_axis(axis)
        _raise_if_object_series(self, "var")
        meta = self._meta_nonempty.var(axis=axis, skipna=skipna)
        if axis == 1:
            result = map_partitions(M.var, self, meta=meta,
                                    token=self._token_prefix + 'var',
                                    axis=axis, skipna=skipna, ddof=ddof)
            return handle_out(out, result)
        else:
            num = self._get_numeric_data()
            x = 1.0 * num.sum(skipna=skipna, split_every=split_every)
            x2 = 1.0 * (num ** 2).sum(skipna=skipna, split_every=split_every)
            n = num.count(split_every=split_every)
            name = self._token_prefix + 'var'
            result = map_partitions(methods.var_aggregate, x2, x, n,
                                    token=name, meta=meta, ddof=ddof)
            if isinstance(self, DataFrame):
                result.divisions = (min(self.columns), max(self.columns))
            return handle_out(out, result)

    @derived_from(pd.DataFrame)
    def std(self, axis=None, skipna=True, ddof=1, split_every=False, dtype=None, out=None):
        axis = self._validate_axis(axis)
        _raise_if_object_series(self, "std")
        meta = self._meta_nonempty.std(axis=axis, skipna=skipna)
        if axis == 1:
            result = map_partitions(M.std, self, meta=meta,
                                    token=self._token_prefix + 'std',
                                    axis=axis, skipna=skipna, ddof=ddof)
            return handle_out(out, result)
        else:
            v = self.var(skipna=skipna, ddof=ddof, split_every=split_every)
            name = self._token_prefix + 'std'
            result = map_partitions(np.sqrt, v, meta=meta, token=name)
            return handle_out(out, result)

    @derived_from(pd.DataFrame)
    def sem(self, axis=None, skipna=None, ddof=1, split_every=False):
        axis = self._validate_axis(axis)
        _raise_if_object_series(self, "sem")
        meta = self._meta_nonempty.sem(axis=axis, skipna=skipna, ddof=ddof)
        if axis == 1:
            return map_partitions(M.sem, self, meta=meta,
                                  token=self._token_prefix + 'sem',
                                  axis=axis, skipna=skipna, ddof=ddof)
        else:
            num = self._get_numeric_data()
            v = num.var(skipna=skipna, ddof=ddof, split_every=split_every)
            n = num.count(split_every=split_every)
            name = self._token_prefix + 'sem'
            result = map_partitions(np.sqrt, v / n, meta=meta, token=name)
            if isinstance(self, DataFrame):
                result.divisions = (min(self.columns), max(self.columns))
            return result

    def quantile(self, q=0.5, axis=0):
        """ Approximate row-wise and precise column-wise quantiles of DataFrame

        Parameters
        ----------

        q : list/array of floats, default 0.5 (50%)
            Iterable of numbers ranging from 0 to 1 for the desired quantiles
        axis : {0, 1, 'index', 'columns'} (default 0)
            0 or 'index' for row-wise, 1 or 'columns' for column-wise
        """
        axis = self._validate_axis(axis)
        keyname = 'quantiles-concat--' + tokenize(self, q, axis)

        if axis == 1:
            if isinstance(q, list):
                # Not supported, the result will have current index as columns
                raise ValueError("'q' must be scalar when axis=1 is specified")
            return map_partitions(M.quantile, self, q, axis,
                                  token=keyname, meta=(q, 'f8'))
        else:
            _raise_if_object_series(self, "quantile")
            meta = self._meta.quantile(q, axis=axis)
            num = self._get_numeric_data()
            quantiles = tuple(quantile(self[c], q) for c in num.columns)

            qnames = [(_q._name, 0) for _q in quantiles]

            if isinstance(quantiles[0], Scalar):
                layer = {(keyname, 0): (pd.Series, qnames, num.columns, None, meta.name)}
                graph = HighGraph.from_collections(keyname, layer, dependencies=quantiles)
                divisions = (min(num.columns), max(num.columns))
                return Series(graph, keyname, meta, divisions)
            else:
                layer = {(keyname, 0): (methods.concat, qnames, 1)}
                graph = HighGraph.from_collections(keyname, layer, dependencies=quantiles)
                return DataFrame(graph, keyname, meta, quantiles[0].divisions)

    @derived_from(pd.DataFrame)
    def describe(self, split_every=False, percentiles=None):
        # currently, only numeric describe is supported
        num = self._get_numeric_data()
        if self.ndim == 2 and len(num.columns) == 0:
            raise ValueError("DataFrame contains only non-numeric data.")
        elif self.ndim == 1 and self.dtype == 'object':
            raise ValueError("Cannot compute ``describe`` on object dtype.")
        if percentiles is None:
            percentiles = [0.25, 0.5, 0.75]
        else:
            percentiles = list(set(sorted(percentiles + [0.5])))
        stats = [num.count(split_every=split_every),
                 num.mean(split_every=split_every),
                 num.std(split_every=split_every),
                 num.min(split_every=split_every),
                 num.quantile(percentiles),
                 num.max(split_every=split_every)]
        stats_names = [(s._name, 0) for s in stats]

        name = 'describe--' + tokenize(self, split_every)
        layer = {(name, 0): (methods.describe_aggregate, stats_names)}
        graph = HighGraph.from_collections(name, layer, dependencies=stats)
        return new_dd_object(graph, name, num._meta, divisions=[None, None])

    def _cum_agg(self, op_name, chunk, aggregate, axis, skipna=True,
                 chunk_kwargs=None, out=None):
        """ Wrapper for cumulative operation """

        axis = self._validate_axis(axis)

        if axis == 1:
            name = '{0}{1}(axis=1)'.format(self._token_prefix, op_name)
            result = self.map_partitions(chunk, token=name, **chunk_kwargs)
            return handle_out(out, result)
        else:
            # cumulate each partitions
            name1 = '{0}{1}-map'.format(self._token_prefix, op_name)
            cumpart = map_partitions(chunk, self, token=name1, meta=self,
                                     **chunk_kwargs)

            name2 = '{0}{1}-take-last'.format(self._token_prefix, op_name)
            cumlast = map_partitions(_take_last, cumpart, skipna,
                                     meta=pd.Series([]), token=name2)

            suffix = tokenize(self)
            name = '{0}{1}-{2}'.format(self._token_prefix, op_name, suffix)
            cname = '{0}{1}-cum-last-{2}'.format(self._token_prefix, op_name,
                                                 suffix)

            # aggregate cumulated partisions and its previous last element
            layer = {}
            layer[(name, 0)] = (cumpart._name, 0)

            for i in range(1, self.npartitions):
                # store each cumulative step to graph to reduce computation
                if i == 1:
                    layer[(cname, i)] = (cumlast._name, i - 1)
                else:
                    # aggregate with previous cumulation results
                    layer[(cname, i)] = (aggregate, (cname, i - 1), (cumlast._name, i - 1))
                layer[(name, i)] = (aggregate, (cumpart._name, i), (cname, i))
            graph = HighGraph.from_collections(cname, layer,
                                               dependencies=[cumpart, cumlast])
            result = new_dd_object(graph, name, chunk(self._meta), self.divisions)
            return handle_out(out, result)

    @derived_from(pd.DataFrame)
    def cumsum(self, axis=None, skipna=True, dtype=None, out=None):
        return self._cum_agg('cumsum',
                             chunk=M.cumsum,
                             aggregate=operator.add,
                             axis=axis, skipna=skipna,
                             chunk_kwargs=dict(axis=axis, skipna=skipna),
                             out=out)

    @derived_from(pd.DataFrame)
    def cumprod(self, axis=None, skipna=True, dtype=None, out=None):
        return self._cum_agg('cumprod',
                             chunk=M.cumprod,
                             aggregate=operator.mul,
                             axis=axis, skipna=skipna,
                             chunk_kwargs=dict(axis=axis, skipna=skipna),
                             out=out)

    @derived_from(pd.DataFrame)
    def cummax(self, axis=None, skipna=True, out=None):
        return self._cum_agg('cummax',
                             chunk=M.cummax,
                             aggregate=methods.cummax_aggregate,
                             axis=axis, skipna=skipna,
                             chunk_kwargs=dict(axis=axis, skipna=skipna),
                             out=out)

    @derived_from(pd.DataFrame)
    def cummin(self, axis=None, skipna=True, out=None):
        return self._cum_agg('cummin',
                             chunk=M.cummin,
                             aggregate=methods.cummin_aggregate,
                             axis=axis, skipna=skipna,
                             chunk_kwargs=dict(axis=axis, skipna=skipna),
                             out=out)

    @derived_from(pd.DataFrame)
    def where(self, cond, other=np.nan):
        # cond and other may be dask instance,
        # passing map_partitions via keyword will not be aligned
        return map_partitions(M.where, self, cond, other)

    @derived_from(pd.DataFrame)
    def mask(self, cond, other=np.nan):
        return map_partitions(M.mask, self, cond, other)

    @derived_from(pd.DataFrame)
    def notnull(self):
        return self.map_partitions(M.notnull)

    @derived_from(pd.DataFrame)
    def isnull(self):
        return self.map_partitions(M.isnull)

    @derived_from(pd.DataFrame)
    def isna(self):
        if hasattr(pd, 'isna'):
            return self.map_partitions(M.isna)
        else:
            raise NotImplementedError("Need more recent version of Pandas "
                                      "to support isna. "
                                      "Please use isnull instead.")

    @derived_from(pd.DataFrame)
    def isin(self, values):
        return elemwise(M.isin, self, list(values))

    @derived_from(pd.DataFrame)
    def astype(self, dtype):
        # XXX: Pandas will segfault for empty dataframes when setting
        # categorical dtypes. This operation isn't allowed currently anyway. We
        # get the metadata with a non-empty frame to throw the error instead of
        # segfaulting.
        if isinstance(self._meta, pd.DataFrame) and is_categorical_dtype(dtype):
            meta = self._meta_nonempty.astype(dtype)
        else:
            meta = self._meta.astype(dtype)
        if hasattr(dtype, 'items'):
            # Pandas < 0.21.0, no `categories` attribute, so unknown
            # Pandas >= 0.21.0, known if `categories` attribute is not None
            set_unknown = [k for k, v in dtype.items()
                           if (is_categorical_dtype(v) and
                               getattr(v, 'categories', None) is None)]
            meta = clear_known_categories(meta, cols=set_unknown)
        elif (is_categorical_dtype(dtype) and
              getattr(dtype, 'categories', None) is None):
            meta = clear_known_categories(meta)
        return self.map_partitions(M.astype, dtype=dtype, meta=meta)

    @derived_from(pd.Series)
    def append(self, other):
        # because DataFrame.append will override the method,
        # wrap by pd.Series.append docstring
        from .multi import concat

        if isinstance(other, (list, dict)):
            msg = "append doesn't support list or dict input"
            raise NotImplementedError(msg)

        return concat([self, other], join='outer', interleave_partitions=False)

    @derived_from(pd.DataFrame)
    def align(self, other, join='outer', axis=None, fill_value=None):
        meta1, meta2 = _emulate(M.align, self, other, join, axis=axis,
                                fill_value=fill_value)
        aligned = self.map_partitions(M.align, other, join=join, axis=axis,
                                      fill_value=fill_value)

        token = tokenize(self, other, join, axis, fill_value)

        name1 = 'align1-' + token
        dsk1 = {(name1, i): (getitem, key, 0)
                for i, key in enumerate(aligned.__dask_keys__())}
        dsk1.update(aligned.dask)
        result1 = new_dd_object(dsk1, name1, meta1, aligned.divisions)

        name2 = 'align2-' + token
        dsk2 = {(name2, i): (getitem, key, 1)
                for i, key in enumerate(aligned.__dask_keys__())}
        dsk2.update(aligned.dask)
        result2 = new_dd_object(dsk2, name2, meta2, aligned.divisions)

        return result1, result2

    @derived_from(pd.DataFrame)
    def combine(self, other, func, fill_value=None, overwrite=True):
        return self.map_partitions(M.combine, other, func,
                                   fill_value=fill_value, overwrite=overwrite)

    @derived_from(pd.DataFrame)
    def combine_first(self, other):
        return self.map_partitions(M.combine_first, other)

    @classmethod
    def _bind_operator_method(cls, name, op):
        """ bind operator method like DataFrame.add to this class """
        raise NotImplementedError

    @derived_from(pd.DataFrame)
    def resample(self, rule, closed=None, label=None):
        from .tseries.resample import Resampler
        return Resampler(self, rule, closed=closed, label=label)

    @derived_from(pd.DataFrame)
    def first(self, offset):
        # Let pandas error on bad args
        self._meta_nonempty.first(offset)

        if not self.known_divisions:
            raise ValueError("`first` is not implemented for unknown divisions")

        offset = pd.tseries.frequencies.to_offset(offset)
        date = self.divisions[0] + offset
        end = self.loc._get_partitions(date)

        include_right = offset.isAnchored() or not hasattr(offset, '_inc')

        if end == self.npartitions - 1:
            divs = self.divisions
        else:
            divs = self.divisions[:end + 1] + (date,)

        name = 'first-' + tokenize(self, offset)
        dsk = {(name, i): (self._name, i) for i in range(end)}
        dsk[(name, end)] = (methods.boundary_slice, (self._name, end),
<<<<<<< HEAD
                            None, date, include_right, True, 'ix')
        graph = HighGraph.from_collections(name, dsk, dependencies=[self])
        return new_dd_object(graph, name, self, divs)
=======
                            None, date, include_right, True, 'loc')
        return new_dd_object(merge(self.dask, dsk), name, self, divs)
>>>>>>> abfd5a65

    @derived_from(pd.DataFrame)
    def last(self, offset):
        # Let pandas error on bad args
        self._meta_nonempty.first(offset)

        if not self.known_divisions:
            raise ValueError("`last` is not implemented for unknown divisions")

        offset = pd.tseries.frequencies.to_offset(offset)
        date = self.divisions[-1] - offset
        start = self.loc._get_partitions(date)

        if start == 0:
            divs = self.divisions
        else:
            divs = (date,) + self.divisions[start + 1:]

        name = 'last-' + tokenize(self, offset)
        dsk = {(name, i + 1): (self._name, j + 1)
               for i, j in enumerate(range(start, self.npartitions))}
        dsk[(name, 0)] = (methods.boundary_slice, (self._name, start),
<<<<<<< HEAD
                          date, None, True, False, 'ix')
        graph = HighGraph.from_collections(name, dsk, dependencies=[self])
        return new_dd_object(graph, name, self, divs)
=======
                          date, None, True, False, 'loc')
        return new_dd_object(merge(self.dask, dsk), name, self, divs)
>>>>>>> abfd5a65

    def nunique_approx(self, split_every=None):
        """Approximate number of unique rows.

        This method uses the HyperLogLog algorithm for cardinality
        estimation to compute the approximate number of unique rows.
        The approximate error is 0.406%.

        Parameters
        ----------
        split_every : int, optional
            Group partitions into groups of this size while performing a
            tree-reduction. If set to False, no tree-reduction will be used.
            Default is 8.

        Returns
        -------
        a float representing the approximate number of elements
        """
        from . import hyperloglog # here to avoid circular import issues

        return aca([self], chunk=hyperloglog.compute_hll_array,
                   combine=hyperloglog.reduce_state,
                   aggregate=hyperloglog.estimate_count,
                   split_every=split_every, b=16, meta=float)

    @property
    def values(self):
        """ Return a dask.array of the values of this dataframe

        Warning: This creates a dask.array without precise shape information.
        Operations that depend on shape information, like slicing or reshaping,
        will not work.
        """
        return self.map_partitions(methods.values)


def _raise_if_object_series(x, funcname):
    """
    Utility function to raise an error if an object column does not support
    a certain operation like `mean`.
    """
    if isinstance(x, Series) and hasattr(x, "dtype") and x.dtype == object:
        raise ValueError("`%s` not supported with object series" % funcname)


class Series(_Frame):
    """ Parallel Pandas Series

    Do not use this class directly.  Instead use functions like
    ``dd.read_csv``, ``dd.read_parquet``, or ``dd.from_pandas``.

    Parameters
    ----------

    dsk: dict
        The dask graph to compute this Series
    _name: str
        The key prefix that specifies which keys in the dask comprise this
        particular Series
    meta: pandas.Series
        An empty ``pandas.Series`` with names, dtypes, and index matching the
        expected output.
    divisions: tuple of index values
        Values along which we partition our blocks on the index

    See Also
    --------
    dask.dataframe.DataFrame
    """

    _partition_type = pd.Series
    _token_prefix = 'series-'

    def __array_wrap__(self, array, context=None):
        if isinstance(context, tuple) and len(context) > 0:
            if isinstance(context[1][0], np.ndarray) and context[1][0].shape == ():
                index = None
            else:
                index = context[1][0].index

        return pd.Series(array, index=index, name=self.name)

    @property
    def name(self):
        return self._meta.name

    @name.setter
    def name(self, name):
        self._meta.name = name
        renamed = _rename_dask(self, name)
        # update myself
        self.dask = renamed.dask
        self._name = renamed._name

    @property
    def ndim(self):
        """ Return dimensionality """
        return 1

    @property
    def shape(self):
        """
        Return a tuple representing the dimensionality of a Series.

        The single element of the tuple is a Delayed result.

        Examples
        --------
        >>> series.shape  # doctest: +SKIP
        # (dd.Scalar<size-ag..., dtype=int64>,)
        """
        return (self.size,)

    @property
    def dtype(self):
        """ Return data type """
        return self._meta.dtype

    @cache_readonly
    def dt(self):
        """ Namespace of datetime methods """
        return DatetimeAccessor(self)

    @cache_readonly
    def cat(self):
        return CategoricalAccessor(self)

    @cache_readonly
    def str(self):
        """ Namespace for string methods """
        return StringAccessor(self)

    def __dir__(self):
        o = set(dir(type(self)))
        o.update(self.__dict__)
        # Remove the `cat` and `str` accessors if not available. We can't
        # decide this statically for the `dt` accessor, as it works on
        # datetime-like things as well.
        for accessor in ['cat', 'str']:
            if not hasattr(self._meta, accessor):
                o.remove(accessor)
        return list(o)

    @property
    def nbytes(self):
        """ Number of bytes """
        return self.reduction(methods.nbytes, np.sum, token='nbytes',
                              meta=int, split_every=False)

    @property
    def _repr_data(self):
        return _repr_data_series(self._meta, self._repr_divisions)

    def __repr__(self):
        """ have to overwrite footer """
        if self.name is not None:
            footer = "Name: {name}, dtype: {dtype}".format(name=self.name,
                                                           dtype=self.dtype)
        else:
            footer = "dtype: {dtype}".format(dtype=self.dtype)

        return """Dask {klass} Structure:
{data}
{footer}
Dask Name: {name}, {task} tasks""".format(klass=self.__class__.__name__,
                                          data=self.to_string(),
                                          footer=footer,
                                          name=key_split(self._name),
                                          task=len(self.dask))

    def rename(self, index=None, inplace=False, sorted_index=False):
        """Alter Series index labels or name

        Function / dict values must be unique (1-to-1). Labels not contained in
        a dict / Series will be left as-is. Extra labels listed don't throw an
        error.

        Alternatively, change ``Series.name`` with a scalar value.

        Parameters
        ----------
        index : scalar, hashable sequence, dict-like or callable, optional
            If dict-like or callable, the transformation is applied to the
            index. Scalar or hashable sequence-like will alter the
            ``Series.name`` attribute.
        inplace : boolean, default False
            Whether to return a new Series or modify this one inplace.
        sorted_index : bool, default False
            If true, the output ``Series`` will have known divisions inferred
            from the input series and the transformation. Ignored for
            non-callable/dict-like ``index`` or when the input series has
            unknown divisions. Note that this may only be set to ``True`` if
            you know that the transformed index is monotonicly increasing. Dask
            will check that transformed divisions are monotonic, but cannot
            check all the values between divisions, so incorrectly setting this
            can result in bugs.

        Returns
        -------
        renamed : Series

        See Also
        --------
        pandas.Series.rename
        """
        from pandas.api.types import is_scalar, is_list_like, is_dict_like
        if is_scalar(index) or (is_list_like(index) and not is_dict_like(index)):
            res = self if inplace else self.copy()
            res.name = index
        else:
            res = self.map_partitions(M.rename, index)
            if self.known_divisions:
                if sorted_index and (callable(index) or is_dict_like(index)):
                    old = pd.Series(range(self.npartitions + 1),
                                    index=self.divisions)
                    new = old.rename(index).index
                    if not new.is_monotonic_increasing:
                        msg = ("sorted_index=True, but the transformed index "
                               "isn't monotonic_increasing")
                        raise ValueError(msg)
                    res.divisions = tuple(new.tolist())
                else:
                    res = res.clear_divisions()
            if inplace:
                self.dask = res.dask
                self._name = res._name
                self.divisions = res.divisions
                self._meta = res._meta
                res = self
        return res

    @derived_from(pd.Series)
    def round(self, decimals=0):
        return elemwise(M.round, self, decimals)

    @derived_from(pd.DataFrame)
    def to_timestamp(self, freq=None, how='start', axis=0):
        df = elemwise(M.to_timestamp, self, freq, how, axis)
        df.divisions = tuple(pd.Index(self.divisions).to_timestamp())
        return df

    def quantile(self, q=0.5):
        """ Approximate quantiles of Series

        q : list/array of floats, default 0.5 (50%)
            Iterable of numbers ranging from 0 to 1 for the desired quantiles
        """
        return quantile(self, q)

    def _repartition_quantiles(self, npartitions, upsample=1.0):
        """ Approximate quantiles of Series used for repartitioning
        """
        from .partitionquantiles import partition_quantiles
        return partition_quantiles(self, npartitions, upsample=upsample)

    def __getitem__(self, key):
        if isinstance(key, Series) and self.divisions == key.divisions:
            name = 'index-%s' % tokenize(self, key)
            dsk = dict(((name, i), (operator.getitem, (self._name, i),
                                    (key._name, i)))
                       for i in range(self.npartitions))
            graph = HighGraph.from_collections(name, dsk, dependencies=[self, key])
            return Series(graph, name, self._meta, self.divisions)
        raise NotImplementedError()

    @derived_from(pd.DataFrame)
    def _get_numeric_data(self, how='any', subset=None):
        return self

    @derived_from(pd.Series)
    def iteritems(self):
        for i in range(self.npartitions):
            s = self.get_partition(i).compute()
            for item in s.iteritems():
                yield item

    @classmethod
    def _validate_axis(cls, axis=0):
        if axis not in (0, 'index', None):
            raise ValueError('No axis named {0}'.format(axis))
        # convert to numeric axis
        return {None: 0, 'index': 0}.get(axis, axis)

    @derived_from(pd.Series)
    def groupby(self, by=None, **kwargs):
        from dask.dataframe.groupby import SeriesGroupBy
        return SeriesGroupBy(self, by=by, **kwargs)

    @derived_from(pd.Series)
    def count(self, split_every=False):
        return super(Series, self).count(split_every=split_every)

    def unique(self, split_every=None, split_out=1):
        """
        Return Series of unique values in the object. Includes NA values.

        Returns
        -------
        uniques : Series
        """
        return aca(self, chunk=methods.unique, aggregate=methods.unique,
                   meta=self._meta, token='unique', split_every=split_every,
                   series_name=self.name, split_out=split_out)

    @derived_from(pd.Series)
    def nunique(self, split_every=None):
        return self.drop_duplicates(split_every=split_every).count()

    @derived_from(pd.Series)
    def value_counts(self, split_every=None, split_out=1):
        return aca(self, chunk=M.value_counts,
                   aggregate=methods.value_counts_aggregate,
                   combine=methods.value_counts_combine,
                   meta=self._meta.value_counts(), token='value-counts',
                   split_every=split_every, split_out=split_out,
                   split_out_setup=split_out_on_index)

    @derived_from(pd.Series)
    def nlargest(self, n=5, split_every=None):
        return aca(self, chunk=M.nlargest, aggregate=M.nlargest,
                   meta=self._meta, token='series-nlargest',
                   split_every=split_every, n=n)

    @derived_from(pd.Series)
    def nsmallest(self, n=5, split_every=None):
        return aca(self, chunk=M.nsmallest, aggregate=M.nsmallest,
                   meta=self._meta, token='series-nsmallest',
                   split_every=split_every, n=n)

    @derived_from(pd.Series)
    def isin(self, values):
        return elemwise(M.isin, self, list(values))

    @insert_meta_param_description(pad=12)
    @derived_from(pd.Series)
    def map(self, arg, na_action=None, meta=no_default):
        if not (isinstance(arg, (pd.Series, dict)) or callable(arg)):
            raise TypeError("arg must be pandas.Series, dict or callable."
                            " Got {0}".format(type(arg)))
        name = 'map-' + tokenize(self, arg, na_action)
        dsk = {(name, i): (M.map, k, arg, na_action) for i, k in
               enumerate(self.__dask_keys__())}
        graph = HighGraph.from_collections(name, dsk, dependencies=[self])
        if meta is no_default:
            meta = _emulate(M.map, self, arg, na_action=na_action, udf=True)
        else:
            meta = make_meta(meta)

        return Series(graph, name, meta, self.divisions)

    @derived_from(pd.Series)
    def dropna(self):
        return self.map_partitions(M.dropna)

    @derived_from(pd.Series)
    def between(self, left, right, inclusive=True):
        return self.map_partitions(M.between, left=left,
                                   right=right, inclusive=inclusive)

    @derived_from(pd.Series)
    def clip(self, lower=None, upper=None, out=None):
        if out is not None:
            raise ValueError("'out' must be None")
        # np.clip may pass out
        return self.map_partitions(M.clip, lower=lower, upper=upper)

    @derived_from(pd.Series)
    def clip_lower(self, threshold):
        return self.map_partitions(M.clip_lower, threshold=threshold)

    @derived_from(pd.Series)
    def clip_upper(self, threshold):
        return self.map_partitions(M.clip_upper, threshold=threshold)

    @derived_from(pd.Series)
    def align(self, other, join='outer', axis=None, fill_value=None):
        return super(Series, self).align(other, join=join, axis=axis,
                                         fill_value=fill_value)

    @derived_from(pd.Series)
    def combine(self, other, func, fill_value=None):
        return self.map_partitions(M.combine, other, func,
                                   fill_value=fill_value)

    @derived_from(pd.Series)
    def squeeze(self):
        return self

    @derived_from(pd.Series)
    def combine_first(self, other):
        return self.map_partitions(M.combine_first, other)

    def to_bag(self, index=False):
        """ Craeate a Dask Bag from a Series """
        from .io import to_bag
        return to_bag(self, index)

    @derived_from(pd.Series)
    def to_frame(self, name=None):
        return self.map_partitions(M.to_frame, name,
                                   meta=self._meta.to_frame(name))

    @derived_from(pd.Series)
    def to_string(self, max_rows=5):
        # option_context doesn't affect
        return self._repr_data.to_string(max_rows=max_rows)

    @classmethod
    def _bind_operator_method(cls, name, op):
        """ bind operator method like DataFrame.add to this class """

        def meth(self, other, level=None, fill_value=None, axis=0):
            if level is not None:
                raise NotImplementedError('level must be None')
            axis = self._validate_axis(axis)
            meta = _emulate(op, self, other, axis=axis, fill_value=fill_value)
            return map_partitions(op, self, other, meta=meta,
                                  axis=axis, fill_value=fill_value)
        meth.__doc__ = op.__doc__
        bind_method(cls, name, meth)

    @classmethod
    def _bind_comparison_method(cls, name, comparison):
        """ bind comparison method like DataFrame.add to this class """

        def meth(self, other, level=None, axis=0):
            if level is not None:
                raise NotImplementedError('level must be None')
            axis = self._validate_axis(axis)
            return elemwise(comparison, self, other, axis=axis)

        meth.__doc__ = comparison.__doc__
        bind_method(cls, name, meth)

    @insert_meta_param_description(pad=12)
    def apply(self, func, convert_dtype=True, meta=no_default, args=(), **kwds):
        """ Parallel version of pandas.Series.apply

        Parameters
        ----------
        func : function
            Function to apply
        convert_dtype : boolean, default True
            Try to find better dtype for elementwise function results.
            If False, leave as dtype=object.
        $META
        args : tuple
            Positional arguments to pass to function in addition to the value.

        Additional keyword arguments will be passed as keywords to the function.

        Returns
        -------
        applied : Series or DataFrame if func returns a Series.

        Examples
        --------
        >>> import dask.dataframe as dd
        >>> s = pd.Series(range(5), name='x')
        >>> ds = dd.from_pandas(s, npartitions=2)

        Apply a function elementwise across the Series, passing in extra
        arguments in ``args`` and ``kwargs``:

        >>> def myadd(x, a, b=1):
        ...     return x + a + b
        >>> res = ds.apply(myadd, args=(2,), b=1.5)

        By default, dask tries to infer the output metadata by running your
        provided function on some fake data. This works well in many cases, but
        can sometimes be expensive, or even fail. To avoid this, you can
        manually specify the output metadata with the ``meta`` keyword. This
        can be specified in many forms, for more information see
        ``dask.dataframe.utils.make_meta``.

        Here we specify the output is a Series with name ``'x'``, and dtype
        ``float64``:

        >>> res = ds.apply(myadd, args=(2,), b=1.5, meta=('x', 'f8'))

        In the case where the metadata doesn't change, you can also pass in
        the object itself directly:

        >>> res = ds.apply(lambda x: x + 1, meta=ds)

        See Also
        --------
        dask.Series.map_partitions
        """
        if meta is no_default:
            msg = ("`meta` is not specified, inferred from partial data. "
                   "Please provide `meta` if the result is unexpected.\n"
                   "  Before: .apply(func)\n"
                   "  After:  .apply(func, meta={'x': 'f8', 'y': 'f8'}) for dataframe result\n"
                   "  or:     .apply(func, meta=('x', 'f8'))            for series result")
            warnings.warn(msg)

            meta = _emulate(M.apply, self._meta_nonempty, func,
                            convert_dtype=convert_dtype,
                            args=args, udf=True, **kwds)

        return map_partitions(M.apply, self, func,
                              convert_dtype, args, meta=meta, **kwds)

    @derived_from(pd.Series)
    def cov(self, other, min_periods=None, split_every=False):
        from .multi import concat
        if not isinstance(other, Series):
            raise TypeError("other must be a dask.dataframe.Series")
        df = concat([self, other], axis=1)
        return cov_corr(df, min_periods, scalar=True, split_every=split_every)

    @derived_from(pd.Series)
    def corr(self, other, method='pearson', min_periods=None,
             split_every=False):
        from .multi import concat
        if not isinstance(other, Series):
            raise TypeError("other must be a dask.dataframe.Series")
        if method != 'pearson':
            raise NotImplementedError("Only Pearson correlation has been "
                                      "implemented")
        df = concat([self, other], axis=1)
        return cov_corr(df, min_periods, corr=True, scalar=True,
                        split_every=split_every)

    @derived_from(pd.Series)
    def autocorr(self, lag=1, split_every=False):
        if not isinstance(lag, Integral):
            raise TypeError("lag must be an integer")
        return self.corr(self if lag == 0 else self.shift(lag),
                         split_every=split_every)

    @derived_from(pd.Series)
    def memory_usage(self, index=True, deep=False):
        result = self.map_partitions(M.memory_usage, index=index, deep=deep)
        return delayed(sum)(result.to_delayed())


class Index(Series):

    _partition_type = pd.Index
    _token_prefix = 'index-'

    _dt_attributes = {'nanosecond', 'microsecond', 'millisecond', 'dayofyear',
                      'minute', 'hour', 'day', 'dayofweek', 'second', 'week',
                      'weekday', 'weekofyear', 'month', 'quarter', 'year'}

    _cat_attributes = {'known', 'as_known', 'as_unknown', 'add_categories',
                       'categories', 'remove_categories', 'reorder_categories',
                       'as_ordered', 'codes', 'remove_unused_categories',
                       'set_categories', 'as_unordered', 'ordered',
                       'rename_categories'}

    def __getattr__(self, key):
        if is_categorical_dtype(self.dtype) and key in self._cat_attributes:
            return getattr(self.cat, key)
        elif key in self._dt_attributes:
            return getattr(self.dt, key)
        raise AttributeError("'Index' object has no attribute %r" % key)

    def __dir__(self):
        out = super(Index, self).__dir__()
        out.extend(self._dt_attributes)
        if is_categorical_dtype(self.dtype):
            out.extend(self._cat_attributes)
        return out

    @property
    def index(self):
        msg = "'{0}' object has no attribute 'index'"
        raise AttributeError(msg.format(self.__class__.__name__))

    def __array_wrap__(self, array, context=None):
        return pd.Index(array, name=self.name)

    def head(self, n=5, compute=True):
        """ First n items of the Index.

        Caveat, this only checks the first partition.
        """
        name = 'head-%d-%s' % (n, self._name)
        dsk = {(name, 0): (operator.getitem, (self._name, 0), slice(0, n))}
        graph = HighGraph.from_collections(name, dsk, dependencies=[self])

        result = new_dd_object(graph, name, self._meta, self.divisions[:2])

        if compute:
            result = result.compute()
        return result

    @derived_from(pd.Index)
    def max(self, split_every=False):
        return self.reduction(M.max, meta=self._meta_nonempty.max(),
                              token=self._token_prefix + 'max',
                              split_every=split_every)

    @derived_from(pd.Index)
    def min(self, split_every=False):
        return self.reduction(M.min, meta=self._meta_nonempty.min(),
                              token=self._token_prefix + 'min',
                              split_every=split_every)

    def count(self, split_every=False):
        return self.reduction(methods.index_count, np.sum,
                              token='index-count', meta=int,
                              split_every=split_every)

    @derived_from(pd.Index)
    def shift(self, periods=1, freq=None):
        if isinstance(self._meta, pd.PeriodIndex):
            if freq is not None:
                raise ValueError("PeriodIndex doesn't accept `freq` argument")
            meta = self._meta_nonempty.shift(periods)
            out = self.map_partitions(M.shift, periods, meta=meta,
                                      token='shift')
        else:
            # Pandas will raise for other index types that don't implement shift
            meta = self._meta_nonempty.shift(periods, freq=freq)
            out = self.map_partitions(M.shift, periods, token='shift',
                                      meta=meta, freq=freq)
        if freq is None:
            freq = meta.freq
        return maybe_shift_divisions(out, periods, freq=freq)

    @derived_from(pd.Index)
    def to_series(self):
        return self.map_partitions(M.to_series,
                                   meta=self._meta.to_series())


class DataFrame(_Frame):
    """
    Parallel Pandas DataFrame

    Do not use this class directly.  Instead use functions like
    ``dd.read_csv``, ``dd.read_parquet``, or ``dd.from_pandas``.

    Parameters
    ----------
    dsk: dict
        The dask graph to compute this DataFrame
    name: str
        The key prefix that specifies which keys in the dask comprise this
        particular DataFrame
    meta: pandas.DataFrame
        An empty ``pandas.DataFrame`` with names, dtypes, and index matching
        the expected output.
    divisions: tuple of index values
        Values along which we partition our blocks on the index
    """

    _partition_type = pd.DataFrame
    _token_prefix = 'dataframe-'

    def __array_wrap__(self, array, context=None):
        if isinstance(context, tuple) and len(context) > 0:
            if isinstance(context[1][0], np.ndarray) and context[1][0].shape == ():
                index = None
            else:
                index = context[1][0].index

        return pd.DataFrame(array, index=index, columns=self.columns)

    @property
    def columns(self):
        return self._meta.columns

    @columns.setter
    def columns(self, columns):
        renamed = _rename_dask(self, columns)
        self._meta = renamed._meta
        self._name = renamed._name
        self.dask = renamed.dask

    @property
    def iloc(self):
        """Purely integer-location based indexing for selection by position.

        Only indexing the column positions is supported. Trying to select
        row positions will raise a ValueError.

        See :ref:`dataframe.indexing` for more.

        Examples
        --------
        >>> df.iloc[:, [2, 0, 1]]  # doctest: +SKIP
        """
        from .indexing import _iLocIndexer
        return _iLocIndexer(self)

    def __getitem__(self, key):
        name = 'getitem-%s' % tokenize(self, key)
        if np.isscalar(key) or isinstance(key, (tuple, string_types)):

            if isinstance(self._meta.index, (pd.DatetimeIndex, pd.PeriodIndex)):
                if key not in self._meta.columns:
                    return self.loc[key]

            # error is raised from pandas
            meta = self._meta[_extract_meta(key)]
            dsk = {(name, i): (operator.getitem, (self._name, i), key)
                   for i in range(self.npartitions)}
            graph = HighGraph.from_collections(name, dsk, dependencies=[self])
            return new_dd_object(graph, name, meta, self.divisions)
        elif isinstance(key, slice):
            return self.loc[key]

        if isinstance(key, (pd.Series, np.ndarray, pd.Index, list)):
            # error is raised from pandas
            meta = self._meta[_extract_meta(key)]

            dsk = {(name, i): (operator.getitem, (self._name, i), key)
                   for i in range(self.npartitions)}
            graph = HighGraph.from_collections(name, dsk, dependencies=[self])
            return new_dd_object(graph, name, meta, self.divisions)
        if isinstance(key, Series):
            # do not perform dummy calculation, as columns will not be changed.
            #
            if self.divisions != key.divisions:
                from .multi import _maybe_align_partitions
                self, key = _maybe_align_partitions([self, key])
            dsk = {(name, i): (M.__getitem__, (self._name, i), (key._name, i))
                   for i in range(self.npartitions)}
            graph = HighGraph.from_collections(name, dsk, dependencies=[self, key])
            return new_dd_object(graph, name, self, self.divisions)
        raise NotImplementedError(key)

    def __setitem__(self, key, value):
        if isinstance(key, (tuple, list)):
            df = self.assign(**{k: value[c]
                                for k, c in zip(key, value.columns)})
        else:
            df = self.assign(**{key: value})

        self.dask = df.dask
        self._name = df._name
        self._meta = df._meta
        self.divisions = df.divisions

    def __delitem__(self, key):
        result = self.drop([key], axis=1)
        self.dask = result.dask
        self._name = result._name
        self._meta = result._meta

    def __setattr__(self, key, value):
        try:
            columns = object.__getattribute__(self, '_meta').columns
        except AttributeError:
            columns = ()

        if key in columns:
            self[key] = value
        else:
            object.__setattr__(self, key, value)

    def __getattr__(self, key):
        if key in self.columns:
            meta = self._meta[key]
            name = 'getitem-%s' % tokenize(self, key)
            dsk = {(name, i): (operator.getitem, (self._name, i), key)
                   for i in range(self.npartitions)}
            graph = HighGraph.from_collections(name, dsk, dependencies=[self])
            return new_dd_object(graph, name, meta, self.divisions)
        raise AttributeError("'DataFrame' object has no attribute %r" % key)

    def __dir__(self):
        o = set(dir(type(self)))
        o.update(self.__dict__)
        o.update(c for c in self.columns if
                 (isinstance(c, pd.compat.string_types) and
                  pd.compat.isidentifier(c)))
        return list(o)

    def _ipython_key_completions_(self):
        return self.columns.tolist()

    @property
    def ndim(self):
        """ Return dimensionality """
        return 2

    @property
    def shape(self):
        """
        Return a tuple representing the dimensionality of the DataFrame.

        The number of rows is a Delayed result. The number of columns
        is a concrete integer.

        Examples
        --------
        >>> df.size  # doctest: +SKIP
        (Delayed('int-07f06075-5ecc-4d77-817e-63c69a9188a8'), 2)
        """
        col_size = len(self.columns)
        row_size = delayed(int)(self.size / col_size)
        return (row_size, col_size)

    @property
    def dtypes(self):
        """ Return data types """
        return self._meta.dtypes

    @derived_from(pd.DataFrame)
    def get_dtype_counts(self):
        return self._meta.get_dtype_counts()

    @derived_from(pd.DataFrame)
    def get_ftype_counts(self):
        return self._meta.get_ftype_counts()

    @derived_from(pd.DataFrame)
    def select_dtypes(self, include=None, exclude=None):
        cs = self._meta.select_dtypes(include=include, exclude=exclude).columns
        return self[list(cs)]

    def set_index(self, other, drop=True, sorted=False, npartitions=None,
                  divisions=None, **kwargs):
        """Set the DataFrame index (row labels) using an existing column

        This realigns the dataset to be sorted by a new column.  This can have a
        significant impact on performance, because joins, groupbys, lookups, etc.
        are all much faster on that column.  However, this performance increase
        comes with a cost, sorting a parallel dataset requires expensive shuffles.
        Often we ``set_index`` once directly after data ingest and filtering and
        then perform many cheap computations off of the sorted dataset.

        This function operates exactly like ``pandas.set_index`` except with
        different performance costs (it is much more expensive).  Under normal
        operation this function does an initial pass over the index column to
        compute approximate qunatiles to serve as future divisions.  It then passes
        over the data a second time, splitting up each input partition into several
        pieces and sharing those pieces to all of the output partitions now in
        sorted order.

        In some cases we can alleviate those costs, for example if your dataset is
        sorted already then we can avoid making many small pieces or if you know
        good values to split the new index column then we can avoid the initial
        pass over the data.  For example if your new index is a datetime index and
        your data is already sorted by day then this entire operation can be done
        for free.  You can control these options with the following parameters.

        Parameters
        ----------
        df: Dask DataFrame
        index: string or Dask Series
        npartitions: int, None, or 'auto'
            The ideal number of output partitions.   If None use the same as
            the input.  If 'auto' then decide by memory use.
        shuffle: string, optional
            Either ``'disk'`` for single-node operation or ``'tasks'`` for
            distributed operation.  Will be inferred by your current scheduler.
        sorted: bool, optional
            If the index column is already sorted in increasing order.
            Defaults to False
        divisions: list, optional
            Known values on which to separate index values of the partitions.
            See https://docs.dask.org/en/latest/dataframe-design.html#partitions
            Defaults to computing this with a single pass over the data. Note
            that if ``sorted=True``, specified divisions are assumed to match
            the existing partitions in the data. If this is untrue, you should
            leave divisions empty and call ``repartition`` after ``set_index``.
        compute: bool
            Whether or not to trigger an immediate computation. Defaults to False.

        Examples
        --------
        >>> df2 = df.set_index('x')  # doctest: +SKIP
        >>> df2 = df.set_index(d.x)  # doctest: +SKIP
        >>> df2 = df.set_index(d.timestamp, sorted=True)  # doctest: +SKIP

        A common case is when we have a datetime column that we know to be
        sorted and is cleanly divided by day.  We can set this index for free
        by specifying both that the column is pre-sorted and the particular
        divisions along which is is separated

        >>> import pandas as pd
        >>> divisions = pd.date_range('2000', '2010', freq='1D')
        >>> df2 = df.set_index('timestamp', sorted=True, divisions=divisions)  # doctest: +SKIP
        """
        pre_sorted = sorted
        del sorted

        if divisions is not None:
            check_divisions(divisions)

        if pre_sorted:
            from .shuffle import set_sorted_index
            return set_sorted_index(self, other, drop=drop, divisions=divisions,
                                    **kwargs)
        else:
            from .shuffle import set_index
            return set_index(self, other, drop=drop, npartitions=npartitions,
                             divisions=divisions, **kwargs)

    @derived_from(pd.DataFrame)
    def nlargest(self, n=5, columns=None, split_every=None):
        token = 'dataframe-nlargest'
        return aca(self, chunk=M.nlargest, aggregate=M.nlargest,
                   meta=self._meta, token=token, split_every=split_every,
                   n=n, columns=columns)

    @derived_from(pd.DataFrame)
    def nsmallest(self, n=5, columns=None, split_every=None):
        token = 'dataframe-nsmallest'
        return aca(self, chunk=M.nsmallest, aggregate=M.nsmallest,
                   meta=self._meta, token=token, split_every=split_every,
                   n=n, columns=columns)

    @derived_from(pd.DataFrame)
    def groupby(self, by=None, **kwargs):
        from dask.dataframe.groupby import DataFrameGroupBy
        return DataFrameGroupBy(self, by=by, **kwargs)

    @wraps(categorize)
    def categorize(self, columns=None, index=None, split_every=None, **kwargs):
        return categorize(self, columns=columns, index=index,
                          split_every=split_every, **kwargs)

    @derived_from(pd.DataFrame)
    def assign(self, **kwargs):
        for k, v in kwargs.items():
            if not (isinstance(v, (Series, Scalar, pd.Series)) or
                    callable(v) or pd.api.types.is_scalar(v)):
                raise TypeError("Column assignment doesn't support type "
                                "{0}".format(type(v).__name__))
            if callable(v):
                kwargs[k] = v(self)

        pairs = list(sum(kwargs.items(), ()))

        # Figure out columns of the output
        df2 = self._meta.assign(**_extract_meta(kwargs))
        return elemwise(methods.assign, self, *pairs, meta=df2)

    @derived_from(pd.DataFrame, ua_args=['index'])
    def rename(self, index=None, columns=None):
        if index is not None:
            raise ValueError("Cannot rename index.")

        # *args here is index, columns but columns arg is already used
        return self.map_partitions(M.rename, None, columns=columns)

    def query(self, expr, **kwargs):
        """ Filter dataframe with complex expression

        Blocked version of pd.DataFrame.query

        This is like the sequential version except that this will also happen
        in many threads.  This may conflict with ``numexpr`` which will use
        multiple threads itself.  We recommend that you set numexpr to use a
        single thread

            import numexpr
            numexpr.set_nthreads(1)

        See also
        --------
        pandas.DataFrame.query
        """
        return self.map_partitions(M.query, expr, **kwargs)

    @derived_from(pd.DataFrame)
    def eval(self, expr, inplace=None, **kwargs):
        if inplace is None:
            if PANDAS_VERSION >= '0.21.0':
                inplace = False
        if '=' in expr and inplace in (True, None):
            raise NotImplementedError("Inplace eval not supported."
                                      " Please use inplace=False")
        meta = self._meta.eval(expr, inplace=inplace, **kwargs)
        return self.map_partitions(M.eval, expr, meta=meta, inplace=inplace, **kwargs)

    @derived_from(pd.DataFrame)
    def dropna(self, how='any', subset=None):
        return self.map_partitions(M.dropna, how=how, subset=subset)

    @derived_from(pd.DataFrame)
    def clip(self, lower=None, upper=None, out=None):
        if out is not None:
            raise ValueError("'out' must be None")
        return self.map_partitions(M.clip, lower=lower, upper=upper)

    @derived_from(pd.DataFrame)
    def clip_lower(self, threshold):
        return self.map_partitions(M.clip_lower, threshold=threshold)

    @derived_from(pd.DataFrame)
    def clip_upper(self, threshold):
        return self.map_partitions(M.clip_upper, threshold=threshold)

    @derived_from(pd.DataFrame)
    def squeeze(self, axis=None):
        if axis in [None, 1]:
            if len(self.columns) == 1:
                return self[self.columns[0]]
            else:
                return self

        elif axis == 0:
            raise NotImplementedError("{0} does not support "
                                      "squeeze along axis 0".format(type(self)))

        elif axis not in [0, 1, None]:
            raise ValueError('No axis {0} for object type {1}'.format(
                axis, type(self)))

    @derived_from(pd.DataFrame)
    def to_timestamp(self, freq=None, how='start', axis=0):
        df = elemwise(M.to_timestamp, self, freq, how, axis)
        df.divisions = tuple(pd.Index(self.divisions).to_timestamp())
        return df

    def to_bag(self, index=False):
        """Convert to a dask Bag of tuples of each row.

        Parameters
        ----------
        index : bool, optional
            If True, the index is included as the first element of each tuple.
            Default is False.
        """
        from .io import to_bag
        return to_bag(self, index)

    def to_parquet(self, path, *args, **kwargs):
        """ See dd.to_parquet docstring for more information """
        from .io import to_parquet
        return to_parquet(self, path, *args, **kwargs)

    @derived_from(pd.DataFrame)
    def to_string(self, max_rows=5):
        # option_context doesn't affect
        return self._repr_data.to_string(max_rows=max_rows,
                                         show_dimensions=False)

    def _get_numeric_data(self, how='any', subset=None):
        # calculate columns to avoid unnecessary calculation
        numerics = self._meta._get_numeric_data()

        if len(numerics.columns) < len(self.columns):
            name = self._token_prefix + '-get_numeric_data'
            return self.map_partitions(M._get_numeric_data,
                                       meta=numerics, token=name)
        else:
            # use myself if all numerics
            return self

    @classmethod
    def _validate_axis(cls, axis=0):
        if axis not in (0, 1, 'index', 'columns', None):
            raise ValueError('No axis named {0}'.format(axis))
        # convert to numeric axis
        return {None: 0, 'index': 0, 'columns': 1}.get(axis, axis)

    @derived_from(pd.DataFrame)
    def drop(self, labels, axis=0, errors='raise'):
        axis = self._validate_axis(axis)
        if axis == 1:
            return self.map_partitions(M.drop, labels, axis=axis, errors=errors)
        raise NotImplementedError("Drop currently only works for axis=1")

    @derived_from(pd.DataFrame)
    def merge(self, right, how='inner', on=None, left_on=None, right_on=None,
              left_index=False, right_index=False, suffixes=('_x', '_y'),
              indicator=False, npartitions=None, shuffle=None):

        if not isinstance(right, (DataFrame, pd.DataFrame)):
            raise ValueError('right must be DataFrame')

        from .multi import merge
        return merge(self, right, how=how, on=on, left_on=left_on,
                     right_on=right_on, left_index=left_index,
                     right_index=right_index, suffixes=suffixes,
                     npartitions=npartitions, indicator=indicator,
                     shuffle=shuffle)

    @derived_from(pd.DataFrame)
    def join(self, other, on=None, how='left',
             lsuffix='', rsuffix='', npartitions=None, shuffle=None):

        if not isinstance(other, (DataFrame, pd.DataFrame)):
            raise ValueError('other must be DataFrame')

        from .multi import merge
        return merge(self, other, how=how,
                     left_index=on is None, right_index=True,
                     left_on=on, suffixes=[lsuffix, rsuffix],
                     npartitions=npartitions, shuffle=shuffle)

    @derived_from(pd.DataFrame)
    def append(self, other):
        if isinstance(other, Series):
            msg = ('Unable to appending dd.Series to dd.DataFrame.'
                   'Use pd.Series to append as row.')
            raise ValueError(msg)
        elif isinstance(other, pd.Series):
            other = other.to_frame().T
        return super(DataFrame, self).append(other)

    @derived_from(pd.DataFrame)
    def iterrows(self):
        for i in range(self.npartitions):
            df = self.get_partition(i).compute()
            for row in df.iterrows():
                yield row

    @derived_from(pd.DataFrame)
    def itertuples(self):
        for i in range(self.npartitions):
            df = self.get_partition(i).compute()
            for row in df.itertuples():
                yield row

    @classmethod
    def _bind_operator_method(cls, name, op):
        """ bind operator method like DataFrame.add to this class """

        # name must be explicitly passed for div method whose name is truediv

        def meth(self, other, axis='columns', level=None, fill_value=None):
            if level is not None:
                raise NotImplementedError('level must be None')

            axis = self._validate_axis(axis)

            if axis in (1, 'columns'):
                # When axis=1 and other is a series, `other` is transposed
                # and the operator is applied broadcast across rows. This
                # isn't supported with dd.Series.
                if isinstance(other, Series):
                    msg = 'Unable to {0} dd.Series with axis=1'.format(name)
                    raise ValueError(msg)
                elif isinstance(other, pd.Series):
                    # Special case for pd.Series to avoid unwanted partitioning
                    # of other. We pass it in as a kwarg to prevent this.
                    meta = _emulate(op, self, other=other, axis=axis,
                                    fill_value=fill_value)
                    return map_partitions(op, self, other=other, meta=meta,
                                          axis=axis, fill_value=fill_value)

            meta = _emulate(op, self, other, axis=axis, fill_value=fill_value)
            return map_partitions(op, self, other, meta=meta,
                                  axis=axis, fill_value=fill_value)
        meth.__doc__ = op.__doc__
        bind_method(cls, name, meth)

    @classmethod
    def _bind_comparison_method(cls, name, comparison):
        """ bind comparison method like DataFrame.add to this class """

        def meth(self, other, axis='columns', level=None):
            if level is not None:
                raise NotImplementedError('level must be None')
            axis = self._validate_axis(axis)
            return elemwise(comparison, self, other, axis=axis)

        meth.__doc__ = comparison.__doc__
        bind_method(cls, name, meth)

    @insert_meta_param_description(pad=12)
    def apply(self, func, axis=0, broadcast=None, raw=False, reduce=None,
              args=(), meta=no_default, **kwds):
        """ Parallel version of pandas.DataFrame.apply

        This mimics the pandas version except for the following:

        1.  Only ``axis=1`` is supported (and must be specified explicitly).
        2.  The user should provide output metadata via the `meta` keyword.

        Parameters
        ----------
        func : function
            Function to apply to each column/row
        axis : {0 or 'index', 1 or 'columns'}, default 0
            - 0 or 'index': apply function to each column (NOT SUPPORTED)
            - 1 or 'columns': apply function to each row
        $META
        args : tuple
            Positional arguments to pass to function in addition to the array/series

        Additional keyword arguments will be passed as keywords to the function

        Returns
        -------
        applied : Series or DataFrame

        Examples
        --------
        >>> import dask.dataframe as dd
        >>> df = pd.DataFrame({'x': [1, 2, 3, 4, 5],
        ...                    'y': [1., 2., 3., 4., 5.]})
        >>> ddf = dd.from_pandas(df, npartitions=2)

        Apply a function to row-wise passing in extra arguments in ``args`` and
        ``kwargs``:

        >>> def myadd(row, a, b=1):
        ...     return row.sum() + a + b
        >>> res = ddf.apply(myadd, axis=1, args=(2,), b=1.5)

        By default, dask tries to infer the output metadata by running your
        provided function on some fake data. This works well in many cases, but
        can sometimes be expensive, or even fail. To avoid this, you can
        manually specify the output metadata with the ``meta`` keyword. This
        can be specified in many forms, for more information see
        ``dask.dataframe.utils.make_meta``.

        Here we specify the output is a Series with name ``'x'``, and dtype
        ``float64``:

        >>> res = ddf.apply(myadd, axis=1, args=(2,), b=1.5, meta=('x', 'f8'))

        In the case where the metadata doesn't change, you can also pass in
        the object itself directly:

        >>> res = ddf.apply(lambda row: row + 1, axis=1, meta=ddf)

        See Also
        --------
        dask.DataFrame.map_partitions
        """

        axis = self._validate_axis(axis)
        pandas_kwargs = {
            'axis': axis,
            'broadcast': broadcast,
            'raw': raw,
            'reduce': None,
        }

        if PANDAS_VERSION >= '0.23.0':
            kwds.setdefault('result_type', None)

        kwds.update(pandas_kwargs)

        if axis == 0:
            msg = ("dd.DataFrame.apply only supports axis=1\n"
                   "  Try: df.apply(func, axis=1)")
            raise NotImplementedError(msg)

        if meta is no_default:
            msg = ("`meta` is not specified, inferred from partial data. "
                   "Please provide `meta` if the result is unexpected.\n"
                   "  Before: .apply(func)\n"
                   "  After:  .apply(func, meta={'x': 'f8', 'y': 'f8'}) for dataframe result\n"
                   "  or:     .apply(func, meta=('x', 'f8'))            for series result")
            warnings.warn(msg)

            meta = _emulate(M.apply, self._meta_nonempty, func,
                            args=args, udf=True, **kwds)

        return map_partitions(M.apply, self, func, args=args, meta=meta, **kwds)

    @derived_from(pd.DataFrame)
    def applymap(self, func, meta='__no_default__'):
        return elemwise(M.applymap, self, func, meta=meta)

    @derived_from(pd.DataFrame)
    def round(self, decimals=0):
        return elemwise(M.round, self, decimals)

    @derived_from(pd.DataFrame)
    def cov(self, min_periods=None, split_every=False):
        return cov_corr(self, min_periods, split_every=split_every)

    @derived_from(pd.DataFrame)
    def corr(self, method='pearson', min_periods=None, split_every=False):
        if method != 'pearson':
            raise NotImplementedError("Only Pearson correlation has been "
                                      "implemented")
        return cov_corr(self, min_periods, True, split_every=split_every)

    def info(self, buf=None, verbose=False, memory_usage=False):
        """
        Concise summary of a Dask DataFrame.
        """

        if buf is None:
            import sys
            buf = sys.stdout

        lines = [str(type(self))]

        if len(self.columns) == 0:
            lines.append('Index: 0 entries')
            lines.append('Empty %s' % type(self).__name__)
            put_lines(buf, lines)
            return

        # Group and execute the required computations
        computations = {}
        if verbose:
            computations.update({'index': self.index, 'count': self.count()})
        if memory_usage:
            computations.update({'memory_usage': self.map_partitions(M.memory_usage, index=True)})
        computations = dict(zip(computations.keys(), da.compute(*computations.values())))

        if verbose:
            index = computations['index']
            counts = computations['count']
            lines.append(index_summary(index))
            lines.append('Data columns (total {} columns):'.format(len(self.columns)))

            if PANDAS_VERSION >= '0.20.0':
                from pandas.io.formats.printing import pprint_thing
            else:
                from pandas.formats.printing import pprint_thing
            space = max([len(pprint_thing(k)) for k in self.columns]) + 3
            column_template = '{!s:<%d} {} non-null {}' % space
            column_info = [column_template.format(pprint_thing(x[0]), x[1], x[2])
                           for x in zip(self.columns, counts, self.dtypes)]
        else:
            column_info = [index_summary(self.columns, name='Columns')]

        lines.extend(column_info)
        dtype_counts = ['%s(%d)' % k for k in sorted(self.dtypes.value_counts().iteritems(), key=str)]
        lines.append('dtypes: {}'.format(', '.join(dtype_counts)))

        if memory_usage:
            memory_int = computations['memory_usage'].sum()
            lines.append('memory usage: {}\n'.format(memory_repr(memory_int)))

        put_lines(buf, lines)

    @derived_from(pd.DataFrame)
    def memory_usage(self, index=True, deep=False):
        result = self.map_partitions(M.memory_usage, index=index, deep=deep)
        result = result.groupby(result.index).sum()
        return result

    def pivot_table(self, index=None, columns=None,
                    values=None, aggfunc='mean'):
        """
        Create a spreadsheet-style pivot table as a DataFrame. Target ``columns``
        must have category dtype to infer result's ``columns``.
        ``index``, ``columns``, ``values`` and ``aggfunc`` must be all scalar.

        Parameters
        ----------
        values : scalar
            column to aggregate
        index : scalar
            column to be index
        columns : scalar
            column to be columns
        aggfunc : {'mean', 'sum', 'count'}, default 'mean'

        Returns
        -------
        table : DataFrame
        """
        from .reshape import pivot_table
        return pivot_table(self, index=index, columns=columns, values=values,
                           aggfunc=aggfunc)

    def to_records(self, index=False):
        from .io import to_records
        return to_records(self)

    @derived_from(pd.DataFrame)
    def to_html(self, max_rows=5):
        # pd.Series doesn't have html repr
        data = self._repr_data.to_html(max_rows=max_rows,
                                       show_dimensions=False)
        return self._HTML_FMT.format(data=data, name=key_split(self._name),
                                     task=len(self.dask))

    @property
    def _repr_data(self):
        meta = self._meta
        index = self._repr_divisions
        series_list = [_repr_data_series(s, index=index) for _, s in meta.iteritems()]
        return pd.concat(series_list, axis=1)

    _HTML_FMT = """<div><strong>Dask DataFrame Structure:</strong></div>
{data}
<div>Dask Name: {name}, {task} tasks</div>"""

    def _repr_html_(self):
        data = self._repr_data.to_html(max_rows=5,
                                       show_dimensions=False, notebook=True)
        return self._HTML_FMT.format(data=data, name=key_split(self._name),
                                     task=len(self.dask))

    def _select_columns_or_index(self, columns_or_index):
        """
        Parameters
        ----------
        columns_or_index
            Column or index name, or a list of these

        Returns
        -------
        dd.DataFrame
            Dask DataFrame with columns corresponding to each column or
            index level in columns_or_index.  If included, the column
            corresponding to the index level is named _index
        """

        # Ensure columns_or_index is a list
        columns_or_index = (columns_or_index
                            if isinstance(columns_or_index, list)
                            else [columns_or_index])

        column_names = [n for n in columns_or_index if self._is_column_label_reference(n)]

        selected_df = self[column_names]
        if self._contains_index_name(columns_or_index):
            # Index name was included
            selected_df = selected_df.assign(_index=self.index)

        return selected_df

    def _is_column_label_reference(self, key):
        """
        Test whether a key is a column label reference

        To be considered a column label reference, `key` must match the name of at
        least one column.
        """
        return (not is_dask_collection(key) and
                (np.isscalar(key) or isinstance(key, tuple)) and
                key in self.columns)

    def _is_index_level_reference(self, key):
        """
        Test whether a key is an index level reference

        To be considered an index level reference, `key` must match the index name
        and must NOT match the name of any column.
        """
        return (self.index.name is not None and
                not is_dask_collection(key) and
                (np.isscalar(key) or isinstance(key, tuple)) and
                key == self.index.name and
                key not in self.columns)

    def _contains_index_name(self, columns_or_index):
        """
        Test whether the input contains a reference to the index of the DataFrame
        """
        if isinstance(columns_or_index, list):
            return any(self._is_index_level_reference(n) for n in columns_or_index)
        else:
            return self._is_index_level_reference(columns_or_index)


# bind operators
for op in [operator.abs, operator.add, operator.and_, operator_div,
           operator.eq, operator.gt, operator.ge, operator.inv,
           operator.lt, operator.le, operator.mod, operator.mul,
           operator.ne, operator.neg, operator.or_, operator.pow,
           operator.sub, operator.truediv, operator.floordiv, operator.xor]:
    _Frame._bind_operator(op)
    Scalar._bind_operator(op)

for name in ['add', 'sub', 'mul', 'div',
             'truediv', 'floordiv', 'mod', 'pow',
             'radd', 'rsub', 'rmul', 'rdiv',
             'rtruediv', 'rfloordiv', 'rmod', 'rpow']:
    meth = getattr(pd.DataFrame, name)
    DataFrame._bind_operator_method(name, meth)

    meth = getattr(pd.Series, name)
    Series._bind_operator_method(name, meth)

for name in ['lt', 'gt', 'le', 'ge', 'ne', 'eq']:
    meth = getattr(pd.DataFrame, name)
    DataFrame._bind_comparison_method(name, meth)

    meth = getattr(pd.Series, name)
    Series._bind_comparison_method(name, meth)


def is_broadcastable(dfs, s):
    """
    This Series is broadcastable against another dataframe in the sequence
    """
    return (isinstance(s, Series) and
            s.npartitions == 1 and
            s.known_divisions and
            any(s.divisions == (min(df.columns), max(df.columns))
                for df in dfs if isinstance(df, DataFrame)))


def elemwise(op, *args, **kwargs):
    """ Elementwise operation for Dask dataframes

    Parameters
    ----------
    op: callable
        Function to apply across input dataframes
    *args: DataFrames, Series, Scalars, Arrays,
        The arguments of the operation
    **kwrags: scalars
    meta: pd.DataFrame, pd.Series (optional)
        Valid metadata for the operation.  Will evaluate on a small piece of
        data if not provided.

    Examples
    --------
    >>> elemwise(operator.add, df.x, df.y)  # doctest: +SKIP
    """
    meta = kwargs.pop('meta', no_default)
    out = kwargs.pop('out', None)

    _name = funcname(op) + '-' + tokenize(op, *args, **kwargs)

    args = _maybe_from_pandas(args)

    from .multi import _maybe_align_partitions
    args = _maybe_align_partitions(args)
    dasks = [arg for arg in args if isinstance(arg, (_Frame, Scalar, Array))]
    dfs = [df for df in dasks if isinstance(df, _Frame)]

    # Clean up dask arrays if present
    for i, a in enumerate(dasks):
        if not isinstance(a, Array):
            continue
        # Ensure that they have similar-ish chunk structure
        if not all(len(a.chunks[0]) == df.npartitions for df in dfs):
            msg = ("When combining dask arrays with dataframes they must "
                   "match chunking exactly.  Operation: %s" % funcname(op))
            raise ValueError(msg)
        # Rechunk to have a single chunk along all other axes
        if a.ndim > 1:
            a = a.rechunk({i + 1: d for i, d in enumerate(a.shape[1:])})
            dasks[i] = a

    divisions = dfs[0].divisions
    _is_broadcastable = partial(is_broadcastable, dfs)
    dfs = list(remove(_is_broadcastable, dfs))
    n = len(divisions) - 1

    other = [(i, arg) for i, arg in enumerate(args)
             if not isinstance(arg, (_Frame, Scalar, Array))]

    # adjust the key length of Scalar
    keys = [d.__dask_keys__() * n
            if isinstance(d, Scalar) or _is_broadcastable(d)
            else core.flatten(d.__dask_keys__()) for d in dasks]

    if other:
        dsk = {(_name, i):
               (apply, partial_by_order, list(frs),
                {'function': op, 'other': other})
               for i, frs in enumerate(zip(*keys))}
    else:
        dsk = {(_name, i): (op,) + frs for i, frs in enumerate(zip(*keys))}

    graph = HighGraph.from_collections(_name, dsk, dependencies=dasks)

    if meta is no_default:
        if len(dfs) >= 2 and not all(hasattr(d, 'npartitions') for d in dasks):
            # should not occur in current funcs
            msg = 'elemwise with 2 or more DataFrames and Scalar is not supported'
            raise NotImplementedError(msg)
        # For broadcastable series, use no rows.
        parts = [d._meta if _is_broadcastable(d) or isinstance(d, Array)
                 else d._meta_nonempty for d in dasks]
        with raise_on_meta_error(funcname(op)):
            meta = partial_by_order(*parts, function=op, other=other)

    result = new_dd_object(graph, _name, meta, divisions)
    return handle_out(out, result)


def handle_out(out, result):
    """ Handle out parameters

    If out is a dask.DataFrame, dask.Series or dask.Scalar then
    this overwrites the contents of it with the result
    """
    if isinstance(out, tuple):
        if len(out) == 1:
            out = out[0]
        elif len(out) > 1:
            raise NotImplementedError("The out parameter is not fully supported")
        else:
            out = None

    if out is not None and type(out) != type(result):
        raise TypeError(
            "Mismatched types between result and out parameter. "
            "out=%s, result=%s" % (str(type(out)), str(type(result))))

    if isinstance(out, DataFrame):
        if len(out.columns) != len(result.columns):
            raise ValueError(
                "Mismatched columns count between result and out parameter. "
                "out=%s, result=%s" % (str(len(out.columns)), str(len(result.columns))))

    if isinstance(out, (Series, DataFrame, Scalar)):
        out._meta = result._meta
        out._name = result._name
        out.dask = result.dask

        if not isinstance(out, Scalar):
            out.divisions = result.divisions
    elif out is not None:
        msg = ("The out parameter is not fully supported."
               " Received type %s, expected %s " % ( type(out).__name__, type(result).__name__))
        raise NotImplementedError(msg)
    else:
        return result


def _maybe_from_pandas(dfs):
    from .io import from_pandas
    dfs = [from_pandas(df, 1) if isinstance(df, (pd.Series, pd.DataFrame))
           else df for df in dfs]
    return dfs


def hash_shard(df, nparts, split_out_setup=None, split_out_setup_kwargs=None):
    if split_out_setup:
        h = split_out_setup(df, **(split_out_setup_kwargs or {}))
    else:
        h = df
    h = hash_pandas_object(h, index=False)
    if isinstance(h, pd.Series):
        h = h._values
    h %= nparts
    return {i: df.iloc[h == i] for i in range(nparts)}


def split_evenly(df, k):
    """ Split dataframe into k roughly equal parts """
    divisions = np.linspace(0, len(df), k + 1).astype(int)
    return {i: df.iloc[divisions[i]: divisions[i + 1]] for i in range(k)}


def split_out_on_index(df):
    h = df.index
    if isinstance(h, pd.MultiIndex):
        h = pd.DataFrame([], index=h).reset_index()
    return h


def split_out_on_cols(df, cols=None):
    return df[cols]


@insert_meta_param_description
def apply_concat_apply(args, chunk=None, aggregate=None, combine=None,
                       meta=no_default, token=None, chunk_kwargs=None,
                       aggregate_kwargs=None, combine_kwargs=None,
                       split_every=None, split_out=None, split_out_setup=None,
                       split_out_setup_kwargs=None, **kwargs):
    """Apply a function to blocks, then concat, then apply again

    Parameters
    ----------
    args :
        Positional arguments for the `chunk` function. All `dask.dataframe`
        objects should be partitioned and indexed equivalently.
    chunk : function [block-per-arg] -> block
        Function to operate on each block of data
    aggregate : function concatenated-block -> block
        Function to operate on the concatenated result of chunk
    combine : function concatenated-block -> block, optional
        Function to operate on intermediate concatenated results of chunk
        in a tree-reduction. If not provided, defaults to aggregate.
    $META
    token : str, optional
        The name to use for the output keys.
    chunk_kwargs : dict, optional
        Keywords for the chunk function only.
    aggregate_kwargs : dict, optional
        Keywords for the aggregate function only.
    combine_kwargs : dict, optional
        Keywords for the combine function only.
    split_every : int, optional
        Group partitions into groups of this size while performing a
        tree-reduction. If set to False, no tree-reduction will be used,
        and all intermediates will be concatenated and passed to ``aggregate``.
        Default is 8.
    split_out : int, optional
        Number of output partitions. Split occurs after first chunk reduction.
    split_out_setup : callable, optional
        If provided, this function is called on each chunk before performing
        the hash-split. It should return a pandas object, where each row
        (excluding the index) is hashed. If not provided, the chunk is hashed
        as is.
    split_out_setup_kwargs : dict, optional
        Keywords for the `split_out_setup` function only.
    kwargs :
        All remaining keywords will be passed to ``chunk``, ``aggregate``, and
        ``combine``.

    Examples
    --------
    >>> def chunk(a_block, b_block):
    ...     pass

    >>> def agg(df):
    ...     pass

    >>> apply_concat_apply([a, b], chunk=chunk, aggregate=agg)  # doctest: +SKIP
    """
    if chunk_kwargs is None:
        chunk_kwargs = dict()
    if aggregate_kwargs is None:
        aggregate_kwargs = dict()
    chunk_kwargs.update(kwargs)
    aggregate_kwargs.update(kwargs)

    if combine is None:
        if combine_kwargs:
            raise ValueError("`combine_kwargs` provided with no `combine`")
        combine = aggregate
        combine_kwargs = aggregate_kwargs
    else:
        if combine_kwargs is None:
            combine_kwargs = dict()
        combine_kwargs.update(kwargs)

    if not isinstance(args, (tuple, list)):
        args = [args]

    npartitions = set(arg.npartitions for arg in args
                      if isinstance(arg, _Frame))
    if len(npartitions) > 1:
        raise ValueError("All arguments must have same number of partitions")
    npartitions = npartitions.pop()

    if split_every is None:
        split_every = 8
    elif split_every is False:
        split_every = npartitions
    elif split_every < 2 or not isinstance(split_every, Integral):
        raise ValueError("split_every must be an integer >= 2")

    token_key = tokenize(token or (chunk, aggregate), meta, args,
                         chunk_kwargs, aggregate_kwargs, combine_kwargs,
                         split_every, split_out, split_out_setup,
                         split_out_setup_kwargs)

    # Chunk
    a = '{0}-chunk-{1}'.format(token or funcname(chunk), token_key)
    if len(args) == 1 and isinstance(args[0], _Frame) and not chunk_kwargs:
        dsk = {(a, 0, i, 0): (chunk, key)
               for i, key in enumerate(args[0].__dask_keys__())}
    else:
        dsk = {(a, 0, i, 0): (apply, chunk,
                              [(x._name, i) if isinstance(x, _Frame)
                               else x for x in args], chunk_kwargs)
               for i in range(args[0].npartitions)}

    # Split
    if split_out and split_out > 1:
        split_prefix = 'split-%s' % token_key
        shard_prefix = 'shard-%s' % token_key
        for i in range(args[0].npartitions):
            dsk[(split_prefix, i)] = (hash_shard, (a, 0, i, 0), split_out,
                                      split_out_setup, split_out_setup_kwargs)
            for j in range(split_out):
                dsk[(shard_prefix, 0, i, j)] = (getitem, (split_prefix, i), j)
        a = shard_prefix
    else:
        split_out = 1

    # Combine
    b = '{0}-combine-{1}'.format(token or funcname(combine), token_key)
    k = npartitions
    depth = 0
    while k > split_every:
        for part_i, inds in enumerate(partition_all(split_every, range(k))):
            for j in range(split_out):
                conc = (_concat, [(a, depth, i, j) for i in inds])
                if combine_kwargs:
                    dsk[(b, depth + 1, part_i, j)] = (apply, combine, [conc], combine_kwargs)
                else:
                    dsk[(b, depth + 1, part_i, j)] = (combine, conc)
        k = part_i + 1
        a = b
        depth += 1

    # Aggregate
    for j in range(split_out):
        b = '{0}-agg-{1}'.format(token or funcname(aggregate), token_key)
        conc = (_concat, [(a, depth, i, j) for i in range(k)])
        if aggregate_kwargs:
            dsk[(b, j)] = (apply, aggregate, [conc], aggregate_kwargs)
        else:
            dsk[(b, j)] = (aggregate, conc)

    if meta is no_default:
        meta_chunk = _emulate(chunk, *args, udf=True, **chunk_kwargs)
        meta = _emulate(aggregate, _concat([meta_chunk]), udf=True,
                        **aggregate_kwargs)
    meta = make_meta(meta)

    dependencies = [arg for arg in args if isinstance(arg, _Frame)]

    graph = HighGraph.from_collections(b, dsk, dependencies=dependencies)

    divisions = [None] * (split_out + 1)

    return new_dd_object(graph, b, meta, divisions)


aca = apply_concat_apply


def _extract_meta(x, nonempty=False):
    """
    Extract internal cache data (``_meta``) from dd.DataFrame / dd.Series
    """
    if isinstance(x, (Scalar, _Frame)):
        return x._meta_nonempty if nonempty else x._meta
    elif isinstance(x, list):
        return [_extract_meta(_x, nonempty) for _x in x]
    elif isinstance(x, tuple):
        return tuple([_extract_meta(_x, nonempty) for _x in x])
    elif isinstance(x, dict):
        res = {}
        for k in x:
            res[k] = _extract_meta(x[k], nonempty)
        return res
    else:
        return x


def _emulate(func, *args, **kwargs):
    """
    Apply a function using args / kwargs. If arguments contain dd.DataFrame /
    dd.Series, using internal cache (``_meta``) for calculation
    """
    with raise_on_meta_error(funcname(func), udf=kwargs.pop('udf', False)):
        return func(*_extract_meta(args, True), **_extract_meta(kwargs, True))


@insert_meta_param_description
def map_partitions(func, *args, **kwargs):
    """ Apply Python function on each DataFrame partition.

    Parameters
    ----------
    func : function
        Function applied to each partition.
    args, kwargs :
        Arguments and keywords to pass to the function.  At least one of the
        args should be a Dask.dataframe. Arguments and keywords may contain
        ``Scalar``, ``Delayed`` or regular python objects.
    $META
    """
    meta = kwargs.pop('meta', no_default)
    name = kwargs.pop('token', None)

    if meta is not no_default:
        meta = make_meta(meta)

    kwargs2 = {k: delayed(v) if not is_dask_collection(v) and sizeof(v) > 1e6 else v
               for k, v in kwargs.items()}

    assert callable(func)
    if name is not None:
        token = tokenize(meta, *args, **kwargs2)
    else:
        name = funcname(func)
        token = tokenize(func, meta, *args, **kwargs2)
    name = '{0}-{1}'.format(name, token)

    from .multi import _maybe_align_partitions
    args = _maybe_from_pandas(args)
    args = _maybe_align_partitions(args)

    if meta is no_default:
        meta = _emulate(func, *args, udf=True, **kwargs2)

    if all(isinstance(arg, Scalar) for arg in args):
        layer = {(name, 0):
                 (apply, func, (tuple, [(arg._name, 0) for arg in args]), kwargs)}
        graph = HighGraph.from_collections(name, layer, dependencies=args)
        return Scalar(graph, name, meta)
    elif not (isinstance(meta, parallel_types()) or is_arraylike(meta)):
        # If `meta` is not a pandas object, the concatenated results will be a
        # different type
        meta = _concat([meta])
    meta = make_meta(meta)

    args2 = []
    dependencies = []
    for arg in args:
        if isinstance(arg, _Frame):
            args2.append(arg)
            dependencies.append(arg)
            continue
        if not is_dask_collection(arg) and sizeof(arg) > 1e6:
            arg = delayed(arg)
        arg2, collections = unpack_collections(arg)
        if collections:
            args2.append(arg2)
            dependencies.extend(collections)
        else:
            args2.append(arg)

    kwargs_task, deps = unpack_collections(kwargs2)
    if deps:
        dependencies.extend(deps)
    else:
        kwargs_task = kwargs2

    dfs = [df for df in args if isinstance(df, _Frame)]
    dsk = {}
    for i in range(dfs[0].npartitions):
        values = [(arg._name, i if isinstance(arg, _Frame) else 0)
                  if isinstance(arg, (_Frame, Scalar)) else arg for arg in args2]
        dsk[(name, i)] = (apply_and_enforce, func, values, kwargs_task, meta)

    graph = HighGraph.from_collections(name, dsk, dependencies=dependencies)
    return new_dd_object(graph, name, meta, args[0].divisions)


def apply_and_enforce(func, args, kwargs, meta):
    """Apply a function, and enforce the output to match meta

    Ensures the output has the same columns, even if empty."""
    df = func(*args, **kwargs)
    if isinstance(df, (pd.DataFrame, pd.Series, pd.Index)):
        if len(df) == 0:
            return meta

        if isinstance(df, pd.DataFrame):
            # Need nan_to_num otherwise nan comparison gives False
            if not np.array_equal(np.nan_to_num(meta.columns),
                                  np.nan_to_num(df.columns)):
                raise ValueError("The columns in the computed data do not match"
                                 " the columns in the provided metadata")
            else:
                c = meta.columns
        else:
            c = meta.name
        return _rename(c, df)
    return df


def _rename(columns, df):
    """
    Rename columns of pd.DataFrame or name of pd.Series.
    Not for dd.DataFrame or dd.Series.

    Parameters
    ----------
    columns : tuple, string, pd.DataFrame or pd.Series
        Column names, Series name or pandas instance which has the
        target column names / name.
    df : pd.DataFrame or pd.Series
        target DataFrame / Series to be renamed
    """
    assert not isinstance(df, _Frame)

    if columns is no_default:
        return df

    if isinstance(columns, Iterator):
        columns = list(columns)

    if isinstance(df, pd.DataFrame):
        if isinstance(columns, pd.DataFrame):
            columns = columns.columns
        if not isinstance(columns, pd.Index):
            columns = pd.Index(columns)
        if (len(columns) == len(df.columns) and
                type(columns) is type(df.columns) and
                columns.equals(df.columns)):
            # if target is identical, rename is not necessary
            return df
        # deep=False doesn't doesn't copy any data/indices, so this is cheap
        df = df.copy(deep=False)
        df.columns = columns
        return df
    elif isinstance(df, (pd.Series, pd.Index)):
        if isinstance(columns, (pd.Series, pd.Index)):
            columns = columns.name
        if df.name == columns:
            return df
        return df.rename(columns)
    # map_partition may pass other types
    return df


def _rename_dask(df, names):
    """
    Destructively rename columns of dd.DataFrame or name of dd.Series.
    Not for pd.DataFrame or pd.Series.

    Internaly used to overwrite dd.DataFrame.columns and dd.Series.name
    We can't use map_partition because it applies function then rename

    Parameters
    ----------
    df : dd.DataFrame or dd.Series
        target DataFrame / Series to be renamed
    names : tuple, string
        Column names/Series name
    """

    assert isinstance(df, _Frame)
    metadata = _rename(names, df._meta)
    name = 'rename-{0}'.format(tokenize(df, metadata))

    dsk = {}
    for i in range(df.npartitions):
        dsk[name, i] = (_rename, metadata, (df._name, i))

    graph = HighGraph.from_collections(name, dsk, dependencies=[df])
    return new_dd_object(graph, name, metadata, df.divisions)


def quantile(df, q):
    """Approximate quantiles of Series.

    Parameters
    ----------
    q : list/array of floats
        Iterable of numbers ranging from 0 to 100 for the desired quantiles
    """
    assert isinstance(df, Series)
    from dask.array.percentile import _percentile, merge_percentiles

    # currently, only Series has quantile method
    if isinstance(df, Index):
        meta = pd.Series(df._meta_nonempty).quantile(q)
    else:
        meta = df._meta_nonempty.quantile(q)

    if isinstance(meta, pd.Series):
        # Index.quantile(list-like) must be pd.Series, not pd.Index
        df_name = df.name
        finalize_tsk = lambda tsk: (pd.Series, tsk, q, None, df_name)
        return_type = Series
    else:
        finalize_tsk = lambda tsk: (getitem, tsk, 0)
        return_type = Scalar
        q = [q]

    # pandas uses quantile in [0, 1]
    # numpy / everyone else uses [0, 100]
    qs = np.asarray(q) * 100
    token = tokenize(df, qs)

    if len(qs) == 0:
        name = 'quantiles-' + token
        empty_index = pd.Index([], dtype=float)
        return Series({(name, 0): pd.Series([], name=df.name, index=empty_index)},
                      name, df._meta, [None, None])
    else:
        new_divisions = [np.min(q), np.max(q)]

    df = df.dropna()
    name = 'quantiles-1-' + token
    val_dsk = {(name, i): (_percentile, (getattr, key, 'values'), qs)
               for i, key in enumerate(df.__dask_keys__())}

    name3 = 'quantiles-3-' + token
    merge_dsk = {(name3, 0): finalize_tsk((merge_percentiles, qs,
                                           [qs] * df.npartitions,
                                           sorted(val_dsk)))}
    dsk = merge(val_dsk, merge_dsk)
    graph = HighGraph.from_collections(name3, dsk, dependencies=[df])
    return return_type(graph, name3, meta, new_divisions)


def cov_corr(df, min_periods=None, corr=False, scalar=False, split_every=False):
    """DataFrame covariance and pearson correlation.

    Computes pairwise covariance or correlation of columns, excluding NA/null
    values.

    Parameters
    ----------
    df : DataFrame
    min_periods : int, optional
        Minimum number of observations required per pair of columns
        to have a valid result.
    corr : bool, optional
        If True, compute the Pearson correlation. If False [default], compute
        the covariance.
    scalar : bool, optional
        If True, compute covariance between two variables as a scalar. Only
        valid if `df` has 2 columns.  If False [default], compute the entire
        covariance/correlation matrix.
    split_every : int, optional
        Group partitions into groups of this size while performing a
        tree-reduction. If set to False, no tree-reduction will be used.
        Default is False.
    """
    if min_periods is None:
        min_periods = 2
    elif min_periods < 2:
        raise ValueError("min_periods must be >= 2")

    if split_every is False:
        split_every = df.npartitions
    elif split_every < 2 or not isinstance(split_every, Integral):
        raise ValueError("split_every must be an integer >= 2")

    df = df._get_numeric_data()

    if scalar and len(df.columns) != 2:
        raise ValueError("scalar only valid for 2 column dataframe")

    token = tokenize(df, min_periods, scalar, split_every)

    funcname = 'corr' if corr else 'cov'
    a = '{0}-chunk-{1}'.format(funcname, df._name)
    dsk = {(a, i): (cov_corr_chunk, f, corr)
           for (i, f) in enumerate(df.__dask_keys__())}

    prefix = '{0}-combine-{1}-'.format(funcname, df._name)
    k = df.npartitions
    b = a
    depth = 0
    while k > split_every:
        b = prefix + str(depth)
        for part_i, inds in enumerate(partition_all(split_every, range(k))):
            dsk[(b, part_i)] = (cov_corr_combine, [(a, i) for i in inds], corr)
        k = part_i + 1
        a = b
        depth += 1

    name = '{0}-{1}'.format(funcname, token)
    dsk[(name, 0)] = (cov_corr_agg, [(a, i) for i in range(k)],
                      df.columns, min_periods, corr, scalar)
    graph = HighGraph.from_collections(name, dsk, dependencies=[df])
    if scalar:
        return Scalar(graph, name, 'f8')
    meta = make_meta([(c, 'f8') for c in df.columns], index=df.columns)
    return DataFrame(graph, name, meta, (df.columns[0], df.columns[-1]))


def cov_corr_chunk(df, corr=False):
    """Chunk part of a covariance or correlation computation"""
    mat = df.astype('float64', copy=False).values
    mask = np.isfinite(mat)
    keep = np.bitwise_and(mask[:, None, :], mask[:, :, None])

    x = np.where(keep, mat[:, None, :], np.nan)
    sums = np.nansum(x, 0)
    counts = keep.astype('int').sum(0)
    cov = df.cov().values
    dtype = [('sum', sums.dtype), ('count', counts.dtype), ('cov', cov.dtype)]
    if corr:
        m = np.nansum((x - sums / np.where(counts, counts, np.nan)) ** 2, 0)
        dtype.append(('m', m.dtype))

    out = np.empty(counts.shape, dtype=dtype)
    out['sum'] = sums
    out['count'] = counts
    out['cov'] = cov * (counts - 1)
    if corr:
        out['m'] = m
    return out


def cov_corr_combine(data, corr=False):
    data = np.concatenate(data).reshape((len(data),) + data[0].shape)
    sums = np.nan_to_num(data['sum'])
    counts = data['count']

    cum_sums = np.cumsum(sums, 0)
    cum_counts = np.cumsum(counts, 0)

    s1 = cum_sums[:-1]
    s2 = sums[1:]
    n1 = cum_counts[:-1]
    n2 = counts[1:]
    with np.errstate(invalid='ignore'):
        d = (s2 / n2) - (s1 / n1)
        C = (np.nansum((n1 * n2) / (n1 + n2) * (d * d.transpose((0, 2, 1))), 0) +
             np.nansum(data['cov'], 0))

    out = np.empty(C.shape, dtype=data.dtype)
    out['sum'] = cum_sums[-1]
    out['count'] = cum_counts[-1]
    out['cov'] = C

    if corr:
        nobs = np.where(cum_counts[-1], cum_counts[-1], np.nan)
        mu = cum_sums[-1] / nobs
        counts_na = np.where(counts, counts, np.nan)
        m = np.nansum(data['m'] + counts * (sums / counts_na - mu) ** 2,
                      axis=0)
        out['m'] = m
    return out


def cov_corr_agg(data, cols, min_periods=2, corr=False, scalar=False):
    out = cov_corr_combine(data, corr)
    counts = out['count']
    C = out['cov']
    C[counts < min_periods] = np.nan
    if corr:
        m2 = out['m']
        den = np.sqrt(m2 * m2.T)
    else:
        den = np.where(counts, counts, np.nan) - 1
    with np.errstate(invalid='ignore', divide='ignore'):
        mat = C / den
    if scalar:
        return mat[0, 1]
    return pd.DataFrame(mat, columns=cols, index=cols)


def pd_split(df, p, random_state=None):
    """ Split DataFrame into multiple pieces pseudorandomly

    >>> df = pd.DataFrame({'a': [1, 2, 3, 4, 5, 6],
    ...                    'b': [2, 3, 4, 5, 6, 7]})

    >>> a, b = pd_split(df, [0.5, 0.5], random_state=123)  # roughly 50/50 split
    >>> a
       a  b
    1  2  3
    2  3  4
    5  6  7
    >>> b
       a  b
    0  1  2
    3  4  5
    4  5  6
    """
    p = list(p)
    index = pseudorandom(len(df), p, random_state)
    return [df.iloc[index == i] for i in range(len(p))]


def _take_last(a, skipna=True):
    """
    take last row (Series) of DataFrame / last value of Series
    considering NaN.

    Parameters
    ----------
    a : pd.DataFrame or pd.Series
    skipna : bool, default True
        Whether to exclude NaN

    """
    if skipna is False:
        return a.iloc[-1]
    else:
        # take last valid value excluding NaN, NaN location may be different
        # in each columns
        group_dummy = np.ones(len(a.index))
        last_row = a.groupby(group_dummy).last()
        if isinstance(a, pd.DataFrame):
            return pd.Series(last_row.values[0], index=a.columns)
        else:
            return last_row.values[0]


def check_divisions(divisions):
    if not isinstance(divisions, (list, tuple)):
        raise ValueError('New division must be list or tuple')
    divisions = list(divisions)
    if divisions != sorted(divisions):
        raise ValueError('New division must be sorted')
    if len(divisions[:-1]) != len(list(unique(divisions[:-1]))):
        msg = 'New division must be unique, except for the last element'
        raise ValueError(msg)


def repartition_divisions(a, b, name, out1, out2, force=False):
    """ dask graph to repartition dataframe by new divisions

    Parameters
    ----------
    a : tuple
        old divisions
    b : tuple, list
        new divisions
    name : str
        name of old dataframe
    out1 : str
        name of temporary splits
    out2 : str
        name of new dataframe
    force : bool, default False
        Allows the expansion of the existing divisions.
        If False then the new divisions lower and upper bounds must be
        the same as the old divisions.

    Examples
    --------
    >>> repartition_divisions([1, 3, 7], [1, 4, 6, 7], 'a', 'b', 'c')  # doctest: +SKIP
    {('b', 0): (<function boundary_slice at ...>, ('a', 0), 1, 3, False),
     ('b', 1): (<function boundary_slice at ...>, ('a', 1), 3, 4, False),
     ('b', 2): (<function boundary_slice at ...>, ('a', 1), 4, 6, False),
     ('b', 3): (<function boundary_slice at ...>, ('a', 1), 6, 7, False)
     ('c', 0): (<function concat at ...>,
                (<type 'list'>, [('b', 0), ('b', 1)])),
     ('c', 1): ('b', 2),
     ('c', 2): ('b', 3)}
    """
    check_divisions(b)

    if len(b) < 2:
        # minimum division is 2 elements, like [0, 0]
        raise ValueError('New division must be longer than 2 elements')

    if force:
        if a[0] < b[0]:
            msg = ('left side of the new division must be equal or smaller '
                   'than old division')
            raise ValueError(msg)
        if a[-1] > b[-1]:
            msg = ('right side of the new division must be equal or larger '
                   'than old division')
            raise ValueError(msg)
    else:
        if a[0] != b[0]:
            msg = 'left side of old and new divisions are different'
            raise ValueError(msg)
        if a[-1] != b[-1]:
            msg = 'right side of old and new divisions are different'
            raise ValueError(msg)

    def _is_single_last_div(x):
        """Whether last division only contains single label"""
        return len(x) >= 2 and x[-1] == x[-2]

    c = [a[0]]
    d = dict()
    low = a[0]

    i, j = 1, 1     # indices for old/new divisions
    k = 0           # index for temp divisions

    last_elem = _is_single_last_div(a)

    # process through old division
    # left part of new division can be processed in this loop
    while (i < len(a) and j < len(b)):
        if a[i] < b[j]:
            # tuple is something like:
            # (methods.boundary_slice, ('from_pandas-#', 0), 3, 4, False))
            d[(out1, k)] = (methods.boundary_slice, (name, i - 1), low, a[i], False)
            low = a[i]
            i += 1
        elif a[i] > b[j]:
            d[(out1, k)] = (methods.boundary_slice, (name, i - 1), low, b[j], False)
            low = b[j]
            j += 1
        else:
            d[(out1, k)] = (methods.boundary_slice, (name, i - 1), low, b[j], False)
            low = b[j]
            if len(a) == i + 1 or a[i] < a[i + 1]:
                j += 1
            i += 1
        c.append(low)
        k += 1

    # right part of new division can remain
    if a[-1] < b[-1] or b[-1] == b[-2]:
        for _j in range(j, len(b)):
            # always use right-most of old division
            # because it may contain last element
            m = len(a) - 2
            d[(out1, k)] = (methods.boundary_slice, (name, m), low, b[_j], False)
            low = b[_j]
            c.append(low)
            k += 1
    else:
        # even if new division is processed through,
        # right-most element of old division can remain
        if last_elem and i < len(a):
            d[(out1, k)] = (methods.boundary_slice, (name, i - 1), a[i], a[i], False)
            k += 1
        c.append(a[-1])

    # replace last element of tuple with True
    d[(out1, k - 1)] = d[(out1, k - 1)][:-1] + (True,)

    i, j = 0, 1

    last_elem = _is_single_last_div(c)

    while j < len(b):
        tmp = []
        while c[i] < b[j]:
            tmp.append((out1, i))
            i += 1
        while last_elem and c[i] == b[-1] and (b[-1] != b[-2] or j == len(b) - 1) and i < k:
            # append if last split is not included
            tmp.append((out1, i))
            i += 1
        if len(tmp) == 0:
            # dummy slice to return empty DataFrame or Series,
            # which retain original data attributes (columns / name)
            d[(out2, j - 1)] = (methods.boundary_slice, (name, 0), a[0], a[0], False)
        elif len(tmp) == 1:
            d[(out2, j - 1)] = tmp[0]
        else:
            if not tmp:
                raise ValueError('check for duplicate partitions\nold:\n%s\n\n'
                                 'new:\n%s\n\ncombined:\n%s'
                                 % (pformat(a), pformat(b), pformat(c)))
            d[(out2, j - 1)] = (methods.concat, tmp)
        j += 1
    return d


def repartition_freq(df, freq=None):
    """ Repartition a timeseries dataframe by a new frequency """
    if not isinstance(df.divisions[0], pd.Timestamp):
        raise TypeError("Can only repartition on frequency for timeseries")
    try:
        start = df.divisions[0].ceil(freq)
    except ValueError:
        start = df.divisions[0]
    divisions = pd.DatetimeIndex(start=start,
                                 end=df.divisions[-1],
                                 freq=freq).tolist()
    if not len(divisions):
        divisions = [df.divisions[0], df.divisions[-1]]
    else:
        if divisions[-1] != df.divisions[-1]:
            divisions.append(df.divisions[-1])
        if divisions[0] != df.divisions[0]:
            divisions = [df.divisions[0]] + divisions

    return df.repartition(divisions=divisions)


def repartition_npartitions(df, npartitions):
    """ Repartition dataframe to a smaller number of partitions """
    new_name = 'repartition-%d-%s' % (npartitions, tokenize(df))
    if df.npartitions == npartitions:
        return df
    elif df.npartitions > npartitions:
        npartitions_ratio = df.npartitions / npartitions
        new_partitions_boundaries = [int(new_partition_index * npartitions_ratio)
                                     for new_partition_index in range(npartitions + 1)]
        dsk = {}
        for new_partition_index in range(npartitions):
            value = (methods.concat,
                     [(df._name, old_partition_index) for old_partition_index in
                      range(new_partitions_boundaries[new_partition_index],
                            new_partitions_boundaries[new_partition_index + 1])])
            dsk[new_name, new_partition_index] = value
        divisions = [df.divisions[new_partition_index]
                     for new_partition_index in new_partitions_boundaries]

        graph = HighGraph.from_collections(new_name, dsk, dependencies=[df])
        return new_dd_object(graph, new_name, df._meta, divisions)
    else:
        original_divisions = divisions = pd.Series(df.divisions)
        if (df.known_divisions and (np.issubdtype(divisions.dtype, np.datetime64) or
                                    np.issubdtype(divisions.dtype, np.number))):
            if np.issubdtype(divisions.dtype, np.datetime64):
                divisions = divisions.values.astype('float64')

            if isinstance(divisions, pd.Series):
                divisions = divisions.values

            n = len(divisions)
            divisions = np.interp(x=np.linspace(0, n, npartitions + 1),
                                  xp=np.linspace(0, n, n),
                                  fp=divisions)
            if np.issubdtype(original_divisions.dtype, np.datetime64):
                divisions = pd.Series(divisions).astype(original_divisions.dtype).tolist()
            elif np.issubdtype(original_divisions.dtype, np.integer):
                divisions = divisions.astype(original_divisions.dtype)

            if isinstance(divisions, np.ndarray):
                divisions = divisions.tolist()

            divisions = list(divisions)
            divisions[0] = df.divisions[0]
            divisions[-1] = df.divisions[-1]

            return df.repartition(divisions=divisions)
        else:
            ratio = npartitions / df.npartitions
            split_name = 'split-%s' % tokenize(df, npartitions)
            dsk = {}
            last = 0
            j = 0
            for i in range(df.npartitions):
                new = last + ratio
                if i == df.npartitions - 1:
                    k = npartitions - j
                else:
                    k = int(new - last)
                dsk[(split_name, i)] = (split_evenly, (df._name, i), k)
                for jj in range(k):
                    dsk[(new_name, j)] = (getitem, (split_name, i), jj)
                    j += 1
                last = new

            divisions = [None] * (npartitions + 1)
            graph = HighGraph.from_collections(new_name, dsk, dependencies=[df])
            return new_dd_object(graph, new_name, df._meta, divisions)


def repartition(df, divisions=None, force=False):
    """ Repartition dataframe along new divisions

    Dask.DataFrame objects are partitioned along their index.  Often when
    multiple dataframes interact we need to align these partitionings.  The
    ``repartition`` function constructs a new DataFrame object holding the same
    data but partitioned on different values.  It does this by performing a
    sequence of ``loc`` and ``concat`` calls to split and merge the previous
    generation of partitions.

    Parameters
    ----------

    divisions : list
        List of partitions to be used
    force : bool, default False
        Allows the expansion of the existing divisions.
        If False then the new divisions lower and upper bounds must be
        the same as the old divisions.

    Examples
    --------

    >>> df = df.repartition([0, 5, 10, 20])  # doctest: +SKIP

    Also works on Pandas objects

    >>> ddf = dd.repartition(df, [0, 5, 10, 20])  # doctest: +SKIP
    """

    token = tokenize(df, divisions)
    if isinstance(df, _Frame):
        tmp = 'repartition-split-' + token
        out = 'repartition-merge-' + token
        dsk = repartition_divisions(df.divisions, divisions,
                                    df._name, tmp, out, force=force)
        graph = HighGraph.from_collections(out, dsk, dependencies=[df])
        return new_dd_object(graph, out, df._meta, divisions)
    elif isinstance(df, (pd.Series, pd.DataFrame)):
        name = 'repartition-dataframe-' + token
        from .utils import shard_df_on_index
        dfs = shard_df_on_index(df, divisions[1:-1])
        dsk = dict(((name, i), df) for i, df in enumerate(dfs))
        return new_dd_object(dsk, name, df, divisions)
    raise ValueError('Data must be DataFrame or Series')


def _reduction_chunk(x, aca_chunk=None, **kwargs):
    o = aca_chunk(x, **kwargs)
    # Return a dataframe so that the concatenated version is also a dataframe
    return o.to_frame().T if isinstance(o, pd.Series) else o


def _reduction_combine(x, aca_combine=None, **kwargs):
    if isinstance(x, list):
        x = pd.Series(x)
    o = aca_combine(x, **kwargs)
    # Return a dataframe so that the concatenated version is also a dataframe
    return o.to_frame().T if isinstance(o, pd.Series) else o


def _reduction_aggregate(x, aca_aggregate=None, **kwargs):
    if isinstance(x, list):
        x = pd.Series(x)
    return aca_aggregate(x, **kwargs)


def idxmaxmin_chunk(x, fn=None, skipna=True):
    minmax = 'max' if fn == 'idxmax' else 'min'
    if len(x) > 0:
        idx = getattr(x, fn)(skipna=skipna)
        value = getattr(x, minmax)(skipna=skipna)
    else:
        idx = value = pd.Series([], dtype='i8')
    if isinstance(idx, pd.Series):
        return pd.DataFrame({'idx': idx, 'value': value})
    return pd.DataFrame({'idx': [idx], 'value': [value]})


def idxmaxmin_row(x, fn=None, skipna=True):
    minmax = 'max' if fn == 'idxmax' else 'min'
    if len(x) > 0:
        x = x.set_index('idx')
        idx = [getattr(x.value, fn)(skipna=skipna)]
        value = [getattr(x.value, minmax)(skipna=skipna)]
    else:
        idx = value = pd.Series([], dtype='i8')
    return pd.DataFrame({'idx': idx, 'value': value})


def idxmaxmin_combine(x, fn=None, skipna=True):
    if len(x) == 0:
        return x
    return (x.groupby(level=0)
             .apply(idxmaxmin_row, fn=fn, skipna=skipna)
             .reset_index(level=1, drop=True))


def idxmaxmin_agg(x, fn=None, skipna=True, scalar=False):
    res = idxmaxmin_combine(x, fn, skipna=skipna)['idx']
    if len(res) == 0:
        raise ValueError("attempt to get argmax of an empty sequence")
    if scalar:
        return res[0]
    res.name = None
    return res


def safe_head(df, n):
    r = df.head(n=n)
    if len(r) != n:
        msg = ("Insufficient elements for `head`. {0} elements "
               "requested, only {1} elements available. Try passing larger "
               "`npartitions` to `head`.")
        warnings.warn(msg.format(n, len(r)))
    return r


def maybe_shift_divisions(df, periods, freq):
    """Maybe shift divisions by periods of size freq

    Used to shift the divisions for the `shift` method. If freq isn't a fixed
    size (not anchored or relative), then the divisions are shifted
    appropriately. Otherwise the divisions are cleared.

    Parameters
    ----------
    df : dd.DataFrame, dd.Series, or dd.Index
    periods : int
        The number of periods to shift.
    freq : DateOffset, timedelta, or time rule string
        The frequency to shift by.
    """
    if isinstance(freq, str):
        freq = pd.tseries.frequencies.to_offset(freq)
    if (isinstance(freq, pd.DateOffset) and
            (freq.isAnchored() or not hasattr(freq, 'delta'))):
        # Can't infer divisions on relative or anchored offsets, as
        # divisions may now split identical index value.
        # (e.g. index_partitions = [[1, 2, 3], [3, 4, 5]])
        return df.clear_divisions()
    if df.known_divisions:
        divs = pd.Series(range(len(df.divisions)), index=df.divisions)
        divisions = divs.shift(periods, freq=freq).index
        return type(df)(df.dask, df._name, df._meta, divisions)
    return df


@wraps(pd.to_datetime)
def to_datetime(arg, **kwargs):
    meta = pd.Series([pd.Timestamp('2000')])
    return map_partitions(pd.to_datetime, arg, meta=meta, **kwargs)


@wraps(pd.to_timedelta)
def to_timedelta(arg, unit='ns', errors='raise'):
    meta = pd.Series([pd.Timedelta(1, unit=unit)])
    return map_partitions(pd.to_timedelta, arg, unit=unit, errors=errors,
                          meta=meta)


if hasattr(pd, 'isna'):
    @wraps(pd.isna)
    def isna(arg):
        return map_partitions(pd.isna, arg)


def _repr_data_series(s, index):
    """A helper for creating the ``_repr_data`` property"""
    npartitions = len(index) - 1
    if is_categorical_dtype(s):
        if has_known_categories(s):
            dtype = 'category[known]'
        else:
            dtype = 'category[unknown]'
    else:
        dtype = str(s.dtype)
    return pd.Series([dtype] + ['...'] * npartitions, index=index, name=s.name)


get_parallel_type = Dispatch('get_parallel_type')


@get_parallel_type.register(pd.Series)
def get_parallel_type_series(_):
    return Series


@get_parallel_type.register(pd.DataFrame)
def get_parallel_type_dataframe(_):
    return DataFrame


@get_parallel_type.register(pd.Index)
def get_parallel_type_index(_):
    return Index


@get_parallel_type.register(object)
def get_parallel_type_object(o):
    return Scalar


@get_parallel_type.register(_Frame)
def get_parallel_type_frame(o):
    return get_parallel_type(o._meta)


def parallel_types():
    return tuple(k for k, v in get_parallel_type._lookup.items()
                 if v is not get_parallel_type_object)


def new_dd_object(dsk, name, meta, divisions):
    """Generic constructor for dask.dataframe objects.

    Decides the appropriate output class based on the type of `meta` provided.
    """
    if isinstance(meta, parallel_types()):
        return get_parallel_type(meta)(dsk, name, meta, divisions)
    elif is_arraylike(meta):
        import dask.array as da
        chunks = (((np.nan,) * (len(divisions) - 1),) +
                  tuple((d,) for d in meta.shape[1:]))
        if len(chunks) > 1:
            layer = dsk.layers[name]
            suffix = (0,) * (len(chunks) - 1)
            for i in range(len(chunks[0])):
                layer[(name, i) + suffix] = layer.pop((name, i))
        return da.Array(dsk, name=name, chunks=chunks, dtype=meta.dtype)
    else:
        return get_parallel_type(meta)(dsk, name, meta, divisions)<|MERGE_RESOLUTION|>--- conflicted
+++ resolved
@@ -1751,14 +1751,9 @@
         name = 'first-' + tokenize(self, offset)
         dsk = {(name, i): (self._name, i) for i in range(end)}
         dsk[(name, end)] = (methods.boundary_slice, (self._name, end),
-<<<<<<< HEAD
-                            None, date, include_right, True, 'ix')
+                            None, date, include_right, True, 'loc')
         graph = HighGraph.from_collections(name, dsk, dependencies=[self])
         return new_dd_object(graph, name, self, divs)
-=======
-                            None, date, include_right, True, 'loc')
-        return new_dd_object(merge(self.dask, dsk), name, self, divs)
->>>>>>> abfd5a65
 
     @derived_from(pd.DataFrame)
     def last(self, offset):
@@ -1781,14 +1776,9 @@
         dsk = {(name, i + 1): (self._name, j + 1)
                for i, j in enumerate(range(start, self.npartitions))}
         dsk[(name, 0)] = (methods.boundary_slice, (self._name, start),
-<<<<<<< HEAD
-                          date, None, True, False, 'ix')
+                          date, None, True, False, 'loc')
         graph = HighGraph.from_collections(name, dsk, dependencies=[self])
         return new_dd_object(graph, name, self, divs)
-=======
-                          date, None, True, False, 'loc')
-        return new_dd_object(merge(self.dask, dsk), name, self, divs)
->>>>>>> abfd5a65
 
     def nunique_approx(self, split_every=None):
         """Approximate number of unique rows.
