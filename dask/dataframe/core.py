--- conflicted
+++ resolved
@@ -222,11 +222,11 @@
 
     def __bool__(self):
         raise TypeError(
-            "Trying to convert {} to a boolean value. Because Dask objects are "
+            f"Trying to convert {self} to a boolean value. Because Dask objects are "
             "lazily evaluated, they cannot be converted to a boolean value or used "
             "in boolean conditions like if statements. Try calling .compute() to "
             "force computation prior to converting to a boolean value or using in "
-            "a conditional statement.".format(self)
+            "a conditional statement."
         )
 
     @property
@@ -1085,17 +1085,18 @@
         if npartitions <= -1:
             npartitions = self.npartitions
         if npartitions > self.npartitions:
-            msg = "only {} partitions, head received {}"
-            raise ValueError(msg.format(self.npartitions, npartitions))
-
-        name = "head-%d-%d-%s" % (npartitions, n, self._name)
+            raise ValueError(
+                f"only {self.npartitions} partitions, head received {npartitions}"
+            )
+
+        name = f"head-{npartitions}-{n}-{self._name}"
         if safe:
             head = safe_head
         else:
             head = M.head
 
         if npartitions > 1:
-            name_p = "head-partial-%d-%s" % (n, self._name)
+            name_p = f"head-partial-{n}-{self._name}"
 
             dsk = {}
             for i in range(npartitions):
@@ -3054,9 +3055,8 @@
 
             if len(lengths) != self.npartitions:
                 raise ValueError(
-                    "The number of items in 'lengths' does not match "
-                    "the number of partitions. "
-                    "{} != {}".format(len(lengths), self.npartitions)
+                    "The number of items in 'lengths' does not match the number of "
+                    f"partitions. {len(lengths)} != {self.npartitions}"
                 )
 
             if self.ndim == 1:
@@ -3221,9 +3221,7 @@
     def __repr__(self):
         """have to overwrite footer"""
         if self.name is not None:
-            footer = "Name: {name}, dtype: {dtype}".format(
-                name=self.name, dtype=self.dtype
-            )
+            footer = f"Name: {self.name}, dtype: {self.dtype}"
         else:
             footer = f"dtype: {self.dtype}"
 
@@ -3811,8 +3809,9 @@
 
     @property
     def index(self):
-        msg = "'{0}' object has no attribute 'index'"
-        raise AttributeError(msg.format(self.__class__.__name__))
+        raise AttributeError(
+            f"{self.__class__.__name__!r} object has no attribute 'index'"
+        )
 
     def __array_wrap__(self, array, context=None):
         return pd.Index(array, name=self.name)
@@ -4428,14 +4427,8 @@
                     raise ValueError("Array assignment only supports 1-D arrays")
                 if v.npartitions != data.npartitions:
                     raise ValueError(
-<<<<<<< HEAD
                         "Number of partitions do not match "
-                        f"({v.npartitions} != {self.npartitions})"
-=======
-                        "Number of partitions do not match ({0} != {1})".format(
-                            v.npartitions, data.npartitions
-                        )
->>>>>>> a285509b
+                        f"({v.npartitions} != {data.npartitions})"
                     )
                 kwargs[k] = from_dask_array(v, index=data.index, meta=data._meta)
 
@@ -6893,12 +6886,10 @@
 def safe_head(df, n):
     r = M.head(df, n)
     if len(r) != n:
-        msg = (
-            "Insufficient elements for `head`. {0} elements "
-            "requested, only {1} elements available. Try passing larger "
-            "`npartitions` to `head`."
-        )
-        warnings.warn(msg.format(n, len(r)))
+        warnings.warn(
+            f"Insufficient elements for `head`. {n} elements requested, only {len(r)} "
+            "elements available. Try passing larger `npartitions` to `head`."
+        )
     return r
 
 
