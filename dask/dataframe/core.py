--- conflicted
+++ resolved
@@ -45,10 +45,7 @@
     check_nuisance_columns_warning,
     check_numeric_only_deprecation,
     check_reductions_runtime_warning,
-<<<<<<< HEAD
     is_string_dtype,
-=======
->>>>>>> 50643393
 )
 from dask.dataframe.accessor import CachedAccessor, DatetimeAccessor, StringAccessor
 from dask.dataframe.categorical import CategoricalAccessor, categorize
