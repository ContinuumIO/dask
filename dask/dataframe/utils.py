--- conflicted
+++ resolved
@@ -954,16 +954,6 @@
     return True
 
 
-<<<<<<< HEAD
-def drop_by_shallow_copy(df, columns):
-    """ Use shallow copy to drop columns in place
-    """
-    df2 = df.copy(deep=False)
-    if isinstance(columns, str):
-        columns = [columns]
-    for column in columns:
-        del df2[column]
-=======
 def drop_by_shallow_copy(df, columns, errors="raise"):
     """ Use shallow copy to drop columns in place
     """
@@ -971,5 +961,4 @@
     if not pd.api.types.is_list_like(columns):
         columns = [columns]
     df2.drop(columns=columns, inplace=True, errors=errors)
->>>>>>> 5a96ec7c
     return df2