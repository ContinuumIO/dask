--- conflicted
+++ resolved
@@ -24,7 +24,8 @@
 from . import _dtypes  # noqa: F401 register pandas extension types
 from . import methods
 from ._compat import PANDAS_GT_100, PANDAS_GT_110, PANDAS_GT_120, tm  # noqa: F401
-from .dispatch import make_meta, meta_nonempty  # noqa : F401
+from .dispatch import make_meta  # noqa : F401
+from .dispatch import make_meta_obj, make_meta_util, meta_nonempty  # noqa : F401
 from .extensions import make_scalar
 
 meta_object_types = (pd.Series, pd.DataFrame, pd.Index, pd.MultiIndex)
@@ -284,236 +285,6 @@
     return pd.Series([], dtype=dtype, name=name, index=index)
 
 
-<<<<<<< HEAD
-make_meta = Dispatch("make_meta")
-make_meta_obj = Dispatch("make_meta_obj")
-
-
-@make_meta.register((pd.Series, pd.DataFrame))
-def make_meta_pandas(x, index=None):
-    return x.iloc[:0]
-
-
-@make_meta.register(pd.Index)
-def make_meta_index(x, index=None):
-    return x[0:0]
-
-
-@make_meta_obj.register(meta_object_types)
-def make_meta_object(x, index=None):
-    """Create an empty pandas object containing the desired metadata.
-
-    Parameters
-    ----------
-    x : dict, tuple, list, pd.Series, pd.DataFrame, pd.Index, dtype, scalar
-        To create a DataFrame, provide a `dict` mapping of `{name: dtype}`, or
-        an iterable of `(name, dtype)` tuples. To create a `Series`, provide a
-        tuple of `(name, dtype)`. If a pandas object, names, dtypes, and index
-        should match the desired output. If a dtype or scalar, a scalar of the
-        same dtype is returned.
-    index :  pd.Index, optional
-        Any pandas index to use in the metadata. If none provided, a
-        `RangeIndex` will be used.
-
-    Examples
-    --------
-
-    >>> make_meta([('a', 'i8'), ('b', 'O')])    # doctest: +SKIP
-    Empty DataFrame
-    Columns: [a, b]
-    Index: []
-    >>> make_meta(('a', 'f8'))                  # doctest: +SKIP
-    Series([], Name: a, dtype: float64)
-    >>> make_meta('i8')                         # doctest: +SKIP
-    1
-    """
-
-    if is_arraylike(x) and x.shape:
-        return x[:0]
-
-    if index is not None:
-        index = make_meta(index)
-
-    if isinstance(x, dict):
-        return pd.DataFrame(
-            {c: _empty_series(c, d, index=index) for (c, d) in x.items()}, index=index
-        )
-    if isinstance(x, tuple) and len(x) == 2:
-        return _empty_series(x[0], x[1], index=index)
-    elif isinstance(x, (list, tuple)):
-        if not all(isinstance(i, tuple) and len(i) == 2 for i in x):
-            raise ValueError(
-                "Expected iterable of tuples of (name, dtype), got {0}".format(x)
-            )
-        return pd.DataFrame(
-            {c: _empty_series(c, d, index=index) for (c, d) in x},
-            columns=[c for c, d in x],
-            index=index,
-        )
-    elif not hasattr(x, "dtype") and x is not None:
-        # could be a string, a dtype object, or a python type. Skip `None`,
-        # because it is implictly converted to `dtype('f8')`, which we don't
-        # want here.
-        try:
-            dtype = np.dtype(x)
-            return _scalar_from_dtype(dtype)
-        except Exception:
-            # Continue on to next check
-            pass
-
-    if is_scalar(x):
-        return _nonempty_scalar(x)
-
-    raise TypeError("Don't know how to create metadata from {0}".format(x))
-
-
-def make_meta_util(x, index=None, parent_meta=None):
-    if hasattr(x, "_meta"):
-        return x._meta
-
-    try:
-        return make_meta(x, index=index)
-    except TypeError:
-        if parent_meta is not None:
-            func = make_meta_obj.dispatch(type(parent_meta))
-            return func(x, index=index)
-        else:
-            func = make_meta_obj.dispatch(type(x))
-            return func(x, index=index)
-
-
-_numeric_index_types = (pd.Int64Index, pd.Float64Index, pd.UInt64Index)
-
-meta_nonempty = Dispatch("meta_nonempty")
-
-
-@meta_nonempty.register(object)
-def meta_nonempty_object(x):
-    """Create a nonempty pandas object from the given metadata.
-
-    Returns a pandas DataFrame, Series, or Index that contains two rows
-    of fake data.
-    """
-    if is_scalar(x):
-        return _nonempty_scalar(x)
-    else:
-        raise TypeError(
-            "Expected Pandas-like Index, Series, DataFrame, or scalar, "
-            "got {0}".format(typename(type(x)))
-        )
-
-
-@meta_nonempty.register(pd.DataFrame)
-def meta_nonempty_dataframe(x):
-    idx = meta_nonempty(x.index)
-    dt_s_dict = dict()
-    data = dict()
-    for i, c in enumerate(x.columns):
-        series = x.iloc[:, i]
-        dt = series.dtype
-        if dt not in dt_s_dict:
-            dt_s_dict[dt] = _nonempty_series(x.iloc[:, i], idx=idx)
-        data[i] = dt_s_dict[dt]
-    res = pd.DataFrame(data, index=idx, columns=np.arange(len(x.columns)))
-    res.columns = x.columns
-    if PANDAS_GT_100:
-        res.attrs = x.attrs
-    return res
-
-
-@meta_nonempty.register(pd.Index)
-def _nonempty_index(idx):
-    typ = type(idx)
-    if typ is pd.RangeIndex:
-        return pd.RangeIndex(2, name=idx.name)
-    elif typ in _numeric_index_types:
-        return typ([1, 2], name=idx.name)
-    elif typ is pd.Index:
-        return pd.Index(["a", "b"], name=idx.name)
-    elif typ is pd.DatetimeIndex:
-        start = "1970-01-01"
-        # Need a non-monotonic decreasing index to avoid issues with
-        # partial string indexing see https://github.com/dask/dask/issues/2389
-        # and https://github.com/pandas-dev/pandas/issues/16515
-        # This doesn't mean `_meta_nonempty` should ever rely on
-        # `self.monotonic_increasing` or `self.monotonic_decreasing`
-        try:
-            return pd.date_range(
-                start=start, periods=2, freq=idx.freq, tz=idx.tz, name=idx.name
-            )
-        except ValueError:  # older pandas versions
-            data = [start, "1970-01-02"] if idx.freq is None else None
-            return pd.DatetimeIndex(
-                data, start=start, periods=2, freq=idx.freq, tz=idx.tz, name=idx.name
-            )
-    elif typ is pd.PeriodIndex:
-        return pd.period_range(
-            start="1970-01-01", periods=2, freq=idx.freq, name=idx.name
-        )
-    elif typ is pd.TimedeltaIndex:
-        start = np.timedelta64(1, "D")
-        try:
-            return pd.timedelta_range(
-                start=start, periods=2, freq=idx.freq, name=idx.name
-            )
-        except ValueError:  # older pandas versions
-            start = np.timedelta64(1, "D")
-            data = [start, start + 1] if idx.freq is None else None
-            return pd.TimedeltaIndex(
-                data, start=start, periods=2, freq=idx.freq, name=idx.name
-            )
-    elif typ is pd.CategoricalIndex:
-        if len(idx.categories) == 0:
-            data = pd.Categorical(_nonempty_index(idx.categories), ordered=idx.ordered)
-        else:
-            data = pd.Categorical.from_codes(
-                [-1, 0], categories=idx.categories, ordered=idx.ordered
-            )
-        return pd.CategoricalIndex(data, name=idx.name)
-    elif typ is pd.MultiIndex:
-        levels = [_nonempty_index(l) for l in idx.levels]
-        codes = [[0, 0] for i in idx.levels]
-        try:
-            return pd.MultiIndex(levels=levels, codes=codes, names=idx.names)
-        except TypeError:  # older pandas versions
-            return pd.MultiIndex(levels=levels, labels=codes, names=idx.names)
-
-    raise TypeError(
-        "Don't know how to handle index of type {0}".format(typename(type(idx)))
-    )
-
-
-hash_object_dispatch = Dispatch("hash_object_dispatch")
-
-
-@hash_object_dispatch.register((pd.DataFrame, pd.Series, pd.Index))
-def hash_object_pandas(
-    obj, index=True, encoding="utf8", hash_key=None, categorize=True
-):
-    return pd.util.hash_pandas_object(
-        obj, index=index, encoding=encoding, hash_key=hash_key, categorize=categorize
-    )
-
-
-group_split_dispatch = Dispatch("group_split_dispatch")
-
-
-@group_split_dispatch.register((pd.DataFrame, pd.Series, pd.Index))
-def group_split_pandas(df, c, k, ignore_index=False):
-    indexer, locations = pd._libs.algos.groupsort_indexer(
-        c.astype(np.int64, copy=False), k
-    )
-    df2 = df.take(indexer)
-    locations = locations.cumsum()
-    parts = [
-        df2.iloc[a:b].reset_index(drop=True) if ignore_index else df2.iloc[a:b]
-        for a, b in zip(locations[:-1], locations[1:])
-    ]
-    return dict(zip(range(k), parts))
-
-
-=======
->>>>>>> 4799c9d1
 _simple_fake_mapping = {
     "b": np.bool_(True),
     "V": np.void(b" "),
