--- conflicted
+++ resolved
@@ -13,23 +13,7 @@
 import pandas as pd
 from pandas.api.types import is_categorical_dtype, is_dtype_equal
 
-<<<<<<< HEAD
-from .. import config
-from ..base import get_scheduler, is_dask_collection
-from ..core import get_deps
-from ..utils import is_arraylike  # noqa: F401
-from ..utils import asciitable
-from ..utils import is_dataframe_like as dask_is_dataframe_like
-from ..utils import is_index_like as dask_is_index_like
-from ..utils import is_series_like as dask_is_series_like
-from ..utils import typename
-from . import _dtypes  # noqa: F401 register pandas extension types
-from . import methods
-from ._compat import PANDAS_GT_110, PANDAS_GT_120, tm  # noqa: F401
-from .dispatch import make_meta  # noqa : F401
-from .dispatch import make_meta_obj, meta_nonempty  # noqa : F401
-from .extensions import make_scalar
-=======
+from dask import config
 from dask.base import get_scheduler, is_dask_collection
 from dask.core import get_deps
 from dask.dataframe import (  # noqa: F401 register pandas extension types
@@ -50,7 +34,6 @@
     is_series_like,
     typename,
 )
->>>>>>> cccb9d8d
 
 meta_object_types: tuple[type, ...] = (pd.Series, pd.DataFrame, pd.Index, pd.MultiIndex)
 try:
