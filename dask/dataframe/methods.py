import warnings

import numpy as np
import pandas as pd
from pandas.api.types import is_categorical_dtype, union_categoricals
from tlz import partition

from .utils import (
    is_series_like,
    is_index_like,
    is_dataframe_like,
    PANDAS_GT_0250,
    hash_object_dispatch,
    group_split_dispatch,
)
from ..utils import Dispatch

# ---------------------------------
# indexing
# ---------------------------------


def loc(df, iindexer, cindexer=None):
    """
    .loc for known divisions
    """
    if cindexer is None:
        return df.loc[iindexer]
    else:
        return df.loc[iindexer, cindexer]


def iloc(df, cindexer=None):
    return df.iloc[:, cindexer]


def try_loc(df, iindexer, cindexer=None):
    """
    .loc for unknown divisions
    """
    try:
        return loc(df, iindexer, cindexer)
    except KeyError:
        return df.head(0).loc[:, cindexer]


def boundary_slice(
    df, start, stop, right_boundary=True, left_boundary=True, kind="loc"
):
    """Index slice start/stop. Can switch include/exclude boundaries.

    Examples
    --------
    >>> df = pd.DataFrame({'x': [10, 20, 30, 40, 50]}, index=[1, 2, 2, 3, 4])
    >>> boundary_slice(df, 2, None)
        x
    2  20
    2  30
    3  40
    4  50
    >>> boundary_slice(df, 1, 3)
        x
    1  10
    2  20
    2  30
    3  40
    >>> boundary_slice(df, 1, 3, right_boundary=False)
        x
    1  10
    2  20
    2  30

    Empty input DataFrames are returned

    >>> df_empty = pd.DataFrame()
    >>> boundary_slice(df_empty, 1, 3)
    Empty DataFrame
    Columns: []
    Index: []
    """
    if df.empty:
        return df

    if kind == "loc" and not df.index.is_monotonic:
        # Pandas treats missing keys differently for label-slicing
        # on monotonic vs. non-monotonic indexes
        # If the index is monotonic, `df.loc[start:stop]` is fine.
        # If it's not, `df.loc[start:stop]` raises when `start` is missing
        if start is not None:
            if left_boundary:
                df = df[df.index >= start]
            else:
                df = df[df.index > start]
        if stop is not None:
            if right_boundary:
                df = df[df.index <= stop]
            else:
                df = df[df.index < stop]
        return df
    else:
        result = getattr(df, kind)[start:stop]
    if not right_boundary and stop is not None:
        right_index = result.index.get_slice_bound(stop, "left", kind)
        result = result.iloc[:right_index]
    if not left_boundary and start is not None:
        left_index = result.index.get_slice_bound(start, "right", kind)
        result = result.iloc[left_index:]
    return result


def index_count(x):
    # Workaround since Index doesn't implement `.count`
    return pd.notnull(x).sum()


def mean_aggregate(s, n):
    try:
        with warnings.catch_warnings(record=True):
            warnings.simplefilter("always")
            return s / n
    except ZeroDivisionError:
        return np.float64(np.nan)


def wrap_var_reduction(array_var, index):
    if isinstance(array_var, np.ndarray) or isinstance(array_var, list):
        return pd.Series(array_var, index=index)

    return array_var


def var_mixed_concat(numeric_var, timedelta_var, columns):
    vars = pd.concat([numeric_var, timedelta_var])

    return vars.reindex(index=columns)


def describe_aggregate(values):
    assert len(values) > 0

    # arrange categorical and numeric stats
    names = []
    values_indexes = sorted((x.index for x in values), key=len)
    for idxnames in values_indexes:
        for name in idxnames:
            if name not in names:
                names.append(name)

    return pd.concat(values, axis=1, sort=False).reindex(names)


def describe_numeric_aggregate(stats, name=None, is_timedelta_col=False):
    assert len(stats) == 6
    count, mean, std, min, q, max = stats

    if is_series_like(count) and hasattr(count, "to_frame"):
        typ = type(count.to_frame())
    else:
        typ = type(q)

    if is_timedelta_col:
        mean = pd.to_timedelta(mean)
        std = pd.to_timedelta(std)
        min = pd.to_timedelta(min)
        max = pd.to_timedelta(max)
        q = q.apply(lambda x: pd.to_timedelta(x))

    part1 = typ([count, mean, std, min], index=["count", "mean", "std", "min"])

    q.index = ["{0:g}%".format(l * 100) for l in q.index.tolist()]
    if is_series_like(q) and typ != type(q):
        q = q.to_frame()
    part3 = typ([max], index=["max"])

<<<<<<< HEAD
    result = concat([part1, q, part3], **concat_kwargs)
=======
    result = pd.concat([part1, q, part3], sort=False)
>>>>>>> 9968a49b

    if is_series_like(result):
        result.name = name

    return result


def describe_nonnumeric_aggregate(stats, name):
    args_len = len(stats)

    is_datetime_column = args_len == 5
    is_categorical_column = args_len == 3

    assert is_datetime_column or is_categorical_column

    if is_categorical_column:
        nunique, count, top_freq = stats
    else:
        nunique, count, top_freq, min_ts, max_ts = stats

    # input was empty dataframe/series
    if len(top_freq) == 0:
        data = [0, 0]
        index = ["count", "unique"]
        dtype = None
        if PANDAS_GT_0250:
            data.extend([None, None])
            index.extend(["top", "freq"])
            dtype = object
        result = pd.Series(data, index=index, dtype=dtype, name=name)
        return result

    top = top_freq.index[0]
    freq = top_freq.iloc[0]

    index = ["unique", "count", "top", "freq"]
    values = [nunique, count]

    if is_datetime_column:
        tz = top.tz
        top = pd.Timestamp(top)
        if top.tzinfo is not None and tz is not None:
            # Don't tz_localize(None) if key is already tz-aware
            top = top.tz_convert(tz)
        else:
            top = top.tz_localize(tz)

        first = pd.Timestamp(min_ts, tz=tz)
        last = pd.Timestamp(max_ts, tz=tz)
        index += ["first", "last"]
        values += [top, freq, first, last]
    else:
        values += [top, freq]

    return pd.Series(values, index=index, name=name)


def _cum_aggregate_apply(aggregate, x, y):
    """ Apply aggregation function within a cumulative aggregation

    Parameters
    ----------
    aggregate: function (a, a) -> a
        The aggregation function, like add, which is used to and subsequent
        results
    x:
    y:
    """
    if y is None:
        return x
    else:
        return aggregate(x, y)


def cummin_aggregate(x, y):
    if is_series_like(x) or is_dataframe_like(x):
        return x.where((x < y) | x.isnull(), y, axis=x.ndim - 1)
    else:  # scalar
        return x if x < y else y


def cummax_aggregate(x, y):
    if is_series_like(x) or is_dataframe_like(x):
        return x.where((x > y) | x.isnull(), y, axis=x.ndim - 1)
    else:  # scalar
        return x if x > y else y


def assign(df, *pairs):
    # Only deep copy when updating an element
    # (to avoid modifying the original)
    pairs = dict(partition(2, pairs))
    deep = bool(set(pairs) & set(df.columns))
    df = df.copy(deep=bool(deep))
    for name, val in pairs.items():
        df[name] = val
    return df


def unique(x, series_name=None):
    out = x.unique()
    # out can be either an np.ndarray or may already be a series
    # like object.  When out is an np.ndarray, it must be wrapped.
    if not (is_series_like(out) or is_index_like(out)):
        out = pd.Series(out, name=series_name)
    return out


def value_counts_combine(x):
    return x.groupby(level=0).sum()


def value_counts_aggregate(x):
    return x.groupby(level=0).sum().sort_values(ascending=False)


def nbytes(x):
    return x.nbytes


def size(x):
    return x.size


def values(df):
    return df.values


def sample(df, state, frac, replace):
    rs = np.random.RandomState(state)
    return df.sample(random_state=rs, frac=frac, replace=replace) if len(df) > 0 else df


def drop_columns(df, columns, dtype):
    df = df.drop(columns, axis=1)
    df.columns = df.columns.astype(dtype)
    return df


def fillna_check(df, method, check=True):
    out = df.fillna(method=method)
    if check and out.isnull().values.all(axis=0).any():
        raise ValueError(
            "All NaN partition encountered in `fillna`. Try "
            "using ``df.repartition`` to increase the partition "
            "size, or specify `limit` in `fillna`."
        )
    return out


# ---------------------------------
# reshape
# ---------------------------------


def pivot_agg(df):
    return df.groupby(level=0).sum()


def pivot_sum(df, index, columns, values):
    return pd.pivot_table(
        df, index=index, columns=columns, values=values, aggfunc="sum"
    )


def pivot_count(df, index, columns, values):
    # we cannot determine dtype until concatenationg all partitions.
    # make dtype deterministic, always coerce to np.float64
    return pd.pivot_table(
        df, index=index, columns=columns, values=values, aggfunc="count"
    ).astype(np.float64)


# ---------------------------------
# concat
# ---------------------------------


concat_dispatch = Dispatch("concat")


<<<<<<< HEAD
def concat(dfs, axis=0, join="outer", uniform=False, filter_warning=True, **kwargs):
=======
def concat(
    dfs, axis=0, join="outer", uniform=False, filter_warning=True, ignore_index=False
):
>>>>>>> 9968a49b
    """Concatenate, handling some edge cases:

    - Unions categoricals between partitions
    - Ignores empty partitions

    Parameters
    ----------
    dfs : list of DataFrame, Series, or Index
    axis : int or str, optional
    join : str, optional
    uniform : bool, optional
        Whether to treat ``dfs[0]`` as representative of ``dfs[1:]``. Set to
        True if all arguments have the same columns and dtypes (but not
        necessarily categories). Default is False.
    ignore_index : bool, optional
        Whether to allow index values to be ignored/droped during
        concatenation. Default is False.
    """
    if len(dfs) == 1:
        return dfs[0]
    else:
        func = concat_dispatch.dispatch(type(dfs[0]))
        return func(
            dfs,
            axis=axis,
            join=join,
            uniform=uniform,
            filter_warning=filter_warning,
<<<<<<< HEAD
            **kwargs
=======
            ignore_index=ignore_index,
>>>>>>> 9968a49b
        )


@concat_dispatch.register((pd.DataFrame, pd.Series, pd.Index))
def concat_pandas(
<<<<<<< HEAD
    dfs, axis=0, join="outer", uniform=False, filter_warning=True, **kwargs
):
    if axis == 1:
        return pd.concat(dfs, axis=axis, join=join, **kwargs)
=======
    dfs, axis=0, join="outer", uniform=False, filter_warning=True, ignore_index=False
):
    if axis == 1:
        return pd.concat(dfs, axis=axis, join=join, sort=False)
>>>>>>> 9968a49b

    # Support concatenating indices along axis 0
    if isinstance(dfs[0], pd.Index):
        if isinstance(dfs[0], pd.CategoricalIndex):
            for i in range(1, len(dfs)):
                if not isinstance(dfs[i], pd.CategoricalIndex):
                    dfs[i] = dfs[i].astype("category")
            return pd.CategoricalIndex(union_categoricals(dfs), name=dfs[0].name)
        elif isinstance(dfs[0], pd.MultiIndex):
            first, rest = dfs[0], dfs[1:]
            if all(
                (isinstance(o, pd.MultiIndex) and o.nlevels >= first.nlevels)
                for o in rest
            ):
                arrays = [
                    concat([i._get_level_values(n) for i in dfs])
                    for n in range(first.nlevels)
                ]
                return pd.MultiIndex.from_arrays(arrays, names=first.names)

            to_concat = (first.values,) + tuple(k._values for k in rest)
            new_tuples = np.concatenate(to_concat)
            try:
                return pd.MultiIndex.from_tuples(new_tuples, names=first.names)
            except Exception:
                return pd.Index(new_tuples)
        return dfs[0].append(dfs[1:])

    # Handle categorical index separately
    dfs0_index = dfs[0].index

    has_categoricalindex = isinstance(dfs0_index, pd.CategoricalIndex) or (
        isinstance(dfs0_index, pd.MultiIndex)
        and any(isinstance(i, pd.CategoricalIndex) for i in dfs0_index.levels)
    )

    if has_categoricalindex:
        dfs2 = [df.reset_index(drop=True) for df in dfs]
        ind = concat([df.index for df in dfs])
    else:
        dfs2 = dfs
        ind = None

    # Concatenate the partitions together, handling categories as needed
    if (
        isinstance(dfs2[0], pd.DataFrame)
        if uniform
        else any(isinstance(df, pd.DataFrame) for df in dfs2)
    ):
        if uniform:
            dfs3 = dfs2
            cat_mask = dfs2[0].dtypes == "category"
        else:
            # When concatenating mixed dataframes and series on axis 1, Pandas
            # converts series to dataframes with a single column named 0, then
            # concatenates.
            dfs3 = [
                df
                if isinstance(df, pd.DataFrame)
                else df.to_frame().rename(columns={df.name: 0})
                for df in dfs2
            ]
            # pandas may raise a RuntimeWarning for comparing ints and strs
            with warnings.catch_warnings():
                warnings.simplefilter("ignore", RuntimeWarning)
                if filter_warning:
                    warnings.simplefilter("ignore", FutureWarning)
                cat_mask = pd.concat(
                    [(df.dtypes == "category").to_frame().T for df in dfs3],
                    join=join,
<<<<<<< HEAD
                    **kwargs
=======
                    sort=False,
>>>>>>> 9968a49b
                ).any()

        if cat_mask.any():
            not_cat = cat_mask[~cat_mask].index
            # this should be aligned, so no need to filter warning
            out = pd.concat(
                [df[df.columns.intersection(not_cat)] for df in dfs3],
                join=join,
<<<<<<< HEAD
                **kwargs
=======
                sort=False,
>>>>>>> 9968a49b
            )
            temp_ind = out.index
            for col in cat_mask.index.difference(not_cat):
                # Find an example of categoricals in this column
                for df in dfs3:
                    sample = df.get(col)
                    if sample is not None:
                        break
                # Extract partitions, subbing in missing if needed
                parts = []
                for df in dfs3:
                    if col in df.columns:
                        parts.append(df[col])
                    else:
                        codes = np.full(len(df), -1, dtype="i8")
                        data = pd.Categorical.from_codes(
                            codes, sample.cat.categories, sample.cat.ordered
                        )
                        parts.append(data)
                out[col] = union_categoricals(parts)
                # Pandas resets index type on assignment if frame is empty
                # https://github.com/pandas-dev/pandas/issues/17101
                if not len(temp_ind):
                    out.index = temp_ind
            out = out.reindex(columns=cat_mask.index)
        else:
            # pandas may raise a RuntimeWarning for comparing ints and strs
            with warnings.catch_warnings():
                warnings.simplefilter("ignore", RuntimeWarning)
                if filter_warning:
                    warnings.simplefilter("ignore", FutureWarning)
                out = pd.concat(dfs3, join=join, sort=False)
    else:
        if is_categorical_dtype(dfs2[0].dtype):
            if ind is None:
                ind = concat([df.index for df in dfs2])
            return pd.Series(union_categoricals(dfs2), index=ind, name=dfs2[0].name)
        with warnings.catch_warnings():
            if filter_warning:
                warnings.simplefilter("ignore", FutureWarning)
<<<<<<< HEAD
            out = pd.concat(dfs2, join=join, **kwargs)
=======
            out = pd.concat(dfs2, join=join, sort=False)
>>>>>>> 9968a49b
    # Re-add the index if needed
    if ind is not None:
        out.index = ind
    return out


# cuDF may try to import old dispatch functions
hash_df = hash_object_dispatch
group_split = group_split_dispatch


def assign_index(df, ind):
    df = df.copy()
    df.index = ind
    return df<|MERGE_RESOLUTION|>--- conflicted
+++ resolved
@@ -172,11 +172,7 @@
         q = q.to_frame()
     part3 = typ([max], index=["max"])
 
-<<<<<<< HEAD
-    result = concat([part1, q, part3], **concat_kwargs)
-=======
-    result = pd.concat([part1, q, part3], sort=False)
->>>>>>> 9968a49b
+    result = concat([part1, q, part3], sort=False)
 
     if is_series_like(result):
         result.name = name
@@ -358,13 +354,7 @@
 concat_dispatch = Dispatch("concat")
 
 
-<<<<<<< HEAD
-def concat(dfs, axis=0, join="outer", uniform=False, filter_warning=True, **kwargs):
-=======
-def concat(
-    dfs, axis=0, join="outer", uniform=False, filter_warning=True, ignore_index=False
-):
->>>>>>> 9968a49b
+def concat(dfs, axis=0, join="outer", uniform=False, filter_warning=True, ignore_index=False, **kwargs):
     """Concatenate, handling some edge cases:
 
     - Unions categoricals between partitions
@@ -393,27 +383,17 @@
             join=join,
             uniform=uniform,
             filter_warning=filter_warning,
-<<<<<<< HEAD
+            ignore_index=ignore_index,
             **kwargs
-=======
-            ignore_index=ignore_index,
->>>>>>> 9968a49b
         )
 
 
 @concat_dispatch.register((pd.DataFrame, pd.Series, pd.Index))
 def concat_pandas(
-<<<<<<< HEAD
-    dfs, axis=0, join="outer", uniform=False, filter_warning=True, **kwargs
+    dfs, axis=0, join="outer", uniform=False, filter_warning=True, ignore_index=False, **kwargs
 ):
     if axis == 1:
         return pd.concat(dfs, axis=axis, join=join, **kwargs)
-=======
-    dfs, axis=0, join="outer", uniform=False, filter_warning=True, ignore_index=False
-):
-    if axis == 1:
-        return pd.concat(dfs, axis=axis, join=join, sort=False)
->>>>>>> 9968a49b
 
     # Support concatenating indices along axis 0
     if isinstance(dfs[0], pd.Index):
@@ -484,11 +464,7 @@
                 cat_mask = pd.concat(
                     [(df.dtypes == "category").to_frame().T for df in dfs3],
                     join=join,
-<<<<<<< HEAD
                     **kwargs
-=======
-                    sort=False,
->>>>>>> 9968a49b
                 ).any()
 
         if cat_mask.any():
@@ -497,11 +473,7 @@
             out = pd.concat(
                 [df[df.columns.intersection(not_cat)] for df in dfs3],
                 join=join,
-<<<<<<< HEAD
                 **kwargs
-=======
-                sort=False,
->>>>>>> 9968a49b
             )
             temp_ind = out.index
             for col in cat_mask.index.difference(not_cat):
@@ -542,11 +514,8 @@
         with warnings.catch_warnings():
             if filter_warning:
                 warnings.simplefilter("ignore", FutureWarning)
-<<<<<<< HEAD
+
             out = pd.concat(dfs2, join=join, **kwargs)
-=======
-            out = pd.concat(dfs2, join=join, sort=False)
->>>>>>> 9968a49b
     # Re-add the index if needed
     if ind is not None:
         out.index = ind
