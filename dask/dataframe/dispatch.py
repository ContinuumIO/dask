"""
Dispatch in dask.dataframe.

Also see extension.py
"""
import pandas as pd

import dask.array as da
import dask.dataframe as dd
<<<<<<< HEAD
from dask import config

from ..utils import BackendDispatch, Dispatch
=======
from dask.utils import Dispatch
>>>>>>> e74888aa

# Compute Dispatch Funcitons
make_meta_dispatch = Dispatch("make_meta_dispatch")
make_meta_obj = Dispatch("make_meta_obj")
meta_nonempty = Dispatch("meta_nonempty")
hash_object_dispatch = Dispatch("hash_object_dispatch")
group_split_dispatch = Dispatch("group_split_dispatch")
get_parallel_type = Dispatch("get_parallel_type")
categorical_dtype_dispatch = Dispatch("CategoricalDtype")
concat_dispatch = Dispatch("concat")
tolist_dispatch = Dispatch("tolist")
is_categorical_dtype_dispatch = Dispatch("is_categorical_dtype")
union_categoricals_dispatch = Dispatch("union_categoricals")
grouper_dispatch = Dispatch("grouper")
pyarrow_schema_dispatch = Dispatch("pyarrow_schema_dispatch")


def concat(
    dfs,
    axis=0,
    join="outer",
    uniform=False,
    filter_warning=True,
    ignore_index=False,
    **kwargs,
):
    """Concatenate, handling some edge cases:

    - Unions categoricals between partitions
    - Ignores empty partitions

    Parameters
    ----------
    dfs : list of DataFrame, Series, or Index
    axis : int or str, optional
    join : str, optional
    uniform : bool, optional
        Whether to treat ``dfs[0]`` as representative of ``dfs[1:]``. Set to
        True if all arguments have the same columns and dtypes (but not
        necessarily categories). Default is False.
    ignore_index : bool, optional
        Whether to allow index values to be ignored/dropped during
        concatenation. Default is False.
    ignore_order : bool, optional
        Whether to ignore the order when doing the union of categoricals.
        Default is False.
    """
    if len(dfs) == 1:
        return dfs[0]
    else:
        func = concat_dispatch.dispatch(type(dfs[0]))
        return func(
            dfs,
            axis=axis,
            join=join,
            uniform=uniform,
            filter_warning=filter_warning,
            ignore_index=ignore_index,
            **kwargs,
        )


def is_categorical_dtype(obj):
    obj = getattr(obj, "dtype", obj)
    func = is_categorical_dtype_dispatch.dispatch(type(obj))
    return func(obj)


def categorical_dtype(meta, categories=None, ordered=False):
    func = categorical_dtype_dispatch.dispatch(type(meta))
    return func(categories=categories, ordered=ordered)


def tolist(obj):
    func = tolist_dispatch.dispatch(type(obj))
    return func(obj)


def make_meta(x, index=None, parent_meta=None):
    """
    This method creates meta-data based on the type of ``x``,
    and ``parent_meta`` if supplied.

    Parameters
    ----------
    x : Object of any type.
        Object to construct meta-data from.
    index :  Index, optional
        Any index to use in the metadata. This is a pass-through
        parameter to dispatches registered.
    parent_meta : Object, default None
        If ``x`` is of arbitrary types and thus Dask cannot determine
        which back-end to be used to generate the meta-data for this
        object type, in which case ``parent_meta`` will be used to
        determine which back-end to select and dispatch to. To use
        utilize this parameter ``make_meta_obj`` has be dispatched.
        If ``parent_meta`` is ``None``, a pandas DataFrame is used for
        ``parent_meta`` thats chooses pandas as the backend.

    Returns
    -------
    A valid meta-data
    """

    if isinstance(
        x,
        (
            dd._Frame,
            dd.core.Scalar,
            dd.groupby._GroupBy,
            dd.accessor.Accessor,
            da.Array,
        ),
    ):
        return x._meta

    try:
        return make_meta_dispatch(x, index=index)
    except TypeError:
        if parent_meta is not None:
            func = make_meta_obj.dispatch(type(parent_meta))
            return func(x, index=index)
        else:
            # Default to using the pandas backend
            # if ``parent_meta`` is not specified
            func = make_meta_obj.dispatch(pd.DataFrame)
            return func(x, index=index)


def union_categoricals(to_union, sort_categories=False, ignore_order=False):
    func = union_categoricals_dispatch.dispatch(type(to_union[0]))
    return func(to_union, sort_categories=sort_categories, ignore_order=ignore_order)


class DataFrameBackendDispatch(BackendDispatch):
    def get_backend(self):
        return config.get("dataframe.backend") or "pandas"

    @property
    def allow_fallback(self):
        return config.get("dataframe.backend-options.allow-fallback", True)

    @property
    def warn_fallback(self):
        return config.get("dataframe.backend-options.warn-fallback", True)


dataframe_backend_dispatch = DataFrameBackendDispatch("dataframe_backend_dispatch")<|MERGE_RESOLUTION|>--- conflicted
+++ resolved
@@ -7,13 +7,8 @@
 
 import dask.array as da
 import dask.dataframe as dd
-<<<<<<< HEAD
 from dask import config
-
-from ..utils import BackendDispatch, Dispatch
-=======
-from dask.utils import Dispatch
->>>>>>> e74888aa
+from dask.utils import BackendDispatch, Dispatch
 
 # Compute Dispatch Funcitons
 make_meta_dispatch = Dispatch("make_meta_dispatch")
