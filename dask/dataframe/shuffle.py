--- conflicted
+++ resolved
@@ -4,11 +4,8 @@
 import shutil
 from operator import getitem
 import uuid
-<<<<<<< HEAD
-=======
 import tempfile
 import warnings
->>>>>>> 1a75a442
 
 import tlz as toolz
 import numpy as np
