--- conflicted
+++ resolved
@@ -321,14 +321,6 @@
         self.inputs = inputs
         self.stage = stage
         self.nsplits = nsplits
-<<<<<<< HEAD
-=======
-        self.ignore_index = ignore_index
-        self.name_input = name_input
-        self.meta_input = meta_input
-        self.parts_out = parts_out or range(len(inputs))
-        Layer.__init__(self)
->>>>>>> b8131ea1
 
     def __repr__(self):
         return "ShuffleLayer<name='{}', stage={}, nsplits={}, npartitions={}>".format(
