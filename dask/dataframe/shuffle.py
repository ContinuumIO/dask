--- conflicted
+++ resolved
@@ -21,424 +21,6 @@
 from ..layers import SimpleShuffleLayer, ShuffleLayer
 
 logger = logging.getLogger(__name__)
-
-
-<<<<<<< HEAD
-=======
-class SimpleShuffleLayer(Layer):
-    """Simple HighLevelGraph Shuffle layer
-
-    High-level graph layer for a simple shuffle operation in which
-    each output partition depends on all input partitions.
-
-    Parameters
-    ----------
-    name : str
-        Name of new shuffled output collection.
-    column : str or list of str
-        Column(s) to be used to map rows to output partitions (by hashing).
-    npartitions : int
-        Number of output partitions.
-    npartitions_input : int
-        Number of partitions in the original (un-shuffled) DataFrame.
-    ignore_index: bool, default False
-        Ignore index during shuffle.  If ``True``, performance may improve,
-        but index values will not be preserved.
-    name_input : str
-        Name of input collection.
-    meta_input : pd.DataFrame-like object
-        Empty metadata of input collection.
-    parts_out : list of int (optional)
-        List of required output-partition indices.
-    annotations : dict (optional)
-        Layer annotations
-    """
-
-    def __init__(
-        self,
-        name,
-        column,
-        npartitions,
-        npartitions_input,
-        ignore_index,
-        name_input,
-        meta_input,
-        parts_out=None,
-        annotations=None,
-    ):
-        super().__init__(annotations=annotations)
-        self.name = name
-        self.column = column
-        self.npartitions = npartitions
-        self.npartitions_input = npartitions_input
-        self.ignore_index = ignore_index
-        self.name_input = name_input
-        self.meta_input = meta_input
-        self.parts_out = parts_out or range(npartitions)
-
-    def get_output_keys(self):
-        return {(self.name, part) for part in self.parts_out}
-
-    def __repr__(self):
-        return "SimpleShuffleLayer<name='{}', npartitions={}>".format(
-            self.name, self.npartitions
-        )
-
-    def is_materialized(self):
-        return hasattr(self, "_cached_dict")
-
-    @property
-    def _dict(self):
-        """Materialize full dict representation"""
-        if hasattr(self, "_cached_dict"):
-            return self._cached_dict
-        else:
-            dsk = self._construct_graph()
-            self._cached_dict = dsk
-        return self._cached_dict
-
-    def __getitem__(self, key):
-        return self._dict[key]
-
-    def __iter__(self):
-        return iter(self._dict)
-
-    def __len__(self):
-        return len(self._dict)
-
-    def __reduce__(self):
-        attrs = [
-            "name",
-            "column",
-            "npartitions",
-            "npartitions_input",
-            "ignore_index",
-            "name_input",
-            "meta_input",
-            "parts_out",
-            "annotations",
-        ]
-        return (SimpleShuffleLayer, tuple(getattr(self, attr) for attr in attrs))
-
-    def __dask_distributed_pack__(
-        self, all_hlg_keys, known_key_dependencies, client, client_keys
-    ):
-        from distributed.protocol.serialize import to_serialize
-
-        return {
-            "name": self.name,
-            "column": self.column,
-            "npartitions": self.npartitions,
-            "npartitions_input": self.npartitions_input,
-            "ignore_index": self.ignore_index,
-            "name_input": self.name_input,
-            "meta_input": to_serialize(self.meta_input),
-            "parts_out": list(self.parts_out),
-        }
-
-    @classmethod
-    def __dask_distributed_unpack__(cls, state, dsk, dependencies):
-        from distributed.worker import dumps_task
-
-        # msgpack will convert lists into tuples, here
-        # we convert them back to lists
-        if isinstance(state["column"], tuple):
-            state["column"] = list(state["column"])
-        if "inputs" in state:
-            state["inputs"] = list(state["inputs"])
-
-        # Materialize the layer
-        layer_dsk = dict(cls(**state))
-
-        # Convert all keys to strings and dump tasks
-        layer_dsk = {
-            stringify(k): stringify_collection_keys(v) for k, v in layer_dsk.items()
-        }
-        keys = layer_dsk.keys() | dsk.keys()
-
-        # TODO: use shuffle-knowledge to calculate dependencies more efficiently
-        deps = {k: keys_in_tasks(keys, [v]) for k, v in layer_dsk.items()}
-
-        return {"dsk": toolz.valmap(dumps_task, layer_dsk), "deps": deps}
-
-    def _keys_to_parts(self, keys):
-        """Simple utility to convert keys to partition indices."""
-        parts = set()
-        for key in keys:
-            try:
-                _name, _part = key
-            except ValueError:
-                continue
-            if _name != self.name:
-                continue
-            parts.add(_part)
-        return parts
-
-    def _cull_dependencies(self, keys, parts_out=None):
-        """Determine the necessary dependencies to produce `keys`.
-
-        For a simple shuffle, output partitions always depend on
-        all input partitions. This method does not require graph
-        materialization.
-        """
-        deps = defaultdict(set)
-        parts_out = parts_out or self._keys_to_parts(keys)
-        for part in parts_out:
-            deps[(self.name, part)] |= {
-                (self.name_input, i) for i in range(self.npartitions_input)
-            }
-        return deps
-
-    def _cull(self, parts_out):
-        return SimpleShuffleLayer(
-            self.name,
-            self.column,
-            self.npartitions,
-            self.npartitions_input,
-            self.ignore_index,
-            self.name_input,
-            self.meta_input,
-            parts_out=parts_out,
-        )
-
-    def cull(self, keys, all_keys):
-        """Cull a SimpleShuffleLayer HighLevelGraph layer.
-
-        The underlying graph will only include the necessary
-        tasks to produce the keys (indicies) included in `parts_out`.
-        Therefore, "culling" the layer only requires us to reset this
-        parameter.
-        """
-        parts_out = self._keys_to_parts(keys)
-        culled_deps = self._cull_dependencies(keys, parts_out=parts_out)
-        if parts_out != self.parts_out:
-            culled_layer = self._cull(parts_out)
-            return culled_layer, culled_deps
-        else:
-            return self, culled_deps
-
-    def _construct_graph(self):
-        """Construct graph for a simple shuffle operation."""
-
-        shuffle_group_name = "group-" + self.name
-        shuffle_split_name = "split-" + self.name
-
-        dsk = {}
-        for part_out in self.parts_out:
-            _concat_list = [
-                (shuffle_split_name, part_out, part_in)
-                for part_in in range(self.npartitions_input)
-            ]
-            dsk[(self.name, part_out)] = (_concat, _concat_list, self.ignore_index)
-            for _, _part_out, _part_in in _concat_list:
-                dsk[(shuffle_split_name, _part_out, _part_in)] = (
-                    operator.getitem,
-                    (shuffle_group_name, _part_in),
-                    _part_out,
-                )
-                if (shuffle_group_name, _part_in) not in dsk:
-                    dsk[(shuffle_group_name, _part_in)] = (
-                        shuffle_group,
-                        (self.name_input, _part_in),
-                        self.column,
-                        0,
-                        self.npartitions,
-                        self.npartitions,
-                        self.ignore_index,
-                        self.npartitions,
-                    )
-
-        return dsk
-
-
-class ShuffleLayer(SimpleShuffleLayer):
-    """Shuffle-stage HighLevelGraph layer
-
-    High-level graph layer corresponding to a single stage of
-    a multi-stage inter-partition shuffle operation.
-
-    Stage: (shuffle-group) -> (shuffle-split) -> (shuffle-join)
-
-    Parameters
-    ----------
-    name : str
-        Name of new (partially) shuffled collection.
-    column : str or list of str
-        Column(s) to be used to map rows to output partitions (by hashing).
-    inputs : list of tuples
-        Each tuple dictates the data movement for a specific partition.
-    stage : int
-        Index of the current shuffle stage.
-    npartitions : int
-        Number of output partitions for the full (multi-stage) shuffle.
-    npartitions_input : int
-        Number of partitions in the original (un-shuffled) DataFrame.
-    k : int
-        A partition is split into this many groups during each stage.
-    ignore_index: bool, default False
-        Ignore index during shuffle.  If ``True``, performance may improve,
-        but index values will not be preserved.
-    name_input : str
-        Name of input collection.
-    meta_input : pd.DataFrame-like object
-        Empty metadata of input collection.
-    parts_out : list of int (optional)
-        List of required output-partition indices.
-    annotations : dict (optional)
-        Layer annotations
-    """
-
-    def __init__(
-        self,
-        name,
-        column,
-        inputs,
-        stage,
-        npartitions,
-        npartitions_input,
-        nsplits,
-        ignore_index,
-        name_input,
-        meta_input,
-        parts_out=None,
-        annotations=None,
-    ):
-        super().__init__(
-            name,
-            column,
-            npartitions,
-            npartitions_input,
-            ignore_index,
-            name_input,
-            meta_input,
-            parts_out=parts_out or range(len(inputs)),
-            annotations=annotations,
-        )
-        self.inputs = inputs
-        self.stage = stage
-        self.nsplits = nsplits
-
-    def __repr__(self):
-        return "ShuffleLayer<name='{}', stage={}, nsplits={}, npartitions={}>".format(
-            self.name, self.stage, self.nsplits, self.npartitions
-        )
-
-    def __reduce__(self):
-        attrs = [
-            "name",
-            "column",
-            "inputs",
-            "stage",
-            "npartitions",
-            "npartitions_input",
-            "nsplits",
-            "ignore_index",
-            "name_input",
-            "meta_input",
-            "parts_out",
-            "annotations",
-        ]
-
-        return (ShuffleLayer, tuple(getattr(self, attr) for attr in attrs))
-
-    def __dask_distributed_pack__(self, *args, **kwargs):
-        ret = super().__dask_distributed_pack__(*args, **kwargs)
-        ret["inputs"] = self.inputs
-        ret["stage"] = self.stage
-        ret["nsplits"] = self.nsplits
-        return ret
-
-    def _cull_dependencies(self, keys, parts_out=None):
-        """Determine the necessary dependencies to produce `keys`.
-
-        Does not require graph materialization.
-        """
-        deps = defaultdict(set)
-        parts_out = parts_out or self._keys_to_parts(keys)
-        inp_part_map = {inp: i for i, inp in enumerate(self.inputs)}
-        for part in parts_out:
-            out = self.inputs[part]
-            for k in range(self.nsplits):
-                _inp = insert(out, self.stage, k)
-                _part = inp_part_map[_inp]
-                if self.stage == 0 and _part >= self.npartitions_input:
-                    deps[(self.name, part)].add(("group-" + self.name, _inp, "empty"))
-                else:
-                    deps[(self.name, part)].add((self.name_input, _part))
-        return deps
-
-    def _cull(self, parts_out):
-        return ShuffleLayer(
-            self.name,
-            self.column,
-            self.inputs,
-            self.stage,
-            self.npartitions,
-            self.npartitions_input,
-            self.nsplits,
-            self.ignore_index,
-            self.name_input,
-            self.meta_input,
-            parts_out=parts_out,
-        )
-
-    def _construct_graph(self):
-        """Construct graph for a "rearrange-by-column" stage."""
-
-        shuffle_group_name = "group-" + self.name
-        shuffle_split_name = "split-" + self.name
-
-        dsk = {}
-        inp_part_map = {inp: i for i, inp in enumerate(self.inputs)}
-        for part in self.parts_out:
-
-            out = self.inputs[part]
-
-            _concat_list = []  # get_item tasks to concat for this output partition
-            for i in range(self.nsplits):
-                # Get out each individual dataframe piece from the dicts
-                _inp = insert(out, self.stage, i)
-                _idx = out[self.stage]
-                _concat_list.append((shuffle_split_name, _idx, _inp))
-
-            # concatenate those pieces together, with their friends
-            dsk[(self.name, part)] = (_concat, _concat_list, self.ignore_index)
-
-            for _, _idx, _inp in _concat_list:
-                dsk[(shuffle_split_name, _idx, _inp)] = (
-                    operator.getitem,
-                    (shuffle_group_name, _inp),
-                    _idx,
-                )
-
-                if (shuffle_group_name, _inp) not in dsk:
-
-                    # Initial partitions (output of previous stage)
-                    _part = inp_part_map[_inp]
-                    if self.stage == 0:
-                        if _part < self.npartitions_input:
-                            input_key = (self.name_input, _part)
-                        else:
-                            # In order to make sure that to_serialize() serialize the
-                            # empty dataframe input, we add it as a key.
-                            input_key = (shuffle_group_name, _inp, "empty")
-                            dsk[input_key] = self.meta_input
-                    else:
-                        input_key = (self.name_input, _part)
-
-                    # Convert partition into dict of dataframe pieces
-                    dsk[(shuffle_group_name, _inp)] = (
-                        shuffle_group,
-                        input_key,
-                        self.column,
-                        self.stage,
-                        self.nsplits,
-                        self.npartitions_input,
-                        self.ignore_index,
-                        self.npartitions,
-                    )
-
-        return dsk
 
 
 def _calculate_divisions(
@@ -533,7 +115,6 @@
     return df
 
 
->>>>>>> 8588d930
 def set_index(
     df,
     index,
