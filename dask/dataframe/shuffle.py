--- conflicted
+++ resolved
@@ -1,9 +1,5 @@
 import contextlib
 from collections import defaultdict
-<<<<<<< HEAD
-import copy
-=======
->>>>>>> fbe51746
 import logging
 import math
 import shutil
@@ -48,15 +44,9 @@
     ignore_index: bool, default False
         Ignore index during shuffle.  If ``True``, performance may improve,
         but index values will not be preserved.
-<<<<<<< HEAD
-    dep_name : str
-        Name of input collection.
-    dep_meta : pd.DataFrame-like object
-=======
     name_input : str
         Name of input collection.
     meta_input : pd.DataFrame-like object
->>>>>>> fbe51746
         Empty metadata of input collection.
     parts_out : list of int (optional)
         List of required output-partition indices.
@@ -69,13 +59,8 @@
         npartitions,
         npartitions_input,
         ignore_index,
-<<<<<<< HEAD
-        dep_name,
-        dep_meta,
-=======
         name_input,
         meta_input,
->>>>>>> fbe51746
         parts_out=None,
     ):
         self.name = name
@@ -83,13 +68,8 @@
         self.npartitions = npartitions
         self.npartitions_input = npartitions_input
         self.ignore_index = ignore_index
-<<<<<<< HEAD
-        self.dep_name = dep_name
-        self.dep_meta = dep_meta
-=======
         self.name_input = name_input
         self.meta_input = meta_input
->>>>>>> fbe51746
         self.parts_out = parts_out or range(npartitions)
 
     def __repr__(self):
@@ -140,14 +120,6 @@
         parts_out = self._keys_to_parts(keys)
         for part in parts_out:
             deps[(self.name, part)] |= {
-<<<<<<< HEAD
-                (self.dep_name, i) for i in range(self.npartitions_input)
-            }
-        return deps
-
-    def cull(self, keys, all_keys):
-        """Cull a ShuffleLayer HighLevelGraph layer.
-=======
                 (self.name_input, i) for i in range(self.npartitions_input)
             }
         return deps
@@ -166,7 +138,6 @@
 
     def cull(self, keys, all_keys):
         """Cull a SimpleShuffleLayer HighLevelGraph layer.
->>>>>>> fbe51746
 
         The underlying graph will only include the necessary
         tasks to produce the keys (indicies) included in `parts_out`.
@@ -176,14 +147,7 @@
         parts_out = self._keys_to_parts(keys)
         culled_deps = self._cull_dependencies(keys, parts_out=parts_out)
         if parts_out != self.parts_out:
-<<<<<<< HEAD
-            culled_layer = copy.deepcopy(self)
-            culled_layer.parts_out = parts_out
-            if hasattr(culled_layer, "_cached_dict"):
-                del culled_layer._cached_dict
-=======
             culled_layer = self._cull(parts_out)
->>>>>>> fbe51746
             return culled_layer, culled_deps
         else:
             return self, culled_deps
@@ -210,11 +174,7 @@
                 if (shuffle_group_name, _part_in) not in dsk:
                     dsk[(shuffle_group_name, _part_in)] = (
                         shuffle_group,
-<<<<<<< HEAD
-                        (self.dep_name, _part_in),
-=======
                         (self.name_input, _part_in),
->>>>>>> fbe51746
                         self.column,
                         0,
                         self.npartitions,
@@ -253,15 +213,9 @@
     ignore_index: bool, default False
         Ignore index during shuffle.  If ``True``, performance may improve,
         but index values will not be preserved.
-<<<<<<< HEAD
-    dep_name : str
-        Name of input collection.
-    dep_meta : pd.DataFrame-like object
-=======
     name_input : str
         Name of input collection.
     meta_input : pd.DataFrame-like object
->>>>>>> fbe51746
         Empty metadata of input collection.
     parts_out : list of int (optional)
         List of required output-partition indices.
@@ -277,13 +231,8 @@
         npartitions_input,
         nsplits,
         ignore_index,
-<<<<<<< HEAD
-        dep_name,
-        dep_meta,
-=======
         name_input,
         meta_input,
->>>>>>> fbe51746
         parts_out=None,
     ):
         self.column = column
@@ -294,13 +243,8 @@
         self.npartitions_input = npartitions_input
         self.nsplits = nsplits
         self.ignore_index = ignore_index
-<<<<<<< HEAD
-        self.dep_name = dep_name
-        self.dep_meta = dep_meta
-=======
         self.name_input = name_input
         self.meta_input = meta_input
->>>>>>> fbe51746
         self.parts_out = parts_out or range(len(inputs))
 
     def __repr__(self):
@@ -320,11 +264,6 @@
             out = self.inputs[part]
             for k in range(self.nsplits):
                 _part = inp_part_map[insert(out, self.stage, k)]
-<<<<<<< HEAD
-                deps[(self.name, part)].add((self.dep_name, _part))
-        return deps
-
-=======
                 deps[(self.name, part)].add((self.name_input, _part))
         return deps
 
@@ -343,7 +282,6 @@
             parts_out=parts_out,
         )
 
->>>>>>> fbe51746
     def _construct_graph(self):
         """Construct graph for a "rearrange-by-column" stage."""
 
@@ -379,21 +317,12 @@
                     _part = inp_part_map[_inp]
                     if self.stage == 0:
                         input_key = (
-<<<<<<< HEAD
-                            (self.dep_name, _part)
-                            if _part < self.npartitions_input
-                            else self.dep_meta
-                        )
-                    else:
-                        input_key = (self.dep_name, _part)
-=======
                             (self.name_input, _part)
                             if _part < self.npartitions_input
                             else self.meta_input
                         )
                     else:
                         input_key = (self.name_input, _part)
->>>>>>> fbe51746
 
                     # Convert partition into dict of dataframe pieces
                     dsk[(shuffle_group_name, _inp)] = (
@@ -933,17 +862,10 @@
             ignore_index,
             df._name,
             df._meta,
-<<<<<<< HEAD
         )
         graph = HighLevelGraph.from_collections(
             shuffle_name, shuffle_layer, dependencies=[df]
         )
-=======
-        )
-        graph = HighLevelGraph.from_collections(
-            shuffle_name, shuffle_layer, dependencies=[df]
-        )
->>>>>>> fbe51746
         return new_dd_object(graph, shuffle_name, df._meta, [None] * (npartitions + 1))
 
     n = df.npartitions
