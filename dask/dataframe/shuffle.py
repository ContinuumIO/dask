--- conflicted
+++ resolved
@@ -10,28 +10,16 @@
 import pandas as pd
 import tlz as toolz
 
-<<<<<<< HEAD
-from .. import base, config
-from ..base import compute, compute_as_if_collection, is_dask_collection, tokenize
-from ..highlevelgraph import HighLevelGraph
-from ..layers import ShuffleLayer, SimpleShuffleLayer
-from ..sizeof import sizeof
-from ..utils import M, digit
-from . import methods
-from .core import DataFrame, Series, _Frame, map_partitions, new_dd_object
-from .dispatch import group_split_dispatch, hash_object_dispatch
-from .utils import UNKNOWN_CATEGORIES
-=======
 from dask import config
 from dask.base import compute, compute_as_if_collection, is_dask_collection, tokenize
 from dask.dataframe import methods
 from dask.dataframe.core import DataFrame, Series, _Frame, map_partitions, new_dd_object
 from dask.dataframe.dispatch import group_split_dispatch, hash_object_dispatch
+from dask.dataframe.utils import UNKNOWN_CATEGORIES
 from dask.highlevelgraph import HighLevelGraph
 from dask.layers import ShuffleLayer, SimpleShuffleLayer
 from dask.sizeof import sizeof
 from dask.utils import M, digit
->>>>>>> e07fd7e3
 
 logger = logging.getLogger(__name__)
 
