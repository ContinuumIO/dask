--- conflicted
+++ resolved
@@ -998,9 +998,7 @@
     """
     name = "fix-overlap-" + tokenize(ddf, mins, maxes, lens)
 
-<<<<<<< HEAD
-    non_empties = [i for i, l in enumerate(lens) if l != 0]
-
+    non_empties = [i for i, length in enumerate(lens) if length != 0]
     # If all empty, collapse into one partition
     if len(non_empties) == 0:
         divisions = (None, None)
@@ -1008,9 +1006,6 @@
         graph = HighLevelGraph.from_collections(name, dsk, dependencies=[ddf])
         return new_dd_object(graph, name, ddf._meta, divisions)
 
-=======
-    non_empties = [i for i, length in enumerate(lens) if length != 0]
->>>>>>> 00c8ec3e
     # drop empty partitions by mapping each partition in a new graph to a particular
     # partition on the old graph.
     dsk = {(name, i): (ddf._name, div) for i, div in enumerate(non_empties)}
