import contextlib
import string
import warnings

import numpy as np
import pandas as pd
from packaging.version import Version

PANDAS_VERSION = Version(pd.__version__)
PANDAS_GT_131 = PANDAS_VERSION >= Version("1.3.1")
PANDAS_GT_133 = PANDAS_VERSION >= Version("1.3.3")
PANDAS_GT_140 = PANDAS_VERSION >= Version("1.4.0")
PANDAS_GT_150 = PANDAS_VERSION >= Version("1.5.0")
PANDAS_GT_200 = PANDAS_VERSION.major >= 2  # Also true for nightly builds
PANDAS_GT_210 = PANDAS_VERSION.release >= (2, 1, 0)

import pandas.testing as tm


def assert_categorical_equal(left, right, *args, **kwargs):
    tm.assert_extension_array_equal(left, right, *args, **kwargs)
    assert pd.api.types.is_categorical_dtype(
        left.dtype
    ), f"{left} is not categorical dtype"
    assert pd.api.types.is_categorical_dtype(
        right.dtype
    ), f"{right} is not categorical dtype"


def assert_numpy_array_equal(left, right):
    left_na = pd.isna(left)
    right_na = pd.isna(right)
    np.testing.assert_array_equal(left_na, right_na)

    left_valid = left[~left_na]
    right_valid = right[~right_na]
    np.testing.assert_array_equal(left_valid, right_valid)


def makeDataFrame():
    data = np.random.randn(30, 4)
    index = list(string.ascii_letters)[:30]
    return pd.DataFrame(data, index=index, columns=list("ABCD"))


def makeTimeDataFrame():
    data = makeDataFrame()
    data.index = makeDateIndex()
    return data


def makeTimeSeries():
    return makeTimeDataFrame()["A"]


def makeDateIndex(k=30, freq="B"):
    return pd.date_range("2000", periods=k, freq=freq)


def makeTimedeltaIndex(k=30, freq="D"):
    return pd.timedelta_range("1 day", periods=k, freq=freq)


def makeMissingDataframe():
    df = makeDataFrame()
    data = df.values
    data = np.where(data > 1, np.nan, data)
    return pd.DataFrame(data, index=df.index, columns=df.columns)


def makeMixedDataFrame():
    df = pd.DataFrame(
        {
            "A": [0.0, 1, 2, 3, 4],
            "B": [0.0, 1, 0, 1, 0],
            "C": [f"foo{i}" for i in range(5)],
            "D": pd.date_range("2009-01-01", periods=5),
        }
    )
    return df


@contextlib.contextmanager
def check_numeric_only_deprecation():
    if PANDAS_GT_150 and not PANDAS_GT_200:
        with warnings.catch_warnings():
            warnings.filterwarnings(
                "ignore",
                message="The default value of numeric_only",
                category=FutureWarning,
            )
            yield
    else:
        yield


@contextlib.contextmanager
def check_nuisance_columns_warning():
    if not PANDAS_GT_150:
        with warnings.catch_warnings(record=True):
            warnings.filterwarnings(
                "ignore", "Dropping of nuisance columns", FutureWarning
            )
            yield
    else:
        yield


@contextlib.contextmanager
<<<<<<< HEAD
def check_observed_deprecation():
=======
def check_axis_keyword_deprecation():
>>>>>>> 1a6014c7
    if PANDAS_GT_210:
        with warnings.catch_warnings():
            warnings.filterwarnings(
                "ignore",
<<<<<<< HEAD
                message="The default of observed=False",
=======
                message="The 'axis' keyword|Support for axis",
>>>>>>> 1a6014c7
                category=FutureWarning,
            )
            yield
    else:
        yield


if PANDAS_GT_150:
    IndexingError = pd.errors.IndexingError
else:
    IndexingError = pd.core.indexing.IndexingError


def is_any_real_numeric_dtype(arr_or_dtype) -> bool:
    try:
        # `is_any_real_numeric_dtype` was added in PANDAS_GT_200.
        # We can remove this compatibility utility once we only support `pandas>=2.0`
        return pd.api.types.is_any_real_numeric_dtype(arr_or_dtype)
    except AttributeError:
        from pandas.api.types import is_bool_dtype, is_complex_dtype, is_numeric_dtype

        return (
            is_numeric_dtype(arr_or_dtype)
            and not is_complex_dtype(arr_or_dtype)
            and not is_bool_dtype(arr_or_dtype)
        )<|MERGE_RESOLUTION|>--- conflicted
+++ resolved
@@ -107,20 +107,26 @@
 
 
 @contextlib.contextmanager
-<<<<<<< HEAD
 def check_observed_deprecation():
-=======
-def check_axis_keyword_deprecation():
->>>>>>> 1a6014c7
     if PANDAS_GT_210:
         with warnings.catch_warnings():
             warnings.filterwarnings(
                 "ignore",
-<<<<<<< HEAD
                 message="The default of observed=False",
-=======
+                category=FutureWarning,
+            )
+            yield
+    else:
+        yield
+
+
+@contextlib.contextmanager
+def check_axis_keyword_deprecation():
+    if PANDAS_GT_210:
+        with warnings.catch_warnings():
+            warnings.filterwarnings(
+                "ignore",
                 message="The 'axis' keyword|Support for axis",
->>>>>>> 1a6014c7
                 category=FutureWarning,
             )
             yield
