import contextlib
import string
import warnings

import numpy as np
import pandas as pd
from packaging.version import Version

PANDAS_VERSION = Version(pd.__version__)
PANDAS_GT_131 = PANDAS_VERSION >= Version("1.3.1")
PANDAS_GT_133 = PANDAS_VERSION >= Version("1.3.3")
PANDAS_GT_140 = PANDAS_VERSION >= Version("1.4.0")
PANDAS_GT_150 = PANDAS_VERSION >= Version("1.5.0")
PANDAS_GT_200 = PANDAS_VERSION.major >= 2
PANDAS_GT_201 = PANDAS_VERSION.release >= (2, 0, 1)
PANDAS_GT_210 = PANDAS_VERSION.release >= (2, 1, 0)

import pandas.testing as tm


def assert_categorical_equal(left, right, *args, **kwargs):
    tm.assert_extension_array_equal(left, right, *args, **kwargs)
    assert isinstance(
        left.dtype, pd.CategoricalDtype
    ), f"{left} is not categorical dtype"
    assert isinstance(
        right.dtype, pd.CategoricalDtype
    ), f"{right} is not categorical dtype"


def assert_numpy_array_equal(left, right):
    left_na = pd.isna(left)
    right_na = pd.isna(right)
    np.testing.assert_array_equal(left_na, right_na)

    left_valid = left[~left_na]
    right_valid = right[~right_na]
    np.testing.assert_array_equal(left_valid, right_valid)


def makeDataFrame():
    data = np.random.randn(30, 4)
    index = list(string.ascii_letters)[:30]
    return pd.DataFrame(data, index=index, columns=list("ABCD"))


def makeTimeDataFrame():
    data = makeDataFrame()
    data.index = makeDateIndex()
    return data


def makeTimeSeries():
    return makeTimeDataFrame()["A"]


def makeDateIndex(k=30, freq="B"):
    return pd.date_range("2000", periods=k, freq=freq)


def makeTimedeltaIndex(k=30, freq="D"):
    return pd.timedelta_range("1 day", periods=k, freq=freq)


def makeMissingDataframe():
    df = makeDataFrame()
    data = df.values
    data = np.where(data > 1, np.nan, data)
    return pd.DataFrame(data, index=df.index, columns=df.columns)


def makeMixedDataFrame():
    df = pd.DataFrame(
        {
            "A": [0.0, 1, 2, 3, 4],
            "B": [0.0, 1, 0, 1, 0],
            "C": [f"foo{i}" for i in range(5)],
            "D": pd.date_range("2009-01-01", periods=5),
        }
    )
    return df


@contextlib.contextmanager
def check_numeric_only_deprecation(name=None, show_nuisance_warning: bool = False):
    supported_funcs = ["sum", "median", "prod", "min", "max"]
    if name not in supported_funcs and PANDAS_GT_150 and not PANDAS_GT_200:
        with warnings.catch_warnings():
            warnings.filterwarnings(
                "ignore",
                message="The default value of numeric_only",
                category=FutureWarning,
            )
            yield
    elif (
        not show_nuisance_warning and name not in supported_funcs and not PANDAS_GT_150
    ):
        with warnings.catch_warnings():
            warnings.filterwarnings(
                "ignore",
                message="Dropping of nuisance columns in DataFrame",
                category=FutureWarning,
            )
            yield
    else:
        yield


@contextlib.contextmanager
def check_nuisance_columns_warning():
    if not PANDAS_GT_150:
        with warnings.catch_warnings(record=True):
            warnings.filterwarnings(
                "ignore", "Dropping of nuisance columns", FutureWarning
            )
            yield
    else:
        yield


@contextlib.contextmanager
def check_groupby_axis_deprecation():
    if PANDAS_GT_210:
        with warnings.catch_warnings():
            warnings.filterwarnings(
                "ignore",
                ".*Call without passing 'axis' instead|.*Operate on the un-grouped DataFrame instead",
                FutureWarning,
            )
            yield
    else:
        yield


@contextlib.contextmanager
def check_observed_deprecation():
    if PANDAS_GT_210:
        with warnings.catch_warnings():
            warnings.filterwarnings(
                "ignore",
                message="The default of observed=False",
                category=FutureWarning,
            )
            yield
    else:
        yield


@contextlib.contextmanager
def check_axis_keyword_deprecation():
    if PANDAS_GT_210:
        with warnings.catch_warnings():
            warnings.filterwarnings(
                "ignore",
                message="The 'axis' keyword|Support for axis",
                category=FutureWarning,
            )
            yield
    else:
        yield


@contextlib.contextmanager
def check_convert_dtype_deprecation():
    if PANDAS_GT_210:
        with warnings.catch_warnings():
            warnings.filterwarnings(
                "ignore",
                message="the convert_dtype parameter",
                category=FutureWarning,
            )
            yield
    else:
        yield


@contextlib.contextmanager
def check_to_pydatetime_deprecation(catch_deprecation_warnings: bool):
    if PANDAS_GT_210 and catch_deprecation_warnings:
        with warnings.catch_warnings():
            warnings.filterwarnings(
                "ignore",
                message=".*DatetimeProperties.to_pydatetime is deprecated",
                category=FutureWarning,
            )
            yield
    else:
        yield


@contextlib.contextmanager
def check_apply_dataframe_deprecation():
    if PANDAS_GT_210:
        with warnings.catch_warnings():
            warnings.filterwarnings(
                "ignore",
                message="Returning a DataFrame",
                category=FutureWarning,
            )
            yield
    else:
        yield


@contextlib.contextmanager
<<<<<<< HEAD
def check_reductions_runtime_warning():
    if PANDAS_GT_200 and not PANDAS_GT_201:
        with warnings.catch_warnings():
            warnings.filterwarnings(
                "ignore",
                message="invalid value encountered in double_scalars|Degrees of freedom <= 0 for slice",
                category=RuntimeWarning,
=======
def check_applymap_dataframe_deprecation():
    if PANDAS_GT_210:
        with warnings.catch_warnings():
            warnings.filterwarnings(
                "ignore",
                message="DataFrame.applymap has been deprecated",
                category=FutureWarning,
>>>>>>> 3f6ff720
            )
            yield
    else:
        yield


if PANDAS_GT_150:
    IndexingError = pd.errors.IndexingError
else:
    IndexingError = pd.core.indexing.IndexingError


def is_any_real_numeric_dtype(arr_or_dtype) -> bool:
    try:
        # `is_any_real_numeric_dtype` was added in PANDAS_GT_200.
        # We can remove this compatibility utility once we only support `pandas>=2.0`
        return pd.api.types.is_any_real_numeric_dtype(arr_or_dtype)
    except AttributeError:
        from pandas.api.types import is_bool_dtype, is_complex_dtype, is_numeric_dtype

        return (
            is_numeric_dtype(arr_or_dtype)
            and not is_complex_dtype(arr_or_dtype)
            and not is_bool_dtype(arr_or_dtype)
        )


def is_string_dtype(arr_or_dtype) -> bool:
    # is_string_dtype did not recognize pyarrow strings before 2.0
    # Can remove once 2.0 is minimum version for us
    if hasattr(arr_or_dtype, "dtype"):
        dtype = arr_or_dtype.dtype
    else:
        dtype = arr_or_dtype

    if not PANDAS_GT_200:
        return pd.api.types.is_dtype_equal(dtype, "string")
    return pd.api.types.is_string_dtype(dtype)<|MERGE_RESOLUTION|>--- conflicted
+++ resolved
@@ -203,7 +203,20 @@
 
 
 @contextlib.contextmanager
-<<<<<<< HEAD
+def check_applymap_dataframe_deprecation():
+    if PANDAS_GT_210:
+        with warnings.catch_warnings():
+            warnings.filterwarnings(
+                "ignore",
+                message="DataFrame.applymap has been deprecated",
+                category=FutureWarning,
+            )
+            yield
+    else:
+        yield
+
+
+@contextlib.contextmanager
 def check_reductions_runtime_warning():
     if PANDAS_GT_200 and not PANDAS_GT_201:
         with warnings.catch_warnings():
@@ -211,15 +224,6 @@
                 "ignore",
                 message="invalid value encountered in double_scalars|Degrees of freedom <= 0 for slice",
                 category=RuntimeWarning,
-=======
-def check_applymap_dataframe_deprecation():
-    if PANDAS_GT_210:
-        with warnings.catch_warnings():
-            warnings.filterwarnings(
-                "ignore",
-                message="DataFrame.applymap has been deprecated",
-                category=FutureWarning,
->>>>>>> 3f6ff720
             )
             yield
     else:
