import contextlib
import string
import warnings

import numpy as np
import pandas as pd
from packaging.version import Version

PANDAS_VERSION = Version(pd.__version__)
PANDAS_GT_131 = PANDAS_VERSION >= Version("1.3.1")
PANDAS_GT_133 = PANDAS_VERSION >= Version("1.3.3")
PANDAS_GT_140 = PANDAS_VERSION >= Version("1.4.0")
PANDAS_GT_150 = PANDAS_VERSION >= Version("1.5.0")
PANDAS_GT_200 = PANDAS_VERSION.major >= 2
PANDAS_GT_201 = PANDAS_VERSION.release >= (2, 0, 1)
PANDAS_GT_210 = PANDAS_VERSION.release >= (2, 1, 0)

import pandas.testing as tm


def assert_categorical_equal(left, right, *args, **kwargs):
    tm.assert_extension_array_equal(left, right, *args, **kwargs)
    assert isinstance(
        left.dtype, pd.CategoricalDtype
    ), f"{left} is not categorical dtype"
    assert isinstance(
        right.dtype, pd.CategoricalDtype
    ), f"{right} is not categorical dtype"


def assert_numpy_array_equal(left, right):
    left_na = pd.isna(left)
    right_na = pd.isna(right)
    np.testing.assert_array_equal(left_na, right_na)

    left_valid = left[~left_na]
    right_valid = right[~right_na]
    np.testing.assert_array_equal(left_valid, right_valid)


def makeDataFrame():
    data = np.random.randn(30, 4)
    index = list(string.ascii_letters)[:30]
    return pd.DataFrame(data, index=index, columns=list("ABCD"))


def makeTimeDataFrame():
    data = makeDataFrame()
    data.index = makeDateIndex()
    return data


def makeTimeSeries():
    return makeTimeDataFrame()["A"]


def makeDateIndex(k=30, freq="B"):
    return pd.date_range("2000", periods=k, freq=freq)


def makeTimedeltaIndex(k=30, freq="D"):
    return pd.timedelta_range("1 day", periods=k, freq=freq)


def makeMissingDataframe():
    df = makeDataFrame()
    data = df.values
    data = np.where(data > 1, np.nan, data)
    return pd.DataFrame(data, index=df.index, columns=df.columns)


def makeMixedDataFrame():
    df = pd.DataFrame(
        {
            "A": [0.0, 1, 2, 3, 4],
            "B": [0.0, 1, 0, 1, 0],
            "C": [f"foo{i}" for i in range(5)],
            "D": pd.date_range("2009-01-01", periods=5),
        }
    )
    return df


@contextlib.contextmanager
def check_numeric_only_deprecation(name=None, show_nuisance_warning: bool = False):
<<<<<<< HEAD
    supported_funcs = ["sum", "median", "prod", "min", "max", "quantile"]
=======
    supported_funcs = ["sum", "median", "prod", "min", "max", "var"]
>>>>>>> 980fd92a
    if name not in supported_funcs and PANDAS_GT_150 and not PANDAS_GT_200:
        with warnings.catch_warnings():
            warnings.filterwarnings(
                "ignore",
                message="The default value of numeric_only",
                category=FutureWarning,
            )
            yield
    elif (
        not show_nuisance_warning and name not in supported_funcs and not PANDAS_GT_150
    ):
        with warnings.catch_warnings():
            warnings.filterwarnings(
                "ignore",
                message="Dropping of nuisance columns in DataFrame",
                category=FutureWarning,
            )
            yield
    else:
        yield


@contextlib.contextmanager
def check_nuisance_columns_warning():
    if not PANDAS_GT_150:
        with warnings.catch_warnings(record=True):
            warnings.filterwarnings(
                "ignore", "Dropping of nuisance columns", FutureWarning
            )
            yield
    else:
        yield


@contextlib.contextmanager
def check_groupby_axis_deprecation():
    if PANDAS_GT_210:
        with warnings.catch_warnings():
            warnings.filterwarnings(
                "ignore",
                ".*Call without passing 'axis' instead|.*Operate on the un-grouped DataFrame instead",
                FutureWarning,
            )
            yield
    else:
        yield


@contextlib.contextmanager
def check_observed_deprecation():
    if PANDAS_GT_210:
        with warnings.catch_warnings():
            warnings.filterwarnings(
                "ignore",
                message="The default of observed=False",
                category=FutureWarning,
            )
            yield
    else:
        yield


@contextlib.contextmanager
def check_axis_keyword_deprecation():
    if PANDAS_GT_210:
        with warnings.catch_warnings():
            warnings.filterwarnings(
                "ignore",
                message="The 'axis' keyword|Support for axis",
                category=FutureWarning,
            )
            yield
    else:
        yield


@contextlib.contextmanager
def check_convert_dtype_deprecation():
    if PANDAS_GT_210:
        with warnings.catch_warnings():
            warnings.filterwarnings(
                "ignore",
                message="the convert_dtype parameter",
                category=FutureWarning,
            )
            yield
    else:
        yield


@contextlib.contextmanager
def check_reductions_runtime_warning():
    if PANDAS_GT_200 and not PANDAS_GT_201:
        with warnings.catch_warnings():
            warnings.filterwarnings(
                "ignore",
                message="invalid value encountered in double_scalars|Degrees of freedom <= 0 for slice",
                category=RuntimeWarning,
            )
            yield
    else:
        yield


@contextlib.contextmanager
def check_to_pydatetime_deprecation(catch_deprecation_warnings: bool):
    if PANDAS_GT_210 and catch_deprecation_warnings:
        with warnings.catch_warnings():
            warnings.filterwarnings(
                "ignore",
                message=".*DatetimeProperties.to_pydatetime is deprecated",
                category=FutureWarning,
            )
            yield
    else:
        yield


@contextlib.contextmanager
def check_apply_dataframe_deprecation():
    if PANDAS_GT_210:
        with warnings.catch_warnings():
            warnings.filterwarnings(
                "ignore",
                message="Returning a DataFrame",
                category=FutureWarning,
            )
            yield
    else:
        yield


@contextlib.contextmanager
def check_applymap_dataframe_deprecation():
    if PANDAS_GT_210:
        with warnings.catch_warnings():
            warnings.filterwarnings(
                "ignore",
                message="DataFrame.applymap has been deprecated",
                category=FutureWarning,
            )
            yield
    else:
        yield


if PANDAS_GT_150:
    IndexingError = pd.errors.IndexingError
else:
    IndexingError = pd.core.indexing.IndexingError


def is_any_real_numeric_dtype(arr_or_dtype) -> bool:
    try:
        # `is_any_real_numeric_dtype` was added in PANDAS_GT_200.
        # We can remove this compatibility utility once we only support `pandas>=2.0`
        return pd.api.types.is_any_real_numeric_dtype(arr_or_dtype)
    except AttributeError:
        from pandas.api.types import is_bool_dtype, is_complex_dtype, is_numeric_dtype

        return (
            is_numeric_dtype(arr_or_dtype)
            and not is_complex_dtype(arr_or_dtype)
            and not is_bool_dtype(arr_or_dtype)
        )<|MERGE_RESOLUTION|>--- conflicted
+++ resolved
@@ -83,11 +83,7 @@
 
 @contextlib.contextmanager
 def check_numeric_only_deprecation(name=None, show_nuisance_warning: bool = False):
-<<<<<<< HEAD
-    supported_funcs = ["sum", "median", "prod", "min", "max", "quantile"]
-=======
-    supported_funcs = ["sum", "median", "prod", "min", "max", "var"]
->>>>>>> 980fd92a
+    supported_funcs = ["sum", "median", "prod", "min", "max", "var", "quantile"]
     if name not in supported_funcs and PANDAS_GT_150 and not PANDAS_GT_200:
         with warnings.catch_warnings():
             warnings.filterwarnings(
