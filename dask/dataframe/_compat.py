import contextlib
import string
import warnings

import numpy as np
import pandas as pd
from packaging.version import Version

PANDAS_VERSION = Version(pd.__version__)
PANDAS_GT_131 = PANDAS_VERSION >= Version("1.3.1")
PANDAS_GT_133 = PANDAS_VERSION >= Version("1.3.3")
PANDAS_GT_140 = PANDAS_VERSION >= Version("1.4.0")
PANDAS_GT_150 = PANDAS_VERSION >= Version("1.5.0")
PANDAS_GT_200 = PANDAS_VERSION.major >= 2
PANDAS_GT_210 = PANDAS_VERSION.release >= (2, 1, 0)

import pandas.testing as tm


def assert_categorical_equal(left, right, *args, **kwargs):
    tm.assert_extension_array_equal(left, right, *args, **kwargs)
    assert pd.api.types.is_categorical_dtype(
        left.dtype
    ), f"{left} is not categorical dtype"
    assert pd.api.types.is_categorical_dtype(
        right.dtype
    ), f"{right} is not categorical dtype"


def assert_numpy_array_equal(left, right):
    left_na = pd.isna(left)
    right_na = pd.isna(right)
    np.testing.assert_array_equal(left_na, right_na)

    left_valid = left[~left_na]
    right_valid = right[~right_na]
    np.testing.assert_array_equal(left_valid, right_valid)


def makeDataFrame():
    data = np.random.randn(30, 4)
    index = list(string.ascii_letters)[:30]
    return pd.DataFrame(data, index=index, columns=list("ABCD"))


def makeTimeDataFrame():
    data = makeDataFrame()
    data.index = makeDateIndex()
    return data


def makeTimeSeries():
    return makeTimeDataFrame()["A"]


def makeDateIndex(k=30, freq="B"):
    return pd.date_range("2000", periods=k, freq=freq)


def makeTimedeltaIndex(k=30, freq="D"):
    return pd.timedelta_range("1 day", periods=k, freq=freq)


def makeMissingDataframe():
    df = makeDataFrame()
    data = df.values
    data = np.where(data > 1, np.nan, data)
    return pd.DataFrame(data, index=df.index, columns=df.columns)


def makeMixedDataFrame():
    df = pd.DataFrame(
        {
            "A": [0.0, 1, 2, 3, 4],
            "B": [0.0, 1, 0, 1, 0],
            "C": [f"foo{i}" for i in range(5)],
            "D": pd.date_range("2009-01-01", periods=5),
        }
    )
    return df


@contextlib.contextmanager
def check_numeric_only_deprecation():
    if PANDAS_GT_150 and not PANDAS_GT_200:
        with warnings.catch_warnings():
            warnings.filterwarnings(
                "ignore",
                message="The default value of numeric_only",
                category=FutureWarning,
            )
            yield
    else:
        yield


@contextlib.contextmanager
def check_nuisance_columns_warning():
    if not PANDAS_GT_150:
        with warnings.catch_warnings(record=True):
            warnings.filterwarnings(
                "ignore", "Dropping of nuisance columns", FutureWarning
            )
            yield
    else:
        yield


@contextlib.contextmanager
<<<<<<< HEAD
def check_observed_deprecation():
=======
def check_groupby_axis_deprecation():
>>>>>>> 8ba5ad52
    if PANDAS_GT_210:
        with warnings.catch_warnings():
            warnings.filterwarnings(
                "ignore",
<<<<<<< HEAD
                message="The default of observed=False",
                category=FutureWarning,
=======
                ".*Call without passing 'axis' instead|.*Operate on the un-grouped DataFrame instead",
                FutureWarning,
>>>>>>> 8ba5ad52
            )
            yield
    else:
        yield


@contextlib.contextmanager
def check_axis_keyword_deprecation():
    if PANDAS_GT_210:
        with warnings.catch_warnings():
            warnings.filterwarnings(
                "ignore",
                message="The 'axis' keyword|Support for axis",
                category=FutureWarning,
            )
            yield
    else:
        yield


if PANDAS_GT_150:
    IndexingError = pd.errors.IndexingError
else:
    IndexingError = pd.core.indexing.IndexingError


def is_any_real_numeric_dtype(arr_or_dtype) -> bool:
    try:
        # `is_any_real_numeric_dtype` was added in PANDAS_GT_200.
        # We can remove this compatibility utility once we only support `pandas>=2.0`
        return pd.api.types.is_any_real_numeric_dtype(arr_or_dtype)
    except AttributeError:
        from pandas.api.types import is_bool_dtype, is_complex_dtype, is_numeric_dtype

        return (
            is_numeric_dtype(arr_or_dtype)
            and not is_complex_dtype(arr_or_dtype)
            and not is_bool_dtype(arr_or_dtype)
        )<|MERGE_RESOLUTION|>--- conflicted
+++ resolved
@@ -107,22 +107,27 @@
 
 
 @contextlib.contextmanager
-<<<<<<< HEAD
-def check_observed_deprecation():
-=======
 def check_groupby_axis_deprecation():
->>>>>>> 8ba5ad52
     if PANDAS_GT_210:
         with warnings.catch_warnings():
             warnings.filterwarnings(
                 "ignore",
-<<<<<<< HEAD
+                ".*Call without passing 'axis' instead|.*Operate on the un-grouped DataFrame instead",
+                FutureWarning,
+            )
+            yield
+    else:
+        yield
+
+
+@contextlib.contextmanager
+def check_observed_deprecation():
+    if PANDAS_GT_210:
+        with warnings.catch_warnings():
+            warnings.filterwarnings(
+                "ignore",
                 message="The default of observed=False",
                 category=FutureWarning,
-=======
-                ".*Call without passing 'axis' instead|.*Operate on the un-grouped DataFrame instead",
-                FutureWarning,
->>>>>>> 8ba5ad52
             )
             yield
     else:
