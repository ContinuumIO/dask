--- conflicted
+++ resolved
@@ -83,11 +83,7 @@
 
 @contextlib.contextmanager
 def check_numeric_only_deprecation(name=None, show_nuisance_warning: bool = False):
-<<<<<<< HEAD
-    supported_funcs = ["sum", "median"]
-=======
-    supported_funcs = ["sum", "prod", "min", "max"]
->>>>>>> 7db8efc8
+    supported_funcs = ["sum", "median", "prod", "min", "max"]
     if name not in supported_funcs and PANDAS_GT_150 and not PANDAS_GT_200:
         with warnings.catch_warnings():
             warnings.filterwarnings(
