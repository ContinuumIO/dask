try:
<<<<<<< HEAD
    from ..base import compute
    from . import backends, dispatch, rolling
    from .backends import set_backend
    from .core import (
=======
    import dask.dataframe._pyarrow_compat
    from dask.base import compute
    from dask.dataframe import backends, dispatch, rolling
    from dask.dataframe.core import (
>>>>>>> e74888aa
        DataFrame,
        Index,
        Series,
        _Frame,
        map_partitions,
        repartition,
        to_datetime,
        to_timedelta,
    )
    from dask.dataframe.groupby import Aggregation
    from dask.dataframe.io import (
        demo,
        from_array,
        from_bcolz,
        from_dask_array,
        from_delayed,
        from_map,
        from_pandas,
        read_csv,
        read_fwf,
        read_hdf,
        read_json,
        read_sql,
        read_sql_query,
        read_sql_table,
        read_table,
        to_bag,
        to_csv,
        to_hdf,
        to_json,
        to_records,
        to_sql,
    )
    from dask.dataframe.multi import concat, merge, merge_asof
    from dask.dataframe.numeric import to_numeric
    from dask.dataframe.optimize import optimize
    from dask.dataframe.reshape import get_dummies, melt, pivot_table
    from dask.dataframe.utils import assert_eq

    try:
        from dask.dataframe.io import read_parquet, to_parquet
    except ImportError:
        pass
    try:
        from dask.dataframe.io import read_orc, to_orc
    except ImportError:
        pass
    try:
        from dask.dataframe.core import isna
    except ImportError:
        pass
except ImportError as e:
    msg = (
        "Dask dataframe requirements are not installed.\n\n"
        "Please either conda or pip install as follows:\n\n"
        "  conda install dask                     # either conda install\n"
        '  python -m pip install "dask[dataframe]" --upgrade  # or python -m pip install'
    )
    raise ImportError(msg) from e<|MERGE_RESOLUTION|>--- conflicted
+++ resolved
@@ -1,15 +1,9 @@
 try:
-<<<<<<< HEAD
-    from ..base import compute
-    from . import backends, dispatch, rolling
-    from .backends import set_backend
-    from .core import (
-=======
     import dask.dataframe._pyarrow_compat
     from dask.base import compute
     from dask.dataframe import backends, dispatch, rolling
+    from dask.dataframe.backends import set_backend
     from dask.dataframe.core import (
->>>>>>> e74888aa
         DataFrame,
         Index,
         Series,
