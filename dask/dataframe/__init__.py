--- conflicted
+++ resolved
@@ -12,15 +12,12 @@
 from . import rolling
 from ..base import compute
 from .reshape import get_dummies, pivot_table, melt
+from .io.orc import read_orc
 try:
     from .io import read_parquet, to_parquet
 except ImportError:
     pass
 try:
-<<<<<<< HEAD
-    from .io.orc import read_orc
-=======
     from .core import isna
->>>>>>> 85e9a467
 except ImportError:
     pass