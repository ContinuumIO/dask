--- conflicted
+++ resolved
@@ -5,17 +5,7 @@
 
 import numpy as np
 import pandas as pd
-<<<<<<< HEAD
-from pandas.api.types import (
-    is_categorical_dtype,
-    is_datetime64tz_dtype,
-    is_interval_dtype,
-    is_scalar,
-    union_categoricals,
-)
-=======
-from pandas.api.types import is_period_dtype, is_scalar, is_sparse, union_categoricals
->>>>>>> ecee03bb
+from pandas.api.types import is_scalar, union_categoricals
 
 from dask.array.core import Array
 from dask.array.dispatch import percentile_lookup
