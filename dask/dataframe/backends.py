--- conflicted
+++ resolved
@@ -411,13 +411,8 @@
     elif is_integer_na_dtype(dtype):
         data = pd.array([1, 1], dtype=dtype)
     elif is_float_na_dtype(dtype):
-<<<<<<< HEAD
         data = pd.array([1.0, 1.0], dtype=dtype)
-    elif is_period_dtype(dtype):
-=======
-        data = pd.array([1.0, None], dtype=dtype)
     elif isinstance(dtype, pd.PeriodDtype):
->>>>>>> b31c7cf6
         # pandas 0.24.0+ should infer this to be Series[Period[freq]]
         freq = dtype.freq
         data = [pd.Period("2000", freq), pd.Period("2001", freq)]
