import itertools
import os
import random
import tempfile
from unittest import mock

import pandas as pd
import pytest
import pickle
import numpy as np
import string
import multiprocessing as mp
from copy import copy

import dask
import dask.dataframe as dd
from dask.dataframe._compat import tm, assert_categorical_equal
from dask import delayed
from dask.base import compute_as_if_collection
from dask.optimization import cull
from dask.dataframe.shuffle import (
    shuffle,
    partitioning_index,
    rearrange_by_column,
    rearrange_by_divisions,
    maybe_buffered_partd,
    remove_nans,
)
from dask.dataframe.utils import assert_eq, make_meta

dsk = {
    ("x", 0): pd.DataFrame({"a": [1, 2, 3], "b": [1, 4, 7]}, index=[0, 1, 3]),
    ("x", 1): pd.DataFrame({"a": [4, 5, 6], "b": [2, 5, 8]}, index=[5, 6, 8]),
    ("x", 2): pd.DataFrame({"a": [7, 8, 9], "b": [3, 6, 9]}, index=[9, 9, 9]),
}
meta = make_meta({"a": "i8", "b": "i8"}, index=pd.Index([], "i8"))
d = dd.DataFrame(dsk, "x", meta, [0, 4, 9, 9])
full = d.compute()
CHECK_FREQ = {}
if dd._compat.PANDAS_GT_110:
    CHECK_FREQ["check_freq"] = False


shuffle_func = shuffle  # conflicts with keyword argument


@pytest.mark.parametrize("shuffle", ["disk", "tasks"])
def test_shuffle(shuffle):
    s = shuffle_func(d, d.b, shuffle=shuffle)
    assert isinstance(s, dd.DataFrame)
    assert s.npartitions == d.npartitions

    x = dask.get(s.dask, (s._name, 0))
    y = dask.get(s.dask, (s._name, 1))

    assert not (set(x.b) & set(y.b))  # disjoint
    assert set(s.dask).issuperset(d.dask)

    assert shuffle_func(d, d.b)._name == shuffle_func(d, d.b)._name


def test_default_partitions():
    assert shuffle(d, d.b).npartitions == d.npartitions


def test_shuffle_npartitions_task():
    df = pd.DataFrame({"x": np.random.random(100)})
    ddf = dd.from_pandas(df, npartitions=10)
    s = shuffle(ddf, ddf.x, shuffle="tasks", npartitions=17, max_branch=4)
    sc = s.compute(scheduler="sync")
    assert s.npartitions == 17
    assert set(s.dask).issuperset(set(ddf.dask))

    assert len(sc) == len(df)
    assert list(s.columns) == list(df.columns)
    assert set(map(tuple, sc.values.tolist())) == set(map(tuple, df.values.tolist()))


@pytest.mark.parametrize("method", ["disk", "tasks"])
def test_index_with_non_series(method):
    from dask.dataframe.tests.test_multi import list_eq

    list_eq(shuffle(d, d.b, shuffle=method), shuffle(d, "b", shuffle=method))


@pytest.mark.parametrize("method", ["disk", "tasks"])
def test_index_with_dataframe(method):
    res1 = shuffle(d, d[["b"]], shuffle=method).compute()
    res2 = shuffle(d, ["b"], shuffle=method).compute()
    res3 = shuffle(d, "b", shuffle=method).compute()

    assert sorted(res1.values.tolist()) == sorted(res2.values.tolist())
    assert sorted(res1.values.tolist()) == sorted(res3.values.tolist())


@pytest.mark.parametrize("method", ["disk", "tasks"])
def test_shuffle_from_one_partition_to_one_other(method):
    df = pd.DataFrame({"x": [1, 2, 3]})
    a = dd.from_pandas(df, 1)

    for i in [1, 2]:
        b = shuffle(a, "x", npartitions=i, shuffle=method)
        assert len(a.compute(scheduler="sync")) == len(b.compute(scheduler="sync"))


@pytest.mark.parametrize("method", ["disk", "tasks"])
def test_shuffle_empty_partitions(method):
    df = pd.DataFrame({"x": [1, 2, 3] * 10})
    ddf = dd.from_pandas(df, npartitions=3)
    s = shuffle(ddf, ddf.x, npartitions=6, shuffle=method)
    parts = compute_as_if_collection(dd.DataFrame, s.dask, s.__dask_keys__())
    for p in parts:
        assert s.columns == p.columns


df2 = pd.DataFrame(
    {
        "i32": np.array([1, 2, 3] * 3, dtype="int32"),
        "f32": np.array([None, 2.5, 3.5] * 3, dtype="float32"),
        "cat": pd.Series(["a", "b", "c"] * 3).astype("category"),
        "obj": pd.Series(["d", "e", "f"] * 3),
        "bool": np.array([True, False, True] * 3),
        "dt": pd.Series(pd.date_range("20130101", periods=9)),
        "dt_tz": pd.Series(pd.date_range("20130101", periods=9, tz="US/Eastern")),
        "td": pd.Series(pd.timedelta_range("2000", periods=9)),
    }
)


def test_partitioning_index():
    res = partitioning_index(df2.i32, 3)
    assert ((res < 3) & (res >= 0)).all()
    assert len(np.unique(res)) > 1

    assert (partitioning_index(df2.i32, 3) == partitioning_index(df2.i32, 3)).all()

    res = partitioning_index(df2[["i32"]], 3)
    assert ((res < 3) & (res >= 0)).all()
    assert len(np.unique(res)) > 1

    res = partitioning_index(df2[["cat", "bool", "f32"]], 2)
    assert ((0 <= res) & (res < 2)).all()

    res = partitioning_index(df2.index, 4)
    assert ((res < 4) & (res >= 0)).all()
    assert len(np.unique(res)) > 1


def test_partitioning_index_categorical_on_values():
    df = pd.DataFrame({"a": list(string.ascii_letters), "b": [1, 2, 3, 4] * 13})
    df.a = df.a.astype("category")
    df2 = df.copy()
    df2.a = df2.a.cat.set_categories(list(reversed(df2.a.cat.categories)))

    res = partitioning_index(df.a, 5)
    res2 = partitioning_index(df2.a, 5)
    assert (res == res2).all()

    res = partitioning_index(df, 5)
    res2 = partitioning_index(df2, 5)
    assert (res == res2).all()


@pytest.mark.parametrize(
    "npartitions", [1, 4, 7, pytest.param(23, marks=pytest.mark.slow)]
)
def test_set_index_tasks(npartitions):
    df = pd.DataFrame(
        {"x": np.random.random(100), "y": np.random.random(100) // 0.2},
        index=np.random.random(100),
    )

    ddf = dd.from_pandas(df, npartitions=npartitions)

    assert_eq(df.set_index("x"), ddf.set_index("x", shuffle="tasks"))

    assert_eq(df.set_index("y"), ddf.set_index("y", shuffle="tasks"))

    assert_eq(df.set_index(df.x), ddf.set_index(ddf.x, shuffle="tasks"))

    assert_eq(df.set_index(df.x + df.y), ddf.set_index(ddf.x + ddf.y, shuffle="tasks"))

    assert_eq(df.set_index(df.x + 1), ddf.set_index(ddf.x + 1, shuffle="tasks"))

    assert_eq(df.set_index(df.index), ddf.set_index(ddf.index, shuffle="tasks"))


@pytest.mark.parametrize("shuffle", ["disk", "tasks"])
def test_set_index_self_index(shuffle):
    df = pd.DataFrame(
        {"x": np.random.random(100), "y": np.random.random(100) // 0.2},
        index=np.random.random(100),
    )

    a = dd.from_pandas(df, npartitions=4)
    b = a.set_index(a.index, shuffle=shuffle)
    assert a is b

    assert_eq(b, df.set_index(df.index))


@pytest.mark.parametrize("shuffle", ["tasks"])
def test_set_index_names(shuffle):
    df = pd.DataFrame(
        {"x": np.random.random(100), "y": np.random.random(100) // 0.2},
        index=np.random.random(100),
    )

    ddf = dd.from_pandas(df, npartitions=4)

    assert set(ddf.set_index("x", shuffle=shuffle).dask) == set(
        ddf.set_index("x", shuffle=shuffle).dask
    )
    assert set(ddf.set_index("x", shuffle=shuffle).dask) != set(
        ddf.set_index("y", shuffle=shuffle).dask
    )
    assert set(ddf.set_index("x", max_branch=4, shuffle=shuffle).dask) != set(
        ddf.set_index("x", max_branch=3, shuffle=shuffle).dask
    )
    assert set(ddf.set_index("x", drop=True, shuffle=shuffle).dask) != set(
        ddf.set_index("x", drop=False, shuffle=shuffle).dask
    )


@pytest.mark.parametrize("shuffle", ["disk", "tasks"])
def test_set_index_tasks_2(shuffle):
    df = dd.demo.make_timeseries(
        "2000",
        "2004",
        {"value": float, "name": str, "id": int},
        freq="2H",
        partition_freq="1M",
        seed=1,
    )

    df2 = df.set_index("name", shuffle=shuffle)
    df2.value.sum().compute(scheduler="sync")


@pytest.mark.parametrize("shuffle", ["disk", "tasks"])
def test_set_index_tasks_3(shuffle):
    df = pd.DataFrame(np.random.random((10, 2)), columns=["x", "y"])
    ddf = dd.from_pandas(df, npartitions=5)

    ddf2 = ddf.set_index(
        "x", shuffle=shuffle, max_branch=2, npartitions=ddf.npartitions
    )
    df2 = df.set_index("x")
    assert_eq(df2, ddf2)
    assert ddf2.npartitions == ddf.npartitions


@pytest.mark.parametrize("shuffle", ["tasks", "disk"])
def test_shuffle_sort(shuffle):
    df = pd.DataFrame({"x": [1, 2, 3, 2, 1], "y": [9, 8, 7, 1, 5]})
    ddf = dd.from_pandas(df, npartitions=3)

    df2 = df.set_index("x").sort_index()
    ddf2 = ddf.set_index("x", shuffle=shuffle)

    assert_eq(ddf2.loc[2:3], df2.loc[2:3])


@pytest.mark.parametrize("shuffle", ["tasks", "disk"])
@pytest.mark.parametrize("scheduler", ["threads", "processes"])
def test_rearrange(shuffle, scheduler):
    df = pd.DataFrame({"x": np.random.random(10)})
    ddf = dd.from_pandas(df, npartitions=4)
    ddf2 = ddf.assign(_partitions=ddf.x % 4)

    result = rearrange_by_column(ddf2, "_partitions", max_branch=32, shuffle=shuffle)
    assert result.npartitions == ddf.npartitions
    assert set(ddf.dask).issubset(result.dask)

    # Every value in exactly one partition
    a = result.compute(scheduler=scheduler)
    get = dask.base.get_scheduler(scheduler=scheduler)
    parts = get(result.dask, result.__dask_keys__())

    for i in a._partitions.drop_duplicates():
        assert sum(i in set(part._partitions) for part in parts) == 1


def test_rearrange_cleanup():
    df = pd.DataFrame({"x": np.random.random(10)})
    ddf = dd.from_pandas(df, npartitions=4)
    ddf2 = ddf.assign(_partitions=ddf.x % 4)

    tmpdir = tempfile.mkdtemp()

    with dask.config.set(temporay_directory=str(tmpdir)):
        result = rearrange_by_column(ddf2, "_partitions", max_branch=32, shuffle="disk")
        result.compute(scheduler="processes")

    assert len(os.listdir(tmpdir)) == 0


def mock_shuffle_group_3(df, col, npartitions, p):
    raise ValueError("Mock exception!")


def test_rearrange_disk_cleanup_with_exception():
    # ensure temporary files are cleaned up when there's an internal exception.

    with mock.patch("dask.dataframe.shuffle.shuffle_group_3", new=mock_shuffle_group_3):
        df = pd.DataFrame({"x": np.random.random(10)})
        ddf = dd.from_pandas(df, npartitions=4)
        ddf2 = ddf.assign(_partitions=ddf.x % 4)

        tmpdir = tempfile.mkdtemp()

        with dask.config.set(temporay_directory=str(tmpdir)):
            with pytest.raises(ValueError, match="Mock exception!"):
                result = rearrange_by_column(
                    ddf2, "_partitions", max_branch=32, shuffle="disk"
                )
                result.compute(scheduler="processes")

    assert len(os.listdir(tmpdir)) == 0


def test_rearrange_by_column_with_narrow_divisions():
    from dask.dataframe.tests.test_multi import list_eq

    A = pd.DataFrame({"x": [1, 2, 3, 4, 5, 6], "y": [1, 1, 2, 2, 3, 4]})
    a = dd.repartition(A, [0, 4, 5])

    df = rearrange_by_divisions(a, "x", (0, 2, 5))
    list_eq(df, a)


def test_maybe_buffered_partd():
    import partd

    f = maybe_buffered_partd()
    p1 = f()
    assert isinstance(p1.partd, partd.Buffer)
    f2 = pickle.loads(pickle.dumps(f))
    assert not f2.buffer
    p2 = f2()
    assert isinstance(p2.partd, partd.File)


def test_set_index_with_explicit_divisions():
    df = pd.DataFrame({"x": [4, 1, 2, 5]}, index=[10, 20, 30, 40])

    ddf = dd.from_pandas(df, npartitions=2)

    def throw(*args, **kwargs):
        raise Exception()

    with dask.config.set(get=throw):
        ddf2 = ddf.set_index("x", divisions=[1, 3, 5])
    assert ddf2.divisions == (1, 3, 5)

    df2 = df.set_index("x")
    assert_eq(ddf2, df2)

    # Divisions must be sorted
    with pytest.raises(ValueError):
        ddf.set_index("x", divisions=[3, 1, 5])


def test_set_index_divisions_2():
    df = pd.DataFrame({"x": [1, 2, 3, 4, 5, 6], "y": list("abdabd")})
    ddf = dd.from_pandas(df, 2)

    result = ddf.set_index("y", divisions=["a", "c", "d"])
    assert result.divisions == ("a", "c", "d")

    assert list(result.compute(scheduler="sync").index[-2:]) == ["d", "d"]


def test_set_index_divisions_compute():
    d2 = d.set_index("b", divisions=[0, 2, 9], compute=False)
    d3 = d.set_index("b", divisions=[0, 2, 9], compute=True)

    assert_eq(d2, d3)
    assert_eq(d2, full.set_index("b"))
    assert_eq(d3, full.set_index("b"))
    assert len(d2.dask) > len(d3.dask)

    d4 = d.set_index(d.b, divisions=[0, 2, 9], compute=False)
    d5 = d.set_index(d.b, divisions=[0, 2, 9], compute=True)
    exp = full.copy()
    exp.index = exp.b
    assert_eq(d4, d5)
    assert_eq(d4, exp)
    assert_eq(d5, exp)
    assert len(d4.dask) > len(d5.dask)


def test_set_index_divisions_sorted():
    p1 = pd.DataFrame({"x": [10, 11, 12], "y": ["a", "a", "a"]})
    p2 = pd.DataFrame({"x": [13, 14, 15], "y": ["b", "b", "c"]})
    p3 = pd.DataFrame({"x": [16, 17, 18], "y": ["d", "e", "e"]})

    ddf = dd.DataFrame(
        {("x", 0): p1, ("x", 1): p2, ("x", 2): p3}, "x", p1, [None, None, None, None]
    )
    df = ddf.compute()

    def throw(*args, **kwargs):
        raise Exception("Shouldn't have computed")

    with dask.config.set(get=throw):
        res = ddf.set_index("x", divisions=[10, 13, 16, 18], sorted=True)
    assert_eq(res, df.set_index("x"))

    with dask.config.set(get=throw):
        res = ddf.set_index("y", divisions=["a", "b", "d", "e"], sorted=True)
    assert_eq(res, df.set_index("y"))

    # with sorted=True, divisions must be same length as df.divisions
    with pytest.raises(ValueError):
        ddf.set_index("y", divisions=["a", "b", "c", "d", "e"], sorted=True)

    # Divisions must be sorted
    with pytest.raises(ValueError):
        ddf.set_index("y", divisions=["a", "b", "d", "c"], sorted=True)


@pytest.mark.slow
def test_set_index_consistent_divisions():
    # See https://github.com/dask/dask/issues/3867
    df = pd.DataFrame(
        {"x": np.random.random(100), "y": np.random.random(100) // 0.2},
        index=np.random.random(100),
    )
    ddf = dd.from_pandas(df, npartitions=4)
    ddf = ddf.clear_divisions()

    ctx = mp.get_context("spawn")
    pool = ctx.Pool(processes=8)
    with pool:
        results = [pool.apply_async(_set_index, (ddf, "x")) for _ in range(100)]
        divisions_set = set(result.get() for result in results)
    assert len(divisions_set) == 1


def _set_index(df, *args, **kwargs):
    return df.set_index(*args, **kwargs).divisions


@pytest.mark.parametrize("shuffle", ["disk", "tasks"])
def test_set_index_reduces_partitions_small(shuffle):
    df = pd.DataFrame({"x": np.random.random(100)})
    ddf = dd.from_pandas(df, npartitions=50)

    ddf2 = ddf.set_index("x", shuffle=shuffle, npartitions="auto")
    assert ddf2.npartitions < 10


def make_part(n):
    return pd.DataFrame({"x": np.random.random(n), "y": np.random.random(n)})


@pytest.mark.parametrize("shuffle", ["disk", "tasks"])
def test_set_index_reduces_partitions_large(shuffle):
    nbytes = 1e6
    nparts = 50
    n = int(nbytes / (nparts * 8))
    ddf = dd.DataFrame(
        {("x", i): (make_part, n) for i in range(nparts)},
        "x",
        make_part(1),
        [None] * (nparts + 1),
    )
    ddf2 = ddf.set_index(
        "x", shuffle=shuffle, npartitions="auto", partition_size=nbytes
    )
    assert 1 < ddf2.npartitions < 20


@pytest.mark.parametrize("shuffle", ["disk", "tasks"])
def test_set_index_doesnt_increase_partitions(shuffle):
    nparts = 2
    nbytes = 1e6
    n = int(nbytes / (nparts * 8))
    ddf = dd.DataFrame(
        {("x", i): (make_part, n) for i in range(nparts)},
        "x",
        make_part(1),
        [None] * (nparts + 1),
    )
    ddf2 = ddf.set_index(
        "x", shuffle=shuffle, npartitions="auto", partition_size=nbytes
    )
    assert ddf2.npartitions <= ddf.npartitions


@pytest.mark.parametrize("shuffle", ["disk", "tasks"])
def test_set_index_detects_sorted_data(shuffle):
    df = pd.DataFrame({"x": range(100), "y": range(100)})
    ddf = dd.from_pandas(df, npartitions=10, name="x", sort=False)

    ddf2 = ddf.set_index("x", shuffle=shuffle)
    assert len(ddf2.dask) < ddf.npartitions * 4


def test_set_index_sorts():
    # https://github.com/dask/dask/issues/2288
    vals = np.array(
        [
            1348550149000000000,
            1348550149000000000,
            1348558142000000000,
            1348558142000000000,
            1348585928000000000,
            1348585928000000000,
            1348600739000000000,
            1348601706000000000,
            1348600739000000000,
            1348601706000000000,
            1348614789000000000,
            1348614789000000000,
            1348621037000000000,
            1348621038000000000,
            1348621040000000000,
            1348621037000000000,
            1348621038000000000,
            1348621040000000000,
            1348637628000000000,
            1348638159000000000,
            1348638160000000000,
            1348638159000000000,
            1348638160000000000,
            1348637628000000000,
            1348646354000000000,
            1348646354000000000,
            1348659107000000000,
            1348657111000000000,
            1348659107000000000,
            1348657111000000000,
            1348672876000000000,
            1348672876000000000,
            1348682787000000000,
            1348681985000000000,
            1348682787000000000,
            1348681985000000000,
            1348728167000000000,
            1348728167000000000,
            1348730745000000000,
            1348730745000000000,
            1348750198000000000,
            1348750198000000000,
            1348750198000000000,
            1348753539000000000,
            1348753539000000000,
            1348753539000000000,
            1348754449000000000,
            1348754449000000000,
            1348761333000000000,
            1348761554000000000,
            1348761610000000000,
            1348761333000000000,
            1348761554000000000,
            1348761610000000000,
            1348782624000000000,
            1348782624000000000,
            1348782624000000000,
            1348782624000000000,
        ]
    )
    vals = pd.to_datetime(vals, unit="ns")
    breaks = [10, 36, 58]
    dfs = []

    for i in range(len(breaks)):
        lo = sum(breaks[:i])
        hi = sum(breaks[i : i + 1])

        dfs.append(pd.DataFrame({"timestamp": vals[lo:hi]}, index=range(lo, hi)))

    ddf = dd.concat(dfs).clear_divisions()
    assert ddf.set_index("timestamp").index.compute().is_monotonic is True


def test_set_index():
    dsk = {
        ("x", 0): pd.DataFrame({"a": [1, 2, 3], "b": [4, 2, 6]}, index=[0, 1, 3]),
        ("x", 1): pd.DataFrame({"a": [4, 5, 6], "b": [3, 5, 8]}, index=[5, 6, 8]),
        ("x", 2): pd.DataFrame({"a": [7, 8, 9], "b": [9, 1, 8]}, index=[9, 9, 9]),
    }
    d = dd.DataFrame(dsk, "x", meta, [0, 4, 9, 9])
    full = d.compute()

    d2 = d.set_index("b", npartitions=3)
    assert d2.npartitions == 3
    assert d2.index.name == "b"
    assert_eq(d2, full.set_index("b"))

    d3 = d.set_index(d.b, npartitions=3)
    assert d3.npartitions == 3
    assert d3.index.name == "b"
    assert_eq(d3, full.set_index(full.b))

    d4 = d.set_index("b")
    assert d4.index.name == "b"
    assert_eq(d4, full.set_index("b"))

    d5 = d.set_index(["b"])
    assert d5.index.name == "b"
    assert_eq(d5, full.set_index(["b"]))


def test_set_index_interpolate():
    df = pd.DataFrame({"x": [4, 1, 1, 3, 3], "y": [1.0, 1, 1, 1, 2]})
    d = dd.from_pandas(df, 2)

    d1 = d.set_index("x", npartitions=3)
    assert d1.npartitions == 3
    assert set(d1.divisions) == set([1, 2, 3, 4])

    d2 = d.set_index("y", npartitions=3)
    assert d2.divisions[0] == 1.0
    assert 1.0 < d2.divisions[1] < d2.divisions[2] < 2.0
    assert d2.divisions[3] == 2.0


def test_set_index_interpolate_int():
    L = sorted(list(range(0, 200, 10)) * 2)
    df = pd.DataFrame({"x": 2 * L})
    d = dd.from_pandas(df, 2)
    d1 = d.set_index("x", npartitions=10)
    assert all(np.issubdtype(type(x), np.integer) for x in d1.divisions)


def test_set_index_timezone():
    s_naive = pd.Series(pd.date_range("20130101", periods=3))
    s_aware = pd.Series(pd.date_range("20130101", periods=3, tz="US/Eastern"))
    df = pd.DataFrame({"tz": s_aware, "notz": s_naive})
    d = dd.from_pandas(df, 2)

    d1 = d.set_index("notz", npartitions=2)
    s1 = pd.DatetimeIndex(s_naive.values, dtype=s_naive.dtype)
    assert d1.divisions[0] == s_naive[0] == s1[0]
    assert d1.divisions[-1] == s_naive[2] == s1[2]

    # We currently lose "freq".  Converting data with pandas-defined dtypes
    # to numpy or pure Python can be lossy like this.
    d2 = d.set_index("tz", npartitions=2)
    s2 = pd.DatetimeIndex(s_aware, dtype=s_aware.dtype)
    assert d2.divisions[0] == s2[0]
    assert d2.divisions[-1] == s2[2]
    assert d2.divisions[0].tz == s2[0].tz
    assert d2.divisions[0].tz is not None
    s2badtype = pd.DatetimeIndex(s_aware.values, dtype=s_naive.dtype)
    with pytest.raises(TypeError):
        d2.divisions[0] == s2badtype[0]


@pytest.mark.parametrize("drop", [True, False])
def test_set_index_drop(drop):
    pdf = pd.DataFrame(
        {
            "A": list("ABAABBABAA"),
            "B": [1, 2, 3, 4, 5, 6, 7, 8, 9, 10],
            "C": [1, 2, 3, 2, 1, 3, 2, 4, 2, 3],
        }
    )
    ddf = dd.from_pandas(pdf, 3)

    assert_eq(ddf.set_index("A", drop=drop), pdf.set_index("A", drop=drop))
    assert_eq(ddf.set_index("B", drop=drop), pdf.set_index("B", drop=drop))
    assert_eq(ddf.set_index("C", drop=drop), pdf.set_index("C", drop=drop))
    assert_eq(ddf.set_index(ddf.A, drop=drop), pdf.set_index(pdf.A, drop=drop))
    assert_eq(ddf.set_index(ddf.B, drop=drop), pdf.set_index(pdf.B, drop=drop))
    assert_eq(ddf.set_index(ddf.C, drop=drop), pdf.set_index(pdf.C, drop=drop))

    # numeric columns
    pdf = pd.DataFrame(
        {
            0: list("ABAABBABAA"),
            1: [1, 2, 3, 4, 5, 6, 7, 8, 9, 10],
            2: [1, 2, 3, 2, 1, 3, 2, 4, 2, 3],
        }
    )
    ddf = dd.from_pandas(pdf, 3)
    assert_eq(ddf.set_index(0, drop=drop), pdf.set_index(0, drop=drop))
    assert_eq(ddf.set_index(2, drop=drop), pdf.set_index(2, drop=drop))


def test_set_index_raises_error_on_bad_input():
    df = pd.DataFrame({"a": [1, 2, 3, 4, 5, 6, 7], "b": [7, 6, 5, 4, 3, 2, 1]})
    ddf = dd.from_pandas(df, 2)

    msg = r"Dask dataframe does not yet support multi-indexes"
    with pytest.raises(NotImplementedError) as err:
        ddf.set_index(["a", "b"])
    assert msg in str(err.value)

    with pytest.raises(NotImplementedError) as err:
        ddf.set_index([["a", "b"]])
    assert msg in str(err.value)

    with pytest.raises(NotImplementedError) as err:
        ddf.set_index([["a"]])
    assert msg in str(err.value)


def test_set_index_sorted_true():
    df = pd.DataFrame({"x": [1, 2, 3, 4], "y": [10, 20, 20, 40], "z": [4, 3, 2, 1]})
    a = dd.from_pandas(df, 2, sort=False)
    assert not a.known_divisions

    b = a.set_index("x", sorted=True)
    assert b.known_divisions
    assert set(a.dask).issubset(set(b.dask))

    for drop in [True, False]:
        assert_eq(a.set_index("x", drop=drop), df.set_index("x", drop=drop))
        assert_eq(
            a.set_index(a.x, sorted=True, drop=drop), df.set_index(df.x, drop=drop)
        )
        assert_eq(
            a.set_index(a.x + 1, sorted=True, drop=drop),
            df.set_index(df.x + 1, drop=drop),
        )

    with pytest.raises(ValueError):
        a.set_index(a.z, sorted=True)


def test_set_index_sorted_single_partition():
    df = pd.DataFrame({"x": [1, 2, 3, 4], "y": [1, 0, 1, 0]})
    ddf = dd.from_pandas(df, npartitions=1)
    assert_eq(ddf.set_index("x", sorted=True), df.set_index("x"))


def test_set_index_sorted_min_max_same():
    a = pd.DataFrame({"x": [1, 2, 3], "y": [0, 0, 0]})
    b = pd.DataFrame({"x": [1, 2, 3], "y": [1, 1, 1]})

    aa = delayed(a)
    bb = delayed(b)

    df = dd.from_delayed([aa, bb], meta=a)
    assert not df.known_divisions

    df2 = df.set_index("y", sorted=True)
    assert df2.divisions == (0, 1, 1)


def test_set_index_empty_partition():
    test_vals = [1, 2, 3]

    converters = [int, float, str, lambda x: pd.to_datetime(x, unit="ns")]

    for conv in converters:
        df = pd.DataFrame(
            [{"x": conv(i), "y": i} for i in test_vals], columns=["x", "y"]
        )
        ddf = dd.concat(
            [
                dd.from_pandas(df, npartitions=1),
                dd.from_pandas(df[df.y > df.y.max()], npartitions=1),
            ]
        )

        assert any(ddf.get_partition(p).compute().empty for p in range(ddf.npartitions))
        assert assert_eq(ddf.set_index("x"), df.set_index("x"))


def test_set_index_on_empty():
    test_vals = [1, 2, 3, 4]
    converters = [int, float, str, lambda x: pd.to_datetime(x, unit="ns")]

    for converter in converters:
        df = pd.DataFrame([{"x": converter(x), "y": x} for x in test_vals])
        ddf = dd.from_pandas(df, npartitions=4)

        assert ddf.npartitions > 1

        ddf = ddf[ddf.y > df.y.max()].set_index("x")
        expected_df = df[df.y > df.y.max()].set_index("x")

        assert assert_eq(ddf, expected_df, **CHECK_FREQ)
        assert ddf.npartitions == 1


def test_set_index_categorical():
    # https://github.com/dask/dask/issues/5671
    order = list(reversed(string.ascii_letters))
    values = list(string.ascii_letters)
    random.shuffle(values)
    dtype = pd.api.types.CategoricalDtype(order, ordered=True)
    df = pd.DataFrame({"A": pd.Categorical(values, dtype=dtype), "B": 1})

    result = dd.from_pandas(df, npartitions=2).set_index("A")
    assert len(result) == len(df)

    # sorted with the metric defined by the Categorical
    divisions = pd.Categorical(result.divisions, dtype=dtype)
    assert_categorical_equal(divisions, divisions.sort_values())


def test_compute_divisions():
    from dask.dataframe.shuffle import compute_and_set_divisions

    df = pd.DataFrame(
        {"x": [1, 2, 3, 4], "y": [10, 20, 20, 40], "z": [4, 3, 2, 1]},
        index=[1, 3, 10, 20],
    )
    a = dd.from_pandas(df, 2, sort=False)
    assert not a.known_divisions

    b = compute_and_set_divisions(copy(a))

    assert_eq(a, b, check_divisions=False)
    assert b.known_divisions


def test_empty_partitions():
    # See https://github.com/dask/dask/issues/2408
    df = pd.DataFrame({"a": list(range(10))})
    df["b"] = df["a"] % 3
    df["c"] = df["b"].astype(str)

    ddf = dd.from_pandas(df, npartitions=3)
    ddf = ddf.set_index("b")
    ddf = ddf.repartition(npartitions=3)
    ddf.get_partition(0).compute()
    assert_eq(ddf, df.set_index("b"))

    ddf = ddf.set_index("c")
    assert_eq(ddf, df.set_index("b").set_index("c"))


def test_remove_nans():
    tests = [
        ((1, 1, 2), (1, 1, 2)),
        ((None, 1, 2), (1, 1, 2)),
        ((1, None, 2), (1, 2, 2)),
        ((1, 2, None), (1, 2, 2)),
        ((1, 2, None, None), (1, 2, 2, 2)),
        ((None, None, 1, 2), (1, 1, 1, 2)),
        ((1, None, None, 2), (1, 2, 2, 2)),
        ((None, 1, None, 2, None, 3, None), (1, 1, 2, 2, 3, 3, 3)),
    ]

    converters = [
        (int, np.nan),
        (float, np.nan),
        (str, np.nan),
        (lambda x: pd.to_datetime(x, unit="ns"), np.datetime64("NaT")),
    ]

    for conv, none_val in converters:
        for inputs, expected in tests:
            params = [none_val if x is None else conv(x) for x in inputs]
            expected = [conv(x) for x in expected]
            assert remove_nans(params) == expected


@pytest.mark.slow
def test_gh_2730():
    large = pd.DataFrame({"KEY": np.arange(0, 50000)})
    small = pd.DataFrame({"KEY": np.arange(25, 500)})

    dd_left = dd.from_pandas(small, npartitions=3)
    dd_right = dd.from_pandas(large, npartitions=257)

    with dask.config.set(shuffle="tasks", scheduler="sync"):
        dd_merged = dd_left.merge(dd_right, how="inner", on="KEY")
        result = dd_merged.compute()

    expected = large.merge(small, how="inner", on="KEY")

    tm.assert_frame_equal(result.sort_values("KEY").reset_index(drop=True), expected)


@pytest.mark.parametrize("npartitions", [None, "auto"])
def test_set_index_does_not_repeat_work_due_to_optimizations(npartitions):
    # Atomic counter
    count = itertools.count()

    def increment():
        next(count)

    def make_part(dummy, n):
        return pd.DataFrame({"x": np.random.random(n), "y": np.random.random(n)})

    nbytes = 1e6
    nparts = 50
    n = int(nbytes / (nparts * 8))

    dsk = {("inc", i): (increment,) for i in range(nparts)}
    dsk.update({("x", i): (make_part, ("inc", i), n) for i in range(nparts)})
    ddf = dd.DataFrame(dsk, "x", make_part(None, 1), [None] * (nparts + 1))

    ddf.set_index("x", npartitions=npartitions)
    ntimes = next(count)
    assert ntimes == nparts


def test_set_index_errors_with_inplace_kwarg():
    df = pd.DataFrame({"a": [9, 8, 7], "b": [6, 5, 4], "c": [3, 2, 1]})
    ddf = dd.from_pandas(df, npartitions=1)

    ddf.set_index("a")

    with pytest.raises(NotImplementedError):
        ddf.set_index("a", inplace=True)


def test_set_index_timestamp():
    df = pd.DataFrame({"A": pd.date_range("2000", periods=12, tz="US/Central"), "B": 1})
    ddf = dd.from_pandas(df, 2)
    divisions = (
        pd.Timestamp("2000-01-01 00:00:00-0600", tz="US/Central", freq="D"),
        pd.Timestamp("2000-01-12 00:00:00-0600", tz="US/Central", freq="D"),
    )

    # Note: `freq` is lost during round trip
    df2 = df.set_index("A")
    ddf_new_div = ddf.set_index("A", divisions=divisions)
    for (ts1, ts2) in zip(divisions, ddf_new_div.divisions):
        assert ts1.value == ts2.value
        assert ts1.tz == ts2.tz

    assert_eq(df2, ddf_new_div, **CHECK_FREQ)
    assert_eq(df2, ddf.set_index("A"), **CHECK_FREQ)


@pytest.mark.parametrize("compression", [None, "ZLib"])
def test_disk_shuffle_with_compression_option(compression):
    # test if dataframe shuffle works both with and without compression
    with dask.config.set({"dataframe.shuffle-compression": compression}):
        test_shuffle("disk")


@pytest.mark.parametrize("compression", ["UNKOWN_COMPRESSION_ALGO"])
def test_disk_shuffle_with_unknown_compression(compression):
    # test if dask raises an error in case of fault config string
    with dask.config.set({"dataframe.shuffle-compression": compression}):
        with pytest.raises(
            ImportError,
            match=(
                "Not able to import and load {0} as compression algorithm."
                "Please check if the library is installed and supported by Partd.".format(
                    compression
                )
            ),
        ):
            test_shuffle("disk")


def test_disk_shuffle_check_actual_compression():
    # test if the compression switch is really respected by testing the size of the actual partd-data on disk
    def generate_raw_partd_file(compression):
        # generate and write a dummy dataframe to disk and return the raw data bytes
        df1 = pd.DataFrame({"a": list(range(10000))})
        df1["b"] = (df1["a"] * 123).astype(str)
        with dask.config.set({"dataframe.shuffle-compression": compression}):
            p1 = maybe_buffered_partd(buffer=False, tempdir=None)()
            p1.append({"x": df1})
            # get underlying filename from partd - depending on nested structure of partd object
            filename = (
                p1.partd.partd.filename("x") if compression else p1.partd.filename("x")
            )
            return open(filename, "rb").read()

    # get compressed and uncompressed raw data
    uncompressed_data = generate_raw_partd_file(compression=None)
    compressed_data = generate_raw_partd_file(compression="BZ2")

    assert len(uncompressed_data) > len(compressed_data)


@pytest.mark.parametrize("ignore_index", [None, True, False])
@pytest.mark.parametrize(
    "on", ["id", "name", ["id", "name"], pd.Series(["id", "name"])]
)
@pytest.mark.parametrize("max_branch", [None, 4])
def test_dataframe_shuffle_on_tasks_api(on, ignore_index, max_branch):
    # Make sure DataFrame.shuffle API returns the same result
    # whether the ``on`` argument is a list of column names,
    # or a separate DataFrame with equivalent values...
    df_in = dask.datasets.timeseries(
        "2000",
        "2001",
        types={"value": float, "name": str, "id": int},
        freq="2H",
        partition_freq="1M",
        seed=1,
    )
    if isinstance(on, str):
        ext_on = df_in[[on]].copy()
    else:
        ext_on = df_in[on].copy()
    df_out_1 = df_in.shuffle(
        on, shuffle="tasks", ignore_index=ignore_index, max_branch=max_branch
    )
    df_out_2 = df_in.shuffle(ext_on, shuffle="tasks", ignore_index=ignore_index)

    assert_eq(df_out_1, df_out_2, check_index=(not ignore_index))

    if ignore_index:
        assert df_out_1.index.dtype != df_in.index.dtype
    else:
        assert df_out_1.index.dtype == df_in.index.dtype


def test_set_index_overlap():
    A = pd.DataFrame({"key": [1, 2, 3, 4, 4, 5, 6, 7], "value": list("abcd" * 2)})
    a = dd.from_pandas(A, npartitions=2)
    a = a.set_index("key", sorted=True)
    b = a.repartition(divisions=a.divisions)
    assert_eq(a, b)


def test_shuffle_hlg_layer():
    # This test checks that the `ShuffleLayer` HLG Layer
    # is used (as expected) for a multi-stage shuffle.
    ddf = dd.from_pandas(
        pd.DataFrame({"a": np.random.randint(0, 10, 100)}), npartitions=10
    )
    ddf_shuffled = ddf.shuffle("a", max_branch=3, shuffle="tasks")
    keys = [(ddf_shuffled._name, i) for i in range(ddf_shuffled.npartitions)]

    # Make sure HLG culling reduces the graph size
    dsk = ddf_shuffled.__dask_graph__()
    dsk_culled = dsk.cull(set(keys))
    assert len(dsk_culled) < len(dsk)
    assert isinstance(dsk_culled, dask.highlevelgraph.HighLevelGraph)

<<<<<<< HEAD
    # Check HLG layers beginning with "shuffle-"
    for name, layer in dsk.layers.items():
        if name.startswith("shuffle-"):
            assert isinstance(layer, dd.shuffle.ShuffleLayer)

    # Since we already culled the HLG,
    # culling the dictionary should not change the graph
    dsk_dict = dict(dsk)
    dsk_dict_culled, _ = cull(dsk_dict, keys)
    assert len(dsk_dict_culled) < len(dsk_dict)
=======
    # Ensure we have ShuffleLayers
    assert any(
        isinstance(layer, dd.shuffle.ShuffleLayer) for layer in dsk.layers.values()
    )
    # Check ShuffleLayer names
    for name, layer in dsk.layers.items():
        if isinstance(layer, dd.shuffle.ShuffleLayer):
            assert name.startswith("shuffle-")

    # Since we already culled the HLG,
    # culling the dictionary should not change the graph
    dsk_dict = dict(dsk_culled)
    dsk_dict_culled, _ = cull(dsk_dict, keys)
    assert dsk_dict_culled == dsk_dict
>>>>>>> fbe51746
<|MERGE_RESOLUTION|>--- conflicted
+++ resolved
@@ -1025,18 +1025,6 @@
     assert len(dsk_culled) < len(dsk)
     assert isinstance(dsk_culled, dask.highlevelgraph.HighLevelGraph)
 
-<<<<<<< HEAD
-    # Check HLG layers beginning with "shuffle-"
-    for name, layer in dsk.layers.items():
-        if name.startswith("shuffle-"):
-            assert isinstance(layer, dd.shuffle.ShuffleLayer)
-
-    # Since we already culled the HLG,
-    # culling the dictionary should not change the graph
-    dsk_dict = dict(dsk)
-    dsk_dict_culled, _ = cull(dsk_dict, keys)
-    assert len(dsk_dict_culled) < len(dsk_dict)
-=======
     # Ensure we have ShuffleLayers
     assert any(
         isinstance(layer, dd.shuffle.ShuffleLayer) for layer in dsk.layers.values()
@@ -1050,5 +1038,4 @@
     # culling the dictionary should not change the graph
     dsk_dict = dict(dsk_culled)
     dsk_dict_culled, _ = cull(dsk_dict, keys)
-    assert dsk_dict_culled == dsk_dict
->>>>>>> fbe51746
+    assert dsk_dict_culled == dsk_dict