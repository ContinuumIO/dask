--- conflicted
+++ resolved
@@ -1292,7 +1292,6 @@
     dd.assert_eq(got, expect, check_index=False)
 
 
-<<<<<<< HEAD
 def test_shuffle_values_raises():
     df = pd.DataFrame({"a": [1, 3, 2]})
     ddf = dd.from_pandas(df, npartitions=3)
@@ -1314,7 +1313,8 @@
 def test_noop():
     assert _noop(1, None) == 1
     assert _noop("test", None) == "test"
-=======
+
+
 @pytest.mark.parametrize("by", [["a", "b"], ["b", "a"]])
 @pytest.mark.parametrize("nparts", [1, 10])
 def test_sort_values_custom_function(by, nparts):
@@ -1341,5 +1341,4 @@
 
     # attempt to sort with list of ascending booleans
     with pytest.raises(NotImplementedError):
-        ddf.sort_values(by="a", ascending=[True, False])
->>>>>>> 0224e4a0
+        ddf.sort_values(by="a", ascending=[True, False])