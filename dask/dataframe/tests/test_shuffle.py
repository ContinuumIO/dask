import itertools
import os
import random
import tempfile
from unittest import mock

import pandas as pd
import pytest
import pickle
import numpy as np
import string
import multiprocessing as mp
from copy import copy

import dask
import dask.dataframe as dd
from dask.dataframe._compat import tm, assert_categorical_equal
from dask import delayed
from dask.base import compute_as_if_collection
from dask.dataframe.shuffle import (
    shuffle,
    partitioning_index,
    rearrange_by_column,
    rearrange_by_divisions,
    maybe_buffered_partd,
    remove_nans,
)
from dask.dataframe.utils import assert_eq, make_meta


dsk = {
    ("x", 0): pd.DataFrame({"a": [1, 2, 3], "b": [1, 4, 7]}, index=[0, 1, 3]),
    ("x", 1): pd.DataFrame({"a": [4, 5, 6], "b": [2, 5, 8]}, index=[5, 6, 8]),
    ("x", 2): pd.DataFrame({"a": [7, 8, 9], "b": [3, 6, 9]}, index=[9, 9, 9]),
}
meta = make_meta({"a": "i8", "b": "i8"}, index=pd.Index([], "i8"))
d = dd.DataFrame(dsk, "x", meta, [0, 4, 9, 9])
full = d.compute()


shuffle_func = shuffle  # conflicts with keyword argument


@pytest.mark.parametrize("shuffle", ["disk", "tasks"])
def test_shuffle(shuffle):
    s = shuffle_func(d, d.b, shuffle=shuffle)
    assert isinstance(s, dd.DataFrame)
    assert s.npartitions == d.npartitions

    x = dask.get(s.dask, (s._name, 0))
    y = dask.get(s.dask, (s._name, 1))

    assert not (set(x.b) & set(y.b))  # disjoint
    assert set(s.dask).issuperset(d.dask)

    assert shuffle_func(d, d.b)._name == shuffle_func(d, d.b)._name


def test_default_partitions():
    assert shuffle(d, d.b).npartitions == d.npartitions


def test_shuffle_npartitions_task():
    df = pd.DataFrame({"x": np.random.random(100)})
    ddf = dd.from_pandas(df, npartitions=10)
    s = shuffle(ddf, ddf.x, shuffle="tasks", npartitions=17, max_branch=4)
    sc = s.compute(scheduler="sync")
    assert s.npartitions == 17
    assert set(s.dask).issuperset(set(ddf.dask))

    assert len(sc) == len(df)
    assert list(s.columns) == list(df.columns)
    assert set(map(tuple, sc.values.tolist())) == set(map(tuple, df.values.tolist()))


@pytest.mark.parametrize("method", ["disk", "tasks"])
def test_index_with_non_series(method):
    from dask.dataframe.tests.test_multi import list_eq

    list_eq(shuffle(d, d.b, shuffle=method), shuffle(d, "b", shuffle=method))


@pytest.mark.parametrize("method", ["disk", "tasks"])
def test_index_with_dataframe(method):
    res1 = shuffle(d, d[["b"]], shuffle=method).compute()
    res2 = shuffle(d, ["b"], shuffle=method).compute()
    res3 = shuffle(d, "b", shuffle=method).compute()

    assert sorted(res1.values.tolist()) == sorted(res2.values.tolist())
    assert sorted(res1.values.tolist()) == sorted(res3.values.tolist())


@pytest.mark.parametrize("method", ["disk", "tasks"])
def test_shuffle_from_one_partition_to_one_other(method):
    df = pd.DataFrame({"x": [1, 2, 3]})
    a = dd.from_pandas(df, 1)

    for i in [1, 2]:
        b = shuffle(a, "x", npartitions=i, shuffle=method)
        assert len(a.compute(scheduler="sync")) == len(b.compute(scheduler="sync"))


@pytest.mark.parametrize("method", ["disk", "tasks"])
def test_shuffle_empty_partitions(method):
    df = pd.DataFrame({"x": [1, 2, 3] * 10})
    ddf = dd.from_pandas(df, npartitions=3)
    s = shuffle(ddf, ddf.x, npartitions=6, shuffle=method)
    parts = compute_as_if_collection(dd.DataFrame, s.dask, s.__dask_keys__())
    for p in parts:
        assert s.columns == p.columns


df2 = pd.DataFrame(
    {
        "i32": np.array([1, 2, 3] * 3, dtype="int32"),
        "f32": np.array([None, 2.5, 3.5] * 3, dtype="float32"),
        "cat": pd.Series(["a", "b", "c"] * 3).astype("category"),
        "obj": pd.Series(["d", "e", "f"] * 3),
        "bool": np.array([True, False, True] * 3),
        "dt": pd.Series(pd.date_range("20130101", periods=9)),
        "dt_tz": pd.Series(pd.date_range("20130101", periods=9, tz="US/Eastern")),
        "td": pd.Series(pd.timedelta_range("2000", periods=9)),
    }
)


def test_partitioning_index():
    res = partitioning_index(df2.i32, 3)
    assert ((res < 3) & (res >= 0)).all()
    assert len(np.unique(res)) > 1

    assert (partitioning_index(df2.i32, 3) == partitioning_index(df2.i32, 3)).all()

    res = partitioning_index(df2[["i32"]], 3)
    assert ((res < 3) & (res >= 0)).all()
    assert len(np.unique(res)) > 1

    res = partitioning_index(df2[["cat", "bool", "f32"]], 2)
    assert ((0 <= res) & (res < 2)).all()

    res = partitioning_index(df2.index, 4)
    assert ((res < 4) & (res >= 0)).all()
    assert len(np.unique(res)) > 1


def test_partitioning_index_categorical_on_values():
    df = pd.DataFrame({"a": list(string.ascii_letters), "b": [1, 2, 3, 4] * 13})
    df.a = df.a.astype("category")
    df2 = df.copy()
    df2.a = df2.a.cat.set_categories(list(reversed(df2.a.cat.categories)))

    res = partitioning_index(df.a, 5)
    res2 = partitioning_index(df2.a, 5)
    assert (res == res2).all()

    res = partitioning_index(df, 5)
    res2 = partitioning_index(df2, 5)
    assert (res == res2).all()


@pytest.mark.parametrize(
    "npartitions", [1, 4, 7, pytest.param(23, marks=pytest.mark.slow)]
)
def test_set_index_tasks(npartitions):
    df = pd.DataFrame(
        {"x": np.random.random(100), "y": np.random.random(100) // 0.2},
        index=np.random.random(100),
    )

    ddf = dd.from_pandas(df, npartitions=npartitions)

    assert_eq(df.set_index("x"), ddf.set_index("x", shuffle="tasks"))

    assert_eq(df.set_index("y"), ddf.set_index("y", shuffle="tasks"))

    assert_eq(df.set_index(df.x), ddf.set_index(ddf.x, shuffle="tasks"))

    assert_eq(df.set_index(df.x + df.y), ddf.set_index(ddf.x + ddf.y, shuffle="tasks"))

    assert_eq(df.set_index(df.x + 1), ddf.set_index(ddf.x + 1, shuffle="tasks"))

    assert_eq(df.set_index(df.index), ddf.set_index(ddf.index, shuffle="tasks"))


@pytest.mark.parametrize("shuffle", ["disk", "tasks"])
def test_set_index_self_index(shuffle):
    df = pd.DataFrame(
        {"x": np.random.random(100), "y": np.random.random(100) // 0.2},
        index=np.random.random(100),
    )

    a = dd.from_pandas(df, npartitions=4)
    b = a.set_index(a.index, shuffle=shuffle)
    assert a is b

    assert_eq(b, df.set_index(df.index))


@pytest.mark.parametrize("shuffle", ["tasks"])
def test_set_index_names(shuffle):
    df = pd.DataFrame(
        {"x": np.random.random(100), "y": np.random.random(100) // 0.2},
        index=np.random.random(100),
    )

    ddf = dd.from_pandas(df, npartitions=4)

    assert set(ddf.set_index("x", shuffle=shuffle).dask) == set(
        ddf.set_index("x", shuffle=shuffle).dask
    )
    assert set(ddf.set_index("x", shuffle=shuffle).dask) != set(
        ddf.set_index("y", shuffle=shuffle).dask
    )
    assert set(ddf.set_index("x", max_branch=4, shuffle=shuffle).dask) != set(
        ddf.set_index("x", max_branch=3, shuffle=shuffle).dask
    )
    assert set(ddf.set_index("x", drop=True, shuffle=shuffle).dask) != set(
        ddf.set_index("x", drop=False, shuffle=shuffle).dask
    )


@pytest.mark.parametrize("shuffle", ["disk", "tasks"])
def test_set_index_tasks_2(shuffle):
    df = dd.demo.make_timeseries(
        "2000",
        "2004",
        {"value": float, "name": str, "id": int},
        freq="2H",
        partition_freq="1M",
        seed=1,
    )

    df2 = df.set_index("name", shuffle=shuffle)
    df2.value.sum().compute(scheduler="sync")


@pytest.mark.parametrize("shuffle", ["disk", "tasks"])
def test_set_index_tasks_3(shuffle):
    df = pd.DataFrame(np.random.random((10, 2)), columns=["x", "y"])
    ddf = dd.from_pandas(df, npartitions=5)

    ddf2 = ddf.set_index(
        "x", shuffle=shuffle, max_branch=2, npartitions=ddf.npartitions
    )
    df2 = df.set_index("x")
    assert_eq(df2, ddf2)
    assert ddf2.npartitions == ddf.npartitions


@pytest.mark.parametrize("shuffle", ["tasks", "disk"])
def test_shuffle_sort(shuffle):
    df = pd.DataFrame({"x": [1, 2, 3, 2, 1], "y": [9, 8, 7, 1, 5]})
    ddf = dd.from_pandas(df, npartitions=3)

    df2 = df.set_index("x").sort_index()
    ddf2 = ddf.set_index("x", shuffle=shuffle)

    assert_eq(ddf2.loc[2:3], df2.loc[2:3])


@pytest.mark.parametrize("shuffle", ["tasks", "disk"])
@pytest.mark.parametrize("scheduler", ["threads", "processes"])
def test_rearrange(shuffle, scheduler):
    df = pd.DataFrame({"x": np.random.random(10)})
    ddf = dd.from_pandas(df, npartitions=4)
    ddf2 = ddf.assign(_partitions=ddf.x % 4)

    result = rearrange_by_column(ddf2, "_partitions", max_branch=32, shuffle=shuffle)
    assert result.npartitions == ddf.npartitions
    assert set(ddf.dask).issubset(result.dask)

    # Every value in exactly one partition
    a = result.compute(scheduler=scheduler)
    get = dask.base.get_scheduler(scheduler=scheduler)
    parts = get(result.dask, result.__dask_keys__())

    for i in a._partitions.drop_duplicates():
        assert sum(i in set(part._partitions) for part in parts) == 1


def test_rearrange_cleanup():
    df = pd.DataFrame({"x": np.random.random(10)})
    ddf = dd.from_pandas(df, npartitions=4)
    ddf2 = ddf.assign(_partitions=ddf.x % 4)

    tmpdir = tempfile.mkdtemp()

    with dask.config.set(temporay_directory=str(tmpdir)):
        result = rearrange_by_column(ddf2, "_partitions", max_branch=32, shuffle="disk")
        result.compute(scheduler="processes")

    assert len(os.listdir(tmpdir)) == 0


def mock_shuffle_group_3(df, col, npartitions, p):
    raise ValueError("Mock exception!")


def test_rearrange_disk_cleanup_with_exception():
    # ensure temporary files are cleaned up when there's an internal exception.

    with mock.patch("dask.dataframe.shuffle.shuffle_group_3", new=mock_shuffle_group_3):
        df = pd.DataFrame({"x": np.random.random(10)})
        ddf = dd.from_pandas(df, npartitions=4)
        ddf2 = ddf.assign(_partitions=ddf.x % 4)

        tmpdir = tempfile.mkdtemp()

        with dask.config.set(temporay_directory=str(tmpdir)):
            with pytest.raises(ValueError, match="Mock exception!"):
                result = rearrange_by_column(
                    ddf2, "_partitions", max_branch=32, shuffle="disk"
                )
                result.compute(scheduler="processes")

    assert len(os.listdir(tmpdir)) == 0


def test_rearrange_by_column_with_narrow_divisions():
    from dask.dataframe.tests.test_multi import list_eq

    A = pd.DataFrame({"x": [1, 2, 3, 4, 5, 6], "y": [1, 1, 2, 2, 3, 4]})
    a = dd.repartition(A, [0, 4, 5])

    df = rearrange_by_divisions(a, "x", (0, 2, 5))
    list_eq(df, a)


def test_maybe_buffered_partd():
    import partd

    f = maybe_buffered_partd()
    p1 = f()
    assert isinstance(p1.partd, partd.Buffer)
    f2 = pickle.loads(pickle.dumps(f))
    assert not f2.buffer
    p2 = f2()
    assert isinstance(p2.partd, partd.File)


def test_set_index_with_explicit_divisions():
    df = pd.DataFrame({"x": [4, 1, 2, 5]}, index=[10, 20, 30, 40])

    ddf = dd.from_pandas(df, npartitions=2)

    def throw(*args, **kwargs):
        raise Exception()

    with dask.config.set(get=throw):
        ddf2 = ddf.set_index("x", divisions=[1, 3, 5])
    assert ddf2.divisions == (1, 3, 5)

    df2 = df.set_index("x")
    assert_eq(ddf2, df2)

    # Divisions must be sorted
    with pytest.raises(ValueError):
        ddf.set_index("x", divisions=[3, 1, 5])


def test_set_index_divisions_2():
    df = pd.DataFrame({"x": [1, 2, 3, 4, 5, 6], "y": list("abdabd")})
    ddf = dd.from_pandas(df, 2)

    result = ddf.set_index("y", divisions=["a", "c", "d"])
    assert result.divisions == ("a", "c", "d")

    assert list(result.compute(scheduler="sync").index[-2:]) == ["d", "d"]


def test_set_index_divisions_compute():
    d2 = d.set_index("b", divisions=[0, 2, 9], compute=False)
    d3 = d.set_index("b", divisions=[0, 2, 9], compute=True)

    assert_eq(d2, d3)
    assert_eq(d2, full.set_index("b"))
    assert_eq(d3, full.set_index("b"))
    assert len(d2.dask) > len(d3.dask)

    d4 = d.set_index(d.b, divisions=[0, 2, 9], compute=False)
    d5 = d.set_index(d.b, divisions=[0, 2, 9], compute=True)
    exp = full.copy()
    exp.index = exp.b
    assert_eq(d4, d5)
    assert_eq(d4, exp)
    assert_eq(d5, exp)
    assert len(d4.dask) > len(d5.dask)


def test_set_index_divisions_sorted():
    p1 = pd.DataFrame({"x": [10, 11, 12], "y": ["a", "a", "a"]})
    p2 = pd.DataFrame({"x": [13, 14, 15], "y": ["b", "b", "c"]})
    p3 = pd.DataFrame({"x": [16, 17, 18], "y": ["d", "e", "e"]})

    ddf = dd.DataFrame(
        {("x", 0): p1, ("x", 1): p2, ("x", 2): p3}, "x", p1, [None, None, None, None]
    )
    df = ddf.compute()

    def throw(*args, **kwargs):
        raise Exception("Shouldn't have computed")

    with dask.config.set(get=throw):
        res = ddf.set_index("x", divisions=[10, 13, 16, 18], sorted=True)
    assert_eq(res, df.set_index("x"))

    with dask.config.set(get=throw):
        res = ddf.set_index("y", divisions=["a", "b", "d", "e"], sorted=True)
    assert_eq(res, df.set_index("y"))

    # with sorted=True, divisions must be same length as df.divisions
    with pytest.raises(ValueError):
        ddf.set_index("y", divisions=["a", "b", "c", "d", "e"], sorted=True)

    # Divisions must be sorted
    with pytest.raises(ValueError):
        ddf.set_index("y", divisions=["a", "b", "d", "c"], sorted=True)


@pytest.mark.slow
def test_set_index_consistent_divisions():
    # See https://github.com/dask/dask/issues/3867
    df = pd.DataFrame(
        {"x": np.random.random(100), "y": np.random.random(100) // 0.2},
        index=np.random.random(100),
    )
    ddf = dd.from_pandas(df, npartitions=4)
    ddf = ddf.clear_divisions()

    ctx = mp.get_context("spawn")
    pool = ctx.Pool(processes=8)
    with pool:
        results = [pool.apply_async(_set_index, (ddf, "x")) for _ in range(100)]
        divisions_set = set(result.get() for result in results)
    assert len(divisions_set) == 1


def _set_index(df, *args, **kwargs):
    return df.set_index(*args, **kwargs).divisions


@pytest.mark.parametrize("shuffle", ["disk", "tasks"])
def test_set_index_reduces_partitions_small(shuffle):
    df = pd.DataFrame({"x": np.random.random(100)})
    ddf = dd.from_pandas(df, npartitions=50)

    ddf2 = ddf.set_index("x", shuffle=shuffle, npartitions="auto")
    assert ddf2.npartitions < 10


def make_part(n):
    return pd.DataFrame({"x": np.random.random(n), "y": np.random.random(n)})


@pytest.mark.parametrize("shuffle", ["disk", "tasks"])
def test_set_index_reduces_partitions_large(shuffle):
    nbytes = 1e6
    nparts = 50
    n = int(nbytes / (nparts * 8))
    ddf = dd.DataFrame(
        {("x", i): (make_part, n) for i in range(nparts)},
        "x",
        make_part(1),
        [None] * (nparts + 1),
    )
    ddf2 = ddf.set_index(
        "x", shuffle=shuffle, npartitions="auto", partition_size=nbytes
    )
    assert 1 < ddf2.npartitions < 20


@pytest.mark.parametrize("shuffle", ["disk", "tasks"])
def test_set_index_doesnt_increase_partitions(shuffle):
    nparts = 2
    nbytes = 1e6
    n = int(nbytes / (nparts * 8))
    ddf = dd.DataFrame(
        {("x", i): (make_part, n) for i in range(nparts)},
        "x",
        make_part(1),
        [None] * (nparts + 1),
    )
    ddf2 = ddf.set_index(
        "x", shuffle=shuffle, npartitions="auto", partition_size=nbytes
    )
    assert ddf2.npartitions <= ddf.npartitions


@pytest.mark.parametrize("shuffle", ["disk", "tasks"])
def test_set_index_detects_sorted_data(shuffle):
    df = pd.DataFrame({"x": range(100), "y": range(100)})
    ddf = dd.from_pandas(df, npartitions=10, name="x", sort=False)

    ddf2 = ddf.set_index("x", shuffle=shuffle)
    assert len(ddf2.dask) < ddf.npartitions * 4


def test_set_index_sorts():
    # https://github.com/dask/dask/issues/2288
    vals = np.array(
        [
            1348550149000000000,
            1348550149000000000,
            1348558142000000000,
            1348558142000000000,
            1348585928000000000,
            1348585928000000000,
            1348600739000000000,
            1348601706000000000,
            1348600739000000000,
            1348601706000000000,
            1348614789000000000,
            1348614789000000000,
            1348621037000000000,
            1348621038000000000,
            1348621040000000000,
            1348621037000000000,
            1348621038000000000,
            1348621040000000000,
            1348637628000000000,
            1348638159000000000,
            1348638160000000000,
            1348638159000000000,
            1348638160000000000,
            1348637628000000000,
            1348646354000000000,
            1348646354000000000,
            1348659107000000000,
            1348657111000000000,
            1348659107000000000,
            1348657111000000000,
            1348672876000000000,
            1348672876000000000,
            1348682787000000000,
            1348681985000000000,
            1348682787000000000,
            1348681985000000000,
            1348728167000000000,
            1348728167000000000,
            1348730745000000000,
            1348730745000000000,
            1348750198000000000,
            1348750198000000000,
            1348750198000000000,
            1348753539000000000,
            1348753539000000000,
            1348753539000000000,
            1348754449000000000,
            1348754449000000000,
            1348761333000000000,
            1348761554000000000,
            1348761610000000000,
            1348761333000000000,
            1348761554000000000,
            1348761610000000000,
            1348782624000000000,
            1348782624000000000,
            1348782624000000000,
            1348782624000000000,
        ]
    )
    vals = pd.to_datetime(vals, unit="ns")
    breaks = [10, 36, 58]
    dfs = []

    for i in range(len(breaks)):
        lo = sum(breaks[:i])
        hi = sum(breaks[i : i + 1])

        dfs.append(pd.DataFrame({"timestamp": vals[lo:hi]}, index=range(lo, hi)))

    ddf = dd.concat(dfs).clear_divisions()
    assert ddf.set_index("timestamp").index.compute().is_monotonic is True


def test_set_index():
    dsk = {
        ("x", 0): pd.DataFrame({"a": [1, 2, 3], "b": [4, 2, 6]}, index=[0, 1, 3]),
        ("x", 1): pd.DataFrame({"a": [4, 5, 6], "b": [3, 5, 8]}, index=[5, 6, 8]),
        ("x", 2): pd.DataFrame({"a": [7, 8, 9], "b": [9, 1, 8]}, index=[9, 9, 9]),
    }
    d = dd.DataFrame(dsk, "x", meta, [0, 4, 9, 9])
    full = d.compute()

    d2 = d.set_index("b", npartitions=3)
    assert d2.npartitions == 3
    assert d2.index.name == "b"
    assert_eq(d2, full.set_index("b"))

    d3 = d.set_index(d.b, npartitions=3)
    assert d3.npartitions == 3
    assert d3.index.name == "b"
    assert_eq(d3, full.set_index(full.b))

    d4 = d.set_index("b")
    assert d4.index.name == "b"
    assert_eq(d4, full.set_index("b"))

    d5 = d.set_index(["b"])
    assert d5.index.name == "b"
    assert_eq(d5, full.set_index(["b"]))


def test_set_index_interpolate():
    df = pd.DataFrame({"x": [4, 1, 1, 3, 3], "y": [1.0, 1, 1, 1, 2]})
    d = dd.from_pandas(df, 2)

    d1 = d.set_index("x", npartitions=3)
    assert d1.npartitions == 3
    assert set(d1.divisions) == set([1, 2, 3, 4])

    d2 = d.set_index("y", npartitions=3)
    assert d2.divisions[0] == 1.0
    assert 1.0 < d2.divisions[1] < d2.divisions[2] < 2.0
    assert d2.divisions[3] == 2.0


def test_set_index_interpolate_int():
    L = sorted(list(range(0, 200, 10)) * 2)
    df = pd.DataFrame({"x": 2 * L})
    d = dd.from_pandas(df, 2)
    d1 = d.set_index("x", npartitions=10)
    assert all(np.issubdtype(type(x), np.integer) for x in d1.divisions)


def test_set_index_timezone():
    s_naive = pd.Series(pd.date_range("20130101", periods=3))
    s_aware = pd.Series(pd.date_range("20130101", periods=3, tz="US/Eastern"))
    df = pd.DataFrame({"tz": s_aware, "notz": s_naive})
    d = dd.from_pandas(df, 2)

    d1 = d.set_index("notz", npartitions=2)
    s1 = pd.DatetimeIndex(s_naive.values, dtype=s_naive.dtype)
    assert d1.divisions[0] == s_naive[0] == s1[0]
    assert d1.divisions[-1] == s_naive[2] == s1[2]

    # We currently lose "freq".  Converting data with pandas-defined dtypes
    # to numpy or pure Python can be lossy like this.
    d2 = d.set_index("tz", npartitions=2)
    s2 = pd.DatetimeIndex(s_aware, dtype=s_aware.dtype)
    assert d2.divisions[0] == s2[0]
    assert d2.divisions[-1] == s2[2]
    assert d2.divisions[0].tz == s2[0].tz
    assert d2.divisions[0].tz is not None
    s2badtype = pd.DatetimeIndex(s_aware.values, dtype=s_naive.dtype)
    with pytest.raises(TypeError):
        d2.divisions[0] == s2badtype[0]


@pytest.mark.parametrize("drop", [True, False])
def test_set_index_drop(drop):
    pdf = pd.DataFrame(
        {
            "A": list("ABAABBABAA"),
            "B": [1, 2, 3, 4, 5, 6, 7, 8, 9, 10],
            "C": [1, 2, 3, 2, 1, 3, 2, 4, 2, 3],
        }
    )
    ddf = dd.from_pandas(pdf, 3)

    assert_eq(ddf.set_index("A", drop=drop), pdf.set_index("A", drop=drop))
    assert_eq(ddf.set_index("B", drop=drop), pdf.set_index("B", drop=drop))
    assert_eq(ddf.set_index("C", drop=drop), pdf.set_index("C", drop=drop))
    assert_eq(ddf.set_index(ddf.A, drop=drop), pdf.set_index(pdf.A, drop=drop))
    assert_eq(ddf.set_index(ddf.B, drop=drop), pdf.set_index(pdf.B, drop=drop))
    assert_eq(ddf.set_index(ddf.C, drop=drop), pdf.set_index(pdf.C, drop=drop))

    # numeric columns
    pdf = pd.DataFrame(
        {
            0: list("ABAABBABAA"),
            1: [1, 2, 3, 4, 5, 6, 7, 8, 9, 10],
            2: [1, 2, 3, 2, 1, 3, 2, 4, 2, 3],
        }
    )
    ddf = dd.from_pandas(pdf, 3)
    assert_eq(ddf.set_index(0, drop=drop), pdf.set_index(0, drop=drop))
    assert_eq(ddf.set_index(2, drop=drop), pdf.set_index(2, drop=drop))


def test_set_index_raises_error_on_bad_input():
    df = pd.DataFrame({"a": [1, 2, 3, 4, 5, 6, 7], "b": [7, 6, 5, 4, 3, 2, 1]})
    ddf = dd.from_pandas(df, 2)

    msg = r"Dask dataframe does not yet support multi-indexes"
    with pytest.raises(NotImplementedError) as err:
        ddf.set_index(["a", "b"])
    assert msg in str(err.value)

    with pytest.raises(NotImplementedError) as err:
        ddf.set_index([["a", "b"]])
    assert msg in str(err.value)

    with pytest.raises(NotImplementedError) as err:
        ddf.set_index([["a"]])
    assert msg in str(err.value)


def test_set_index_sorted_true():
    df = pd.DataFrame({"x": [1, 2, 3, 4], "y": [10, 20, 20, 40], "z": [4, 3, 2, 1]})
    a = dd.from_pandas(df, 2, sort=False)
    assert not a.known_divisions

    b = a.set_index("x", sorted=True)
    assert b.known_divisions
    assert set(a.dask).issubset(set(b.dask))

    for drop in [True, False]:
        assert_eq(a.set_index("x", drop=drop), df.set_index("x", drop=drop))
        assert_eq(
            a.set_index(a.x, sorted=True, drop=drop), df.set_index(df.x, drop=drop)
        )
        assert_eq(
            a.set_index(a.x + 1, sorted=True, drop=drop),
            df.set_index(df.x + 1, drop=drop),
        )

    with pytest.raises(ValueError):
        a.set_index(a.z, sorted=True)


def test_set_index_sorted_single_partition():
    df = pd.DataFrame({"x": [1, 2, 3, 4], "y": [1, 0, 1, 0]})
    ddf = dd.from_pandas(df, npartitions=1)
    assert_eq(ddf.set_index("x", sorted=True), df.set_index("x"))


def test_set_index_sorted_min_max_same():
    a = pd.DataFrame({"x": [1, 2, 3], "y": [0, 0, 0]})
    b = pd.DataFrame({"x": [1, 2, 3], "y": [1, 1, 1]})

    aa = delayed(a)
    bb = delayed(b)

    df = dd.from_delayed([aa, bb], meta=a)
    assert not df.known_divisions

    df2 = df.set_index("y", sorted=True)
    assert df2.divisions == (0, 1, 1)


def test_set_index_empty_partition():
    test_vals = [1, 2, 3]

    converters = [int, float, str, lambda x: pd.to_datetime(x, unit="ns")]

    for conv in converters:
        df = pd.DataFrame(
            [{"x": conv(i), "y": i} for i in test_vals], columns=["x", "y"]
        )
        ddf = dd.concat(
            [
                dd.from_pandas(df, npartitions=1),
                dd.from_pandas(df[df.y > df.y.max()], npartitions=1),
            ]
        )

        assert any(ddf.get_partition(p).compute().empty for p in range(ddf.npartitions))
        assert assert_eq(ddf.set_index("x"), df.set_index("x"))


def test_set_index_on_empty():
    test_vals = [1, 2, 3, 4]
    converters = [int, float, str, lambda x: pd.to_datetime(x, unit="ns")]

    for converter in converters:
        df = pd.DataFrame([{"x": converter(x), "y": x} for x in test_vals])
        ddf = dd.from_pandas(df, npartitions=4)

        assert ddf.npartitions > 1

        ddf = ddf[ddf.y > df.y.max()].set_index("x")
        expected_df = df[df.y > df.y.max()].set_index("x")

        assert assert_eq(ddf, expected_df)
        assert ddf.npartitions == 1


def test_set_index_categorical():
    # https://github.com/dask/dask/issues/5671
    order = list(reversed(string.ascii_letters))
    values = list(string.ascii_letters)
    random.shuffle(values)
    dtype = pd.api.types.CategoricalDtype(order, ordered=True)
    df = pd.DataFrame({"A": pd.Categorical(values, dtype=dtype), "B": 1})

    result = dd.from_pandas(df, npartitions=2).set_index("A")
    assert len(result) == len(df)

    # sorted with the metric defined by the Categorical
    divisions = pd.Categorical(result.divisions, dtype=dtype)
    assert_categorical_equal(divisions, divisions.sort_values())


def test_compute_divisions():
    from dask.dataframe.shuffle import compute_divisions

    df = pd.DataFrame(
        {"x": [1, 2, 3, 4], "y": [10, 20, 20, 40], "z": [4, 3, 2, 1]},
        index=[1, 3, 10, 20],
    )
    a = dd.from_pandas(df, 2, sort=False)
    assert not a.known_divisions

    b = compute_divisions(copy(a))

    assert_eq(a, b, check_divisions=False)
    assert b.known_divisions


def test_empty_partitions():
    # See https://github.com/dask/dask/issues/2408
    df = pd.DataFrame({"a": list(range(10))})
    df["b"] = df["a"] % 3
    df["c"] = df["b"].astype(str)

    ddf = dd.from_pandas(df, npartitions=3)
    ddf = ddf.set_index("b")
    ddf = ddf.repartition(npartitions=3)
    ddf.get_partition(0).compute()
    assert_eq(ddf, df.set_index("b"))

    ddf = ddf.set_index("c")
    assert_eq(ddf, df.set_index("b").set_index("c"))


def test_remove_nans():
    tests = [
        ((1, 1, 2), (1, 1, 2)),
        ((None, 1, 2), (1, 1, 2)),
        ((1, None, 2), (1, 2, 2)),
        ((1, 2, None), (1, 2, 2)),
        ((1, 2, None, None), (1, 2, 2, 2)),
        ((None, None, 1, 2), (1, 1, 1, 2)),
        ((1, None, None, 2), (1, 2, 2, 2)),
        ((None, 1, None, 2, None, 3, None), (1, 1, 2, 2, 3, 3, 3)),
    ]

    converters = [
        (int, np.nan),
        (float, np.nan),
        (str, np.nan),
        (lambda x: pd.to_datetime(x, unit="ns"), np.datetime64("NaT")),
    ]

    for conv, none_val in converters:
        for inputs, expected in tests:
            params = [none_val if x is None else conv(x) for x in inputs]
            expected = [conv(x) for x in expected]
            assert remove_nans(params) == expected


@pytest.mark.slow
def test_gh_2730():
    large = pd.DataFrame({"KEY": np.arange(0, 50000)})
    small = pd.DataFrame({"KEY": np.arange(25, 500)})

    dd_left = dd.from_pandas(small, npartitions=3)
    dd_right = dd.from_pandas(large, npartitions=257)

    with dask.config.set(shuffle="tasks", scheduler="sync"):
        dd_merged = dd_left.merge(dd_right, how="inner", on="KEY")
        result = dd_merged.compute()

    expected = large.merge(small, how="inner", on="KEY")

    tm.assert_frame_equal(result.sort_values("KEY").reset_index(drop=True), expected)


@pytest.mark.parametrize("npartitions", [None, "auto"])
def test_set_index_does_not_repeat_work_due_to_optimizations(npartitions):
    # Atomic counter
    count = itertools.count()

    def increment():
        next(count)

    def make_part(dummy, n):
        return pd.DataFrame({"x": np.random.random(n), "y": np.random.random(n)})

    nbytes = 1e6
    nparts = 50
    n = int(nbytes / (nparts * 8))

    dsk = {("inc", i): (increment,) for i in range(nparts)}
    dsk.update({("x", i): (make_part, ("inc", i), n) for i in range(nparts)})
    ddf = dd.DataFrame(dsk, "x", make_part(None, 1), [None] * (nparts + 1))

    ddf.set_index("x", npartitions=npartitions)
    ntimes = next(count)
    assert ntimes == nparts


def test_set_index_errors_with_inplace_kwarg():
    df = pd.DataFrame({"a": [9, 8, 7], "b": [6, 5, 4], "c": [3, 2, 1]})
    ddf = dd.from_pandas(df, npartitions=1)

    ddf.set_index("a")

    with pytest.raises(NotImplementedError):
        ddf.set_index("a", inplace=True)


<<<<<<< HEAD
def test_set_index_overlap():
    A = pd.DataFrame({"key": [1, 2, 3, 4, 4, 5, 6, 7], "value": list("abcd" * 2)})
    a = dd.from_pandas(A, npartitions=2)
    a = a.set_index("key", sorted=True)
    b = a.repartition(divisions=a.divisions)
    assert_eq(a, b)
=======
def test_set_index_timestamp():
    df = pd.DataFrame({"A": pd.date_range("2000", periods=12, tz="US/Central"), "B": 1})
    ddf = dd.from_pandas(df, 2)
    divisions = (
        pd.Timestamp("2000-01-01 00:00:00-0600", tz="US/Central", freq="D"),
        pd.Timestamp("2000-01-12 00:00:00-0600", tz="US/Central", freq="D"),
    )

    # Note: `freq` is lost during round trip
    df2 = df.set_index("A")
    ddf_new_div = ddf.set_index("A", divisions=divisions)
    for (ts1, ts2) in zip(divisions, ddf_new_div.divisions):
        assert ts1.value == ts2.value
        assert ts1.tz == ts2.tz

    assert_eq(df2, ddf_new_div)
    assert_eq(df2, ddf.set_index("A"))


@pytest.mark.parametrize("compression", [None, "ZLib"])
def test_disk_shuffle_with_compression_option(compression):
    # test if dataframe shuffle works both with and without compression
    with dask.config.set({"dataframe.shuffle-compression": compression}):
        test_shuffle("disk")


@pytest.mark.parametrize("compression", ["UNKOWN_COMPRESSION_ALGO"])
def test_disk_shuffle_with_unknown_compression(compression):
    # test if dask raises an error in case of fault config string
    with dask.config.set({"dataframe.shuffle-compression": compression}):
        with pytest.raises(
            ImportError,
            match=(
                "Not able to import and load {0} as compression algorithm."
                "Please check if the library is installed and supported by Partd.".format(
                    compression
                )
            ),
        ):
            test_shuffle("disk")


def test_disk_shuffle_check_actual_compression():
    # test if the compression switch is really respected by testing the size of the actual partd-data on disk
    def generate_raw_partd_file(compression):
        # generate and write a dummy dataframe to disk and return the raw data bytes
        df1 = pd.DataFrame({"a": list(range(10000))})
        df1["b"] = (df1["a"] * 123).astype(str)
        with dask.config.set({"dataframe.shuffle-compression": compression}):
            p1 = maybe_buffered_partd(buffer=False, tempdir=None)()
            p1.append({"x": df1})
            # get underlying filename from partd - depending on nested structure of partd object
            filename = (
                p1.partd.partd.filename("x") if compression else p1.partd.filename("x")
            )
            return open(filename, "rb").read()

    # get compressed and uncompressed raw data
    uncompressed_data = generate_raw_partd_file(compression=None)
    compressed_data = generate_raw_partd_file(compression="BZ2")

    assert len(uncompressed_data) > len(compressed_data)
>>>>>>> 1a75a442
<|MERGE_RESOLUTION|>--- conflicted
+++ resolved
@@ -901,14 +901,6 @@
         ddf.set_index("a", inplace=True)
 
 
-<<<<<<< HEAD
-def test_set_index_overlap():
-    A = pd.DataFrame({"key": [1, 2, 3, 4, 4, 5, 6, 7], "value": list("abcd" * 2)})
-    a = dd.from_pandas(A, npartitions=2)
-    a = a.set_index("key", sorted=True)
-    b = a.repartition(divisions=a.divisions)
-    assert_eq(a, b)
-=======
 def test_set_index_timestamp():
     df = pd.DataFrame({"A": pd.date_range("2000", periods=12, tz="US/Central"), "B": 1})
     ddf = dd.from_pandas(df, 2)
@@ -971,4 +963,11 @@
     compressed_data = generate_raw_partd_file(compression="BZ2")
 
     assert len(uncompressed_data) > len(compressed_data)
->>>>>>> 1a75a442
+
+
+def test_set_index_overlap():
+    A = pd.DataFrame({"key": [1, 2, 3, 4, 4, 5, 6, 7], "value": list("abcd" * 2)})
+    a = dd.from_pandas(A, npartitions=2)
+    a = a.set_index("key", sorted=True)
+    b = a.repartition(divisions=a.divisions)
+    assert_eq(a, b)