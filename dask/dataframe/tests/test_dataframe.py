--- conflicted
+++ resolved
@@ -10,11 +10,7 @@
 import dask
 import dask.dataframe as dd
 from dask.base import compute_as_if_collection
-<<<<<<< HEAD
-from dask.utils import ignoring, put_lines, M
-=======
-from dask.utils import put_lines
->>>>>>> 3f6fd6a1
+from dask.utils import put_lines, M
 
 from dask.dataframe.core import repartition_divisions, aca, _concat, Scalar
 from dask.dataframe import methods
