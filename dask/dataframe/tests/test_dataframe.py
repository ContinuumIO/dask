--- conflicted
+++ resolved
@@ -989,6 +989,22 @@
     assert_eq(res, ddf)
 
 
+def test_enforce_alignment():
+    df1 = pd.DataFrame({"A": [1, 2, 3, 3, 2, 3], "B": [1, 2, 3, 4, 5, 6]})
+    df2 = pd.DataFrame({"A": [3, 1, 2], "C": [1, 2, 3]})
+
+    def merge(a, b):
+        res = pd.merge(a, b, left_on="A", right_on="A", how="left")
+        return res
+
+    expected = merge(df1, df2)
+
+    ddf1 = dd.from_pandas(df1, npartitions=2)
+    actual = ddf1.map_partitions(merge, df2, enforce_alignment=False)
+
+    assert_eq(actual, expected, check_index=False, check_divisions=False)
+
+
 def test_drop_duplicates():
     res = d.drop_duplicates()
     res2 = d.drop_duplicates(split_every=2)
@@ -4628,22 +4644,6 @@
     hlg.validate()
 
 
-<<<<<<< HEAD
-def test_enforce_alignment():
-    df1 = pd.DataFrame({"A": [1, 2, 3, 3, 2, 3], "B": [1, 2, 3, 4, 5, 6]})
-    df2 = pd.DataFrame({"A": [3, 1, 2], "C": [1, 2, 3]})
-
-    def merge(a, b):
-        res = pd.merge(a, b, left_on="A", right_on="A", how="left")
-        return res
-
-    expected = merge(df1, df2)
-
-    ddf1 = dd.from_pandas(df1, npartitions=2)
-    actual = ddf1.map_partitions(merge, df2, enforce_alignment=False)
-
-    assert_eq(actual, expected, check_index=False, check_divisions=False)
-=======
 def test_attrs_dataframe():
     df = pd.DataFrame({"A": [1, 2], "B": [3, 4], "C": [5, 6]})
     df.attrs = {"date": "2020-10-16"}
@@ -4799,5 +4799,4 @@
     a = a.map_partitions(f, meta=a._meta)
     pxy = weakref.proxy(a)
     res = pxy["b"].groupby(pxy["g"]).sum()
-    isinstance(res.compute(), pd.Series)
->>>>>>> 54ff7a24
+    isinstance(res.compute(), pd.Series)