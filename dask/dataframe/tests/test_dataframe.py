--- conflicted
+++ resolved
@@ -5879,7 +5879,6 @@
     assert_eq(expected, result)
 
 
-<<<<<<< HEAD
 @pytest.mark.parametrize(
     "func, kwargs",
     [
@@ -5904,7 +5903,8 @@
         getattr(df, func)(**kwargs),
         getattr(ddf, func)(**kwargs),
     )
-=======
+
+
 def test_mask_where_callable():
     """https://github.com/dask/dask/issues/10282"""
     pdf = pd.DataFrame({"x": [1, None]})
@@ -5914,5 +5914,4 @@
     assert_eq(pdf.where(lambda d: d.isna(), 3), ddf.where(lambda d: d.isna(), 3))
 
     #  series
-    assert_eq(pdf.x.where(lambda d: d == 1, 2), ddf.x.where(lambda d: d == 1, 2))
->>>>>>> c659a04d
+    assert_eq(pdf.x.where(lambda d: d == 1, 2), ddf.x.where(lambda d: d == 1, 2))