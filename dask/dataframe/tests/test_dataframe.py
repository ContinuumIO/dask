--- conflicted
+++ resolved
@@ -60,13 +60,6 @@
 d = dd.DataFrame(dsk, "x", meta, [0, 5, 9, 9])
 full = d.compute()
 
-<<<<<<< HEAD
-=======
-CHECK_FREQ = {}
-if PANDAS_GT_110:
-    CHECK_FREQ["check_freq"] = False
-
->>>>>>> bf069a78
 
 def _drop_mean(df, col=None):
     """TODO: In pandas 2.0, mean is implemented for datetimes, but Dask returns None."""
@@ -3030,7 +3023,7 @@
         df.to_timestamp(freq="M", how="s"),
         check_freq=False,
     )
-    assert_eq(ddf.x.to_timestamp(), df.x.to_timestamp(), **CHECK_FREQ)
+    assert_eq(ddf.x.to_timestamp(), df.x.to_timestamp(), check_freq=False)
     assert_eq(
         ddf.x.to_timestamp(freq="M", how="s").compute(),
         df.x.to_timestamp(freq="M", how="s"),
