--- conflicted
+++ resolved
@@ -485,14 +485,11 @@
 
     ddf = dd.from_pandas(df, 2)
 
-<<<<<<< HEAD
-=======
-    if PANDAS_GT_110 and not PANDAS_GT_200:
+    if not PANDAS_GT_200:
         datetime_is_numeric_kwarg = {"datetime_is_numeric": True}
     else:
         datetime_is_numeric_kwarg = {}
 
->>>>>>> fe52c0d6
     # Act
     actual = ddf.describe(
         include=include,
@@ -507,14 +504,8 @@
         datetime_is_numeric=True,
     )
 
-<<<<<<< HEAD
-    if "e" in expected:
-        expected.at["mean", "e"] = np.nan
-        expected.dropna(how="all", inplace=True)
-=======
     if "e" in expected and (datetime_is_numeric_kwarg or PANDAS_GT_200):
         expected = _drop_mean(expected, "e")
->>>>>>> fe52c0d6
 
     assert_eq(actual, expected)
 
@@ -524,13 +515,8 @@
             expected = df[col].describe(
                 include=include, exclude=exclude, datetime_is_numeric=True
             )
-<<<<<<< HEAD
-            if col == "e":
-                expected.drop("mean", inplace=True)
-=======
             if col == "e" and (datetime_is_numeric_kwarg or PANDAS_GT_200):
                 expected = _drop_mean(expected)
->>>>>>> fe52c0d6
             actual = ddf[col].describe(
                 include=include, exclude=exclude, datetime_is_numeric=True
             )
@@ -567,15 +553,6 @@
     for col in ["a", "c"]:
         assert_eq(df[col].describe(), ddf[col].describe())
 
-<<<<<<< HEAD
-    with pytest.warns(
-        FutureWarning,
-        match=(
-            "Treating datetime data as categorical rather than numeric in `.describe` is deprecated"
-        ),
-    ):
-        ddf.e.describe()
-=======
     if PANDAS_GT_200:
         expected = _drop_mean(df.e.describe())
         assert_eq(expected, ddf.e.describe())
@@ -584,7 +561,7 @@
             match="datetime_is_numeric is removed in pandas>=2.0.0",
         ):
             ddf.e.describe(datetime_is_numeric=True)
-    elif PANDAS_GT_110:
+    else:
         with pytest.warns(
             FutureWarning,
             match=(
@@ -592,15 +569,6 @@
             ),
         ):
             ddf.e.describe()
-    else:
-        expected = _drop_mean(df.e.describe())
-        assert_eq(expected, ddf.e.describe())
-        with pytest.raises(
-            NotImplementedError,
-            match="datetime_is_numeric=True is only supported for pandas >= 1.1.0, < 2.0.0",
-        ):
-            ddf.e.describe(datetime_is_numeric=True)
->>>>>>> fe52c0d6
 
 
 def test_describe_empty():
@@ -1284,13 +1252,8 @@
     assert result._name != result3._name
 
 
-<<<<<<< HEAD
-def test_value_counts_with_normalize_and_dropna():
-=======
-@pytest.mark.skipif(not PANDAS_GT_110, reason="dropna implemented in pandas 1.1.0")
 @pytest.mark.parametrize("normalize", [True, False])
 def test_value_counts_with_normalize_and_dropna(normalize):
->>>>>>> fe52c0d6
     df = pd.DataFrame({"x": [1, 2, 1, 3, np.nan, 1, 4]})
     ddf = dd.from_pandas(df, npartitions=3)
 
