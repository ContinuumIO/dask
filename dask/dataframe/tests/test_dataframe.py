--- conflicted
+++ resolved
@@ -3323,7 +3323,6 @@
     assert ddf.x.partitions[::2].compute().tolist() == [0, 1, 4, 5, 8, 9]
 
 
-<<<<<<< HEAD
 def test_mod_eq():
     df = pd.DataFrame({'a': [1, 2, 3]})
     ddf = dd.from_pandas(df, npartitions=1)
@@ -3331,11 +3330,11 @@
     assert_eq(df.a, ddf.a)
     assert_eq(df.a + 2, ddf.a + 2)
     assert_eq(df.a + 2 == 0, ddf.a + 2 == 0)
-=======
+
+
 def test_setitem():
     df = pd.DataFrame({"A": [1, 2], "B": [3, 4]})
     ddf = dd.from_pandas(df.copy(), 2)
     df[df.columns] = 1
     ddf[ddf.columns] = 1
-    assert_eq(df, ddf)
->>>>>>> 2e17e9d3
+    assert_eq(df, ddf)