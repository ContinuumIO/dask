import textwrap
import warnings
from itertools import product
from operator import add

import pytest
import numpy as np
import pandas as pd
import pandas.util.testing as tm
from pandas.io.formats import format as pandas_format

import dask
import dask.array as da
import dask.dataframe as dd
from dask.base import compute_as_if_collection
from dask.compatibility import PY2
from dask.utils import put_lines, M

from dask.dataframe.core import (repartition_divisions, aca, _concat, Scalar,
                                 has_parallel_type)
from dask.dataframe import methods
from dask.dataframe.utils import (assert_eq, make_meta, assert_max_deps,
                                  PANDAS_VERSION)


dsk = {('x', 0): pd.DataFrame({'a': [1, 2, 3], 'b': [4, 5, 6]},
                              index=[0, 1, 3]),
       ('x', 1): pd.DataFrame({'a': [4, 5, 6], 'b': [3, 2, 1]},
                              index=[5, 6, 8]),
       ('x', 2): pd.DataFrame({'a': [7, 8, 9], 'b': [0, 0, 0]},
                              index=[9, 9, 9])}
meta = make_meta({'a': 'i8', 'b': 'i8'}, index=pd.Index([], 'i8'))
d = dd.DataFrame(dsk, 'x', meta, [0, 5, 9, 9])
full = d.compute()


def test_Dataframe():
    expected = pd.Series([2, 3, 4, 5, 6, 7, 8, 9, 10],
                         index=[0, 1, 3, 5, 6, 8, 9, 9, 9],
                         name='a')

    assert_eq(d['a'] + 1, expected)

    tm.assert_index_equal(d.columns, pd.Index(['a', 'b']))

    assert_eq(d[d['b'] > 2], full[full['b'] > 2])
    assert_eq(d[['a', 'b']], full[['a', 'b']])
    assert_eq(d.a, full.a)
    assert d.b.mean().compute() == full.b.mean()
    assert np.allclose(d.b.var().compute(), full.b.var())
    assert np.allclose(d.b.std().compute(), full.b.std())

    assert d.index._name == d.index._name  # this is deterministic

    assert repr(d)


def test_head_tail():
    assert_eq(d.head(2), full.head(2))
    assert_eq(d.head(3), full.head(3))
    assert_eq(d.head(2), dsk[('x', 0)].head(2))
    assert_eq(d['a'].head(2), full['a'].head(2))
    assert_eq(d['a'].head(3), full['a'].head(3))
    assert_eq(d['a'].head(2), dsk[('x', 0)]['a'].head(2))
    assert (sorted(d.head(2, compute=False).dask) ==
            sorted(d.head(2, compute=False).dask))
    assert (sorted(d.head(2, compute=False).dask) !=
            sorted(d.head(3, compute=False).dask))

    assert_eq(d.tail(2), full.tail(2))
    assert_eq(d.tail(3), full.tail(3))
    assert_eq(d.tail(2), dsk[('x', 2)].tail(2))
    assert_eq(d['a'].tail(2), full['a'].tail(2))
    assert_eq(d['a'].tail(3), full['a'].tail(3))
    assert_eq(d['a'].tail(2), dsk[('x', 2)]['a'].tail(2))
    assert (sorted(d.tail(2, compute=False).dask) ==
            sorted(d.tail(2, compute=False).dask))
    assert (sorted(d.tail(2, compute=False).dask) !=
            sorted(d.tail(3, compute=False).dask))


def test_head_npartitions():
    assert_eq(d.head(5, npartitions=2), full.head(5))
    assert_eq(d.head(5, npartitions=2, compute=False), full.head(5))
    assert_eq(d.head(5, npartitions=-1), full.head(5))
    assert_eq(d.head(7, npartitions=-1), full.head(7))
    assert_eq(d.head(2, npartitions=-1), full.head(2))
    with pytest.raises(ValueError):
        d.head(2, npartitions=5)


def test_head_npartitions_warn():
    with pytest.warns(None):
        d.head(100)

    with pytest.warns(None):
        d.head(7)

    with pytest.warns(None):
        d.head(7, npartitions=2)


def test_index_head():
    assert_eq(d.index.head(2), full.index[:2])
    assert_eq(d.index.head(3), full.index[:3])


def test_Series():
    assert isinstance(d.a, dd.Series)
    assert isinstance(d.a + 1, dd.Series)
    assert_eq((d + 1), full + 1)


def test_Index():
    for case in [pd.DataFrame(np.random.randn(10, 5), index=list('abcdefghij')),
                 pd.DataFrame(np.random.randn(10, 5),
                              index=pd.date_range('2011-01-01', freq='D',
                                                  periods=10))]:
        ddf = dd.from_pandas(case, 3)
        assert_eq(ddf.index, case.index)
        pytest.raises(AttributeError, lambda: ddf.index.index)


def test_Scalar():
    val = np.int64(1)
    s = Scalar({('a', 0): val}, 'a', 'i8')
    assert hasattr(s, 'dtype')
    assert 'dtype' in dir(s)
    assert_eq(s, val)
    assert repr(s) == "dd.Scalar<a, dtype=int64>"

    val = pd.Timestamp('2001-01-01')
    s = Scalar({('a', 0): val}, 'a', val)
    assert not hasattr(s, 'dtype')
    assert 'dtype' not in dir(s)
    assert_eq(s, val)
    assert repr(s) == "dd.Scalar<a, type=Timestamp>"


def test_attributes():
    assert 'a' in dir(d)
    assert 'foo' not in dir(d)
    pytest.raises(AttributeError, lambda: d.foo)

    df = dd.from_pandas(pd.DataFrame({'a b c': [1, 2, 3]}), npartitions=2)
    assert 'a b c' not in dir(df)
    df = dd.from_pandas(pd.DataFrame({'a': [1, 2], 5: [1, 2]}), npartitions=2)
    assert 'a' in dir(df)
    assert 5 not in dir(df)

    df = dd.from_pandas(tm.makeTimeDataFrame(), npartitions=3)
    pytest.raises(AttributeError, lambda: df.foo)


def test_column_names():
    tm.assert_index_equal(d.columns, pd.Index(['a', 'b']))
    tm.assert_index_equal(d[['b', 'a']].columns, pd.Index(['b', 'a']))
    assert d['a'].name == 'a'
    assert (d['a'] + 1).name == 'a'
    assert (d['a'] + d['b']).name is None


def test_index_names():
    assert d.index.name is None

    idx = pd.Index([0, 1, 2, 3, 4, 5, 6, 7, 8, 9], name='x')
    df = pd.DataFrame(np.random.randn(10, 5), idx)
    ddf = dd.from_pandas(df, 3)
    assert ddf.index.name == 'x'
    assert ddf.index.compute().name == 'x'


@pytest.mark.parametrize(
    'npartitions',
    [1, pytest.param(2, marks=pytest.mark.xfail)]
)
def test_timezone_freq(npartitions):
    s_naive = pd.Series(pd.date_range('20130101', periods=10))
    s_aware = pd.Series(pd.date_range('20130101', periods=10, tz='US/Eastern'))
    pdf = pd.DataFrame({'tz': s_aware, 'notz': s_naive})
    ddf = dd.from_pandas(pdf, npartitions=npartitions)

    assert pdf.tz[0].freq == ddf.compute().tz[0].freq == ddf.tz.compute()[0].freq


def test_rename_columns():
    # GH 819
    df = pd.DataFrame({'a': [1, 2, 3, 4, 5, 6, 7],
                       'b': [7, 6, 5, 4, 3, 2, 1]})
    ddf = dd.from_pandas(df, 2)

    ddf.columns = ['x', 'y']
    df.columns = ['x', 'y']
    tm.assert_index_equal(ddf.columns, pd.Index(['x', 'y']))
    tm.assert_index_equal(ddf._meta.columns, pd.Index(['x', 'y']))
    assert_eq(ddf, df)

    msg = r"Length mismatch: Expected axis has 2 elements, new values have 4 elements"
    with pytest.raises(ValueError) as err:
        ddf.columns = [1, 2, 3, 4]
    assert msg in str(err.value)

    # Multi-index columns
    df = pd.DataFrame({('A', '0') : [1, 2, 2, 3], ('B', 1) : [1, 2, 3, 4]})
    ddf = dd.from_pandas(df, npartitions=2)

    df.columns = ['x', 'y']
    ddf.columns = ['x', 'y']
    tm.assert_index_equal(ddf.columns, pd.Index(['x', 'y']))
    tm.assert_index_equal(ddf._meta.columns, pd.Index(['x', 'y']))
    assert_eq(ddf, df)


def test_rename_series():
    # GH 819
    s = pd.Series([1, 2, 3, 4, 5, 6, 7], name='x')
    ds = dd.from_pandas(s, 2)

    s.name = 'renamed'
    ds.name = 'renamed'
    assert s.name == 'renamed'
    assert_eq(ds, s)

    ind = s.index
    dind = ds.index
    ind.name = 'renamed'
    dind.name = 'renamed'
    assert ind.name == 'renamed'
    assert_eq(dind, ind)


def test_rename_series_method():
    # Series name
    s = pd.Series([1, 2, 3, 4, 5, 6, 7], name='x')
    ds = dd.from_pandas(s, 2)

    assert_eq(ds.rename('y'), s.rename('y'))
    assert ds.name == 'x'  # no mutation
    assert_eq(ds.rename(), s.rename())

    ds.rename('z', inplace=True)
    s.rename('z', inplace=True)
    assert ds.name == 'z'
    assert_eq(ds, s)

    # Series index
    s = pd.Series(['a', 'b', 'c', 'd', 'e', 'f', 'g'], name='x')
    ds = dd.from_pandas(s, 2)

    for is_sorted in [True, False]:
        res = ds.rename(lambda x: x ** 2, sorted_index=is_sorted)
        assert_eq(res, s.rename(lambda x: x ** 2))
        assert res.known_divisions == is_sorted

        res = ds.rename(s, sorted_index=is_sorted)
        assert_eq(res, s.rename(s))
        assert res.known_divisions == is_sorted

    with pytest.raises(ValueError):
        ds.rename(lambda x: -x, sorted_index=True)
    assert_eq(ds.rename(lambda x: -x), s.rename(lambda x: -x))

    res = ds.rename(ds)
    assert_eq(res, s.rename(s))
    assert not res.known_divisions

    ds2 = ds.clear_divisions()
    res = ds2.rename(lambda x: x**2, sorted_index=True)
    assert_eq(res, s.rename(lambda x: x**2))
    assert not res.known_divisions

    res = ds.rename(lambda x: x**2, inplace=True, sorted_index=True)
    assert res is ds
    s.rename(lambda x: x**2, inplace=True)
    assert_eq(ds, s)


@pytest.mark.parametrize('method,test_values', [('tdigest', (6, 10)), ('dask', (4, 20))])
def test_describe(method, test_values):
    if method == 'tdigest':
        pytest.importorskip('crick')
    # prepare test case which approx quantiles will be the same as actuals
    s = pd.Series(list(range(test_values[1])) * test_values[0])
    df = pd.DataFrame({'a': list(range(test_values[1])) * test_values[0],
                       'b': list(range(test_values[0])) * test_values[1]})

    ds = dd.from_pandas(s, test_values[0])
    ddf = dd.from_pandas(df, test_values[0])

    test_quantiles = [0.25, 0.75]

    assert_eq(df.describe(), ddf.describe(percentiles_method=method))
    assert_eq(s.describe(), ds.describe(percentiles_method=method))

    assert_eq(df.describe(percentiles=test_quantiles),
              ddf.describe(percentiles=test_quantiles, percentiles_method=method))
    assert_eq(s.describe(), ds.describe(split_every=2, percentiles_method=method))
    assert_eq(df.describe(), ddf.describe(split_every=2, percentiles_method=method))

    # remove string columns
    df = pd.DataFrame({'a': list(range(test_values[1])) * test_values[0],
                       'b': list(range(test_values[0])) * test_values[1],
                       'c': list('abcdef'[:test_values[0]]) * test_values[1]})
    ddf = dd.from_pandas(df, test_values[0])
    assert_eq(df.describe(), ddf.describe(percentiles_method=method))
    assert_eq(df.describe(), ddf.describe(split_every=2, percentiles_method=method))


@pytest.mark.parametrize('method', ['tdigest', 'dask'])
def test_describe_empty(method):
    if method == 'tdigest':
        pytest.importorskip('crick')
    # https://github.com/dask/dask/issues/2326
    ddf = dd.from_pandas(pd.DataFrame({"A": ['a', 'b']}), 2)
    with pytest.raises(ValueError) as rec:
        ddf.describe(percentiles_method=method)
    assert 'DataFrame contains only non-numeric data.' in str(rec)

    with pytest.raises(ValueError) as rec:
        ddf.A.describe(percentiles_method=method)
    assert 'Cannot compute ``describe`` on object dtype.' in str(rec)


def test_describe_for_possibly_unsorted_q():
    '''make sure describe is sorting percentiles parameter, q, properly and can
    handle lists, tuples and ndarrays.

    See https://github.com/dask/dask/issues/4642.
    '''
    # prepare test case where quantiles should equal values
    A = da.arange(0, 101)
    ds = dd.from_dask_array(A)

    for q in [None, [0.25, 0.50, 0.75], [0.25, 0.50, 0.75, 0.99],
              [0.75, 0.5, 0.25]]:
        for f_convert in [list, tuple, np.array]:
            if q is None:
                r = ds.describe(percentiles=q).compute()
            else:
                r = ds.describe(percentiles=f_convert(q)).compute()

            assert_eq(r['25%'], 25.0)
            assert_eq(r['50%'], 50.0)
            assert_eq(r['75%'], 75.0)


def test_cumulative():
    df = pd.DataFrame(np.random.randn(100, 5), columns=list('abcde'))
    df_out = pd.DataFrame(np.random.randn(100, 5), columns=list('abcde'))

    ddf = dd.from_pandas(df, 5)
    ddf_out = dd.from_pandas(df_out, 5)

    assert_eq(ddf.cumsum(), df.cumsum())
    assert_eq(ddf.cumprod(), df.cumprod())
    assert_eq(ddf.cummin(), df.cummin())
    assert_eq(ddf.cummax(), df.cummax())

    assert_eq(ddf.cumsum(axis=1), df.cumsum(axis=1))
    assert_eq(ddf.cumprod(axis=1), df.cumprod(axis=1))
    assert_eq(ddf.cummin(axis=1), df.cummin(axis=1))
    assert_eq(ddf.cummax(axis=1), df.cummax(axis=1))

    np.cumsum(ddf, out=ddf_out)
    assert_eq(ddf_out, df.cumsum())
    np.cumprod(ddf, out=ddf_out)
    assert_eq(ddf_out, df.cumprod())
    ddf.cummin(out=ddf_out)
    assert_eq(ddf_out, df.cummin())
    ddf.cummax(out=ddf_out)
    assert_eq(ddf_out, df.cummax())

    np.cumsum(ddf, out=ddf_out, axis=1)
    assert_eq(ddf_out, df.cumsum(axis=1))
    np.cumprod(ddf, out=ddf_out, axis=1)
    assert_eq(ddf_out, df.cumprod(axis=1))
    ddf.cummin(out=ddf_out, axis=1)
    assert_eq(ddf_out, df.cummin(axis=1))
    ddf.cummax(out=ddf_out, axis=1)
    assert_eq(ddf_out, df.cummax(axis=1))

    assert_eq(ddf.a.cumsum(), df.a.cumsum())
    assert_eq(ddf.a.cumprod(), df.a.cumprod())
    assert_eq(ddf.a.cummin(), df.a.cummin())
    assert_eq(ddf.a.cummax(), df.a.cummax())

    # With NaNs
    df = pd.DataFrame({'a': [1, 2, np.nan, 4, 5, 6, 7, 8],
                       'b': [1, 2, np.nan, np.nan, np.nan, 5, np.nan, np.nan],
                       'c': [np.nan] * 8})
    ddf = dd.from_pandas(df, 3)

    assert_eq(df.cumsum(), ddf.cumsum())
    assert_eq(df.cummin(), ddf.cummin())
    assert_eq(df.cummax(), ddf.cummax())
    assert_eq(df.cumprod(), ddf.cumprod())

    assert_eq(df.cumsum(skipna=False), ddf.cumsum(skipna=False))
    assert_eq(df.cummin(skipna=False), ddf.cummin(skipna=False))
    assert_eq(df.cummax(skipna=False), ddf.cummax(skipna=False))
    assert_eq(df.cumprod(skipna=False), ddf.cumprod(skipna=False))

    assert_eq(df.cumsum(axis=1), ddf.cumsum(axis=1))
    assert_eq(df.cummin(axis=1), ddf.cummin(axis=1))
    assert_eq(df.cummax(axis=1), ddf.cummax(axis=1))
    assert_eq(df.cumprod(axis=1), ddf.cumprod(axis=1))

    assert_eq(df.cumsum(axis=1, skipna=False), ddf.cumsum(axis=1, skipna=False))
    assert_eq(df.cummin(axis=1, skipna=False), ddf.cummin(axis=1, skipna=False))
    assert_eq(df.cummax(axis=1, skipna=False), ddf.cummax(axis=1, skipna=False))
    assert_eq(df.cumprod(axis=1, skipna=False), ddf.cumprod(axis=1, skipna=False))


@pytest.mark.parametrize(
    'func',
    [M.cumsum,
     M.cumprod,
     pytest.param(M.cummin, marks=[pytest.mark.xfail(
         reason='ValueError: Can only compare identically-labeled Series objects')]),
     pytest.param(M.cummax, marks=[pytest.mark.xfail(
         reason='ValueError: Can only compare identically-labeled Series objects')])]
)
def test_cumulative_empty_partitions(func):
    df = pd.DataFrame({'x': [1, 2, 3, 4, 5, 6, 7, 8]})
    ddf = dd.from_pandas(df, npartitions=4)
    assert_eq(func(df[df.x < 5]), func(ddf[ddf.x < 5]))

    df = pd.DataFrame({'x': [1, 2, 3, 4, None, 5, 6, None, 7, 8]})
    ddf = dd.from_pandas(df, npartitions=5)
    assert_eq(func(df[df.x < 5]), func(ddf[ddf.x < 5]))


def test_dropna():
    df = pd.DataFrame({'x': [np.nan, 2, 3, 4, np.nan, 6],
                       'y': [1, 2, np.nan, 4, np.nan, np.nan],
                       'z': [1, 2, 3, 4, np.nan, 6]},
                      index=[10, 20, 30, 40, 50, 60])
    ddf = dd.from_pandas(df, 3)

    assert_eq(ddf.x.dropna(), df.x.dropna())
    assert_eq(ddf.y.dropna(), df.y.dropna())
    assert_eq(ddf.z.dropna(), df.z.dropna())

    assert_eq(ddf.dropna(), df.dropna())
    assert_eq(ddf.dropna(how='all'), df.dropna(how='all'))
    assert_eq(ddf.dropna(subset=['x']), df.dropna(subset=['x']))
    assert_eq(ddf.dropna(subset=['y', 'z']), df.dropna(subset=['y', 'z']))
    assert_eq(ddf.dropna(subset=['y', 'z'], how='all'),
              df.dropna(subset=['y', 'z'], how='all'))

    # threshold
    assert_eq(df.dropna(thresh=None), df.loc[[20, 40]])
    assert_eq(ddf.dropna(thresh=None), df.dropna(thresh=None))

    assert_eq(df.dropna(thresh=0), df.loc[:])
    assert_eq(ddf.dropna(thresh=0), df.dropna(thresh=0))

    assert_eq(df.dropna(thresh=1), df.loc[[10, 20, 30, 40, 60]])
    assert_eq(ddf.dropna(thresh=1), df.dropna(thresh=1))

    assert_eq(df.dropna(thresh=2), df.loc[[10, 20, 30, 40, 60]])
    assert_eq(ddf.dropna(thresh=2), df.dropna(thresh=2))

    assert_eq(df.dropna(thresh=3), df.loc[[20, 40]])
    assert_eq(ddf.dropna(thresh=3), df.dropna(thresh=3))


@pytest.mark.parametrize('lower, upper', [(2, 5), (2.5, 3.5)])
def test_clip(lower, upper):

    df = pd.DataFrame({'a': [1, 2, 3, 4, 5, 6, 7, 8, 9],
                       'b': [3, 5, 2, 5, 7, 2, 4, 2, 4]})
    ddf = dd.from_pandas(df, 3)

    s = pd.Series([1, 2, 3, 4, 5, 6, 7, 8, 9])
    ds = dd.from_pandas(s, 3)

    assert_eq(ddf.clip(lower=lower, upper=upper),
              df.clip(lower=lower, upper=upper))
    assert_eq(ddf.clip(lower=lower), df.clip(lower=lower))
    assert_eq(ddf.clip(upper=upper), df.clip(upper=upper))

    assert_eq(ds.clip(lower=lower, upper=upper),
              s.clip(lower=lower, upper=upper))
    assert_eq(ds.clip(lower=lower), s.clip(lower=lower))
    assert_eq(ds.clip(upper=upper), s.clip(upper=upper))


def test_squeeze():
    df = pd.DataFrame({'x': [1, 3, 6]})
    df2 = pd.DataFrame({'x':[0]})
    s = pd.Series({'test': 0, 'b': 100})

    ddf = dd.from_pandas(df, 3)
    ddf2 = dd.from_pandas(df2, 3)
    ds = dd.from_pandas(s, 2)

    assert_eq(df.squeeze(), ddf.squeeze())
    assert_eq(pd.Series([0], name='x'), ddf2.squeeze())
    assert_eq(ds.squeeze(), s.squeeze())

    with pytest.raises(NotImplementedError) as info:
        ddf.squeeze(axis=0)
    msg = "{0} does not support squeeze along axis 0".format(type(ddf))
    assert msg in str(info.value)

    with pytest.raises(ValueError) as info:
        ddf.squeeze(axis=2)
    msg = 'No axis {0} for object type {1}'.format(2, type(ddf))
    assert msg in str(info.value)

    with pytest.raises(ValueError) as info:
        ddf.squeeze(axis='test')
    msg = 'No axis test for object type {0}'.format(type(ddf))
    assert msg in str(info.value)


def test_where_mask():
    pdf1 = pd.DataFrame({'a': [1, 2, 3, 4, 5, 6, 7, 8, 9],
                         'b': [3, 5, 2, 5, 7, 2, 4, 2, 4]})
    ddf1 = dd.from_pandas(pdf1, 2)
    pdf2 = pd.DataFrame({'a': [True, False, True] * 3,
                         'b': [False, False, True] * 3})
    ddf2 = dd.from_pandas(pdf2, 2)

    # different index
    pdf3 = pd.DataFrame({'a': [1, 2, 3, 4, 5, 6, 7, 8, 9],
                         'b': [3, 5, 2, 5, 7, 2, 4, 2, 4]},
                        index=[0, 1, 2, 3, 4, 5, 6, 7, 8])
    ddf3 = dd.from_pandas(pdf3, 2)
    pdf4 = pd.DataFrame({'a': [True, False, True] * 3,
                         'b': [False, False, True] * 3},
                        index=[5, 6, 7, 8, 9, 10, 11, 12, 13])
    ddf4 = dd.from_pandas(pdf4, 2)

    # different columns
    pdf5 = pd.DataFrame({'a': [1, 2, 3, 4, 5, 6, 7, 8, 9],
                         'b': [9, 4, 2, 6, 2, 3, 1, 6, 2],
                         'c': [5, 6, 7, 8, 9, 10, 11, 12, 13]},
                        index=[0, 1, 2, 3, 4, 5, 6, 7, 8])
    ddf5 = dd.from_pandas(pdf5, 2)
    pdf6 = pd.DataFrame({'a': [True, False, True] * 3,
                         'b': [False, False, True] * 3,
                         'c': [False] * 9,
                         'd': [True] * 9},
                        index=[5, 6, 7, 8, 9, 10, 11, 12, 13])
    ddf6 = dd.from_pandas(pdf6, 2)

    cases = [(ddf1, ddf2, pdf1, pdf2),
             (ddf1.repartition([0, 3, 6, 8]), ddf2, pdf1, pdf2),
             (ddf1, ddf4, pdf3, pdf4),
             (ddf3.repartition([0, 4, 6, 8]), ddf4.repartition([5, 9, 10, 13]),
              pdf3, pdf4),
             (ddf5, ddf6, pdf5, pdf6),
             (ddf5.repartition([0, 4, 7, 8]), ddf6, pdf5, pdf6),

             # use pd.DataFrame as cond
             (ddf1, pdf2, pdf1, pdf2),
             (ddf1, pdf4, pdf3, pdf4),
             (ddf5, pdf6, pdf5, pdf6)]

    for ddf, ddcond, pdf, pdcond in cases:
        assert isinstance(ddf, dd.DataFrame)
        assert isinstance(ddcond, (dd.DataFrame, pd.DataFrame))
        assert isinstance(pdf, pd.DataFrame)
        assert isinstance(pdcond, pd.DataFrame)

        assert_eq(ddf.where(ddcond), pdf.where(pdcond))
        assert_eq(ddf.mask(ddcond), pdf.mask(pdcond))
        assert_eq(ddf.where(ddcond, -ddf), pdf.where(pdcond, -pdf))
        assert_eq(ddf.mask(ddcond, -ddf), pdf.mask(pdcond, -pdf))

        assert_eq(ddf.where(ddcond.a, -ddf), pdf.where(pdcond.a, -pdf))
        assert_eq(ddf.mask(ddcond.a, -ddf), pdf.mask(pdcond.a, -pdf))
        assert_eq(ddf.a.where(ddcond.a), pdf.a.where(pdcond.a))
        assert_eq(ddf.a.mask(ddcond.a), pdf.a.mask(pdcond.a))
        assert_eq(ddf.a.where(ddcond.a, -ddf.a), pdf.a.where(pdcond.a, -pdf.a))
        assert_eq(ddf.a.mask(ddcond.a, -ddf.a), pdf.a.mask(pdcond.a, -pdf.a))


def test_map_partitions_multi_argument():
    assert_eq(dd.map_partitions(lambda a, b: a + b, d.a, d.b),
              full.a + full.b)
    assert_eq(dd.map_partitions(lambda a, b, c: a + b + c, d.a, d.b, 1),
              full.a + full.b + 1)


def test_map_partitions():
    assert_eq(d.map_partitions(lambda df: df, meta=d), full)
    assert_eq(d.map_partitions(lambda df: df), full)
    result = d.map_partitions(lambda df: df.sum(axis=1))
    assert_eq(result, full.sum(axis=1))

    assert_eq(d.map_partitions(lambda df: 1), pd.Series([1, 1, 1], dtype=np.int64),
              check_divisions=False)
    x = Scalar({('x', 0): 1}, 'x', int)
    result = dd.map_partitions(lambda x: 2, x)
    assert result.dtype in (np.int32, np.int64) and result.compute() == 2
    result = dd.map_partitions(lambda x: 4.0, x)
    assert result.dtype == np.float64 and result.compute() == 4.0


def test_map_partitions_type():
    result = d.map_partitions(type).compute(scheduler='single-threaded')
    assert isinstance(result, pd.Series)
    assert all(x == pd.DataFrame for x in result)


def test_map_partitions_names():
    func = lambda x: x
    assert (sorted(dd.map_partitions(func, d, meta=d).dask) ==
            sorted(dd.map_partitions(func, d, meta=d).dask))
    assert (sorted(dd.map_partitions(lambda x: x, d, meta=d, token=1).dask) ==
            sorted(dd.map_partitions(lambda x: x, d, meta=d, token=1).dask))

    func = lambda x, y: x
    assert (sorted(dd.map_partitions(func, d, d, meta=d).dask) ==
            sorted(dd.map_partitions(func, d, d, meta=d).dask))


def test_map_partitions_column_info():
    df = pd.DataFrame({'x': [1, 2, 3, 4], 'y': [5, 6, 7, 8]})
    a = dd.from_pandas(df, npartitions=2)

    b = dd.map_partitions(lambda x: x, a, meta=a)
    tm.assert_index_equal(b.columns, a.columns)
    assert_eq(df, b)

    b = dd.map_partitions(lambda x: x, a.x, meta=a.x)
    assert b.name == a.x.name
    assert_eq(df.x, b)

    b = dd.map_partitions(lambda x: x, a.x, meta=a.x)
    assert b.name == a.x.name
    assert_eq(df.x, b)

    b = dd.map_partitions(lambda df: df.x + df.y, a)
    assert isinstance(b, dd.Series)
    assert b.dtype == 'i8'

    b = dd.map_partitions(lambda df: df.x + 1, a, meta=('x', 'i8'))
    assert isinstance(b, dd.Series)
    assert b.name == 'x'
    assert b.dtype == 'i8'


def test_map_partitions_method_names():
    df = pd.DataFrame({'x': [1, 2, 3, 4], 'y': [5, 6, 7, 8]})
    a = dd.from_pandas(df, npartitions=2)

    b = a.map_partitions(lambda x: x)
    assert isinstance(b, dd.DataFrame)
    tm.assert_index_equal(b.columns, a.columns)

    b = a.map_partitions(lambda df: df.x + 1)
    assert isinstance(b, dd.Series)
    assert b.dtype == 'i8'

    b = a.map_partitions(lambda df: df.x + 1, meta=('x', 'i8'))
    assert isinstance(b, dd.Series)
    assert b.name == 'x'
    assert b.dtype == 'i8'


def test_map_partitions_propagates_index_metadata():
    index = pd.Series(list('abcde'), name='myindex')
    df = pd.DataFrame({'A': np.arange(5, dtype=np.int32),
                       'B': np.arange(10, 15, dtype=np.int32)},
                      index=index)
    ddf = dd.from_pandas(df, npartitions=2)
    res = ddf.map_partitions(lambda df: df.assign(C=df.A + df.B),
                             meta=[('A', 'i4'), ('B', 'i4'), ('C', 'i4')])
    sol = df.assign(C=df.A + df.B)
    assert_eq(res, sol)

    res = ddf.map_partitions(lambda df: df.rename_axis("newindex"))
    sol = df.rename_axis("newindex")
    assert_eq(res, sol)


@pytest.mark.xfail(reason='now we use SubgraphCallables')
def test_map_partitions_keeps_kwargs_readable():
    df = pd.DataFrame({'x': [1, 2, 3, 4], 'y': [5, 6, 7, 8]})
    a = dd.from_pandas(df, npartitions=2)

    def f(s, x=1):
        return s + x

    b = a.x.map_partitions(f, x=5)

    # NOTE: we'd like to ensure that we keep the keyword arguments readable
    # in the dask graph
    assert "['x', 5]" in str(dict(b.dask)) or "{'x': 5}" in str(dict(b.dask))
    assert_eq(df.x + 5, b)

    assert a.x.map_partitions(f, x=5)._name != a.x.map_partitions(f, x=6)._name


def test_metadata_inference_single_partition_aligned_args():
    # https://github.com/dask/dask/issues/3034
    # Previously broadcastable series functionality broke this

    df = pd.DataFrame({'x': [1, 2, 3, 4, 5]})
    ddf = dd.from_pandas(df, npartitions=1)

    def check(df, df_x):
        assert len(df) == len(df_x)
        assert len(df) > 0
        return df

    res = dd.map_partitions(check, ddf, ddf.x)
    assert_eq(res, ddf)


def test_drop_duplicates():
    res = d.drop_duplicates()
    res2 = d.drop_duplicates(split_every=2)
    sol = full.drop_duplicates()
    assert_eq(res, sol)
    assert_eq(res2, sol)
    assert res._name != res2._name

    res = d.a.drop_duplicates()
    res2 = d.a.drop_duplicates(split_every=2)
    sol = full.a.drop_duplicates()
    assert_eq(res, sol)
    assert_eq(res2, sol)
    assert res._name != res2._name

    res = d.index.drop_duplicates()
    res2 = d.index.drop_duplicates(split_every=2)
    sol = full.index.drop_duplicates()
    assert_eq(res, sol)
    assert_eq(res2, sol)
    assert res._name != res2._name

    with pytest.raises(NotImplementedError):
        d.drop_duplicates(keep=False)


def test_drop_duplicates_subset():
    df = pd.DataFrame({'x': [1, 2, 3, 1, 2, 3],
                       'y': ['a', 'a', 'b', 'b', 'c', 'c']})
    ddf = dd.from_pandas(df, npartitions=2)

    for kwarg in [{'keep': 'first'}, {'keep': 'last'}]:
        assert_eq(df.x.drop_duplicates(**kwarg),
                  ddf.x.drop_duplicates(**kwarg))
        for ss in [['x'], 'y', ['x', 'y']]:
            assert_eq(df.drop_duplicates(subset=ss, **kwarg),
                      ddf.drop_duplicates(subset=ss, **kwarg))


def test_get_partition():
    pdf = pd.DataFrame(np.random.randn(10, 5), columns=list('abcde'))
    ddf = dd.from_pandas(pdf, 3)
    assert ddf.divisions == (0, 4, 8, 9)

    # DataFrame
    div1 = ddf.get_partition(0)
    assert isinstance(div1, dd.DataFrame)
    assert_eq(div1, pdf.loc[0:3])
    div2 = ddf.get_partition(1)
    assert_eq(div2, pdf.loc[4:7])
    div3 = ddf.get_partition(2)
    assert_eq(div3, pdf.loc[8:9])
    assert len(div1) + len(div2) + len(div3) == len(pdf)

    # Series
    div1 = ddf.a.get_partition(0)
    assert isinstance(div1, dd.Series)
    assert_eq(div1, pdf.a.loc[0:3])
    div2 = ddf.a.get_partition(1)
    assert_eq(div2, pdf.a.loc[4:7])
    div3 = ddf.a.get_partition(2)
    assert_eq(div3, pdf.a.loc[8:9])
    assert len(div1) + len(div2) + len(div3) == len(pdf.a)

    with pytest.raises(ValueError):
        ddf.get_partition(-1)

    with pytest.raises(ValueError):
        ddf.get_partition(3)


def test_ndim():
    assert (d.ndim == 2)
    assert (d.a.ndim == 1)
    assert (d.index.ndim == 1)


def test_dtype():
    assert (d.dtypes == full.dtypes).all()


def test_value_counts():
    df = pd.DataFrame({'x': [1, 2, 1, 3, 3, 1, 4]})
    ddf = dd.from_pandas(df, npartitions=3)
    result = ddf.x.value_counts()
    expected = df.x.value_counts()
    assert_eq(result, expected)
    result2 = ddf.x.value_counts(split_every=2)
    assert_eq(result2, expected)
    assert result._name != result2._name


def test_unique():
    pdf = pd.DataFrame({'x': [1, 2, 1, 3, 3, 1, 4, 2, 3, 1],
                        'y': ['a', 'c', 'b', np.nan, 'c',
                              'b', 'a', 'd', np.nan, 'a']})
    ddf = dd.from_pandas(pdf, npartitions=3)
    assert_eq(ddf.x.unique(), pd.Series(pdf.x.unique(), name='x'))
    assert_eq(ddf.y.unique(), pd.Series(pdf.y.unique(), name='y'))

    assert_eq(ddf.x.unique(split_every=2),
              pd.Series(pdf.x.unique(), name='x'))
    assert_eq(ddf.y.unique(split_every=2),
              pd.Series(pdf.y.unique(), name='y'))
    assert ddf.x.unique(split_every=2)._name != ddf.x.unique()._name


def test_isin():
    f_list = [1, 2, 3]
    f_series = pd.Series(f_list)
    f_dict = {'a': [0, 3], 'b': [1, 2]}

    # Series
    assert_eq(d.a.isin(f_list), full.a.isin(f_list))
    assert_eq(d.a.isin(f_series), full.a.isin(f_series))
    with pytest.raises(NotImplementedError):
        d.a.isin(d.a)

    # Index
    da.utils.assert_eq(d.index.isin(f_list), full.index.isin(f_list))
    da.utils.assert_eq(d.index.isin(f_series), full.index.isin(f_series))
    with pytest.raises(NotImplementedError):
        d.a.isin(d.a)

    # DataFrame test
    assert_eq(d.isin(f_list), full.isin(f_list))
    assert_eq(d.isin(f_dict), full.isin(f_dict))
    for obj in [d, f_series, full]:
        with pytest.raises(NotImplementedError):
            d.isin(obj)


def test_len():
    assert len(d) == len(full)
    assert len(d.a) == len(full.a)


def test_size():
    assert_eq(d.size, full.size)
    assert_eq(d.a.size, full.a.size)
    assert_eq(d.index.size, full.index.size)


def test_shape():
    result = d.shape
    assert_eq((result[0].compute(),result[1]), (len(full),len(full.columns)))
    assert_eq(dd.compute(result)[0], (len(full),len(full.columns)))

    result = d.a.shape
    assert_eq(result[0].compute(), len(full.a))
    assert_eq(dd.compute(result)[0], (len(full.a),))


def test_nbytes():
    assert_eq(d.a.nbytes, full.a.nbytes)
    assert_eq(d.index.nbytes, full.index.nbytes)


@pytest.mark.parametrize('method,expected', [('tdigest', (0.35, 3.80, 2.5, 6.5, 2.0)),
                                             ('dask', (0.0, 5.4, 1.2, 7.8, 5.0))])
def test_quantile(method, expected):
    if method == 'tdigest':
        pytest.importorskip('crick')
    # series / multiple
    result = d.b.quantile([.3, .7], method=method)

    exp = full.b.quantile([.3, .7])  # result may different
    assert len(result) == 2
    assert result.divisions == (.3, .7)
    assert_eq(result.index, exp.index)
    assert isinstance(result, dd.Series)

    result = result.compute()
    assert isinstance(result, pd.Series)

    assert result.iloc[0] == pytest.approx(expected[0])
    assert result.iloc[1] == pytest.approx(expected[1])

    # index
    s = pd.Series(np.arange(10), index=np.arange(10))
    ds = dd.from_pandas(s, 2)

    result = ds.index.quantile([.3, .7], method=method)
    exp = s.quantile([.3, .7])
    assert len(result) == 2
    assert result.divisions == (.3, .7)
    assert_eq(result.index, exp.index)
    assert isinstance(result, dd.Series)

    result = result.compute()
    assert isinstance(result, pd.Series)
    assert result.iloc[0] == pytest.approx(expected[2])
    assert result.iloc[1] == pytest.approx(expected[3])

    # series / single
    result = d.b.quantile(.5, method=method)
    assert isinstance(result, dd.core.Scalar)
    result = result.compute()
    assert result == expected[4]


@pytest.mark.parametrize('method', ['tdigest', 'dask'])
def test_quantile_missing(method):
    if method == 'tdigest':
        pytest.importorskip('crick')
    df = pd.DataFrame({"A": [0, np.nan, 2]})
    ddf = dd.from_pandas(df, 2)
    expected = df.quantile()
    result = ddf.quantile(method=method)
    assert_eq(result, expected)

    expected = df.A.quantile()
    result = ddf.A.quantile(method=method)
    assert_eq(result, expected)


@pytest.mark.parametrize('method', ['tdigest', 'dask'])
def test_empty_quantile(method):
    if method == 'tdigest':
        pytest.importorskip('crick')
    result = d.b.quantile([], method=method)
    exp = full.b.quantile([])
    assert result.divisions == (None, None)

    assert result.name == 'b'
    assert result.compute().name == 'b'
    assert_eq(result, exp)


@pytest.mark.parametrize('method,expected', [('tdigest', (pd.Series([9.5, 29.5, 19.5],
                                                                    index=['A', 'X', 'B']),
                                                          pd.DataFrame([[4.5, 24.5, 14.5],
                                                                        [14.5, 34.5, 24.5]],
                                                                       index=[0.25, 0.75],
                                                                       columns=['A', 'X', 'B']))),
                                             ('dask', (pd.Series([16.5, 36.5, 26.5],
                                                                 index=['A', 'X', 'B']),
                                                       pd.DataFrame([[1.50, 21.50, 11.50],
                                                                     [17.75, 37.75, 27.75]],
                                                                    index=[0.25, 0.75],
                                                                    columns=['A', 'X', 'B'])))])
def test_dataframe_quantile(method, expected):
    if method == 'tdigest':
        pytest.importorskip('crick')
    # column X is for test column order and result division
    df = pd.DataFrame({'A': np.arange(20),
                       'X': np.arange(20, 40),
                       'B': np.arange(10, 30),
                       'C': ['a', 'b', 'c', 'd'] * 5},
                      columns=['A', 'X', 'B', 'C'])
    ddf = dd.from_pandas(df, 3)

    result = ddf.quantile(method=method)
    assert result.npartitions == 1
    assert result.divisions == ('A', 'X')

    result = result.compute()
    assert isinstance(result, pd.Series)
    assert result.name == 0.5
    tm.assert_index_equal(result.index, pd.Index(['A', 'X', 'B']))
    assert (result == expected[0]).all()

    result = ddf.quantile([0.25, 0.75], method=method)
    assert result.npartitions == 1
    assert result.divisions == (0.25, 0.75)

    result = result.compute()
    assert isinstance(result, pd.DataFrame)
    tm.assert_index_equal(result.index, pd.Index([0.25, 0.75]))
    tm.assert_index_equal(result.columns, pd.Index(['A', 'X', 'B']))

    assert (result == expected[1]).all().all()

    assert_eq(ddf.quantile(axis=1, method=method), df.quantile(axis=1))
    pytest.raises(ValueError, lambda: ddf.quantile([0.25, 0.75], axis=1, method=method))


def test_quantile_for_possibly_unsorted_q():
    '''check that quantile is giving correct answers even when quantile parameter, q, may be unsorted.

    See https://github.com/dask/dask/issues/4642.
    '''
    # prepare test case where percentiles should equal values
    A = da.arange(0, 101)
    ds = dd.from_dask_array(A)

    for q in [[0.25, 0.50, 0.75], [0.25, 0.50, 0.75, 0.99], [0.75, 0.5, 0.25],
              [0.25, 0.99, 0.75, 0.50]]:
        r = ds.quantile(q).compute()
        assert_eq(r.loc[0.25], 25.0)
        assert_eq(r.loc[0.50], 50.0)
        assert_eq(r.loc[0.75], 75.0)

    r = ds.quantile([0.25]).compute()
    assert_eq(r.loc[0.25], 25.0)

    r = ds.quantile(0.25).compute()
    assert_eq(r, 25.0)


def test_index():
    assert_eq(d.index, full.index)


def test_assign():
    df = pd.DataFrame({'a': range(8),
                       'b': [float(i) for i in range(10, 18)]},
                      index=pd.Index(list('abcdefgh')))
    ddf = dd.from_pandas(df, npartitions=3)
    ddf_unknown = dd.from_pandas(df, npartitions=3, sort=False)
    assert not ddf_unknown.known_divisions

    res = ddf.assign(c=1,
                     d='string',
                     e=ddf.a.sum(),
                     f=ddf.a + ddf.b,
                     g=lambda x: x.a + x.b,
                     dt=pd.Timestamp(2018, 2, 13))
    res_unknown = ddf_unknown.assign(c=1,
                                     d='string',
                                     e=ddf_unknown.a.sum(),
                                     f=ddf_unknown.a + ddf_unknown.b,
                                     g=lambda x: x.a + x.b,
                                     dt=pd.Timestamp(2018, 2, 13))
    sol = df.assign(c=1,
                    d='string',
                    e=df.a.sum(),
                    f=df.a + df.b,
                    g=lambda x: x.a + x.b,
                    dt=pd.Timestamp(2018, 2, 13))
    assert_eq(res, sol)
    assert_eq(res_unknown, sol)

    res = ddf.assign(c=df.a + 1)
    assert_eq(res, df.assign(c=df.a + 1))

    res = ddf.assign(c=ddf.index)
    assert_eq(res, df.assign(c=df.index))

    # divisions unknown won't work with pandas
    with pytest.raises(ValueError):
        ddf_unknown.assign(c=df.a + 1)

    # unsupported type
    with pytest.raises(TypeError):
        ddf.assign(c=list(range(9)))

    # Fails when assigning known divisions to unknown divisions
    with pytest.raises(ValueError):
        ddf_unknown.assign(foo=ddf.a)
    # Fails when assigning unknown divisions to known divisions
    with pytest.raises(ValueError):
        ddf.assign(foo=ddf_unknown.a)


def test_assign_callable():
    df = dd.from_pandas(pd.DataFrame({"A": range(10)}), npartitions=2)
    a = df.assign(B=df.A.shift())
    b = df.assign(B=lambda x: x.A.shift())
    assert_eq(a, b)


def test_map():
    df = pd.DataFrame({'a': range(9),
                       'b': [4, 5, 6, 1, 2, 3, 0, 0, 0]},
                      index=pd.Index([0, 1, 3, 5, 6, 8, 9, 9, 9], name='myindex'))
    ddf = dd.from_pandas(df, npartitions=3)

    assert_eq(ddf.a.map(lambda x: x + 1), df.a.map(lambda x: x + 1))
    lk = dict((v, v + 1) for v in df.a.values)
    assert_eq(ddf.a.map(lk), df.a.map(lk))
    assert_eq(ddf.b.map(lk), df.b.map(lk))
    lk = pd.Series(lk)
    assert_eq(ddf.a.map(lk), df.a.map(lk))
    assert_eq(ddf.b.map(lk), df.b.map(lk))
    assert_eq(ddf.b.map(lk, meta=ddf.b), df.b.map(lk))
    assert_eq(ddf.b.map(lk, meta=('b', 'i8')), df.b.map(lk))
    pytest.raises(TypeError, lambda: ddf.a.map(d.b))


def test_concat():
    x = _concat([pd.DataFrame(columns=['a', 'b']),
                 pd.DataFrame(columns=['a', 'b'])])
    assert list(x.columns) == ['a', 'b']
    assert len(x) == 0


def test_args():
    e = d.assign(c=d.a + 1)
    f = type(e)(*e._args)
    assert_eq(e, f)
    assert_eq(d.a, type(d.a)(*d.a._args))
    assert_eq(d.a.sum(), type(d.a.sum())(*d.a.sum()._args))


def test_known_divisions():
    assert d.known_divisions
    df = dd.DataFrame(dsk, 'x', meta, divisions=[None, None, None])
    assert not df.known_divisions


def test_unknown_divisions():
    dsk = {('x', 0): pd.DataFrame({'a': [1, 2, 3], 'b': [4, 5, 6]}),
           ('x', 1): pd.DataFrame({'a': [4, 5, 6], 'b': [3, 2, 1]}),
           ('x', 2): pd.DataFrame({'a': [7, 8, 9], 'b': [0, 0, 0]})}
    meta = make_meta({'a': 'i8', 'b': 'i8'})
    d = dd.DataFrame(dsk, 'x', meta, [None, None, None, None])
    full = d.compute(scheduler='sync')

    assert_eq(d.a.sum(), full.a.sum())
    assert_eq(d.a + d.b + 1, full.a + full.b + 1)


@pytest.mark.skipif(PANDAS_VERSION < '0.22.0',
                    reason="Parameter min_count not implemented in "
                           "DataFrame.sum() and DataFrame.prod()")
def test_with_min_count():
    dfs = [pd.DataFrame([[None, 2, 3],
                         [None, 5, 6],
                         [5, 4, 9]]),
           pd.DataFrame([[2, None, None],
                         [None, 5, 6],
                         [5, 4, 9]])]
    ddfs = [dd.from_pandas(df, npartitions=4) for df in dfs]
    axes = [0, 1]

    for df, ddf in zip(dfs, ddfs):
        for axis in axes:
            for min_count in [0, 1, 2, 3]:
                assert_eq(df.sum(min_count=min_count, axis=axis),
                          ddf.sum(min_count=min_count, axis=axis))
                assert_eq(df.prod(min_count=min_count, axis=axis),
                          ddf.prod(min_count=min_count, axis=axis))


@pytest.mark.parametrize('join', ['inner', 'outer', 'left', 'right'])
def test_align(join):
    df1a = pd.DataFrame({'A': np.random.randn(10),
                         'B': np.random.randn(10)},
                        index=[1, 12, 5, 6, 3, 9, 10, 4, 13, 11])

    df1b = pd.DataFrame({'A': np.random.randn(10),
                         'B': np.random.randn(10)},
                        index=[0, 3, 2, 10, 5, 6, 7, 8, 12, 13])
    ddf1a = dd.from_pandas(df1a, 3)
    ddf1b = dd.from_pandas(df1b, 3)

    # DataFrame
    res1, res2 = ddf1a.align(ddf1b, join=join)
    exp1, exp2 = df1a.align(df1b, join=join)
    assert assert_eq(res1, exp1)
    assert assert_eq(res2, exp2)

    # Series
    res1, res2 = ddf1a['A'].align(ddf1b['B'], join=join)
    exp1, exp2 = df1a['A'].align(df1b['B'], join=join)
    assert assert_eq(res1, exp1)
    assert assert_eq(res2, exp2)

    # DataFrame with fill_value
    res1, res2 = ddf1a.align(ddf1b, join=join, fill_value=1)
    exp1, exp2 = df1a.align(df1b, join=join, fill_value=1)
    assert assert_eq(res1, exp1)
    assert assert_eq(res2, exp2)

    # Series
    res1, res2 = ddf1a['A'].align(ddf1b['B'], join=join, fill_value=1)
    exp1, exp2 = df1a['A'].align(df1b['B'], join=join, fill_value=1)
    assert assert_eq(res1, exp1)
    assert assert_eq(res2, exp2)


@pytest.mark.parametrize('join', ['inner', 'outer', 'left', 'right'])
def test_align_axis(join):
    df1a = pd.DataFrame({'A': np.random.randn(10),
                         'B': np.random.randn(10),
                         'C': np.random.randn(10)},
                        index=[1, 12, 5, 6, 3, 9, 10, 4, 13, 11])

    df1b = pd.DataFrame({'B': np.random.randn(10),
                         'C': np.random.randn(10),
                         'D': np.random.randn(10)},
                        index=[0, 3, 2, 10, 5, 6, 7, 8, 12, 13])
    ddf1a = dd.from_pandas(df1a, 3)
    ddf1b = dd.from_pandas(df1b, 3)

    res1, res2 = ddf1a.align(ddf1b, join=join, axis=0)
    exp1, exp2 = df1a.align(df1b, join=join, axis=0)
    assert assert_eq(res1, exp1)
    assert assert_eq(res2, exp2)

    res1, res2 = ddf1a.align(ddf1b, join=join, axis=1)
    exp1, exp2 = df1a.align(df1b, join=join, axis=1)
    assert assert_eq(res1, exp1)
    assert assert_eq(res2, exp2)

    res1, res2 = ddf1a.align(ddf1b, join=join, axis='index')
    exp1, exp2 = df1a.align(df1b, join=join, axis='index')
    assert assert_eq(res1, exp1)
    assert assert_eq(res2, exp2)

    res1, res2 = ddf1a.align(ddf1b, join=join, axis='columns')
    exp1, exp2 = df1a.align(df1b, join=join, axis='columns')
    assert assert_eq(res1, exp1)
    assert assert_eq(res2, exp2)

    # invalid
    with pytest.raises(ValueError):
        ddf1a.align(ddf1b, join=join, axis='XXX')

    with pytest.raises(ValueError):
        ddf1a['A'].align(ddf1b['B'], join=join, axis=1)


def test_combine():
    df1 = pd.DataFrame({'A': np.random.choice([1, 2, np.nan], 100),
                        'B': np.random.choice(['a', 'b', np.nan], 100)})

    df2 = pd.DataFrame({'A': np.random.choice([1, 2, 3], 100),
                        'B': np.random.choice(['a', 'b', 'c'], 100)})
    ddf1 = dd.from_pandas(df1, 4)
    ddf2 = dd.from_pandas(df2, 5)

    first = lambda a, b: a

    # DataFrame
    for dda, ddb, a, b in [(ddf1, ddf2, df1, df2),
                           (ddf1.A, ddf2.A, df1.A, df2.A),
                           (ddf1.B, ddf2.B, df1.B, df2.B)]:
        for func, fill_value in [(add, None), (add, 100), (first, None)]:
            sol = a.combine(b, func, fill_value=fill_value)
            assert_eq(dda.combine(ddb, func, fill_value=fill_value), sol)
            assert_eq(dda.combine(b, func, fill_value=fill_value), sol)

    assert_eq(ddf1.combine(ddf2, add, overwrite=False),
              df1.combine(df2, add, overwrite=False))
    assert dda.combine(ddb, add)._name == dda.combine(ddb, add)._name


def test_combine_first():
    df1 = pd.DataFrame({'A': np.random.choice([1, 2, np.nan], 100),
                        'B': np.random.choice(['a', 'b', np.nan], 100)})

    df2 = pd.DataFrame({'A': np.random.choice([1, 2, 3], 100),
                        'B': np.random.choice(['a', 'b', 'c'], 100)})
    ddf1 = dd.from_pandas(df1, 4)
    ddf2 = dd.from_pandas(df2, 5)

    # DataFrame
    assert_eq(ddf1.combine_first(ddf2), df1.combine_first(df2))
    assert_eq(ddf1.combine_first(df2), df1.combine_first(df2))

    # Series
    assert_eq(ddf1.A.combine_first(ddf2.A), df1.A.combine_first(df2.A))
    assert_eq(ddf1.A.combine_first(df2.A), df1.A.combine_first(df2.A))

    assert_eq(ddf1.B.combine_first(ddf2.B), df1.B.combine_first(df2.B))
    assert_eq(ddf1.B.combine_first(df2.B), df1.B.combine_first(df2.B))


def test_dataframe_picklable():
    from pickle import loads, dumps
    cloudpickle = pytest.importorskip('cloudpickle')
    cp_dumps = cloudpickle.dumps

    d = tm.makeTimeDataFrame()
    df = dd.from_pandas(d, npartitions=3)
    df = df + 2

    # dataframe
    df2 = loads(dumps(df))
    assert_eq(df, df2)
    df2 = loads(cp_dumps(df))
    assert_eq(df, df2)

    # series
    a2 = loads(dumps(df.A))
    assert_eq(df.A, a2)
    a2 = loads(cp_dumps(df.A))
    assert_eq(df.A, a2)

    # index
    i2 = loads(dumps(df.index))
    assert_eq(df.index, i2)
    i2 = loads(cp_dumps(df.index))
    assert_eq(df.index, i2)

    # scalar
    # lambdas are present, so only test cloudpickle
    s = df.A.sum()
    s2 = loads(cp_dumps(s))
    assert_eq(s, s2)


def test_random_partitions():
    a, b = d.random_split([0.5, 0.5], 42)
    assert isinstance(a, dd.DataFrame)
    assert isinstance(b, dd.DataFrame)
    assert a._name != b._name

    assert len(a.compute()) + len(b.compute()) == len(full)
    a2, b2 = d.random_split([0.5, 0.5], 42)
    assert a2._name == a._name
    assert b2._name == b._name

    parts = d.random_split([0.4, 0.5, 0.1], 42)
    names = set([p._name for p in parts])
    names.update([a._name, b._name])
    assert len(names) == 5

    with pytest.raises(ValueError):
        d.random_split([0.4, 0.5], 42)


def test_series_round():
    ps = pd.Series([1.123, 2.123, 3.123, 1.234, 2.234, 3.234], name='a')
    s = dd.from_pandas(ps, npartitions=3)
    assert_eq(s.round(), ps.round())


@pytest.mark.slow
def test_repartition():
    def _check_split_data(orig, d):
        """Check data is split properly"""
        keys = [k for k in d.dask if k[0].startswith('repartition-split')]
        keys = sorted(keys)
        sp = pd.concat([compute_as_if_collection(dd.DataFrame, d.dask, k)
                        for k in keys])
        assert_eq(orig, sp)
        assert_eq(orig, d)

    df = pd.DataFrame({'x': [1, 2, 3, 4, 5, 6], 'y': list('abdabd')},
                      index=[10, 20, 30, 40, 50, 60])
    a = dd.from_pandas(df, 2)

    b = a.repartition(divisions=[10, 20, 50, 60])
    assert b.divisions == (10, 20, 50, 60)
    assert_eq(a, b)
    assert_eq(compute_as_if_collection(dd.DataFrame, b.dask, (b._name, 0)),
              df.iloc[:1])

    for div in [[20, 60], [10, 50], [1],   # first / last element mismatch
                [0, 60], [10, 70],   # do not allow to expand divisions by default
                [10, 50, 20, 60],    # not sorted
                [10, 10, 20, 60]]:   # not unique (last element can be duplicated)

        pytest.raises(ValueError, lambda: a.repartition(divisions=div))

    pdf = pd.DataFrame(np.random.randn(7, 5), columns=list('abxyz'))
    for p in range(1, 7):
        ddf = dd.from_pandas(pdf, p)
        assert_eq(ddf, pdf)
        for div in [[0, 6], [0, 6, 6], [0, 5, 6], [0, 4, 6, 6],
                    [0, 2, 6], [0, 2, 6, 6],
                    [0, 2, 3, 6, 6], [0, 1, 2, 3, 4, 5, 6, 6]]:
            rddf = ddf.repartition(divisions=div)
            _check_split_data(ddf, rddf)
            assert rddf.divisions == tuple(div)
            assert_eq(pdf, rddf)

            rds = ddf.x.repartition(divisions=div)
            _check_split_data(ddf.x, rds)
            assert rds.divisions == tuple(div)
            assert_eq(pdf.x, rds)

        # expand divisions
        for div in [[-5, 10], [-2, 3, 5, 6], [0, 4, 5, 9, 10]]:
            rddf = ddf.repartition(divisions=div, force=True)
            _check_split_data(ddf, rddf)
            assert rddf.divisions == tuple(div)
            assert_eq(pdf, rddf)

            rds = ddf.x.repartition(divisions=div, force=True)
            _check_split_data(ddf.x, rds)
            assert rds.divisions == tuple(div)
            assert_eq(pdf.x, rds)

    pdf = pd.DataFrame({'x': [0, 1, 2, 3, 4, 5, 6, 7, 8, 9],
                        'y': [9, 8, 7, 6, 5, 4, 3, 2, 1, 0]},
                       index=list('abcdefghij'))
    for p in range(1, 7):
        ddf = dd.from_pandas(pdf, p)
        assert_eq(ddf, pdf)
        for div in [list('aj'), list('ajj'), list('adj'),
                    list('abfj'), list('ahjj'), list('acdj'), list('adfij'),
                    list('abdefgij'), list('abcdefghij')]:
            rddf = ddf.repartition(divisions=div)
            _check_split_data(ddf, rddf)
            assert rddf.divisions == tuple(div)
            assert_eq(pdf, rddf)

            rds = ddf.x.repartition(divisions=div)
            _check_split_data(ddf.x, rds)
            assert rds.divisions == tuple(div)
            assert_eq(pdf.x, rds)

        # expand divisions
        for div in [list('Yadijm'), list('acmrxz'), list('Yajz')]:
            rddf = ddf.repartition(divisions=div, force=True)
            _check_split_data(ddf, rddf)
            assert rddf.divisions == tuple(div)
            assert_eq(pdf, rddf)

            rds = ddf.x.repartition(divisions=div, force=True)
            _check_split_data(ddf.x, rds)
            assert rds.divisions == tuple(div)
            assert_eq(pdf.x, rds)


def test_repartition_divisions():
    result = repartition_divisions([0, 6], [0, 6, 6], 'a', 'b', 'c')
    assert result == {('b', 0): (methods.boundary_slice, ('a', 0), 0, 6, False),
                      ('b', 1): (methods.boundary_slice, ('a', 0), 6, 6, True),
                      ('c', 0): ('b', 0),
                      ('c', 1): ('b', 1)}

    result = repartition_divisions([1, 3, 7], [1, 4, 6, 7], 'a', 'b', 'c')
    assert result == {('b', 0): (methods.boundary_slice, ('a', 0), 1, 3, False),
                      ('b', 1): (methods.boundary_slice, ('a', 1), 3, 4, False),
                      ('b', 2): (methods.boundary_slice, ('a', 1), 4, 6, False),
                      ('b', 3): (methods.boundary_slice, ('a', 1), 6, 7, True),
                      ('c', 0): (methods.concat, [('b', 0), ('b', 1)]),
                      ('c', 1): ('b', 2),
                      ('c', 2): ('b', 3)}


def test_repartition_on_pandas_dataframe():
    df = pd.DataFrame({'x': [1, 2, 3, 4, 5, 6], 'y': list('abdabd')},
                      index=[10, 20, 30, 40, 50, 60])
    ddf = dd.repartition(df, divisions=[10, 20, 50, 60])
    assert isinstance(ddf, dd.DataFrame)
    assert ddf.divisions == (10, 20, 50, 60)
    assert_eq(ddf, df)

    ddf = dd.repartition(df.y, divisions=[10, 20, 50, 60])
    assert isinstance(ddf, dd.Series)
    assert ddf.divisions == (10, 20, 50, 60)
    assert_eq(ddf, df.y)


@pytest.mark.parametrize('use_index', [True, False])
@pytest.mark.parametrize('n', [1, 2, 4, 5])
@pytest.mark.parametrize('k', [1, 2, 4, 5])
@pytest.mark.parametrize('dtype', [int, float, 'M8[ns]'])
@pytest.mark.parametrize('transform', [lambda df: df, lambda df: df.x])
def test_repartition_npartitions(use_index, n, k, dtype, transform):
    df = pd.DataFrame({'x': [1, 2, 3, 4, 5, 6] * 10,
                       'y': list('abdabd') * 10},
                      index=pd.Series([10, 20, 30, 40, 50, 60] * 10, dtype=dtype))
    df = transform(df)
    a = dd.from_pandas(df, npartitions=n, sort=use_index)
    b = a.repartition(npartitions=k)
    assert_eq(a, b)
    assert b.npartitions == k
    parts = dask.get(b.dask, b.__dask_keys__())
    assert all(map(len, parts))


def test_repartition_npartitions_same_limits():
    df = pd.DataFrame({'x': [1, 2, 3]},
                      index=[pd.Timestamp('2017-05-09 00:00:00.006000'),
                             pd.Timestamp('2017-05-09 02:45:00.017999'),
                             pd.Timestamp('2017-05-09 05:59:58.938999')])

    ddf = dd.from_pandas(df, npartitions=2)

    ddf.repartition(npartitions=10)


def test_repartition_object_index():
    df = pd.DataFrame({'x': [1, 2, 3, 4, 5, 6] * 10},
                      index=list('abdabd') * 10)
    a = dd.from_pandas(df, npartitions=5)
    b = a.repartition(npartitions=2)
    assert b.npartitions == 2
    assert_eq(b, df)

    b = a.repartition(npartitions=10)
    assert b.npartitions == 10
    assert_eq(b, df)
    assert not b.known_divisions


@pytest.mark.slow
@pytest.mark.parametrize('npartitions', [1, 20, 243])
@pytest.mark.parametrize('freq', ['1D', '7D', '28h', '1h'])
@pytest.mark.parametrize('end', ['2000-04-15', '2000-04-15 12:37:01', '2000-01-01 12:37:00'])
@pytest.mark.parametrize('start', ['2000-01-01', '2000-01-01 12:30:00', '2000-01-01 12:30:00'])
def test_repartition_freq(npartitions, freq, start, end):
    start = pd.Timestamp(start)
    end = pd.Timestamp(end)
    ind = pd.date_range(start=start, end=end, freq='60s')
    df = pd.DataFrame({'x': np.arange(len(ind))}, index=ind)
    ddf = dd.from_pandas(df, npartitions=npartitions, name='x')

    ddf2 = ddf.repartition(freq=freq)
    assert_eq(ddf2, df)


def test_repartition_freq_divisions():
    df = pd.DataFrame({'x': np.random.random(10)},
                      index=pd.DatetimeIndex(np.random.random(10) * 100e9))
    ddf = dd.from_pandas(df, npartitions=3)

    ddf2 = ddf.repartition(freq='15s')
    for div in ddf2.divisions[1:-1]:
        assert div == div.round('15s')
    assert ddf2.divisions[0] == df.index.min()
    assert ddf2.divisions[-1] == df.index.max()
    assert_eq(ddf2, ddf2)


def test_repartition_freq_errors():
    df = pd.DataFrame({'x': [1, 2, 3]})
    ddf = dd.from_pandas(df, npartitions=1)
    with pytest.raises(TypeError) as info:
        ddf.repartition(freq='1s')

    assert 'only' in str(info.value)
    assert 'timeseries' in str(info.value)


def test_repartition_freq_month():
    ts = pd.date_range("2015-01-01 00:00", " 2015-05-01 23:50", freq="10min")
    df = pd.DataFrame(np.random.randint(0,100,size=(len(ts),4)),
                      columns=list('ABCD'), index=ts)
    ddf = dd.from_pandas(df,npartitions=1).repartition(freq='1M')

    assert_eq(df, ddf)
    assert 2 < ddf.npartitions <= 6


def test_embarrassingly_parallel_operations():
    df = pd.DataFrame({'x': [1, 2, 3, 4, None, 6], 'y': list('abdabd')},
                      index=[10, 20, 30, 40, 50, 60])
    a = dd.from_pandas(df, 2)

    assert_eq(a.x.astype('float32'), df.x.astype('float32'))
    assert a.x.astype('float32').compute().dtype == 'float32'

    assert_eq(a.x.dropna(), df.x.dropna())

    assert_eq(a.x.between(2, 4), df.x.between(2, 4))

    assert_eq(a.x.clip(2, 4), df.x.clip(2, 4))

    assert_eq(a.x.notnull(), df.x.notnull())
    assert_eq(a.x.isnull(), df.x.isnull())
    assert_eq(a.notnull(), df.notnull())
    assert_eq(a.isnull(), df.isnull())

    assert len(a.sample(frac=0.5).compute()) < len(df)


def test_fillna():
    df = tm.makeMissingDataframe(0.8, 42)
    ddf = dd.from_pandas(df, npartitions=5, sort=False)

    assert_eq(ddf.fillna(100), df.fillna(100))
    assert_eq(ddf.A.fillna(100), df.A.fillna(100))

    assert_eq(ddf.fillna(method='pad'), df.fillna(method='pad'))
    assert_eq(ddf.A.fillna(method='pad'), df.A.fillna(method='pad'))

    assert_eq(ddf.fillna(method='bfill'), df.fillna(method='bfill'))
    assert_eq(ddf.A.fillna(method='bfill'), df.A.fillna(method='bfill'))

    assert_eq(ddf.fillna(method='pad', limit=2),
              df.fillna(method='pad', limit=2))
    assert_eq(ddf.A.fillna(method='pad', limit=2),
              df.A.fillna(method='pad', limit=2))

    assert_eq(ddf.fillna(method='bfill', limit=2),
              df.fillna(method='bfill', limit=2))
    assert_eq(ddf.A.fillna(method='bfill', limit=2),
              df.A.fillna(method='bfill', limit=2))

    assert_eq(ddf.fillna(100, axis=1), df.fillna(100, axis=1))
    assert_eq(ddf.fillna(method='pad', axis=1), df.fillna(method='pad', axis=1))
    assert_eq(ddf.fillna(method='pad', limit=2, axis=1),
              df.fillna(method='pad', limit=2, axis=1))

    pytest.raises(ValueError, lambda: ddf.A.fillna(0, axis=1))
    pytest.raises(NotImplementedError, lambda: ddf.fillna(0, limit=10))
    pytest.raises(NotImplementedError, lambda: ddf.fillna(0, limit=10, axis=1))

    df = tm.makeMissingDataframe(0.2, 42)
    ddf = dd.from_pandas(df, npartitions=5, sort=False)
    pytest.raises(ValueError, lambda: ddf.fillna(method='pad').compute())
    assert_eq(df.fillna(method='pad', limit=3),
              ddf.fillna(method='pad', limit=3))


def test_fillna_duplicate_index():
    @dask.delayed
    def f():
        return pd.DataFrame(dict(a=[1.0], b=[np.NaN]))

    ddf = dd.from_delayed([f(), f()], meta=dict(a=float, b=float))
    ddf.b = ddf.b.fillna(ddf.a)
    ddf.compute()


def test_fillna_multi_dataframe():
    df = tm.makeMissingDataframe(0.8, 42)
    ddf = dd.from_pandas(df, npartitions=5, sort=False)

    assert_eq(ddf.A.fillna(ddf.B), df.A.fillna(df.B))
    assert_eq(ddf.B.fillna(ddf.A), df.B.fillna(df.A))


def test_ffill_bfill():
    df = tm.makeMissingDataframe(0.8, 42)
    ddf = dd.from_pandas(df, npartitions=5, sort=False)

    assert_eq(ddf.ffill(), df.ffill())
    assert_eq(ddf.bfill(), df.bfill())
    assert_eq(ddf.ffill(axis=1), df.ffill(axis=1))
    assert_eq(ddf.bfill(axis=1), df.bfill(axis=1))


def test_fillna_series_types():
    # https://github.com/dask/dask/issues/2809
    df = pd.DataFrame({"A": [1, np.nan, 3], "B": [1, np.nan, 3]})
    ddf = dd.from_pandas(df, npartitions=2)
    fill_value = pd.Series([1, 10], index=['A', 'C'])
    assert_eq(ddf.fillna(fill_value), df.fillna(fill_value))


def test_sample():
    df = pd.DataFrame({'x': [1, 2, 3, 4, None, 6], 'y': list('abdabd')},
                      index=[10, 20, 30, 40, 50, 60])
    a = dd.from_pandas(df, 2)

    b = a.sample(frac=0.5)

    assert_eq(b, b)

    c = a.sample(frac=0.5, random_state=1234)
    d = a.sample(frac=0.5, random_state=1234)
    assert_eq(c, d)

    assert a.sample(frac=0.5)._name != a.sample(frac=0.5)._name


def test_sample_without_replacement():
    df = pd.DataFrame({'x': [1, 2, 3, 4, None, 6], 'y': list('abdabd')},
                      index=[10, 20, 30, 40, 50, 60])
    a = dd.from_pandas(df, 2)
    b = a.sample(frac=0.7, replace=False)
    bb = b.index.compute()
    assert len(bb) == len(set(bb))


def test_sample_raises():
    df = pd.DataFrame({'x': [1, 2, 3, 4, None, 6], 'y': list('abdabd')},
                      index=[10, 20, 30, 40, 50, 60])
    a = dd.from_pandas(df, 2)

    # Make sure frac is replaced with n when 0 <= n <= 1
    # This is so existing code (i.e. ddf.sample(0.5)) won't break
    with pytest.warns(UserWarning):
        b = a.sample(0.5, random_state=1234)
    c = a.sample(frac=0.5, random_state=1234)
    assert_eq(b, c)

    with pytest.raises(ValueError):
        a.sample(n=10)

    # Make sure frac is provided
    with pytest.raises(ValueError):
        a.sample(frac=None)


def test_datetime_accessor():
    df = pd.DataFrame({'x': [1, 2, 3, 4]})
    df['x'] = df.x.astype('M8[us]')

    a = dd.from_pandas(df, 2)

    assert 'date' in dir(a.x.dt)

    # pandas loses Series.name via datetime accessor
    # see https://github.com/pydata/pandas/issues/10712
    assert_eq(a.x.dt.date, df.x.dt.date, check_names=False)

    # to_pydatetime returns a numpy array in pandas, but a Series in dask
    assert_eq(a.x.dt.to_pydatetime(),
              pd.Series(df.x.dt.to_pydatetime(), index=df.index, dtype=object))

    assert set(a.x.dt.date.dask) == set(a.x.dt.date.dask)
    assert set(a.x.dt.to_pydatetime().dask) == set(a.x.dt.to_pydatetime().dask)


def test_str_accessor():
    df = pd.DataFrame({'x': ['abc', 'bcd', 'cdef', 'DEFG'], 'y': [1, 2, 3, 4]},
                      index=['E', 'f', 'g', 'h'])

    ddf = dd.from_pandas(df, 2)

    # Check that str not in dir/hasattr for non-object columns
    assert 'str' not in dir(ddf.y)
    assert not hasattr(ddf.y, 'str')

    # not implemented methods don't show up
    assert 'get_dummies' not in dir(ddf.x.str)
    assert not hasattr(ddf.x.str, 'get_dummies')

    assert 'upper' in dir(ddf.x.str)
    assert_eq(ddf.x.str.upper(), df.x.str.upper())
    assert set(ddf.x.str.upper().dask) == set(ddf.x.str.upper().dask)

    assert 'upper' in dir(ddf.index.str)
    assert_eq(ddf.index.str.upper(), df.index.str.upper())
    assert set(ddf.index.str.upper().dask) == set(ddf.index.str.upper().dask)

    # make sure to pass thru args & kwargs
    assert 'contains' in dir(ddf.x.str)
    assert_eq(ddf.x.str.contains('a'), df.x.str.contains('a'))
    assert set(ddf.x.str.contains('a').dask) == set(ddf.x.str.contains('a').dask)

    assert_eq(ddf.x.str.contains('d', case=False), df.x.str.contains('d', case=False))
    assert (set(ddf.x.str.contains('d', case=False).dask) ==
            set(ddf.x.str.contains('d', case=False).dask))

    for na in [True, False]:
        assert_eq(ddf.x.str.contains('a', na=na), df.x.str.contains('a', na=na))
        assert (set(ddf.x.str.contains('a', na=na).dask) ==
                set(ddf.x.str.contains('a', na=na).dask))

    for regex in [True, False]:
        assert_eq(ddf.x.str.contains('a', regex=regex), df.x.str.contains('a', regex=regex))
        assert (set(ddf.x.str.contains('a', regex=regex).dask) ==
                set(ddf.x.str.contains('a', regex=regex).dask))

    assert_eq(ddf.x.str[:2], df.x.str[:2])
    assert_eq(ddf.x.str[1], df.x.str[1])

    # str.extractall
    assert_eq(ddf.x.str.extractall('(.*)b(.*)'),
              df.x.str.extractall('(.*)b(.*)'))

    # str.cat
    sol = df.x.str.cat(df.x.str.upper(), sep=':')
    assert_eq(ddf.x.str.cat(ddf.x.str.upper(), sep=':'), sol)
    assert_eq(ddf.x.str.cat(df.x.str.upper(), sep=':'), sol)
    assert_eq(ddf.x.str.cat([ddf.x.str.upper(), df.x.str.lower()], sep=':'),
              df.x.str.cat([df.x.str.upper(), df.x.str.lower()], sep=':'))

    for o in ['foo', ['foo']]:
        with pytest.raises(TypeError):
            ddf.x.str.cat(o)

    with pytest.raises(NotImplementedError):
        ddf.x.str.cat(sep=':')


def test_empty_max():
    meta = make_meta({'x': 'i8'})
    a = dd.DataFrame({('x', 0): pd.DataFrame({'x': [1]}),
                      ('x', 1): pd.DataFrame({'x': []})}, 'x',
                     meta, [None, None, None])
    assert_eq(a.x.max(), 1)


def test_query():
    pytest.importorskip('numexpr')

    df = pd.DataFrame({'x': [1, 2, 3, 4], 'y': [5, 6, 7, 8]})
    ddf = dd.from_pandas(df, npartitions=2)
    assert_eq(ddf.query('x**2 > y'),
              df.query('x**2 > y'))
    assert_eq(ddf.query('x**2 > @value', local_dict={'value': 4}),
              df.query('x**2 > @value', local_dict={'value': 4}))


def test_eval():
    pytest.importorskip('numexpr')

    p = pd.DataFrame({'x': [1, 2, 3, 4], 'y': [5, 6, 7, 8]})
    d = dd.from_pandas(p, npartitions=2)

    assert_eq(p.eval('x + y'), d.eval('x + y'))
    assert_eq(p.eval('z = x + y', inplace=False),
              d.eval('z = x + y', inplace=False))
    with pytest.raises(NotImplementedError):
        d.eval('z = x + y', inplace=True)


@pytest.mark.parametrize('include, exclude', [
    ([int], None),
    (None, [int]),
    ([np.number, object], [float]),
    (['datetime'], None)
])
def test_select_dtypes(include, exclude):
    n = 10
    df = pd.DataFrame({'cint': [1] * n,
                       'cstr': ['a'] * n,
                       'clfoat': [1.] * n,
                       'cdt': pd.date_range('2016-01-01', periods=n)})
    a = dd.from_pandas(df, npartitions=2)
    result = a.select_dtypes(include=include, exclude=exclude)
    expected = df.select_dtypes(include=include, exclude=exclude)
    assert_eq(result, expected)

    # count dtypes
    tm.assert_series_equal(a.get_dtype_counts(), df.get_dtype_counts())

    tm.assert_series_equal(result.get_dtype_counts(),
                           expected.get_dtype_counts())

    if PANDAS_VERSION >= '0.23.0':
        ctx = pytest.warns(FutureWarning)
    else:
        ctx = pytest.warns(None)

    with ctx:
        tm.assert_series_equal(a.get_ftype_counts(), df.get_ftype_counts())
        tm.assert_series_equal(result.get_ftype_counts(),
                               expected.get_ftype_counts())


def test_deterministic_apply_concat_apply_names():
    df = pd.DataFrame({'x': [1, 2, 3, 4], 'y': [5, 6, 7, 8]})
    a = dd.from_pandas(df, npartitions=2)

    assert sorted(a.x.nlargest(2).dask) == sorted(a.x.nlargest(2).dask)
    assert sorted(a.x.nlargest(2).dask) != sorted(a.x.nlargest(3).dask)
    assert (sorted(a.x.drop_duplicates().dask) ==
            sorted(a.x.drop_duplicates().dask))
    assert (sorted(a.groupby('x').y.mean().dask) ==
            sorted(a.groupby('x').y.mean().dask))

    # Test aca without passing in token string
    f = lambda a: a.nlargest(5)
    f2 = lambda a: a.nlargest(3)
    assert (sorted(aca(a.x, f, f, a.x._meta).dask) !=
            sorted(aca(a.x, f2, f2, a.x._meta).dask))
    assert (sorted(aca(a.x, f, f, a.x._meta).dask) ==
            sorted(aca(a.x, f, f, a.x._meta).dask))

    # Test aca with keywords
    def chunk(x, c_key=0, both_key=0):
        return x.sum() + c_key + both_key

    def agg(x, a_key=0, both_key=0):
        return pd.Series(x).sum() + a_key + both_key

    c_key = 2
    a_key = 3
    both_key = 4

    res = aca(a.x, chunk=chunk, aggregate=agg, chunk_kwargs={'c_key': c_key},
              aggregate_kwargs={'a_key': a_key}, both_key=both_key)
    assert (sorted(res.dask) ==
            sorted(aca(a.x, chunk=chunk, aggregate=agg,
                       chunk_kwargs={'c_key': c_key},
                       aggregate_kwargs={'a_key': a_key},
                       both_key=both_key).dask))
    assert (sorted(res.dask) !=
            sorted(aca(a.x, chunk=chunk, aggregate=agg,
                       chunk_kwargs={'c_key': c_key},
                       aggregate_kwargs={'a_key': a_key},
                       both_key=0).dask))

    assert_eq(res, df.x.sum() + 2 * (c_key + both_key) + a_key + both_key)


def test_aca_meta_infer():
    df = pd.DataFrame({'x': [1, 2, 3, 4],
                       'y': [5, 6, 7, 8]})
    ddf = dd.from_pandas(df, npartitions=2)

    def chunk(x, y, constant=1.0):
        return (x + y + constant).head()

    def agg(x):
        return x.head()

    res = aca([ddf, 2.0], chunk=chunk, aggregate=agg,
              chunk_kwargs=dict(constant=2.0))
    sol = (df + 2.0 + 2.0).head()
    assert_eq(res, sol)

    # Should infer as a scalar
    res = aca([ddf.x], chunk=lambda x: pd.Series([x.sum()]),
              aggregate=lambda x: x.sum())
    assert isinstance(res, Scalar)
    assert res.compute() == df.x.sum()


def test_aca_split_every():
    df = pd.DataFrame({'x': [1] * 60})
    ddf = dd.from_pandas(df, npartitions=15)

    def chunk(x, y, constant=0):
        return x.sum() + y + constant

    def combine(x, constant=0):
        return x.sum() + constant + 1

    def agg(x, constant=0):
        return x.sum() + constant + 2

    f = lambda n: aca([ddf, 2.0], chunk=chunk, aggregate=agg, combine=combine,
                      chunk_kwargs=dict(constant=1.0),
                      combine_kwargs=dict(constant=2.0),
                      aggregate_kwargs=dict(constant=3.0),
                      split_every=n)

    assert_max_deps(f(3), 3)
    assert_max_deps(f(4), 4, False)
    assert_max_deps(f(5), 5)
    assert set(f(15).dask.keys()) == set(f(ddf.npartitions).dask.keys())

    r3 = f(3)
    r4 = f(4)
    assert r3._name != r4._name
    # Only intersect on reading operations
    assert len(set(r3.dask.keys()) & set(r4.dask.keys())) == len(ddf.dask.keys())

    # Keywords are different for each step
    assert f(3).compute() == 60 + 15 * (2 + 1) + 7 * (2 + 1) + (3 + 2)
    # Keywords are same for each step
    res = aca([ddf, 2.0], chunk=chunk, aggregate=agg, combine=combine,
              constant=3.0, split_every=3)
    assert res.compute() == 60 + 15 * (2 + 3) + 7 * (3 + 1) + (3 + 2)
    # No combine provided, combine is agg
    res = aca([ddf, 2.0], chunk=chunk, aggregate=agg, constant=3, split_every=3)
    assert res.compute() == 60 + 15 * (2 + 3) + 8 * (3 + 2)

    # split_every must be >= 2
    with pytest.raises(ValueError):
        f(1)

    # combine_kwargs with no combine provided
    with pytest.raises(ValueError):
        aca([ddf, 2.0], chunk=chunk, aggregate=agg, split_every=3,
            chunk_kwargs=dict(constant=1.0),
            combine_kwargs=dict(constant=2.0),
            aggregate_kwargs=dict(constant=3.0))


def test_reduction_method():
    df = pd.DataFrame({'x': range(50), 'y': range(50, 100)})
    ddf = dd.from_pandas(df, npartitions=4)

    chunk = lambda x, val=0: (x >= val).sum()
    agg = lambda x: x.sum()

    # Output of chunk is a scalar
    res = ddf.x.reduction(chunk, aggregate=agg)
    assert_eq(res, df.x.count())

    # Output of chunk is a series
    res = ddf.reduction(chunk, aggregate=agg)
    assert res._name == ddf.reduction(chunk, aggregate=agg)._name
    assert_eq(res, df.count())

    # Test with keywords
    res2 = ddf.reduction(chunk, aggregate=agg, chunk_kwargs={'val': 25})
    res2._name == ddf.reduction(chunk, aggregate=agg,
                                chunk_kwargs={'val': 25})._name
    assert res2._name != res._name
    assert_eq(res2, (df >= 25).sum())

    # Output of chunk is a dataframe
    def sum_and_count(x):
        return pd.DataFrame({'sum': x.sum(), 'count': x.count()})
    res = ddf.reduction(sum_and_count,
                        aggregate=lambda x: x.groupby(level=0).sum())

    assert_eq(res, pd.DataFrame({'sum': df.sum(), 'count': df.count()}))


def test_reduction_method_split_every():
    df = pd.Series([1] * 60)
    ddf = dd.from_pandas(df, npartitions=15)

    def chunk(x, constant=0):
        return x.sum() + constant

    def combine(x, constant=0):
        return x.sum() + constant + 1

    def agg(x, constant=0):
        return x.sum() + constant + 2

    f = lambda n: ddf.reduction(chunk, aggregate=agg, combine=combine,
                                chunk_kwargs=dict(constant=1.0),
                                combine_kwargs=dict(constant=2.0),
                                aggregate_kwargs=dict(constant=3.0),
                                split_every=n)

    assert_max_deps(f(3), 3)
    assert_max_deps(f(4), 4, False)
    assert_max_deps(f(5), 5)
    assert set(f(15).dask.keys()) == set(f(ddf.npartitions).dask.keys())

    r3 = f(3)
    r4 = f(4)
    assert r3._name != r4._name
    # Only intersect on reading operations
    assert len(set(r3.dask.keys()) & set(r4.dask.keys())) == len(ddf.dask.keys())

    # Keywords are different for each step
    assert f(3).compute() == 60 + 15 + 7 * (2 + 1) + (3 + 2)
    # Keywords are same for each step
    res = ddf.reduction(chunk, aggregate=agg, combine=combine, constant=3.0,
                        split_every=3)
    assert res.compute() == 60 + 15 * 3 + 7 * (3 + 1) + (3 + 2)
    # No combine provided, combine is agg
    res = ddf.reduction(chunk, aggregate=agg, constant=3.0, split_every=3)
    assert res.compute() == 60 + 15 * 3 + 8 * (3 + 2)

    # split_every must be >= 2
    with pytest.raises(ValueError):
        f(1)

    # combine_kwargs with no combine provided
    with pytest.raises(ValueError):
        ddf.reduction(chunk, aggregate=agg, split_every=3,
                      chunk_kwargs=dict(constant=1.0),
                      combine_kwargs=dict(constant=2.0),
                      aggregate_kwargs=dict(constant=3.0))


def test_pipe():
    df = pd.DataFrame({'x': range(50), 'y': range(50, 100)})
    ddf = dd.from_pandas(df, npartitions=4)

    def f(x, y, z=0):
        return x + y + z

    assert_eq(ddf.pipe(f, 1, z=2), f(ddf, 1, z=2))
    assert_eq(ddf.x.pipe(f, 1, z=2), f(ddf.x, 1, z=2))


def test_gh_517():
    arr = np.random.randn(100, 2)
    df = pd.DataFrame(arr, columns=['a', 'b'])
    ddf = dd.from_pandas(df, 2)
    assert ddf.index.nunique().compute() == 100

    ddf2 = dd.from_pandas(pd.concat([df, df]), 5)
    assert ddf2.index.nunique().compute() == 100


def test_drop_axis_1():
    df = pd.DataFrame({'x': [1, 2, 3, 4],
                       'y': [5, 6, 7, 8],
                       'z': [9, 10, 11, 12]})
    ddf = dd.from_pandas(df, npartitions=2)

    assert_eq(ddf.drop('y', axis=1), df.drop('y', axis=1))
    assert_eq(ddf.drop(['y', 'z'], axis=1), df.drop(['y', 'z'], axis=1))
    with pytest.raises(ValueError):
        ddf.drop(['a', 'x'], axis=1)
    assert_eq(ddf.drop(['a', 'x'], axis=1, errors='ignore'),
              df.drop(['a', 'x'], axis=1, errors='ignore'))


def test_gh580():
    df = pd.DataFrame({'x': np.arange(10, dtype=float)})
    ddf = dd.from_pandas(df, 2)
    assert_eq(np.cos(df['x']), np.cos(ddf['x']))
    assert_eq(np.cos(df['x']), np.cos(ddf['x']))


def test_rename_dict():
    renamer = {'a': 'A', 'b': 'B'}
    assert_eq(d.rename(columns=renamer),
              full.rename(columns=renamer))


def test_rename_function():
    renamer = lambda x: x.upper()
    assert_eq(d.rename(columns=renamer),
              full.rename(columns=renamer))


def test_rename_index():
    renamer = {0: 1}
    pytest.raises(ValueError, lambda: d.rename(index=renamer))


def test_to_timestamp():
    index = pd.period_range(freq='A', start='1/1/2001', end='12/1/2004')
    df = pd.DataFrame({'x': [1, 2, 3, 4], 'y': [10, 20, 30, 40]}, index=index)
    ddf = dd.from_pandas(df, npartitions=3)
    assert_eq(ddf.to_timestamp(), df.to_timestamp())
    assert_eq(ddf.to_timestamp(freq='M', how='s').compute(),
              df.to_timestamp(freq='M', how='s'))
    assert_eq(ddf.x.to_timestamp(), df.x.to_timestamp())
    assert_eq(ddf.x.to_timestamp(freq='M', how='s').compute(),
              df.x.to_timestamp(freq='M', how='s'))


def test_to_frame():
    s = pd.Series([1, 2, 3], name='foo')
    a = dd.from_pandas(s, npartitions=2)

    assert_eq(s.to_frame(), a.to_frame())
    assert_eq(s.to_frame('bar'), a.to_frame('bar'))


@pytest.mark.parametrize('as_frame', [False, False])
def test_to_dask_array_raises(as_frame):
    s = pd.Series([1, 2, 3, 4, 5, 6], name='foo')
    a = dd.from_pandas(s, npartitions=2)

    if as_frame:
        a = a.to_frame()

    with pytest.raises(ValueError, message="4 != 2"):
        a.to_dask_array((1, 2, 3, 4))

    with pytest.raises(ValueError, message="Unexpected value"):
        a.to_dask_array(5)


@pytest.mark.parametrize('as_frame', [False, False])
def test_to_dask_array_unknown(as_frame):
    s = pd.Series([1, 2, 3, 4, 5], name='foo')
    a = dd.from_pandas(s, chunksize=2)

    if as_frame:
        a = a.to_frame()

    result = a.to_dask_array()
    assert isinstance(result, da.Array)
    result = result.chunks

    if as_frame:
        assert result[1] == (1,)

    assert len(result) == 1
    result = result[0]

    assert len(result) == 2
    assert all(np.isnan(x) for x in result)


@pytest.mark.parametrize('lengths', [
    [2, 3],
    True,
])
@pytest.mark.parametrize('as_frame', [False, False])
def test_to_dask_array(as_frame, lengths):
    s = pd.Series([1, 2, 3, 4, 5], name='foo')
    a = dd.from_pandas(s, chunksize=2)

    if as_frame:
        a = a.to_frame()

    result = a.to_dask_array(lengths=lengths)
    assert isinstance(result, da.Array)

    expected_chunks = ((2, 3),)

    if as_frame:
        expected_chunks = expected_chunks + ((1,),)

    assert result.chunks == expected_chunks


def test_apply():
    df = pd.DataFrame({'x': [1, 2, 3, 4], 'y': [10, 20, 30, 40]})
    ddf = dd.from_pandas(df, npartitions=2)

    func = lambda row: row['x'] + row['y']
    assert_eq(ddf.x.apply(lambda x: x + 1, meta=("x", int)),
              df.x.apply(lambda x: x + 1))

    # specify meta
    assert_eq(ddf.apply(lambda xy: xy[0] + xy[1], axis=1, meta=(None, int)),
              df.apply(lambda xy: xy[0] + xy[1], axis=1))
    assert_eq(ddf.apply(lambda xy: xy[0] + xy[1], axis='columns', meta=(None, int)),
              df.apply(lambda xy: xy[0] + xy[1], axis='columns'))

    # inference
    with pytest.warns(None):
        assert_eq(ddf.apply(lambda xy: xy[0] + xy[1], axis=1),
                  df.apply(lambda xy: xy[0] + xy[1], axis=1))
    with pytest.warns(None):
        assert_eq(ddf.apply(lambda xy: xy, axis=1),
                  df.apply(lambda xy: xy, axis=1))

    # specify meta
    func = lambda x: pd.Series([x, x])
    assert_eq(ddf.x.apply(func, meta=[(0, int), (1, int)]), df.x.apply(func))
    # inference
    with pytest.warns(None):
        assert_eq(ddf.x.apply(func), df.x.apply(func))

    # axis=0
    with pytest.raises(NotImplementedError):
        ddf.apply(lambda xy: xy, axis=0)

    with pytest.raises(NotImplementedError):
        ddf.apply(lambda xy: xy, axis='index')


@pytest.mark.skipif(PY2,
                    reason="Global filter is applied by another library, and "
                           "not reset properly.")
def test_apply_warns():
    df = pd.DataFrame({'x': [1, 2, 3, 4], 'y': [10, 20, 30, 40]})
    ddf = dd.from_pandas(df, npartitions=2)

    func = lambda row: row['x'] + row['y']

    with pytest.warns(UserWarning) as w:
        ddf.apply(func, axis=1)
    assert len(w) == 1

    with pytest.warns(None) as w:
        ddf.apply(func, axis=1, meta=(None, int))
    assert len(w) == 0

    with pytest.warns(UserWarning) as w:
        ddf.apply(lambda x: x, axis=1)
    assert len(w) == 1
    assert "'x'" in str(w[0].message)
    assert "int64" in str(w[0].message)


def test_applymap():
    df = pd.DataFrame({'x': [1, 2, 3, 4], 'y': [10, 20, 30, 40]})
    ddf = dd.from_pandas(df, npartitions=2)
    assert_eq(ddf.applymap(lambda x: x + 1), df.applymap(lambda x: x + 1))

    assert_eq(ddf.applymap(lambda x: (x, x)), df.applymap(lambda x: (x, x)))


def test_abs():
    df = pd.DataFrame({'A': [1, -2, 3, -4, 5],
                       'B': [-6., -7, -8, -9, 10],
                       'C': ['a', 'b', 'c', 'd', 'e']})
    ddf = dd.from_pandas(df, npartitions=2)
    assert_eq(ddf.A.abs(), df.A.abs())
    assert_eq(ddf[['A', 'B']].abs(), df[['A', 'B']].abs())
    pytest.raises(ValueError, lambda: ddf.C.abs())
    pytest.raises(TypeError, lambda: ddf.abs())


def test_round():
    df = pd.DataFrame({'col1': [1.123, 2.123, 3.123],
                       'col2': [1.234, 2.234, 3.234]})
    ddf = dd.from_pandas(df, npartitions=2)
    assert_eq(ddf.round(), df.round())
    assert_eq(ddf.round(2), df.round(2))


def test_cov():
    # DataFrame
    df = pd.util.testing.makeMissingDataframe(0.3, 42)
    ddf = dd.from_pandas(df, npartitions=6)

    res = ddf.cov()
    res2 = ddf.cov(split_every=2)
    res3 = ddf.cov(10)
    res4 = ddf.cov(10, split_every=2)
    sol = df.cov()
    sol2 = df.cov(10)
    assert_eq(res, sol)
    assert_eq(res2, sol)
    assert_eq(res3, sol2)
    assert_eq(res4, sol2)
    assert res._name == ddf.cov()._name
    assert res._name != res2._name
    assert res3._name != res4._name
    assert res._name != res3._name

    # Series
    a = df.A
    b = df.B
    da = dd.from_pandas(a, npartitions=6)
    db = dd.from_pandas(b, npartitions=7)

    res = da.cov(db)
    res2 = da.cov(db, split_every=2)
    res3 = da.cov(db, 10)
    res4 = da.cov(db, 10, split_every=2)
    sol = a.cov(b)
    sol2 = a.cov(b, 10)
    assert_eq(res, sol)
    assert_eq(res2, sol)
    assert_eq(res3, sol2)
    assert_eq(res4, sol2)
    assert res._name == da.cov(db)._name
    assert res._name != res2._name
    assert res3._name != res4._name
    assert res._name != res3._name


def test_corr():
    # DataFrame
    df = pd.util.testing.makeMissingDataframe(0.3, 42)
    ddf = dd.from_pandas(df, npartitions=6)

    res = ddf.corr()
    res2 = ddf.corr(split_every=2)
    res3 = ddf.corr(min_periods=10)
    res4 = ddf.corr(min_periods=10, split_every=2)
    sol = df.corr()
    sol2 = df.corr(min_periods=10)
    assert_eq(res, sol)
    assert_eq(res2, sol)
    assert_eq(res3, sol2)
    assert_eq(res4, sol2)
    assert res._name == ddf.corr()._name
    assert res._name != res2._name
    assert res3._name != res4._name
    assert res._name != res3._name

    pytest.raises(NotImplementedError, lambda: ddf.corr(method='spearman'))

    # Series
    a = df.A
    b = df.B
    da = dd.from_pandas(a, npartitions=6)
    db = dd.from_pandas(b, npartitions=7)

    res = da.corr(db)
    res2 = da.corr(db, split_every=2)
    res3 = da.corr(db, min_periods=10)
    res4 = da.corr(db, min_periods=10, split_every=2)
    sol = da.corr(db)
    sol2 = da.corr(db, min_periods=10)
    assert_eq(res, sol)
    assert_eq(res2, sol)
    assert_eq(res3, sol2)
    assert_eq(res4, sol2)
    assert res._name == da.corr(db)._name
    assert res._name != res2._name
    assert res3._name != res4._name
    assert res._name != res3._name

    pytest.raises(NotImplementedError, lambda: da.corr(db, method='spearman'))
    pytest.raises(TypeError, lambda: da.corr(ddf))


def test_cov_corr_meta():
    df = pd.DataFrame({'a': np.array([1, 2, 3]),
                       'b': np.array([1.0, 2.0, 3.0], dtype='f4'),
                       'c': np.array([1.0, 2.0, 3.0])},
                      index=pd.Index([1, 2, 3], name='myindex'))
    ddf = dd.from_pandas(df, npartitions=2)
    assert_eq(ddf.corr(), df.corr())
    assert_eq(ddf.cov(), df.cov())
    assert ddf.a.cov(ddf.b)._meta.dtype == 'f8'
    assert ddf.a.corr(ddf.b)._meta.dtype == 'f8'


@pytest.mark.slow
def test_cov_corr_stable():
    df = pd.DataFrame(np.random.uniform(-1, 1, (20000000, 2)), columns=['a', 'b'])
    ddf = dd.from_pandas(df, npartitions=50)
    assert_eq(ddf.cov(split_every=8), df.cov())
    assert_eq(ddf.corr(split_every=8), df.corr())


def test_cov_corr_mixed():
    size = 1000
    d = {'dates' : pd.date_range('2015-01-01', periods=size, freq='1T'),
         'unique_id' : np.arange(0, size),
         'ints' : np.random.randint(0, size, size=size),
         'floats' : np.random.randn(size),
         'bools' : np.random.choice([0, 1], size=size),
         'int_nans' : np.random.choice([0, 1, np.nan], size=size),
         'float_nans' : np.random.choice([0.0, 1.0, np.nan], size=size),
         'constant' : 1,
         'int_categorical' : np.random.choice([10, 20, 30, 40, 50], size=size) ,
         'categorical_binary' : np.random.choice(['a', 'b'], size=size),
         'categorical_nans' : np.random.choice(['a', 'b', 'c'], size=size)}
    df = pd.DataFrame(d)
    df['hardbools'] = df['bools'] == 1
    df['categorical_nans'] = df['categorical_nans'].replace('c', np.nan)
    df['categorical_binary'] = df['categorical_binary'].astype('category')
    df['unique_id'] = df['unique_id'].astype(str)

    ddf = dd.from_pandas(df, npartitions=20)
    assert_eq(ddf.corr(split_every=4), df.corr(), check_divisions=False)
    assert_eq(ddf.cov(split_every=4), df.cov(), check_divisions=False)


def test_autocorr():
    x = pd.Series(np.random.random(100))
    dx = dd.from_pandas(x, npartitions=10)
    assert_eq(dx.autocorr(2), x.autocorr(2))
    assert_eq(dx.autocorr(0), x.autocorr(0))
    assert_eq(dx.autocorr(-2), x.autocorr(-2))
    assert_eq(dx.autocorr(2, split_every=3), x.autocorr(2))
    pytest.raises(TypeError, lambda: dx.autocorr(1.5))


def test_apply_infer_columns():
    df = pd.DataFrame({'x': [1, 2, 3, 4], 'y': [10, 20, 30, 40]})
    ddf = dd.from_pandas(df, npartitions=2)

    def return_df(x):
        # will create new DataFrame which columns is ['sum', 'mean']
        return pd.Series([x.sum(), x.mean()], index=['sum', 'mean'])

    # DataFrame to completely different DataFrame
    with pytest.warns(None):
        result = ddf.apply(return_df, axis=1)
    assert isinstance(result, dd.DataFrame)
    tm.assert_index_equal(result.columns, pd.Index(['sum', 'mean']))
    assert_eq(result, df.apply(return_df, axis=1))

    # DataFrame to Series
    with pytest.warns(None):
        result = ddf.apply(lambda x: 1, axis=1)
    assert isinstance(result, dd.Series)
    assert result.name is None
    assert_eq(result, df.apply(lambda x: 1, axis=1))

    def return_df2(x):
        return pd.Series([x * 2, x * 3], index=['x2', 'x3'])

    # Series to completely different DataFrame
    with pytest.warns(None):
        result = ddf.x.apply(return_df2)
    assert isinstance(result, dd.DataFrame)
    tm.assert_index_equal(result.columns, pd.Index(['x2', 'x3']))
    assert_eq(result, df.x.apply(return_df2))

    # Series to Series
    with pytest.warns(None):
        result = ddf.x.apply(lambda x: 1)
    assert isinstance(result, dd.Series)
    assert result.name == 'x'
    assert_eq(result, df.x.apply(lambda x: 1))


def test_index_time_properties():
    i = tm.makeTimeSeries()
    a = dd.from_pandas(i, npartitions=3)

    assert 'day' in dir(a.index)
    # returns a numpy array in pandas, but a Index in dask
    assert_eq(a.index.day, pd.Index(i.index.day))
    assert_eq(a.index.month, pd.Index(i.index.month))


def test_nlargest_nsmallest():
    from string import ascii_lowercase
    df = pd.DataFrame({'a': np.random.permutation(20),
                       'b': list(ascii_lowercase[:20]),
                       'c': np.random.permutation(20).astype('float64')})
    ddf = dd.from_pandas(df, npartitions=3)

    for m in ['nlargest', 'nsmallest']:
        f = lambda df, *args, **kwargs: getattr(df, m)(*args, **kwargs)

        res = f(ddf, 5, 'a')
        res2 = f(ddf, 5, 'a', split_every=2)
        sol = f(df, 5, 'a')
        assert_eq(res, sol)
        assert_eq(res2, sol)
        assert res._name != res2._name

        res = f(ddf, 5, ['a', 'c'])
        res2 = f(ddf, 5, ['a', 'c'], split_every=2)
        sol = f(df, 5, ['a', 'c'])
        assert_eq(res, sol)
        assert_eq(res2, sol)
        assert res._name != res2._name

        res = f(ddf.a, 5)
        res2 = f(ddf.a, 5, split_every=2)
        sol = f(df.a, 5)
        assert_eq(res, sol)
        assert_eq(res2, sol)
        assert res._name != res2._name


def test_reset_index():
    df = pd.DataFrame({'x': [1, 2, 3, 4], 'y': [10, 20, 30, 40]})
    ddf = dd.from_pandas(df, npartitions=2)

    sol = df.reset_index()
    res = ddf.reset_index()
    assert all(d is None for d in res.divisions)
    assert_eq(res, sol, check_index=False)

    sol = df.reset_index(drop=True)
    res = ddf.reset_index(drop=True)
    assert all(d is None for d in res.divisions)
    assert_eq(res, sol, check_index=False)

    sol = df.x.reset_index()
    res = ddf.x.reset_index()
    assert all(d is None for d in res.divisions)
    assert_eq(res, sol, check_index=False)

    sol = df.x.reset_index(drop=True)
    res = ddf.x.reset_index(drop=True)
    assert all(d is None for d in res.divisions)
    assert_eq(res, sol, check_index=False)


def test_dataframe_compute_forward_kwargs():
    x = dd.from_pandas(pd.DataFrame({'a': range(10)}), npartitions=2).a.sum()
    x.compute(bogus_keyword=10)


def test_series_iteritems():
    df = pd.DataFrame({'x': [1, 2, 3, 4]})
    ddf = dd.from_pandas(df, npartitions=2)
    for (a, b) in zip(df['x'].iteritems(), ddf['x'].iteritems()):
        assert a == b


def test_dataframe_iterrows():
    df = pd.DataFrame({'x': [1, 2, 3, 4], 'y': [10, 20, 30, 40]})
    ddf = dd.from_pandas(df, npartitions=2)

    for (a, b) in zip(df.iterrows(), ddf.iterrows()):
        tm.assert_series_equal(a[1], b[1])


def test_dataframe_itertuples():
    df = pd.DataFrame({'x': [1, 2, 3, 4], 'y': [10, 20, 30, 40]})
    ddf = dd.from_pandas(df, npartitions=2)

    for (a, b) in zip(df.itertuples(), ddf.itertuples()):
        assert a == b


def test_dataframe_itertuples_with_index_false():
    df = pd.DataFrame({'x': [1, 2, 3, 4], 'y': [10, 20, 30, 40]})
    ddf = dd.from_pandas(df, npartitions=2)

    for (a, b) in zip(df.itertuples(index=False), ddf.itertuples(index=False)):
        assert a == b


def test_dataframe_itertuples_with_name_none():
    df = pd.DataFrame({'x': [1, 2, 3, 4], 'y': [10, 20, 30, 40]})
    ddf = dd.from_pandas(df, npartitions=2)

    for (a, b) in zip(df.itertuples(name=None), ddf.itertuples(name=None)):
        assert a == b
        assert type(a) is type(b)


def test_astype():
    df = pd.DataFrame({'x': [1, 2, 3, None], 'y': [10, 20, 30, 40]},
                      index=[10, 20, 30, 40])
    a = dd.from_pandas(df, 2)

    assert_eq(a.astype(float), df.astype(float))
    assert_eq(a.x.astype(float), df.x.astype(float))


def test_astype_categoricals():
    df = pd.DataFrame({'x': ['a', 'b', 'c', 'b', 'c'],
                       'y': ['x', 'y', 'z', 'x', 'y'],
                       'z': [1, 2, 3, 4, 5]})
    df = df.astype({'y': 'category'})
    ddf = dd.from_pandas(df, 2)
    assert ddf.y.cat.known

    ddf2 = ddf.astype({'x': 'category'})
    assert not ddf2.x.cat.known
    assert ddf2.y.cat.known
    assert ddf2.x.dtype == 'category'
    assert ddf2.compute().x.dtype == 'category'

    dx = ddf.x.astype('category')
    assert not dx.cat.known
    assert dx.dtype == 'category'
    assert dx.compute().dtype == 'category'


def test_astype_categoricals_known():
    df = pd.DataFrame({'x': ['a', 'b', 'c', 'b', 'c'],
                       'y': ['x', 'y', 'z', 'y', 'z'],
                       'z': ['b', 'b', 'b', 'c', 'b'],
                       'other': [1, 2, 3, 4, 5]})
    ddf = dd.from_pandas(df, 2)

    abc = pd.api.types.CategoricalDtype(['a', 'b', 'c'])
    category = pd.api.types.CategoricalDtype()

    # DataFrame
    ddf2 = ddf.astype({'x': abc,
                       'y': category,
                       'z': 'category',
                       'other': 'f8'})

    for col, known in [('x', True), ('y', False), ('z', False)]:
        x = getattr(ddf2, col)
        assert pd.api.types.is_categorical_dtype(x.dtype)
        assert x.cat.known == known

    # Series
    for dtype, known in [('category', False), (category, False), (abc, True)]:
        dx2 = ddf.x.astype(dtype)
        assert pd.api.types.is_categorical_dtype(dx2.dtype)
        assert dx2.cat.known == known


def test_groupby_callable():
    a = pd.DataFrame({'x': [1, 2, 3, None], 'y': [10, 20, 30, 40]},
                     index=[1, 2, 3, 4])
    b = dd.from_pandas(a, 2)

    def iseven(x):
        return x % 2 == 0

    assert_eq(a.groupby(iseven).y.sum(),
              b.groupby(iseven).y.sum())
    assert_eq(a.y.groupby(iseven).sum(),
              b.y.groupby(iseven).sum())


def test_methods_tokenize_differently():
    df = pd.DataFrame({'x': [1, 2, 3, 4]})
    df = dd.from_pandas(df, npartitions=1)
    assert (df.x.map_partitions(lambda x: pd.Series(x.min()))._name !=
            df.x.map_partitions(lambda x: pd.Series(x.max()))._name)


def _assert_info(df, ddf, memory_usage=True):
    from io import StringIO
    assert isinstance(df, pd.DataFrame)
    assert isinstance(ddf, dd.DataFrame)

    buf_pd, buf_da = StringIO(), StringIO()

    df.info(buf=buf_pd, memory_usage=memory_usage)
    ddf.info(buf=buf_da, verbose=True, memory_usage=memory_usage)

    stdout_pd = buf_pd.getvalue()
    stdout_da = buf_da.getvalue()
    stdout_da = stdout_da.replace(str(type(ddf)), str(type(df)))
    assert stdout_pd == stdout_da


def test_info():
    from io import StringIO
    from dask.compatibility import unicode
    pandas_format._put_lines = put_lines

    test_frames = [
        pd.DataFrame({'x': [1, 2, 3, 4], 'y': [1, 0, 1, 0]}, index=pd.Int64Index(range(4))),  # No RangeIndex in dask
        pd.DataFrame()
    ]

    for df in test_frames:
        ddf = dd.from_pandas(df, npartitions=4)
        _assert_info(df, ddf)

    buf = StringIO()
    ddf = dd.from_pandas(pd.DataFrame({'x': [1, 2, 3, 4], 'y': [1, 0, 1, 0]}, index=range(4)), npartitions=4)

    # Verbose=False
    ddf.info(buf=buf, verbose=False)
    assert buf.getvalue() == unicode("<class 'dask.dataframe.core.DataFrame'>\n"
                                     "Columns: 2 entries, x to y\n"
                                     "dtypes: int64(2)")

    # buf=None
    assert ddf.info(buf=None) is None


def test_groupby_multilevel_info():
    # GH 1844
    from io import StringIO
    from dask.compatibility import unicode

    pandas_format._put_lines = put_lines

    df = pd.DataFrame({'A': [1, 1, 2, 2],
                       'B': [1, 2, 3, 4],
                       'C': [1, 2, 3, 4]})
    ddf = dd.from_pandas(df, npartitions=2)

    g = ddf.groupby(['A', 'B']).sum()
    # slight difference between memory repr (single additional space)
    _assert_info(g.compute(), g, memory_usage=False)

    buf = StringIO()
    g.info(buf, verbose=False)
    assert buf.getvalue() == unicode("""<class 'dask.dataframe.core.DataFrame'>
Columns: 1 entries, C to C
dtypes: int64(1)""")

    # multilevel
    g = ddf.groupby(['A', 'B']).agg(['count', 'sum'])
    _assert_info(g.compute(), g, memory_usage=False)

    buf = StringIO()
    g.info(buf, verbose=False)
    expected = unicode(textwrap.dedent("""\
    <class 'dask.dataframe.core.DataFrame'>
    Columns: 2 entries, ('C', 'count') to ('C', 'sum')
    dtypes: int64(2)"""))
    assert buf.getvalue() == expected


def test_categorize_info():
    # assert that we can call info after categorize
    # workaround for: https://github.com/pydata/pandas/issues/14368
    from io import StringIO
    from dask.compatibility import unicode
    pandas_format._put_lines = put_lines

    df = pd.DataFrame({'x': [1, 2, 3, 4],
                       'y': pd.Series(list('aabc')),
                       'z': pd.Series(list('aabc'))},
                      index=pd.Int64Index(range(4)))  # No RangeIndex in dask
    ddf = dd.from_pandas(df, npartitions=4).categorize(['y'])

    # Verbose=False
    buf = StringIO()
    ddf.info(buf=buf, verbose=True)
    expected = unicode("<class 'dask.dataframe.core.DataFrame'>\n"
                       "Int64Index: 4 entries, 0 to 3\n"
                       "Data columns (total 3 columns):\n"
                       "x    4 non-null int64\n"
                       "y    4 non-null category\n"
                       "z    4 non-null object\n"
                       "dtypes: category(1), object(1), int64(1)")
    assert buf.getvalue() == expected


def test_gh_1301():
    df = pd.DataFrame([['1', '2'], ['3', '4']])
    ddf = dd.from_pandas(df, npartitions=2)
    ddf2 = ddf.assign(y=ddf[1].astype(int))
    assert_eq(ddf2, df.assign(y=df[1].astype(int)))

    assert ddf2.dtypes['y'] == np.dtype(int)


def test_timeseries_sorted():
    df = tm.makeTimeDataFrame()
    ddf = dd.from_pandas(df.reset_index(), npartitions=2)
    df.index.name = 'index'
    assert_eq(ddf.set_index('index', sorted=True, drop=True), df)


def test_column_assignment():
    df = pd.DataFrame({'x': [1, 2, 3, 4], 'y': [1, 0, 1, 0]})
    ddf = dd.from_pandas(df, npartitions=2)
    orig = ddf.copy()
    ddf['z'] = ddf.x + ddf.y
    df['z'] = df.x + df.y

    assert_eq(df, ddf)
    assert 'z' not in orig.columns


def test_columns_assignment():
    df = pd.DataFrame({'x': [1, 2, 3, 4]})
    ddf = dd.from_pandas(df, npartitions=2)

    df2 = df.assign(y=df.x + 1, z=df.x - 1)
    df[['a', 'b']] = df2[['y', 'z']]

    ddf2 = ddf.assign(y=ddf.x + 1, z=ddf.x - 1)
    ddf[['a', 'b']] = ddf2[['y', 'z']]

    assert_eq(df, ddf)


def test_attribute_assignment():
    df = pd.DataFrame({'x': [1, 2, 3, 4, 5],
                       'y': [1., 2., 3., 4., 5.]})
    ddf = dd.from_pandas(df, npartitions=2)

    ddf.y = ddf.x + ddf.y
    assert_eq(ddf, df.assign(y=df.x + df.y))


def test_setitem_triggering_realign():
    a = dd.from_pandas(pd.DataFrame({"A": range(12)}), npartitions=3)
    b = dd.from_pandas(pd.Series(range(12), name='B'), npartitions=4)
    a['C'] = b
    assert len(a) == 12


def test_inplace_operators():
    df = pd.DataFrame({'x': [1, 2, 3, 4, 5],
                       'y': [1., 2., 3., 4., 5.]})
    ddf = dd.from_pandas(df, npartitions=2)

    ddf.y **= 0.5

    assert_eq(ddf.y, df.y ** 0.5)
    assert_eq(ddf, df.assign(y=df.y ** 0.5))


@pytest.mark.parametrize("skipna", [True, False])
@pytest.mark.parametrize("idx", [
    np.arange(100),
    sorted(np.random.random(size=100)),
    pd.date_range('20150101', periods=100)
])
def test_idxmaxmin(idx, skipna):
    df = pd.DataFrame(np.random.randn(100, 5), columns=list('abcde'), index=idx)
    df.b.iloc[31] = np.nan
    df.d.iloc[78] = np.nan
    ddf = dd.from_pandas(df, npartitions=3)

    with warnings.catch_warnings(record=True):
        assert_eq(df.idxmax(axis=1, skipna=skipna),
                  ddf.idxmax(axis=1, skipna=skipna))
        assert_eq(df.idxmin(axis=1, skipna=skipna),
                  ddf.idxmin(axis=1, skipna=skipna))

        assert_eq(df.idxmax(skipna=skipna), ddf.idxmax(skipna=skipna))
        assert_eq(df.idxmax(skipna=skipna),
                  ddf.idxmax(skipna=skipna, split_every=2))
        assert (ddf.idxmax(skipna=skipna)._name !=
                ddf.idxmax(skipna=skipna, split_every=2)._name)

        assert_eq(df.idxmin(skipna=skipna), ddf.idxmin(skipna=skipna))
        assert_eq(df.idxmin(skipna=skipna),
                  ddf.idxmin(skipna=skipna, split_every=2))
        assert (ddf.idxmin(skipna=skipna)._name !=
                ddf.idxmin(skipna=skipna, split_every=2)._name)

        assert_eq(df.a.idxmax(skipna=skipna), ddf.a.idxmax(skipna=skipna))
        assert_eq(df.a.idxmax(skipna=skipna),
                  ddf.a.idxmax(skipna=skipna, split_every=2))
        assert (ddf.a.idxmax(skipna=skipna)._name !=
                ddf.a.idxmax(skipna=skipna, split_every=2)._name)

        assert_eq(df.a.idxmin(skipna=skipna), ddf.a.idxmin(skipna=skipna))
        assert_eq(df.a.idxmin(skipna=skipna),
                  ddf.a.idxmin(skipna=skipna, split_every=2))
        assert (ddf.a.idxmin(skipna=skipna)._name !=
                ddf.a.idxmin(skipna=skipna, split_every=2)._name)


def test_idxmaxmin_empty_partitions():
    df = pd.DataFrame({'a': [1, 2, 3],
                       'b': [1.5, 2, 3],
                       'c': [np.NaN] * 3,
                       'd': [1, 2, np.NaN]})
    empty = df.iloc[:0]

    ddf = dd.concat([dd.from_pandas(df, npartitions=1)] +
                    [dd.from_pandas(empty, npartitions=1)] * 10)

    for skipna in [True, False]:
        assert_eq(ddf.idxmin(skipna=skipna, split_every=3),
                  df.idxmin(skipna=skipna))

    assert_eq(ddf[['a', 'b', 'd']].idxmin(skipna=skipna, split_every=3),
              df[['a', 'b', 'd']].idxmin(skipna=skipna))

    assert_eq(ddf.b.idxmax(split_every=3), df.b.idxmax())

    # Completely empty raises
    ddf = dd.concat([dd.from_pandas(empty, npartitions=1)] * 10)
    with pytest.raises(ValueError):
        ddf.idxmax().compute()
    with pytest.raises(ValueError):
        ddf.b.idxmax().compute()


def test_getitem_meta():
    data = {'col1': ['a', 'a', 'b'],
            'col2': [0, 1, 0]}

    df = pd.DataFrame(data=data, columns=['col1', 'col2'])
    ddf = dd.from_pandas(df, npartitions=1)

    assert_eq(df.col2[df.col1 == 'a'], ddf.col2[ddf.col1 == 'a'])


def test_getitem_multilevel():
    pdf = pd.DataFrame({('A', '0') : [1,2,2], ('B', '1') : [1,2,3]})
    ddf = dd.from_pandas(pdf, npartitions=3)

    assert_eq(pdf['A', '0'], ddf['A', '0'])
    assert_eq(pdf[[('A', '0'), ('B', '1')]], ddf[[('A', '0'), ('B', '1')]])


def test_getitem_string_subclass():
    df = pd.DataFrame({'column_1': list(range(10))})
    ddf = dd.from_pandas(df, npartitions=3)

    class string_subclass(str):
        pass
    column_1 = string_subclass('column_1')

    assert_eq(df[column_1], ddf[column_1])


@pytest.mark.parametrize('col_type', [list, np.array, pd.Series, pd.Index])
def test_getitem_column_types(col_type):
    df = pd.DataFrame({'A': [1, 2], 'B': [3, 4], 'C': [5, 6]})
    ddf = dd.from_pandas(df, 2)
    cols = col_type(['C', 'A', 'B'])

    assert_eq(df[cols], ddf[cols])


def test_ipython_completion():
    df = pd.DataFrame({'a': [1], 'b': [2]})
    ddf = dd.from_pandas(df, npartitions=1)

    completions = ddf._ipython_key_completions_()
    assert 'a' in completions
    assert 'b' in completions
    assert 'c' not in completions


def test_diff():
    df = pd.DataFrame(np.random.randn(100, 5), columns=list('abcde'))
    ddf = dd.from_pandas(df, 5)

    assert_eq(ddf.diff(), df.diff())
    assert_eq(ddf.diff(0), df.diff(0))
    assert_eq(ddf.diff(2), df.diff(2))
    assert_eq(ddf.diff(-2), df.diff(-2))

    assert_eq(ddf.diff(2, axis=1), df.diff(2, axis=1))

    assert_eq(ddf.a.diff(), df.a.diff())
    assert_eq(ddf.a.diff(0), df.a.diff(0))
    assert_eq(ddf.a.diff(2), df.a.diff(2))
    assert_eq(ddf.a.diff(-2), df.a.diff(-2))

    assert ddf.diff(2)._name == ddf.diff(2)._name
    assert ddf.diff(2)._name != ddf.diff(3)._name
    pytest.raises(TypeError, lambda: ddf.diff(1.5))


def test_shift():
    df = tm.makeTimeDataFrame()
    ddf = dd.from_pandas(df, npartitions=4)

    # DataFrame
    assert_eq(ddf.shift(), df.shift())
    assert_eq(ddf.shift(0), df.shift(0))
    assert_eq(ddf.shift(2), df.shift(2))
    assert_eq(ddf.shift(-2), df.shift(-2))

    assert_eq(ddf.shift(2, axis=1), df.shift(2, axis=1))

    # Series
    assert_eq(ddf.A.shift(), df.A.shift())
    assert_eq(ddf.A.shift(0), df.A.shift(0))
    assert_eq(ddf.A.shift(2), df.A.shift(2))
    assert_eq(ddf.A.shift(-2), df.A.shift(-2))

    with pytest.raises(TypeError):
        ddf.shift(1.5)


@pytest.mark.parametrize('data_freq,divs1', [('B', False), ('D', True), ('H', True)])
def test_shift_with_freq_DatetimeIndex(data_freq, divs1):
    df = tm.makeTimeDataFrame(30)
    df = df.set_index(tm.makeDateIndex(30, freq=data_freq))
    ddf = dd.from_pandas(df, npartitions=4)
    for freq, divs2 in [('S', True), ('W', False),
                        (pd.Timedelta(10, unit='h'), True)]:
        for d, p in [(ddf, df), (ddf.A, df.A), (ddf.index, df.index)]:
            res = d.shift(2, freq=freq)
            assert_eq(res, p.shift(2, freq=freq))
            assert res.known_divisions == divs2
    # Index shifts also work with freq=None
    res = ddf.index.shift(2)
    assert_eq(res, df.index.shift(2))
    assert res.known_divisions == divs1


@pytest.mark.parametrize('data_freq,divs', [('B', False), ('D', True), ('H', True)])
def test_shift_with_freq_PeriodIndex(data_freq, divs):
    df = tm.makeTimeDataFrame(30)
    # PeriodIndex
    df = df.set_index(pd.period_range('2000-01-01', periods=30,
                                      freq=data_freq))
    ddf = dd.from_pandas(df, npartitions=4)
    for d, p in [(ddf, df), (ddf.A, df.A)]:
        res = d.shift(2, freq=data_freq)
        assert_eq(res, p.shift(2, freq=data_freq))
        assert res.known_divisions == divs
    # PeriodIndex.shift doesn't have `freq` parameter
    res = ddf.index.shift(2)
    assert_eq(res, df.index.shift(2))
    assert res.known_divisions == divs

    df = tm.makeTimeDataFrame(30)
    with pytest.raises(ValueError):
        ddf.index.shift(2, freq='D')  # freq keyword not supported


def test_shift_with_freq_TimedeltaIndex():
    df = tm.makeTimeDataFrame(30)
    # TimedeltaIndex
    for data_freq in ['T', 'D', 'H']:
        df = df.set_index(tm.makeTimedeltaIndex(30, freq=data_freq))
        ddf = dd.from_pandas(df, npartitions=4)
        for freq in ['S', pd.Timedelta(10, unit='h')]:
            for d, p in [(ddf, df), (ddf.A, df.A), (ddf.index, df.index)]:
                res = d.shift(2, freq=freq)
                assert_eq(res, p.shift(2, freq=freq))
                assert res.known_divisions
        # Index shifts also work with freq=None
        res = ddf.index.shift(2)
        assert_eq(res, df.index.shift(2))
        assert res.known_divisions


def test_shift_with_freq_errors():
    # Other index types error
    df = tm.makeDataFrame()
    ddf = dd.from_pandas(df, npartitions=4)
    pytest.raises(NotImplementedError, lambda: ddf.shift(2, freq='S'))
    pytest.raises(NotImplementedError, lambda: ddf.A.shift(2, freq='S'))
    pytest.raises(NotImplementedError, lambda: ddf.index.shift(2))


@pytest.mark.parametrize('method', ['first', 'last'])
def test_first_and_last(method):
    f = lambda x, offset: getattr(x, method)(offset)
    freqs = ['12h', 'D']
    offsets = ['0d', '100h', '20d', '20B', '3W', '3M', '400d', '13M']
    for freq in freqs:
        index = pd.date_range('1/1/2000', '1/1/2001', freq=freq)[::4]
        df = pd.DataFrame(np.random.random((len(index), 4)), index=index,
                          columns=['A', 'B', 'C', 'D'])
        ddf = dd.from_pandas(df, npartitions=10)
        for offset in offsets:
            assert_eq(f(ddf, offset), f(df, offset))
            assert_eq(f(ddf.A, offset), f(df.A, offset))


@pytest.mark.parametrize('npartitions', [1, 4, 20])
@pytest.mark.parametrize('split_every', [2, 5])
@pytest.mark.parametrize('split_out', [None, 1, 5, 20])
def test_hash_split_unique(npartitions, split_every, split_out):
    from string import ascii_lowercase
    s = pd.Series(np.random.choice(list(ascii_lowercase), 1000, replace=True))
    ds = dd.from_pandas(s, npartitions=npartitions)

    dropped = ds.unique(split_every=split_every, split_out=split_out)

    dsk = dropped.__dask_optimize__(dropped.dask, dropped.__dask_keys__())
    from dask.core import get_deps
    dependencies, dependents = get_deps(dsk)

    assert len([k for k, v in dependencies.items() if not v]) == npartitions
    assert dropped.npartitions == (split_out or 1)
    assert sorted(dropped.compute(scheduler='sync')) == sorted(s.unique())


@pytest.mark.parametrize('split_every', [None, 2])
def test_split_out_drop_duplicates(split_every):
    x = np.concatenate([np.arange(10)] * 100)[:, None]
    y = x.copy()
    z = np.concatenate([np.arange(20)] * 50)[:, None]
    rs = np.random.RandomState(1)
    rs.shuffle(x)
    rs.shuffle(y)
    rs.shuffle(z)
    df = pd.DataFrame(np.concatenate([x, y, z], axis=1), columns=['x', 'y', 'z'])
    ddf = dd.from_pandas(df, npartitions=20)

    for subset, keep in product([None, ['x', 'z']], ['first', 'last']):
        sol = df.drop_duplicates(subset=subset, keep=keep)
        res = ddf.drop_duplicates(subset=subset, keep=keep,
                                  split_every=split_every, split_out=10)
        assert res.npartitions == 10
        assert_eq(sol, res)


@pytest.mark.parametrize('split_every', [None, 2])
def test_split_out_value_counts(split_every):
    df = pd.DataFrame({'x': [1, 2, 3] * 100})
    ddf = dd.from_pandas(df, npartitions=5)

    assert ddf.x.value_counts(split_out=10, split_every=split_every).npartitions == 10
    assert_eq(ddf.x.value_counts(split_out=10, split_every=split_every), df.x.value_counts())


def test_values():
    from dask.array.utils import assert_eq
    df = pd.DataFrame({'x': ['a', 'b', 'c', 'd'],
                       'y': [2, 3, 4, 5]},
                      index=pd.Index([1., 2., 3., 4.], name='ind'))
    ddf = dd.from_pandas(df, 2)

    assert_eq(df.values, ddf.values)
    assert_eq(df.x.values, ddf.x.values)
    assert_eq(df.y.values, ddf.y.values)
    assert_eq(df.index.values, ddf.index.values)


def test_copy():
    df = pd.DataFrame({'x': [1, 2, 3]})

    a = dd.from_pandas(df, npartitions=2)
    b = a.copy()

    a['y'] = a.x * 2

    assert_eq(b, df)

    df['y'] = df.x * 2


def test_del():
    df = pd.DataFrame({'x': ['a', 'b', 'c', 'd'],
                       'y': [2, 3, 4, 5]},
                      index=pd.Index([1., 2., 3., 4.], name='ind'))
    a = dd.from_pandas(df, 2)
    b = a.copy()

    del a['x']
    assert_eq(b, df)

    del df['x']
    assert_eq(a, df)


@pytest.mark.parametrize('index', [True, False])
@pytest.mark.parametrize('deep', [True, False])
def test_memory_usage(index, deep):
    df = pd.DataFrame({'x': [1, 2, 3],
                       'y': [1.0, 2.0, 3.0],
                       'z': ['a', 'b', 'c']})
    ddf = dd.from_pandas(df, npartitions=2)

    assert_eq(df.memory_usage(index=index, deep=deep),
              ddf.memory_usage(index=index, deep=deep))
    assert (df.x.memory_usage(index=index, deep=deep) ==
            ddf.x.memory_usage(index=index, deep=deep).compute())


@pytest.mark.parametrize('reduction', ['sum', 'mean', 'std', 'var', 'count',
                                       'min', 'max', 'idxmin', 'idxmax',
                                       'prod', 'all', 'sem'])
def test_dataframe_reductions_arithmetic(reduction):
    df = pd.DataFrame({'x': [1, 2, 3, 4, 5],
                       'y': [1.1, 2.2, 3.3, 4.4, 5.5]})
    ddf = dd.from_pandas(df, npartitions=3)

    assert_eq(ddf - (getattr(ddf, reduction)() + 1),
              df - (getattr(df, reduction)() + 1))


def test_datetime_loc_open_slicing():
    dtRange = pd.date_range('01.01.2015','05.05.2015')
    df = pd.DataFrame(np.random.random((len(dtRange), 2)), index=dtRange)
    ddf = dd.from_pandas(df, npartitions=5)
    assert_eq(df.loc[:'02.02.2015'], ddf.loc[:'02.02.2015'])
    assert_eq(df.loc['02.02.2015':], ddf.loc['02.02.2015':])
    assert_eq(df[0].loc[:'02.02.2015'], ddf[0].loc[:'02.02.2015'])
    assert_eq(df[0].loc['02.02.2015':], ddf[0].loc['02.02.2015':])


def test_to_datetime():
    df = pd.DataFrame({'year': [2015, 2016],
                       'month': [2, 3],
                       'day': [4, 5]})
    ddf = dd.from_pandas(df, npartitions=2)

    assert_eq(pd.to_datetime(df), dd.to_datetime(ddf))

    s = pd.Series(['3/11/2000', '3/12/2000', '3/13/2000'] * 100)
    ds = dd.from_pandas(s, npartitions=10)

    assert_eq(pd.to_datetime(s, infer_datetime_format=True),
              dd.to_datetime(ds, infer_datetime_format=True))


def test_to_timedelta():
    s = pd.Series(range(10))
    ds = dd.from_pandas(s, npartitions=2)

    assert_eq(pd.to_timedelta(s), dd.to_timedelta(ds))
    assert_eq(pd.to_timedelta(s, unit='h'), dd.to_timedelta(ds, unit='h'))

    s = pd.Series([1, 2, 'this will error'])
    ds = dd.from_pandas(s, npartitions=2)
    assert_eq(pd.to_timedelta(s, errors='coerce'),
              dd.to_timedelta(ds, errors='coerce'))


@pytest.mark.skipif(PANDAS_VERSION < '0.22.0',
                    reason="No isna method")
@pytest.mark.parametrize('values', [[np.NaN, 0], [1, 1]])
def test_isna(values):
    s = pd.Series(values)
    ds = dd.from_pandas(s, npartitions=2)

    assert_eq(pd.isna(s), dd.isna(ds))


@pytest.mark.parametrize('drop', [0, 9])
def test_slice_on_filtered_boundary(drop):
    # https://github.com/dask/dask/issues/2211
    x = np.arange(10)
    x[[5, 6]] -= 2
    df = pd.DataFrame({"A": x, "B": np.arange(len(x))})
    pdf = df.set_index("A").query("B != {}".format(drop))
    ddf = dd.from_pandas(df, 1).set_index("A").query("B != {}".format(drop))

    result = dd.concat([ddf, ddf.rename(columns={"B": "C"})], axis=1)
    expected = pd.concat([pdf, pdf.rename(columns={"B": "C"})], axis=1)
    assert_eq(result, expected)


def test_boundary_slice_nonmonotonic():
    x = np.array([-1, -2, 2, 4, 3])
    df = pd.DataFrame({"B": range(len(x))}, index=x)
    result = methods.boundary_slice(df, 0, 4)
    expected = df.iloc[2:]
    tm.assert_frame_equal(result, expected)

    result = methods.boundary_slice(df, -1, 4)
    expected = df.drop(-2)
    tm.assert_frame_equal(result, expected)

    result = methods.boundary_slice(df, -2, 3)
    expected = df.drop(4)
    tm.assert_frame_equal(result, expected)

    result = methods.boundary_slice(df, -2, 3.5)
    expected = df.drop(4)
    tm.assert_frame_equal(result, expected)

    result = methods.boundary_slice(df, -2, 4)
    expected = df
    tm.assert_frame_equal(result, expected)


def test_boundary_slice_empty():
    df = pd.DataFrame()
    result = methods.boundary_slice(df, 1, 4)
    expected = pd.DataFrame()
    tm.assert_frame_equal(result, expected)


@pytest.mark.parametrize('start, stop, right_boundary, left_boundary, drop', [
    (-1, None, False, False, [-1, -2]),
    (-1, None, False, True, [-2]),
    (None, 3, False, False, [3, 4]),
    (None, 3, True, False, [4]),
    # Missing keys
    (-.5, None, False, False, [-1, -2]),
    (-.5, None, False, True, [-1, -2]),
    (-1.5, None, False, True, [-2]),
    (None, 3.5, False, False, [4]),
    (None, 3.5, True, False, [4]),
    (None, 2.5, False, False, [3, 4]),
])
def test_with_boundary(start, stop, right_boundary, left_boundary, drop):
    x = np.array([-1, -2, 2, 4, 3])
    df = pd.DataFrame({"B": range(len(x))}, index=x)
    result = methods.boundary_slice(df, start, stop, right_boundary, left_boundary)
    expected = df.drop(drop)
    tm.assert_frame_equal(result, expected)


@pytest.mark.parametrize('index, left, right', [
    (range(10), 0, 9),
    (range(10), -1, None),
    (range(10), None, 10),
    ([-1, 0, 2, 1], None, None),
    ([-1, 0, 2, 1], -1, None),
    ([-1, 0, 2, 1], None, 2),
    ([-1, 0, 2, 1], -2, 3),
    (pd.date_range("2017", periods=10), None, None),
    (pd.date_range("2017", periods=10), pd.Timestamp("2017"), None),
    (pd.date_range("2017", periods=10), None, pd.Timestamp("2017-01-10")),
    (pd.date_range("2017", periods=10), pd.Timestamp("2016"), None),
    (pd.date_range("2017", periods=10), None, pd.Timestamp("2018")),
])
def test_boundary_slice_same(index, left, right):
    df = pd.DataFrame({"A": range(len(index))}, index=index)
    result = methods.boundary_slice(df, left, right)
    tm.assert_frame_equal(result, df)


def test_better_errors_object_reductions():
    # GH2452
    s = pd.Series(['a', 'b', 'c', 'd'])
    ds = dd.from_pandas(s, npartitions=2)
    with pytest.raises(ValueError) as err:
        ds.mean()
    assert str(err.value) == "`mean` not supported with object series"


def test_sample_empty_partitions():
    @dask.delayed
    def make_df(n):
        return pd.DataFrame(np.zeros((n, 4)), columns=list('abcd'))
    ddf = dd.from_delayed([make_df(0), make_df(100), make_df(0)])
    ddf2 = ddf.sample(frac=0.2)
    # smoke test sample on empty partitions
    res = ddf2.compute()
    assert res.dtypes.equals(ddf2.dtypes)


def test_coerce():
    df = pd.DataFrame(np.arange(100).reshape((10,10)))
    ddf = dd.from_pandas(df, npartitions=2)
    funcs = (int, float, complex)
    for d,t in product(funcs,(ddf, ddf[0])):
        pytest.raises(TypeError, lambda: t(d))


def test_bool():
    df = pd.DataFrame(np.arange(100).reshape((10,10)))
    ddf = dd.from_pandas(df, npartitions=2)
    conditions = [ddf, ddf[0], ddf == ddf, ddf[0] == ddf[0]]
    for cond in conditions:
        with pytest.raises(ValueError):
            bool(cond)


def test_cumulative_multiple_columns():
    # GH 3037
    df = pd.DataFrame(np.random.randn(100, 5), columns=list('abcde'))
    ddf = dd.from_pandas(df, 5)

    for d in [ddf, df]:
        for c in df.columns:
            d[c + 'cs'] = d[c].cumsum()
            d[c + 'cmin'] = d[c].cummin()
            d[c + 'cmax'] = d[c].cummax()
            d[c + 'cp'] = d[c].cumprod()

    assert_eq(ddf, df)


@pytest.mark.parametrize('func', [np.asarray, M.to_records])
def test_map_partition_array(func):
    from dask.array.utils import assert_eq
    df = pd.DataFrame({'x': [1, 2, 3, 4, 5],
                       'y': [6.0, 7.0, 8.0, 9.0, 10.0]},
                      index=['a', 'b', 'c', 'd', 'e'])
    ddf = dd.from_pandas(df, npartitions=2)

    for pre in [lambda a: a,
                lambda a: a.x,
                lambda a: a.y,
                lambda a: a.index]:

        try:
            expected = func(pre(df))
        except Exception:
            continue
        x = pre(ddf).map_partitions(func)
        assert_eq(x, expected)

        assert isinstance(x, da.Array)
        assert x.chunks[0] == (np.nan, np.nan)


def test_map_partition_sparse():
    sparse = pytest.importorskip('sparse')
    # Aviod searchsorted failure.
    pytest.importorskip("numba", minversion="0.40.0")

    df = pd.DataFrame({'x': [1, 2, 3, 4, 5],
                       'y': [6.0, 7.0, 8.0, 9.0, 10.0]},
                      index=['a', 'b', 'c', 'd', 'e'])
    ddf = dd.from_pandas(df, npartitions=2)

    def f(d):
        return sparse.COO(np.array(d))

    for pre in [lambda a: a,
                lambda a: a.x]:
        expected = f(pre(df))
        result = pre(ddf).map_partitions(f)
        assert isinstance(result, da.Array)
        computed = result.compute()
        assert (computed.data == expected.data).all()
        assert (computed.coords == expected.coords).all()


def test_mixed_dask_array_operations():
    df = pd.DataFrame({'x': [1, 2, 3]}, index=[4, 5, 6])
    ddf = dd.from_pandas(df, npartitions=2)

    assert_eq(df.x + df.x.values,
              ddf.x + ddf.x.values)
    assert_eq(df.x.values + df.x,
              ddf.x.values + ddf.x)

    assert_eq(df.x + df.index.values,
              ddf.x + ddf.index.values)
    assert_eq(df.index.values + df.x,
              ddf.index.values + ddf.x)

    assert_eq(df.x + df.x.values.sum(),
              ddf.x + ddf.x.values.sum())


def test_mixed_dask_array_operations_errors():
    df = pd.DataFrame({'x': [1, 2, 3, 4, 5]}, index=[4, 5, 6, 7, 8])
    ddf = dd.from_pandas(df, npartitions=2)

    x = da.arange(5, chunks=((1, 4),))
    x._chunks = ((np.nan, np.nan),)

    with pytest.raises(ValueError):
        (ddf.x + x).compute()

    x = da.arange(5, chunks=((2, 2, 1),))
    with pytest.raises(ValueError) as info:
        ddf.x + x

    assert 'add' in str(info.value)


def test_mixed_dask_array_multi_dimensional():
    df = pd.DataFrame({'x': [1, 2, 3, 4, 5],
                       'y': [5., 6., 7., 8., 9.]},
                      columns=['x', 'y'])
    ddf = dd.from_pandas(df, npartitions=2)

    x = (df.values + 1).astype(float)
    dx = (ddf.values + 1).astype(float)

    assert_eq(ddf + dx + 1, df + x + 1)
    assert_eq(ddf + dx.rechunk((None, 1)) + 1, df + x + 1)
    assert_eq(ddf[['y', 'x']] + dx + 1, df[['y', 'x']] + x + 1)


def test_meta_raises():
    # Raise when we use a user defined fucntion
    s = pd.Series(['abcd', 'abcd'])
    ds = dd.from_pandas(s, npartitions=2)
    try:
        ds.map(lambda x: x[3])
    except ValueError as e:
        assert "meta=" in str(e)

    # But not otherwise
    df = pd.DataFrame({'a': ['x', 'y', 'y'],
                       'b': ['x', 'y', 'z'],
                       'c': [1, 2, 3]})
    ddf = dd.from_pandas(df, npartitions=1)

    with pytest.raises(Exception) as info:
        ddf.a + ddf.c

    assert "meta=" not in str(info.value)


def test_dask_dataframe_holds_scipy_sparse_containers():
    sparse = pytest.importorskip('scipy.sparse')
    da = pytest.importorskip('dask.array')
    x = da.random.random((1000, 10), chunks=(100, 10))
    x[x < 0.9] = 0
    df = dd.from_dask_array(x)
    y = df.map_partitions(sparse.csr_matrix)

    assert isinstance(y, da.Array)

    vs = y.to_delayed().flatten().tolist()
    values = dask.compute(*vs, scheduler='single-threaded')
    assert all(isinstance(v, sparse.csr_matrix) for v in values)


def test_map_partitions_delays_large_inputs():
    df = pd.DataFrame({'x': [1, 2, 3, 4]})
    ddf = dd.from_pandas(df, npartitions=2)

    big = np.ones(1000000)

    b = ddf.map_partitions(lambda x, y: x, y=big)
    assert any(big is v for v in b.dask.values())

    a = ddf.map_partitions(lambda x, y: x, big)
    assert any(big is v for v in a.dask.values())


def test_partitions_indexer():
    df = pd.DataFrame({'x': range(10)})
    ddf = dd.from_pandas(df, npartitions=5)

    assert_eq(ddf.partitions[0], ddf.get_partition(0))
    assert_eq(ddf.partitions[3], ddf.get_partition(3))
    assert_eq(ddf.partitions[-1], ddf.get_partition(4))

    assert ddf.partitions[:3].npartitions == 3
    assert ddf.x.partitions[:3].npartitions == 3

    assert ddf.x.partitions[::2].compute().tolist() == [0, 1, 4, 5, 8, 9]


def test_mod_eq():
    df = pd.DataFrame({'a': [1, 2, 3]})
    ddf = dd.from_pandas(df, npartitions=1)
    assert_eq(df, ddf)
    assert_eq(df.a, ddf.a)
    assert_eq(df.a + 2, ddf.a + 2)
    assert_eq(df.a + 2 == 0, ddf.a + 2 == 0)


def test_setitem():
    df = pd.DataFrame({"A": [1, 2], "B": [3, 4]})
    ddf = dd.from_pandas(df.copy(), 2)
    df[df.columns] = 1
    ddf[ddf.columns] = 1
    assert_eq(df, ddf)


def test_broadcast():
    df = pd.DataFrame({'x': [1, 2, 3, 4, 5]})
    ddf = dd.from_pandas(df, npartitions=2)
    assert_eq(ddf - (ddf.sum() + 1),
              df - (df.sum() + 1))


def test_scalar_with_array():
    df = pd.DataFrame({'x': [1, 2, 3, 4, 5]})
    ddf = dd.from_pandas(df, npartitions=2)

    da.utils.assert_eq(df.x.values + df.x.mean(),
                       ddf.x.values + ddf.x.mean())


def test_has_parallel_type():
    assert has_parallel_type(pd.DataFrame())
    assert has_parallel_type(pd.Series())
    assert not has_parallel_type(123)


def test_meta_error_message():
    with pytest.raises(TypeError) as info:
        dd.DataFrame({('x', 1): 123}, 'x', pd.Series(), [None, None])

    assert 'Series' in str(info.value)
    assert 'DataFrame' in str(info.value)
    assert 'pandas' in str(info.value)


def test_assign_index():
    df = pd.DataFrame({'x': [1, 2, 3, 4, 5]})
    ddf = dd.from_pandas(df, npartitions=2)

    ddf_copy = ddf.copy()

    ddf.index = ddf.index * 10

    expected = df.copy()
    expected.index = expected.index * 10

    assert_eq(ddf, expected)
    assert_eq(ddf_copy, df)


def test_index_divisions():
    df = pd.DataFrame({'x': [1, 2, 3, 4, 5]})
    ddf = dd.from_pandas(df, npartitions=2)

    assert_eq(ddf.index + 1, df.index + 1)
    assert_eq(10 * ddf.index, 10 * df.index)
    assert_eq(-ddf.index, -df.index)


def test_replace():
    df = pd.DataFrame({'x': [1, 2, 3, 4, 5]})
    ddf = dd.from_pandas(df, npartitions=2)

    assert_eq(df.replace(1, 10), ddf.replace(1, 10))
    assert_eq(df.replace({1: 10, 2: 20}), ddf.replace({1: 10, 2: 20}))
    assert_eq(df.x.replace(1, 10), ddf.x.replace(1, 10))
    assert_eq(df.x.replace({1: 10, 2: 20}), ddf.x.replace({1: 10, 2: 20}))


def test_map_partitions_delays_lists():
    df = pd.DataFrame({'x': [1, 2, 3, 4, 5]})
    ddf = dd.from_pandas(df, npartitions=2)

    L = list(range(100))
    out = ddf.map_partitions(lambda x, y: x + sum(y), y=L)
    assert any(str(L) == str(v) for v in out.__dask_graph__().values())

    out = ddf.map_partitions(lambda x, y: x + sum(y), L)
    assert any(str(L) == str(v) for v in out.__dask_graph__().values())


def test_str_expand():
    s = pd.Series(['a b c d', 'aa bb cc dd', 'aaa bbb ccc dddd'])
    ds = dd.from_pandas(s, npartitions=2)

    for n in [1, 2, 3]:
        assert_eq(s.str.split(n=n, expand=True),
                  ds.str.split(n=n, expand=True))

    with pytest.raises(NotImplementedError) as info:
        ds.str.split(expand=True)

    assert "n=" in str(info.value)


@pytest.mark.xfail(reason="Need to pad columns")
def test_str_expand_more_columns():
    s = pd.Series(['a b c d', 'aa', 'aaa bbb ccc dddd'])
    ds = dd.from_pandas(s, npartitions=2)

    assert_eq(s.str.split(n=3, expand=True),
              ds.str.split(n=3, expand=True))

    s = pd.Series(['a b c', 'aa bb cc', 'aaa bbb ccc'])
    ds = dd.from_pandas(s, npartitions=2)

    s.str.split(n=10, expand=True).compute()


<<<<<<< HEAD
def test_describe_doc():
    # tests the addition of text into a dataframe method
    assert ("Currently, only numeric describe is supported"
            in dd.DataFrame.describe.__doc__)
=======
def test_dtype_cast():
    df = pd.DataFrame({
        'A': np.arange(10, dtype=np.int32),
        'B': np.arange(10, dtype=np.int64),
        'C': np.arange(10, dtype=np.float32),
    })
    ddf = dd.from_pandas(df, npartitions=2)
    assert ddf.A.dtype == np.int32
    assert ddf.B.dtype == np.int64
    assert ddf.C.dtype == np.float32

    col = pd.Series(np.arange(10, dtype=np.float32)) / 2
    assert col.dtype == np.float32

    ddf = ddf.assign(D=col)
    assert ddf.D.dtype == np.float32
    assert ddf.C.dtype == np.float32
    # fails
    assert ddf.B.dtype == np.int64
    # fails
    assert ddf.A.dtype == np.int32
>>>>>>> 871067f9
<|MERGE_RESOLUTION|>--- conflicted
+++ resolved
@@ -3631,12 +3631,12 @@
     s.str.split(n=10, expand=True).compute()
 
 
-<<<<<<< HEAD
 def test_describe_doc():
     # tests the addition of text into a dataframe method
     assert ("Currently, only numeric describe is supported"
             in dd.DataFrame.describe.__doc__)
-=======
+
+
 def test_dtype_cast():
     df = pd.DataFrame({
         'A': np.arange(10, dtype=np.int32),
@@ -3657,5 +3657,4 @@
     # fails
     assert ddf.B.dtype == np.int64
     # fails
-    assert ddf.A.dtype == np.int32
->>>>>>> 871067f9
+    assert ddf.A.dtype == np.int32