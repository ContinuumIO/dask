import warnings
from itertools import product
from operator import add

import pytest
import numpy as np
import pandas as pd
from pandas.io.formats import format as pandas_format

import dask
import dask.array as da
from dask.array.numpy_compat import _numpy_118
import dask.dataframe as dd
from dask.dataframe import _compat
from dask.dataframe._compat import tm, PANDAS_GT_100, PANDAS_GT_110
from dask.base import compute_as_if_collection
from dask.utils import put_lines, M

from dask.dataframe.core import (
    repartition_divisions,
    aca,
    _concat,
    Scalar,
    has_parallel_type,
    iter_chunks,
    total_mem_usage,
    is_broadcastable,
)
from dask.dataframe import methods
from dask.dataframe.utils import assert_eq, make_meta, assert_max_deps, PANDAS_VERSION

dsk = {
    ("x", 0): pd.DataFrame({"a": [1, 2, 3], "b": [4, 5, 6]}, index=[0, 1, 3]),
    ("x", 1): pd.DataFrame({"a": [4, 5, 6], "b": [3, 2, 1]}, index=[5, 6, 8]),
    ("x", 2): pd.DataFrame({"a": [7, 8, 9], "b": [0, 0, 0]}, index=[9, 9, 9]),
}
meta = make_meta({"a": "i8", "b": "i8"}, index=pd.Index([], "i8"))
d = dd.DataFrame(dsk, "x", meta, [0, 5, 9, 9])
full = d.compute()


def test_dataframe_doc():
    doc = d.add.__doc__
    disclaimer = "Some inconsistencies with the Dask version may exist."
    assert disclaimer in doc


def test_dataframe_doc_from_non_pandas():
    class Foo:
        def foo(self):
            """This is a new docstring that I just made up

            Parameters:
            ----------
            None
            """

    d._bind_operator_method("foo", Foo.foo, original=Foo)
    try:
        doc = d.foo.__doc__
        disclaimer = "Some inconsistencies with the Dask version may exist."
        assert disclaimer in doc
        assert "new docstring that I just made up" in doc
    finally:
        # make sure to clean up this alteration of the dd.DataFrame class
        del dd.DataFrame.foo


def test_Dataframe():
    expected = pd.Series(
        [2, 3, 4, 5, 6, 7, 8, 9, 10], index=[0, 1, 3, 5, 6, 8, 9, 9, 9], name="a"
    )

    assert_eq(d["a"] + 1, expected)

    tm.assert_index_equal(d.columns, pd.Index(["a", "b"]))

    assert_eq(d[d["b"] > 2], full[full["b"] > 2])
    assert_eq(d[["a", "b"]], full[["a", "b"]])
    assert_eq(d.a, full.a)
    assert d.b.mean().compute() == full.b.mean()
    assert np.allclose(d.b.var().compute(), full.b.var())
    assert np.allclose(d.b.std().compute(), full.b.std())

    assert d.index._name == d.index._name  # this is deterministic

    assert repr(d)


def test_head_tail():
    assert_eq(d.head(2), full.head(2))
    assert_eq(d.head(3), full.head(3))
    assert_eq(d.head(2), dsk[("x", 0)].head(2))
    assert_eq(d["a"].head(2), full["a"].head(2))
    assert_eq(d["a"].head(3), full["a"].head(3))
    assert_eq(d["a"].head(2), dsk[("x", 0)]["a"].head(2))
    assert sorted(d.head(2, compute=False).dask) == sorted(
        d.head(2, compute=False).dask
    )
    assert sorted(d.head(2, compute=False).dask) != sorted(
        d.head(3, compute=False).dask
    )

    assert_eq(d.tail(2), full.tail(2))
    assert_eq(d.tail(3), full.tail(3))
    assert_eq(d.tail(2), dsk[("x", 2)].tail(2))
    assert_eq(d["a"].tail(2), full["a"].tail(2))
    assert_eq(d["a"].tail(3), full["a"].tail(3))
    assert_eq(d["a"].tail(2), dsk[("x", 2)]["a"].tail(2))
    assert sorted(d.tail(2, compute=False).dask) == sorted(
        d.tail(2, compute=False).dask
    )
    assert sorted(d.tail(2, compute=False).dask) != sorted(
        d.tail(3, compute=False).dask
    )


@pytest.mark.filterwarnings("ignore:Insufficient:UserWarning")
def test_head_npartitions():
    assert_eq(d.head(5, npartitions=2), full.head(5))
    assert_eq(d.head(5, npartitions=2, compute=False), full.head(5))
    assert_eq(d.head(5, npartitions=-1), full.head(5))
    assert_eq(d.head(7, npartitions=-1), full.head(7))
    assert_eq(d.head(2, npartitions=-1), full.head(2))
    with pytest.raises(ValueError):
        d.head(2, npartitions=5)


def test_head_npartitions_warn():
    match = "5 elements requested, only 3 elements"
    with pytest.warns(UserWarning, match=match):
        d.head(5)

    with pytest.warns(None):
        d.head(100)

    with pytest.warns(None):
        d.head(7)

    with pytest.warns(None):
        d.head(7, npartitions=2)


def test_index_head():
    assert_eq(d.index.head(2), full.index[:2])
    assert_eq(d.index.head(3), full.index[:3])


def test_Series():
    assert isinstance(d.a, dd.Series)
    assert isinstance(d.a + 1, dd.Series)
    assert_eq((d + 1), full + 1)


def test_Index():
    for case in [
        pd.DataFrame(np.random.randn(10, 5), index=list("abcdefghij")),
        pd.DataFrame(
            np.random.randn(10, 5),
            index=pd.date_range("2011-01-01", freq="D", periods=10),
        ),
    ]:
        ddf = dd.from_pandas(case, 3)
        assert_eq(ddf.index, case.index)
        pytest.raises(AttributeError, lambda: ddf.index.index)


def test_Scalar():
    val = np.int64(1)
    s = Scalar({("a", 0): val}, "a", "i8")
    assert hasattr(s, "dtype")
    assert "dtype" in dir(s)
    assert_eq(s, val)
    assert repr(s) == "dd.Scalar<a, dtype=int64>"

    val = pd.Timestamp("2001-01-01")
    s = Scalar({("a", 0): val}, "a", val)
    assert not hasattr(s, "dtype")
    assert "dtype" not in dir(s)
    assert_eq(s, val)
    assert repr(s) == "dd.Scalar<a, type=Timestamp>"


def test_scalar_raises():
    val = np.int64(1)
    s = Scalar({("a", 0): val}, "a", "i8")
    msg = "cannot be converted to a boolean value"
    with pytest.raises(TypeError, match=msg):
        bool(s)


def test_attributes():
    assert "a" in dir(d)
    assert "foo" not in dir(d)
    pytest.raises(AttributeError, lambda: d.foo)

    df = dd.from_pandas(pd.DataFrame({"a b c": [1, 2, 3]}), npartitions=2)
    assert "a b c" not in dir(df)
    df = dd.from_pandas(pd.DataFrame({"a": [1, 2], 5: [1, 2]}), npartitions=2)
    assert "a" in dir(df)
    assert 5 not in dir(df)

    df = dd.from_pandas(_compat.makeTimeDataFrame(), npartitions=3)
    pytest.raises(AttributeError, lambda: df.foo)


def test_column_names():
    tm.assert_index_equal(d.columns, pd.Index(["a", "b"]))
    tm.assert_index_equal(d[["b", "a"]].columns, pd.Index(["b", "a"]))
    assert d["a"].name == "a"
    assert (d["a"] + 1).name == "a"
    assert (d["a"] + d["b"]).name is None


def test_index_names():
    assert d.index.name is None

    idx = pd.Index([0, 1, 2, 3, 4, 5, 6, 7, 8, 9], name="x")
    df = pd.DataFrame(np.random.randn(10, 5), idx)
    ddf = dd.from_pandas(df, 3)
    assert ddf.index.name == "x"
    assert ddf.index.compute().name == "x"


@pytest.mark.parametrize(
    "npartitions",
    [
        1,
        pytest.param(
            2, marks=pytest.mark.xfail(not PANDAS_GT_110, reason="Fixed upstream")
        ),
    ],
)
def test_timezone_freq(npartitions):
    s_naive = pd.Series(pd.date_range("20130101", periods=10))
    s_aware = pd.Series(pd.date_range("20130101", periods=10, tz="US/Eastern"))
    pdf = pd.DataFrame({"tz": s_aware, "notz": s_naive})
    ddf = dd.from_pandas(pdf, npartitions=npartitions)

    assert pdf.tz[0].freq == ddf.compute().tz[0].freq == ddf.tz.compute()[0].freq


def test_rename_columns():
    # GH 819
    df = pd.DataFrame({"a": [1, 2, 3, 4, 5, 6, 7], "b": [7, 6, 5, 4, 3, 2, 1]})
    ddf = dd.from_pandas(df, 2)

    ddf.columns = ["x", "y"]
    df.columns = ["x", "y"]
    tm.assert_index_equal(ddf.columns, pd.Index(["x", "y"]))
    tm.assert_index_equal(ddf._meta.columns, pd.Index(["x", "y"]))
    assert_eq(ddf, df)

    msg = r"Length mismatch: Expected axis has 2 elements, new values have 4 elements"
    with pytest.raises(ValueError) as err:
        ddf.columns = [1, 2, 3, 4]
    assert msg in str(err.value)

    # Multi-index columns
    df = pd.DataFrame({("A", "0"): [1, 2, 2, 3], ("B", 1): [1, 2, 3, 4]})
    ddf = dd.from_pandas(df, npartitions=2)

    df.columns = ["x", "y"]
    ddf.columns = ["x", "y"]
    tm.assert_index_equal(ddf.columns, pd.Index(["x", "y"]))
    tm.assert_index_equal(ddf._meta.columns, pd.Index(["x", "y"]))
    assert_eq(ddf, df)


def test_rename_series():
    # GH 819
    s = pd.Series([1, 2, 3, 4, 5, 6, 7], name="x")
    ds = dd.from_pandas(s, 2)

    s.name = "renamed"
    ds.name = "renamed"
    assert s.name == "renamed"
    assert_eq(ds, s)

    ind = s.index
    dind = ds.index
    ind.name = "renamed"
    dind.name = "renamed"
    assert ind.name == "renamed"
    with warnings.catch_warnings():
        if _numpy_118:
            # Catch DeprecationWarning from numpy from rewrite_blockwise
            # where we attempt to do `'str' in ndarray`.
            warnings.simplefilter("ignore", DeprecationWarning)
        assert_eq(dind, ind)


def test_rename_series_method():
    # Series name
    s = pd.Series([1, 2, 3, 4, 5, 6, 7], name="x")
    ds = dd.from_pandas(s, 2)

    assert_eq(ds.rename("y"), s.rename("y"))
    assert ds.name == "x"  # no mutation
    assert_eq(ds.rename(), s.rename())

    ds.rename("z", inplace=True)
    s.rename("z", inplace=True)
    assert ds.name == "z"
    assert_eq(ds, s)


def test_rename_series_method_2():
    # Series index
    s = pd.Series(["a", "b", "c", "d", "e", "f", "g"], name="x")
    ds = dd.from_pandas(s, 2)

    for is_sorted in [True, False]:
        res = ds.rename(lambda x: x ** 2, sorted_index=is_sorted)
        assert_eq(res, s.rename(lambda x: x ** 2))
        assert res.known_divisions == is_sorted

        res = ds.rename(s, sorted_index=is_sorted)
        assert_eq(res, s.rename(s))
        assert res.known_divisions == is_sorted

    with pytest.raises(ValueError):
        ds.rename(lambda x: -x, sorted_index=True)
    assert_eq(ds.rename(lambda x: -x), s.rename(lambda x: -x))

    res = ds.rename(ds)
    assert_eq(res, s.rename(s))
    assert not res.known_divisions

    ds2 = ds.clear_divisions()
    res = ds2.rename(lambda x: x ** 2, sorted_index=True)
    assert_eq(res, s.rename(lambda x: x ** 2))
    assert not res.known_divisions

    res = ds.rename(lambda x: x ** 2, inplace=True, sorted_index=True)
    assert res is ds
    s.rename(lambda x: x ** 2, inplace=True)
    assert_eq(ds, s)


@pytest.mark.parametrize(
    "method,test_values", [("tdigest", (6, 10)), ("dask", (4, 20))]
)
def test_describe_numeric(method, test_values):
    if method == "tdigest":
        pytest.importorskip("crick")
    # prepare test case which approx quantiles will be the same as actuals
    s = pd.Series(list(range(test_values[1])) * test_values[0])
    df = pd.DataFrame(
        {
            "a": list(range(test_values[1])) * test_values[0],
            "b": list(range(test_values[0])) * test_values[1],
        }
    )

    ds = dd.from_pandas(s, test_values[0])
    ddf = dd.from_pandas(df, test_values[0])

    test_quantiles = [0.25, 0.75]

    assert_eq(df.describe(), ddf.describe(percentiles_method=method))
    assert_eq(s.describe(), ds.describe(percentiles_method=method))

    assert_eq(
        df.describe(percentiles=test_quantiles),
        ddf.describe(percentiles=test_quantiles, percentiles_method=method),
    )
    assert_eq(s.describe(), ds.describe(split_every=2, percentiles_method=method))
    assert_eq(df.describe(), ddf.describe(split_every=2, percentiles_method=method))

    # remove string columns
    df = pd.DataFrame(
        {
            "a": list(range(test_values[1])) * test_values[0],
            "b": list(range(test_values[0])) * test_values[1],
            "c": list("abcdef"[: test_values[0]]) * test_values[1],
        }
    )
    ddf = dd.from_pandas(df, test_values[0])
    assert_eq(df.describe(), ddf.describe(percentiles_method=method))
    assert_eq(df.describe(), ddf.describe(split_every=2, percentiles_method=method))


@pytest.mark.xfail(
    PANDAS_VERSION == "0.24.2",
    reason="Known bug in Pandas. See https://github.com/pandas-dev/pandas/issues/24011.",
)
@pytest.mark.parametrize(
    "include,exclude,percentiles,subset",
    [
        (None, None, None, ["c", "d"]),  # numeric
        (None, None, None, ["c", "d", "f"]),  # numeric + timedelta
        (None, None, None, ["c", "d", "g"]),  # numeric + bool
        (None, None, None, ["c", "d", "f", "g"]),  # numeric + bool + timedelta
        (None, None, None, ["f", "g"]),  # bool + timedelta
        pytest.param(
            "all",
            None,
            None,
            None,
            marks=pytest.mark.xfail(dd._compat.PANDAS_GT_110, reason="pandas-33903"),
        ),
        pytest.param(
            ["number"],
            None,
            [0.25, 0.5],
            None,
            marks=pytest.mark.xfail(dd._compat.PANDAS_GT_110, reason="pandas-33903"),
        ),
        pytest.param(
            [np.timedelta64],
            None,
            None,
            None,
            marks=pytest.mark.xfail(dd._compat.PANDAS_GT_110, reason="pandas-33903"),
        ),
        pytest.param(
            ["number", "object"],
            None,
            [0.25, 0.75],
            None,
            marks=pytest.mark.xfail(dd._compat.PANDAS_GT_110, reason="pandas-33903"),
        ),
        pytest.param(
            None,
            ["number", "object"],
            None,
            None,
            marks=pytest.mark.xfail(dd._compat.PANDAS_GT_110, reason="pandas-33903"),
        ),
        pytest.param(
            ["object", "datetime", "bool"],
            None,
            None,
            None,
            marks=pytest.mark.xfail(dd._compat.PANDAS_GT_110, reason="pandas-33903"),
        ),
    ],
)
def test_describe(include, exclude, percentiles, subset):
    data = {
        "a": ["aaa", "bbb", "bbb", None, None, "zzz"] * 2,
        "c": [None, 0, 1, 2, 3, 4] * 2,
        "d": [None, 0, 1] * 4,
        "e": [
            pd.Timestamp("2017-05-09 00:00:00.006000"),
            pd.Timestamp("2017-05-09 00:00:00.006000"),
            pd.Timestamp("2017-05-09 07:56:23.858694"),
            pd.Timestamp("2017-05-09 05:59:58.938999"),
            None,
            None,
        ]
        * 2,
        "f": [
            np.timedelta64(3, "D"),
            np.timedelta64(1, "D"),
            None,
            None,
            np.timedelta64(3, "D"),
            np.timedelta64(1, "D"),
        ]
        * 2,
        "g": [True, False, True] * 4,
    }

    # Arrange
    df = pd.DataFrame(data)

    if subset is not None:
        df = df.loc[:, subset]

    ddf = dd.from_pandas(df, 2)

    # Act
    desc_ddf = ddf.describe(include=include, exclude=exclude, percentiles=percentiles)
    desc_df = df.describe(include=include, exclude=exclude, percentiles=percentiles)

    # Assert
    assert_eq(desc_ddf, desc_df)

    # Check series
    if subset is None:
        for col in ["a", "c", "e", "g"]:
            assert_eq(
                df[col].describe(include=include, exclude=exclude),
                ddf[col].describe(include=include, exclude=exclude),
            )


def test_describe_empty():
    df_none = pd.DataFrame({"A": [None, None]})
    ddf_none = dd.from_pandas(df_none, 2)
    df_len0 = pd.DataFrame({"A": [], "B": []})
    ddf_len0 = dd.from_pandas(df_len0, 2)
    ddf_nocols = dd.from_pandas(pd.DataFrame({}), 2)

    # Pandas have different dtypes for resulting describe dataframe if there are only
    # None-values, pre-compute dask df to bypass _meta check
    assert_eq(
        df_none.describe(), ddf_none.describe(percentiles_method="dask").compute()
    )

    with pytest.raises(ValueError):
        ddf_len0.describe(percentiles_method="dask").compute()

    with pytest.raises(ValueError):
        ddf_len0.describe(percentiles_method="dask").compute()

    with pytest.raises(ValueError):
        ddf_nocols.describe(percentiles_method="dask").compute()


def test_describe_empty_tdigest():
    pytest.importorskip("crick")

    df_none = pd.DataFrame({"A": [None, None]})
    ddf_none = dd.from_pandas(df_none, 2)
    df_len0 = pd.DataFrame({"A": []})
    ddf_len0 = dd.from_pandas(df_len0, 2)
    ddf_nocols = dd.from_pandas(pd.DataFrame({}), 2)

    # Pandas have different dtypes for resulting describe dataframe if there are only
    # None-values, pre-compute dask df to bypass _meta check
    assert_eq(
        df_none.describe(), ddf_none.describe(percentiles_method="tdigest").compute()
    )
    with warnings.catch_warnings():
        # dask.dataframe should probably filter this, to match pandas, but
        # it seems quite difficult.
        warnings.simplefilter("ignore", RuntimeWarning)
        assert_eq(df_len0.describe(), ddf_len0.describe(percentiles_method="tdigest"))
        assert_eq(df_len0.describe(), ddf_len0.describe(percentiles_method="tdigest"))

    with pytest.raises(ValueError):
        ddf_nocols.describe(percentiles_method="tdigest").compute()


def test_describe_for_possibly_unsorted_q():
    """make sure describe is sorting percentiles parameter, q, properly and can
    handle lists, tuples and ndarrays.

    See https://github.com/dask/dask/issues/4642.
    """
    # prepare test case where quantiles should equal values
    A = da.arange(0, 101)
    ds = dd.from_dask_array(A)

    for q in [None, [0.25, 0.50, 0.75], [0.25, 0.50, 0.75, 0.99], [0.75, 0.5, 0.25]]:
        for f_convert in [list, tuple, np.array]:
            if q is None:
                r = ds.describe(percentiles=q).compute()
            else:
                r = ds.describe(percentiles=f_convert(q)).compute()

            assert_eq(r["25%"], 25.0)
            assert_eq(r["50%"], 50.0)
            assert_eq(r["75%"], 75.0)


def test_cumulative():
    index = ["row{:03d}".format(i) for i in range(100)]
    df = pd.DataFrame(np.random.randn(100, 5), columns=list("abcde"), index=index)
    df_out = pd.DataFrame(np.random.randn(100, 5), columns=list("abcde"), index=index)

    ddf = dd.from_pandas(df, 5)
    ddf_out = dd.from_pandas(df_out, 5)

    assert_eq(ddf.cumsum(), df.cumsum())
    assert_eq(ddf.cumprod(), df.cumprod())
    assert_eq(ddf.cummin(), df.cummin())
    assert_eq(ddf.cummax(), df.cummax())

    assert_eq(ddf.cumsum(axis=1), df.cumsum(axis=1))
    assert_eq(ddf.cumprod(axis=1), df.cumprod(axis=1))
    assert_eq(ddf.cummin(axis=1), df.cummin(axis=1))
    assert_eq(ddf.cummax(axis=1), df.cummax(axis=1))

    np.cumsum(ddf, out=ddf_out)
    assert_eq(ddf_out, df.cumsum())
    np.cumprod(ddf, out=ddf_out)
    assert_eq(ddf_out, df.cumprod())
    ddf.cummin(out=ddf_out)
    assert_eq(ddf_out, df.cummin())
    ddf.cummax(out=ddf_out)
    assert_eq(ddf_out, df.cummax())

    np.cumsum(ddf, out=ddf_out, axis=1)
    assert_eq(ddf_out, df.cumsum(axis=1))
    np.cumprod(ddf, out=ddf_out, axis=1)
    assert_eq(ddf_out, df.cumprod(axis=1))
    ddf.cummin(out=ddf_out, axis=1)
    assert_eq(ddf_out, df.cummin(axis=1))
    ddf.cummax(out=ddf_out, axis=1)
    assert_eq(ddf_out, df.cummax(axis=1))

    assert_eq(ddf.a.cumsum(), df.a.cumsum())
    assert_eq(ddf.a.cumprod(), df.a.cumprod())
    assert_eq(ddf.a.cummin(), df.a.cummin())
    assert_eq(ddf.a.cummax(), df.a.cummax())

    # With NaNs
    df = pd.DataFrame(
        {
            "a": [1, 2, np.nan, 4, 5, 6, 7, 8],
            "b": [1, 2, np.nan, np.nan, np.nan, 5, np.nan, np.nan],
            "c": [np.nan] * 8,
        }
    )
    ddf = dd.from_pandas(df, 3)

    assert_eq(df.cumsum(), ddf.cumsum())
    assert_eq(df.cummin(), ddf.cummin())
    assert_eq(df.cummax(), ddf.cummax())
    assert_eq(df.cumprod(), ddf.cumprod())

    assert_eq(df.cumsum(skipna=False), ddf.cumsum(skipna=False))
    assert_eq(df.cummin(skipna=False), ddf.cummin(skipna=False))
    assert_eq(df.cummax(skipna=False), ddf.cummax(skipna=False))
    assert_eq(df.cumprod(skipna=False), ddf.cumprod(skipna=False))

    assert_eq(df.cumsum(axis=1), ddf.cumsum(axis=1))
    assert_eq(df.cummin(axis=1), ddf.cummin(axis=1))
    assert_eq(df.cummax(axis=1), ddf.cummax(axis=1))
    assert_eq(df.cumprod(axis=1), ddf.cumprod(axis=1))

    assert_eq(df.cumsum(axis=1, skipna=False), ddf.cumsum(axis=1, skipna=False))
    assert_eq(df.cummin(axis=1, skipna=False), ddf.cummin(axis=1, skipna=False))
    assert_eq(df.cummax(axis=1, skipna=False), ddf.cummax(axis=1, skipna=False))
    assert_eq(df.cumprod(axis=1, skipna=False), ddf.cumprod(axis=1, skipna=False))


@pytest.mark.parametrize(
    "func",
    [
        M.cumsum,
        M.cumprod,
        pytest.param(
            M.cummin,
            marks=[
                pytest.mark.xfail(
                    reason="ValueError: Can only compare identically-labeled Series objects"
                )
            ],
        ),
        pytest.param(
            M.cummax,
            marks=[
                pytest.mark.xfail(
                    reason="ValueError: Can only compare identically-labeled Series objects"
                )
            ],
        ),
    ],
)
def test_cumulative_empty_partitions(func):
    df = pd.DataFrame({"x": [1, 2, 3, 4, 5, 6, 7, 8]})
    ddf = dd.from_pandas(df, npartitions=4)
    assert_eq(func(df[df.x < 5]), func(ddf[ddf.x < 5]))

    df = pd.DataFrame({"x": [1, 2, 3, 4, None, 5, 6, None, 7, 8]})
    ddf = dd.from_pandas(df, npartitions=5)
    assert_eq(func(df[df.x < 5]), func(ddf[ddf.x < 5]))


def test_dropna():
    df = pd.DataFrame(
        {
            "x": [np.nan, 2, 3, 4, np.nan, 6],
            "y": [1, 2, np.nan, 4, np.nan, np.nan],
            "z": [1, 2, 3, 4, np.nan, 6],
        },
        index=[10, 20, 30, 40, 50, 60],
    )
    ddf = dd.from_pandas(df, 3)

    assert_eq(ddf.x.dropna(), df.x.dropna())
    assert_eq(ddf.y.dropna(), df.y.dropna())
    assert_eq(ddf.z.dropna(), df.z.dropna())

    assert_eq(ddf.dropna(), df.dropna())
    assert_eq(ddf.dropna(how="all"), df.dropna(how="all"))
    assert_eq(ddf.dropna(subset=["x"]), df.dropna(subset=["x"]))
    assert_eq(ddf.dropna(subset=["y", "z"]), df.dropna(subset=["y", "z"]))
    assert_eq(
        ddf.dropna(subset=["y", "z"], how="all"),
        df.dropna(subset=["y", "z"], how="all"),
    )

    # threshold
    assert_eq(df.dropna(thresh=None), df.loc[[20, 40]])
    assert_eq(ddf.dropna(thresh=None), df.dropna(thresh=None))

    assert_eq(df.dropna(thresh=0), df.loc[:])
    assert_eq(ddf.dropna(thresh=0), df.dropna(thresh=0))

    assert_eq(df.dropna(thresh=1), df.loc[[10, 20, 30, 40, 60]])
    assert_eq(ddf.dropna(thresh=1), df.dropna(thresh=1))

    assert_eq(df.dropna(thresh=2), df.loc[[10, 20, 30, 40, 60]])
    assert_eq(ddf.dropna(thresh=2), df.dropna(thresh=2))

    assert_eq(df.dropna(thresh=3), df.loc[[20, 40]])
    assert_eq(ddf.dropna(thresh=3), df.dropna(thresh=3))


@pytest.mark.parametrize("lower, upper", [(2, 5), (2.5, 3.5)])
def test_clip(lower, upper):

    df = pd.DataFrame(
        {"a": [1, 2, 3, 4, 5, 6, 7, 8, 9], "b": [3, 5, 2, 5, 7, 2, 4, 2, 4]}
    )
    ddf = dd.from_pandas(df, 3)

    s = pd.Series([1, 2, 3, 4, 5, 6, 7, 8, 9])
    ds = dd.from_pandas(s, 3)

    assert_eq(ddf.clip(lower=lower, upper=upper), df.clip(lower=lower, upper=upper))
    assert_eq(ddf.clip(lower=lower), df.clip(lower=lower))
    assert_eq(ddf.clip(upper=upper), df.clip(upper=upper))

    assert_eq(ds.clip(lower=lower, upper=upper), s.clip(lower=lower, upper=upper))
    assert_eq(ds.clip(lower=lower), s.clip(lower=lower))
    assert_eq(ds.clip(upper=upper), s.clip(upper=upper))


def test_squeeze():
    df = pd.DataFrame({"x": [1, 3, 6]})
    df2 = pd.DataFrame({"x": [0]})
    s = pd.Series({"test": 0, "b": 100})

    ddf = dd.from_pandas(df, 3)
    ddf2 = dd.from_pandas(df2, 3)
    ds = dd.from_pandas(s, 2)

    assert_eq(df.squeeze(), ddf.squeeze())
    assert_eq(pd.Series([0], name="x"), ddf2.squeeze())
    assert_eq(ds.squeeze(), s.squeeze())

    with pytest.raises(NotImplementedError) as info:
        ddf.squeeze(axis=0)
    msg = "{0} does not support squeeze along axis 0".format(type(ddf))
    assert msg in str(info.value)

    with pytest.raises(ValueError) as info:
        ddf.squeeze(axis=2)
    msg = "No axis {0} for object type {1}".format(2, type(ddf))
    assert msg in str(info.value)

    with pytest.raises(ValueError) as info:
        ddf.squeeze(axis="test")
    msg = "No axis test for object type {0}".format(type(ddf))
    assert msg in str(info.value)


def test_where_mask():
    pdf1 = pd.DataFrame(
        {"a": [1, 2, 3, 4, 5, 6, 7, 8, 9], "b": [3, 5, 2, 5, 7, 2, 4, 2, 4]}
    )
    ddf1 = dd.from_pandas(pdf1, 2)
    pdf2 = pd.DataFrame({"a": [True, False, True] * 3, "b": [False, False, True] * 3})
    ddf2 = dd.from_pandas(pdf2, 2)

    # different index
    pdf3 = pd.DataFrame(
        {"a": [1, 2, 3, 4, 5, 6, 7, 8, 9], "b": [3, 5, 2, 5, 7, 2, 4, 2, 4]},
        index=[0, 1, 2, 3, 4, 5, 6, 7, 8],
    )
    ddf3 = dd.from_pandas(pdf3, 2)
    pdf4 = pd.DataFrame(
        {"a": [True, False, True] * 3, "b": [False, False, True] * 3},
        index=[5, 6, 7, 8, 9, 10, 11, 12, 13],
    )
    ddf4 = dd.from_pandas(pdf4, 2)

    # different columns
    pdf5 = pd.DataFrame(
        {
            "a": [1, 2, 3, 4, 5, 6, 7, 8, 9],
            "b": [9, 4, 2, 6, 2, 3, 1, 6, 2],
            "c": [5, 6, 7, 8, 9, 10, 11, 12, 13],
        },
        index=[0, 1, 2, 3, 4, 5, 6, 7, 8],
    )
    ddf5 = dd.from_pandas(pdf5, 2)
    pdf6 = pd.DataFrame(
        {
            "a": [True, False, True] * 3,
            "b": [False, False, True] * 3,
            "c": [False] * 9,
            "d": [True] * 9,
        },
        index=[5, 6, 7, 8, 9, 10, 11, 12, 13],
    )
    ddf6 = dd.from_pandas(pdf6, 2)

    cases = [
        (ddf1, ddf2, pdf1, pdf2),
        (ddf1.repartition([0, 3, 6, 8]), ddf2, pdf1, pdf2),
        (ddf1, ddf4, pdf3, pdf4),
        (ddf3.repartition([0, 4, 6, 8]), ddf4.repartition([5, 9, 10, 13]), pdf3, pdf4),
        (ddf5, ddf6, pdf5, pdf6),
        (ddf5.repartition([0, 4, 7, 8]), ddf6, pdf5, pdf6),
        # use pd.DataFrame as cond
        (ddf1, pdf2, pdf1, pdf2),
        (ddf1, pdf4, pdf3, pdf4),
        (ddf5, pdf6, pdf5, pdf6),
    ]

    for ddf, ddcond, pdf, pdcond in cases:
        assert isinstance(ddf, dd.DataFrame)
        assert isinstance(ddcond, (dd.DataFrame, pd.DataFrame))
        assert isinstance(pdf, pd.DataFrame)
        assert isinstance(pdcond, pd.DataFrame)

        assert_eq(ddf.where(ddcond), pdf.where(pdcond))
        assert_eq(ddf.mask(ddcond), pdf.mask(pdcond))
        assert_eq(ddf.where(ddcond, -ddf), pdf.where(pdcond, -pdf))
        assert_eq(ddf.mask(ddcond, -ddf), pdf.mask(pdcond, -pdf))

        assert_eq(ddf.where(ddcond.a, -ddf), pdf.where(pdcond.a, -pdf))
        assert_eq(ddf.mask(ddcond.a, -ddf), pdf.mask(pdcond.a, -pdf))
        assert_eq(ddf.a.where(ddcond.a), pdf.a.where(pdcond.a))
        assert_eq(ddf.a.mask(ddcond.a), pdf.a.mask(pdcond.a))
        assert_eq(ddf.a.where(ddcond.a, -ddf.a), pdf.a.where(pdcond.a, -pdf.a))
        assert_eq(ddf.a.mask(ddcond.a, -ddf.a), pdf.a.mask(pdcond.a, -pdf.a))


def test_map_partitions_multi_argument():
    assert_eq(dd.map_partitions(lambda a, b: a + b, d.a, d.b), full.a + full.b)
    assert_eq(
        dd.map_partitions(lambda a, b, c: a + b + c, d.a, d.b, 1), full.a + full.b + 1
    )


def test_map_partitions():
    assert_eq(d.map_partitions(lambda df: df, meta=d), full)
    assert_eq(d.map_partitions(lambda df: df), full)
    result = d.map_partitions(lambda df: df.sum(axis=1))
    assert_eq(result, full.sum(axis=1))

    assert_eq(
        d.map_partitions(lambda df: 1),
        pd.Series([1, 1, 1], dtype=np.int64),
        check_divisions=False,
    )
    x = Scalar({("x", 0): 1}, "x", int)
    result = dd.map_partitions(lambda x: 2, x)
    assert result.dtype in (np.int32, np.int64) and result.compute() == 2
    result = dd.map_partitions(lambda x: 4.0, x)
    assert result.dtype == np.float64 and result.compute() == 4.0


def test_map_partitions_type():
    result = d.map_partitions(type).compute(scheduler="single-threaded")
    assert isinstance(result, pd.Series)
    assert all(x == pd.DataFrame for x in result)


def test_map_partitions_names():
    func = lambda x: x
    assert sorted(dd.map_partitions(func, d, meta=d).dask) == sorted(
        dd.map_partitions(func, d, meta=d).dask
    )
    assert sorted(dd.map_partitions(lambda x: x, d, meta=d, token=1).dask) == sorted(
        dd.map_partitions(lambda x: x, d, meta=d, token=1).dask
    )

    func = lambda x, y: x
    assert sorted(dd.map_partitions(func, d, d, meta=d).dask) == sorted(
        dd.map_partitions(func, d, d, meta=d).dask
    )


def test_map_partitions_column_info():
    df = pd.DataFrame({"x": [1, 2, 3, 4], "y": [5, 6, 7, 8]})
    a = dd.from_pandas(df, npartitions=2)

    b = dd.map_partitions(lambda x: x, a, meta=a)
    tm.assert_index_equal(b.columns, a.columns)
    assert_eq(df, b)

    b = dd.map_partitions(lambda x: x, a.x, meta=a.x)
    assert b.name == a.x.name
    assert_eq(df.x, b)

    b = dd.map_partitions(lambda x: x, a.x, meta=a.x)
    assert b.name == a.x.name
    assert_eq(df.x, b)

    b = dd.map_partitions(lambda df: df.x + df.y, a)
    assert isinstance(b, dd.Series)
    assert b.dtype == "i8"

    b = dd.map_partitions(lambda df: df.x + 1, a, meta=("x", "i8"))
    assert isinstance(b, dd.Series)
    assert b.name == "x"
    assert b.dtype == "i8"


def test_map_partitions_method_names():
    df = pd.DataFrame({"x": [1, 2, 3, 4], "y": [5, 6, 7, 8]})
    a = dd.from_pandas(df, npartitions=2)

    b = a.map_partitions(lambda x: x)
    assert isinstance(b, dd.DataFrame)
    tm.assert_index_equal(b.columns, a.columns)

    b = a.map_partitions(lambda df: df.x + 1)
    assert isinstance(b, dd.Series)
    assert b.dtype == "i8"

    b = a.map_partitions(lambda df: df.x + 1, meta=("x", "i8"))
    assert isinstance(b, dd.Series)
    assert b.name == "x"
    assert b.dtype == "i8"


def test_map_partitions_propagates_index_metadata():
    index = pd.Series(list("abcde"), name="myindex")
    df = pd.DataFrame(
        {"A": np.arange(5, dtype=np.int32), "B": np.arange(10, 15, dtype=np.int32)},
        index=index,
    )
    ddf = dd.from_pandas(df, npartitions=2)
    res = ddf.map_partitions(
        lambda df: df.assign(C=df.A + df.B),
        meta=[("A", "i4"), ("B", "i4"), ("C", "i4")],
    )
    sol = df.assign(C=df.A + df.B)
    assert_eq(res, sol)

    res = ddf.map_partitions(lambda df: df.rename_axis("newindex"))
    sol = df.rename_axis("newindex")
    assert_eq(res, sol)


@pytest.mark.xfail(reason="now we use SubgraphCallables")
def test_map_partitions_keeps_kwargs_readable():
    df = pd.DataFrame({"x": [1, 2, 3, 4], "y": [5, 6, 7, 8]})
    a = dd.from_pandas(df, npartitions=2)

    def f(s, x=1):
        return s + x

    b = a.x.map_partitions(f, x=5)

    # NOTE: we'd like to ensure that we keep the keyword arguments readable
    # in the dask graph
    assert "['x', 5]" in str(dict(b.dask)) or "{'x': 5}" in str(dict(b.dask))
    assert_eq(df.x + 5, b)

    assert a.x.map_partitions(f, x=5)._name != a.x.map_partitions(f, x=6)._name


def test_map_partitions_with_delayed_collection():
    # https://github.com/dask/dask/issues/5854
    df = pd.DataFrame(columns=list("abcdefghijk"))
    ddf = dd.from_pandas(df, 2)
    ddf.dropna(subset=list("abcdefghijk")).compute()
    # no error!


def test_metadata_inference_single_partition_aligned_args():
    # https://github.com/dask/dask/issues/3034
    # Previously broadcastable series functionality broke this

    df = pd.DataFrame({"x": [1, 2, 3, 4, 5]})
    ddf = dd.from_pandas(df, npartitions=1)

    def check(df, df_x):
        assert len(df) == len(df_x)
        assert len(df) > 0
        return df

    res = dd.map_partitions(check, ddf, ddf.x)
    assert_eq(res, ddf)


def test_drop_duplicates():
    res = d.drop_duplicates()
    res2 = d.drop_duplicates(split_every=2)
    sol = full.drop_duplicates()
    assert_eq(res, sol)
    assert_eq(res2, sol)
    assert res._name != res2._name

    res = d.a.drop_duplicates()
    res2 = d.a.drop_duplicates(split_every=2)
    sol = full.a.drop_duplicates()
    assert_eq(res, sol)
    assert_eq(res2, sol)
    assert res._name != res2._name

    res = d.index.drop_duplicates()
    res2 = d.index.drop_duplicates(split_every=2)
    sol = full.index.drop_duplicates()
    assert_eq(res, sol)
    assert_eq(res2, sol)
    assert res._name != res2._name

    with pytest.raises(NotImplementedError):
        d.drop_duplicates(keep=False)


def test_drop_duplicates_subset():
    df = pd.DataFrame({"x": [1, 2, 3, 1, 2, 3], "y": ["a", "a", "b", "b", "c", "c"]})
    ddf = dd.from_pandas(df, npartitions=2)

    for kwarg in [{"keep": "first"}, {"keep": "last"}]:
        assert_eq(df.x.drop_duplicates(**kwarg), ddf.x.drop_duplicates(**kwarg))
        for ss in [["x"], "y", ["x", "y"]]:
            assert_eq(
                df.drop_duplicates(subset=ss, **kwarg),
                ddf.drop_duplicates(subset=ss, **kwarg),
            )
            assert_eq(df.drop_duplicates(ss, **kwarg), ddf.drop_duplicates(ss, **kwarg))


def test_get_partition():
    pdf = pd.DataFrame(np.random.randn(10, 5), columns=list("abcde"))
    ddf = dd.from_pandas(pdf, 3)
    assert ddf.divisions == (0, 4, 8, 9)

    # DataFrame
    div1 = ddf.get_partition(0)
    assert isinstance(div1, dd.DataFrame)
    assert_eq(div1, pdf.loc[0:3])
    div2 = ddf.get_partition(1)
    assert_eq(div2, pdf.loc[4:7])
    div3 = ddf.get_partition(2)
    assert_eq(div3, pdf.loc[8:9])
    assert len(div1) + len(div2) + len(div3) == len(pdf)

    # Series
    div1 = ddf.a.get_partition(0)
    assert isinstance(div1, dd.Series)
    assert_eq(div1, pdf.a.loc[0:3])
    div2 = ddf.a.get_partition(1)
    assert_eq(div2, pdf.a.loc[4:7])
    div3 = ddf.a.get_partition(2)
    assert_eq(div3, pdf.a.loc[8:9])
    assert len(div1) + len(div2) + len(div3) == len(pdf.a)

    with pytest.raises(ValueError):
        ddf.get_partition(-1)

    with pytest.raises(ValueError):
        ddf.get_partition(3)


def test_ndim():
    assert d.ndim == 2
    assert d.a.ndim == 1
    assert d.index.ndim == 1


def test_dtype():
    assert (d.dtypes == full.dtypes).all()


def test_value_counts():
    df = pd.DataFrame({"x": [1, 2, 1, 3, 3, 1, 4]})
    ddf = dd.from_pandas(df, npartitions=3)
    result = ddf.x.value_counts()
    expected = df.x.value_counts()
    assert_eq(result, expected)
    result2 = ddf.x.value_counts(split_every=2)
    assert_eq(result2, expected)
    assert result._name != result2._name


def test_value_counts_not_sorted():
    df = pd.DataFrame({"x": [1, 2, 1, 3, 3, 1, 4]})
    ddf = dd.from_pandas(df, npartitions=3)
    result = ddf.x.value_counts(sort=False)
    expected = df.x.value_counts(sort=False)
    assert_eq(result, expected)
    result2 = ddf.x.value_counts(split_every=2)
    assert_eq(result2, expected)
    assert result._name != result2._name


def test_value_counts_with_dropna():
    df = pd.DataFrame({"x": [1, 2, 1, 3, np.nan, 1, 4]})
    ddf = dd.from_pandas(df, npartitions=3)
    if not PANDAS_GT_110:
        with pytest.raises(NotImplementedError, match="dropna is not a valid argument"):
            ddf.x.value_counts(dropna=False)
        return

    result = ddf.x.value_counts(dropna=False)
    expected = df.x.value_counts(dropna=False)
    assert_eq(result, expected)
    result2 = ddf.x.value_counts(dropna=False, split_every=2)
    assert_eq(result2, expected)
    assert result._name != result2._name


def test_unique():
    pdf = pd.DataFrame(
        {
            "x": [1, 2, 1, 3, 3, 1, 4, 2, 3, 1],
            "y": ["a", "c", "b", np.nan, "c", "b", "a", "d", np.nan, "a"],
        }
    )
    ddf = dd.from_pandas(pdf, npartitions=3)
    assert_eq(ddf.x.unique(), pd.Series(pdf.x.unique(), name="x"))
    assert_eq(ddf.y.unique(), pd.Series(pdf.y.unique(), name="y"))

    assert_eq(ddf.x.unique(split_every=2), pd.Series(pdf.x.unique(), name="x"))
    assert_eq(ddf.y.unique(split_every=2), pd.Series(pdf.y.unique(), name="y"))
    assert_eq(ddf.index.unique(), pdf.index.unique())

    assert ddf.x.unique(split_every=2)._name != ddf.x.unique()._name


def test_isin():
    f_list = [1, 2, 3]
    f_series = pd.Series(f_list)
    f_dict = {"a": [0, 3], "b": [1, 2]}

    # Series
    assert_eq(d.a.isin(f_list), full.a.isin(f_list))
    assert_eq(d.a.isin(f_series), full.a.isin(f_series))
    with pytest.raises(NotImplementedError):
        d.a.isin(d.a)

    # Index
    da.utils.assert_eq(d.index.isin(f_list), full.index.isin(f_list))
    da.utils.assert_eq(d.index.isin(f_series), full.index.isin(f_series))
    with pytest.raises(NotImplementedError):
        d.a.isin(d.a)

    # DataFrame test
    assert_eq(d.isin(f_list), full.isin(f_list))
    assert_eq(d.isin(f_dict), full.isin(f_dict))
    for obj in [d, f_series, full]:
        with pytest.raises(NotImplementedError):
            d.isin(obj)


def test_len():
    assert len(d) == len(full)
    assert len(d.a) == len(full.a)
    assert len(dd.from_pandas(pd.DataFrame(), npartitions=1)) == 0
    assert len(dd.from_pandas(pd.DataFrame(columns=[1, 2]), npartitions=1)) == 0
    # Regression test for https://github.com/dask/dask/issues/6110
    assert len(dd.from_pandas(pd.DataFrame(columns=["foo", "foo"]), npartitions=1)) == 0


def test_size():
    assert_eq(d.size, full.size)
    assert_eq(d.a.size, full.a.size)
    assert_eq(d.index.size, full.index.size)


def test_shape():
    result = d.shape
    assert_eq((result[0].compute(), result[1]), (len(full), len(full.columns)))
    assert_eq(dd.compute(result)[0], (len(full), len(full.columns)))

    result = d.a.shape
    assert_eq(result[0].compute(), len(full.a))
    assert_eq(dd.compute(result)[0], (len(full.a),))

    sh = dd.from_pandas(pd.DataFrame(index=[1, 2, 3]), npartitions=2).shape
    assert (sh[0].compute(), sh[1]) == (3, 0)
    sh = dd.from_pandas(pd.DataFrame({"a": [], "b": []}, index=[]), npartitions=1).shape
    assert (sh[0].compute(), sh[1]) == (0, 2)


def test_nbytes():
    assert_eq(d.a.nbytes, full.a.nbytes)
    assert_eq(d.index.nbytes, full.index.nbytes)


@pytest.mark.parametrize(
    "method,expected",
    [("tdigest", (0.35, 3.80, 2.5, 6.5, 2.0)), ("dask", (0.0, 5.4, 1.2, 7.8, 5.0))],
)
def test_quantile(method, expected):
    if method == "tdigest":
        pytest.importorskip("crick")
    # series / multiple
    result = d.b.quantile([0.3, 0.7], method=method)

    exp = full.b.quantile([0.3, 0.7])  # result may different
    assert len(result) == 2
    assert result.divisions == (0.3, 0.7)
    assert_eq(result.index, exp.index)
    assert isinstance(result, dd.Series)

    result = result.compute()
    assert isinstance(result, pd.Series)

    assert result.iloc[0] == pytest.approx(expected[0])
    assert result.iloc[1] == pytest.approx(expected[1])

    # index
    s = pd.Series(np.arange(10), index=np.arange(10))
    ds = dd.from_pandas(s, 2)

    result = ds.index.quantile([0.3, 0.7], method=method)
    exp = s.quantile([0.3, 0.7])
    assert len(result) == 2
    assert result.divisions == (0.3, 0.7)
    assert_eq(result.index, exp.index)
    assert isinstance(result, dd.Series)

    result = result.compute()
    assert isinstance(result, pd.Series)
    assert result.iloc[0] == pytest.approx(expected[2])
    assert result.iloc[1] == pytest.approx(expected[3])

    # series / single
    result = d.b.quantile(0.5, method=method)
    assert isinstance(result, dd.core.Scalar)
    result = result.compute()
    assert result == expected[4]


@pytest.mark.parametrize("method", ["tdigest", "dask"])
def test_quantile_missing(method):
    if method == "tdigest":
        pytest.importorskip("crick")
    df = pd.DataFrame({"A": [0, np.nan, 2]})
    ddf = dd.from_pandas(df, 2)
    expected = df.quantile()
    result = ddf.quantile(method=method)
    assert_eq(result, expected)

    expected = df.A.quantile()
    result = ddf.A.quantile(method=method)
    assert_eq(result, expected)


@pytest.mark.parametrize("method", ["tdigest", "dask"])
def test_empty_quantile(method):
    if method == "tdigest":
        pytest.importorskip("crick")
    result = d.b.quantile([], method=method)
    exp = full.b.quantile([])
    assert result.divisions == (None, None)

    assert result.name == "b"
    assert result.compute().name == "b"
    assert_eq(result, exp)


@pytest.mark.parametrize(
    "method,expected",
    [
        (
            "tdigest",
            (
                pd.Series([9.5, 29.5, 19.5], index=["A", "X", "B"]),
                pd.DataFrame(
                    [[4.5, 24.5, 14.5], [14.5, 34.5, 24.5]],
                    index=[0.25, 0.75],
                    columns=["A", "X", "B"],
                ),
            ),
        ),
        (
            "dask",
            (
                pd.Series([16.5, 36.5, 26.5], index=["A", "X", "B"]),
                pd.DataFrame(
                    [[1.50, 21.50, 11.50], [17.75, 37.75, 27.75]],
                    index=[0.25, 0.75],
                    columns=["A", "X", "B"],
                ),
            ),
        ),
    ],
)
def test_dataframe_quantile(method, expected):
    if method == "tdigest":
        pytest.importorskip("crick")
    # column X is for test column order and result division
    df = pd.DataFrame(
        {
            "A": np.arange(20),
            "X": np.arange(20, 40),
            "B": np.arange(10, 30),
            "C": ["a", "b", "c", "d"] * 5,
        },
        columns=["A", "X", "B", "C"],
    )
    ddf = dd.from_pandas(df, 3)

    result = ddf.quantile(method=method)
    assert result.npartitions == 1
    assert result.divisions == ("A", "X")

    result = result.compute()
    assert isinstance(result, pd.Series)
    assert result.name == 0.5
    tm.assert_index_equal(result.index, pd.Index(["A", "X", "B"]))
    assert (result == expected[0]).all()

    result = ddf.quantile([0.25, 0.75], method=method)
    assert result.npartitions == 1
    assert result.divisions == (0.25, 0.75)

    result = result.compute()
    assert isinstance(result, pd.DataFrame)
    tm.assert_index_equal(result.index, pd.Index([0.25, 0.75]))
    tm.assert_index_equal(result.columns, pd.Index(["A", "X", "B"]))

    assert (result == expected[1]).all().all()

    assert_eq(ddf.quantile(axis=1, method=method), df.quantile(axis=1))
    pytest.raises(ValueError, lambda: ddf.quantile([0.25, 0.75], axis=1, method=method))


def test_quantile_for_possibly_unsorted_q():
    """check that quantile is giving correct answers even when quantile parameter, q, may be unsorted.

    See https://github.com/dask/dask/issues/4642.
    """
    # prepare test case where percentiles should equal values
    A = da.arange(0, 101)
    ds = dd.from_dask_array(A)

    for q in [
        [0.25, 0.50, 0.75],
        [0.25, 0.50, 0.75, 0.99],
        [0.75, 0.5, 0.25],
        [0.25, 0.99, 0.75, 0.50],
    ]:
        r = ds.quantile(q).compute()
        assert_eq(r.loc[0.25], 25.0)
        assert_eq(r.loc[0.50], 50.0)
        assert_eq(r.loc[0.75], 75.0)

    r = ds.quantile([0.25]).compute()
    assert_eq(r.loc[0.25], 25.0)

    r = ds.quantile(0.25).compute()
    assert_eq(r, 25.0)


def test_index():
    assert_eq(d.index, full.index)


def test_assign():
    df = pd.DataFrame(
        {"a": range(8), "b": [float(i) for i in range(10, 18)]},
        index=pd.Index(list("abcdefgh")),
    )
    ddf = dd.from_pandas(df, npartitions=3)
    ddf_unknown = dd.from_pandas(df, npartitions=3, sort=False)
    assert not ddf_unknown.known_divisions

    res = ddf.assign(
        c=1,
        d="string",
        e=ddf.a.sum(),
        f=ddf.a + ddf.b,
        g=lambda x: x.a + x.b,
        dt=pd.Timestamp(2018, 2, 13),
    )
    res_unknown = ddf_unknown.assign(
        c=1,
        d="string",
        e=ddf_unknown.a.sum(),
        f=ddf_unknown.a + ddf_unknown.b,
        g=lambda x: x.a + x.b,
        dt=pd.Timestamp(2018, 2, 13),
    )
    sol = df.assign(
        c=1,
        d="string",
        e=df.a.sum(),
        f=df.a + df.b,
        g=lambda x: x.a + x.b,
        dt=pd.Timestamp(2018, 2, 13),
    )
    assert_eq(res, sol)
    assert_eq(res_unknown, sol)

    res = ddf.assign(c=df.a + 1)
    assert_eq(res, df.assign(c=df.a + 1))

    res = ddf.assign(c=ddf.index)
    assert_eq(res, df.assign(c=df.index))

    # divisions unknown won't work with pandas
    with pytest.raises(ValueError):
        ddf_unknown.assign(c=df.a + 1)

    # unsupported type
    with pytest.raises(TypeError):
        ddf.assign(c=list(range(9)))

    # Fails when assigning known divisions to unknown divisions
    with pytest.raises(ValueError):
        ddf_unknown.assign(foo=ddf.a)
    # Fails when assigning unknown divisions to known divisions
    with pytest.raises(ValueError):
        ddf.assign(foo=ddf_unknown.a)


def test_assign_callable():
    df = dd.from_pandas(pd.DataFrame({"A": range(10)}), npartitions=2)
    a = df.assign(B=df.A.shift())
    b = df.assign(B=lambda x: x.A.shift())
    assert_eq(a, b)


def test_assign_dtypes():
    ddf = dd.from_pandas(
        pd.DataFrame(
            data={"col1": ["a", "b"], "col2": [1, 2]}, columns=["col1", "col2"]
        ),
        npartitions=2,
    )

    new_col = {"col3": pd.Series(["0", "1"])}
    res = ddf.assign(**new_col)

    assert_eq(
        res.dtypes,
        pd.Series(data=["object", "int64", "object"], index=["col1", "col2", "col3"]),
    )


def test_map():
    df = pd.DataFrame(
        {"a": range(9), "b": [4, 5, 6, 1, 2, 3, 0, 0, 0]},
        index=pd.Index([0, 1, 3, 5, 6, 8, 9, 9, 9], name="myindex"),
    )
    ddf = dd.from_pandas(df, npartitions=3)

    assert_eq(ddf.a.map(lambda x: x + 1), df.a.map(lambda x: x + 1))
    lk = dict((v, v + 1) for v in df.a.values)
    assert_eq(ddf.a.map(lk), df.a.map(lk))
    assert_eq(ddf.b.map(lk), df.b.map(lk))
    lk = pd.Series(lk)
    assert_eq(ddf.a.map(lk), df.a.map(lk))
    assert_eq(ddf.b.map(lk), df.b.map(lk))
    assert_eq(ddf.b.map(lk, meta=ddf.b), df.b.map(lk))
    assert_eq(ddf.b.map(lk, meta=("b", "i8")), df.b.map(lk))


def test_concat():
    x = _concat([pd.DataFrame(columns=["a", "b"]), pd.DataFrame(columns=["a", "b"])])
    assert list(x.columns) == ["a", "b"]
    assert len(x) == 0


def test_args():
    e = d.assign(c=d.a + 1)
    f = type(e)(*e._args)
    assert_eq(e, f)
    assert_eq(d.a, type(d.a)(*d.a._args))
    assert_eq(d.a.sum(), type(d.a.sum())(*d.a.sum()._args))


def test_known_divisions():
    assert d.known_divisions
    df = dd.DataFrame(dsk, "x", meta, divisions=[None, None, None])
    assert not df.known_divisions


def test_unknown_divisions():
    dsk = {
        ("x", 0): pd.DataFrame({"a": [1, 2, 3], "b": [4, 5, 6]}),
        ("x", 1): pd.DataFrame({"a": [4, 5, 6], "b": [3, 2, 1]}),
        ("x", 2): pd.DataFrame({"a": [7, 8, 9], "b": [0, 0, 0]}),
    }
    meta = make_meta({"a": "i8", "b": "i8"})
    d = dd.DataFrame(dsk, "x", meta, [None, None, None, None])
    full = d.compute(scheduler="sync")

    assert_eq(d.a.sum(), full.a.sum())
    assert_eq(d.a + d.b + 1, full.a + full.b + 1)


@pytest.mark.skipif(
    PANDAS_VERSION < "0.22.0",
    reason="Parameter min_count not implemented in "
    "DataFrame.sum() and DataFrame.prod()",
)
def test_with_min_count():
    dfs = [
        pd.DataFrame([[None, 2, 3], [None, 5, 6], [5, 4, 9]]),
        pd.DataFrame([[2, None, None], [None, 5, 6], [5, 4, 9]]),
    ]
    ddfs = [dd.from_pandas(df, npartitions=4) for df in dfs]
    axes = [0, 1]

    for df, ddf in zip(dfs, ddfs):
        for axis in axes:
            for min_count in [0, 1, 2, 3]:
                assert_eq(
                    df.sum(min_count=min_count, axis=axis),
                    ddf.sum(min_count=min_count, axis=axis),
                )
                assert_eq(
                    df.prod(min_count=min_count, axis=axis),
                    ddf.prod(min_count=min_count, axis=axis),
                )


@pytest.mark.parametrize("join", ["inner", "outer", "left", "right"])
def test_align(join):
    df1a = pd.DataFrame(
        {"A": np.random.randn(10), "B": np.random.randn(10)},
        index=[1, 12, 5, 6, 3, 9, 10, 4, 13, 11],
    )

    df1b = pd.DataFrame(
        {"A": np.random.randn(10), "B": np.random.randn(10)},
        index=[0, 3, 2, 10, 5, 6, 7, 8, 12, 13],
    )
    ddf1a = dd.from_pandas(df1a, 3)
    ddf1b = dd.from_pandas(df1b, 3)

    # DataFrame
    res1, res2 = ddf1a.align(ddf1b, join=join)
    exp1, exp2 = df1a.align(df1b, join=join)
    assert assert_eq(res1, exp1)
    assert assert_eq(res2, exp2)

    # Series
    res1, res2 = ddf1a["A"].align(ddf1b["B"], join=join)
    exp1, exp2 = df1a["A"].align(df1b["B"], join=join)
    assert assert_eq(res1, exp1)
    assert assert_eq(res2, exp2)

    # DataFrame with fill_value
    res1, res2 = ddf1a.align(ddf1b, join=join, fill_value=1)
    exp1, exp2 = df1a.align(df1b, join=join, fill_value=1)
    assert assert_eq(res1, exp1)
    assert assert_eq(res2, exp2)

    # Series
    res1, res2 = ddf1a["A"].align(ddf1b["B"], join=join, fill_value=1)
    exp1, exp2 = df1a["A"].align(df1b["B"], join=join, fill_value=1)
    assert assert_eq(res1, exp1)
    assert assert_eq(res2, exp2)


@pytest.mark.parametrize("join", ["inner", "outer", "left", "right"])
def test_align_axis(join):
    df1a = pd.DataFrame(
        {"A": np.random.randn(10), "B": np.random.randn(10), "C": np.random.randn(10)},
        index=[1, 12, 5, 6, 3, 9, 10, 4, 13, 11],
    )

    df1b = pd.DataFrame(
        {"B": np.random.randn(10), "C": np.random.randn(10), "D": np.random.randn(10)},
        index=[0, 3, 2, 10, 5, 6, 7, 8, 12, 13],
    )
    ddf1a = dd.from_pandas(df1a, 3)
    ddf1b = dd.from_pandas(df1b, 3)

    res1, res2 = ddf1a.align(ddf1b, join=join, axis=0)
    exp1, exp2 = df1a.align(df1b, join=join, axis=0)
    assert assert_eq(res1, exp1)
    assert assert_eq(res2, exp2)

    res1, res2 = ddf1a.align(ddf1b, join=join, axis=1)
    exp1, exp2 = df1a.align(df1b, join=join, axis=1)
    assert assert_eq(res1, exp1)
    assert assert_eq(res2, exp2)

    res1, res2 = ddf1a.align(ddf1b, join=join, axis="index")
    exp1, exp2 = df1a.align(df1b, join=join, axis="index")
    assert assert_eq(res1, exp1)
    assert assert_eq(res2, exp2)

    res1, res2 = ddf1a.align(ddf1b, join=join, axis="columns")
    exp1, exp2 = df1a.align(df1b, join=join, axis="columns")
    assert assert_eq(res1, exp1)
    assert assert_eq(res2, exp2)

    # invalid
    with pytest.raises(ValueError):
        ddf1a.align(ddf1b, join=join, axis="XXX")

    with pytest.raises(ValueError):
        ddf1a["A"].align(ddf1b["B"], join=join, axis=1)


def test_combine():
    df1 = pd.DataFrame(
        {
            "A": np.random.choice([1, 2, np.nan], 100),
            "B": np.random.choice(["a", "b", np.nan], 100),
        }
    )

    df2 = pd.DataFrame(
        {
            "A": np.random.choice([1, 2, 3], 100),
            "B": np.random.choice(["a", "b", "c"], 100),
        }
    )
    ddf1 = dd.from_pandas(df1, 4)
    ddf2 = dd.from_pandas(df2, 5)

    first = lambda a, b: a

    # DataFrame
    for dda, ddb, a, b in [
        (ddf1, ddf2, df1, df2),
        (ddf1.A, ddf2.A, df1.A, df2.A),
        (ddf1.B, ddf2.B, df1.B, df2.B),
    ]:
        for func, fill_value in [(add, None), (add, 100), (first, None)]:
            sol = a.combine(b, func, fill_value=fill_value)
            assert_eq(dda.combine(ddb, func, fill_value=fill_value), sol)
            assert_eq(dda.combine(b, func, fill_value=fill_value), sol)

    assert_eq(
        ddf1.combine(ddf2, add, overwrite=False), df1.combine(df2, add, overwrite=False)
    )
    assert dda.combine(ddb, add)._name == dda.combine(ddb, add)._name


def test_combine_first():
    df1 = pd.DataFrame(
        {
            "A": np.random.choice([1, 2, np.nan], 100),
            "B": np.random.choice(["a", "b", np.nan], 100),
        }
    )

    df2 = pd.DataFrame(
        {
            "A": np.random.choice([1, 2, 3], 100),
            "B": np.random.choice(["a", "b", "c"], 100),
        }
    )
    ddf1 = dd.from_pandas(df1, 4)
    ddf2 = dd.from_pandas(df2, 5)

    # DataFrame
    assert_eq(ddf1.combine_first(ddf2), df1.combine_first(df2))
    assert_eq(ddf1.combine_first(df2), df1.combine_first(df2))

    # Series
    assert_eq(ddf1.A.combine_first(ddf2.A), df1.A.combine_first(df2.A))
    assert_eq(ddf1.A.combine_first(df2.A), df1.A.combine_first(df2.A))

    assert_eq(ddf1.B.combine_first(ddf2.B), df1.B.combine_first(df2.B))
    assert_eq(ddf1.B.combine_first(df2.B), df1.B.combine_first(df2.B))


def test_dataframe_picklable():
    from pickle import loads, dumps

    cloudpickle = pytest.importorskip("cloudpickle")
    cp_dumps = cloudpickle.dumps

    d = _compat.makeTimeDataFrame()
    df = dd.from_pandas(d, npartitions=3)
    df = df + 2

    # dataframe
    df2 = loads(dumps(df))
    assert_eq(df, df2)
    df2 = loads(cp_dumps(df))
    assert_eq(df, df2)

    # series
    a2 = loads(dumps(df.A))
    assert_eq(df.A, a2)
    a2 = loads(cp_dumps(df.A))
    assert_eq(df.A, a2)

    # index
    i2 = loads(dumps(df.index))
    assert_eq(df.index, i2)
    i2 = loads(cp_dumps(df.index))
    assert_eq(df.index, i2)

    # scalar
    # lambdas are present, so only test cloudpickle
    s = df.A.sum()
    s2 = loads(cp_dumps(s))
    assert_eq(s, s2)


def test_random_partitions():
    a, b = d.random_split([0.5, 0.5], 42)
    assert isinstance(a, dd.DataFrame)
    assert isinstance(b, dd.DataFrame)
    assert a._name != b._name
    np.testing.assert_array_equal(a.index, sorted(a.index))

    assert len(a.compute()) + len(b.compute()) == len(full)
    a2, b2 = d.random_split([0.5, 0.5], 42)
    assert a2._name == a._name
    assert b2._name == b._name

    a, b = d.random_split([0.5, 0.5], 42, True)
    a2, b2 = d.random_split([0.5, 0.5], 42, True)
    assert_eq(a, a2)
    assert_eq(b, b2)
    with pytest.raises(AssertionError):
        np.testing.assert_array_equal(a.index, sorted(a.index))

    parts = d.random_split([0.4, 0.5, 0.1], 42)
    names = set([p._name for p in parts])
    names.update([a._name, b._name])
    assert len(names) == 5

    with pytest.raises(ValueError):
        d.random_split([0.4, 0.5], 42)


def test_series_round():
    ps = pd.Series([1.123, 2.123, 3.123, 1.234, 2.234, 3.234], name="a")
    s = dd.from_pandas(ps, npartitions=3)
    assert_eq(s.round(), ps.round())


@pytest.mark.slow
def test_repartition():
    def _check_split_data(orig, d):
        """Check data is split properly"""
        keys = [k for k in d.dask if k[0].startswith("repartition-split")]
        keys = sorted(keys)
        sp = pd.concat(
            [compute_as_if_collection(dd.DataFrame, d.dask, k) for k in keys]
        )
        assert_eq(orig, sp)
        assert_eq(orig, d)

    df = pd.DataFrame(
        {"x": [1, 2, 3, 4, 5, 6], "y": list("abdabd")}, index=[10, 20, 30, 40, 50, 60]
    )
    a = dd.from_pandas(df, 2)

    b = a.repartition(divisions=[10, 20, 50, 60])
    assert b.divisions == (10, 20, 50, 60)
    assert_eq(a, b)
    assert_eq(compute_as_if_collection(dd.DataFrame, b.dask, (b._name, 0)), df.iloc[:1])

    for div in [
        [20, 60],
        [10, 50],
        [1],  # first / last element mismatch
        [0, 60],
        [10, 70],  # do not allow to expand divisions by default
        [10, 50, 20, 60],  # not sorted
        [10, 10, 20, 60],
    ]:  # not unique (last element can be duplicated)

        pytest.raises(ValueError, lambda: a.repartition(divisions=div))

    pdf = pd.DataFrame(np.random.randn(7, 5), columns=list("abxyz"))
    for p in range(1, 7):
        ddf = dd.from_pandas(pdf, p)
        assert_eq(ddf, pdf)
        for div in [
            [0, 6],
            [0, 6, 6],
            [0, 5, 6],
            [0, 4, 6, 6],
            [0, 2, 6],
            [0, 2, 6, 6],
            [0, 2, 3, 6, 6],
            [0, 1, 2, 3, 4, 5, 6, 6],
        ]:
            rddf = ddf.repartition(divisions=div)
            _check_split_data(ddf, rddf)
            assert rddf.divisions == tuple(div)
            assert_eq(pdf, rddf)

            rds = ddf.x.repartition(divisions=div)
            _check_split_data(ddf.x, rds)
            assert rds.divisions == tuple(div)
            assert_eq(pdf.x, rds)

        # expand divisions
        for div in [[-5, 10], [-2, 3, 5, 6], [0, 4, 5, 9, 10]]:
            rddf = ddf.repartition(divisions=div, force=True)
            _check_split_data(ddf, rddf)
            assert rddf.divisions == tuple(div)
            assert_eq(pdf, rddf)

            rds = ddf.x.repartition(divisions=div, force=True)
            _check_split_data(ddf.x, rds)
            assert rds.divisions == tuple(div)
            assert_eq(pdf.x, rds)

    pdf = pd.DataFrame(
        {"x": [0, 1, 2, 3, 4, 5, 6, 7, 8, 9], "y": [9, 8, 7, 6, 5, 4, 3, 2, 1, 0]},
        index=list("abcdefghij"),
    )
    for p in range(1, 7):
        ddf = dd.from_pandas(pdf, p)
        assert_eq(ddf, pdf)
        for div in [
            list("aj"),
            list("ajj"),
            list("adj"),
            list("abfj"),
            list("ahjj"),
            list("acdj"),
            list("adfij"),
            list("abdefgij"),
            list("abcdefghij"),
        ]:
            rddf = ddf.repartition(divisions=div)
            _check_split_data(ddf, rddf)
            assert rddf.divisions == tuple(div)
            assert_eq(pdf, rddf)

            rds = ddf.x.repartition(divisions=div)
            _check_split_data(ddf.x, rds)
            assert rds.divisions == tuple(div)
            assert_eq(pdf.x, rds)

        # expand divisions
        for div in [list("Yadijm"), list("acmrxz"), list("Yajz")]:
            rddf = ddf.repartition(divisions=div, force=True)
            _check_split_data(ddf, rddf)
            assert rddf.divisions == tuple(div)
            assert_eq(pdf, rddf)

            rds = ddf.x.repartition(divisions=div, force=True)
            _check_split_data(ddf.x, rds)
            assert rds.divisions == tuple(div)
            assert_eq(pdf.x, rds)


def test_repartition_divisions():
    result = repartition_divisions([0, 6], [0, 6, 6], "a", "b", "c")
    assert result == {
        ("b", 0): (methods.boundary_slice, ("a", 0), 0, 6, False),
        ("b", 1): (methods.boundary_slice, ("a", 0), 6, 6, True),
        ("c", 0): ("b", 0),
        ("c", 1): ("b", 1),
    }

    result = repartition_divisions([1, 3, 7], [1, 4, 6, 7], "a", "b", "c")
    assert result == {
        ("b", 0): (methods.boundary_slice, ("a", 0), 1, 3, False),
        ("b", 1): (methods.boundary_slice, ("a", 1), 3, 4, False),
        ("b", 2): (methods.boundary_slice, ("a", 1), 4, 6, False),
        ("b", 3): (methods.boundary_slice, ("a", 1), 6, 7, True),
        ("c", 0): (methods.concat, [("b", 0), ("b", 1)]),
        ("c", 1): ("b", 2),
        ("c", 2): ("b", 3),
    }


def test_repartition_on_pandas_dataframe():
    df = pd.DataFrame(
        {"x": [1, 2, 3, 4, 5, 6], "y": list("abdabd")}, index=[10, 20, 30, 40, 50, 60]
    )
    ddf = dd.repartition(df, divisions=[10, 20, 50, 60])
    assert isinstance(ddf, dd.DataFrame)
    assert ddf.divisions == (10, 20, 50, 60)
    assert_eq(ddf, df)

    ddf = dd.repartition(df.y, divisions=[10, 20, 50, 60])
    assert isinstance(ddf, dd.Series)
    assert ddf.divisions == (10, 20, 50, 60)
    assert_eq(ddf, df.y)


@pytest.mark.parametrize("use_index", [True, False])
@pytest.mark.parametrize("n", [1, 2, 4, 5])
@pytest.mark.parametrize("k", [1, 2, 4, 5])
@pytest.mark.parametrize("dtype", [float, "M8[ns]"])
@pytest.mark.parametrize("transform", [lambda df: df, lambda df: df.x])
def test_repartition_npartitions(use_index, n, k, dtype, transform):
    df = pd.DataFrame(
        {"x": [1, 2, 3, 4, 5, 6] * 10, "y": list("abdabd") * 10},
        index=pd.Series([1, 2, 3, 4, 5, 6] * 10, dtype=dtype),
    )
    df = transform(df)
    a = dd.from_pandas(df, npartitions=n, sort=use_index)
    b = a.repartition(npartitions=k)
    assert_eq(a, b)
    assert b.npartitions == k
    parts = dask.get(b.dask, b.__dask_keys__())
    assert all(map(len, parts))


@pytest.mark.parametrize("use_index", [True, False])
@pytest.mark.parametrize("n", [2, 5])
@pytest.mark.parametrize("partition_size", ["1kiB", 379])
@pytest.mark.parametrize("transform", [lambda df: df, lambda df: df.x])
def test_repartition_partition_size(use_index, n, partition_size, transform):
    df = pd.DataFrame(
        {"x": [1, 2, 3, 4, 5, 6] * 10, "y": list("abdabd") * 10},
        index=pd.Series([10, 20, 30, 40, 50, 60] * 10),
    )
    df = transform(df)
    a = dd.from_pandas(df, npartitions=n, sort=use_index)
    b = a.repartition(partition_size=partition_size)
    assert_eq(a, b, check_divisions=False)
    assert np.alltrue(b.map_partitions(total_mem_usage, deep=True).compute() <= 1024)
    parts = dask.get(b.dask, b.__dask_keys__())
    assert all(map(len, parts))


def test_iter_chunks():
    sizes = [14, 8, 5, 9, 7, 9, 1, 19, 8, 19]
    assert list(iter_chunks(sizes, 19)) == [
        [14],
        [8, 5],
        [9, 7],
        [9, 1],
        [19],
        [8],
        [19],
    ]
    assert list(iter_chunks(sizes, 28)) == [[14, 8, 5], [9, 7, 9, 1], [19, 8], [19]]
    assert list(iter_chunks(sizes, 67)) == [[14, 8, 5, 9, 7, 9, 1], [19, 8, 19]]


def test_repartition_npartitions_same_limits():
    df = pd.DataFrame(
        {"x": [1, 2, 3]},
        index=[
            pd.Timestamp("2017-05-09 00:00:00.006000"),
            pd.Timestamp("2017-05-09 02:45:00.017999"),
            pd.Timestamp("2017-05-09 05:59:58.938999"),
        ],
    )

    ddf = dd.from_pandas(df, npartitions=2)

    ddf.repartition(npartitions=10)


def test_repartition_npartitions_numeric_edge_case():
    """
    Test that we cover numeric edge cases when
    int(ddf.npartitions / npartitions) * npartitions) != ddf.npartitions
    """
    df = pd.DataFrame({"x": range(100)})
    a = dd.from_pandas(df, npartitions=15)
    assert a.npartitions == 15
    b = a.repartition(npartitions=11)
    assert_eq(a, b)


def test_repartition_object_index():
    df = pd.DataFrame({"x": [1, 2, 3, 4, 5, 6] * 10}, index=list("abdabd") * 10)
    a = dd.from_pandas(df, npartitions=5)
    b = a.repartition(npartitions=2)
    assert b.npartitions == 2
    assert_eq(b, df)

    b = a.repartition(npartitions=10)
    assert b.npartitions == 10
    assert_eq(b, df)
    assert not b.known_divisions


@pytest.mark.slow
@pytest.mark.parametrize("npartitions", [1, 20, 243])
@pytest.mark.parametrize("freq", ["1D", "7D", "28h", "1h"])
@pytest.mark.parametrize(
    "end", ["2000-04-15", "2000-04-15 12:37:01", "2000-01-01 12:37:00"]
)
@pytest.mark.parametrize(
    "start", ["2000-01-01", "2000-01-01 12:30:00", "2000-01-01 12:30:00"]
)
def test_repartition_freq(npartitions, freq, start, end):
    start = pd.Timestamp(start)
    end = pd.Timestamp(end)
    ind = pd.date_range(start=start, end=end, freq="60s")
    df = pd.DataFrame({"x": np.arange(len(ind))}, index=ind)
    ddf = dd.from_pandas(df, npartitions=npartitions, name="x")

    ddf2 = ddf.repartition(freq=freq)
    assert_eq(ddf2, df)


def test_repartition_freq_divisions():
    df = pd.DataFrame(
        {"x": np.random.random(10)},
        index=pd.DatetimeIndex(np.random.random(10) * 100e9),
    )
    ddf = dd.from_pandas(df, npartitions=3)

    ddf2 = ddf.repartition(freq="15s")
    for div in ddf2.divisions[1:-1]:
        assert div == div.round("15s")
    assert ddf2.divisions[0] == df.index.min()
    assert ddf2.divisions[-1] == df.index.max()
    assert_eq(ddf2, ddf2)


def test_repartition_freq_errors():
    df = pd.DataFrame({"x": [1, 2, 3]})
    ddf = dd.from_pandas(df, npartitions=1)
    with pytest.raises(TypeError) as info:
        ddf.repartition(freq="1s")

    assert "only" in str(info.value)
    assert "timeseries" in str(info.value)


def test_repartition_freq_month():
    ts = pd.date_range("2015-01-01 00:00", " 2015-05-01 23:50", freq="10min")
    df = pd.DataFrame(
        np.random.randint(0, 100, size=(len(ts), 4)), columns=list("ABCD"), index=ts
    )
    ddf = dd.from_pandas(df, npartitions=1).repartition(freq="1M")

    assert_eq(df, ddf)
    assert 2 < ddf.npartitions <= 6


def test_repartition_input_errors():
    df = pd.DataFrame({"x": [1, 2, 3]})
    ddf = dd.from_pandas(df, npartitions=1)
    with pytest.raises(ValueError):
        ddf.repartition(npartitions=5, divisions=[None, None])
    with pytest.raises(ValueError):
        ddf.repartition(npartitions=5, partition_size="5MiB")


def test_embarrassingly_parallel_operations():
    df = pd.DataFrame(
        {"x": [1, 2, 3, 4, None, 6], "y": list("abdabd")},
        index=[10, 20, 30, 40, 50, 60],
    )
    a = dd.from_pandas(df, 2)

    assert_eq(a.x.astype("float32"), df.x.astype("float32"))
    assert a.x.astype("float32").compute().dtype == "float32"

    assert_eq(a.x.dropna(), df.x.dropna())

    assert_eq(a.x.between(2, 4), df.x.between(2, 4))

    assert_eq(a.x.clip(2, 4), df.x.clip(2, 4))

    assert_eq(a.x.notnull(), df.x.notnull())
    assert_eq(a.x.isnull(), df.x.isnull())
    assert_eq(a.notnull(), df.notnull())
    assert_eq(a.isnull(), df.isnull())

    assert len(a.sample(frac=0.5).compute()) < len(df)


def test_fillna():
    df = _compat.makeMissingDataframe()
    ddf = dd.from_pandas(df, npartitions=5, sort=False)

    assert_eq(ddf.fillna(100), df.fillna(100))
    assert_eq(ddf.A.fillna(100), df.A.fillna(100))
    assert_eq(ddf.A.fillna(ddf["A"].mean()), df.A.fillna(df["A"].mean()))

    assert_eq(ddf.fillna(method="pad"), df.fillna(method="pad"))
    assert_eq(ddf.A.fillna(method="pad"), df.A.fillna(method="pad"))

    assert_eq(ddf.fillna(method="bfill"), df.fillna(method="bfill"))
    assert_eq(ddf.A.fillna(method="bfill"), df.A.fillna(method="bfill"))

    assert_eq(ddf.fillna(method="pad", limit=2), df.fillna(method="pad", limit=2))
    assert_eq(ddf.A.fillna(method="pad", limit=2), df.A.fillna(method="pad", limit=2))

    assert_eq(ddf.fillna(method="bfill", limit=2), df.fillna(method="bfill", limit=2))
    assert_eq(
        ddf.A.fillna(method="bfill", limit=2), df.A.fillna(method="bfill", limit=2)
    )

    assert_eq(ddf.fillna(100, axis=1), df.fillna(100, axis=1))
    assert_eq(ddf.fillna(method="pad", axis=1), df.fillna(method="pad", axis=1))
    assert_eq(
        ddf.fillna(method="pad", limit=2, axis=1),
        df.fillna(method="pad", limit=2, axis=1),
    )

    pytest.raises(ValueError, lambda: ddf.A.fillna(0, axis=1))
    pytest.raises(NotImplementedError, lambda: ddf.fillna(0, limit=10))
    pytest.raises(NotImplementedError, lambda: ddf.fillna(0, limit=10, axis=1))

    df = _compat.makeMissingDataframe()
    df.iloc[:15, 0] = np.nan  # all NaN partition
    ddf = dd.from_pandas(df, npartitions=5, sort=False)
    pytest.raises(ValueError, lambda: ddf.fillna(method="pad").compute())
    assert_eq(df.fillna(method="pad", limit=3), ddf.fillna(method="pad", limit=3))


def test_fillna_duplicate_index():
    @dask.delayed
    def f():
        return pd.DataFrame(dict(a=[1.0], b=[np.NaN]))

    ddf = dd.from_delayed([f(), f()], meta=dict(a=float, b=float))
    ddf.b = ddf.b.fillna(ddf.a)
    ddf.compute()


def test_fillna_multi_dataframe():
    df = _compat.makeMissingDataframe()
    ddf = dd.from_pandas(df, npartitions=5, sort=False)

    assert_eq(ddf.A.fillna(ddf.B), df.A.fillna(df.B))
    assert_eq(ddf.B.fillna(ddf.A), df.B.fillna(df.A))


def test_ffill_bfill():
    df = _compat.makeMissingDataframe()
    ddf = dd.from_pandas(df, npartitions=5, sort=False)

    assert_eq(ddf.ffill(), df.ffill())
    assert_eq(ddf.bfill(), df.bfill())
    assert_eq(ddf.ffill(axis=1), df.ffill(axis=1))
    assert_eq(ddf.bfill(axis=1), df.bfill(axis=1))


def test_fillna_series_types():
    # https://github.com/dask/dask/issues/2809
    df = pd.DataFrame({"A": [1, np.nan, 3], "B": [1, np.nan, 3]})
    ddf = dd.from_pandas(df, npartitions=2)
    fill_value = pd.Series([1, 10], index=["A", "C"])
    assert_eq(ddf.fillna(fill_value), df.fillna(fill_value))


def test_sample():
    df = pd.DataFrame(
        {"x": [1, 2, 3, 4, None, 6], "y": list("abdabd")},
        index=[10, 20, 30, 40, 50, 60],
    )
    a = dd.from_pandas(df, 2)

    b = a.sample(frac=0.5)

    assert_eq(b, b)

    c = a.sample(frac=0.5, random_state=1234)
    d = a.sample(frac=0.5, random_state=1234)
    assert_eq(c, d)

    assert a.sample(frac=0.5)._name != a.sample(frac=0.5)._name


def test_sample_without_replacement():
    df = pd.DataFrame(
        {"x": [1, 2, 3, 4, None, 6], "y": list("abdabd")},
        index=[10, 20, 30, 40, 50, 60],
    )
    a = dd.from_pandas(df, 2)
    b = a.sample(frac=0.7, replace=False)
    bb = b.index.compute()
    assert len(bb) == len(set(bb))


def test_sample_raises():
    df = pd.DataFrame(
        {"x": [1, 2, 3, 4, None, 6], "y": list("abdabd")},
        index=[10, 20, 30, 40, 50, 60],
    )
    a = dd.from_pandas(df, 2)

    # Make sure frac is replaced with n when 0 <= n <= 1
    # This is so existing code (i.e. ddf.sample(0.5)) won't break
    with pytest.warns(UserWarning):
        b = a.sample(0.5, random_state=1234)
    c = a.sample(frac=0.5, random_state=1234)
    assert_eq(b, c)

    with pytest.raises(ValueError):
        a.sample(n=10)

    # Make sure frac is provided
    with pytest.raises(ValueError):
        a.sample(frac=None)


def test_empty_max():
    meta = make_meta({"x": "i8"})
    a = dd.DataFrame(
        {("x", 0): pd.DataFrame({"x": [1]}), ("x", 1): pd.DataFrame({"x": []})},
        "x",
        meta,
        [None, None, None],
    )
    assert_eq(a.x.max(), 1)


def test_query():
    pytest.importorskip("numexpr")

    df = pd.DataFrame({"x": [1, 2, 3, 4], "y": [5, 6, 7, 8]})
    ddf = dd.from_pandas(df, npartitions=2)
    assert_eq(ddf.query("x**2 > y"), df.query("x**2 > y"))
    assert_eq(
        ddf.query("x**2 > @value", local_dict={"value": 4}),
        df.query("x**2 > @value", local_dict={"value": 4}),
    )


def test_eval():
    pytest.importorskip("numexpr")

    p = pd.DataFrame({"x": [1, 2, 3, 4], "y": [5, 6, 7, 8]})
    d = dd.from_pandas(p, npartitions=2)

    assert_eq(p.eval("x + y"), d.eval("x + y"))
    assert_eq(p.eval("z = x + y", inplace=False), d.eval("z = x + y", inplace=False))
    with pytest.raises(NotImplementedError):
        d.eval("z = x + y", inplace=True)


@pytest.mark.parametrize(
    "include, exclude",
    [
        ([int], None),
        (None, [int]),
        ([np.number, object], [float]),
        (["datetime"], None),
    ],
)
def test_select_dtypes(include, exclude):
    n = 10
    df = pd.DataFrame(
        {
            "cint": [1] * n,
            "cstr": ["a"] * n,
            "clfoat": [1.0] * n,
            "cdt": pd.date_range("2016-01-01", periods=n),
        }
    )
    a = dd.from_pandas(df, npartitions=2)
    result = a.select_dtypes(include=include, exclude=exclude)
    expected = df.select_dtypes(include=include, exclude=exclude)
    assert_eq(result, expected)

    # count dtypes
    tm.assert_series_equal(a.dtypes.value_counts(), df.dtypes.value_counts())

    tm.assert_series_equal(result.dtypes.value_counts(), expected.dtypes.value_counts())

    if not PANDAS_GT_100:
        # removed in pandas 1.0
        ctx = pytest.warns(FutureWarning)

        with ctx:
            tm.assert_series_equal(a.get_ftype_counts(), df.get_ftype_counts())
            tm.assert_series_equal(
                result.get_ftype_counts(), expected.get_ftype_counts()
            )


def test_deterministic_apply_concat_apply_names():
    df = pd.DataFrame({"x": [1, 2, 3, 4], "y": [5, 6, 7, 8]})
    a = dd.from_pandas(df, npartitions=2)

    assert sorted(a.x.nlargest(2).dask) == sorted(a.x.nlargest(2).dask)
    assert sorted(a.x.nlargest(2).dask) != sorted(a.x.nlargest(3).dask)
    assert sorted(a.x.drop_duplicates().dask) == sorted(a.x.drop_duplicates().dask)
    assert sorted(a.groupby("x").y.mean().dask) == sorted(a.groupby("x").y.mean().dask)

    # Test aca without passing in token string
    f = lambda a: a.nlargest(5)
    f2 = lambda a: a.nlargest(3)
    assert sorted(aca(a.x, f, f, a.x._meta).dask) != sorted(
        aca(a.x, f2, f2, a.x._meta).dask
    )
    assert sorted(aca(a.x, f, f, a.x._meta).dask) == sorted(
        aca(a.x, f, f, a.x._meta).dask
    )

    # Test aca with keywords
    def chunk(x, c_key=0, both_key=0):
        return x.sum() + c_key + both_key

    def agg(x, a_key=0, both_key=0):
        return pd.Series(x).sum() + a_key + both_key

    c_key = 2
    a_key = 3
    both_key = 4

    res = aca(
        a.x,
        chunk=chunk,
        aggregate=agg,
        chunk_kwargs={"c_key": c_key},
        aggregate_kwargs={"a_key": a_key},
        both_key=both_key,
    )
    assert sorted(res.dask) == sorted(
        aca(
            a.x,
            chunk=chunk,
            aggregate=agg,
            chunk_kwargs={"c_key": c_key},
            aggregate_kwargs={"a_key": a_key},
            both_key=both_key,
        ).dask
    )
    assert sorted(res.dask) != sorted(
        aca(
            a.x,
            chunk=chunk,
            aggregate=agg,
            chunk_kwargs={"c_key": c_key},
            aggregate_kwargs={"a_key": a_key},
            both_key=0,
        ).dask
    )

    assert_eq(res, df.x.sum() + 2 * (c_key + both_key) + a_key + both_key)


def test_aca_meta_infer():
    df = pd.DataFrame({"x": [1, 2, 3, 4], "y": [5, 6, 7, 8]})
    ddf = dd.from_pandas(df, npartitions=2)

    def chunk(x, y, constant=1.0):
        return (x + y + constant).head()

    def agg(x):
        return x.head()

    res = aca([ddf, 2.0], chunk=chunk, aggregate=agg, chunk_kwargs=dict(constant=2.0))
    sol = (df + 2.0 + 2.0).head()
    assert_eq(res, sol)

    # Should infer as a scalar
    res = aca(
        [ddf.x], chunk=lambda x: pd.Series([x.sum()]), aggregate=lambda x: x.sum()
    )
    assert isinstance(res, Scalar)
    assert res.compute() == df.x.sum()


def test_aca_split_every():
    df = pd.DataFrame({"x": [1] * 60})
    ddf = dd.from_pandas(df, npartitions=15)

    def chunk(x, y, constant=0):
        return x.sum() + y + constant

    def combine(x, constant=0):
        return x.sum() + constant + 1

    def agg(x, constant=0):
        return x.sum() + constant + 2

    f = lambda n: aca(
        [ddf, 2.0],
        chunk=chunk,
        aggregate=agg,
        combine=combine,
        chunk_kwargs=dict(constant=1.0),
        combine_kwargs=dict(constant=2.0),
        aggregate_kwargs=dict(constant=3.0),
        split_every=n,
    )

    assert_max_deps(f(3), 3)
    assert_max_deps(f(4), 4, False)
    assert_max_deps(f(5), 5)
    assert set(f(15).dask.keys()) == set(f(ddf.npartitions).dask.keys())

    r3 = f(3)
    r4 = f(4)
    assert r3._name != r4._name
    # Only intersect on reading operations
    assert len(set(r3.dask.keys()) & set(r4.dask.keys())) == len(ddf.dask.keys())

    # Keywords are different for each step
    assert f(3).compute() == 60 + 15 * (2 + 1) + 7 * (2 + 1) + (3 + 2)
    # Keywords are same for each step
    res = aca(
        [ddf, 2.0],
        chunk=chunk,
        aggregate=agg,
        combine=combine,
        constant=3.0,
        split_every=3,
    )
    assert res.compute() == 60 + 15 * (2 + 3) + 7 * (3 + 1) + (3 + 2)
    # No combine provided, combine is agg
    res = aca([ddf, 2.0], chunk=chunk, aggregate=agg, constant=3, split_every=3)
    assert res.compute() == 60 + 15 * (2 + 3) + 8 * (3 + 2)

    # split_every must be >= 2
    with pytest.raises(ValueError):
        f(1)

    # combine_kwargs with no combine provided
    with pytest.raises(ValueError):
        aca(
            [ddf, 2.0],
            chunk=chunk,
            aggregate=agg,
            split_every=3,
            chunk_kwargs=dict(constant=1.0),
            combine_kwargs=dict(constant=2.0),
            aggregate_kwargs=dict(constant=3.0),
        )


def test_reduction_method():
    df = pd.DataFrame({"x": range(50), "y": range(50, 100)})
    ddf = dd.from_pandas(df, npartitions=4)

    chunk = lambda x, val=0: (x >= val).sum()
    agg = lambda x: x.sum()

    # Output of chunk is a scalar
    res = ddf.x.reduction(chunk, aggregate=agg)
    assert_eq(res, df.x.count())

    # Output of chunk is a series
    res = ddf.reduction(chunk, aggregate=agg)
    assert res._name == ddf.reduction(chunk, aggregate=agg)._name
    assert_eq(res, df.count())

    # Test with keywords
    res2 = ddf.reduction(chunk, aggregate=agg, chunk_kwargs={"val": 25})
    res2._name == ddf.reduction(chunk, aggregate=agg, chunk_kwargs={"val": 25})._name
    assert res2._name != res._name
    assert_eq(res2, (df >= 25).sum())

    # Output of chunk is a dataframe
    def sum_and_count(x):
        return pd.DataFrame({"sum": x.sum(), "count": x.count()})

    res = ddf.reduction(sum_and_count, aggregate=lambda x: x.groupby(level=0).sum())

    assert_eq(res, pd.DataFrame({"sum": df.sum(), "count": df.count()}))


def test_reduction_method_split_every():
    df = pd.Series([1] * 60)
    ddf = dd.from_pandas(df, npartitions=15)

    def chunk(x, constant=0):
        return x.sum() + constant

    def combine(x, constant=0):
        return x.sum() + constant + 1

    def agg(x, constant=0):
        return x.sum() + constant + 2

    f = lambda n: ddf.reduction(
        chunk,
        aggregate=agg,
        combine=combine,
        chunk_kwargs=dict(constant=1.0),
        combine_kwargs=dict(constant=2.0),
        aggregate_kwargs=dict(constant=3.0),
        split_every=n,
    )

    assert_max_deps(f(3), 3)
    assert_max_deps(f(4), 4, False)
    assert_max_deps(f(5), 5)
    assert set(f(15).dask.keys()) == set(f(ddf.npartitions).dask.keys())

    r3 = f(3)
    r4 = f(4)
    assert r3._name != r4._name
    # Only intersect on reading operations
    assert len(set(r3.dask.keys()) & set(r4.dask.keys())) == len(ddf.dask.keys())

    # Keywords are different for each step
    assert f(3).compute() == 60 + 15 + 7 * (2 + 1) + (3 + 2)
    # Keywords are same for each step
    res = ddf.reduction(
        chunk, aggregate=agg, combine=combine, constant=3.0, split_every=3
    )
    assert res.compute() == 60 + 15 * 3 + 7 * (3 + 1) + (3 + 2)
    # No combine provided, combine is agg
    res = ddf.reduction(chunk, aggregate=agg, constant=3.0, split_every=3)
    assert res.compute() == 60 + 15 * 3 + 8 * (3 + 2)

    # split_every must be >= 2
    with pytest.raises(ValueError):
        f(1)

    # combine_kwargs with no combine provided
    with pytest.raises(ValueError):
        ddf.reduction(
            chunk,
            aggregate=agg,
            split_every=3,
            chunk_kwargs=dict(constant=1.0),
            combine_kwargs=dict(constant=2.0),
            aggregate_kwargs=dict(constant=3.0),
        )


def test_pipe():
    df = pd.DataFrame({"x": range(50), "y": range(50, 100)})
    ddf = dd.from_pandas(df, npartitions=4)

    def f(x, y, z=0):
        return x + y + z

    assert_eq(ddf.pipe(f, 1, z=2), f(ddf, 1, z=2))
    assert_eq(ddf.x.pipe(f, 1, z=2), f(ddf.x, 1, z=2))


def test_gh_517():
    arr = np.random.randn(100, 2)
    df = pd.DataFrame(arr, columns=["a", "b"])
    ddf = dd.from_pandas(df, 2)
    assert ddf.index.nunique().compute() == 100

    ddf2 = dd.from_pandas(pd.concat([df, df]), 5)
    assert ddf2.index.nunique().compute() == 100


def test_drop_axis_1():
    df = pd.DataFrame({"x": [1, 2, 3, 4], "y": [5, 6, 7, 8], "z": [9, 10, 11, 12]})
    ddf = dd.from_pandas(df, npartitions=2)

    assert_eq(ddf.drop("y", axis=1), df.drop("y", axis=1))
    assert_eq(ddf.drop(["y", "z"], axis=1), df.drop(["y", "z"], axis=1))
    with pytest.raises(ValueError):
        ddf.drop(["a", "x"], axis=1)
    assert_eq(
        ddf.drop(["a", "x"], axis=1, errors="ignore"),
        df.drop(["a", "x"], axis=1, errors="ignore"),
    )
    assert_eq(ddf.drop(columns=["y", "z"]), df.drop(columns=["y", "z"]))


def test_gh580():
    df = pd.DataFrame({"x": np.arange(10, dtype=float)})
    ddf = dd.from_pandas(df, 2)
    assert_eq(np.cos(df["x"]), np.cos(ddf["x"]))
    assert_eq(np.cos(df["x"]), np.cos(ddf["x"]))


def test_gh6305():
    df = pd.DataFrame({"x": np.arange(3, dtype=float)})
    ddf = dd.from_pandas(df, 1)
    ddf_index_only = ddf.set_index("x")
    ds = ddf["x"]

    is_broadcastable([ddf_index_only], ds)


def test_rename_dict():
    renamer = {"a": "A", "b": "B"}
    assert_eq(d.rename(columns=renamer), full.rename(columns=renamer))


def test_rename_function():
    renamer = lambda x: x.upper()
    assert_eq(d.rename(columns=renamer), full.rename(columns=renamer))


def test_rename_index():
    renamer = {0: 1}
    pytest.raises(ValueError, lambda: d.rename(index=renamer))


def test_to_timestamp():
    index = pd.period_range(freq="A", start="1/1/2001", end="12/1/2004")
    df = pd.DataFrame({"x": [1, 2, 3, 4], "y": [10, 20, 30, 40]}, index=index)
    ddf = dd.from_pandas(df, npartitions=3)
<<<<<<< HEAD
    # Pandas >= 1.1.0 checks index.freq for DatetimeIndex.
    # We don't compute that.
    result = df.to_timestamp()
    result.index.freq = None

    assert_eq(ddf.to_timestamp(), result)
    result = df.to_timestamp(freq="M", how="s")
    result.index.freq = None
    assert_eq(ddf.to_timestamp(freq="M", how="s").compute(), result)
    assert_eq(ddf.x.to_timestamp(), df.x.to_timestamp())
    result = df.x.to_timestamp(freq="M", how="s")
    result.index.freq = None
    assert_eq(ddf.x.to_timestamp(freq="M", how="s").compute(), result)
=======

    check_kwargs = {}
    if PANDAS_GT_110:
        check_kwargs["check_freq"] = False

    assert_eq(ddf.to_timestamp(), df.to_timestamp(), **check_kwargs)
    assert_eq(
        ddf.to_timestamp(freq="M", how="s").compute(),
        df.to_timestamp(freq="M", how="s"),
        **check_kwargs
    )
    assert_eq(ddf.x.to_timestamp(), df.x.to_timestamp())
    assert_eq(
        ddf.x.to_timestamp(freq="M", how="s").compute(),
        df.x.to_timestamp(freq="M", how="s"),
        **check_kwargs
    )
>>>>>>> 6c2cf58a


def test_to_frame():
    s = pd.Series([1, 2, 3], name="foo")
    a = dd.from_pandas(s, npartitions=2)

    assert_eq(s.to_frame(), a.to_frame())
    assert_eq(s.to_frame("bar"), a.to_frame("bar"))


@pytest.mark.parametrize("as_frame", [False, False])
def test_to_dask_array_raises(as_frame):
    s = pd.Series([1, 2, 3, 4, 5, 6], name="foo")
    a = dd.from_pandas(s, npartitions=2)

    if as_frame:
        a = a.to_frame()

    with pytest.raises(ValueError, match="4 != 2"):
        a.to_dask_array((1, 2, 3, 4))

    with pytest.raises(ValueError, match="Unexpected value"):
        a.to_dask_array(5)


@pytest.mark.parametrize("as_frame", [False, False])
def test_to_dask_array_unknown(as_frame):
    s = pd.Series([1, 2, 3, 4, 5], name="foo")
    a = dd.from_pandas(s, chunksize=2)

    if as_frame:
        a = a.to_frame()

    result = a.to_dask_array()
    assert isinstance(result, da.Array)
    result = result.chunks

    if as_frame:
        assert result[1] == (1,)

    assert len(result) == 1
    result = result[0]

    assert len(result) == 2
    assert all(np.isnan(x) for x in result)


@pytest.mark.parametrize("lengths", [[2, 3], True])
@pytest.mark.parametrize("as_frame", [False, False])
def test_to_dask_array(as_frame, lengths):
    s = pd.Series([1, 2, 3, 4, 5], name="foo")
    a = dd.from_pandas(s, chunksize=2)

    if as_frame:
        a = a.to_frame()

    result = a.to_dask_array(lengths=lengths)
    assert isinstance(result, da.Array)

    expected_chunks = ((2, 3),)

    if as_frame:
        expected_chunks = expected_chunks + ((1,),)

    assert result.chunks == expected_chunks


def test_apply():
    df = pd.DataFrame({"x": [1, 2, 3, 4], "y": [10, 20, 30, 40]})
    ddf = dd.from_pandas(df, npartitions=2)

    func = lambda row: row["x"] + row["y"]
    assert_eq(
        ddf.x.apply(lambda x: x + 1, meta=("x", int)), df.x.apply(lambda x: x + 1)
    )

    # specify meta
    assert_eq(
        ddf.apply(lambda xy: xy[0] + xy[1], axis=1, meta=(None, int)),
        df.apply(lambda xy: xy[0] + xy[1], axis=1),
    )
    assert_eq(
        ddf.apply(lambda xy: xy[0] + xy[1], axis="columns", meta=(None, int)),
        df.apply(lambda xy: xy[0] + xy[1], axis="columns"),
    )

    # inference
    with pytest.warns(None):
        assert_eq(
            ddf.apply(lambda xy: xy[0] + xy[1], axis=1),
            df.apply(lambda xy: xy[0] + xy[1], axis=1),
        )
    with pytest.warns(None):
        assert_eq(ddf.apply(lambda xy: xy, axis=1), df.apply(lambda xy: xy, axis=1))

    # specify meta
    func = lambda x: pd.Series([x, x])
    assert_eq(ddf.x.apply(func, meta=[(0, int), (1, int)]), df.x.apply(func))
    # inference
    with pytest.warns(None):
        assert_eq(ddf.x.apply(func), df.x.apply(func))

    # axis=0
    with pytest.raises(NotImplementedError):
        ddf.apply(lambda xy: xy, axis=0)

    with pytest.raises(NotImplementedError):
        ddf.apply(lambda xy: xy, axis="index")


def test_apply_warns():
    df = pd.DataFrame({"x": [1, 2, 3, 4], "y": [10, 20, 30, 40]})
    ddf = dd.from_pandas(df, npartitions=2)

    func = lambda row: row["x"] + row["y"]

    with pytest.warns(UserWarning) as w:
        ddf.apply(func, axis=1)
    assert len(w) == 1

    with pytest.warns(None) as w:
        ddf.apply(func, axis=1, meta=(None, int))
    assert len(w) == 0

    with pytest.warns(UserWarning) as w:
        ddf.apply(lambda x: x, axis=1)
    assert len(w) == 1
    assert "'x'" in str(w[0].message)
    assert "int64" in str(w[0].message)


def test_applymap():
    df = pd.DataFrame({"x": [1, 2, 3, 4], "y": [10, 20, 30, 40]})
    ddf = dd.from_pandas(df, npartitions=2)
    assert_eq(ddf.applymap(lambda x: x + 1), df.applymap(lambda x: x + 1))

    assert_eq(ddf.applymap(lambda x: (x, x)), df.applymap(lambda x: (x, x)))


def test_abs():
    df = pd.DataFrame(
        {
            "A": [1, -2, 3, -4, 5],
            "B": [-6.0, -7, -8, -9, 10],
            "C": ["a", "b", "c", "d", "e"],
        }
    )
    ddf = dd.from_pandas(df, npartitions=2)
    assert_eq(ddf.A.abs(), df.A.abs())
    assert_eq(ddf[["A", "B"]].abs(), df[["A", "B"]].abs())
    pytest.raises(ValueError, lambda: ddf.C.abs())
    pytest.raises(TypeError, lambda: ddf.abs())


def test_round():
    df = pd.DataFrame({"col1": [1.123, 2.123, 3.123], "col2": [1.234, 2.234, 3.234]})
    ddf = dd.from_pandas(df, npartitions=2)
    assert_eq(ddf.round(), df.round())
    assert_eq(ddf.round(2), df.round(2))


def test_cov():
    # DataFrame
    df = _compat.makeMissingDataframe()
    ddf = dd.from_pandas(df, npartitions=6)

    res = ddf.cov()
    res2 = ddf.cov(split_every=2)
    res3 = ddf.cov(10)
    res4 = ddf.cov(10, split_every=2)
    sol = df.cov()
    sol2 = df.cov(10)
    assert_eq(res, sol)
    assert_eq(res2, sol)
    assert_eq(res3, sol2)
    assert_eq(res4, sol2)
    assert res._name == ddf.cov()._name
    assert res._name != res2._name
    assert res3._name != res4._name
    assert res._name != res3._name

    # Series
    a = df.A
    b = df.B
    da = dd.from_pandas(a, npartitions=6)
    db = dd.from_pandas(b, npartitions=7)

    res = da.cov(db)
    res2 = da.cov(db, split_every=2)
    res3 = da.cov(db, 10)
    res4 = da.cov(db, 10, split_every=2)
    sol = a.cov(b)
    sol2 = a.cov(b, 10)
    assert_eq(res, sol)
    assert_eq(res2, sol)
    assert_eq(res3, sol2)
    assert_eq(res4, sol2)
    assert res._name == da.cov(db)._name
    assert res._name != res2._name
    assert res3._name != res4._name
    assert res._name != res3._name


def test_corr():
    # DataFrame
    df = _compat.makeMissingDataframe()
    ddf = dd.from_pandas(df, npartitions=6)

    res = ddf.corr()
    res2 = ddf.corr(split_every=2)
    res3 = ddf.corr(min_periods=10)
    res4 = ddf.corr(min_periods=10, split_every=2)
    sol = df.corr()
    sol2 = df.corr(min_periods=10)
    assert_eq(res, sol)
    assert_eq(res2, sol)
    assert_eq(res3, sol2)
    assert_eq(res4, sol2)
    assert res._name == ddf.corr()._name
    assert res._name != res2._name
    assert res3._name != res4._name
    assert res._name != res3._name

    pytest.raises(NotImplementedError, lambda: ddf.corr(method="spearman"))

    # Series
    a = df.A
    b = df.B
    da = dd.from_pandas(a, npartitions=6)
    db = dd.from_pandas(b, npartitions=7)

    res = da.corr(db)
    res2 = da.corr(db, split_every=2)
    res3 = da.corr(db, min_periods=10)
    res4 = da.corr(db, min_periods=10, split_every=2)
    sol = da.corr(db)
    sol2 = da.corr(db, min_periods=10)
    assert_eq(res, sol)
    assert_eq(res2, sol)
    assert_eq(res3, sol2)
    assert_eq(res4, sol2)
    assert res._name == da.corr(db)._name
    assert res._name != res2._name
    assert res3._name != res4._name
    assert res._name != res3._name

    pytest.raises(NotImplementedError, lambda: da.corr(db, method="spearman"))
    pytest.raises(TypeError, lambda: da.corr(ddf))


def test_corr_same_name():
    # Series with same names (see https://github.com/dask/dask/issues/4906)

    df = _compat.makeMissingDataframe()
    ddf = dd.from_pandas(df, npartitions=6)

    result = ddf.A.corr(ddf.B.rename("A"))
    expected = ddf.A.corr(ddf.B)
    assert_eq(result, expected)

    # test with split_every
    result2 = ddf.A.corr(ddf.B.rename("A"), split_every=2)
    assert_eq(result2, expected)


def test_cov_corr_meta():
    df = pd.DataFrame(
        {
            "a": np.array([1, 2, 3]),
            "b": np.array([1.0, 2.0, 3.0], dtype="f4"),
            "c": np.array([1.0, 2.0, 3.0]),
        },
        index=pd.Index([1, 2, 3], name="myindex"),
    )
    ddf = dd.from_pandas(df, npartitions=2)
    assert_eq(ddf.corr(), df.corr())
    assert_eq(ddf.cov(), df.cov())
    assert ddf.a.cov(ddf.b)._meta.dtype == "f8"
    assert ddf.a.corr(ddf.b)._meta.dtype == "f8"


@pytest.mark.slow
def test_cov_corr_stable():
    df = pd.DataFrame(np.random.uniform(-1, 1, (20000000, 2)), columns=["a", "b"])
    ddf = dd.from_pandas(df, npartitions=50)
    assert_eq(ddf.cov(split_every=8), df.cov())
    assert_eq(ddf.corr(split_every=8), df.corr())


def test_cov_corr_mixed():
    size = 1000
    d = {
        "dates": pd.date_range("2015-01-01", periods=size, freq="1T"),
        "unique_id": np.arange(0, size),
        "ints": np.random.randint(0, size, size=size),
        "floats": np.random.randn(size),
        "bools": np.random.choice([0, 1], size=size),
        "int_nans": np.random.choice([0, 1, np.nan], size=size),
        "float_nans": np.random.choice([0.0, 1.0, np.nan], size=size),
        "constant": 1,
        "int_categorical": np.random.choice([10, 20, 30, 40, 50], size=size),
        "categorical_binary": np.random.choice(["a", "b"], size=size),
        "categorical_nans": np.random.choice(["a", "b", "c"], size=size),
    }
    df = pd.DataFrame(d)
    df["hardbools"] = df["bools"] == 1
    df["categorical_nans"] = df["categorical_nans"].replace("c", np.nan)
    df["categorical_binary"] = df["categorical_binary"].astype("category")
    df["unique_id"] = df["unique_id"].astype(str)

    ddf = dd.from_pandas(df, npartitions=20)
    assert_eq(ddf.corr(split_every=4), df.corr(), check_divisions=False)
    assert_eq(ddf.cov(split_every=4), df.cov(), check_divisions=False)


def test_autocorr():
    x = pd.Series(np.random.random(100))
    dx = dd.from_pandas(x, npartitions=10)
    assert_eq(dx.autocorr(2), x.autocorr(2))
    assert_eq(dx.autocorr(0), x.autocorr(0))
    assert_eq(dx.autocorr(-2), x.autocorr(-2))
    assert_eq(dx.autocorr(2, split_every=3), x.autocorr(2))
    pytest.raises(TypeError, lambda: dx.autocorr(1.5))


def test_apply_infer_columns():
    df = pd.DataFrame({"x": [1, 2, 3, 4], "y": [10, 20, 30, 40]})
    ddf = dd.from_pandas(df, npartitions=2)

    def return_df(x):
        # will create new DataFrame which columns is ['sum', 'mean']
        return pd.Series([x.sum(), x.mean()], index=["sum", "mean"])

    # DataFrame to completely different DataFrame
    with pytest.warns(None):
        result = ddf.apply(return_df, axis=1)
    assert isinstance(result, dd.DataFrame)
    tm.assert_index_equal(result.columns, pd.Index(["sum", "mean"]))
    assert_eq(result, df.apply(return_df, axis=1))

    # DataFrame to Series
    with pytest.warns(None):
        result = ddf.apply(lambda x: 1, axis=1)
    assert isinstance(result, dd.Series)
    assert result.name is None
    assert_eq(result, df.apply(lambda x: 1, axis=1))

    def return_df2(x):
        return pd.Series([x * 2, x * 3], index=["x2", "x3"])

    # Series to completely different DataFrame
    with pytest.warns(None):
        result = ddf.x.apply(return_df2)
    assert isinstance(result, dd.DataFrame)
    tm.assert_index_equal(result.columns, pd.Index(["x2", "x3"]))
    assert_eq(result, df.x.apply(return_df2))

    # Series to Series
    with pytest.warns(None):
        result = ddf.x.apply(lambda x: 1)
    assert isinstance(result, dd.Series)
    assert result.name == "x"
    assert_eq(result, df.x.apply(lambda x: 1))


def test_index_time_properties():
    i = _compat.makeTimeSeries()
    a = dd.from_pandas(i, npartitions=3)

    assert "day" in dir(a.index)
    # returns a numpy array in pandas, but a Index in dask
    assert_eq(a.index.day, pd.Index(i.index.day))
    assert_eq(a.index.month, pd.Index(i.index.month))


def test_nlargest_nsmallest():
    from string import ascii_lowercase

    df = pd.DataFrame(
        {
            "a": np.random.permutation(20),
            "b": list(ascii_lowercase[:20]),
            "c": np.random.permutation(20).astype("float64"),
        }
    )
    ddf = dd.from_pandas(df, npartitions=3)

    for m in ["nlargest", "nsmallest"]:
        f = lambda df, *args, **kwargs: getattr(df, m)(*args, **kwargs)

        res = f(ddf, 5, "a")
        res2 = f(ddf, 5, "a", split_every=2)
        sol = f(df, 5, "a")
        assert_eq(res, sol)
        assert_eq(res2, sol)
        assert res._name != res2._name

        res = f(ddf, 5, ["a", "c"])
        res2 = f(ddf, 5, ["a", "c"], split_every=2)
        sol = f(df, 5, ["a", "c"])
        assert_eq(res, sol)
        assert_eq(res2, sol)
        assert res._name != res2._name

        res = f(ddf.a, 5)
        res2 = f(ddf.a, 5, split_every=2)
        sol = f(df.a, 5)
        assert_eq(res, sol)
        assert_eq(res2, sol)
        assert res._name != res2._name


def test_reset_index():
    df = pd.DataFrame({"x": [1, 2, 3, 4], "y": [10, 20, 30, 40]})
    ddf = dd.from_pandas(df, npartitions=2)

    sol = df.reset_index()
    res = ddf.reset_index()
    assert all(d is None for d in res.divisions)
    assert_eq(res, sol, check_index=False)

    sol = df.reset_index(drop=True)
    res = ddf.reset_index(drop=True)
    assert all(d is None for d in res.divisions)
    assert_eq(res, sol, check_index=False)

    sol = df.x.reset_index()
    res = ddf.x.reset_index()
    assert all(d is None for d in res.divisions)
    assert_eq(res, sol, check_index=False)

    sol = df.x.reset_index(drop=True)
    res = ddf.x.reset_index(drop=True)
    assert all(d is None for d in res.divisions)
    assert_eq(res, sol, check_index=False)


def test_dataframe_compute_forward_kwargs():
    x = dd.from_pandas(pd.DataFrame({"a": range(10)}), npartitions=2).a.sum()
    x.compute(bogus_keyword=10)


def test_series_iteritems():
    df = pd.DataFrame({"x": [1, 2, 3, 4]})
    ddf = dd.from_pandas(df, npartitions=2)
    for (a, b) in zip(df["x"].iteritems(), ddf["x"].iteritems()):
        assert a == b


def test_series_iter():
    s = pd.DataFrame({"x": [1, 2, 3, 4]})
    ds = dd.from_pandas(s, npartitions=2)
    for (a, b) in zip(s["x"], ds["x"]):
        assert a == b


def test_dataframe_iterrows():
    df = pd.DataFrame({"x": [1, 2, 3, 4], "y": [10, 20, 30, 40]})
    ddf = dd.from_pandas(df, npartitions=2)

    for (a, b) in zip(df.iterrows(), ddf.iterrows()):
        tm.assert_series_equal(a[1], b[1])


def test_dataframe_itertuples():
    df = pd.DataFrame({"x": [1, 2, 3, 4], "y": [10, 20, 30, 40]})
    ddf = dd.from_pandas(df, npartitions=2)

    for (a, b) in zip(df.itertuples(), ddf.itertuples()):
        assert a == b


def test_dataframe_itertuples_with_index_false():
    df = pd.DataFrame({"x": [1, 2, 3, 4], "y": [10, 20, 30, 40]})
    ddf = dd.from_pandas(df, npartitions=2)

    for (a, b) in zip(df.itertuples(index=False), ddf.itertuples(index=False)):
        assert a == b


def test_dataframe_itertuples_with_name_none():
    df = pd.DataFrame({"x": [1, 2, 3, 4], "y": [10, 20, 30, 40]})
    ddf = dd.from_pandas(df, npartitions=2)

    for (a, b) in zip(df.itertuples(name=None), ddf.itertuples(name=None)):
        assert a == b
        assert type(a) is type(b)


def test_astype():
    df = pd.DataFrame(
        {"x": [1, 2, 3, None], "y": [10, 20, 30, 40]}, index=[10, 20, 30, 40]
    )
    a = dd.from_pandas(df, 2)

    assert_eq(a.astype(float), df.astype(float))
    assert_eq(a.x.astype(float), df.x.astype(float))


def test_astype_categoricals():
    df = pd.DataFrame(
        {
            "x": ["a", "b", "c", "b", "c"],
            "y": ["x", "y", "z", "x", "y"],
            "z": [1, 2, 3, 4, 5],
        }
    )
    df = df.astype({"y": "category"})
    ddf = dd.from_pandas(df, 2)
    assert ddf.y.cat.known

    ddf2 = ddf.astype({"x": "category"})
    assert not ddf2.x.cat.known
    assert ddf2.y.cat.known
    assert ddf2.x.dtype == "category"
    assert ddf2.compute().x.dtype == "category"

    dx = ddf.x.astype("category")
    assert not dx.cat.known
    assert dx.dtype == "category"
    assert dx.compute().dtype == "category"


def test_astype_categoricals_known():
    df = pd.DataFrame(
        {
            "x": ["a", "b", "c", "b", "c"],
            "y": ["x", "y", "z", "y", "z"],
            "z": ["b", "b", "b", "c", "b"],
            "other": [1, 2, 3, 4, 5],
        }
    )
    ddf = dd.from_pandas(df, 2)

    abc = pd.api.types.CategoricalDtype(["a", "b", "c"], ordered=False)
    category = pd.api.types.CategoricalDtype(ordered=False)

    # DataFrame
    ddf2 = ddf.astype({"x": abc, "y": category, "z": "category", "other": "f8"})

    for col, known in [("x", True), ("y", False), ("z", False)]:
        x = getattr(ddf2, col)
        assert pd.api.types.is_categorical_dtype(x.dtype)
        assert x.cat.known == known

    # Series
    for dtype, known in [("category", False), (category, False), (abc, True)]:
        dx2 = ddf.x.astype(dtype)
        assert pd.api.types.is_categorical_dtype(dx2.dtype)
        assert dx2.cat.known == known


def test_groupby_callable():
    a = pd.DataFrame({"x": [1, 2, 3, None], "y": [10, 20, 30, 40]}, index=[1, 2, 3, 4])
    b = dd.from_pandas(a, 2)

    def iseven(x):
        return x % 2 == 0

    assert_eq(a.groupby(iseven).y.sum(), b.groupby(iseven).y.sum())
    assert_eq(a.y.groupby(iseven).sum(), b.y.groupby(iseven).sum())


def test_methods_tokenize_differently():
    df = pd.DataFrame({"x": [1, 2, 3, 4]})
    df = dd.from_pandas(df, npartitions=1)
    assert (
        df.x.map_partitions(lambda x: pd.Series(x.min()))._name
        != df.x.map_partitions(lambda x: pd.Series(x.max()))._name
    )


def _assert_info(df, ddf, memory_usage=True):
    from io import StringIO

    assert isinstance(df, pd.DataFrame)
    assert isinstance(ddf, dd.DataFrame)

    buf_pd, buf_da = StringIO(), StringIO()

    df.info(buf=buf_pd, memory_usage=memory_usage)
    ddf.info(buf=buf_da, verbose=True, memory_usage=memory_usage)

    stdout_pd = buf_pd.getvalue()
    stdout_da = buf_da.getvalue()
    stdout_da = stdout_da.replace(str(type(ddf)), str(type(df)))
    # TODO
    assert stdout_pd == stdout_da


@pytest.mark.skipif(not dd._compat.PANDAS_GT_100, reason="Changed info repr")
def test_info():
    from io import StringIO

    pandas_format._put_lines = put_lines

    test_frames = [
        pd.DataFrame(
            {"x": [1, 2, 3, 4], "y": [1, 0, 1, 0]}, index=pd.Int64Index(range(4))
        ),  # No RangeIndex in dask
        pd.DataFrame(),
    ]

    for df in test_frames:
        ddf = dd.from_pandas(df, npartitions=4)
        _assert_info(df, ddf)

    buf = StringIO()
    ddf = dd.from_pandas(
        pd.DataFrame({"x": [1, 2, 3, 4], "y": [1, 0, 1, 0]}, index=range(4)),
        npartitions=4,
    )

    # Verbose=False
    ddf.info(buf=buf, verbose=False)
    assert buf.getvalue() == (
        "<class 'dask.dataframe.core.DataFrame'>\n"
        "Columns: 2 entries, x to y\n"
        "dtypes: int64(2)"
    )

    # buf=None
    assert ddf.info(buf=None) is None


@pytest.mark.skipif(not dd._compat.PANDAS_GT_100, reason="Changed info repr")
def test_groupby_multilevel_info():
    # GH 1844
    from io import StringIO

    pandas_format._put_lines = put_lines

    df = pd.DataFrame({"A": [1, 1, 2, 2], "B": [1, 2, 3, 4], "C": [1, 2, 3, 4]})
    ddf = dd.from_pandas(df, npartitions=2)

    g = ddf.groupby(["A", "B"]).sum()
    # slight difference between memory repr (single additional space)
    _assert_info(g.compute(), g, memory_usage=False)

    buf = StringIO()
    g.info(buf, verbose=False)
    assert buf.getvalue() == (
        "<class 'dask.dataframe.core.DataFrame'>\n"
        "Columns: 1 entries, C to C\n"
        "dtypes: int64(1)"
    )

    # multilevel
    g = ddf.groupby(["A", "B"]).agg(["count", "sum"])
    _assert_info(g.compute(), g, memory_usage=False)

    buf = StringIO()
    g.info(buf, verbose=False)
    expected = (
        "<class 'dask.dataframe.core.DataFrame'>\n"
        "Columns: 2 entries, ('C', 'count') to ('C', 'sum')\n"
        "dtypes: int64(2)"
    )
    assert buf.getvalue() == expected


@pytest.mark.skipif(not dd._compat.PANDAS_GT_100, reason="Changed info repr")
def test_categorize_info():
    # assert that we can call info after categorize
    # workaround for: https://github.com/pydata/pandas/issues/14368
    from io import StringIO

    pandas_format._put_lines = put_lines

    df = pd.DataFrame(
        {"x": [1, 2, 3, 4], "y": pd.Series(list("aabc")), "z": pd.Series(list("aabc"))},
        index=pd.Int64Index(range(4)),
    )  # No RangeIndex in dask
    ddf = dd.from_pandas(df, npartitions=4).categorize(["y"])

    # Verbose=False
    buf = StringIO()
    ddf.info(buf=buf, verbose=True)
    expected = (
        "<class 'dask.dataframe.core.DataFrame'>\n"
        "Int64Index: 4 entries, 0 to 3\n"
        "Data columns (total 3 columns):\n"
        " #   Column  Non-Null Count  Dtype\n"
        "---  ------  --------------  -----\n"
        " 0   x       4 non-null      int64\n"
        " 1   y       4 non-null      category\n"
        " 2   z       4 non-null      object\n"
        "dtypes: category(1), object(1), int64(1)"
    )
    assert buf.getvalue() == expected


def test_gh_1301():
    df = pd.DataFrame([["1", "2"], ["3", "4"]])
    ddf = dd.from_pandas(df, npartitions=2)
    ddf2 = ddf.assign(y=ddf[1].astype(int))
    assert_eq(ddf2, df.assign(y=df[1].astype(int)))

    assert ddf2.dtypes["y"] == np.dtype(int)


def test_timeseries_sorted():
    df = _compat.makeTimeDataFrame()
    ddf = dd.from_pandas(df.reset_index(), npartitions=2)
    df.index.name = "index"
    assert_eq(ddf.set_index("index", sorted=True, drop=True), df)


def test_column_assignment():
    df = pd.DataFrame({"x": [1, 2, 3, 4], "y": [1, 0, 1, 0]})
    ddf = dd.from_pandas(df, npartitions=2)
    orig = ddf.copy()
    ddf["z"] = ddf.x + ddf.y
    df["z"] = df.x + df.y

    assert_eq(df, ddf)
    assert "z" not in orig.columns


def test_array_assignment():
    df = pd.DataFrame({"x": np.random.normal(size=50), "y": np.random.normal(size=50)})
    ddf = dd.from_pandas(df, npartitions=2)
    orig = ddf.copy()

    arr = np.array(np.random.normal(size=50))
    darr = da.from_array(arr, chunks=25)

    df["z"] = arr
    ddf["z"] = darr
    assert_eq(df, ddf)
    assert "z" not in orig.columns

    arr = np.array(np.random.normal(size=(50, 50)))
    darr = da.from_array(arr, chunks=25)
    msg = "Array assignment only supports 1-D arrays"
    with pytest.raises(ValueError, match=msg):
        ddf["z"] = darr

    arr = np.array(np.random.normal(size=50))
    darr = da.from_array(arr, chunks=10)
    msg = "Number of partitions do not match"
    with pytest.raises(ValueError, match=msg):
        ddf["z"] = darr


def test_columns_assignment():
    df = pd.DataFrame({"x": [1, 2, 3, 4]})
    ddf = dd.from_pandas(df, npartitions=2)

    df2 = df.assign(y=df.x + 1, z=df.x - 1)
    df[["a", "b"]] = df2[["y", "z"]]

    ddf2 = ddf.assign(y=ddf.x + 1, z=ddf.x - 1)
    ddf[["a", "b"]] = ddf2[["y", "z"]]

    assert_eq(df, ddf)


def test_attribute_assignment():
    df = pd.DataFrame({"x": [1, 2, 3, 4, 5], "y": [1.0, 2.0, 3.0, 4.0, 5.0]})
    ddf = dd.from_pandas(df, npartitions=2)

    ddf.y = ddf.x + ddf.y
    assert_eq(ddf, df.assign(y=df.x + df.y))


def test_setitem_triggering_realign():
    a = dd.from_pandas(pd.DataFrame({"A": range(12)}), npartitions=3)
    b = dd.from_pandas(pd.Series(range(12), name="B"), npartitions=4)
    a["C"] = b
    assert len(a) == 12


def test_inplace_operators():
    df = pd.DataFrame({"x": [1, 2, 3, 4, 5], "y": [1.0, 2.0, 3.0, 4.0, 5.0]})
    ddf = dd.from_pandas(df, npartitions=2)

    ddf.y **= 0.5

    assert_eq(ddf.y, df.y ** 0.5)
    assert_eq(ddf, df.assign(y=df.y ** 0.5))


@pytest.mark.parametrize("skipna", [True, False])
@pytest.mark.parametrize(
    "idx",
    [
        np.arange(100),
        sorted(np.random.random(size=100)),
        pd.date_range("20150101", periods=100),
    ],
)
def test_idxmaxmin(idx, skipna):
    df = pd.DataFrame(np.random.randn(100, 5), columns=list("abcde"), index=idx)
    df.b.iloc[31] = np.nan
    df.d.iloc[78] = np.nan
    ddf = dd.from_pandas(df, npartitions=3)

    with warnings.catch_warnings(record=True):
        assert_eq(df.idxmax(axis=1, skipna=skipna), ddf.idxmax(axis=1, skipna=skipna))
        assert_eq(df.idxmin(axis=1, skipna=skipna), ddf.idxmin(axis=1, skipna=skipna))

        assert_eq(df.idxmax(skipna=skipna), ddf.idxmax(skipna=skipna))
        assert_eq(df.idxmax(skipna=skipna), ddf.idxmax(skipna=skipna, split_every=2))
        assert (
            ddf.idxmax(skipna=skipna)._name
            != ddf.idxmax(skipna=skipna, split_every=2)._name
        )

        assert_eq(df.idxmin(skipna=skipna), ddf.idxmin(skipna=skipna))
        assert_eq(df.idxmin(skipna=skipna), ddf.idxmin(skipna=skipna, split_every=2))
        assert (
            ddf.idxmin(skipna=skipna)._name
            != ddf.idxmin(skipna=skipna, split_every=2)._name
        )

        assert_eq(df.a.idxmax(skipna=skipna), ddf.a.idxmax(skipna=skipna))
        assert_eq(
            df.a.idxmax(skipna=skipna), ddf.a.idxmax(skipna=skipna, split_every=2)
        )
        assert (
            ddf.a.idxmax(skipna=skipna)._name
            != ddf.a.idxmax(skipna=skipna, split_every=2)._name
        )

        assert_eq(df.a.idxmin(skipna=skipna), ddf.a.idxmin(skipna=skipna))
        assert_eq(
            df.a.idxmin(skipna=skipna), ddf.a.idxmin(skipna=skipna, split_every=2)
        )
        assert (
            ddf.a.idxmin(skipna=skipna)._name
            != ddf.a.idxmin(skipna=skipna, split_every=2)._name
        )


def test_idxmaxmin_empty_partitions():
    df = pd.DataFrame(
        {"a": [1, 2, 3], "b": [1.5, 2, 3], "c": [np.NaN] * 3, "d": [1, 2, np.NaN]}
    )
    empty = df.iloc[:0]

    ddf = dd.concat(
        [dd.from_pandas(df, npartitions=1)]
        + [dd.from_pandas(empty, npartitions=1)] * 10
    )

    for skipna in [True, False]:
        assert_eq(ddf.idxmin(skipna=skipna, split_every=3), df.idxmin(skipna=skipna))

    assert_eq(
        ddf[["a", "b", "d"]].idxmin(skipna=skipna, split_every=3),
        df[["a", "b", "d"]].idxmin(skipna=skipna),
    )

    assert_eq(ddf.b.idxmax(split_every=3), df.b.idxmax())

    # Completely empty raises
    ddf = dd.concat([dd.from_pandas(empty, npartitions=1)] * 10)
    with pytest.raises(ValueError):
        ddf.idxmax().compute()
    with pytest.raises(ValueError):
        ddf.b.idxmax().compute()


def test_getitem_meta():
    data = {"col1": ["a", "a", "b"], "col2": [0, 1, 0]}

    df = pd.DataFrame(data=data, columns=["col1", "col2"])
    ddf = dd.from_pandas(df, npartitions=1)

    assert_eq(df.col2[df.col1 == "a"], ddf.col2[ddf.col1 == "a"])


def test_getitem_multilevel():
    pdf = pd.DataFrame({("A", "0"): [1, 2, 2], ("B", "1"): [1, 2, 3]})
    ddf = dd.from_pandas(pdf, npartitions=3)

    assert_eq(pdf["A", "0"], ddf["A", "0"])
    assert_eq(pdf[[("A", "0"), ("B", "1")]], ddf[[("A", "0"), ("B", "1")]])


def test_getitem_string_subclass():
    df = pd.DataFrame({"column_1": list(range(10))})
    ddf = dd.from_pandas(df, npartitions=3)

    class string_subclass(str):
        pass

    column_1 = string_subclass("column_1")

    assert_eq(df[column_1], ddf[column_1])


@pytest.mark.parametrize("col_type", [list, np.array, pd.Series, pd.Index])
def test_getitem_column_types(col_type):
    df = pd.DataFrame({"A": [1, 2], "B": [3, 4], "C": [5, 6]})
    ddf = dd.from_pandas(df, 2)
    cols = col_type(["C", "A", "B"])

    assert_eq(df[cols], ddf[cols])


def test_ipython_completion():
    df = pd.DataFrame({"a": [1], "b": [2]})
    ddf = dd.from_pandas(df, npartitions=1)

    completions = ddf._ipython_key_completions_()
    assert "a" in completions
    assert "b" in completions
    assert "c" not in completions


def test_diff():
    df = pd.DataFrame(np.random.randn(100, 5), columns=list("abcde"))
    ddf = dd.from_pandas(df, 5)

    assert_eq(ddf.diff(), df.diff())
    assert_eq(ddf.diff(0), df.diff(0))
    assert_eq(ddf.diff(2), df.diff(2))
    assert_eq(ddf.diff(-2), df.diff(-2))

    assert_eq(ddf.diff(2, axis=1), df.diff(2, axis=1))

    assert_eq(ddf.a.diff(), df.a.diff())
    assert_eq(ddf.a.diff(0), df.a.diff(0))
    assert_eq(ddf.a.diff(2), df.a.diff(2))
    assert_eq(ddf.a.diff(-2), df.a.diff(-2))

    assert ddf.diff(2)._name == ddf.diff(2)._name
    assert ddf.diff(2)._name != ddf.diff(3)._name
    pytest.raises(TypeError, lambda: ddf.diff(1.5))


def test_shift():
    df = _compat.makeTimeDataFrame()
    ddf = dd.from_pandas(df, npartitions=4)

    # DataFrame
    assert_eq(ddf.shift(), df.shift())
    assert_eq(ddf.shift(0), df.shift(0))
    assert_eq(ddf.shift(2), df.shift(2))
    assert_eq(ddf.shift(-2), df.shift(-2))

    assert_eq(ddf.shift(2, axis=1), df.shift(2, axis=1))

    # Series
    assert_eq(ddf.A.shift(), df.A.shift())
    assert_eq(ddf.A.shift(0), df.A.shift(0))
    assert_eq(ddf.A.shift(2), df.A.shift(2))
    assert_eq(ddf.A.shift(-2), df.A.shift(-2))

    with pytest.raises(TypeError):
        ddf.shift(1.5)


@pytest.mark.parametrize("data_freq,divs1", [("B", False), ("D", True), ("H", True)])
def test_shift_with_freq_DatetimeIndex(data_freq, divs1):
    df = _compat.makeTimeDataFrame()
    df = df.set_index(_compat.makeDateIndex(30, freq=data_freq))
    ddf = dd.from_pandas(df, npartitions=4)
    for freq, divs2 in [("S", True), ("W", False), (pd.Timedelta(10, unit="h"), True)]:
        for d, p in [(ddf, df), (ddf.A, df.A), (ddf.index, df.index)]:
            res = d.shift(2, freq=freq)
            assert_eq(res, p.shift(2, freq=freq))
            assert res.known_divisions == divs2
    # Index shifts also work with freq=None
    res = ddf.index.shift(2)
    assert_eq(res, df.index.shift(2))
    assert res.known_divisions == divs1


@pytest.mark.parametrize("data_freq,divs", [("B", False), ("D", True), ("H", True)])
def test_shift_with_freq_PeriodIndex(data_freq, divs):
    df = _compat.makeTimeDataFrame()
    # PeriodIndex
    df = df.set_index(pd.period_range("2000-01-01", periods=30, freq=data_freq))
    ddf = dd.from_pandas(df, npartitions=4)
    for d, p in [(ddf, df), (ddf.A, df.A)]:
        res = d.shift(2, freq=data_freq)
        assert_eq(res, p.shift(2, freq=data_freq))
        assert res.known_divisions == divs
    # PeriodIndex.shift doesn't have `freq` parameter
    res = ddf.index.shift(2)
    assert_eq(res, df.index.shift(2))
    assert res.known_divisions == divs

    df = _compat.makeTimeDataFrame()
    with pytest.raises(ValueError):
        ddf.index.shift(2, freq="D")  # freq keyword not supported


def test_shift_with_freq_TimedeltaIndex():
    df = _compat.makeTimeDataFrame()
    # TimedeltaIndex
    for data_freq in ["T", "D", "H"]:
        df = df.set_index(_compat.makeTimedeltaIndex(30, freq=data_freq))
        ddf = dd.from_pandas(df, npartitions=4)
        for freq in ["S", pd.Timedelta(10, unit="h")]:
            for d, p in [(ddf, df), (ddf.A, df.A), (ddf.index, df.index)]:
                res = d.shift(2, freq=freq)
                assert_eq(res, p.shift(2, freq=freq))
                assert res.known_divisions
        # Index shifts also work with freq=None
        res = ddf.index.shift(2)
        assert_eq(res, df.index.shift(2))
        assert res.known_divisions


def test_shift_with_freq_errors():
    # Other index types error
    df = _compat.makeDataFrame()
    ddf = dd.from_pandas(df, npartitions=4)
    pytest.raises(NotImplementedError, lambda: ddf.shift(2, freq="S"))
    pytest.raises(NotImplementedError, lambda: ddf.A.shift(2, freq="S"))
    pytest.raises(NotImplementedError, lambda: ddf.index.shift(2))


@pytest.mark.parametrize("method", ["first", "last"])
def test_first_and_last(method):
    f = lambda x, offset: getattr(x, method)(offset)
    freqs = ["12h", "D"]
    offsets = ["0d", "100h", "20d", "20B", "3W", "3M", "400d", "13M"]
    for freq in freqs:
        index = pd.date_range("1/1/2000", "1/1/2001", freq=freq)[::4]
        df = pd.DataFrame(
            np.random.random((len(index), 4)), index=index, columns=["A", "B", "C", "D"]
        )
        ddf = dd.from_pandas(df, npartitions=10)
        for offset in offsets:
            assert_eq(f(ddf, offset), f(df, offset))
            assert_eq(f(ddf.A, offset), f(df.A, offset))


@pytest.mark.parametrize("npartitions", [1, 4, 20])
@pytest.mark.parametrize("split_every", [2, 5])
@pytest.mark.parametrize("split_out", [None, 1, 5, 20])
def test_hash_split_unique(npartitions, split_every, split_out):
    from string import ascii_lowercase

    s = pd.Series(np.random.choice(list(ascii_lowercase), 1000, replace=True))
    ds = dd.from_pandas(s, npartitions=npartitions)

    dropped = ds.unique(split_every=split_every, split_out=split_out)

    dsk = dropped.__dask_optimize__(dropped.dask, dropped.__dask_keys__())
    from dask.core import get_deps

    dependencies, dependents = get_deps(dsk)

    assert len([k for k, v in dependencies.items() if not v]) == npartitions
    assert dropped.npartitions == (split_out or 1)
    assert sorted(dropped.compute(scheduler="sync")) == sorted(s.unique())


@pytest.mark.parametrize("split_every", [None, 2])
def test_split_out_drop_duplicates(split_every):
    x = np.concatenate([np.arange(10)] * 100)[:, None]
    y = x.copy()
    z = np.concatenate([np.arange(20)] * 50)[:, None]
    rs = np.random.RandomState(1)
    rs.shuffle(x)
    rs.shuffle(y)
    rs.shuffle(z)
    df = pd.DataFrame(np.concatenate([x, y, z], axis=1), columns=["x", "y", "z"])
    ddf = dd.from_pandas(df, npartitions=20)

    for subset, keep in product([None, ["x", "z"]], ["first", "last"]):
        sol = df.drop_duplicates(subset=subset, keep=keep)
        res = ddf.drop_duplicates(
            subset=subset, keep=keep, split_every=split_every, split_out=10
        )
        assert res.npartitions == 10
        assert_eq(sol, res)


@pytest.mark.parametrize("split_every", [None, 2])
def test_split_out_value_counts(split_every):
    df = pd.DataFrame({"x": [1, 2, 3] * 100})
    ddf = dd.from_pandas(df, npartitions=5)

    assert ddf.x.value_counts(split_out=10, split_every=split_every).npartitions == 10
    assert_eq(
        ddf.x.value_counts(split_out=10, split_every=split_every), df.x.value_counts()
    )


def test_values():
    from dask.array.utils import assert_eq

    df = pd.DataFrame(
        {"x": ["a", "b", "c", "d"], "y": [2, 3, 4, 5]},
        index=pd.Index([1.0, 2.0, 3.0, 4.0], name="ind"),
    )
    ddf = dd.from_pandas(df, 2)

    assert_eq(df.values, ddf.values)
    assert_eq(df.x.values, ddf.x.values)
    assert_eq(df.y.values, ddf.y.values)
    assert_eq(df.index.values, ddf.index.values)


def test_copy():
    df = pd.DataFrame({"x": [1, 2, 3]})

    a = dd.from_pandas(df, npartitions=2)
    b = a.copy()

    a["y"] = a.x * 2

    assert_eq(b, df)

    df["y"] = df.x * 2


def test_del():
    df = pd.DataFrame(
        {"x": ["a", "b", "c", "d"], "y": [2, 3, 4, 5]},
        index=pd.Index([1.0, 2.0, 3.0, 4.0], name="ind"),
    )
    a = dd.from_pandas(df, 2)
    b = a.copy()

    del a["x"]
    assert_eq(b, df)

    del df["x"]
    assert_eq(a, df)


@pytest.mark.parametrize("index", [True, False])
@pytest.mark.parametrize("deep", [True, False])
def test_memory_usage(index, deep):
    df = pd.DataFrame({"x": [1, 2, 3], "y": [1.0, 2.0, 3.0], "z": ["a", "b", "c"]})
    ddf = dd.from_pandas(df, npartitions=2)

    assert_eq(
        df.memory_usage(index=index, deep=deep),
        ddf.memory_usage(index=index, deep=deep),
    )
    assert (
        df.x.memory_usage(index=index, deep=deep)
        == ddf.x.memory_usage(index=index, deep=deep).compute()
    )


@pytest.mark.parametrize("index", [True, False])
@pytest.mark.parametrize("deep", [True, False])
def test_memory_usage_per_partition(index, deep):
    df = pd.DataFrame(
        {
            "x": [1, 2, 3, 4, 5],
            "y": [1.0, 2.0, 3.0, 4.0, 5.0],
            "z": ["a", "b", "c", "d", "e"],
        }
    )
    ddf = dd.from_pandas(df, npartitions=2)

    # DataFrame.memory_usage_per_partition
    expected = pd.Series(
        part.compute().memory_usage(index=index, deep=deep).sum()
        for part in ddf.partitions
    )
    result = ddf.memory_usage_per_partition(index=index, deep=deep)
    assert_eq(expected, result)

    # Series.memory_usage_per_partition
    expected = pd.Series(
        part.x.compute().memory_usage(index=index, deep=deep) for part in ddf.partitions
    )
    result = ddf.x.memory_usage_per_partition(index=index, deep=deep)
    assert_eq(expected, result)


@pytest.mark.parametrize(
    "reduction",
    [
        "sum",
        "mean",
        "std",
        "var",
        "count",
        "min",
        "max",
        "idxmin",
        "idxmax",
        "prod",
        "all",
        "sem",
    ],
)
def test_dataframe_reductions_arithmetic(reduction):
    df = pd.DataFrame({"x": [1, 2, 3, 4, 5], "y": [1.1, 2.2, 3.3, 4.4, 5.5]})
    ddf = dd.from_pandas(df, npartitions=3)

    assert_eq(
        ddf - (getattr(ddf, reduction)() + 1), df - (getattr(df, reduction)() + 1)
    )


def test_dataframe_mode():
    data = [["Tom", 10, 7], ["Farahn", 14, 7], ["Julie", 14, 5], ["Nick", 10, 10]]

    df = pd.DataFrame(data, columns=["Name", "Num", "Num"])
    ddf = dd.from_pandas(df, npartitions=3)

    assert_eq(ddf.mode(), df.mode())
    assert_eq(ddf.Name.mode(), df.Name.mode())

    # test empty
    df = pd.DataFrame(columns=["a", "b"])
    ddf = dd.from_pandas(df, npartitions=1)
    # check_index=False should be removed once https://github.com/pandas-dev/pandas/issues/33321 is resolved.
    assert_eq(ddf.mode(), df.mode(), check_index=False)


def test_datetime_loc_open_slicing():
    dtRange = pd.date_range("01.01.2015", "05.05.2015")
    df = pd.DataFrame(np.random.random((len(dtRange), 2)), index=dtRange)
    ddf = dd.from_pandas(df, npartitions=5)
    assert_eq(df.loc[:"02.02.2015"], ddf.loc[:"02.02.2015"])
    assert_eq(df.loc["02.02.2015":], ddf.loc["02.02.2015":])
    assert_eq(df[0].loc[:"02.02.2015"], ddf[0].loc[:"02.02.2015"])
    assert_eq(df[0].loc["02.02.2015":], ddf[0].loc["02.02.2015":])


def test_to_datetime():
    df = pd.DataFrame({"year": [2015, 2016], "month": [2, 3], "day": [4, 5]})
    df.index.name = "ix"
    ddf = dd.from_pandas(df, npartitions=2)

    assert_eq(pd.to_datetime(df), dd.to_datetime(ddf))

    s = pd.Series(["3/11/2000", "3/12/2000", "3/13/2000"] * 100)
    s.index = s.values
    ds = dd.from_pandas(s, npartitions=10, sort=False)

    assert_eq(
        pd.to_datetime(s, infer_datetime_format=True),
        dd.to_datetime(ds, infer_datetime_format=True),
    )
    assert_eq(
        pd.to_datetime(s.index, infer_datetime_format=True),
        dd.to_datetime(ds.index, infer_datetime_format=True),
        check_divisions=False,
    )


def test_to_timedelta():
    s = pd.Series(range(10))
    ds = dd.from_pandas(s, npartitions=2)

    assert_eq(pd.to_timedelta(s), dd.to_timedelta(ds))
    assert_eq(pd.to_timedelta(s, unit="h"), dd.to_timedelta(ds, unit="h"))

    s = pd.Series([1, 2, "this will error"])
    ds = dd.from_pandas(s, npartitions=2)
    assert_eq(pd.to_timedelta(s, errors="coerce"), dd.to_timedelta(ds, errors="coerce"))


@pytest.mark.skipif(PANDAS_VERSION < "0.22.0", reason="No isna method")
@pytest.mark.parametrize("values", [[np.NaN, 0], [1, 1]])
def test_isna(values):
    s = pd.Series(values)
    ds = dd.from_pandas(s, npartitions=2)

    assert_eq(pd.isna(s), dd.isna(ds))


@pytest.mark.parametrize("drop", [0, 9])
def test_slice_on_filtered_boundary(drop):
    # https://github.com/dask/dask/issues/2211
    x = np.arange(10)
    x[[5, 6]] -= 2
    df = pd.DataFrame({"A": x, "B": np.arange(len(x))})
    pdf = df.set_index("A").query("B != {}".format(drop))
    ddf = dd.from_pandas(df, 1).set_index("A").query("B != {}".format(drop))

    result = dd.concat([ddf, ddf.rename(columns={"B": "C"})], axis=1)
    expected = pd.concat([pdf, pdf.rename(columns={"B": "C"})], axis=1)
    assert_eq(result, expected)


def test_boundary_slice_nonmonotonic():
    x = np.array([-1, -2, 2, 4, 3])
    df = pd.DataFrame({"B": range(len(x))}, index=x)
    result = methods.boundary_slice(df, 0, 4)
    expected = df.iloc[2:]
    tm.assert_frame_equal(result, expected)

    result = methods.boundary_slice(df, -1, 4)
    expected = df.drop(-2)
    tm.assert_frame_equal(result, expected)

    result = methods.boundary_slice(df, -2, 3)
    expected = df.drop(4)
    tm.assert_frame_equal(result, expected)

    result = methods.boundary_slice(df, -2, 3.5)
    expected = df.drop(4)
    tm.assert_frame_equal(result, expected)

    result = methods.boundary_slice(df, -2, 4)
    expected = df
    tm.assert_frame_equal(result, expected)


def test_boundary_slice_empty():
    df = pd.DataFrame()
    result = methods.boundary_slice(df, 1, 4)
    expected = pd.DataFrame()
    tm.assert_frame_equal(result, expected)


@pytest.mark.parametrize(
    "start, stop, right_boundary, left_boundary, drop",
    [
        (-1, None, False, False, [-1, -2]),
        (-1, None, False, True, [-2]),
        (None, 3, False, False, [3, 4]),
        (None, 3, True, False, [4]),
        # Missing keys
        (-0.5, None, False, False, [-1, -2]),
        (-0.5, None, False, True, [-1, -2]),
        (-1.5, None, False, True, [-2]),
        (None, 3.5, False, False, [4]),
        (None, 3.5, True, False, [4]),
        (None, 2.5, False, False, [3, 4]),
    ],
)
def test_with_boundary(start, stop, right_boundary, left_boundary, drop):
    x = np.array([-1, -2, 2, 4, 3])
    df = pd.DataFrame({"B": range(len(x))}, index=x)
    result = methods.boundary_slice(df, start, stop, right_boundary, left_boundary)
    expected = df.drop(drop)
    tm.assert_frame_equal(result, expected)


@pytest.mark.parametrize(
    "index, left, right",
    [
        (range(10), 0, 9),
        (range(10), -1, None),
        (range(10), None, 10),
        ([-1, 0, 2, 1], None, None),
        ([-1, 0, 2, 1], -1, None),
        ([-1, 0, 2, 1], None, 2),
        ([-1, 0, 2, 1], -2, 3),
        (pd.date_range("2017", periods=10), None, None),
        (pd.date_range("2017", periods=10), pd.Timestamp("2017"), None),
        (pd.date_range("2017", periods=10), None, pd.Timestamp("2017-01-10")),
        (pd.date_range("2017", periods=10), pd.Timestamp("2016"), None),
        (pd.date_range("2017", periods=10), None, pd.Timestamp("2018")),
    ],
)
def test_boundary_slice_same(index, left, right):
    df = pd.DataFrame({"A": range(len(index))}, index=index)
    result = methods.boundary_slice(df, left, right)
    tm.assert_frame_equal(result, df)


def test_better_errors_object_reductions():
    # GH2452
    s = pd.Series(["a", "b", "c", "d"])
    ds = dd.from_pandas(s, npartitions=2)
    with pytest.raises(ValueError) as err:
        ds.mean()
    assert str(err.value) == "`mean` not supported with object series"


def test_sample_empty_partitions():
    @dask.delayed
    def make_df(n):
        return pd.DataFrame(np.zeros((n, 4)), columns=list("abcd"))

    ddf = dd.from_delayed([make_df(0), make_df(100), make_df(0)])
    ddf2 = ddf.sample(frac=0.2)
    # smoke test sample on empty partitions
    res = ddf2.compute()
    assert res.dtypes.equals(ddf2.dtypes)


def test_coerce():
    df = pd.DataFrame(np.arange(100).reshape((10, 10)))
    ddf = dd.from_pandas(df, npartitions=2)
    funcs = (int, float, complex)
    for d, t in product(funcs, (ddf, ddf[0])):
        pytest.raises(TypeError, lambda: t(d))


def test_bool():
    df = pd.DataFrame(np.arange(100).reshape((10, 10)))
    ddf = dd.from_pandas(df, npartitions=2)
    conditions = [ddf, ddf[0], ddf == ddf, ddf[0] == ddf[0]]
    for cond in conditions:
        with pytest.raises(ValueError):
            bool(cond)


def test_cumulative_multiple_columns():
    # GH 3037
    df = pd.DataFrame(np.random.randn(100, 5), columns=list("abcde"))
    ddf = dd.from_pandas(df, 5)

    for d in [ddf, df]:
        for c in df.columns:
            d[c + "cs"] = d[c].cumsum()
            d[c + "cmin"] = d[c].cummin()
            d[c + "cmax"] = d[c].cummax()
            d[c + "cp"] = d[c].cumprod()

    assert_eq(ddf, df)


@pytest.mark.parametrize("func", [np.asarray, M.to_records])
def test_map_partition_array(func):
    from dask.array.utils import assert_eq

    df = pd.DataFrame(
        {"x": [1, 2, 3, 4, 5], "y": [6.0, 7.0, 8.0, 9.0, 10.0]},
        index=["a", "b", "c", "d", "e"],
    )
    ddf = dd.from_pandas(df, npartitions=2)

    for pre in [lambda a: a, lambda a: a.x, lambda a: a.y, lambda a: a.index]:

        try:
            expected = func(pre(df))
        except Exception:
            continue
        x = pre(ddf).map_partitions(func)
        assert_eq(x, expected)

        assert isinstance(x, da.Array)
        assert x.chunks[0] == (np.nan, np.nan)


def test_map_partition_sparse():
    sparse = pytest.importorskip("sparse")
    # Aviod searchsorted failure.
    pytest.importorskip("numba", minversion="0.40.0")

    df = pd.DataFrame(
        {"x": [1, 2, 3, 4, 5], "y": [6.0, 7.0, 8.0, 9.0, 10.0]},
        index=["a", "b", "c", "d", "e"],
    )
    ddf = dd.from_pandas(df, npartitions=2)

    def f(d):
        return sparse.COO(np.array(d))

    for pre in [lambda a: a, lambda a: a.x]:
        expected = f(pre(df))
        result = pre(ddf).map_partitions(f)
        assert isinstance(result, da.Array)
        computed = result.compute()
        assert (computed.data == expected.data).all()
        assert (computed.coords == expected.coords).all()


def test_mixed_dask_array_operations():
    df = pd.DataFrame({"x": [1, 2, 3]}, index=[4, 5, 6])
    ddf = dd.from_pandas(df, npartitions=2)

    assert_eq(df.x + df.x.values, ddf.x + ddf.x.values)
    assert_eq(df.x.values + df.x, ddf.x.values + ddf.x)

    assert_eq(df.x + df.index.values, ddf.x + ddf.index.values)
    assert_eq(df.index.values + df.x, ddf.index.values + ddf.x)

    assert_eq(df.x + df.x.values.sum(), ddf.x + ddf.x.values.sum())


def test_mixed_dask_array_operations_errors():
    df = pd.DataFrame({"x": [1, 2, 3, 4, 5]}, index=[4, 5, 6, 7, 8])
    ddf = dd.from_pandas(df, npartitions=2)

    x = da.arange(5, chunks=((1, 4),))
    x._chunks = ((np.nan, np.nan),)

    with pytest.raises(ValueError):
        (ddf.x + x).compute()

    x = da.arange(5, chunks=((2, 2, 1),))
    with pytest.raises(ValueError) as info:
        ddf.x + x

    assert "add" in str(info.value)


def test_mixed_dask_array_multi_dimensional():
    df = pd.DataFrame(
        {"x": [1, 2, 3, 4, 5], "y": [5.0, 6.0, 7.0, 8.0, 9.0]}, columns=["x", "y"]
    )
    ddf = dd.from_pandas(df, npartitions=2)

    x = (df.values + 1).astype(float)
    dx = (ddf.values + 1).astype(float)

    assert_eq(ddf + dx + 1, df + x + 1)
    assert_eq(ddf + dx.rechunk((None, 1)) + 1, df + x + 1)
    assert_eq(ddf[["y", "x"]] + dx + 1, df[["y", "x"]] + x + 1)


def test_meta_raises():
    # Raise when we use a user defined function
    s = pd.Series(["abcd", "abcd"])
    ds = dd.from_pandas(s, npartitions=2)
    try:
        ds.map(lambda x: x[3])
    except ValueError as e:
        assert "meta=" in str(e)

    # But not otherwise
    df = pd.DataFrame({"a": ["x", "y", "y"], "b": ["x", "y", "z"], "c": [1, 2, 3]})
    ddf = dd.from_pandas(df, npartitions=1)

    with pytest.raises(Exception) as info:
        ddf.a + ddf.c

    assert "meta=" not in str(info.value)


def test_dask_dataframe_holds_scipy_sparse_containers():
    sparse = pytest.importorskip("scipy.sparse")
    da = pytest.importorskip("dask.array")
    x = da.random.random((1000, 10), chunks=(100, 10))
    x[x < 0.9] = 0
    df = dd.from_dask_array(x)
    y = df.map_partitions(sparse.csr_matrix)

    assert isinstance(y, da.Array)

    vs = y.to_delayed().flatten().tolist()
    values = dask.compute(*vs, scheduler="single-threaded")
    assert all(isinstance(v, sparse.csr_matrix) for v in values)


def test_map_partitions_delays_large_inputs():
    df = pd.DataFrame({"x": [1, 2, 3, 4]})
    ddf = dd.from_pandas(df, npartitions=2)

    big = np.ones(1000000)

    b = ddf.map_partitions(lambda x, y: x, y=big)
    assert any(big is v for v in b.dask.values())

    a = ddf.map_partitions(lambda x, y: x, big)
    assert any(big is v for v in a.dask.values())


def test_partitions_indexer():
    df = pd.DataFrame({"x": range(10)})
    ddf = dd.from_pandas(df, npartitions=5)

    assert_eq(ddf.partitions[0], ddf.get_partition(0))
    assert_eq(ddf.partitions[3], ddf.get_partition(3))
    assert_eq(ddf.partitions[-1], ddf.get_partition(4))

    assert ddf.partitions[:3].npartitions == 3
    assert ddf.x.partitions[:3].npartitions == 3

    assert ddf.x.partitions[::2].compute().tolist() == [0, 1, 4, 5, 8, 9]


def test_mod_eq():
    df = pd.DataFrame({"a": [1, 2, 3]})
    ddf = dd.from_pandas(df, npartitions=1)
    assert_eq(df, ddf)
    assert_eq(df.a, ddf.a)
    assert_eq(df.a + 2, ddf.a + 2)
    assert_eq(df.a + 2 == 0, ddf.a + 2 == 0)


def test_setitem():
    df = pd.DataFrame({"A": [1, 2], "B": [3, 4]})
    ddf = dd.from_pandas(df.copy(), 2)
    df[df.columns] = 1
    ddf[ddf.columns] = 1
    assert_eq(df, ddf)


def test_broadcast():
    df = pd.DataFrame({"x": [1, 2, 3, 4, 5]})
    ddf = dd.from_pandas(df, npartitions=2)
    assert_eq(ddf - (ddf.sum() + 1), df - (df.sum() + 1))


def test_scalar_with_array():
    df = pd.DataFrame({"x": [1, 2, 3, 4, 5]})
    ddf = dd.from_pandas(df, npartitions=2)

    da.utils.assert_eq(df.x.values + df.x.mean(), ddf.x.values + ddf.x.mean())


def test_has_parallel_type():
    assert has_parallel_type(pd.DataFrame())
    assert has_parallel_type(pd.Series(dtype=float))
    assert not has_parallel_type(123)


def test_meta_error_message():
    with pytest.raises(TypeError) as info:
        dd.DataFrame({("x", 1): 123}, "x", pd.Series(dtype=float), [None, None])

    assert "Series" in str(info.value)
    assert "DataFrame" in str(info.value)
    assert "pandas" in str(info.value)


def test_map_index():
    df = pd.DataFrame({"x": [1, 2, 3, 4, 5]})
    ddf = dd.from_pandas(df, npartitions=2)
    assert ddf.known_divisions is True

    cleared = ddf.index.map(lambda x: x * 10)
    assert cleared.known_divisions is False

    applied = ddf.index.map(lambda x: x * 10, is_monotonic=True)
    assert applied.known_divisions is True
    assert applied.divisions == tuple(x * 10 for x in ddf.divisions)


def test_assign_index():
    df = pd.DataFrame({"x": [1, 2, 3, 4, 5]})
    ddf = dd.from_pandas(df, npartitions=2)

    ddf_copy = ddf.copy()

    ddf.index = ddf.index * 10

    expected = df.copy()
    expected.index = expected.index * 10

    assert_eq(ddf, expected)
    assert_eq(ddf_copy, df)


def test_index_divisions():
    df = pd.DataFrame({"x": [1, 2, 3, 4, 5]})
    ddf = dd.from_pandas(df, npartitions=2)

    assert_eq(ddf.index + 1, df.index + 1)
    assert_eq(10 * ddf.index, 10 * df.index)
    assert_eq(-ddf.index, -df.index)


def test_replace():
    df = pd.DataFrame({"x": [1, 2, 3, 4, 5]})
    ddf = dd.from_pandas(df, npartitions=2)

    assert_eq(df.replace(1, 10), ddf.replace(1, 10))
    assert_eq(df.replace({1: 10, 2: 20}), ddf.replace({1: 10, 2: 20}))
    assert_eq(df.x.replace(1, 10), ddf.x.replace(1, 10))
    assert_eq(df.x.replace({1: 10, 2: 20}), ddf.x.replace({1: 10, 2: 20}))


def test_map_partitions_delays_lists():
    df = pd.DataFrame({"x": [1, 2, 3, 4, 5]})
    ddf = dd.from_pandas(df, npartitions=2)

    L = list(range(100))
    out = ddf.map_partitions(lambda x, y: x + sum(y), y=L)
    assert any(str(L) == str(v) for v in out.__dask_graph__().values())

    out = ddf.map_partitions(lambda x, y: x + sum(y), L)
    assert any(str(L) == str(v) for v in out.__dask_graph__().values())


def test_dtype_cast():
    df = pd.DataFrame(
        {
            "A": np.arange(10, dtype=np.int32),
            "B": np.arange(10, dtype=np.int64),
            "C": np.arange(10, dtype=np.float32),
        }
    )
    ddf = dd.from_pandas(df, npartitions=2)
    assert ddf.A.dtype == np.int32
    assert ddf.B.dtype == np.int64
    assert ddf.C.dtype == np.float32

    col = pd.Series(np.arange(10, dtype=np.float32)) / 2
    assert col.dtype == np.float32

    ddf = ddf.assign(D=col)
    assert ddf.D.dtype == np.float32
    assert ddf.C.dtype == np.float32
    # fails
    assert ddf.B.dtype == np.int64
    # fails
    assert ddf.A.dtype == np.int32


@pytest.mark.parametrize("base_npart", [1, 4])
@pytest.mark.parametrize("map_npart", [1, 3])
@pytest.mark.parametrize("sorted_index", [False, True])
@pytest.mark.parametrize("sorted_map_index", [False, True])
def test_series_map(base_npart, map_npart, sorted_index, sorted_map_index):
    base = pd.Series(
        ["".join(np.random.choice(["a", "b", "c"], size=3)) for x in range(100)]
    )
    if not sorted_index:
        index = np.arange(100)
        np.random.shuffle(index)
        base.index = index
    map_index = ["".join(x) for x in product("abc", repeat=3)]
    mapper = pd.Series(np.random.randint(50, size=len(map_index)), index=map_index)
    if not sorted_map_index:
        map_index = np.array(map_index)
        np.random.shuffle(map_index)
        mapper.index = map_index
    expected = base.map(mapper)
    dask_base = dd.from_pandas(base, npartitions=base_npart, sort=False)
    dask_map = dd.from_pandas(mapper, npartitions=map_npart, sort=False)
    result = dask_base.map(dask_map)
    dd.utils.assert_eq(expected, result)


@pytest.mark.skipif(
    PANDAS_VERSION < "0.25.0", reason="Explode not implemented in pandas < 0.25.0"
)
def test_dataframe_explode():
    df = pd.DataFrame({"A": [[1, 2, 3], "foo", [3, 4]], "B": 1})
    exploded_df = df.explode("A")
    ddf = dd.from_pandas(df, npartitions=2)
    exploded_ddf = ddf.explode("A")
    assert ddf.divisions == exploded_ddf.divisions
    assert_eq(exploded_ddf.compute(), exploded_df)


@pytest.mark.skipif(
    PANDAS_VERSION < "0.25.0", reason="Explode not implemented in pandas < 0.25.0"
)
def test_series_explode():
    s = pd.Series([[1, 2, 3], "foo", [3, 4]])
    exploded_s = s.explode()
    ds = dd.from_pandas(s, npartitions=2)
    exploded_ds = ds.explode()
    assert_eq(exploded_ds, exploded_s)
    assert ds.divisions == exploded_ds.divisions


def test_pop():
    df = pd.DataFrame({"x": range(10), "y": range(10)})

    ddf = dd.from_pandas(df, npartitions=2)

    s = ddf.pop("y")
    assert s.name == "y"
    assert ddf.columns == ["x"]
    assert_eq(ddf, df[["x"]])


def test_simple_map_partitions():
    data = {"col_0": [9, -3, 0, -1, 5], "col_1": [-2, -7, 6, 8, -5]}
    df = pd.DataFrame(data)
    ddf = dd.from_pandas(df, npartitions=2)
    ddf = ddf.clip(-4, 6)
    task = ddf.__dask_graph__()[ddf.__dask_keys__()[0]]
    [v] = task[0].dsk.values()
    assert v[0] == M.clip or v[1] == M.clip


def test_iter():
    df = pd.DataFrame({"A": [1, 2, 3, 4], "B": [1, 2, 3, 4]})
    ddf = dd.from_pandas(df, 2)

    assert list(df) == list(ddf)
    for col, expected in zip(ddf, ["A", "B"]):
        assert col == expected


def test_dataframe_groupby_agg_empty_partitions():
    df = pd.DataFrame({"x": [1, 2, 3, 4, 5, 6, 7, 8]})
    ddf = dd.from_pandas(df, npartitions=4)
    assert_eq(ddf[ddf.x < 5].x.cumsum(), df[df.x < 5].x.cumsum())<|MERGE_RESOLUTION|>--- conflicted
+++ resolved
@@ -2565,21 +2565,6 @@
     index = pd.period_range(freq="A", start="1/1/2001", end="12/1/2004")
     df = pd.DataFrame({"x": [1, 2, 3, 4], "y": [10, 20, 30, 40]}, index=index)
     ddf = dd.from_pandas(df, npartitions=3)
-<<<<<<< HEAD
-    # Pandas >= 1.1.0 checks index.freq for DatetimeIndex.
-    # We don't compute that.
-    result = df.to_timestamp()
-    result.index.freq = None
-
-    assert_eq(ddf.to_timestamp(), result)
-    result = df.to_timestamp(freq="M", how="s")
-    result.index.freq = None
-    assert_eq(ddf.to_timestamp(freq="M", how="s").compute(), result)
-    assert_eq(ddf.x.to_timestamp(), df.x.to_timestamp())
-    result = df.x.to_timestamp(freq="M", how="s")
-    result.index.freq = None
-    assert_eq(ddf.x.to_timestamp(freq="M", how="s").compute(), result)
-=======
 
     check_kwargs = {}
     if PANDAS_GT_110:
@@ -2597,7 +2582,6 @@
         df.x.to_timestamp(freq="M", how="s"),
         **check_kwargs
     )
->>>>>>> 6c2cf58a
 
 
 def test_to_frame():
