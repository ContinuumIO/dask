import re

import numpy as np
import pandas as pd
import pytest

import dask.dataframe as dd
from dask.dataframe._compat import tm
from dask.dataframe.core import apply_and_enforce
from dask.dataframe.utils import (
    PANDAS_GT_100,
    PANDAS_GT_120,
    UNKNOWN_CATEGORIES,
    check_matching_columns,
    check_meta,
    is_dataframe_like,
    is_index_like,
    is_series_like,
    make_meta,
    meta_nonempty,
    raise_on_meta_error,
    shard_df_on_index,
)


def test_shard_df_on_index():
    df = pd.DataFrame(
        {"x": [1, 2, 3, 4, 5, 6], "y": list("abdabd")}, index=[10, 20, 30, 40, 50, 60]
    )

    result = list(shard_df_on_index(df, [20, 50]))
    assert list(result[0].index) == [10]
    assert list(result[1].index) == [20, 30, 40]
    assert list(result[2].index) == [50, 60]


def test_make_meta():
    df = pd.DataFrame(
        {"a": [1, 2, 3], "b": list("abc"), "c": [1.0, 2.0, 3.0]}, index=[10, 20, 30]
    )

    # Pandas dataframe
    meta = make_meta(df)
    assert len(meta) == 0
    assert (meta.dtypes == df.dtypes).all()
    assert isinstance(meta.index, type(df.index))

    # Pandas series
    meta = make_meta(df.a)
    assert len(meta) == 0
    assert meta.dtype == df.a.dtype
    assert isinstance(meta.index, type(df.index))

    # Pandas index
    meta = make_meta(df.index)
    assert isinstance(meta, type(df.index))
    assert len(meta) == 0

    # Dask object
    ddf = dd.from_pandas(df, npartitions=2)
    assert make_meta(ddf) is ddf._meta

    # Dict
    meta = make_meta({"a": "i8", "b": "O", "c": "f8"})
    assert isinstance(meta, pd.DataFrame)
    assert len(meta) == 0
    assert (meta.dtypes == df.dtypes).all()
    assert isinstance(meta.index, pd.RangeIndex)

    # Iterable
    meta = make_meta([("a", "i8"), ("c", "f8"), ("b", "O")])
    assert (meta.columns == ["a", "c", "b"]).all()
    assert len(meta) == 0
    assert (meta.dtypes == df.dtypes[meta.dtypes.index]).all()
    assert isinstance(meta.index, pd.RangeIndex)

    # Tuple
    meta = make_meta(("a", "i8"))
    assert isinstance(meta, pd.Series)
    assert len(meta) == 0
    assert meta.dtype == "i8"
    assert meta.name == "a"

    # With index
    meta = make_meta(
        {"a": "i8", "b": "i4"},
        index=pd.Int64Index([1, 2], name="foo"),
    )
    assert isinstance(meta.index, pd.Int64Index)
    assert len(meta.index) == 0
    meta = make_meta(("a", "i8"), index=pd.Int64Index([1, 2], name="foo"))
    assert isinstance(meta.index, pd.Int64Index)
    assert len(meta.index) == 0

    # Categoricals
<<<<<<< HEAD
    meta = make_meta({"a": "category"})
    assert meta.a.cat.categories == []
    meta = make_meta(("a", "category"))
    assert meta.cat.categories == []
=======
    meta = make_meta({"a": "category"}, parent_meta=df)
    assert len(meta.a.cat.categories) == 1
    assert meta.a.cat.categories[0] == UNKNOWN_CATEGORIES
    meta = make_meta(("a", "category"), parent_meta=df)
    assert len(meta.cat.categories) == 1
    assert meta.cat.categories[0] == UNKNOWN_CATEGORIES
>>>>>>> 664e37c1

    # Numpy scalar
    meta = make_meta(np.float64(1.0), parent_meta=df)
    assert isinstance(meta, np.float64)

    # Python scalar
    meta = make_meta(1.0, parent_meta=df)
    assert isinstance(meta, np.float64)

    # Timestamp
    x = pd.Timestamp(2000, 1, 1)
    meta = make_meta(x, parent_meta=df)
    assert meta is x

    # DatetimeTZDtype
    x = pd.DatetimeTZDtype(tz="UTC")
    meta = make_meta(x)
    assert meta == pd.Timestamp(1, tz=x.tz, unit=x.unit)

    # Dtype expressions
    meta = make_meta("i8", parent_meta=df)
    assert isinstance(meta, np.int64)
    meta = make_meta(float, parent_meta=df)
    assert isinstance(meta, np.dtype(float).type)
    meta = make_meta(np.dtype("bool"), parent_meta=df)
    assert isinstance(meta, np.bool_)
    assert pytest.raises(TypeError, lambda: make_meta(None))


def test_meta_nonempty():
    df1 = pd.DataFrame(
        {
            "A": pd.Categorical(["Alice", "Bob", "Carol"]),
            "B": list("abc"),
            "C": "bar",
            "D": np.float32(1),
            "E": np.int32(1),
            "F": pd.Timestamp("2016-01-01"),
            "G": pd.date_range("2016-01-01", periods=3, tz="America/New_York"),
            "H": pd.Timedelta("1 hours"),
            "I": np.void(b" "),
            "J": pd.Categorical([UNKNOWN_CATEGORIES] * 3),
            "K": pd.Categorical([None, None, None]),
        },
        columns=list("DCBAHGFEIJK"),
    )
    df2 = df1.iloc[0:0]
    df3 = meta_nonempty(df2)
    assert (df3.dtypes == df2.dtypes).all()
    assert df3["A"][0] == "Alice"
    assert df3["B"][0] == "foo"
    assert df3["C"][0] == "foo"
    assert df3["D"][0] == np.float32(1)
    assert df3["D"][0].dtype == "f4"
    assert df3["E"][0] == np.int32(1)
    assert df3["E"][0].dtype == "i4"
    assert df3["F"][0] == pd.Timestamp("1970-01-01 00:00:00")
    assert df3["G"][0] == pd.Timestamp("1970-01-01 00:00:00", tz="America/New_York")
    assert df3["H"][0] == pd.Timedelta("1")
    assert df3["I"][0] == "foo"
    assert df3["J"][0] == UNKNOWN_CATEGORIES
    assert len(df3["K"].cat.categories) == 0

    s = meta_nonempty(df2["A"])
    assert s.dtype == df2["A"].dtype
    assert (df3["A"] == s).all()


def test_meta_duplicated():
    df = pd.DataFrame(columns=["A", "A", "B"])
    res = meta_nonempty(df)

    exp = pd.DataFrame(
        [["foo", "foo", "foo"], ["foo", "foo", "foo"]],
        index=["a", "b"],
        columns=["A", "A", "B"],
    )
    tm.assert_frame_equal(res, exp)


def test_meta_nonempty_empty_categories():
    for dtype in ["O", "f8", "M8[ns]"]:
        # Index
        idx = pd.CategoricalIndex(
            [], pd.Index([], dtype=dtype), ordered=True, name="foo"
        )
        res = meta_nonempty(idx)
        assert type(res) is pd.CategoricalIndex
        assert type(res.categories) is type(idx.categories)
        assert res.ordered == idx.ordered
        assert res.name == idx.name
        # Series
        s = idx.to_series()
        res = meta_nonempty(s)
        assert res.dtype == "category"
        assert s.dtype == "category"
        assert type(res.cat.categories) is type(s.cat.categories)
        assert res.cat.ordered == s.cat.ordered
        assert res.name == s.name


def test_meta_nonempty_index():
    idx = pd.RangeIndex(1, name="foo")
    res = meta_nonempty(idx)
    assert type(res) is pd.RangeIndex
    assert res.name == idx.name

    idx = pd.Int64Index([1], name="foo")
    res = meta_nonempty(idx)
    assert type(res) is pd.Int64Index
    assert res.name == idx.name

    idx = pd.Index(["a"], name="foo")
    res = meta_nonempty(idx)
    assert type(res) is pd.Index
    assert res.name == idx.name

    idx = pd.DatetimeIndex(["1970-01-01"], freq="d", tz="America/New_York", name="foo")
    res = meta_nonempty(idx)
    assert type(res) is pd.DatetimeIndex
    assert res.tz == idx.tz
    assert res.freq == idx.freq
    assert res.name == idx.name

    idx = pd.PeriodIndex(["1970-01-01"], freq="d", name="foo")
    res = meta_nonempty(idx)
    assert type(res) is pd.PeriodIndex
    assert res.freq == idx.freq
    assert res.name == idx.name

    idx = pd.TimedeltaIndex([np.timedelta64(1, "D")], freq="d", name="foo")
    res = meta_nonempty(idx)
    assert type(res) is pd.TimedeltaIndex
    assert res.freq == idx.freq
    assert res.name == idx.name

    idx = pd.CategoricalIndex(["xyx"], ["xyx", "zzz"], ordered=True, name="foo")
    res = meta_nonempty(idx)
    assert type(res) is pd.CategoricalIndex
    assert (res.categories == idx.categories).all()
    assert res.ordered == idx.ordered
    assert res.name == idx.name

    idx = pd.CategoricalIndex([], [], ordered=True, name="foo")
    res = meta_nonempty(idx)
    assert type(res) is pd.CategoricalIndex
    assert res.ordered == idx.ordered
    assert res.name == idx.name

    levels = [pd.Int64Index([1], name="a"), pd.Float64Index([1.0], name="b")]
    codes = [[0], [0]]
    idx = pd.MultiIndex(levels=levels, names=["a", "b"], codes=codes)
    res = meta_nonempty(idx)
    assert type(res) is pd.MultiIndex
    for idx1, idx2 in zip(idx.levels, res.levels):
        assert type(idx1) is type(idx2)
        assert idx1.name == idx2.name
    assert res.names == idx.names

    levels = [
        pd.Int64Index([1], name="a"),
        pd.CategoricalIndex(data=["xyx"], categories=["xyx"], name="b"),
        pd.TimedeltaIndex([np.timedelta64(1, "D")], name="timedelta"),
    ]

    codes = [[0], [0], [0]]

    idx = pd.MultiIndex(levels=levels, names=["a", "b", "timedelta"], codes=codes)
    res = meta_nonempty(idx)
    assert type(res) is pd.MultiIndex
    for idx1, idx2 in zip(idx.levels, res.levels):
        assert type(idx1) is type(idx2)
        assert idx1.name == idx2.name
    assert res.names == idx.names


def test_meta_nonempty_uint64index():
    idx = pd.UInt64Index([1], name="foo")
    res = meta_nonempty(idx)
    assert type(res) is pd.UInt64Index
    assert res.name == idx.name


def test_meta_nonempty_scalar():
    meta = meta_nonempty(np.float64(1.0))
    assert isinstance(meta, np.float64)

    x = pd.Timestamp(2000, 1, 1)
    meta = meta_nonempty(x)
    assert meta is x

    # DatetimeTZDtype
    x = pd.DatetimeTZDtype(tz="UTC")
    meta = meta_nonempty(x)
    assert meta == pd.Timestamp(1, tz=x.tz, unit=x.unit)


def test_raise_on_meta_error():
    try:
        with raise_on_meta_error():
            raise RuntimeError("Bad stuff")
    except Exception as e:
        assert e.args[0].startswith("Metadata inference failed.\n")
        assert "RuntimeError" in e.args[0]
    else:
        assert False, "should have errored"

    try:
        with raise_on_meta_error("myfunc"):
            raise RuntimeError("Bad stuff")
    except Exception as e:
        assert e.args[0].startswith("Metadata inference failed in `myfunc`.\n")
        assert "RuntimeError" in e.args[0]
    else:
        assert False, "should have errored"


def test_check_meta():
    df = pd.DataFrame(
        {
            "a": ["x", "y", "z"],
            "b": [True, False, True],
            "c": [1, 2.5, 3.5],
            "d": [1, 2, 3],
            "e": pd.Categorical(["x", "y", "z"]),
            "f": pd.Series([1, 2, 3], dtype=np.uint64),
        }
    )
    meta = df.iloc[:0]

    # DataFrame metadata passthrough if correct
    assert check_meta(df, meta) is df
    # Series metadata passthrough if correct
    e = df.e
    assert check_meta(e, meta.e) is e
    # numeric_equal means floats and ints are equivalent
    d = df.d
    f = df.f
    assert check_meta(d, meta.d.astype("f8"), numeric_equal=True) is d
    assert check_meta(f, meta.f.astype("f8"), numeric_equal=True) is f
    assert check_meta(f, meta.f.astype("i8"), numeric_equal=True) is f

    # Series metadata error
    with pytest.raises(ValueError) as err:
        check_meta(d, meta.d.astype("f8"), numeric_equal=False)
    assert str(err.value) == (
        "Metadata mismatch found.\n"
        "\n"
        "Partition type: `pandas.core.series.Series`\n"
        "+----------+---------+\n"
        "|          | dtype   |\n"
        "+----------+---------+\n"
        "| Found    | int64   |\n"
        "| Expected | float64 |\n"
        "+----------+---------+"
    )

    # DataFrame metadata error
    meta2 = meta.astype({"a": "category", "d": "f8"})[["a", "b", "c", "d"]]
    df2 = df[["a", "b", "d", "e"]]
    with pytest.raises(ValueError) as err:
        check_meta(df2, meta2, funcname="from_delayed")

    exp = (
        "Metadata mismatch found in `from_delayed`.\n"
        "\n"
        "Partition type: `pandas.core.frame.DataFrame`\n"
        "+--------+----------+----------+\n"
        "| Column | Found    | Expected |\n"
        "+--------+----------+----------+\n"
        "| 'a'    | object   | category |\n"
        "| 'c'    | -        | float64  |\n"
        "| 'e'    | category | -        |\n"
        "+--------+----------+----------+"
    )
    assert str(err.value) == exp


def test_check_matching_columns_raises_appropriate_errors():
    df = pd.DataFrame(columns=["a", "b", "c"])

    meta = pd.DataFrame(columns=["b", "a", "c"])
    with pytest.raises(ValueError, match="Order of columns does not match"):
        assert check_matching_columns(meta, df)

    meta = pd.DataFrame(columns=["a", "b", "c", "d"])
    with pytest.raises(ValueError, match="Missing: \\['d'\\]"):
        assert check_matching_columns(meta, df)

    meta = pd.DataFrame(columns=["a", "b"])
    with pytest.raises(ValueError, match="Extra:   \\['c'\\]"):
        assert check_matching_columns(meta, df)


def test_check_meta_typename():
    df = pd.DataFrame({"x": []})
    ddf = dd.from_pandas(df, npartitions=1)
    check_meta(df, df)
    with pytest.raises(Exception) as info:
        check_meta(ddf, df)

    assert "dask" in str(info.value)
    assert "pandas" in str(info.value)


@pytest.mark.parametrize("frame_value_counts", [True, False])
def test_is_dataframe_like(monkeypatch, frame_value_counts):
    # When we drop support for pandas 1.0, this compat check can
    # be dropped
    if frame_value_counts:
        monkeypatch.setattr(pd.DataFrame, "value_counts", lambda x: None, raising=False)

    df = pd.DataFrame({"x": [1, 2, 3]})
    ddf = dd.from_pandas(df, npartitions=1)

    assert is_dataframe_like(df)
    assert is_dataframe_like(ddf)
    assert not is_dataframe_like(df.x)
    assert not is_dataframe_like(ddf.x)
    assert not is_dataframe_like(df.index)
    assert not is_dataframe_like(ddf.index)
    assert not is_dataframe_like(pd.DataFrame)

    assert not is_series_like(df)
    assert not is_series_like(ddf)
    assert is_series_like(df.x)
    assert is_series_like(ddf.x)
    assert not is_series_like(df.index)
    assert not is_series_like(ddf.index)
    assert not is_series_like(pd.Series)

    assert not is_index_like(df)
    assert not is_index_like(ddf)
    assert not is_index_like(df.x)
    assert not is_index_like(ddf.x)
    assert is_index_like(df.index)
    assert is_index_like(ddf.index)
    assert not is_index_like(pd.Index)

    # The following checks support of class wrappers, which
    # requires the comparions of `x.__class__` instead of `type(x)`
    class DataFrameWrapper:
        __class__ = pd.DataFrame

    wrap = DataFrameWrapper()
    wrap.dtypes = None
    wrap.columns = None
    assert is_dataframe_like(wrap)

    class SeriesWrapper:
        __class__ = pd.Series

    wrap = SeriesWrapper()
    wrap.dtype = None
    wrap.name = None
    assert is_series_like(wrap)

    class IndexWrapper:
        __class__ = pd.Index

    wrap = IndexWrapper()
    wrap.dtype = None
    wrap.name = None
    assert is_index_like(wrap)


def test_apply_and_enforce_message():
    def func():
        return pd.DataFrame(columns=["A", "B", "C"], index=[0])

    meta = pd.DataFrame(columns=["A", "D"], index=[0])
    with pytest.raises(ValueError, match="Extra: *['B', 'C']"):
        apply_and_enforce(_func=func, _meta=meta)

    with pytest.raises(ValueError, match=re.escape("Missing: ['D']")):
        apply_and_enforce(_func=func, _meta=meta)


@pytest.mark.skipif(not PANDAS_GT_100, reason="Only pandas>1")
def test_nonempty_series_sparse():
    ser = pd.Series(pd.array([0, 1], dtype="Sparse"))
    with pytest.warns(None) as w:
        meta_nonempty(ser)

    assert len(w) == 0


@pytest.mark.skipif(not PANDAS_GT_120, reason="Float64 was introduced in pandas>=1.2")
def test_nonempty_series_nullable_float():
    ser = pd.Series([], dtype="Float64")
    non_empty = meta_nonempty(ser)
    assert non_empty.dtype == "Float64"<|MERGE_RESOLUTION|>--- conflicted
+++ resolved
@@ -93,19 +93,10 @@
     assert len(meta.index) == 0
 
     # Categoricals
-<<<<<<< HEAD
     meta = make_meta({"a": "category"})
     assert meta.a.cat.categories == []
     meta = make_meta(("a", "category"))
     assert meta.cat.categories == []
-=======
-    meta = make_meta({"a": "category"}, parent_meta=df)
-    assert len(meta.a.cat.categories) == 1
-    assert meta.a.cat.categories[0] == UNKNOWN_CATEGORIES
-    meta = make_meta(("a", "category"), parent_meta=df)
-    assert len(meta.cat.categories) == 1
-    assert meta.cat.categories[0] == UNKNOWN_CATEGORIES
->>>>>>> 664e37c1
 
     # Numpy scalar
     meta = make_meta(np.float64(1.0), parent_meta=df)
