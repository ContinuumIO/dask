import numpy as np
import pandas as pd
import pandas.util.testing as tm
import pytest

import dask.dataframe as dd

<<<<<<< HEAD
from dask.dataframe.utils import (
    assert_eq, list_eq, make_meta, PANDAS_VERSION, PANDAS_GT_0240
)
=======
from dask.dataframe.utils import assert_eq, make_meta, PANDAS_VERSION, PANDAS_GT_0240
>>>>>>> 7e4beffb


skip_if_no_get_dummies_sparse = pytest.mark.skipif(
    PANDAS_VERSION < "0.23.0", reason="sparse added."
)
skip_if_no_get_dummies_dtype = pytest.mark.skipif(
    PANDAS_VERSION < "0.23.0", reason="dtype added."
)
skip_if_get_dummies_dtype = pytest.mark.skipif(
    PANDAS_VERSION >= "0.23.0", reason="dtype added."
)


@pytest.mark.parametrize(
    "data",
    [
        pd.Series([1, 1, 1, 2, 2, 1, 3, 4], dtype="category"),
        pd.Series(pd.Categorical([1, 1, 1, 2, 2, 1, 3, 4], categories=[4, 3, 2, 1])),
        pd.DataFrame(
            {"a": [1, 2, 3, 4, 4, 3, 2, 1], "b": pd.Categorical(list("abcdabcd"))}
        ),
    ],
)
def test_get_dummies(data):
    exp = pd.get_dummies(data)

    ddata = dd.from_pandas(data, 2)
    res = dd.get_dummies(ddata)
    assert_eq(res, exp)
    tm.assert_index_equal(res.columns, exp.columns)


def test_get_dummies_object():
    df = pd.DataFrame(
        {
            "a": pd.Categorical([1, 2, 3, 4, 4, 3, 2, 1]),
            "b": list("abcdabcd"),
            "c": pd.Categorical(list("abcdabcd")),
        }
    )
    ddf = dd.from_pandas(df, 2)

    # Explicitly exclude object columns
    exp = pd.get_dummies(df, columns=["a", "c"])
    res = dd.get_dummies(ddf, columns=["a", "c"])
    assert_eq(res, exp)
    tm.assert_index_equal(res.columns, exp.columns)

    with pytest.raises(NotImplementedError):
        dd.get_dummies(ddf)

    with pytest.raises(NotImplementedError):
        dd.get_dummies(ddf.b)

    with pytest.raises(NotImplementedError):
        dd.get_dummies(ddf, columns=["b"])


def test_get_dummies_kwargs():
    s = pd.Series([1, 1, 1, 2, 2, 1, 3, 4], dtype="category")
    exp = pd.get_dummies(s, prefix="X", prefix_sep="-")

    ds = dd.from_pandas(s, 2)
    res = dd.get_dummies(ds, prefix="X", prefix_sep="-")
    assert_eq(res, exp)
    tm.assert_index_equal(res.columns, pd.Index(["X-1", "X-2", "X-3", "X-4"]))

    exp = pd.get_dummies(s, drop_first=True)

    ds = dd.from_pandas(s, 2)
    res = dd.get_dummies(ds, drop_first=True)
    assert_eq(res, exp)
    tm.assert_index_equal(res.columns, exp.columns)

    # nan
    s = pd.Series([1, 1, 1, 2, np.nan, 3, np.nan, 5], dtype="category")
    exp = pd.get_dummies(s)

    ds = dd.from_pandas(s, 2)
    res = dd.get_dummies(ds)
    assert_eq(res, exp)
    tm.assert_index_equal(res.columns, exp.columns)

    # dummy_na
    exp = pd.get_dummies(s, dummy_na=True)

    ds = dd.from_pandas(s, 2)
    res = dd.get_dummies(ds, dummy_na=True)
    assert_eq(res, exp)
    tm.assert_index_equal(res.columns, pd.Index([1, 2, 3, 5, np.nan]))


def test_get_dummies_sparse():
    s = pd.Series(pd.Categorical(["a", "b", "a"], categories=["a", "b", "c"]))
    ds = dd.from_pandas(s, 2)

    exp = pd.get_dummies(s, sparse=True)
    res = dd.get_dummies(ds, sparse=True)
    assert_eq(exp, res)

    if PANDAS_GT_0240:
        exp_dtype = "Sparse[uint8, 0]"
    else:
        exp_dtype = "uint8"
    assert res.compute().a.dtype == exp_dtype
    assert pd.api.types.is_sparse(res.a.compute())

    exp = pd.get_dummies(s.to_frame(name="a"), sparse=True)
    res = dd.get_dummies(ds.to_frame(name="a"), sparse=True)
    assert_eq(exp, res)
    assert pd.api.types.is_sparse(res.a_a.compute())


@skip_if_no_get_dummies_sparse
def test_get_dummies_sparse_mix():
    df = pd.DataFrame(
        {
            "A": pd.Categorical(["a", "b", "a"], categories=["a", "b", "c"]),
            "B": [0, 0, 1],
        }
    )
    ddf = dd.from_pandas(df, 2)

    exp = pd.get_dummies(df, sparse=True)
    res = dd.get_dummies(ddf, sparse=True)
    assert_eq(exp, res)

    if PANDAS_GT_0240:
        exp_dtype = "Sparse[uint8, 0]"
    else:
        exp_dtype = "uint8"
    assert res.compute().A_a.dtype == exp_dtype
    assert pd.api.types.is_sparse(res.A_a.compute())


@skip_if_no_get_dummies_dtype
def test_get_dummies_dtype():
    df = pd.DataFrame(
        {
            "A": pd.Categorical(["a", "b", "a"], categories=["a", "b", "c"]),
            "B": [0, 0, 1],
        }
    )
    ddf = dd.from_pandas(df, 2)

    exp = pd.get_dummies(df, dtype="float64")
    res = dd.get_dummies(ddf, dtype="float64")
    assert_eq(exp, res)
    assert res.compute().A_a.dtype == "float64"

    # dask's get_dummies on a pandas dataframe.
    assert_eq(dd.get_dummies(df, dtype="float64"), exp)
    assert res.compute().A_a.dtype == "float64"


@skip_if_get_dummies_dtype
def test_get_dummies_dtype_raises():
    df = pd.DataFrame(
        {
            "A": pd.Categorical(["a", "b", "a"], categories=["a", "b", "c"]),
            "B": [0, 0, 1],
        }
    )
    ddf = dd.from_pandas(df, 2)

    with pytest.raises(ValueError) as m:
        dd.get_dummies(ddf, dtype="float64")

    assert m.match("0.23.0")


def test_get_dummies_errors():
    with pytest.raises(NotImplementedError):
        # not Categorical
        s = pd.Series([1, 1, 1, 2, 2, 1, 3, 4])
        ds = dd.from_pandas(s, 2)
        dd.get_dummies(ds)

    # unknown categories
    df = pd.DataFrame({"x": list("abcbc"), "y": list("bcbcb")})
    ddf = dd.from_pandas(df, npartitions=2)
    ddf._meta = make_meta({"x": "category", "y": "category"})

    with pytest.raises(NotImplementedError):
        dd.get_dummies(ddf)

    with pytest.raises(NotImplementedError):
        dd.get_dummies(ddf, columns=["x", "y"])

    with pytest.raises(NotImplementedError):
        dd.get_dummies(ddf.x)


@pytest.mark.parametrize("aggfunc", ["mean", "sum", "count"])
def test_pivot_table(aggfunc):
    df = pd.DataFrame(
        {
            "A": np.random.choice(list("XYZ"), size=100),
            "B": np.random.randn(100),
            "C": pd.Categorical(np.random.choice(list("abc"), size=100)),
        }
    )
    ddf = dd.from_pandas(df, 5)

    res = dd.pivot_table(ddf, index="A", columns="C", values="B", aggfunc=aggfunc)
    exp = pd.pivot_table(df, index="A", columns="C", values="B", aggfunc=aggfunc)
    if aggfunc == "count":
        # dask result cannot be int64 dtype depending on divisions because of NaN
        exp = exp.astype(np.float64)

    assert_eq(res, exp)

    # method
    res = ddf.pivot_table(index="A", columns="C", values="B", aggfunc=aggfunc)
    exp = df.pivot_table(index="A", columns="C", values="B", aggfunc=aggfunc)
    if aggfunc == "count":
        # dask result cannot be int64 dtype depending on divisions because of NaN
        exp = exp.astype(np.float64)
    assert_eq(res, exp)


def test_pivot_table_dtype():

    df = pd.DataFrame(
        {"A": list("AABB"), "B": pd.Categorical(list("ABAB")), "C": [1, 2, 3, 4]}
    )
    ddf = dd.from_pandas(df, 2)
    res = dd.pivot_table(ddf, index="A", columns="B", values="C", aggfunc="count")

    exp_index = pd.CategoricalIndex(["A", "B"], name="B")
    exp = pd.Series([np.float64] * 2, index=exp_index)
    tm.assert_series_equal(res.dtypes, exp)

    exp = pd.pivot_table(
        df, index="A", columns="B", values="C", aggfunc="count"
    ).astype(np.float64)

    assert_eq(res, exp)


def test_pivot_table_errors():
    df = pd.DataFrame(
        {
            "A": np.random.choice(list("abc"), size=10),
            "B": np.random.randn(10),
            "C": pd.Categorical(np.random.choice(list("abc"), size=10)),
        }
    )
    ddf = dd.from_pandas(df, 2)

    msg = "'index' must be the name of an existing column"
    with pytest.raises(ValueError) as err:
        dd.pivot_table(ddf, index=["A"], columns="C", values="B")
    assert msg in str(err.value)
    msg = "'columns' must be the name of an existing column"
    with pytest.raises(ValueError) as err:
        dd.pivot_table(ddf, index="A", columns=["C"], values="B")
    assert msg in str(err.value)
    msg = "'values' must be the name of an existing column"
    with pytest.raises(ValueError) as err:
        dd.pivot_table(ddf, index="A", columns="C", values=["B"])
    assert msg in str(err.value)

    msg = "aggfunc must be either 'mean', 'sum' or 'count'"
    with pytest.raises(ValueError) as err:
        dd.pivot_table(ddf, index="A", columns="C", values="B", aggfunc=["sum"])
    assert msg in str(err.value)

    with pytest.raises(ValueError) as err:
        dd.pivot_table(ddf, index="A", columns="C", values="B", aggfunc="xx")
    assert msg in str(err.value)

    # unknown categories
    ddf._meta = make_meta({"A": object, "B": float, "C": "category"})
    msg = "'columns' must have known categories"
    with pytest.raises(ValueError) as err:
        dd.pivot_table(ddf, index="A", columns="C", values=["B"])
    assert msg in str(err.value)

    df = pd.DataFrame(
        {
            "A": np.random.choice(list("abc"), size=10),
            "B": np.random.randn(10),
            "C": np.random.choice(list("abc"), size=10),
        }
    )
    ddf = dd.from_pandas(df, 2)
    msg = "'columns' must be category dtype"
    with pytest.raises(ValueError) as err:
<<<<<<< HEAD
        dd.pivot_table(ddf, index='A', columns='C', values='B')
    assert msg in str(err.value)


def test_melt():
    pdf = pd.DataFrame({'A': list('abcd') * 5,
                        'B': list('XY') * 10,
                        'C': np.random.randn(20)})
    ddf = dd.from_pandas(pdf, 4)

    # test as function
    list_eq(dd.melt(ddf), pd.melt(pdf))
    list_eq(dd.melt(ddf, id_vars='C'), pd.melt(pdf, id_vars='C'))
    list_eq(dd.melt(ddf, value_vars='C'), pd.melt(pdf, value_vars='C'))
    list_eq(dd.melt(ddf, value_vars=['A', 'C'], var_name='myvar'),
            pd.melt(pdf, value_vars=['A', 'C'], var_name='myvar'))
    list_eq(dd.melt(ddf, id_vars='B', value_vars=['A', 'C'], value_name='myval'),
            pd.melt(pdf, id_vars='B', value_vars=['A', 'C'], value_name='myval'))

    # test again as DataFrame method
    list_eq(ddf.melt(), pdf.melt())
    list_eq(ddf.melt(id_vars='C'), pdf.melt(id_vars='C'))
    list_eq(ddf.melt(value_vars='C'), pdf.melt(value_vars='C'))
    list_eq(ddf.melt(value_vars=['A', 'C'], var_name='myvar'),
            pdf.melt(value_vars=['A', 'C'], var_name='myvar'))
    list_eq(ddf.melt(id_vars='B', value_vars=['A', 'C'], value_name='myval'),
            pdf.melt(id_vars='B', value_vars=['A', 'C'], value_name='myval'))
=======
        dd.pivot_table(ddf, index="A", columns="C", values="B")
    assert msg in str(err.value)
>>>>>>> 7e4beffb
<|MERGE_RESOLUTION|>--- conflicted
+++ resolved
@@ -5,13 +5,8 @@
 
 import dask.dataframe as dd
 
-<<<<<<< HEAD
-from dask.dataframe.utils import (
-    assert_eq, list_eq, make_meta, PANDAS_VERSION, PANDAS_GT_0240
-)
-=======
-from dask.dataframe.utils import assert_eq, make_meta, PANDAS_VERSION, PANDAS_GT_0240
->>>>>>> 7e4beffb
+from dask.dataframe.utils import assert_eq, list_eq, make_meta, PANDAS_VERSION, PANDAS_GT_0240
+
 
 
 skip_if_no_get_dummies_sparse = pytest.mark.skipif(
@@ -301,8 +296,7 @@
     ddf = dd.from_pandas(df, 2)
     msg = "'columns' must be category dtype"
     with pytest.raises(ValueError) as err:
-<<<<<<< HEAD
-        dd.pivot_table(ddf, index='A', columns='C', values='B')
+        dd.pivot_table(ddf, index="A", columns="C", values="B")
     assert msg in str(err.value)
 
 
@@ -328,8 +322,4 @@
     list_eq(ddf.melt(value_vars=['A', 'C'], var_name='myvar'),
             pdf.melt(value_vars=['A', 'C'], var_name='myvar'))
     list_eq(ddf.melt(id_vars='B', value_vars=['A', 'C'], value_name='myval'),
-            pdf.melt(id_vars='B', value_vars=['A', 'C'], value_name='myval'))
-=======
-        dd.pivot_table(ddf, index="A", columns="C", values="B")
-    assert msg in str(err.value)
->>>>>>> 7e4beffb
+            pdf.melt(id_vars='B', value_vars=['A', 'C'], value_name='myval'))