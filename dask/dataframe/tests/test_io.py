--- conflicted
+++ resolved
@@ -1238,13 +1238,8 @@
         assert os.listdir(dir)
         result = dd.read_csv(os.path.join(dir, '*')).compute()
     assert (result.x == df0.x).all()
-<<<<<<< HEAD
-
-
-=======
-
-
->>>>>>> 8d3db664
+
+
 def test_to_csv_series():
     df0 = pd.Series(['a', 'b', 'c', 'd'], index=[1., 2., 3., 4.])
     df = dd.from_pandas(df0, npartitions=2)
