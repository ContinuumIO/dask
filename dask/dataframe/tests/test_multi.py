--- conflicted
+++ resolved
@@ -14,10 +14,7 @@
     PANDAS_GE_150,
     PANDAS_GE_200,
     PANDAS_GE_210,
-<<<<<<< HEAD
     PANDAS_GE_211,
-=======
->>>>>>> 4178feb5
     tm,
 )
 from dask.dataframe.core import _Frame
