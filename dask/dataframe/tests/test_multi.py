--- conflicted
+++ resolved
@@ -526,14 +526,8 @@
 
     B = pd.DataFrame({"x": [10, 20, 40, 50, 60, 80]}, index=[1, 2, 4, 5, 6, 8])
     b = dd.repartition(B, [1, 2, 5, 8])
-<<<<<<< HEAD
-    expected = pd.concat([A, B], axis=0, join=join, **concat_kwargs)
-=======
 
     expected = pd.concat([A, B], axis=0, join=join, sort=False)
-    result = concat_indexed_dataframes([a, b], join=join)
-    assert_eq(result, expected)
->>>>>>> 9968a49b
 
     with warnings.catch_warnings():
         warnings.simplefilter("ignore", FutureWarning)
@@ -564,11 +558,8 @@
     )
     ddf3 = dd.from_pandas(pdf3, 2)
 
-<<<<<<< HEAD
-    if PANDAS_GT_0230:
-        kwargs = {"sort": False}
-    else:
-        kwargs = {}
+    kwargs = {"sort": False}
+
     with warnings.catch_warnings():
         warnings.simplefilter("ignore", FutureWarning)
         for (dd1, dd2, pd1, pd2) in [
@@ -592,28 +583,6 @@
             expected = pd.concat([pd1, pd2], **kwargs)
             result = dd.concat([dd1, dd2])
             assert_eq(result, expected)
-=======
-    kwargs = {"sort": False}
-
-    for (dd1, dd2, pd1, pd2) in [(ddf1, ddf2, pdf1, pdf2), (ddf1, ddf3, pdf1, pdf3)]:
-
-        expected = pd.concat([pd1, pd2], join=join, **kwargs)
-        result = dd.concat([dd1, dd2], join=join)
-        assert_eq(result, expected)
-
-    # test outer only, inner has a problem on pandas side
-    for (dd1, dd2, pd1, pd2) in [
-        (ddf1, ddf2, pdf1, pdf2),
-        (ddf1, ddf3, pdf1, pdf3),
-        (ddf1.x, ddf2.x, pdf1.x, pdf2.x),
-        (ddf1.x, ddf3.z, pdf1.x, pdf3.z),
-        (ddf1.x, ddf2.x, pdf1.x, pdf2.x),
-        (ddf1.x, ddf3.z, pdf1.x, pdf3.z),
-    ]:
-        expected = pd.concat([pd1, pd2], **kwargs)
-        result = dd.concat([dd1, dd2])
-        assert_eq(result, expected)
->>>>>>> 9968a49b
 
 
 @pytest.mark.parametrize(
