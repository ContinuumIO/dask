--- conflicted
+++ resolved
@@ -1346,7 +1346,6 @@
 @pytest.mark.slow
 @pytest.mark.parametrize("how", ["inner", "outer", "left", "right"])
 def test_join_by_index_patterns(how, shuffle_method):
-<<<<<<< HEAD
     def fix_index(out, dtype):
         # Workaround pandas bug where output dtype of empty index will be int64
         # even if input was object.
@@ -1354,8 +1353,6 @@
             return out.set_index(out.index.astype(dtype))
         return out
 
-=======
->>>>>>> 1d716e4d
     # Similar test cases as test_merge_by_index_patterns,
     # but columns / index for join have same dtype
 
