from __future__ import annotations

import warnings

import numpy as np
import pandas as pd
import pytest
from packaging.version import Version
from pandas.api.types import is_object_dtype

import dask.dataframe as dd
from dask._compatibility import PY_VERSION
from dask.base import compute_as_if_collection
from dask.dataframe._compat import (
    PANDAS_GE_140,
    PANDAS_GE_150,
    PANDAS_GE_200,
    PANDAS_GE_210,
    PANDAS_GE_220,
    tm,
)
from dask.dataframe.core import _Frame
from dask.dataframe.methods import concat
from dask.dataframe.multi import (
    _maybe_align_partitions,
    align_partitions,
    concat_indexed_dataframes,
    hash_join,
    merge_indexed_dataframes,
)
from dask.dataframe.utils import (
    assert_divisions,
    assert_eq,
    check_meta,
    clear_known_categories,
    get_string_dtype,
    has_known_categories,
    make_meta,
)
from dask.utils_test import hlg_layer, hlg_layer_topological

try:
    import pyarrow as pa
except ImportError:
    pa = None

DASK_EXPR_ENABLED = dd._dask_expr_enabled()


@pytest.mark.skipif(DASK_EXPR_ENABLED, reason="align_partitions not available")
def test_align_partitions():
    A = pd.DataFrame(
        {"x": [1, 2, 3, 4, 5, 6], "y": list("abdabd")}, index=[10, 20, 30, 40, 50, 60]
    )
    a = dd.repartition(A, [10, 40, 60])

    B = pd.DataFrame({"x": [1, 2, 3, 4], "y": list("abda")}, index=[30, 70, 80, 100])
    b = dd.repartition(B, [30, 80, 100])

    s = dd.core.Scalar({("s", 0): 10}, "s", "i8")

    (aa, bb), divisions, L = align_partitions(a, b)

    def _check(a, b, aa, bb):
        assert isinstance(a, dd.DataFrame)
        assert isinstance(b, dd.DataFrame)
        assert isinstance(aa, dd.DataFrame)
        assert isinstance(bb, dd.DataFrame)
        assert_eq(a, aa)
        assert_eq(b, bb)
        assert divisions == (10, 30, 40, 60, 80, 100)
        assert isinstance(L, list)
        assert len(divisions) == 1 + len(L)

    _check(a, b, aa, bb)
    assert L == [
        [(aa._name, 0), (bb._name, 0)],
        [(aa._name, 1), (bb._name, 1)],
        [(aa._name, 2), (bb._name, 2)],
        [(aa._name, 3), (bb._name, 3)],
        [(aa._name, 4), (bb._name, 4)],
    ]

    (aa, ss, bb), divisions, L = align_partitions(a, s, b)
    _check(a, b, aa, bb)
    assert L == [
        [(aa._name, 0), None, (bb._name, 0)],
        [(aa._name, 1), None, (bb._name, 1)],
        [(aa._name, 2), None, (bb._name, 2)],
        [(aa._name, 3), None, (bb._name, 3)],
        [(aa._name, 4), None, (bb._name, 4)],
    ]
    assert_eq(ss, 10)

    ldf = pd.DataFrame({"a": [1, 2, 3, 4, 5, 6, 7], "b": [7, 6, 5, 4, 3, 2, 1]})
    rdf = pd.DataFrame({"c": [1, 2, 3, 4, 5, 6, 7], "d": [7, 6, 5, 4, 3, 2, 1]})

    for lhs, rhs in [
        (dd.from_pandas(ldf, 1), dd.from_pandas(rdf, 1)),
        (dd.from_pandas(ldf, 2), dd.from_pandas(rdf, 2)),
        (dd.from_pandas(ldf, 2), dd.from_pandas(rdf, 3)),
        (dd.from_pandas(ldf, 3), dd.from_pandas(rdf, 2)),
    ]:
        (lresult, rresult), div, parts = align_partitions(lhs, rhs)
        assert_eq(lresult, ldf)
        assert_eq(rresult, rdf)

    # different index
    ldf = pd.DataFrame(
        {"a": [1, 2, 3, 4, 5, 6, 7], "b": [7, 6, 5, 4, 3, 2, 1]}, index=list("abcdefg")
    )
    rdf = pd.DataFrame(
        {"c": [1, 2, 3, 4, 5, 6, 7], "d": [7, 6, 5, 4, 3, 2, 1]}, index=list("fghijkl")
    )

    for lhs, rhs in [
        (dd.from_pandas(ldf, 1), dd.from_pandas(rdf, 1)),
        (dd.from_pandas(ldf, 2), dd.from_pandas(rdf, 2)),
        (dd.from_pandas(ldf, 2), dd.from_pandas(rdf, 3)),
        (dd.from_pandas(ldf, 3), dd.from_pandas(rdf, 2)),
    ]:
        (lresult, rresult), div, parts = align_partitions(lhs, rhs)
        assert_eq(lresult, ldf)
        assert_eq(rresult, rdf)


@pytest.mark.skipif(DASK_EXPR_ENABLED, reason="not available")
def test_align_partitions_unknown_divisions():
    df = pd.DataFrame({"a": [1, 2, 3, 4, 5, 6, 7], "b": [7, 6, 5, 4, 3, 2, 1]})
    # One known, one unknown
    ddf = dd.from_pandas(df, npartitions=2)
    ddf2 = dd.from_pandas(df, npartitions=2, sort=False)
    assert not ddf2.known_divisions

    with pytest.raises(ValueError):
        align_partitions(ddf, ddf2)

    # Both unknown
    ddf = dd.from_pandas(df + 1, npartitions=2, sort=False)
    ddf2 = dd.from_pandas(df, npartitions=2, sort=False)
    assert not ddf.known_divisions
    assert not ddf2.known_divisions

    with pytest.raises(ValueError):
        align_partitions(ddf, ddf2)


@pytest.mark.skipif(DASK_EXPR_ENABLED, reason="not available")
def test__maybe_align_partitions():
    df = pd.DataFrame({"a": [1, 2, 3, 4, 5, 6, 7], "b": [7, 6, 5, 4, 3, 2, 1]})
    # Both known, same divisions
    ddf = dd.from_pandas(df + 1, npartitions=2)
    ddf2 = dd.from_pandas(df, npartitions=2)

    a, b = _maybe_align_partitions([ddf, ddf2])
    assert a is ddf
    assert b is ddf2

    # Both unknown, same divisions
    ddf = dd.from_pandas(df + 1, npartitions=2, sort=False)
    ddf2 = dd.from_pandas(df, npartitions=2, sort=False)
    assert not ddf.known_divisions
    assert not ddf2.known_divisions

    a, b = _maybe_align_partitions([ddf, ddf2])
    assert a is ddf
    assert b is ddf2

    # Both known, different divisions
    ddf = dd.from_pandas(df + 1, npartitions=2)
    ddf2 = dd.from_pandas(df, npartitions=3)

    a, b = _maybe_align_partitions([ddf, ddf2])
    assert a.divisions == b.divisions

    # Both unknown, different divisions
    ddf = dd.from_pandas(df + 1, npartitions=2, sort=False)
    ddf2 = dd.from_pandas(df, npartitions=3, sort=False)
    assert not ddf.known_divisions
    assert not ddf2.known_divisions

    with pytest.raises(ValueError):
        _maybe_align_partitions([ddf, ddf2])

    # One known, one unknown
    ddf = dd.from_pandas(df, npartitions=2)
    ddf2 = dd.from_pandas(df, npartitions=2, sort=False)
    assert not ddf2.known_divisions

    with pytest.raises(ValueError):
        _maybe_align_partitions([ddf, ddf2])


def test_merge_indexed_dataframe_to_indexed_dataframe():
    A = pd.DataFrame({"x": [1, 2, 3, 4, 5, 6]}, index=[1, 2, 3, 4, 6, 7])
    a = dd.repartition(A, [1, 4, 7])

    B = pd.DataFrame({"y": list("abcdef")}, index=[1, 2, 4, 5, 6, 8])
    b = dd.repartition(B, [1, 2, 5, 8])

    if DASK_EXPR_ENABLED:
        c = a.merge(b, how="left")
    else:
        c = merge_indexed_dataframes(a, b, how="left")
    assert c.divisions[0] == a.divisions[0]
    assert c.divisions[-1] == max(a.divisions + b.divisions)
    assert_eq(c, A.join(B))

    if DASK_EXPR_ENABLED:
        c = a.merge(b, how="right")
    else:
        c = merge_indexed_dataframes(a, b, how="right")
    assert c.divisions[0] == b.divisions[0]
    assert c.divisions[-1] == b.divisions[-1]
    assert_eq(c, A.join(B, how="right"))

    if DASK_EXPR_ENABLED:
        c = a.merge(b, how="inner")
    else:
        c = merge_indexed_dataframes(a, b, how="inner")
    assert c.divisions[0] == 1
    assert c.divisions[-1] == max(a.divisions + b.divisions)
    assert_eq(c.compute(), A.join(B, how="inner"))

    if DASK_EXPR_ENABLED:
        c = a.merge(b, how="outer")
    else:
        c = merge_indexed_dataframes(a, b, how="outer")
    assert c.divisions[0] == 1
    assert c.divisions[-1] == 8
    assert_eq(c.compute(), A.join(B, how="outer"))

    if not DASK_EXPR_ENABLED:
        assert sorted(merge_indexed_dataframes(a, b, how="inner").dask) == sorted(
            merge_indexed_dataframes(a, b, how="inner").dask
        )
        assert sorted(merge_indexed_dataframes(a, b, how="inner").dask) != sorted(
            merge_indexed_dataframes(a, b, how="outer").dask
        )


def list_eq(aa, bb):
    if isinstance(aa, dd.DataFrame):
        a = aa.compute(scheduler="sync")
    else:
        a = aa
    if isinstance(bb, dd.DataFrame):
        b = bb.compute(scheduler="sync")
    else:
        b = bb
    tm.assert_index_equal(a.columns, b.columns)

    if isinstance(a, pd.DataFrame):
        av = a.sort_values(list(a.columns)).values
        bv = b.sort_values(list(b.columns)).values
    else:
        av = a.sort_values().values
        bv = b.sort_values().values

    dd._compat.assert_numpy_array_equal(av, bv)


@pytest.mark.skipif(DASK_EXPR_ENABLED, reason="not available")
@pytest.mark.parametrize("how", ["inner", "left", "right", "outer"])
def test_hash_join(how, shuffle_method):
    A = pd.DataFrame({"x": [1, 2, 3, 4, 5, 6], "y": [1, 1, 2, 2, 3, 4]})
    a = dd.repartition(A, [0, 4, 5])

    B = pd.DataFrame({"y": [1, 3, 4, 4, 5, 6], "z": [6, 5, 4, 3, 2, 1]})
    b = dd.repartition(B, [0, 2, 5])

    c = hash_join(a, "y", b, "y", how)

    assert not hlg_layer_topological(c.dask, -1).is_materialized()
    result = c.compute()
    expected = pd.merge(A, B, how, "y")
    list_eq(result, expected)

    # Different columns and npartitions
    c = hash_join(a, "x", b, "z", "outer", npartitions=3, shuffle_method=shuffle_method)
    assert not hlg_layer_topological(c.dask, -1).is_materialized()
    assert c.npartitions == 3

    result = c.compute(scheduler="single-threaded")
    expected = pd.merge(A, B, "outer", None, "x", "z")

    list_eq(result, expected)

    assert (
        hash_join(a, "y", b, "y", "inner", shuffle_method=shuffle_method)._name
        == hash_join(a, "y", b, "y", "inner", shuffle_method=shuffle_method)._name
    )
    assert (
        hash_join(a, "y", b, "y", "inner", shuffle_method=shuffle_method)._name
        != hash_join(a, "y", b, "y", "outer", shuffle_method=shuffle_method)._name
    )


def test_sequential_joins():
    # Pandas version of multiple inner joins
    df1 = pd.DataFrame(
        {"key": list(range(6)), "A": ["A0", "A1", "A2", "A3", "A4", "A5"]}
    )
    df2 = pd.DataFrame({"key": list(range(4)), "B": ["B0", "B1", "B2", "B3"]})
    df3 = pd.DataFrame({"key": list(range(1, 5)), "C": ["C0", "C1", "C2", "C3"]})

    join_pd = df1.join(df2, how="inner", lsuffix="_l", rsuffix="_r")
    multi_join_pd = join_pd.join(df3, how="inner", lsuffix="_l", rsuffix="_r")

    # Dask version of multiple inner joins
    ddf1 = dd.from_pandas(df1, npartitions=3)
    ddf2 = dd.from_pandas(df2, npartitions=2)
    ddf3 = dd.from_pandas(df3, npartitions=2)

    join_dd = ddf1.join(ddf2, how="inner", lsuffix="_l", rsuffix="_r")
    multi_join_dd = join_dd.join(ddf3, how="inner", lsuffix="_l", rsuffix="_r")
    assert_eq(multi_join_pd, multi_join_dd)


def test_merge_asof_indexed():
    A = pd.DataFrame(
        {"left_val": list("abcd" * 3)},
        index=[1, 3, 7, 9, 10, 13, 14, 17, 20, 24, 25, 28],
    )
    a = dd.from_pandas(A, npartitions=4)
    B = pd.DataFrame(
        {"right_val": list("xyz" * 4)},
        index=[1, 2, 3, 6, 7, 10, 12, 14, 16, 19, 23, 26],
    )
    b = dd.from_pandas(B, npartitions=3)

    C = pd.merge_asof(A, B, left_index=True, right_index=True)
    c = dd.merge_asof(a, b, left_index=True, right_index=True)

    assert_eq(c, C)


def test_merge_asof_on_basic():
    A = pd.DataFrame({"a": [1, 5, 10], "left_val": ["a", "b", "c"]})
    a = dd.from_pandas(A, npartitions=2)
    B = pd.DataFrame({"a": [1, 2, 3, 6, 7], "right_val": [1, 2, 3, 6, 7]})
    b = dd.from_pandas(B, npartitions=2)

    C = pd.merge_asof(A, B, on="a")
    c = dd.merge_asof(a, b, on="a")
    # merge_asof does not preserve index
    assert_eq(c, C, check_index=False)


def test_merge_asof_on_lefton_righton_error():
    A = pd.DataFrame({"a": [1, 5, 10], "left_val": ["a", "b", "c"]})
    a = dd.from_pandas(A, npartitions=2)
    B = pd.DataFrame({"a": [1, 2, 3, 6, 7], "right_val": [1, 2, 3, 6, 7]})
    b = dd.from_pandas(B, npartitions=2)

    with pytest.raises(ValueError, match="combination of both"):
        dd.merge_asof(a, b, on="a", left_on="left_val")
    with pytest.raises(ValueError, match="combination of both"):
        dd.merge_asof(a, b, on="a", right_on="right_val")
    with pytest.raises(ValueError, match="combination of both"):
        dd.merge_asof(a, b, on="a", left_on="left_val", right_on="right_val")


def test_merge_asof_by_leftby_rightby_error():
    A = pd.DataFrame({"a": [1, 5, 10], "b": [3, 6, 9], "left_val": ["a", "b", "c"]})
    a = dd.from_pandas(A, npartitions=2)
    B = pd.DataFrame(
        {"a": [1, 2, 3, 6, 7], "b": [3, 6, 9, 12, 15], "right_val": [1, 2, 3, 6, 7]}
    )
    b = dd.from_pandas(B, npartitions=2)

    with pytest.raises(ValueError, match="combination of both"):
        dd.merge_asof(a, b, on="a", by="b", left_by="left_val")
    with pytest.raises(ValueError, match="combination of both"):
        dd.merge_asof(a, b, on="a", by="b", right_by="right_val")
    with pytest.raises(ValueError, match="combination of both"):
        dd.merge_asof(a, b, on="a", by="b", left_by="left_val", right_by="right_val")


@pytest.mark.parametrize("allow_exact_matches", [True, False])
@pytest.mark.parametrize("direction", ["backward", "forward", "nearest"])
def test_merge_asof_on(allow_exact_matches, direction):
    A = pd.DataFrame({"a": [1, 5, 10], "left_val": ["a", "b", "c"]})
    a = dd.from_pandas(A, npartitions=2)
    B = pd.DataFrame({"a": [1, 2, 3, 6, 7], "right_val": [1, 2, 3, 6, 7]})
    b = dd.from_pandas(B, npartitions=2)

    C = pd.merge_asof(
        A, B, on="a", allow_exact_matches=allow_exact_matches, direction=direction
    )
    c = dd.merge_asof(
        a, b, on="a", allow_exact_matches=allow_exact_matches, direction=direction
    )
    # merge_asof does not preserve index
    assert_eq(c, C, check_index=False)


@pytest.mark.parametrize("allow_exact_matches", [True, False])
@pytest.mark.parametrize("direction", ["backward", "forward", "nearest"])
@pytest.mark.parametrize("unknown_divisions", [False, True])
def test_merge_asof_left_on_right_index(
    allow_exact_matches, direction, unknown_divisions
):
    A = pd.DataFrame({"a": [1, 5, 10], "left_val": ["a", "b", "c"]}, index=[10, 20, 30])
    a = dd.from_pandas(A, npartitions=2)
    B = pd.DataFrame({"right_val": [2, 3, 6, 7]}, index=[2, 3, 6, 7])
    b = dd.from_pandas(B, npartitions=2)

    if unknown_divisions:
        a = a.clear_divisions()

    C = pd.merge_asof(
        A,
        B,
        left_on="a",
        right_index=True,
        allow_exact_matches=allow_exact_matches,
        direction=direction,
    )
    c = dd.merge_asof(
        a,
        b,
        left_on="a",
        right_index=True,
        allow_exact_matches=allow_exact_matches,
        direction=direction,
    )
    assert_eq(c, C)

    for nparts in [1, 2, 3]:
        for a1, idx2 in (
            ([5, 10, 15, 20], [1, 2, 3, 4]),
            ([1, 2, 3, 4], [5, 10, 15, 20]),
            ([5, 5, 10, 10, 15, 15], [4, 5, 6, 9, 10, 11, 14, 15, 16]),
            ([5, 10, 15], [4, 4, 5, 5, 6, 6, 9, 9, 10, 10, 11, 11]),
        ):
            A = pd.DataFrame({"a": a1}, index=[x * 10 for x in a1])
            a = dd.from_pandas(A, npartitions=nparts)
            B = pd.DataFrame({"b": idx2}, index=idx2)
            b = dd.from_pandas(B, npartitions=nparts)

            if unknown_divisions:
                a = a.clear_divisions()

            C = pd.merge_asof(
                A,
                B,
                left_on="a",
                right_index=True,
                allow_exact_matches=allow_exact_matches,
                direction=direction,
            )
            c = dd.merge_asof(
                a,
                b,
                left_on="a",
                right_index=True,
                allow_exact_matches=allow_exact_matches,
                direction=direction,
            )
            assert_eq(c, C)


def test_merge_asof_indexed_two_partitions():
    A = pd.DataFrame({"left_val": ["a", "b", "c"]}, index=[1, 5, 10])
    a = dd.from_pandas(A, npartitions=2)
    B = pd.DataFrame({"right_val": [1, 2, 3, 6, 7]}, index=[1, 2, 3, 6, 7])
    b = dd.from_pandas(B, npartitions=2)

    C = pd.merge_asof(A, B, left_index=True, right_index=True)
    c = dd.merge_asof(a, b, left_index=True, right_index=True)
    assert_eq(c, C)


def test_merge_asof_on_by():
    times_A = [
        pd.to_datetime(d)
        for d in [
            "2016-05-25 13:30:00.023",
            "2016-05-25 13:30:00.023",
            "2016-05-25 13:30:00.030",
            "2016-05-25 13:30:00.041",
            "2016-05-25 13:30:00.048",
            "2016-05-25 13:30:00.049",
            "2016-05-25 13:30:00.072",
            "2016-05-25 13:30:00.075",
        ]
    ]
    tickers_A = ["GOOG", "MSFT", "MSFT", "MSFT", "GOOG", "AAPL", "GOOG", "MSFT"]
    bids_A = [720.50, 51.95, 51.97, 51.99, 720.50, 97.99, 720.50, 52.01]
    asks_A = [720.93, 51.96, 51.98, 52.00, 720.93, 98.01, 720.88, 52.03]
    times_B = [
        pd.to_datetime(d)
        for d in [
            "2016-05-25 13:30:00.023",
            "2016-05-25 13:30:00.038",
            "2016-05-25 13:30:00.048",
            "2016-05-25 13:30:00.048",
            "2016-05-25 13:30:00.048",
        ]
    ]
    tickers_B = ["MSFT", "MSFT", "GOOG", "GOOG", "AAPL"]
    prices_B = [51.95, 51.95, 720.77, 720.92, 98.00]
    quantities_B = [75, 155, 100, 100, 100]

    A = pd.DataFrame(
        {"time": times_A, "ticker": tickers_A, "bid": bids_A, "ask": asks_A},
        columns=["time", "ticker", "bid", "ask"],
    )
    a = dd.from_pandas(A, npartitions=4)
    B = pd.DataFrame(
        {
            "time": times_B,
            "ticker": tickers_B,
            "price": prices_B,
            "quantity": quantities_B,
        },
        columns=["time", "ticker", "price", "quantity"],
    )
    # TODO: Use from_pandas(B, npartitions=3)
    # (see https://github.com/dask/dask/issues/9225)
    b = dd.from_map(
        lambda x: x,
        [B.iloc[0:2], B.iloc[2:5]],
        divisions=[0, 2, 4],
    )

    C = pd.merge_asof(B, A, on="time", by="ticker")
    c = dd.merge_asof(b, a, on="time", by="ticker")
    assert_eq(c, C, check_index=False)


def test_merge_asof_on_by_tolerance():
    times_A = [
        pd.to_datetime(d)
        for d in [
            "2016-05-25 13:30:00.023",
            "2016-05-25 13:30:00.023",
            "2016-05-25 13:30:00.030",
            "2016-05-25 13:30:00.041",
            "2016-05-25 13:30:00.048",
            "2016-05-25 13:30:00.049",
            "2016-05-25 13:30:00.072",
            "2016-05-25 13:30:00.075",
        ]
    ]
    tickers_A = ["GOOG", "MSFT", "MSFT", "MSFT", "GOOG", "AAPL", "GOOG", "MSFT"]
    bids_A = [720.50, 51.95, 51.97, 51.99, 720.50, 97.99, 720.50, 52.01]
    asks_A = [720.93, 51.96, 51.98, 52.00, 720.93, 98.01, 720.88, 52.03]
    times_B = [
        pd.to_datetime(d)
        for d in [
            "2016-05-25 13:30:00.023",
            "2016-05-25 13:30:00.038",
            "2016-05-25 13:30:00.048",
            "2016-05-25 13:30:00.048",
            "2016-05-25 13:30:00.048",
        ]
    ]
    tickers_B = ["MSFT", "MSFT", "GOOG", "GOOG", "AAPL"]
    prices_B = [51.95, 51.95, 720.77, 720.92, 98.00]
    quantities_B = [75, 155, 100, 100, 100]

    A = pd.DataFrame(
        {"time": times_A, "ticker": tickers_A, "bid": bids_A, "ask": asks_A},
        columns=["time", "ticker", "bid", "ask"],
    )
    a = dd.from_pandas(A, npartitions=4)
    B = pd.DataFrame(
        {
            "time": times_B,
            "ticker": tickers_B,
            "price": prices_B,
            "quantity": quantities_B,
        },
        columns=["time", "ticker", "price", "quantity"],
    )
    # TODO: Use from_pandas(B, npartitions=3)
    # (see https://github.com/dask/dask/issues/9225)
    b = dd.from_map(
        lambda x: x,
        [B.iloc[0:2], B.iloc[2:5]],
        divisions=[0, 2, 4],
    )

    C = pd.merge_asof(B, A, on="time", by="ticker", tolerance=pd.Timedelta("2ms"))
    c = dd.merge_asof(b, a, on="time", by="ticker", tolerance=pd.Timedelta("2ms"))
    assert_eq(c, C, check_index=False)


def test_merge_asof_on_by_tolerance_no_exact_matches():
    times_A = [
        pd.to_datetime(d)
        for d in [
            "2016-05-25 13:30:00.023",
            "2016-05-25 13:30:00.023",
            "2016-05-25 13:30:00.030",
            "2016-05-25 13:30:00.041",
            "2016-05-25 13:30:00.048",
            "2016-05-25 13:30:00.049",
            "2016-05-25 13:30:00.072",
            "2016-05-25 13:30:00.075",
        ]
    ]
    tickers_A = ["GOOG", "MSFT", "MSFT", "MSFT", "GOOG", "AAPL", "GOOG", "MSFT"]
    bids_A = [720.50, 51.95, 51.97, 51.99, 720.50, 97.99, 720.50, 52.01]
    asks_A = [720.93, 51.96, 51.98, 52.00, 720.93, 98.01, 720.88, 52.03]
    times_B = [
        pd.to_datetime(d)
        for d in [
            "2016-05-25 13:30:00.023",
            "2016-05-25 13:30:00.038",
            "2016-05-25 13:30:00.048",
            "2016-05-25 13:30:00.048",
            "2016-05-25 13:30:00.048",
        ]
    ]
    tickers_B = ["MSFT", "MSFT", "GOOG", "GOOG", "AAPL"]
    prices_B = [51.95, 51.95, 720.77, 720.92, 98.00]
    quantities_B = [75, 155, 100, 100, 100]

    A = pd.DataFrame(
        {"time": times_A, "ticker": tickers_A, "bid": bids_A, "ask": asks_A},
        columns=["time", "ticker", "bid", "ask"],
    )
    a = dd.from_pandas(A, npartitions=4)
    B = pd.DataFrame(
        {
            "time": times_B,
            "ticker": tickers_B,
            "price": prices_B,
            "quantity": quantities_B,
        },
        columns=["time", "ticker", "price", "quantity"],
    )
    # TODO: Use from_pandas(B, npartitions=3)
    # (see https://github.com/dask/dask/issues/9225)
    b = dd.from_map(
        lambda x: x,
        [B.iloc[0:2], B.iloc[2:5]],
        divisions=[0, 2, 4],
    )

    C = pd.merge_asof(
        B,
        A,
        on="time",
        by="ticker",
        tolerance=pd.Timedelta("10ms"),
        allow_exact_matches=False,
    )
    c = dd.merge_asof(
        b,
        a,
        on="time",
        by="ticker",
        tolerance=pd.Timedelta("10ms"),
        allow_exact_matches=False,
    )
    assert_eq(c, C, check_index=False)


def test_merge_asof_unsorted_raises():
    A = pd.DataFrame({"a": [1, 5, 10], "left_val": ["a", "b", "c"]})
    a = dd.from_pandas(A, npartitions=2)
    B = pd.DataFrame({"a": [2, 1, 3, 6, 7], "right_val": [1, 2, 3, 6, 7]})
    b = dd.from_pandas(B, npartitions=2)

    result = dd.merge_asof(a, b, on="a")
    # raise at runtime
    with pytest.raises(ValueError, match="right keys"):
        result.compute()


def test_merge_asof_with_empty():
    good_df = pd.DataFrame({"index_col": list(range(10)), "good_val": list(range(10))})
    good_dd = dd.from_pandas(good_df, npartitions=2)
    empty_df = (
        good_df[good_df.index_col < 0].copy().rename(columns={"good_val": "empty_val"})
    )
    empty_dd = dd.from_pandas(empty_df, npartitions=2)

    # left good, right empty
    result_dd = dd.merge_asof(
        good_dd.set_index("index_col"),
        empty_dd.set_index("index_col"),
        left_index=True,
        right_index=True,
    )
    result_df = pd.merge_asof(
        good_df.set_index("index_col"),
        empty_df.set_index("index_col"),
        left_index=True,
        right_index=True,
    )
    assert_eq(result_dd, result_df, check_index=False)
    # left empty, right good
    result_dd = dd.merge_asof(
        empty_dd.set_index("index_col"),
        good_dd.set_index("index_col"),
        left_index=True,
        right_index=True,
    )
    result_df = pd.merge_asof(
        empty_df.set_index("index_col"),
        good_df.set_index("index_col"),
        left_index=True,
        right_index=True,
    )
    assert_eq(result_dd, result_df, check_index=False)
    # left/right both empty
    result_dd = dd.merge_asof(
        empty_dd.set_index("index_col"),
        empty_dd.set_index("index_col"),
        left_index=True,
        right_index=True,
    )
    result_df = pd.merge_asof(
        empty_df.set_index("index_col"),
        empty_df.set_index("index_col"),
        left_index=True,
        right_index=True,
    )
    assert_eq(result_dd, result_df, check_index=False)


@pytest.mark.parametrize(
    "left_col, right_col", [("endofweek", "timestamp"), ("endofweek", "endofweek")]
)
def test_merge_asof_on_left_right(left_col, right_col):
    df1 = pd.DataFrame(
        {
            left_col: [1, 1, 2, 2, 3, 4],
            "GroupCol": [1234, 8679, 1234, 8679, 1234, 8679],
        }
    )
    df2 = pd.DataFrame({right_col: [0, 0, 1, 3], "GroupVal": [1234, 1234, 8679, 1234]})

    # pandas
    result_df = pd.merge_asof(df1, df2, left_on=left_col, right_on=right_col)

    # dask
    result_dd = dd.merge_asof(
        dd.from_pandas(df1, npartitions=2),
        dd.from_pandas(df2, npartitions=2),
        left_on=left_col,
        right_on=right_col,
    )

    assert_eq(result_df, result_dd, check_index=False)


def test_merge_asof_with_various_npartitions():
    # https://github.com/dask/dask/issues/8999
    df = pd.DataFrame(dict(ts=[pd.to_datetime("1-1-2020")] * 3, foo=[1, 2, 3]))
    expected = pd.merge_asof(left=df, right=df, on="ts")

    for npartitions in range(1, 5):
        ddf = dd.from_pandas(df, npartitions=npartitions)

        result = dd.merge_asof(left=ddf, right=ddf, on="ts")
        assert_eq(expected, result)


@pytest.mark.parametrize("join", ["inner", "outer"])
def test_indexed_concat(join):
    A = pd.DataFrame(
        {"x": [1, 2, 3, 4, 6, 7], "y": list("abcdef")}, index=[1, 2, 3, 4, 6, 7]
    )
    a = dd.repartition(A, [1, 4, 7])

    B = pd.DataFrame({"x": [10, 20, 40, 50, 60, 80]}, index=[1, 2, 4, 5, 6, 8])
    b = dd.repartition(B, [1, 2, 5, 8])

    expected = pd.concat([A, B], axis=0, join=join, sort=False)

    with warnings.catch_warnings():
        warnings.simplefilter("ignore", FutureWarning)
        if DASK_EXPR_ENABLED:
            result = dd.concat([a, b], join=join)
        else:
            result = concat_indexed_dataframes([a, b], join=join)
            assert sorted(concat_indexed_dataframes([a, b], join=join).dask) == sorted(
                concat_indexed_dataframes([a, b], join=join).dask
            )
            assert sorted(
                concat_indexed_dataframes([a, b], join="inner").dask
            ) != sorted(concat_indexed_dataframes([a, b], join="outer").dask)
        assert_eq(result, expected)


@pytest.mark.parametrize("join", ["inner", "outer"])
def test_concat(join):
    pdf1 = pd.DataFrame(
        {"x": [1, 2, 3, 4, 6, 7], "y": list("abcdef")}, index=[1, 2, 3, 4, 6, 7]
    )
    ddf1 = dd.from_pandas(pdf1, 2)
    pdf2 = pd.DataFrame(
        {"x": [1, 2, 3, 4, 6, 7], "y": list("abcdef")}, index=[8, 9, 10, 11, 12, 13]
    )
    ddf2 = dd.from_pandas(pdf2, 2)

    # different columns
    pdf3 = pd.DataFrame(
        {"x": [1, 2, 3, 4, 6, 7], "z": list("abcdef")}, index=[8, 9, 10, 11, 12, 13]
    )
    ddf3 = dd.from_pandas(pdf3, 2)

    kwargs = {"sort": False}

    for dd1, dd2, pd1, pd2 in [
        (ddf1, ddf2, pdf1, pdf2),
        (ddf1, ddf3, pdf1, pdf3),
    ]:
        expected = pd.concat([pd1, pd2], join=join, **kwargs)
        result = dd.concat([dd1, dd2], join=join, **kwargs)
        assert_eq(result, expected)


@pytest.mark.parametrize("join", ["inner", "outer"])
def test_concat_series(join):
    pdf1 = pd.DataFrame(
        {"x": [1, 2, 3, 4, 6, 7], "y": list("abcdef")}, index=[1, 2, 3, 4, 6, 7]
    )
    ddf1 = dd.from_pandas(pdf1, 2)
    pdf2 = pd.DataFrame(
        {"x": [1, 2, 3, 4, 6, 7], "y": list("abcdef")}, index=[8, 9, 10, 11, 12, 13]
    )
    ddf2 = dd.from_pandas(pdf2, 2)

    # different columns
    pdf3 = pd.DataFrame(
        {"x": [1, 2, 3, 4, 6, 7], "z": list("abcdef")}, index=[8, 9, 10, 11, 12, 13]
    )
    ddf3 = dd.from_pandas(pdf3, 2)

    kwargs = {"sort": False}

    for dd1, dd2, pd1, pd2 in [
        (ddf1.x, ddf2.x, pdf1.x, pdf2.x),
        (ddf1.x, ddf3.z, pdf1.x, pdf3.z),
    ]:
        expected = pd.concat([pd1, pd2], join=join, **kwargs)
        result = dd.concat([dd1, dd2], join=join, **kwargs)
        assert_eq(result, expected)


def test_concat_with_operation_remains_hlg():
    pdf1 = pd.DataFrame(
        {"x": [1, 2, 3, 4, 6, 7], "y": list("abcdef")}, index=[1, 2, 3, 4, 6, 7]
    )
    ddf1 = dd.from_pandas(pdf1, 2)

    pdf2 = pd.DataFrame({"y": list("abcdef")}, index=[8, 9, 10, 11, 12, 13])
    ddf2 = dd.from_pandas(pdf2, 2)

    # Do some operation which will remain blockwise in the dask case.
    pdf2["x"] = range(len(pdf2["y"]))
    # See https://stackoverflow.com/a/60852409
    ddf2["x"] = ddf2.assign(partition_count=1).partition_count.cumsum() - 1
    kwargs = {"sort": False}

    expected = pd.concat([pdf1, pdf2], **kwargs)
    result = dd.concat([ddf1, ddf2], **kwargs)
    # The third layer is the assignment to column `x`, which should remain
    # blockwise
    if not DASK_EXPR_ENABLED:
        assert not hlg_layer_topological(result.dask, 2).is_materialized()
    assert_eq(result, expected)


def test_concat_dataframe_empty():
    df = pd.DataFrame({"a": [100, 200, 300]}, dtype="int64")
    empty_df = pd.DataFrame([], dtype="int64")
    df_concat = pd.concat([df, empty_df])

    ddf = dd.from_pandas(df, npartitions=1)
    empty_ddf = dd.from_pandas(empty_df, npartitions=1)
    ddf_concat = dd.concat([ddf, empty_ddf])
    assert_eq(df_concat, ddf_concat)

    empty_df_with_col = pd.DataFrame([], columns=["x"], dtype="int64")
    df_concat_with_col = pd.concat([df, empty_df_with_col])
    empty_ddf_with_col = dd.from_pandas(empty_df_with_col, npartitions=1)
    ddf_concat_with_col = dd.concat([ddf, empty_ddf_with_col])
    # NOTE: empty_ddf_with_col.index.dtype == dtype('O') while ddf.index.dtype == dtype('int64')
    # when we concatenate the resulting ddf_concat_with_col.index.dtype == dtype('O'). However,
    # the pandas version is smart enough to identify the empty rows and assign dtype('int64'),
    # which causes assert_eq to fail when checking dtype. Hence the following line.
    ddf_concat_with_col._meta.index = ddf_concat_with_col._meta.index.astype("int64")

    assert_eq(df_concat_with_col, ddf_concat_with_col, check_dtype=False)

    assert_eq(dd.concat([ddf, ddf[[]]]), pd.concat([df, df[[]]]))


@pytest.mark.xfail(
    PANDAS_GE_210 or DASK_EXPR_ENABLED,
    reason="catch_warnings seems flaky",
    strict=False,
)
@pytest.mark.parametrize(
    "value_1, value_2",
    [
        (1.0, 1),
        (1.0, "one"),
        (1.0, pd.to_datetime("1970-01-01")),
        (1, "one"),
        (1, pd.to_datetime("1970-01-01")),
        ("one", pd.to_datetime("1970-01-01")),
    ],
)
def test_concat_different_dtypes(value_1, value_2):
    # check that the resulting dataframe has coherent dtypes
    # refer to https://github.com/dask/dask/issues/4685 and
    # https://github.com/dask/dask/issues/5968
    df_1 = pd.DataFrame({"x": [value_1]})
    df_2 = pd.DataFrame({"x": [value_2]})
    df = pd.concat([df_1, df_2], axis=0)

    # Dask would convert to pyarrow strings, Pandas wouldn't
    expected_dtype = (
        get_string_dtype() if is_object_dtype(df["x"].dtype) else df["x"].dtype
    )

    ddf_1 = dd.from_pandas(df_1, npartitions=1)
    ddf_2 = dd.from_pandas(df_2, npartitions=1)
    ddf = dd.concat([ddf_1, ddf_2], axis=0)

    dask_dtypes = list(ddf.map_partitions(lambda x: x.dtypes).compute())

    assert dask_dtypes == [expected_dtype, expected_dtype]


@pytest.mark.parametrize("how", ["inner", "outer", "left", "right"])
@pytest.mark.parametrize("on_index", [True, False])
def test_merge_columns_dtypes(how, on_index):
    # tests results of merges with merge columns having different dtypes;
    # asserts that either the merge was successful or the corresponding warning is raised
    # addresses issue #4574

    df1 = pd.DataFrame(
        {"A": list(np.arange(5).astype(float)) * 2, "B": list(np.arange(5)) * 2}
    )
    df2 = pd.DataFrame({"A": np.arange(5), "B": np.arange(5)})

    a = dd.from_pandas(df1, 2)  # merge column "A" is float
    b = dd.from_pandas(df2, 2)  # merge column "A" is int

    on = ["A"]
    left_index = right_index = on_index

    if on_index:
        a = a.set_index("A")
        b = b.set_index("A")
        on = None

    with warnings.catch_warnings(record=True) as record:
        warnings.simplefilter("always")
        result = dd.merge(
            a, b, on=on, how=how, left_index=left_index, right_index=right_index
        )
        warned = any("merge column data type mismatches" in str(r) for r in record)

    # result type depends on merge operation -> convert to pandas
    result = result if isinstance(result, pd.DataFrame) else result.compute()

    has_nans = result.isna().values.any()
    assert (has_nans and warned) or not has_nans


@pytest.mark.parametrize("how", ["inner", "outer", "left", "right"])
def test_merge(how, shuffle_method):
    A = pd.DataFrame({"x": [1, 2, 3, 4, 5, 6], "y": [1, 1, 2, 2, 3, 4]})
    a = dd.repartition(A, [0, 4, 5])

    B = pd.DataFrame({"y": [1, 3, 4, 4, 5, 6], "z": [6, 5, 4, 3, 2, 1]})
    b = dd.repartition(B, [0, 2, 5])

    assert_eq(
        dd.merge(
            a,
            b,
            left_index=True,
            right_index=True,
            how=how,
            shuffle_method=shuffle_method,
        ),
        pd.merge(A, B, left_index=True, right_index=True, how=how),
    )

    result = dd.merge(a, b, on="y", how=how)
    list_eq(result, pd.merge(A, B, on="y", how=how))
    assert all(d is None for d in result.divisions)

    list_eq(
        dd.merge(
            a, b, left_on="x", right_on="z", how=how, shuffle_method=shuffle_method
        ),
        pd.merge(A, B, left_on="x", right_on="z", how=how),
    )
    list_eq(
        dd.merge(
            a,
            b,
            left_on="x",
            right_on="z",
            how=how,
            suffixes=("1", "2"),
            shuffle_method=shuffle_method,
        ),
        pd.merge(A, B, left_on="x", right_on="z", how=how, suffixes=("1", "2")),
    )

    list_eq(
        dd.merge(a, b, how=how, shuffle_method=shuffle_method), pd.merge(A, B, how=how)
    )
    list_eq(
        dd.merge(a, B, how=how, shuffle_method=shuffle_method), pd.merge(A, B, how=how)
    )
    list_eq(
        dd.merge(A, b, how=how, shuffle_method=shuffle_method), pd.merge(A, B, how=how)
    )
    list_eq(
        dd.merge(A, B, how=how, shuffle_method=shuffle_method), pd.merge(A, B, how=how)
    )

    list_eq(
        dd.merge(
            a,
            b,
            left_index=True,
            right_index=True,
            how=how,
            shuffle_method=shuffle_method,
        ),
        pd.merge(A, B, left_index=True, right_index=True, how=how),
    )
    list_eq(
        dd.merge(
            a,
            b,
            left_index=True,
            right_index=True,
            how=how,
            suffixes=("1", "2"),
            shuffle_method=shuffle_method,
        ),
        pd.merge(A, B, left_index=True, right_index=True, how=how, suffixes=("1", "2")),
    )

    list_eq(
        dd.merge(
            a, b, left_on="x", right_index=True, how=how, shuffle_method=shuffle_method
        ),
        pd.merge(A, B, left_on="x", right_index=True, how=how),
    )
    list_eq(
        dd.merge(
            a,
            b,
            left_on="x",
            right_index=True,
            how=how,
            suffixes=("1", "2"),
            shuffle_method=shuffle_method,
        ),
        pd.merge(A, B, left_on="x", right_index=True, how=how, suffixes=("1", "2")),
    )

    # pandas result looks buggy
    # list_eq(dd.merge(a, B, left_index=True, right_on='y'),
    #         pd.merge(A, B, left_index=True, right_on='y'))


@pytest.mark.skipif(DASK_EXPR_ENABLED, reason="not deprecated in dask-expr")
def test_merge_deprecated_shuffle_keyword(shuffle_method):
    A = pd.DataFrame({"x": [1, 2, 3, 4, 5, 6], "y": [1, 1, 2, 2, 3, 4]})
    a = dd.repartition(A, [0, 4, 5])

    B = pd.DataFrame({"y": [1, 3, 4, 4, 5, 6], "z": [6, 5, 4, 3, 2, 1]})
    b = dd.repartition(B, [0, 2, 5])

    expected = pd.merge(A, B, left_index=True, right_index=True)

    with pytest.warns(FutureWarning, match="'shuffle' keyword is deprecated"):
        result = dd.merge(
            a, b, left_index=True, right_index=True, shuffle=shuffle_method
        )
    assert_eq(result, expected)

    with pytest.warns(FutureWarning, match="'shuffle' keyword is deprecated"):
        result = a.merge(b, left_index=True, right_index=True, shuffle=shuffle_method)
    assert_eq(result, expected)


@pytest.mark.parametrize("how", ["right", "outer"])
def test_merge_empty_left_df(shuffle_method, how):
    # We're merging on "a", but in a situation where the left
    # frame is missing some values, so some of the blocked merges
    # will involve an empty left frame.
    # https://github.com/pandas-dev/pandas/issues/9937
    left = pd.DataFrame({"a": [1, 1, 2, 2], "val": [5, 6, 7, 8]})
    right = pd.DataFrame({"a": [0, 0, 3, 3], "val": [11, 12, 13, 14]})

    dd_left = dd.from_pandas(left, npartitions=4)
    dd_right = dd.from_pandas(right, npartitions=4)

    merged = dd_left.merge(dd_right, on="a", how=how)
    expected = left.merge(right, on="a", how=how)
    assert_eq(merged, expected, check_index=False)

    # Check that the individual partitions have the expected shape
    merged.map_partitions(lambda x: x, meta=merged._meta).compute()


def test_merge_how_raises():
    left = pd.DataFrame(
        {
            "A": ["A0", "A1", "A2", "A3"],
            "B": ["B0", "B1", "B2", "B3"],
        }
    )
    right = pd.DataFrame(
        {
            "A": ["C0", "C1", "C2", "C3"],
            "B": ["D0", "D1", "D2", "D3"],
        }
    )

    with pytest.raises(
        ValueError, match="dask.dataframe.merge does not support how='cross'"
    ):
        dd.merge(left, right, how="cross")


@pytest.mark.parametrize("parts", [(3, 3), (3, 1), (1, 3)])
@pytest.mark.parametrize(
    "engine,how",
    [
        pytest.param(
            "pandas",
            "leftsemi",
            marks=pytest.mark.xfail(
                not DASK_EXPR_ENABLED,
                reason="leftsemi is not supported yet on CPU without query planning",
            ),
        ),
        pytest.param(
            "pandas",
            "leftanti",
<<<<<<< HEAD
            marks=pytest.mark.xfail(reason="leftanti is not supported yet on CPU"),
=======
            marks=pytest.mark.xfail(
                not DASK_EXPR_ENABLED,
                reason="leftanti is not supported yet on CPU without query planning",
            ),
>>>>>>> 7e975017
        ),
        pytest.param(
            "cudf",
            "leftsemi",
            marks=pytest.mark.gpu,
        ),
        pytest.param(
            "cudf",
            "leftanti",
            marks=(
                pytest.mark.gpu,
                pytest.mark.xfail(
                    DASK_EXPR_ENABLED,
                    reason="leftanti is not supported yet on GPU with query planning",
                ),
            ),
        ),
    ],
)
def test_merge_tasks_semi_anti(engine, how, parts):
    if engine == "cudf":
        # NOTE: engine == "cudf" requires cudf/dask_cudf,
        # will be skipped by non-GPU CI.

        cudf = pytest.importorskip("cudf")
        dask_cudf = pytest.importorskip("dask_cudf")

    emp = pd.DataFrame(
        {
            "emp_id": np.arange(101, stop=106),
            "name": ["John", "Tom", "Harry", "Rahul", "Sakil"],
            "city": ["Cal", "Mum", "Del", "Ban", "Del"],
            "salary": [50000, 40000, 80000, 60000, 90000],
        }
    )
    skills = pd.DataFrame(
        {
            "skill_id": [404, 405, 406, 407, 408],
            "emp_id": [103, 101, 105, 102, 101],
            "skill_name": ["Dask", "Spark", "C", "Python", "R"],
        }
    )

    if engine == "cudf":
        emp = cudf.from_pandas(emp)
        skills = cudf.from_pandas(skills)
        dd_emp = dask_cudf.from_cudf(emp, npartitions=parts[0])
        dd_skills = dask_cudf.from_cudf(skills, npartitions=parts[1])
    else:
        dd_emp = dd.from_pandas(emp, npartitions=parts[0])
        dd_skills = dd.from_pandas(skills, npartitions=parts[1])

<<<<<<< HEAD
    if engine == "pandas" and how == "leftsemi":
        expect = emp[emp.emp_id.isin(skills.emp_id)].sort_values(["emp_id"])
=======
    if engine == "pandas":
        if how == "leftsemi":
            expect = emp[emp.emp_id.isin(skills.emp_id)].sort_values(["emp_id"])
        if how == "leftanti":
            expect = emp[~emp.emp_id.isin(skills.emp_id)].sort_values(["emp_id"])
>>>>>>> 7e975017
    else:
        expect = emp.merge(skills, on="emp_id", how=how).sort_values(["emp_id"])
    result = dd_emp.merge(dd_skills, on="emp_id", how=how).sort_values(["emp_id"])
    assert_eq(result, expect, check_index=False)


def test_merge_tasks_passes_through():
    a = pd.DataFrame({"a": [1, 2, 3, 4, 5, 6, 7], "b": [7, 6, 5, 4, 3, 2, 1]})
    b = pd.DataFrame({"c": [1, 2, 3, 4, 5, 6, 7], "d": [7, 6, 5, 4, 3, 2, 1]})

    aa = dd.from_pandas(a, npartitions=3)
    bb = dd.from_pandas(b, npartitions=2)

    cc = aa.merge(bb, left_on="a", right_on="d", shuffle_method="tasks")

    assert not any("partd" in k[0] for k in cc.dask)


@pytest.mark.slow
@pytest.mark.parametrize("how", ["inner", "outer", "left", "right"])
def test_merge_by_index_patterns(how, shuffle_method):
    pdf1l = pd.DataFrame({"a": [1, 2, 3, 4, 5, 6, 7], "b": [7, 6, 5, 4, 3, 2, 1]})
    pdf1r = pd.DataFrame({"c": [1, 2, 3, 4, 5, 6, 7], "d": [7, 6, 5, 4, 3, 2, 1]})

    pdf2l = pd.DataFrame(
        {"a": [1, 2, 3, 4, 5, 6, 7], "b": [7, 6, 5, 4, 3, 2, 1]}, index=list("abcdefg")
    )
    pdf2r = pd.DataFrame(
        {"c": [7, 6, 5, 4, 3, 2, 1], "d": [7, 6, 5, 4, 3, 2, 1]}, index=list("abcdefg")
    )

    pdf3l = pdf2l
    pdf3r = pd.DataFrame({"c": [6, 7, 8, 9], "d": [5, 4, 3, 2]}, index=list("abdg"))

    pdf4l = pdf2l
    pdf4r = pd.DataFrame({"c": [9, 10, 11, 12], "d": [5, 4, 3, 2]}, index=list("abdg"))

    # completely different index
    pdf5l = pd.DataFrame(
        {"a": [1, 1, 2, 2, 3, 3, 4], "b": [7, 6, 5, 4, 3, 2, 1]}, index=list("lmnopqr")
    )
    pdf5r = pd.DataFrame({"c": [1, 1, 1, 1], "d": [5, 4, 3, 2]}, index=list("abcd"))

    pdf6l = pd.DataFrame(
        {"a": [1, 1, 2, 2, 3, 3, 4], "b": [7, 6, 5, 4, 3, 2, 1]}, index=list("cdefghi")
    )
    pdf6r = pd.DataFrame({"c": [1, 2, 1, 2], "d": [5, 4, 3, 2]}, index=list("abcd"))

    pdf7l = pd.DataFrame(
        {"a": [1, 1, 2, 2, 3, 3, 4], "b": [7, 6, 5, 4, 3, 2, 1]}, index=list("abcdefg")
    )
    pdf7r = pd.DataFrame({"c": [5, 6, 7, 8], "d": [5, 4, 3, 2]}, index=list("fghi"))

    def fix_index(out, dtype):
        # Workaround pandas bug where output dtype of empty index will be int64
        # even if input was object.
        if len(out) == 0:
            return out.set_index(out.index.astype(dtype))
        return out

    for pdl, pdr in [
        (pdf1l, pdf1r),
        (pdf2l, pdf2r),
        (pdf3l, pdf3r),
        (pdf4l, pdf4r),
        (pdf5l, pdf5r),
        (pdf6l, pdf6r),
        (pdf7l, pdf7r),
    ]:
        for lpart, rpart in [
            (2, 2),  # same partition
            (3, 2),  # left npartition > right npartition
            (2, 3),
        ]:  # left npartition < right npartition
            ddl = dd.from_pandas(pdl, lpart)
            ddr = dd.from_pandas(pdr, rpart)

            assert_eq(
                dd.merge(
                    ddl,
                    ddr,
                    how=how,
                    left_index=True,
                    right_index=True,
                    shuffle_method=shuffle_method,
                ),
                fix_index(
                    pd.merge(pdl, pdr, how=how, left_index=True, right_index=True),
                    pdl.index.dtype,
                ),
            )
            assert_eq(
                dd.merge(
                    ddr,
                    ddl,
                    how=how,
                    left_index=True,
                    right_index=True,
                    shuffle_method=shuffle_method,
                ),
                fix_index(
                    pd.merge(pdr, pdl, how=how, left_index=True, right_index=True),
                    pdr.index.dtype,
                ),
            )

            assert_eq(
                dd.merge(
                    ddl,
                    ddr,
                    how=how,
                    left_index=True,
                    right_index=True,
                    shuffle_method=shuffle_method,
                    indicator=True,
                ),
                fix_index(
                    pd.merge(
                        pdl,
                        pdr,
                        how=how,
                        left_index=True,
                        right_index=True,
                        indicator=True,
                    ),
                    pdl.index.dtype,
                ),
            )
            assert_eq(
                dd.merge(
                    ddr,
                    ddl,
                    how=how,
                    left_index=True,
                    right_index=True,
                    shuffle_method=shuffle_method,
                    indicator=True,
                ),
                fix_index(
                    pd.merge(
                        pdr,
                        pdl,
                        how=how,
                        left_index=True,
                        right_index=True,
                        indicator=True,
                    ),
                    pdr.index.dtype,
                ),
            )

            assert_eq(
                ddr.merge(
                    ddl,
                    how=how,
                    left_index=True,
                    right_index=True,
                    shuffle_method=shuffle_method,
                ),
                fix_index(
                    pdr.merge(pdl, how=how, left_index=True, right_index=True),
                    pdr.index.dtype,
                ),
            )
            assert_eq(
                ddl.merge(
                    ddr,
                    how=how,
                    left_index=True,
                    right_index=True,
                    shuffle_method=shuffle_method,
                ),
                fix_index(
                    pdl.merge(pdr, how=how, left_index=True, right_index=True),
                    pdl.index.dtype,
                ),
            )

            # hash join
            list_eq(
                dd.merge(
                    ddl,
                    ddr,
                    how=how,
                    left_on="a",
                    right_on="c",
                    shuffle_method=shuffle_method,
                ),
                pd.merge(pdl, pdr, how=how, left_on="a", right_on="c"),
            )
            list_eq(
                dd.merge(
                    ddl,
                    ddr,
                    how=how,
                    left_on="b",
                    right_on="d",
                    shuffle_method=shuffle_method,
                ),
                pd.merge(pdl, pdr, how=how, left_on="b", right_on="d"),
            )

            list_eq(
                dd.merge(
                    ddr,
                    ddl,
                    how=how,
                    left_on="c",
                    right_on="a",
                    shuffle_method=shuffle_method,
                    indicator=True,
                ),
                pd.merge(pdr, pdl, how=how, left_on="c", right_on="a", indicator=True),
            )
            list_eq(
                dd.merge(
                    ddr,
                    ddl,
                    how=how,
                    left_on="d",
                    right_on="b",
                    shuffle_method=shuffle_method,
                    indicator=True,
                ),
                pd.merge(pdr, pdl, how=how, left_on="d", right_on="b", indicator=True),
            )

            list_eq(
                dd.merge(
                    ddr,
                    ddl,
                    how=how,
                    left_on="c",
                    right_on="a",
                    shuffle_method=shuffle_method,
                ),
                pd.merge(pdr, pdl, how=how, left_on="c", right_on="a"),
            )
            list_eq(
                dd.merge(
                    ddr,
                    ddl,
                    how=how,
                    left_on="d",
                    right_on="b",
                    shuffle_method=shuffle_method,
                ),
                pd.merge(pdr, pdl, how=how, left_on="d", right_on="b"),
            )

            list_eq(
                ddl.merge(
                    ddr,
                    how=how,
                    left_on="a",
                    right_on="c",
                    shuffle_method=shuffle_method,
                ),
                pdl.merge(pdr, how=how, left_on="a", right_on="c"),
            )
            list_eq(
                ddl.merge(
                    ddr,
                    how=how,
                    left_on="b",
                    right_on="d",
                    shuffle_method=shuffle_method,
                ),
                pdl.merge(pdr, how=how, left_on="b", right_on="d"),
            )

            list_eq(
                ddr.merge(
                    ddl,
                    how=how,
                    left_on="c",
                    right_on="a",
                    shuffle_method=shuffle_method,
                ),
                pdr.merge(pdl, how=how, left_on="c", right_on="a"),
            )
            list_eq(
                ddr.merge(
                    ddl,
                    how=how,
                    left_on="d",
                    right_on="b",
                    shuffle_method=shuffle_method,
                ),
                pdr.merge(pdl, how=how, left_on="d", right_on="b"),
            )


@pytest.mark.skipif(PANDAS_GE_210, reason="breaks with pandas=2.1.0+")
@pytest.mark.slow
@pytest.mark.parametrize("how", ["inner", "outer", "left", "right"])
def test_join_by_index_patterns(how, shuffle_method):
    def fix_index(out, dtype):
        # Workaround pandas bug where output dtype of empty index will be int64
        # even if input was object.
        if len(out) == 0:
            return out.set_index(out.index.astype(dtype))
        return out

    # Similar test cases as test_merge_by_index_patterns,
    # but columns / index for join have same dtype

    pdf1l = pd.DataFrame(
        {"a": list("abcdefg"), "b": [7, 6, 5, 4, 3, 2, 1]}, index=list("abcdefg")
    )
    pdf1r = pd.DataFrame(
        {"c": list("abcdefg"), "d": [7, 6, 5, 4, 3, 2, 1]}, index=list("abcdefg")
    )

    pdf2l = pdf1l
    pdf2r = pd.DataFrame(
        {"c": list("gfedcba"), "d": [7, 6, 5, 4, 3, 2, 1]}, index=list("abcdefg")
    )

    pdf3l = pdf1l
    pdf3r = pd.DataFrame({"c": list("abdg"), "d": [5, 4, 3, 2]}, index=list("abdg"))

    pdf4l = pd.DataFrame(
        {"a": list("abcabce"), "b": [7, 6, 5, 4, 3, 2, 1]}, index=list("abcdefg")
    )
    pdf4r = pd.DataFrame({"c": list("abda"), "d": [5, 4, 3, 2]}, index=list("abdg"))

    # completely different index
    pdf5l = pd.DataFrame(
        {"a": list("lmnopqr"), "b": [7, 6, 5, 4, 3, 2, 1]}, index=list("lmnopqr")
    )
    pdf5r = pd.DataFrame({"c": list("abcd"), "d": [5, 4, 3, 2]}, index=list("abcd"))

    pdf6l = pd.DataFrame(
        {"a": list("cdefghi"), "b": [7, 6, 5, 4, 3, 2, 1]}, index=list("cdefghi")
    )
    pdf6r = pd.DataFrame({"c": list("abab"), "d": [5, 4, 3, 2]}, index=list("abcd"))

    pdf7l = pd.DataFrame(
        {"a": list("aabbccd"), "b": [7, 6, 5, 4, 3, 2, 1]}, index=list("abcdefg")
    )
    pdf7r = pd.DataFrame({"c": list("aabb"), "d": [5, 4, 3, 2]}, index=list("fghi"))

    for pdl, pdr in [
        (pdf1l, pdf1r),
        (pdf2l, pdf2r),
        (pdf3l, pdf3r),
        (pdf4l, pdf4r),
        (pdf5l, pdf5r),
        (pdf6l, pdf6r),
        (pdf7l, pdf7r),
    ]:
        for lpart, rpart in [(2, 2), (3, 2), (2, 3)]:
            ddl = dd.from_pandas(pdl, lpart)
            ddr = dd.from_pandas(pdr, rpart)

            assert_eq(
                ddl.join(ddr, how=how, shuffle_method=shuffle_method),
                fix_index(pdl.join(pdr, how=how), pdl.index.dtype),
            )
            assert_eq(
                ddr.join(ddl, how=how, shuffle_method=shuffle_method),
                fix_index(pdr.join(pdl, how=how), pdr.index.dtype),
            )

            assert_eq(
                ddl.join(
                    ddr,
                    how=how,
                    lsuffix="l",
                    rsuffix="r",
                    shuffle_method=shuffle_method,
                ),
                fix_index(
                    pdl.join(pdr, how=how, lsuffix="l", rsuffix="r"), pdl.index.dtype
                ),
            )
            assert_eq(
                ddr.join(
                    ddl,
                    how=how,
                    lsuffix="l",
                    rsuffix="r",
                    shuffle_method=shuffle_method,
                ),
                fix_index(
                    pdr.join(pdl, how=how, lsuffix="l", rsuffix="r"), pdl.index.dtype
                ),
            )

            # temporary disabled because pandas may incorrectly raise
            # IndexError for empty DataFrame
            # https://github.com/pydata/pandas/pull/10826

            list_eq(
                ddl.join(ddr, how=how, on="a", lsuffix="l", rsuffix="r"),
                pdl.join(pdr, how=how, on="a", lsuffix="l", rsuffix="r"),
            )

            list_eq(
                ddr.join(ddl, how=how, on="c", lsuffix="l", rsuffix="r"),
                pdr.join(pdl, how=how, on="c", lsuffix="l", rsuffix="r"),
            )

            # merge with index and columns
            list_eq(
                ddl.merge(ddr, how=how, left_on="a", right_index=True),
                pdl.merge(pdr, how=how, left_on="a", right_index=True),
            )
            list_eq(
                ddr.merge(ddl, how=how, left_on="c", right_index=True),
                pdr.merge(pdl, how=how, left_on="c", right_index=True),
            )
            list_eq(
                ddl.merge(ddr, how=how, left_index=True, right_on="c"),
                pdl.merge(pdr, how=how, left_index=True, right_on="c"),
            )
            list_eq(
                ddr.merge(ddl, how=how, left_index=True, right_on="a"),
                pdr.merge(pdl, how=how, left_index=True, right_on="a"),
            )


def test_join_gives_proper_divisions():
    # https://github.com/dask/dask/issues/8113
    df = pd.DataFrame({"a": ["a", "b", "c"]}, index=[0, 1, 2])
    ddf = dd.from_pandas(df, npartitions=1)

    right_df = pd.DataFrame({"b": [1.0, 2.0, 3.0]}, index=["a", "b", "c"])

    expected = df.join(right_df, how="inner", on="a")
    actual = ddf.join(right_df, how="inner", on="a")
    assert actual.divisions == ddf.divisions

    assert_eq(expected, actual)


@pytest.mark.slow
@pytest.mark.parametrize("how", ["inner", "outer", "left", "right"])
def test_merge_by_multiple_columns(how, shuffle_method):
    def fix_index(out, dtype):
        # In Pandas 2.0, output dtype of empty index will be int64, even if input was object
        if len(out) == 0:
            return out.set_index(out.index.astype(dtype))
        return out

    # warnings here from pandas
    pdf1l = pd.DataFrame(
        {
            "a": list("abcdefghij"),
            "b": list("abcdefghij"),
            "c": [1, 2, 3, 4, 5, 6, 7, 8, 9, 10],
        },
        index=list("abcdefghij"),
    )
    pdf1r = pd.DataFrame(
        {
            "d": list("abcdefghij"),
            "e": list("abcdefghij"),
            "f": [10, 9, 8, 7, 6, 5, 4, 3, 2, 1],
        },
        index=list("abcdefghij"),
    )

    pdf2l = pd.DataFrame(
        {
            "a": list("abcdeabcde"),
            "b": list("abcabcabca"),
            "c": [1, 2, 3, 4, 5, 6, 7, 8, 9, 10],
        },
        index=list("abcdefghij"),
    )
    pdf2r = pd.DataFrame(
        {
            "d": list("edcbaedcba"),
            "e": list("aaabbbcccd"),
            "f": [10, 9, 8, 7, 6, 5, 4, 3, 2, 1],
        },
        index=list("fghijklmno"),
    )

    pdf3l = pd.DataFrame(
        {
            "a": list("aaaaaaaaaa"),
            "b": list("aaaaaaaaaa"),
            "c": [1, 2, 3, 4, 5, 6, 7, 8, 9, 10],
        },
        index=list("abcdefghij"),
    )
    pdf3r = pd.DataFrame(
        {
            "d": list("aaabbbccaa"),
            "e": list("abbbbbbbbb"),
            "f": [10, 9, 8, 7, 6, 5, 4, 3, 2, 1],
        },
        index=list("ABCDEFGHIJ"),
    )

    for pdl, pdr in [(pdf1l, pdf1r), (pdf2l, pdf2r), (pdf3l, pdf3r)]:
        for lpart, rpart in [(2, 2), (3, 2), (2, 3)]:
            ddl = dd.from_pandas(pdl, lpart)
            ddr = dd.from_pandas(pdr, rpart)

            assert_eq(
                ddl.join(ddr, how=how, shuffle_method=shuffle_method),
                fix_index(pdl.join(pdr, how=how), pdl.index.dtype),
            )
            assert_eq(
                ddr.join(ddl, how=how, shuffle_method=shuffle_method),
                fix_index(pdr.join(pdl, how=how), pdr.index.dtype),
            )

            assert_eq(
                dd.merge(
                    ddl,
                    ddr,
                    how=how,
                    left_index=True,
                    right_index=True,
                    shuffle_method=shuffle_method,
                ),
                fix_index(
                    pd.merge(pdl, pdr, how=how, left_index=True, right_index=True),
                    pdl.index.dtype,
                ),
            )
            assert_eq(
                dd.merge(
                    ddr,
                    ddl,
                    how=how,
                    left_index=True,
                    right_index=True,
                    shuffle_method=shuffle_method,
                ),
                fix_index(
                    pd.merge(pdr, pdl, how=how, left_index=True, right_index=True),
                    pdr.index.dtype,
                ),
            )

            # hash join
            list_eq(
                dd.merge(
                    ddl,
                    ddr,
                    how=how,
                    left_on="a",
                    right_on="d",
                    shuffle_method=shuffle_method,
                ),
                pd.merge(pdl, pdr, how=how, left_on="a", right_on="d"),
            )
            list_eq(
                dd.merge(
                    ddl,
                    ddr,
                    how=how,
                    left_on="b",
                    right_on="e",
                    shuffle_method=shuffle_method,
                ),
                pd.merge(pdl, pdr, how=how, left_on="b", right_on="e"),
            )

            list_eq(
                dd.merge(
                    ddr,
                    ddl,
                    how=how,
                    left_on="d",
                    right_on="a",
                    shuffle_method=shuffle_method,
                ),
                pd.merge(pdr, pdl, how=how, left_on="d", right_on="a"),
            )
            list_eq(
                dd.merge(
                    ddr,
                    ddl,
                    how=how,
                    left_on="e",
                    right_on="b",
                    shuffle_method=shuffle_method,
                ),
                pd.merge(pdr, pdl, how=how, left_on="e", right_on="b"),
            )

            list_eq(
                dd.merge(
                    ddl,
                    ddr,
                    how=how,
                    left_on=["a", "b"],
                    right_on=["d", "e"],
                    shuffle_method=shuffle_method,
                ),
                pd.merge(pdl, pdr, how=how, left_on=["a", "b"], right_on=["d", "e"]),
            )


@pytest.mark.parametrize(
    "kwargs",
    [
        {},
        dict(id_vars="int"),
        dict(value_vars="int"),
        dict(value_vars=["obj", "int"], var_name="myvar"),
        dict(id_vars="s1", value_vars=["obj", "int"], value_name="myval"),
        dict(value_vars=["obj", "s1"]),
        dict(value_vars=["s1", "s2"]),
    ],
)
def test_melt(kwargs):
    pdf = pd.DataFrame(
        {
            "obj": list("abcd") * 5,
            "s1": list("XY") * 10,
            "s2": list("abcde") * 4,
            "int": np.random.randn(20),
        }
    )
    if pa:
        # If pyarrow is installed, test that `string[pyarrow]` dtypes
        # give the same result with `pandas` and `dask`
        pdf = pdf.astype({"s1": "string[pyarrow]", "s2": "string[pyarrow]"})

    ddf = dd.from_pandas(pdf, 4)

    list_eq(dd.melt(ddf, **kwargs), pd.melt(pdf, **kwargs))
    # test again as DataFrame method
    list_eq(ddf.melt(**kwargs), pdf.melt(**kwargs))


def test_cheap_inner_merge_with_pandas_object():
    a = pd.DataFrame(
        {"x": [1, 2, 3, 4, 5, 6], "y": list("abdabd")}, index=[10, 20, 30, 40, 50, 60]
    )
    da = dd.from_pandas(a, npartitions=3)

    b = pd.DataFrame({"x": [1, 2, 3, 4], "z": list("abda")})

    dc = da.merge(b, on="x", how="inner")
    if not DASK_EXPR_ENABLED:
        assert not hlg_layer_topological(dc.dask, -1).is_materialized()
    assert all("shuffle" not in k[0] for k in dc.dask)

    list_eq(da.merge(b, on="x", how="inner"), a.merge(b, on="x", how="inner"))


@pytest.mark.parametrize("flip", [False, True])
def test_cheap_single_partition_merge(flip):
    a = pd.DataFrame(
        {"x": [1, 2, 3, 4, 5, 6], "y": list("abdabd")}, index=[10, 20, 30, 40, 50, 60]
    )
    aa = dd.from_pandas(a, npartitions=3)

    b = pd.DataFrame({"x": [1, 2, 3, 4], "z": list("abda")})
    bb = dd.from_pandas(b, npartitions=1, sort=False)

    pd_inputs = (b, a) if flip else (a, b)
    inputs = (bb, aa) if flip else (aa, bb)

    cc = dd.merge(*inputs, on="x", how="inner")
    if not DASK_EXPR_ENABLED:
        assert not hlg_layer_topological(cc.dask, -1).is_materialized()
    assert all("shuffle" not in k[0] for k in cc.dask)

    # Merge is input layers + a single merge operation
    if not DASK_EXPR_ENABLED:
        input_layers = aa.dask.layers.keys() | bb.dask.layers.keys()
        output_layers = cc.dask.layers.keys()
        assert len(output_layers - input_layers) == 1

    list_eq(cc, pd.merge(*pd_inputs, on="x", how="inner"))


def test_cheap_single_partition_merge_divisions():
    a = pd.DataFrame(
        {"x": [1, 2, 3, 4, 5, 6], "y": list("abdabd")}, index=[10, 20, 30, 40, 50, 60]
    )
    aa = dd.from_pandas(a, npartitions=3)

    b = pd.DataFrame({"x": [1, 2, 3, 4], "z": list("abda")})
    bb = dd.from_pandas(b, npartitions=1, sort=False)

    actual = aa.merge(bb, on="x", how="inner")
    if not DASK_EXPR_ENABLED:
        assert not hlg_layer_topological(actual.dask, -1).is_materialized()

    assert not actual.known_divisions
    assert_divisions(actual)

    actual = bb.merge(aa, on="x", how="inner")
    assert not actual.known_divisions
    assert_divisions(actual)


@pytest.mark.parametrize("how", ["left", "right"])
@pytest.mark.parametrize("flip", [False, True])
def test_cheap_single_parition_merge_left_right(how, flip):
    a = pd.DataFrame({"x": range(8), "z": list("ababbdda")}, index=range(8))
    aa = dd.from_pandas(a, npartitions=1)

    b = pd.DataFrame({"x": [1, 2, 3, 4], "z": list("abda")}, index=range(4))
    bb = dd.from_pandas(b, npartitions=1)

    pd_inputs = (b, a) if flip else (a, b)
    inputs = (bb, aa) if flip else (aa, bb)

    actual = dd.merge(*inputs, left_index=True, right_on="x", how=how)
    expected = pd.merge(*pd_inputs, left_index=True, right_on="x", how=how)

    if not DASK_EXPR_ENABLED:
        assert not hlg_layer_topological(actual.dask, -1).is_materialized()
    assert_eq(actual, expected)

    actual = dd.merge(*inputs, left_on="x", right_index=True, how=how)
    expected = pd.merge(*pd_inputs, left_on="x", right_index=True, how=how)

    if not DASK_EXPR_ENABLED:
        assert not hlg_layer_topological(actual.dask, -1).is_materialized()
    assert_eq(actual, expected)


def test_cheap_single_partition_merge_on_index():
    a = pd.DataFrame(
        {"x": [1, 2, 3, 4, 5, 6], "y": list("abdabd")}, index=[10, 20, 30, 40, 50, 60]
    )
    aa = dd.from_pandas(a, npartitions=3)

    b = pd.DataFrame({"x": [1, 2, 3, 4], "z": list("abda")})
    bb = dd.from_pandas(b, npartitions=1, sort=False)

    actual = aa.merge(bb, left_index=True, right_on="x", how="inner")
    expected = a.merge(b, left_index=True, right_on="x", how="inner")

    # Workaround https://github.com/pandas-dev/pandas/issues/26925
    # actual has the correct dtype for the index (Int64). Pandas as object-dtype
    # for empty joins.
    expected.index = expected.index.astype("int64")

    if not DASK_EXPR_ENABLED:
        assert not hlg_layer_topological(actual.dask, -1).is_materialized()
    assert not actual.known_divisions
    assert_eq(actual, expected)

    actual = bb.merge(aa, right_index=True, left_on="x", how="inner")
    expected = b.merge(a, right_index=True, left_on="x", how="inner")
    expected.index = expected.index.astype("int64")

    if not DASK_EXPR_ENABLED:
        assert not hlg_layer_topological(actual.dask, -1).is_materialized()
    assert not actual.known_divisions
    assert_eq(actual, expected)


def test_merge_maintains_columns():
    lhs = pd.DataFrame(
        {"A": [1, 2, 3], "B": list("abc"), "C": "foo", "D": 1.0}, columns=list("DCBA")
    )
    rhs = pd.DataFrame(
        {"G": [4, 5], "H": 6.0, "I": "bar", "B": list("ab")}, columns=list("GHIB")
    )
    ddf = dd.from_pandas(lhs, npartitions=1)
    merged = dd.merge(ddf, rhs, on="B").compute()
    assert tuple(merged.columns) == ("D", "C", "B", "A", "G", "H", "I")


def test_merge_index_without_divisions(shuffle_method):
    a = pd.DataFrame({"x": [1, 2, 3, 4, 5]}, index=[1, 2, 3, 4, 5])
    b = pd.DataFrame({"y": [1, 2, 3, 4, 5]}, index=[5, 4, 3, 2, 1])

    aa = dd.from_pandas(a, npartitions=3, sort=False)
    bb = dd.from_pandas(b, npartitions=2)

    result = aa.join(bb, how="inner", shuffle_method=shuffle_method)
    expected = a.join(b, how="inner")
    assert_eq(result, expected)


def test_half_indexed_dataframe_avoids_shuffle():
    a = pd.DataFrame({"x": np.random.randint(100, size=1000)})
    b = pd.DataFrame(
        {"y": np.random.randint(100, size=100)}, index=np.random.randint(100, size=100)
    )

    aa = dd.from_pandas(a, npartitions=100)
    bb = dd.from_pandas(b, npartitions=2)

    c = pd.merge(a, b, left_index=True, right_on="y")
    cc = dd.merge(aa, bb, left_index=True, right_on="y", shuffle_method="tasks")

    list_eq(c, cc)

    assert len(cc.dask) < 500


def test_errors_for_merge_on_frame_columns():
    a = pd.DataFrame({"x": [1, 2, 3, 4, 5]}, index=[1, 2, 3, 4, 5])
    b = pd.DataFrame({"y": [1, 2, 3, 4, 5]}, index=[5, 4, 3, 2, 1])

    aa = dd.from_pandas(a, npartitions=3, sort=False)
    bb = dd.from_pandas(b, npartitions=2)

    with pytest.raises(NotImplementedError):
        dd.merge(aa, bb, left_on="x", right_on=bb.y)

    with pytest.raises(NotImplementedError):
        dd.merge(aa, bb, left_on=aa.x, right_on=bb.y)


def test_concat_one_series():
    a = pd.Series([1, 2, 3, 4])
    aa = dd.from_pandas(a, npartitions=2, sort=False)

    c = dd.concat([aa], axis=0)
    assert isinstance(c, dd.Series)

    c = dd.concat([aa], axis=1)
    assert isinstance(c, dd.DataFrame)


def test_concat_unknown_divisions():
    a = pd.Series([1, 2, 3, 4])
    b = pd.Series([4, 3, 2, 1])
    aa = dd.from_pandas(a, npartitions=2, sort=False).clear_divisions()
    bb = dd.from_pandas(b, npartitions=2, sort=False).clear_divisions()

    assert not aa.known_divisions

    with pytest.warns(UserWarning):
        assert_eq(pd.concat([a, b], axis=1), dd.concat([aa, bb], axis=1))

    cc = dd.from_pandas(b, npartitions=1, sort=False)
    if DASK_EXPR_ENABLED:
        with pytest.raises(ValueError):
            dd.concat([aa, cc], axis=1).optimize()
    else:
        with pytest.raises(ValueError):
            dd.concat([aa, cc], axis=1)

    with warnings.catch_warnings(record=True) as record:
        dd.concat([aa, bb], axis=1, ignore_unknown_divisions=True)
    assert not record


def test_concat_unknown_divisions_errors():
    a = pd.Series([1, 2, 3, 4, 5, 6])
    b = pd.Series([4, 3, 2, 1])
    aa = dd.from_pandas(a, npartitions=2, sort=False).clear_divisions()
    bb = dd.from_pandas(b, npartitions=2, sort=False).clear_divisions()

    with pytest.raises(ValueError):
        with pytest.warns(UserWarning):  # Concat with unknown divisions
            dd.concat([aa, bb], axis=1).compute()


@pytest.mark.skipif(DASK_EXPR_ENABLED, reason="constructor not supported")
def test_concat2():
    dsk = {
        ("x", 0): pd.DataFrame({"a": [1, 2, 3], "b": [4, 5, 6]}),
        ("x", 1): pd.DataFrame({"a": [4, 5, 6], "b": [3, 2, 1]}),
        ("x", 2): pd.DataFrame({"a": [7, 8, 9], "b": [0, 0, 0]}),
    }
    meta = make_meta({"a": "i8", "b": "i8"}, parent_meta=pd.DataFrame())
    a = dd.DataFrame(dsk, "x", meta, [None, None])
    dsk = {
        ("y", 0): pd.DataFrame({"a": [10, 20, 30], "b": [40, 50, 60]}),
        ("y", 1): pd.DataFrame({"a": [40, 50, 60], "b": [30, 20, 10]}),
        ("y", 2): pd.DataFrame({"a": [70, 80, 90], "b": [0, 0, 0]}),
    }
    b = dd.DataFrame(dsk, "y", meta, [None, None])

    dsk = {
        ("y", 0): pd.DataFrame({"b": [10, 20, 30], "c": [40, 50, 60]}),
        ("y", 1): pd.DataFrame({"b": [40, 50, 60], "c": [30, 20, 10]}),
    }
    meta = make_meta({"b": "i8", "c": "i8"}, parent_meta=pd.DataFrame())
    c = dd.DataFrame(dsk, "y", meta, [None, None])

    dsk = {
        ("y", 0): pd.DataFrame(
            {"b": [10, 20, 30], "c": [40, 50, 60], "d": [70, 80, 90]}
        ),
        ("y", 1): pd.DataFrame(
            {"b": [40, 50, 60], "c": [30, 20, 10], "d": [90, 80, 70]}, index=[3, 4, 5]
        ),
    }
    meta = make_meta(
        {"b": "i8", "c": "i8", "d": "i8"},
        index=pd.Index([], "i8"),
        parent_meta=pd.DataFrame(),
    )
    d = dd.DataFrame(dsk, "y", meta, [0, 3, 5])

    cases = [[a, b], [a, c], [a, d]]
    assert dd.concat([a]) is a
    for case in cases:
        pdcase = [_c.compute() for _c in case]
        expected = pd.concat(pdcase, sort=False)
        result = dd.concat(case)
        assert result.npartitions == case[0].npartitions + case[1].npartitions
        assert result.divisions == (None,) * (result.npartitions + 1)
        assert_eq(expected, result)
        assert set(result.dask) == set(dd.concat(case).dask)

        expected = pd.concat(pdcase, join="inner", sort=False)
        result = dd.concat(case, join="inner")
        assert result.npartitions == case[0].npartitions + case[1].npartitions
        assert result.divisions == (None,) * (result.npartitions + 1)
        assert_eq(result, result)
        assert set(result.dask) == set(dd.concat(case, join="inner").dask)


def test_concat3():
    pdf1 = pd.DataFrame(
        np.random.randn(6, 5), columns=list("ABCDE"), index=list("abcdef")
    )
    pdf2 = pd.DataFrame(
        np.random.randn(6, 5), columns=list("ABCFG"), index=list("ghijkl")
    )
    pdf3 = pd.DataFrame(
        np.random.randn(6, 5), columns=list("ABCHI"), index=list("mnopqr")
    )
    ddf1 = dd.from_pandas(pdf1, 2)
    ddf2 = dd.from_pandas(pdf2, 3)
    ddf3 = dd.from_pandas(pdf3, 2)

    expected = pd.concat([pdf1, pdf2], sort=False)
    result = dd.concat([ddf1, ddf2])
    assert result.divisions == ddf1.divisions[:-1] + ddf2.divisions
    assert result.npartitions == ddf1.npartitions + ddf2.npartitions
    assert_eq(result, expected)

    assert_eq(
        dd.concat([ddf1, ddf2], interleave_partitions=True), pd.concat([pdf1, pdf2])
    )

    expected = pd.concat([pdf1, pdf2, pdf3], sort=False)
    result = dd.concat([ddf1, ddf2, ddf3])
    assert result.divisions == (
        ddf1.divisions[:-1] + ddf2.divisions[:-1] + ddf3.divisions
    )
    assert result.npartitions == (
        ddf1.npartitions + ddf2.npartitions + ddf3.npartitions
    )
    assert_eq(result, expected)

    assert_eq(
        dd.concat([ddf1, ddf2, ddf3], interleave_partitions=True),
        pd.concat([pdf1, pdf2, pdf3]),
    )


def test_concat4_interleave_partitions():
    pdf1 = pd.DataFrame(
        np.random.randn(10, 5), columns=list("ABCDE"), index=list("abcdefghij")
    )
    pdf2 = pd.DataFrame(
        np.random.randn(13, 5), columns=list("ABCDE"), index=list("fghijklmnopqr")
    )
    pdf3 = pd.DataFrame(
        np.random.randn(13, 6), columns=list("CDEXYZ"), index=list("fghijklmnopqr")
    )

    ddf1 = dd.from_pandas(pdf1, 2)
    ddf2 = dd.from_pandas(pdf2, 3)
    ddf3 = dd.from_pandas(pdf3, 2)

    cases = [
        [ddf1, ddf1],
        [ddf1, ddf2],
        [ddf1, ddf3],
        [ddf2, ddf1],
        [ddf2, ddf3],
        [ddf3, ddf1],
        [ddf3, ddf2],
    ]
    for case in cases:
        pdcase = [c.compute() for c in case]

        assert_eq(
            dd.concat(case, interleave_partitions=True), pd.concat(pdcase, sort=False)
        )
        assert_eq(
            dd.concat(case, join="inner", interleave_partitions=True),
            pd.concat(pdcase, join="inner", sort=False),
        )

    msg = "'join' must be 'inner' or 'outer'"
    with pytest.raises(ValueError) as err:
        dd.concat([ddf1, ddf1], join="invalid", interleave_partitions=True)
    assert msg in str(err.value)


def test_concat5():
    pdf1 = pd.DataFrame(
        np.random.randn(7, 5), columns=list("ABCDE"), index=list("abcdefg")
    )
    pdf2 = pd.DataFrame(
        np.random.randn(7, 6), columns=list("FGHIJK"), index=list("abcdefg")
    )
    pdf3 = pd.DataFrame(
        np.random.randn(7, 6), columns=list("FGHIJK"), index=list("cdefghi")
    )
    pdf4 = pd.DataFrame(
        np.random.randn(7, 5), columns=list("FGHAB"), index=list("cdefghi")
    )
    pdf5 = pd.DataFrame(
        np.random.randn(7, 5), columns=list("FGHAB"), index=list("fklmnop")
    )

    ddf1 = dd.from_pandas(pdf1, 2)
    ddf2 = dd.from_pandas(pdf2, 3)
    ddf3 = dd.from_pandas(pdf3, 2)
    ddf4 = dd.from_pandas(pdf4, 2)
    ddf5 = dd.from_pandas(pdf5, 3)

    cases = [
        [ddf1, ddf2],
        [ddf1, ddf3],
        [ddf1, ddf4],
        [ddf1, ddf5],
        [ddf3, ddf4],
        [ddf3, ddf5],
        [ddf5, ddf1, ddf4],
        [ddf5, ddf3],
        [ddf1.A, ddf4.A],
        [ddf2.F, ddf3.F],
        [ddf4.A, ddf5.A],
        [ddf1.A, ddf4.F],
        [ddf2.F, ddf3.H],
        [ddf4.A, ddf5.B],
        [ddf1, ddf4.A],
        [ddf3.F, ddf2],
        [ddf5, ddf1.A, ddf2],
    ]

    for case in cases:
        pdcase = [c.compute() for c in case]

        assert_eq(
            dd.concat(case, interleave_partitions=True),
            pd.concat(pdcase, sort=False),
        )

        assert_eq(
            dd.concat(case, join="inner", interleave_partitions=True),
            pd.concat(pdcase, join="inner"),
        )

        assert_eq(dd.concat(case, axis=1), pd.concat(pdcase, axis=1))

        assert_eq(
            dd.concat(case, axis=1, join="inner"),
            pd.concat(pdcase, axis=1, join="inner"),
        )

    # Dask + pandas
    cases = [
        [ddf1, pdf2],
        [ddf1, pdf3],
        [pdf1, ddf4],
        [pdf1.A, ddf4.A],
        [ddf2.F, pdf3.F],
        [ddf1, pdf4.A],
        [ddf3.F, pdf2],
        [ddf2, pdf1, ddf3.F],
    ]

    for case in cases:
        if DASK_EXPR_ENABLED:
            from dask_expr._collection import FrameBase

            pdcase = [c.compute() if isinstance(c, FrameBase) else c for c in case]

        else:
            pdcase = [c.compute() if isinstance(c, _Frame) else c for c in case]

        assert_eq(dd.concat(case, interleave_partitions=True), pd.concat(pdcase))

        assert_eq(
            dd.concat(case, join="inner", interleave_partitions=True),
            pd.concat(pdcase, join="inner"),
        )

        assert_eq(dd.concat(case, axis=1), pd.concat(pdcase, axis=1))

        assert_eq(
            dd.concat(case, axis=1, join="inner"),
            pd.concat(pdcase, axis=1, join="inner"),
        )


@pytest.mark.parametrize(
    "known, cat_index, divisions",
    [
        (True, True, False),
        pytest.param(
            True,
            False,
            True,
            marks=pytest.mark.xfail(
                PANDAS_GE_220 or PY_VERSION >= Version("3.12.0"),
                reason="fails on pandas dev: https://github.com/dask/dask/issues/10558",
                raises=AssertionError,
                strict=False,
            ),
        ),
        (True, False, False),
        (False, True, False),
        pytest.param(
            False,
            False,
            True,
            marks=pytest.mark.xfail(
                PANDAS_GE_220 or PY_VERSION >= Version("3.12.0"),
                reason="fails on pandas dev: https://github.com/dask/dask/issues/10558",
                raises=AssertionError,
                strict=False,
            ),
        ),
        (False, False, False),
    ],
)
def test_concat_categorical(known, cat_index, divisions):
    frames = [
        pd.DataFrame(
            {
                "w": list("xxxxx"),
                "x": np.arange(5),
                "y": list("abcbc"),
                "z": np.arange(5, dtype="f8"),
            }
        ),
        pd.DataFrame(
            {
                "w": list("yyyyy"),
                "x": np.arange(5, 10),
                "y": list("abbba"),
                "z": np.arange(5, 10, dtype="f8"),
            }
        ),
        pd.DataFrame(
            {
                "w": list("zzzzz"),
                "x": np.arange(10, 15),
                "y": list("bcbcc"),
                "z": np.arange(10, 15, dtype="f8"),
            }
        ),
    ]
    for df in frames:
        df.w = df.w.astype("category")
        df.y = df.y.astype("category")

    if cat_index:
        frames = [df.set_index(df.y) for df in frames]

    dframes = [dd.from_pandas(p, npartitions=2, sort=divisions) for p in frames]

    if not known:
        if DASK_EXPR_ENABLED:
            dframes[0]["y"] = dframes[0]["y"].cat.as_unknown()
            if cat_index:
                dframes[0].index = dframes[0].index.cat.as_unknown()
        else:
            dframes[0]._meta = clear_known_categories(
                dframes[0]._meta, ["y"], index=True
            )

    def check_and_return(ddfs, dfs, join):
        sol = concat(dfs, join=join)
        res = dd.concat(ddfs, join=join, interleave_partitions=divisions)
        assert_eq(res, sol)
        if known:
            parts = compute_as_if_collection(
                dd.DataFrame, res.dask, res.__dask_keys__()
            )
            for p in [i.iloc[:0] for i in parts]:
                check_meta(res._meta, p)  # will error if schemas don't align
        assert not cat_index or has_known_categories(res.index) == known
        return res

    for join in ["inner", "outer"]:
        # Frame
        res = check_and_return(dframes, frames, join)
        assert has_known_categories(res.w)
        assert has_known_categories(res.y) == known

        # Series
        res = check_and_return([i.y for i in dframes], [i.y for i in frames], join)
        assert has_known_categories(res) == known

        # Non-cat series with cat index
        if cat_index:
            res = check_and_return([i.x for i in dframes], [i.x for i in frames], join)

        # Partition missing columns
        res = check_and_return(
            [dframes[0][["x", "y"]]] + dframes[1:],
            [frames[0][["x", "y"]]] + frames[1:],
            join,
        )
        assert not hasattr(res, "w") or has_known_categories(res.w)
        assert has_known_categories(res.y) == known


def test_concat_categorical_mixed_simple():
    a = pd.Series(["a", "b", "c"], dtype="category")
    b = pd.Series(["a", "b"], dtype="category")
    da = dd.from_pandas(a, 2).cat.as_unknown().to_frame("A")
    db = dd.from_pandas(b, 2).to_frame("A")

    expected = concat([a.to_frame("A"), b.to_frame("A")])
    result = dd.concat([da, db])
    assert_eq(result, expected)


def test_concat_datetimeindex():
    # https://github.com/dask/dask/issues/2932
    b2 = pd.DataFrame(
        {"x": ["a"]},
        index=pd.DatetimeIndex(["2015-03-24 00:00:16"], dtype="datetime64[ns]"),
    )
    b3 = pd.DataFrame(
        {"x": ["c"]},
        index=pd.DatetimeIndex(["2015-03-29 00:00:44"], dtype="datetime64[ns]"),
    )

    b2["x"] = b2.x.astype("category").cat.set_categories(["a", "c"])
    b3["x"] = b3.x.astype("category").cat.set_categories(["a", "c"])

    db2 = dd.from_pandas(b2, 1)
    db3 = dd.from_pandas(b3, 1)

    result = concat([b2.iloc[:0], b3.iloc[:0]])
    assert result.index.dtype == "M8[ns]"

    result = dd.concat([db2, db3])
    expected = pd.concat([b2, b3])
    assert_eq(result, expected)


def check_append_with_warning(dask_obj, dask_append, pandas_obj, pandas_append):
    if PANDAS_GE_140:
        with pytest.warns(FutureWarning, match="append method is deprecated"):
            expected = pandas_obj.append(pandas_append)
            result = dask_obj.append(dask_append)
            assert_eq(result, expected)
    else:
        expected = pandas_obj.append(pandas_append)
        result = dask_obj.append(dask_append)
        assert_eq(result, expected)

    return result


@pytest.mark.skipif(PANDAS_GE_200, reason="pandas removed append")
def test_append():
    df = pd.DataFrame({"a": [1, 2, 3, 4, 5, 6], "b": [1, 2, 3, 4, 5, 6]})
    df2 = pd.DataFrame(
        {"a": [1, 2, 3, 4, 5, 6], "b": [1, 2, 3, 4, 5, 6]}, index=[6, 7, 8, 9, 10, 11]
    )
    df3 = pd.DataFrame(
        {"b": [1, 2, 3, 4, 5, 6], "c": [1, 2, 3, 4, 5, 6]}, index=[6, 7, 8, 9, 10, 11]
    )

    ddf = dd.from_pandas(df, 2)
    ddf2 = dd.from_pandas(df2, 2)
    ddf3 = dd.from_pandas(df3, 2)

    s = pd.Series([7, 8], name=6, index=["a", "b"])

    check_append_with_warning(ddf, s, df, s)
    check_append_with_warning(ddf, ddf2, df, df2)
    check_append_with_warning(ddf.a, ddf2.a, df.a, df2.a)

    # different columns
    check_append_with_warning(ddf, ddf3, df, df3)
    check_append_with_warning(ddf.a, ddf3.b, df.a, df3.b)

    # dask + pandas
    check_append_with_warning(ddf, df2, df, df2)
    check_append_with_warning(ddf.a, df2.a, df.a, df2.a)

    check_append_with_warning(ddf, df3, df, df3)
    check_append_with_warning(ddf.a, df3.b, df.a, df3.b)


@pytest.mark.skipif(PANDAS_GE_200, reason="pandas removed append")
def test_append2():
    dsk = {
        ("x", 0): pd.DataFrame({"a": [1, 2, 3], "b": [4, 5, 6]}),
        ("x", 1): pd.DataFrame({"a": [4, 5, 6], "b": [3, 2, 1]}),
        ("x", 2): pd.DataFrame({"a": [7, 8, 9], "b": [0, 0, 0]}),
    }
    meta = make_meta({"a": "i8", "b": "i8"}, parent_meta=pd.DataFrame())
    ddf1 = dd.DataFrame(dsk, "x", meta, [None, None])
    df1 = ddf1.compute()

    dsk = {
        ("y", 0): pd.DataFrame({"a": [10, 20, 30], "b": [40, 50, 60]}),
        ("y", 1): pd.DataFrame({"a": [40, 50, 60], "b": [30, 20, 10]}),
        ("y", 2): pd.DataFrame({"a": [70, 80, 90], "b": [0, 0, 0]}),
    }
    ddf2 = dd.DataFrame(dsk, "y", meta, [None, None])
    df2 = ddf2.compute()

    dsk = {
        ("y", 0): pd.DataFrame({"b": [10, 20, 30], "c": [40, 50, 60]}),
        ("y", 1): pd.DataFrame({"b": [40, 50, 60], "c": [30, 20, 10]}),
    }
    meta = make_meta({"b": "i8", "c": "i8"}, parent_meta=pd.DataFrame())
    ddf3 = dd.DataFrame(dsk, "y", meta, [None, None])
    df3 = ddf3.compute()

    check_append_with_warning(ddf1, ddf2, df1, df2)
    check_append_with_warning(ddf2, ddf1, df2, df1)

    # different columns
    check_append_with_warning(ddf1, ddf3, df1, df3)
    check_append_with_warning(ddf3, ddf1, df3, df1)

    # Dask + pandas
    check_append_with_warning(ddf1, df2, df1, df2)
    check_append_with_warning(ddf2, df1, df2, df1)

    # different columns
    check_append_with_warning(ddf1, df3, df1, df3)
    check_append_with_warning(ddf3, df1, df3, df1)


@pytest.mark.skipif(PANDAS_GE_200, reason="pandas removed append")
def test_append_categorical():
    frames = [
        pd.DataFrame(
            {
                "x": np.arange(5, 10),
                "y": list("abbba"),
                "z": np.arange(5, 10, dtype="f8"),
            }
        ),
        pd.DataFrame(
            {
                "x": np.arange(10, 15),
                "y": list("bcbcc"),
                "z": np.arange(10, 15, dtype="f8"),
            }
        ),
    ]
    frames2 = []
    for df in frames:
        df.y = df.y.astype("category")
        df2 = df.copy()
        df2.y = df2.y.cat.set_categories(list("abc"))
        df.index = df.y
        frames2.append(df2.set_index(df2.y))

    df1, df2 = frames2

    for known in [True, False]:
        dframes = [dd.from_pandas(p, npartitions=2, sort=False) for p in frames]
        if not known:
            dframes[0]._meta = clear_known_categories(
                dframes[0]._meta, ["y"], index=True
            )
        ddf1, ddf2 = dframes

        res = check_append_with_warning(ddf1, ddf2, df1, df2)

        assert has_known_categories(res.index) == known
        assert has_known_categories(res.y) == known

        res = check_append_with_warning(ddf1.y, ddf2.y, df1.y, df2.y)
        assert has_known_categories(res.index) == known
        assert has_known_categories(res) == known

        res = check_append_with_warning(ddf1.index, ddf2.index, df1.index, df2.index)
        assert has_known_categories(res) == known


@pytest.mark.skipif(PANDAS_GE_200, reason="pandas removed append")
def test_append_lose_divisions():
    df = pd.DataFrame({"x": [1, 2, 3, 4]}, index=[1, 2, 3, 4])
    ddf = dd.from_pandas(df, npartitions=2)

    res = check_append_with_warning(ddf, ddf, df, df)
    assert res.known_divisions is False


def test_singleton_divisions():
    df = pd.DataFrame({"x": [1, 1, 1]}, index=[1, 2, 3])
    ddf = dd.from_pandas(df, npartitions=2)
    ddf2 = ddf.set_index("x")

    joined = ddf2.join(ddf2, rsuffix="r")
    assert joined.divisions == (1, 1)
    joined.compute()


def test_repartition_repeated_divisions():
    df = pd.DataFrame({"x": [0, 0, 0, 0]})
    ddf = dd.from_pandas(df, npartitions=2).set_index("x")

    ddf2 = ddf.repartition(divisions=(0, 0), force=True)
    assert_eq(ddf2, df.set_index("x"))


def test_multi_duplicate_divisions():
    df1 = pd.DataFrame({"x": [0, 0, 0, 0]})
    df2 = pd.DataFrame({"x": [0]})

    ddf1 = dd.from_pandas(df1, npartitions=2).set_index("x")
    ddf2 = dd.from_pandas(df2, npartitions=1).set_index("x")
    assert ddf1.npartitions <= 2
    assert len(ddf1) == len(df1)

    r1 = ddf1.merge(ddf2, how="left", left_index=True, right_index=True)

    sf1 = df1.set_index("x")
    sf2 = df2.set_index("x")
    r2 = sf1.merge(sf2, how="left", left_index=True, right_index=True)

    assert_eq(r1, r2)


def test_merge_outer_empty():
    # Issue #5470 bug reproducer
    k_clusters = 3
    df = pd.DataFrame(
        {"user": ["A", "B", "C", "D", "E", "F"], "cluster": [1, 1, 2, 2, 3, 3]}
    )
    df = dd.from_pandas(df, npartitions=10)
    empty_df = dd.from_pandas(pd.DataFrame(), npartitions=10)

    for x in range(0, k_clusters + 1):
        assert_eq(
            dd.merge(empty_df, df[df.cluster == x], how="outer"),
            df[df.cluster == x],
            check_index=False,
            check_divisions=False,
        )


def test_dtype_equality_warning():
    # https://github.com/dask/dask/issues/5437
    df1 = pd.DataFrame({"a": np.array([1, 2], dtype=np.dtype(np.int64))})
    df2 = pd.DataFrame({"a": np.array([1, 2], dtype=np.dtype(np.longlong))})

    with warnings.catch_warnings(record=True) as record:
        dd.multi.warn_dtype_mismatch(df1, df2, "a", "a")
    assert not record


@pytest.mark.parametrize(
    "engine", ["pandas", pytest.param("cudf", marks=pytest.mark.gpu)]
)
def test_groupby_concat_cudf(engine):
    # NOTE: Issue #5643 Reproducer

    size = 6
    npartitions = 3
    d1 = pd.DataFrame(
        {
            "a": np.random.permutation(np.arange(size)),
            "b": np.random.randint(100, size=size),
        }
    )
    d2 = pd.DataFrame(
        {
            "c": np.random.permutation(np.arange(size)),
            "d": np.random.randint(100, size=size),
        }
    )

    if engine == "cudf":
        # NOTE: engine == "cudf" requires cudf/dask_cudf,
        # will be skipped by non-GPU CI.

        cudf = pytest.importorskip("cudf")
        dask_cudf = pytest.importorskip("dask_cudf")

        d1 = cudf.from_pandas(d1)
        d2 = cudf.from_pandas(d2)
        dd1 = dask_cudf.from_cudf(d1, npartitions)
        dd2 = dask_cudf.from_cudf(d2, npartitions)
    else:
        dd1 = dd.from_pandas(d1, npartitions)
        dd2 = dd.from_pandas(d2, npartitions)

    grouped_d1 = d1.groupby(["a"]).sum()
    grouped_d2 = d2.groupby(["c"]).sum()
    res = concat([grouped_d1, grouped_d2], axis=1)

    grouped_dd1 = dd1.groupby(["a"]).sum()
    grouped_dd2 = dd2.groupby(["c"]).sum()
    with warnings.catch_warnings():
        warnings.simplefilter("ignore", UserWarning)
        res_dd = dd.concat([grouped_dd1, grouped_dd2], axis=1)

    assert_eq(res_dd.compute().sort_index(), res.sort_index())


@pytest.mark.parametrize("ordered", [True, False])
def test_concat_ignore_order(ordered):
    pdf1 = pd.DataFrame(
        {
            "x": pd.Categorical(
                ["a", "b", "c", "a"], categories=["a", "b", "c"], ordered=ordered
            )
        }
    )
    ddf1 = dd.from_pandas(pdf1, 2)
    pdf2 = pd.DataFrame(
        {
            "x": pd.Categorical(
                ["c", "b", "a"], categories=["c", "b", "a"], ordered=ordered
            )
        }
    )
    ddf2 = dd.from_pandas(pdf2, 2)
    expected = pd.concat([pdf1, pdf2])
    expected["x"] = expected["x"].astype("category")
    result = dd.concat([ddf1, ddf2], ignore_order=True)
    assert_eq(result, expected)


@pytest.mark.parametrize(
    "dtype",
    [
        "Int64",
        "Float64",
        pytest.param(
            "int64[pyarrow]",
            marks=pytest.mark.skipif(
                pa is None or not PANDAS_GE_150,
                reason="Support for ArrowDtypes requires pyarrow and pandas>=1.5.0",
            ),
        ),
        pytest.param(
            "float64[pyarrow]",
            marks=pytest.mark.skipif(
                pa is None or not PANDAS_GE_150,
                reason="Support for ArrowDtypes requires pyarrow and pandas>=1.5.0",
            ),
        ),
    ],
)
def test_nullable_types_merge(dtype):
    df1 = pd.DataFrame({"a": [1, 2, 3], "b": [1, 1, 3], "c": list("aab")})
    df2 = pd.DataFrame({"a": [1, 2, 3], "e": [1, 1, 3], "f": list("aab")})
    df1["a"] = df1["a"].astype(dtype)
    df2["a"] = df2["a"].astype(dtype)

    ddf1 = dd.from_pandas(df1, npartitions=2)
    ddf2 = dd.from_pandas(df2, npartitions=2)

    expect = df1.merge(df2, on="a")
    actual = ddf1.merge(ddf2, on="a")
    assert_eq(expect, actual, check_index=False)

    expect = pd.merge(df1, df2, on="a")
    actual = dd.merge(ddf1, ddf2, on="a")
    assert_eq(expect, actual, check_index=False)


def test_categorical_join():
    # https://github.com/dask/dask/issues/6134
    df = pd.DataFrame(
        {
            "join_col": ["a", "a", "b", "b"],
            "a": [0, 0, 10, 10],
        }
    )
    df2 = pd.DataFrame({"b": [1, 2, 1, 2]}, index=["a", "a", "b", "b"])

    ddf = dd.from_pandas(df, npartitions=2)
    ddf2 = dd.from_pandas(df2, npartitions=1)
    ddf["join_col"] = ddf["join_col"].astype("category")
    ddf2.index = ddf2.index.astype("category")

    expected = ddf.compute().join(ddf2.compute(), on="join_col", how="left")

    actual_dask = ddf.join(ddf2, on="join_col", how="left")
    assert actual_dask.join_col.dtype == "category"

    actual = actual_dask.compute()
    assert actual.join_col.dtype == "category"
    assert assert_eq(expected, actual)


def test_categorical_merge_with_columns_missing_from_left():
    df1 = pd.DataFrame({"A": [0, 1], "B": pd.Categorical(["a", "b"])})
    df2 = pd.DataFrame({"C": pd.Categorical(["a", "b"])})

    expected = pd.merge(df2, df1, left_index=True, right_on="A")

    ddf1 = dd.from_pandas(df1, npartitions=2)
    ddf2 = dd.from_pandas(df2, npartitions=2)

    actual = dd.merge(ddf2, ddf1, left_index=True, right_on="A").compute()
    assert actual.C.dtype == "category"
    assert actual.B.dtype == "category"
    assert actual.A.dtype == "int64"
    assert actual.index.dtype == "int64"
    assert assert_eq(expected, actual)


def test_categorical_merge_with_merge_column_cat_in_one_and_not_other_upcasts():
    df1 = pd.DataFrame({"A": pd.Categorical([0, 1]), "B": pd.Categorical(["a", "b"])})
    df2 = pd.DataFrame({"C": pd.Categorical(["a", "b"])})

    expected = pd.merge(df2, df1, left_index=True, right_on="A")

    ddf1 = dd.from_pandas(df1, npartitions=2)
    ddf2 = dd.from_pandas(df2, npartitions=2)

    actual = dd.merge(ddf2, ddf1, left_index=True, right_on="A").compute()
    assert actual.C.dtype == "category"
    assert actual.B.dtype == "category"
    assert actual.A.dtype == "int64"
    assert actual.index.dtype == "int64"
    assert assert_eq(expected, actual)


def test_categorical_merge_retains_category_dtype():
    # https://github.com/dask/dask/issues/6142
    a = pd.DataFrame({"A": [0, 1, 2, 3], "B": [4, 5, 6, 7]})
    b = pd.DataFrame({"A": [0, 1, 2, 4], "C": [4, 5, 7, 7]})

    df1 = dd.from_pandas(a, 2)
    df1["A"] = df1.A.astype("category")

    df2 = dd.from_pandas(b, 2)
    df2["A"] = df2.A.astype("category")

    actual_dask = df1.merge(df2, on="A")
    assert actual_dask.A.dtype == "category"

    actual = actual_dask.compute()
    assert actual.A.dtype == "category"


def test_categorical_merge_does_not_raise_setting_with_copy_warning():
    # https://github.com/dask/dask/issues/7087
    df1 = pd.DataFrame(data={"A": ["a", "b", "c"]}, index=["s", "v", "w"])
    df2 = pd.DataFrame(data={"B": ["t", "d", "i"]}, index=["v", "w", "r"])

    ddf1 = dd.from_pandas(df1, npartitions=1)

    df2 = df2.astype({"B": "category"})
    q = ddf1.join(df2)
    assert_eq(df1.join(df2), q)


@pytest.mark.parametrize("how", ["inner", "left", "right"])
@pytest.mark.parametrize("npartitions", [28, 32])
@pytest.mark.parametrize("base", ["lg", "sm"])
def test_merge_tasks_large_to_small(how, npartitions, base):
    size_lg = 3000
    size_sm = 300
    npartitions_lg = 30
    npartitions_sm = 3
    broadcast_bias = 1.0  # Prioritize broadcast

    lg = pd.DataFrame(
        {
            "x": np.random.choice(np.arange(100), size_lg),
            "y": np.arange(size_lg),
        }
    )
    ddf_lg = dd.from_pandas(lg, npartitions=npartitions_lg)

    sm = pd.DataFrame(
        {
            "x": np.random.choice(np.arange(100), size_sm),
            "y": np.arange(size_sm),
        }
    )
    ddf_sm = dd.from_pandas(sm, npartitions=npartitions_sm)

    if base == "lg":
        left = lg
        ddf_left = ddf_lg
        right = sm
        ddf_right = ddf_sm
    else:
        left = sm
        ddf_left = ddf_sm
        right = lg
        ddf_right = ddf_lg

    dd_result = dd.merge(
        ddf_left,
        ddf_right,
        on="y",
        how=how,
        npartitions=npartitions,
        broadcast=broadcast_bias,
        shuffle_method="tasks",
    )
    pd_result = pd.merge(left, right, on="y", how=how)

    # Make sure `on` dtypes match
    dd_result["y"] = dd_result["y"].astype(np.int32)
    pd_result["y"] = pd_result["y"].astype(np.int32)

    if npartitions:
        assert dd_result.npartitions == npartitions

    assert_eq(
        dd_result.compute().sort_values("y"),
        pd_result.sort_values("y"),
        check_index=False,
    )


@pytest.mark.skipif(DASK_EXPR_ENABLED, reason="not available in dask-expr")
@pytest.mark.parametrize("shuffle", [None, "tasks"])
def test_broadcast_true(shuffle):
    # Check that broadcast=True is satisfied
    # See: https://github.com/dask/dask/issues/9851
    left = dd.from_dict({"a": [1, 2] * 80, "b_left": range(160)}, npartitions=16)
    right = dd.from_dict({"a": [2, 1] * 10, "b_right": range(20)}, npartitions=2)

    result = dd.merge(left, right, broadcast=True, shuffle_method=shuffle)
    assert hlg_layer(result.dask, "bcast-join")


@pytest.mark.parametrize("how", ["right", "inner"])
def test_pairwise_rejects_unsupported_join_types(how):
    base_df = dd.from_pandas(
        pd.DataFrame({"a": [1, 2, 3], "b": [4, 5, 6]}, index=[0, 1, 3]), 3
    )
    dfs = [
        dd.from_pandas(
            pd.DataFrame({"a": [4, 5, 6], "b": [3, 2, 1]}, index=[5, 6, 8]), 3
        ),
        dd.from_pandas(
            pd.DataFrame({"a": [7, 8, 9], "b": [0, 0, 0]}, index=[9, 9, 9]), 3
        ),
    ]

    with pytest.raises(ValueError) as e:
        base_df.join(dfs, how=how)
    e.match("merge_multi only supports left or outer joins")


@pytest.mark.parametrize("how", ["left", "outer"])
@pytest.mark.parametrize("npartitions_base", [1, 2, 3])
@pytest.mark.parametrize("npartitions_other", [1, 2, 3])
def test_pairwise_merge_results_in_identical_output_df(
    how, npartitions_base, npartitions_other
):
    dfs_to_merge = []
    for i in range(10):
        df = pd.DataFrame(
            {
                f"{i}A": [5, 6, 7, 8],
                f"{i}B": [4, 3, 2, 1],
            },
            index=[0, 1, 2, 3],
        )
        ddf = dd.from_pandas(df, npartitions_other)
        dfs_to_merge.append(ddf)

    ddf_loop = dd.from_pandas(pd.DataFrame(index=[0, 1, 3]), npartitions_base)
    for ddf in dfs_to_merge:
        ddf_loop = ddf_loop.join(ddf, how=how)

    ddf_pairwise = dd.from_pandas(pd.DataFrame(index=[0, 1, 3]), npartitions_base)

    ddf_pairwise = ddf_pairwise.join(dfs_to_merge, how=how)

    assert_eq(ddf_pairwise, ddf_loop)<|MERGE_RESOLUTION|>--- conflicted
+++ resolved
@@ -1149,14 +1149,10 @@
         pytest.param(
             "pandas",
             "leftanti",
-<<<<<<< HEAD
-            marks=pytest.mark.xfail(reason="leftanti is not supported yet on CPU"),
-=======
             marks=pytest.mark.xfail(
                 not DASK_EXPR_ENABLED,
                 reason="leftanti is not supported yet on CPU without query planning",
             ),
->>>>>>> 7e975017
         ),
         pytest.param(
             "cudf",
@@ -1209,16 +1205,11 @@
         dd_emp = dd.from_pandas(emp, npartitions=parts[0])
         dd_skills = dd.from_pandas(skills, npartitions=parts[1])
 
-<<<<<<< HEAD
-    if engine == "pandas" and how == "leftsemi":
-        expect = emp[emp.emp_id.isin(skills.emp_id)].sort_values(["emp_id"])
-=======
     if engine == "pandas":
         if how == "leftsemi":
             expect = emp[emp.emp_id.isin(skills.emp_id)].sort_values(["emp_id"])
         if how == "leftanti":
             expect = emp[~emp.emp_id.isin(skills.emp_id)].sort_values(["emp_id"])
->>>>>>> 7e975017
     else:
         expect = emp.merge(skills, on="emp_id", how=how).sort_values(["emp_id"])
     result = dd_emp.merge(dd_skills, on="emp_id", how=how).sort_values(["emp_id"])
