import contextlib
import warnings
from datetime import datetime

import numpy as np
import pandas as pd
import pytest
from pandas.api.types import is_scalar

import dask.dataframe as dd
from dask.array.numpy_compat import _numpy_125
from dask.dataframe._compat import (
    PANDAS_GT_140,
    PANDAS_GT_150,
    PANDAS_GT_200,
    PANDAS_VERSION,
    check_numeric_only_deprecation,
)
from dask.dataframe.utils import (
    assert_dask_graph,
    assert_eq,
    make_meta,
    pyarrow_strings_enabled,
)

try:
    import scipy
except ImportError:
    scipy = None

try:
    import pyarrow as pa
except ImportError:
    pa = None


@pytest.mark.slow
def test_arithmetics():
    dsk = {
        ("x", 0): pd.DataFrame({"a": [1, 2, 3], "b": [4, 5, 6]}, index=[0, 1, 3]),
        ("x", 1): pd.DataFrame({"a": [4, 5, 6], "b": [3, 2, 1]}, index=[5, 6, 8]),
        ("x", 2): pd.DataFrame({"a": [7, 8, 9], "b": [0, 0, 0]}, index=[9, 9, 9]),
    }
    meta = make_meta(
        {"a": "i8", "b": "i8"}, index=pd.Index([], "i8"), parent_meta=pd.DataFrame()
    )
    ddf1 = dd.DataFrame(dsk, "x", meta, [0, 4, 9, 9])
    pdf1 = ddf1.compute()

    pdf2 = pd.DataFrame({"a": [1, 2, 3, 4, 5, 6, 7, 8], "b": [5, 6, 7, 8, 1, 2, 3, 4]})
    pdf3 = pd.DataFrame({"a": [5, 6, 7, 8, 4, 3, 2, 1], "b": [2, 4, 5, 3, 4, 2, 1, 0]})
    ddf2 = dd.from_pandas(pdf2, 3)
    ddf3 = dd.from_pandas(pdf3, 2)

    dsk4 = {
        ("y", 0): pd.DataFrame({"a": [3, 2, 1], "b": [7, 8, 9]}, index=[0, 1, 3]),
        ("y", 1): pd.DataFrame({"a": [5, 2, 8], "b": [4, 2, 3]}, index=[5, 6, 8]),
        ("y", 2): pd.DataFrame({"a": [1, 4, 10], "b": [1, 0, 5]}, index=[9, 9, 9]),
    }
    ddf4 = dd.DataFrame(dsk4, "y", meta, [0, 4, 9, 9])
    pdf4 = ddf4.compute()

    # Arithmetics
    cases = [
        (ddf1, ddf1, pdf1, pdf1),
        (ddf1, ddf1.repartition([0, 1, 3, 6, 9]), pdf1, pdf1),
        (ddf2, ddf3, pdf2, pdf3),
        (ddf2.repartition([0, 3, 6, 7]), ddf3.repartition([0, 7]), pdf2, pdf3),
        (ddf2.repartition([0, 7]), ddf3.repartition([0, 2, 4, 5, 7]), pdf2, pdf3),
        (ddf1, ddf4, pdf1, pdf4),
        (ddf1, ddf4.repartition([0, 9]), pdf1, pdf4),
        (ddf1.repartition([0, 3, 9]), ddf4.repartition([0, 5, 9]), pdf1, pdf4),
        # dask + pandas
        (ddf1, pdf4, pdf1, pdf4),
        (ddf2, pdf3, pdf2, pdf3),
    ]

    for l, r, el, er in cases:
        check_series_arithmetics(l.a, r.b, el.a, er.b)
        check_frame_arithmetics(l, r, el, er)

    # different index, pandas raises ValueError in comparison ops

    pdf5 = pd.DataFrame(
        {"a": [3, 2, 1, 5, 2, 8, 1, 4, 10], "b": [7, 8, 9, 4, 2, 3, 1, 0, 5]},
        index=[0, 1, 3, 5, 6, 8, 9, 9, 9],
    )
    ddf5 = dd.from_pandas(pdf5, 2)

    pdf6 = pd.DataFrame(
        {"a": [3, 2, 1, 5, 2, 8, 1, 4, 10], "b": [7, 8, 9, 5, 7, 8, 4, 2, 5]},
        index=[0, 1, 2, 3, 4, 5, 6, 7, 9],
    )
    ddf6 = dd.from_pandas(pdf6, 4)

    pdf7 = pd.DataFrame(
        {"a": [1, 2, 3, 4, 5, 6, 7, 8], "b": [5, 6, 7, 8, 1, 2, 3, 4]},
        index=list("aaabcdeh"),
    )
    pdf8 = pd.DataFrame(
        {"a": [5, 6, 7, 8, 4, 3, 2, 1], "b": [2, 4, 5, 3, 4, 2, 1, 0]},
        index=list("abcdefgh"),
    )
    ddf7 = dd.from_pandas(pdf7, 3)
    ddf8 = dd.from_pandas(pdf8, 4)

    pdf9 = pd.DataFrame(
        {
            "a": [1, 2, 3, 4, 5, 6, 7, 8],
            "b": [5, 6, 7, 8, 1, 2, 3, 4],
            "c": [5, 6, 7, 8, 1, 2, 3, 4],
        },
        index=list("aaabcdeh"),
    )
    pdf10 = pd.DataFrame(
        {
            "b": [5, 6, 7, 8, 4, 3, 2, 1],
            "c": [2, 4, 5, 3, 4, 2, 1, 0],
            "d": [2, 4, 5, 3, 4, 2, 1, 0],
        },
        index=list("abcdefgh"),
    )
    ddf9 = dd.from_pandas(pdf9, 3)
    ddf10 = dd.from_pandas(pdf10, 4)

    # Arithmetics with different index
    cases = [
        (ddf5, ddf6, pdf5, pdf6),
        (ddf5.repartition([0, 9]), ddf6, pdf5, pdf6),
        (ddf5.repartition([0, 5, 9]), ddf6.repartition([0, 7, 9]), pdf5, pdf6),
        (ddf7, ddf8, pdf7, pdf8),
        (ddf7.repartition(["a", "c", "h"]), ddf8.repartition(["a", "h"]), pdf7, pdf8),
        (
            ddf7.repartition(["a", "b", "e", "h"]),
            ddf8.repartition(["a", "e", "h"]),
            pdf7,
            pdf8,
        ),
        (ddf9, ddf10, pdf9, pdf10),
        (ddf9.repartition(["a", "c", "h"]), ddf10.repartition(["a", "h"]), pdf9, pdf10),
        # dask + pandas
        (ddf5, pdf6, pdf5, pdf6),
        (ddf7, pdf8, pdf7, pdf8),
        (ddf9, pdf10, pdf9, pdf10),
    ]

    for l, r, el, er in cases:
        check_series_arithmetics(l.a, r.b, el.a, er.b, allow_comparison_ops=False)
        check_frame_arithmetics(l, r, el, er, allow_comparison_ops=False)


def test_deterministic_arithmetic_names():
    df = pd.DataFrame({"x": [1, 2, 3, 4], "y": [5, 6, 7, 8]})
    a = dd.from_pandas(df, npartitions=2)

    assert sorted((a.x + a.y**2).dask) == sorted((a.x + a.y**2).dask)
    assert sorted((a.x + a.y**2).dask) != sorted((a.x + a.y**3).dask)
    assert sorted((a.x + a.y**2).dask) != sorted((a.x - a.y**2).dask)


@pytest.mark.slow
def test_arithmetics_different_index():
    # index are different, but overwraps
    pdf1 = pd.DataFrame(
        {"a": [1, 2, 3, 4, 5], "b": [3, 5, 2, 5, 7]}, index=[1, 2, 3, 4, 5]
    )
    ddf1 = dd.from_pandas(pdf1, 2)
    pdf2 = pd.DataFrame(
        {"a": [3, 2, 6, 7, 8], "b": [9, 4, 2, 6, 2]}, index=[3, 4, 5, 6, 7]
    )
    ddf2 = dd.from_pandas(pdf2, 2)

    # index are not overwrapped
    pdf3 = pd.DataFrame(
        {"a": [1, 2, 3, 4, 5], "b": [3, 5, 2, 5, 7]}, index=[1, 2, 3, 4, 5]
    )
    ddf3 = dd.from_pandas(pdf3, 2)
    pdf4 = pd.DataFrame(
        {"a": [3, 2, 6, 7, 8], "b": [9, 4, 2, 6, 2]}, index=[10, 11, 12, 13, 14]
    )
    ddf4 = dd.from_pandas(pdf4, 2)

    # index is included in another
    pdf5 = pd.DataFrame(
        {"a": [1, 2, 3, 4, 5], "b": [3, 5, 2, 5, 7]}, index=[1, 3, 5, 7, 9]
    )
    ddf5 = dd.from_pandas(pdf5, 2)
    pdf6 = pd.DataFrame(
        {"a": [3, 2, 6, 7, 8], "b": [9, 4, 2, 6, 2]}, index=[2, 3, 4, 5, 6]
    )
    ddf6 = dd.from_pandas(pdf6, 2)

    cases = [
        (ddf1, ddf2, pdf1, pdf2),
        (ddf2, ddf1, pdf2, pdf1),
        (ddf1.repartition([1, 3, 5]), ddf2.repartition([3, 4, 7]), pdf1, pdf2),
        (ddf2.repartition([3, 4, 5, 7]), ddf1.repartition([1, 2, 4, 5]), pdf2, pdf1),
        (ddf3, ddf4, pdf3, pdf4),
        (ddf4, ddf3, pdf4, pdf3),
        (
            ddf3.repartition([1, 2, 3, 4, 5]),
            ddf4.repartition([10, 11, 12, 13, 14]),
            pdf3,
            pdf4,
        ),
        (ddf4.repartition([10, 14]), ddf3.repartition([1, 3, 4, 5]), pdf4, pdf3),
        (ddf5, ddf6, pdf5, pdf6),
        (ddf6, ddf5, pdf6, pdf5),
        (ddf5.repartition([1, 7, 8, 9]), ddf6.repartition([2, 3, 4, 6]), pdf5, pdf6),
        (ddf6.repartition([2, 6]), ddf5.repartition([1, 3, 7, 9]), pdf6, pdf5),
        # dask + pandas
        (ddf1, pdf2, pdf1, pdf2),
        (ddf2, pdf1, pdf2, pdf1),
        (ddf3, pdf4, pdf3, pdf4),
        (ddf4, pdf3, pdf4, pdf3),
        (ddf5, pdf6, pdf5, pdf6),
        (ddf6, pdf5, pdf6, pdf5),
    ]

    for l, r, el, er in cases:
        check_series_arithmetics(l.a, r.b, el.a, er.b, allow_comparison_ops=False)
        check_frame_arithmetics(l, r, el, er, allow_comparison_ops=False)

    pdf7 = pd.DataFrame(
        {"a": [1, 2, 3, 4, 5, 6, 7, 8], "b": [5, 6, 7, 8, 1, 2, 3, 4]},
        index=[0, 2, 4, 8, 9, 10, 11, 13],
    )
    pdf8 = pd.DataFrame(
        {"a": [5, 6, 7, 8, 4, 3, 2, 1], "b": [2, 4, 5, 3, 4, 2, 1, 0]},
        index=[1, 3, 4, 8, 9, 11, 12, 13],
    )
    ddf7 = dd.from_pandas(pdf7, 3)
    ddf8 = dd.from_pandas(pdf8, 2)

    pdf9 = pd.DataFrame(
        {"a": [1, 2, 3, 4, 5, 6, 7, 8], "b": [5, 6, 7, 8, 1, 2, 3, 4]},
        index=[0, 2, 4, 8, 9, 10, 11, 13],
    )
    pdf10 = pd.DataFrame(
        {"a": [5, 6, 7, 8, 4, 3, 2, 1], "b": [2, 4, 5, 3, 4, 2, 1, 0]},
        index=[0, 3, 4, 8, 9, 11, 12, 13],
    )
    ddf9 = dd.from_pandas(pdf9, 3)
    ddf10 = dd.from_pandas(pdf10, 2)

    cases = [
        (ddf7, ddf8, pdf7, pdf8),
        (ddf8, ddf7, pdf8, pdf7),
        # (ddf7.repartition([0, 13]),
        #  ddf8.repartition([0, 4, 11, 14], force=True),
        #  pdf7, pdf8),
        (
            ddf8.repartition([-5, 10, 15], force=True),
            ddf7.repartition([-1, 4, 11, 14], force=True),
            pdf8,
            pdf7,
        ),
        (
            ddf7.repartition([0, 8, 12, 13]),
            ddf8.repartition([0, 2, 8, 12, 13], force=True),
            pdf7,
            pdf8,
        ),
        (
            ddf8.repartition([-5, 0, 10, 20], force=True),
            ddf7.repartition([-1, 4, 11, 13], force=True),
            pdf8,
            pdf7,
        ),
        (ddf9, ddf10, pdf9, pdf10),
        (ddf10, ddf9, pdf10, pdf9),
        # dask + pandas
        (ddf7, pdf8, pdf7, pdf8),
        (ddf8, pdf7, pdf8, pdf7),
        (ddf9, pdf10, pdf9, pdf10),
        (ddf10, pdf9, pdf10, pdf9),
    ]

    for l, r, el, er in cases:
        check_series_arithmetics(l.a, r.b, el.a, er.b, allow_comparison_ops=False)
        check_frame_arithmetics(l, r, el, er, allow_comparison_ops=False)


def check_series_arithmetics(l, r, el, er, allow_comparison_ops=True):
    assert isinstance(l, dd.Series)
    assert isinstance(r, (dd.Series, pd.Series))
    assert isinstance(el, pd.Series)
    assert isinstance(er, pd.Series)

    # l, r may be repartitioned, test whether repartition keeps original data
    assert_eq(l, el)
    assert_eq(r, er)

    assert_eq(l + r, el + er)
    assert_eq(l * r, el * er)
    assert_eq(l - r, el - er)
    assert_eq(l / r, el / er)
    assert_eq(l // r, el // er)
    assert_eq(l**r, el**er)
    assert_eq(l % r, el % er)

    if allow_comparison_ops:
        # comparison is allowed if data have same index
        assert_eq(l & r, el & er)
        assert_eq(l | r, el | er)
        assert_eq(l ^ r, el ^ er)
        assert_eq(l > r, el > er)
        assert_eq(l < r, el < er)
        assert_eq(l >= r, el >= er)
        assert_eq(l <= r, el <= er)
        assert_eq(l == r, el == er)
        assert_eq(l != r, el != er)
        assert_eq(l.lt(r), el.lt(er))
        assert_eq(l.gt(r), el.gt(er))
        assert_eq(l.le(r), el.le(er))
        assert_eq(l.ge(r), el.ge(er))
        assert_eq(l.ne(r), el.ne(er))
        assert_eq(l.eq(r), el.eq(er))

    assert_eq(l + 2, el + 2)
    assert_eq(l * 2, el * 2)
    assert_eq(l - 2, el - 2)
    assert_eq(l / 2, el / 2)
    assert_eq(l & True, el & True)
    assert_eq(l | True, el | True)
    assert_eq(l ^ True, el ^ True)
    assert_eq(l // 2, el // 2)
    assert_eq(l**2, el**2)
    assert_eq(l % 2, el % 2)
    assert_eq(l > 2, el > 2)
    assert_eq(l < 2, el < 2)
    assert_eq(l >= 2, el >= 2)
    assert_eq(l <= 2, el <= 2)
    assert_eq(l == 2, el == 2)
    assert_eq(l != 2, el != 2)

    assert_eq(2 + r, 2 + er)
    assert_eq(2 * r, 2 * er)
    assert_eq(2 - r, 2 - er)
    assert_eq(2 / r, 2 / er)
    assert_eq(True & r, True & er)
    assert_eq(True | r, True | er)
    assert_eq(True ^ r, True ^ er)
    assert_eq(2 // r, 2 // er)
    assert_eq(2**r, 2**er)
    assert_eq(2 % r, 2 % er)
    assert_eq(2 > r, 2 > er)
    assert_eq(2 < r, 2 < er)
    assert_eq(2 >= r, 2 >= er)
    assert_eq(2 <= r, 2 <= er)
    assert_eq(2 == r, 2 == er)
    assert_eq(2 != r, 2 != er)

    assert_eq(l.lt(2), el.lt(2))
    assert_eq(l.gt(2), el.gt(2))
    assert_eq(l.le(2), el.le(2))
    assert_eq(l.ge(2), el.ge(2))
    assert_eq(l.ne(2), el.ne(2))
    assert_eq(l.eq(2), el.eq(2))

    assert_eq(-l, -el)
    assert_eq(abs(l), abs(el))

    if allow_comparison_ops:
        # comparison is allowed if data have same index
        assert_eq(~(l == r), ~(el == er))


def check_frame_arithmetics(l, r, el, er, allow_comparison_ops=True):
    assert isinstance(l, dd.DataFrame)
    assert isinstance(r, (dd.DataFrame, pd.DataFrame))
    assert isinstance(el, pd.DataFrame)
    assert isinstance(er, pd.DataFrame)
    # l, r may be repartitioned, test whether repartition keeps original data
    assert_eq(l, el)
    assert_eq(r, er)

    assert_eq(l + r, el + er)
    assert_eq(l * r, el * er)
    assert_eq(l - r, el - er)
    assert_eq(l / r, el / er)
    assert_eq(l // r, el // er)
    assert_eq(l**r, el**er)
    assert_eq(l % r, el % er)

    if allow_comparison_ops:
        # comparison is allowed if data have same index
        assert_eq(l & r, el & er)
        assert_eq(l | r, el | er)
        assert_eq(l ^ r, el ^ er)
        assert_eq(l > r, el > er)
        assert_eq(l < r, el < er)
        assert_eq(l >= r, el >= er)
        assert_eq(l <= r, el <= er)
        assert_eq(l == r, el == er)
        assert_eq(l != r, el != er)
        assert_eq(l.lt(r), el.lt(er))
        assert_eq(l.gt(r), el.gt(er))
        assert_eq(l.le(r), el.le(er))
        assert_eq(l.ge(r), el.ge(er))
        assert_eq(l.ne(r), el.ne(er))
        assert_eq(l.eq(r), el.eq(er))

    assert_eq(l + 2, el + 2)
    assert_eq(l * 2, el * 2)
    assert_eq(l - 2, el - 2)
    assert_eq(l / 2, el / 2)
    assert_eq(l & True, el & True)
    assert_eq(l | True, el | True)
    assert_eq(l ^ True, el ^ True)
    assert_eq(l // 2, el // 2)
    assert_eq(l**2, el**2)
    assert_eq(l % 2, el % 2)
    assert_eq(l > 2, el > 2)
    assert_eq(l < 2, el < 2)
    assert_eq(l >= 2, el >= 2)
    assert_eq(l <= 2, el <= 2)
    assert_eq(l == 2, el == 2)
    assert_eq(l != 2, el != 2)

    assert_eq(2 + l, 2 + el)
    assert_eq(2 * l, 2 * el)
    assert_eq(2 - l, 2 - el)
    assert_eq(2 / l, 2 / el)
    assert_eq(True & l, True & el)
    assert_eq(True | l, True | el)
    assert_eq(True ^ l, True ^ el)
    assert_eq(2 // l, 2 // el)
    assert_eq(2**l, 2**el)
    assert_eq(2 % l, 2 % el)
    assert_eq(2 > l, 2 > el)
    assert_eq(2 < l, 2 < el)
    assert_eq(2 >= l, 2 >= el)
    assert_eq(2 <= l, 2 <= el)
    assert_eq(2 == l, 2 == el)
    assert_eq(2 != l, 2 != el)

    assert_eq(l.lt(2), el.lt(2))
    assert_eq(l.gt(2), el.gt(2))
    assert_eq(l.le(2), el.le(2))
    assert_eq(l.ge(2), el.ge(2))
    assert_eq(l.ne(2), el.ne(2))
    assert_eq(l.eq(2), el.eq(2))

    assert_eq(-l, -el)
    assert_eq(abs(l), abs(el))

    if allow_comparison_ops:
        # comparison is allowed if data have same index
        assert_eq(~(l == r), ~(el == er))


def test_scalar_arithmetics():
    el = np.int64(10)
    er = np.int64(4)
    l = dd.core.Scalar({("l", 0): el}, "l", "i8")
    r = dd.core.Scalar({("r", 0): er}, "r", "i8")

    assert isinstance(l, dd.core.Scalar)
    assert isinstance(r, dd.core.Scalar)

    assert_eq(l, el)
    assert_eq(r, er)

    assert_eq(l + r, el + er)
    assert_eq(l * r, el * er)
    assert_eq(l - r, el - er)
    assert_eq(l / r, el / er)
    assert_eq(l // r, el // er)
    assert_eq(l**r, el**er)
    assert_eq(l % r, el % er)

    assert_eq(l & r, el & er)
    assert_eq(l | r, el | er)
    assert_eq(l ^ r, el ^ er)
    assert_eq(l > r, el > er)
    assert_eq(l < r, el < er)
    assert_eq(l >= r, el >= er)
    assert_eq(l <= r, el <= er)
    assert_eq(l == r, el == er)
    assert_eq(l != r, el != er)

    assert_eq(l + 2, el + 2)
    assert_eq(l * 2, el * 2)
    assert_eq(l - 2, el - 2)
    assert_eq(l / 2, el / 2)
    assert_eq(l & True, el & True)
    assert_eq(l | True, el | True)
    assert_eq(l ^ True, el ^ True)
    assert_eq(l // 2, el // 2)
    assert_eq(l**2, el**2)
    assert_eq(l % 2, el % 2)
    assert_eq(l > 2, el > 2)
    assert_eq(l < 2, el < 2)
    assert_eq(l >= 2, el >= 2)
    assert_eq(l <= 2, el <= 2)
    assert_eq(l == 2, el == 2)
    assert_eq(l != 2, el != 2)

    assert_eq(2 + r, 2 + er)
    assert_eq(2 * r, 2 * er)
    assert_eq(2 - r, 2 - er)
    assert_eq(2 / r, 2 / er)
    assert_eq(True & r, True & er)
    assert_eq(True | r, True | er)
    assert_eq(True ^ r, True ^ er)
    assert_eq(2 // r, 2 // er)
    assert_eq(2**r, 2**er)
    assert_eq(2 % r, 2 % er)
    assert_eq(2 > r, 2 > er)
    assert_eq(2 < r, 2 < er)
    assert_eq(2 >= r, 2 >= er)
    assert_eq(2 <= r, 2 <= er)
    assert_eq(2 == r, 2 == er)
    assert_eq(2 != r, 2 != er)

    assert_eq(-l, -el)
    assert_eq(abs(l), abs(el))

    assert_eq(~(l == r), ~(el == er))


def test_scalar_arithmetics_with_dask_instances():
    s = dd.core.Scalar({("s", 0): 10}, "s", "i8")
    e = 10

    pds = pd.Series([1, 2, 3, 4, 5, 6, 7])
    dds = dd.from_pandas(pds, 2)

    pdf = pd.DataFrame({"a": [1, 2, 3, 4, 5, 6, 7], "b": [7, 6, 5, 4, 3, 2, 1]})
    ddf = dd.from_pandas(pdf, 2)

    # pandas Series
    result = pds + s  # this result pd.Series (automatically computed)
    assert isinstance(result, pd.Series)
    assert_eq(result, pds + e)

    result = s + pds  # this result dd.Series
    assert isinstance(result, dd.Series)
    assert_eq(result, pds + e)

    # dask Series
    result = dds + s  # this result dd.Series
    assert isinstance(result, dd.Series)
    assert_eq(result, pds + e)

    result = s + dds  # this result dd.Series
    assert isinstance(result, dd.Series)
    assert_eq(result, pds + e)

    # pandas DataFrame
    result = pdf + s  # this result pd.DataFrame (automatically computed)
    assert isinstance(result, pd.DataFrame)
    assert_eq(result, pdf + e)

    result = s + pdf  # this result dd.DataFrame
    assert isinstance(result, dd.DataFrame)
    assert_eq(result, pdf + e)

    # dask DataFrame
    result = ddf + s  # this result dd.DataFrame
    assert isinstance(result, dd.DataFrame)
    assert_eq(result, pdf + e)

    result = s + ddf  # this result dd.DataFrame
    assert isinstance(result, dd.DataFrame)
    assert_eq(result, pdf + e)


@pytest.mark.xfail(
    PANDAS_VERSION == "1.0.2",
    reason="https://github.com/pandas-dev/pandas/issues/32685",
)
def test_frame_series_arithmetic_methods():
    pdf1 = pd.DataFrame(
        {
            "A": np.arange(10),
            "B": [np.nan, 1, 2, 3, 4] * 2,
            "C": [np.nan] * 10,
            "D": np.arange(10),
        },
        index=list("abcdefghij"),
        columns=list("ABCD"),
    )
    pdf2 = pd.DataFrame(
        np.random.randn(10, 4), index=list("abcdefghjk"), columns=list("ABCX")
    )
    ps1 = pdf1.A
    ps2 = pdf2.A
    ps3 = pd.Series(np.random.randn(10), index=list("ABCDXabcde"))

    ddf1 = dd.from_pandas(pdf1, 2)
    ddf2 = dd.from_pandas(pdf2, 2)
    ds1 = ddf1.A
    ds2 = ddf2.A

    s = dd.core.Scalar({("s", 0): 4}, "s", "i8")

    for l, r, el, er in [
        (ddf1, ddf2, pdf1, pdf2),
        (ds1, ds2, ps1, ps2),
        (ddf1.repartition(["a", "f", "j"]), ddf2, pdf1, pdf2),
        (ds1.repartition(["a", "b", "f", "j"]), ds2, ps1, ps2),
        (ddf1, ddf2.repartition(["a", "k"]), pdf1, pdf2),
        (ds1, ds2.repartition(["a", "b", "d", "h", "k"]), ps1, ps2),
        (ddf1, 3, pdf1, 3),
        (ds1, 3, ps1, 3),
        (ddf1, s, pdf1, 4),
        (ds1, s, ps1, 4),
    ]:
        # l, r may be repartitioned, test whether repartition keeps original data
        assert_eq(l, el)
        assert_eq(r, er)

        assert_eq(l.add(r, fill_value=0), el.add(er, fill_value=0))
        assert_eq(l.sub(r, fill_value=0), el.sub(er, fill_value=0))
        assert_eq(l.mul(r, fill_value=0), el.mul(er, fill_value=0))
        assert_eq(l.div(r, fill_value=0), el.div(er, fill_value=0))
        assert_eq(l.divide(r, fill_value=0), el.divide(er, fill_value=0))
        assert_eq(l.truediv(r, fill_value=0), el.truediv(er, fill_value=0))
        assert_eq(l.floordiv(r, fill_value=1), el.floordiv(er, fill_value=1))
        assert_eq(l.pow(r, fill_value=0), el.pow(er, fill_value=0))
        assert_eq(l.mod(r, fill_value=0), el.mod(er, fill_value=0))

        assert_eq(l.radd(r, fill_value=0), el.radd(er, fill_value=0))
        assert_eq(l.rsub(r, fill_value=0), el.rsub(er, fill_value=0))
        assert_eq(l.rmul(r, fill_value=0), el.rmul(er, fill_value=0))
        assert_eq(l.rdiv(r, fill_value=0), el.rdiv(er, fill_value=0))
        assert_eq(l.rtruediv(r, fill_value=0), el.rtruediv(er, fill_value=0))
        assert_eq(l.rpow(r, fill_value=0), el.rpow(er, fill_value=0))
        assert_eq(l.rmod(r, fill_value=0), el.rmod(er, fill_value=0))

    for l, r, el, er in [(ddf1, ds2, pdf1, ps2), (ddf1, ddf2.X, pdf1, pdf2.X)]:
        assert_eq(l, el)
        assert_eq(r, er)

        # must specify axis=0 to add Series to each column
        # axis=1 is not supported (add to each row)
        assert_eq(l.add(r, axis=0), el.add(er, axis=0))
        assert_eq(l.sub(r, axis=0), el.sub(er, axis=0))
        assert_eq(l.mul(r, axis=0), el.mul(er, axis=0))
        assert_eq(l.div(r, axis=0), el.div(er, axis=0))
        assert_eq(l.divide(r, axis=0), el.divide(er, axis=0))
        assert_eq(l.truediv(r, axis=0), el.truediv(er, axis=0))
        assert_eq(l.floordiv(r, axis=0), el.floordiv(er, axis=0))
        assert_eq(l.mod(r, axis=0), el.mod(er, axis=0))
        assert_eq(l.pow(r, axis=0), el.pow(er, axis=0))

        assert_eq(l.radd(r, axis=0), el.radd(er, axis=0))
        assert_eq(l.rsub(r, axis=0), el.rsub(er, axis=0))
        assert_eq(l.rmul(r, axis=0), el.rmul(er, axis=0))
        assert_eq(l.rdiv(r, axis=0), el.rdiv(er, axis=0))
        assert_eq(l.rtruediv(r, axis=0), el.rtruediv(er, axis=0))
        assert_eq(l.rmod(r, axis=0), el.rmod(er, axis=0))
        assert_eq(l.rpow(r, axis=0), el.rpow(er, axis=0))

        pytest.raises(ValueError, lambda l=l, r=r: l.add(r, axis=1))

    for l, r, el, er in [(ddf1, pdf2, pdf1, pdf2), (ddf1, ps3, pdf1, ps3)]:
        assert_eq(l, el)
        assert_eq(r, er)

        for axis in [0, 1, "index", "columns"]:
            assert_eq(l.add(r, axis=axis), el.add(er, axis=axis))
            assert_eq(l.sub(r, axis=axis), el.sub(er, axis=axis))
            assert_eq(l.mul(r, axis=axis), el.mul(er, axis=axis))
            assert_eq(l.div(r, axis=axis), el.div(er, axis=axis))
            assert_eq(l.divide(r, axis=axis), el.divide(er, axis=axis))
            assert_eq(l.truediv(r, axis=axis), el.truediv(er, axis=axis))
            assert_eq(l.floordiv(r, axis=axis), el.floordiv(er, axis=axis))
            assert_eq(l.mod(r, axis=axis), el.mod(er, axis=axis))
            assert_eq(l.pow(r, axis=axis), el.pow(er, axis=axis))
            assert_eq(l.rdiv(r, axis=axis), el.rdiv(er, axis=axis))
            assert_eq(l.rtruediv(r, axis=axis), el.rtruediv(er, axis=axis))
            assert_eq(l.rpow(r, axis=axis), el.rpow(er, axis=axis))
            assert_eq(l.rmod(r, axis=axis), el.rmod(er, axis=axis))
            assert_eq(l.radd(r, axis=axis), el.radd(er, axis=axis))
            assert_eq(l.rsub(r, axis=axis), el.rsub(er, axis=axis))
            assert_eq(l.rmul(r, axis=axis), el.rmul(er, axis=axis))


@pytest.mark.parametrize("split_every", [False, 2])
def test_reductions(split_every):
    dsk = {
        ("x", 0): pd.DataFrame(
            {"a": [1, 2, 3], "b": [4, 5, 6], "c": [True, True, False]}, index=[0, 1, 3]
        ),
        ("x", 1): pd.DataFrame(
            {"a": [4, 5, 6], "b": [3, 2, 1], "c": [False, False, False]},
            index=[5, 6, 8],
        ),
        ("x", 2): pd.DataFrame(
            {
                "a": [13094304034, 3489385935, 100006774],
                "b": [0, 0, 0],
                "c": [True, True, True],
            },
            index=[9, 9, 9],
        ),
    }
    meta = make_meta(
        {"a": "i8", "b": "i8", "c": "bool"},
        index=pd.Index([], "i8"),
        parent_meta=pd.DataFrame(),
    )
    ddf1 = dd.DataFrame(dsk, "x", meta, [0, 4, 9, 9])
    pdf1 = ddf1.compute()

    nans1 = pd.Series([1] + [np.nan] * 4 + [2] + [np.nan] * 3)
    nands1 = dd.from_pandas(nans1, 2)
    nans2 = pd.Series([1] + [np.nan] * 8)
    nands2 = dd.from_pandas(nans2, 2)
    nans3 = pd.Series([np.nan] * 9)
    nands3 = dd.from_pandas(nans3, 2)

    bools = pd.Series([True, False, True, False, True], dtype=bool)
    boolds = dd.from_pandas(bools, 2)

    for dds, pds in [
        (ddf1.a, pdf1.a),
        (ddf1.b, pdf1.b),
        (ddf1.c, pdf1.c),
        (ddf1["a"], pdf1["a"]),
        (ddf1["b"], pdf1["b"]),
        (nands1, nans1),
        (nands2, nans2),
        (nands3, nans3),
        (boolds, bools),
    ]:
        assert isinstance(dds, dd.Series)
        assert isinstance(pds, pd.Series)

        assert_eq(dds.sum(split_every=split_every), pds.sum())
        assert_eq(dds.prod(split_every=split_every), pds.prod())
        assert_eq(dds.product(split_every=split_every), pds.product())
        assert_eq(dds.min(split_every=split_every), pds.min())
        assert_eq(dds.max(split_every=split_every), pds.max())
        assert_eq(dds.count(split_every=split_every), pds.count())

        if scipy:
            # pandas uses unbiased skew, need to correct for that
            n = pds.shape[0]
            bias_factor = (n * (n - 1)) ** 0.5 / (n - 2)
            assert_eq(dds.skew(), pds.skew() / bias_factor)

            if PANDAS_GT_200:
                # TODO: Remove this `if`-block once `axis=None` support is added.
                # https://github.com/dask/dask/issues/9915
                with pytest.raises(
                    ValueError, match="`axis=None` isn't currently supported"
                ):
                    dds.skew(axis=None)
            else:
                assert_eq(dds.skew(axis=None), pds.skew(axis=None) / bias_factor)

        if scipy:
            # pandas uses a bias factor for kurtosis, need to correct for that
            n = pds.shape[0]
            factor = ((n - 1) * (n + 1)) / ((n - 2) * (n - 3))
            offset = (6 * (n - 1)) / ((n - 2) * (n - 3))
            assert_eq(factor * dds.kurtosis() + offset, pds.kurtosis())

            if PANDAS_GT_200:
                # TODO: Remove this `if`-block once `axis=None` support is added.
                # https://github.com/dask/dask/issues/9915
                with pytest.raises(
                    ValueError, match="`axis=None` isn't currently supported"
                ):
                    dds.kurtosis(axis=None)
            else:
                assert_eq(
                    factor * dds.kurtosis(axis=None) + offset, pds.kurtosis(axis=None)
                )

        with warnings.catch_warnings():
            warnings.simplefilter("ignore", RuntimeWarning)
            # runtime warnings; https://github.com/dask/dask/issues/2381
            assert_eq(dds.std(split_every=split_every), pds.std())
            assert_eq(dds.var(split_every=split_every), pds.var())
            assert_eq(dds.sem(split_every=split_every), pds.sem())

        with warnings.catch_warnings():
            # dask.dataframe should probably filter this, to match pandas, but
            # it seems quite difficult.
            warnings.simplefilter("ignore", RuntimeWarning)
            assert_eq(dds.std(ddof=0, split_every=split_every), pds.std(ddof=0))
            assert_eq(dds.var(ddof=0, split_every=split_every), pds.var(ddof=0))
            assert_eq(dds.sem(ddof=0, split_every=split_every), pds.sem(ddof=0))
        assert_eq(dds.mean(split_every=split_every), pds.mean())
        assert_eq(dds.nunique(split_every=split_every), pds.nunique())

        assert_eq(dds.sum(skipna=False, split_every=split_every), pds.sum(skipna=False))
        assert_eq(
            dds.prod(skipna=False, split_every=split_every), pds.prod(skipna=False)
        )
        assert_eq(
            dds.product(skipna=False, split_every=split_every),
            pds.product(skipna=False),
        )
        assert_eq(dds.min(skipna=False, split_every=split_every), pds.min(skipna=False))
        assert_eq(dds.max(skipna=False, split_every=split_every), pds.max(skipna=False))
        assert_eq(dds.std(skipna=False, split_every=split_every), pds.std(skipna=False))
        assert_eq(dds.var(skipna=False, split_every=split_every), pds.var(skipna=False))
        assert_eq(dds.sem(skipna=False, split_every=split_every), pds.sem(skipna=False))
        assert_eq(
            dds.std(skipna=False, ddof=0, split_every=split_every),
            pds.std(skipna=False, ddof=0),
        )
        assert_eq(
            dds.var(skipna=False, ddof=0, split_every=split_every),
            pds.var(skipna=False, ddof=0),
        )
        assert_eq(
            dds.sem(skipna=False, ddof=0, split_every=split_every),
            pds.sem(skipna=False, ddof=0),
        )
        assert_eq(
            dds.mean(skipna=False, split_every=split_every), pds.mean(skipna=False)
        )

    assert_dask_graph(ddf1.b.sum(split_every=split_every), "series-sum")
    assert_dask_graph(ddf1.b.prod(split_every=split_every), "series-prod")
    assert_dask_graph(ddf1.b.min(split_every=split_every), "series-min")
    assert_dask_graph(ddf1.b.max(split_every=split_every), "series-max")
    assert_dask_graph(ddf1.b.count(split_every=split_every), "series-count")
    assert_dask_graph(ddf1.b.std(split_every=split_every), "series-std")
    assert_dask_graph(ddf1.b.var(split_every=split_every), "series-var")
    assert_dask_graph(ddf1.b.sem(split_every=split_every), "series-sem")
    assert_dask_graph(ddf1.b.std(ddof=0, split_every=split_every), "series-std")
    assert_dask_graph(ddf1.b.var(ddof=0, split_every=split_every), "series-var")
    assert_dask_graph(ddf1.b.sem(ddof=0, split_every=split_every), "series-sem")
    assert_dask_graph(ddf1.b.mean(split_every=split_every), "series-mean")
    # nunique is performed using drop-duplicates
    assert_dask_graph(ddf1.b.nunique(split_every=split_every), "drop-duplicates")

    # testing index
    assert_eq(ddf1.index.min(split_every=split_every), pdf1.index.min())
    assert_eq(ddf1.index.max(split_every=split_every), pdf1.index.max())
    assert_eq(ddf1.index.count(split_every=split_every), pd.notnull(pdf1.index).sum())


@pytest.mark.parametrize("split_every", [False, 2])
def test_reductions_timedelta(split_every):
    ds = pd.Series(pd.to_timedelta([2, 3, 4, np.nan, 5]))
    dds = dd.from_pandas(ds, 2)

    assert_eq(dds.sum(split_every=split_every), ds.sum())
    assert_eq(dds.min(split_every=split_every), ds.min())
    assert_eq(dds.max(split_every=split_every), ds.max())
    assert_eq(dds.count(split_every=split_every), ds.count())


@pytest.mark.parametrize(
    "frame,axis,out",
    [
        (
            pd.DataFrame({"a": [1, 2, 3], "b": [4, 5, 6]}, index=[0, 1, 3]),
            0,
            pd.Series([], dtype="float64"),
        ),
        (
            pd.DataFrame({"a": [1, 2, 3], "b": [4, 5, 6]}, index=[0, 1, 3]),
            1,
            pd.Series([], dtype="float64"),
        ),
        (pd.Series([1, 2.5, 6]), None, None),
    ],
)
@pytest.mark.parametrize(
    "redfunc", ["sum", "prod", "product", "min", "max", "mean", "var", "std"]
)
def test_reductions_out(frame, axis, out, redfunc):
    dsk_in = dd.from_pandas(frame, 3)
    dsk_out = dd.from_pandas(pd.Series([0]), 1).sum()

    if out is not None:
        dsk_out = dd.from_pandas(out, 3)

    np_redfunc = getattr(np, redfunc)
    pd_redfunc = getattr(frame.__class__, redfunc)
    dsk_redfunc = getattr(dsk_in.__class__, redfunc)

    if redfunc in ["var", "std"]:
        # numpy has default ddof value 0 while
        # dask and pandas have 1, so ddof should be passed
        # explicitly when calling np.var(dask)
        np_redfunc(dsk_in, axis=axis, ddof=1, out=dsk_out)
    else:
        ctx = contextlib.nullcontext()
        if _numpy_125 and redfunc == "product":
            ctx = pytest.warns(DeprecationWarning, match="`product` is deprecated")
        with ctx:
            np_redfunc(dsk_in, axis=axis, out=dsk_out)

    assert_eq(dsk_out, pd_redfunc(frame, axis=axis))

    dsk_redfunc(dsk_in, axis=axis, split_every=False, out=dsk_out)
    assert_eq(dsk_out, pd_redfunc(frame, axis=axis))

    dsk_redfunc(dsk_in, axis=axis, split_every=2, out=dsk_out)
    assert_eq(dsk_out, pd_redfunc(frame, axis=axis))


@pytest.mark.parametrize("split_every", [False, 2])
@pytest.mark.xfail_with_pyarrow_strings
def test_allany(split_every):
    df = pd.DataFrame(
        np.random.choice([True, False], size=(100, 4)), columns=["A", "B", "C", "D"]
    )
    df["E"] = list("abcde") * 20
    ddf = dd.from_pandas(df, 10)

    assert_eq(ddf.all(split_every=split_every), df.all())
    assert_eq(ddf.all(axis=1, split_every=split_every), df.all(axis=1))
    assert_eq(ddf.all(axis=0, split_every=split_every), df.all(axis=0))

    assert_eq(ddf.any(split_every=split_every), df.any())
    assert_eq(ddf.any(axis=1, split_every=split_every), df.any(axis=1))
    assert_eq(ddf.any(axis=0, split_every=split_every), df.any(axis=0))

    assert_eq(ddf.A.all(split_every=split_every), df.A.all())
    assert_eq(ddf.A.any(split_every=split_every), df.A.any())

    # testing numpy functions with out param
    ddf_out_axis_default = dd.from_pandas(
        pd.Series([False, False, False, False, False], index=["A", "B", "C", "D", "E"]),
        10,
    )
    ddf_out_axis1 = dd.from_pandas(
        pd.Series(np.random.choice([True, False], size=(100,))), 10
    )

    # all
    ddf.all(split_every=split_every, out=ddf_out_axis_default)
    assert_eq(ddf_out_axis_default, df.all())

    ddf.all(axis=1, split_every=split_every, out=ddf_out_axis1)
    assert_eq(ddf_out_axis1, df.all(axis=1))

    ddf.all(split_every=split_every, axis=0, out=ddf_out_axis_default)
    assert_eq(ddf_out_axis_default, df.all(axis=0))

    # any
    ddf.any(split_every=split_every, out=ddf_out_axis_default)
    assert_eq(ddf_out_axis_default, df.any())

    ddf.any(axis=1, split_every=split_every, out=ddf_out_axis1)
    assert_eq(ddf_out_axis1, df.any(axis=1))

    ddf.any(split_every=split_every, axis=0, out=ddf_out_axis_default)
    assert_eq(ddf_out_axis_default, df.any(axis=0))


@pytest.mark.parametrize("split_every", [False, 2])
def test_deterministic_reduction_names(split_every):
    df = pd.DataFrame({"x": [1, 2, 3, 4], "y": [5, 6, 7, 8]})
    ddf = dd.from_pandas(df, npartitions=2)

    for x in [ddf, ddf.x]:
        assert (
            x.sum(split_every=split_every)._name == x.sum(split_every=split_every)._name
        )
        assert (
            x.prod(split_every=split_every)._name
            == x.prod(split_every=split_every)._name
        )
        assert (
            x.product(split_every=split_every)._name
            == x.product(split_every=split_every)._name
        )
        assert (
            x.min(split_every=split_every)._name == x.min(split_every=split_every)._name
        )
        assert (
            x.max(split_every=split_every)._name == x.max(split_every=split_every)._name
        )
        assert (
            x.count(split_every=split_every)._name
            == x.count(split_every=split_every)._name
        )
        assert (
            x.std(split_every=split_every)._name == x.std(split_every=split_every)._name
        )
        assert (
            x.var(split_every=split_every)._name == x.var(split_every=split_every)._name
        )
        assert (
            x.sem(split_every=split_every)._name == x.sem(split_every=split_every)._name
        )
        assert (
            x.mean(split_every=split_every)._name
            == x.mean(split_every=split_every)._name
        )

    assert (
        ddf.x.nunique(split_every=split_every)._name
        == ddf.x.nunique(split_every=split_every)._name
    )


def test_reduction_series_invalid_axis():
    dsk = {
        ("x", 0): pd.DataFrame({"a": [1, 2, 3], "b": [4, 5, 6]}, index=[0, 1, 3]),
        ("x", 1): pd.DataFrame({"a": [4, 5, 6], "b": [3, 2, 1]}, index=[5, 6, 8]),
        ("x", 2): pd.DataFrame({"a": [7, 8, 9], "b": [0, 0, 0]}, index=[9, 9, 9]),
    }
    meta = make_meta(
        {"a": "i8", "b": "i8"}, index=pd.Index([], "i8"), parent_meta=pd.DataFrame()
    )
    ddf1 = dd.DataFrame(dsk, "x", meta, [0, 4, 9, 9])
    pdf1 = ddf1.compute()

    for axis in [1, "columns"]:
        for s in [ddf1.a, pdf1.a]:  # both must behave the same
            pytest.raises(ValueError, lambda s=s, axis=axis: s.sum(axis=axis))
            pytest.raises(ValueError, lambda s=s, axis=axis: s.prod(axis=axis))
            pytest.raises(ValueError, lambda s=s, axis=axis: s.product(axis=axis))
            pytest.raises(ValueError, lambda s=s, axis=axis: s.min(axis=axis))
            pytest.raises(ValueError, lambda s=s, axis=axis: s.max(axis=axis))
            # only count doesn't have axis keyword
            pytest.raises(TypeError, lambda s=s, axis=axis: s.count(axis=axis))
            pytest.raises(ValueError, lambda s=s, axis=axis: s.std(axis=axis))
            pytest.raises(ValueError, lambda s=s, axis=axis: s.var(axis=axis))
            pytest.raises(ValueError, lambda s=s, axis=axis: s.sem(axis=axis))
            pytest.raises(ValueError, lambda s=s, axis=axis: s.mean(axis=axis))


@pytest.mark.xfail_with_pyarrow_strings
def test_reductions_non_numeric_dtypes():
    # test non-numric blocks

    def check_raises(d, p, func):
        pytest.raises((TypeError, ValueError), lambda: getattr(d, func)().compute())
        pytest.raises((TypeError, ValueError), lambda: getattr(p, func)())

    pds = pd.Series(["a", "b", "c", "d", "e"])
    dds = dd.from_pandas(pds, 2)
    assert_eq(dds.sum(), pds.sum())
    check_raises(dds, pds, "prod")
    check_raises(dds, pds, "product")
    assert_eq(dds.min(), pds.min())
    assert_eq(dds.max(), pds.max())
    assert_eq(dds.count(), pds.count())
    check_raises(dds, pds, "std")
    check_raises(dds, pds, "var")
    check_raises(dds, pds, "sem")
    check_raises(dds, pds, "skew")
    check_raises(dds, pds, "kurtosis")
    assert_eq(dds.nunique(), pds.nunique())

    for pds in [
        pd.Series(pd.Categorical([1, 2, 3, 4, 5], ordered=True)),
        pd.Series(pd.Categorical(list("abcde"), ordered=True)),
        pd.Series(pd.date_range("2011-01-01", freq="D", periods=5)),
    ]:
        dds = dd.from_pandas(pds, 2)

        check_raises(dds, pds, "sum")
        check_raises(dds, pds, "prod")
        check_raises(dds, pds, "product")
        assert_eq(dds.min(), pds.min())
        assert_eq(dds.max(), pds.max())
        assert_eq(dds.count(), pds.count())
        if pds.dtype != "datetime64[ns]":
            # std is implemented for datetimes in pandas 1.2.0, but dask
            # implementation depends on var which isn't
            check_raises(dds, pds, "std")
        check_raises(dds, pds, "var")
        check_raises(dds, pds, "sem")
        check_raises(dds, pds, "skew")
        check_raises(dds, pds, "kurtosis")
        assert_eq(dds.nunique(), pds.nunique())

    pds = pd.Series(pd.timedelta_range("1 days", freq="D", periods=5))
    dds = dd.from_pandas(pds, 2)
    assert_eq(dds.sum(), pds.sum())
    assert_eq(dds.min(), pds.min())
    assert_eq(dds.max(), pds.max())
    assert_eq(dds.count(), pds.count())
    # both pandas and dask skew calculations do not support timedelta
    check_raises(dds, pds, "skew")
    check_raises(dds, pds, "kurtosis")

    # ToDo: pandas supports timedelta std, dask returns float64
    # assert_eq(dds.std(), pds.std())

    # ToDo: pandas supports timedelta std, otherwise dask raises:
    # TypeError: unsupported operand type(s) for *: 'float' and 'Timedelta'
    # assert_eq(dds.mean(), pds.mean())

    assert_eq(dds.nunique(), pds.nunique())


@pytest.mark.parametrize("split_every", [False, 2])
def test_reductions_frame(split_every):
    dsk = {
        ("x", 0): pd.DataFrame({"a": [1, 2, 3], "b": [4, 5, 6]}, index=[0, 1, 3]),
        ("x", 1): pd.DataFrame({"a": [4, 5, 6], "b": [3, 2, 1]}, index=[5, 6, 8]),
        ("x", 2): pd.DataFrame({"a": [7, 8, 9], "b": [0, 0, 0]}, index=[9, 9, 9]),
    }
    meta = make_meta(
        {"a": "i8", "b": "i8"}, index=pd.Index([], "i8"), parent_meta=pd.DataFrame()
    )
    ddf1 = dd.DataFrame(dsk, "x", meta, [0, 4, 9, 9])
    pdf1 = ddf1.compute()

    assert_eq(ddf1.sum(split_every=split_every), pdf1.sum())
    assert_eq(ddf1.prod(split_every=split_every), pdf1.prod())
    assert_eq(ddf1.product(split_every=split_every), pdf1.product())
    assert_eq(ddf1.min(split_every=split_every), pdf1.min())
    assert_eq(ddf1.max(split_every=split_every), pdf1.max())
    assert_eq(ddf1.count(split_every=split_every), pdf1.count())
    assert_eq(ddf1.std(split_every=split_every), pdf1.std())
    assert_eq(ddf1.var(split_every=split_every), pdf1.var())
    assert_eq(ddf1.sem(split_every=split_every), pdf1.sem())
    assert_eq(ddf1.std(ddof=0, split_every=split_every), pdf1.std(ddof=0))
    assert_eq(ddf1.var(ddof=0, split_every=split_every), pdf1.var(ddof=0))
    assert_eq(ddf1.sem(ddof=0, split_every=split_every), pdf1.sem(ddof=0))
    assert_eq(ddf1.mean(split_every=split_every), pdf1.mean())

    for axis in [0, 1, "index", "columns"]:
        assert_eq(ddf1.sum(axis=axis, split_every=split_every), pdf1.sum(axis=axis))
        assert_eq(ddf1.prod(axis=axis, split_every=split_every), pdf1.prod(axis=axis))
        assert_eq(
            ddf1.product(axis=axis, split_every=split_every), pdf1.product(axis=axis)
        )
        assert_eq(ddf1.min(axis=axis, split_every=split_every), pdf1.min(axis=axis))
        assert_eq(ddf1.max(axis=axis, split_every=split_every), pdf1.max(axis=axis))
        assert_eq(ddf1.count(axis=axis, split_every=split_every), pdf1.count(axis=axis))
        assert_eq(ddf1.std(axis=axis, split_every=split_every), pdf1.std(axis=axis))
        assert_eq(ddf1.var(axis=axis, split_every=split_every), pdf1.var(axis=axis))
        assert_eq(ddf1.sem(axis=axis, split_every=split_every), pdf1.sem(axis=axis))
        assert_eq(
            ddf1.std(axis=axis, ddof=0, split_every=split_every),
            pdf1.std(axis=axis, ddof=0),
        )
        assert_eq(
            ddf1.var(axis=axis, ddof=0, split_every=split_every),
            pdf1.var(axis=axis, ddof=0),
        )
        assert_eq(
            ddf1.sem(axis=axis, ddof=0, split_every=split_every),
            pdf1.sem(axis=axis, ddof=0),
        )
        assert_eq(ddf1.mean(axis=axis, split_every=split_every), pdf1.mean(axis=axis))

    pytest.raises(ValueError, lambda: ddf1.sum(axis="incorrect").compute())

    # axis=None
    if PANDAS_GT_140 and not PANDAS_GT_200:
        ctx = pytest.warns(FutureWarning, match="axis=None")
    else:
        ctx = contextlib.nullcontext()
    # min
    with ctx:
        result = ddf1.min(axis=None, split_every=split_every)
    with ctx:
        expected = pdf1.min(axis=None)
    assert_eq(result, expected)
    # max
    with ctx:
        result = ddf1.max(axis=None, split_every=split_every)
    with ctx:
        expected = pdf1.max(axis=None)
    assert_eq(result, expected)
    # mean
    with ctx:
        result = ddf1.mean(axis=None, split_every=split_every)
    with ctx:
        expected = pdf1.mean(axis=None)
    assert_eq(result, expected)

    # axis=0
    assert_dask_graph(ddf1.sum(split_every=split_every), "dataframe-sum")
    assert_dask_graph(ddf1.prod(split_every=split_every), "dataframe-prod")
    assert_dask_graph(ddf1.min(split_every=split_every), "dataframe-min")
    assert_dask_graph(ddf1.max(split_every=split_every), "dataframe-max")
    assert_dask_graph(ddf1.count(split_every=split_every), "dataframe-count")

    # std, var, sem, and mean consist of moment_* operations
    assert_dask_graph(ddf1.std(split_every=split_every), "dataframe-var")
    assert_dask_graph(ddf1.std(split_every=split_every), "moment_chunk")
    assert_dask_graph(ddf1.std(split_every=split_every), "moment_agg")
    assert_dask_graph(ddf1.std(split_every=split_every), "values")

    assert_dask_graph(ddf1.var(split_every=split_every), "moment_chunk")
    assert_dask_graph(ddf1.var(split_every=split_every), "moment_agg")
    assert_dask_graph(ddf1.var(split_every=split_every), "values")

    assert_dask_graph(ddf1.sem(split_every=split_every), "dataframe-var")
    assert_dask_graph(ddf1.sem(split_every=split_every), "moment_chunk")
    assert_dask_graph(ddf1.sem(split_every=split_every), "moment_agg")
    assert_dask_graph(ddf1.sem(split_every=split_every), "values")

    assert_dask_graph(ddf1.mean(split_every=split_every), "dataframe-sum")
    assert_dask_graph(ddf1.mean(split_every=split_every), "dataframe-count")

    # axis=1
    assert_dask_graph(ddf1.sum(axis=1, split_every=split_every), "dataframe-sum")
    assert_dask_graph(ddf1.prod(axis=1, split_every=split_every), "dataframe-prod")
    assert_dask_graph(ddf1.min(axis=1, split_every=split_every), "dataframe-min")
    assert_dask_graph(ddf1.max(axis=1, split_every=split_every), "dataframe-max")
    assert_dask_graph(ddf1.count(axis=1, split_every=split_every), "dataframe-count")
    assert_dask_graph(ddf1.std(axis=1, split_every=split_every), "dataframe-std")
    assert_dask_graph(ddf1.var(axis=1, split_every=split_every), "dataframe-var")
    assert_dask_graph(ddf1.sem(axis=1, split_every=split_every), "dataframe-sem")
    assert_dask_graph(ddf1.mean(axis=1, split_every=split_every), "dataframe-mean")


@pytest.mark.parametrize(
    "func, kwargs",
    [
        ("sum", None),
        ("prod", None),
        ("product", None),
        ("mean", None),
        ("std", None),
        ("std", {"ddof": 0}),
        ("std", {"skipna": False}),
        ("std", {"ddof": 0, "skipna": False}),
        ("min", None),
        ("max", None),
        ("count", None),
        ("sem", None),
        ("sem", {"ddof": 0}),
        ("sem", {"skipna": False}),
        ("sem", {"ddof": 0, "skipna": False}),
        ("var", None),
        ("var", {"ddof": 0}),
        ("var", {"skipna": False}),
        ("var", {"ddof": 0, "skipna": False}),
    ],
)
@pytest.mark.parametrize(
    "numeric_only",
    [
        None,
        True,
        pytest.param(
            False,
            marks=pytest.mark.xfail(
                True, reason="numeric_only=False not implemented", strict=False
            ),
        ),
    ],
)
def test_reductions_frame_dtypes(func, kwargs, numeric_only):
    if pyarrow_strings_enabled() and func == "sum" and numeric_only is None:
        pytest.xfail("Known failure with pyarrow strings")
    df = pd.DataFrame(
        {
            "int": [1, 2, 3, 4, 5, 6, 7, 8],
            "float": [1.0, 2.0, 3.0, 4.0, np.nan, 6.0, 7.0, 8.0],
            "dt": [pd.NaT] + [datetime(2011, i, 1) for i in range(1, 8)],
            "str": list("abcdefgh"),
            "timedelta": pd.to_timedelta([1, 2, 3, 4, 5, 6, 7, np.nan]),
            "bool": [True, False] * 4,
        }
    )

    if kwargs is None:
        kwargs = {}

    if numeric_only is False or numeric_only is None:
        if func in ("sum", "prod", "product", "mean", "median", "std", "sem", "var"):
            # datetime columns don't support some aggs
            df = df.drop(columns=["dt", "timedelta"])
        if func in ("prod", "product", "mean", "std", "sem", "var"):
            # string columns don't support some other aggs
            df = df.drop(columns=["str"])

    if numeric_only is not None:
        kwargs["numeric_only"] = numeric_only

    ddf = dd.from_pandas(df, 3)

    with check_numeric_only_deprecation():
        expected = getattr(df, func)(**kwargs)
        actual = getattr(ddf, func)(**kwargs)
        assert_eq(expected, actual)


def test_count_numeric_only_axis_one():
    df = pd.DataFrame(
        {
            "int": [1, 2, 3, 4, 5, 6, 7, 8],
            "float": [1.0, 2.0, 3.0, 4.0, np.nan, 6.0, 7.0, 8.0],
            "dt": [pd.NaT] + [datetime(2011, i, 1) for i in range(1, 8)],
            "str": list("abcdefgh"),
            "timedelta": pd.to_timedelta([1, 2, 3, 4, 5, 6, 7, np.nan]),
            "bool": [True, False] * 4,
        }
    )
    ddf = dd.from_pandas(df, npartitions=2)

    assert_eq(ddf.count(axis=1), df.count(axis=1))
    assert_eq(
        ddf.count(numeric_only=False, axis=1), df.count(numeric_only=False, axis=1)
    )
    assert_eq(ddf.count(numeric_only=True, axis=1), df.count(numeric_only=True, axis=1))


@pytest.mark.parametrize(
<<<<<<< HEAD
    "func", ["sum", "prod", "product", "min", "max", "count", "std"]
=======
    "func", ["sum", "prod", "product", "min", "max", "count", "var"]
>>>>>>> 1dcc856e
)
def test_reductions_frame_dtypes_numeric_only_supported(func):
    df = pd.DataFrame(
        {
            "int": [1, 2, 3, 4, 5, 6, 7, 8],
            "float": [1.0, 2.0, 3.0, 4.0, np.nan, 6.0, 7.0, 8.0],
            "dt": [pd.NaT] + [datetime(2011, i, 1) for i in range(1, 8)],
            "str": list("abcdefgh"),
            "timedelta": pd.to_timedelta([1, 2, 3, 4, 5, 6, 7, np.nan]),
            "bool": [True, False] * 4,
        }
    )

    ddf = dd.from_pandas(df, 3)
<<<<<<< HEAD
    numeric_only_false_raises = ["sum", "prod", "product", "std"]
=======
    numeric_only_false_raises = ["sum", "prod", "product", "var"]
>>>>>>> 1dcc856e

    # `numeric_only=True` is always supported
    assert_eq(
        getattr(df, func)(numeric_only=True),
        getattr(ddf, func)(numeric_only=True),
    )

    # `numeric_only=False`
    if func in numeric_only_false_raises:
        with pytest.raises(
            TypeError,
            match="'DatetimeArray' with dtype datetime64.*|"
            "'DatetimeArray' does not implement reduction|could not convert|"
            "'ArrowStringArray' with dtype string",
        ):
            getattr(ddf, func)(numeric_only=False)

        warning = FutureWarning
    else:
        assert_eq(
            getattr(df, func)(numeric_only=False),
            getattr(ddf, func)(numeric_only=False),
        )
        warning = None

    # `numeric_only` default value
    if PANDAS_GT_200:
        if func in numeric_only_false_raises:
            with pytest.raises(
                TypeError,
                match="'DatetimeArray' with dtype datetime64.*|"
                "'DatetimeArray' does not implement reduction|could not convert|"
                "'ArrowStringArray' with dtype string",
            ):
                getattr(ddf, func)()
        else:
            assert_eq(
                getattr(df, func)(),
                getattr(ddf, func)(),
            )
    elif PANDAS_GT_150:
        with pytest.warns(warning, match="The default value of numeric_only"):
            pd_result = getattr(df, func)()
        with pytest.warns(warning, match="The default value of numeric_only"):
            dd_result = getattr(ddf, func)()
        assert_eq(pd_result, dd_result)
    else:
<<<<<<< HEAD
        if func == "std":
=======
        if func == "var":
>>>>>>> 1dcc856e
            warning = None
        with pytest.warns(warning, match="Dropping of nuisance"):
            pd_result = getattr(df, func)()
        with pytest.warns(warning, match="Dropping of nuisance"):
            dd_result = getattr(ddf, func)()
        assert_eq(pd_result, dd_result)

    df_numerics = df[["int", "float", "bool"]]
    ddf_numerics = ddf[["int", "float", "bool"]]

    assert_eq(
        getattr(df_numerics, func)(),
        getattr(ddf_numerics, func)(),
    )
    assert_eq(
        getattr(df_numerics, func)(numeric_only=False),
        getattr(ddf_numerics, func)(numeric_only=False),
    )


@pytest.mark.parametrize(
    "func",
    [
        "mean",
<<<<<<< HEAD
        "var",
=======
        "std",
>>>>>>> 1dcc856e
        "sem",
    ],
)
def test_reductions_frame_dtypes_numeric_only(func):
    df = pd.DataFrame(
        {
            "int": [1, 2, 3, 4, 5, 6, 7, 8],
            "float": [1.0, 2.0, 3.0, 4.0, np.nan, 6.0, 7.0, 8.0],
            "dt": [pd.NaT] + [datetime(2011, i, 1) for i in range(1, 8)],
            "str": list("abcdefgh"),
            "timedelta": pd.to_timedelta([1, 2, 3, 4, 5, 6, 7, np.nan]),
            "bool": [True, False] * 4,
        }
    )

    ddf = dd.from_pandas(df, 3)
    kwargs = {"numeric_only": True}

    assert_eq(
        getattr(df, func)(**kwargs),
        getattr(ddf, func)(**kwargs),
    )
    with pytest.raises(NotImplementedError, match="'numeric_only=False"):
        getattr(ddf, func)(numeric_only=False)

    assert_eq(df.sem(ddof=0, **kwargs), ddf.sem(ddof=0, **kwargs))
    assert_eq(df.std(ddof=0, **kwargs), ddf.std(ddof=0, **kwargs))
    assert_eq(df.var(ddof=0, **kwargs), ddf.var(ddof=0, **kwargs))
    assert_eq(df.var(skipna=False, **kwargs), ddf.var(skipna=False, **kwargs))
    assert_eq(
        df.var(skipna=False, ddof=0, **kwargs), ddf.var(skipna=False, ddof=0, **kwargs)
    )

    # ------ only include numerics columns ------ #
    assert_eq(df._get_numeric_data(), ddf._get_numeric_data())

    df_numerics = df[["int", "float", "bool"]]
    ddf_numerics = ddf[["int", "float", "bool"]]

    assert_eq(df_numerics, ddf._get_numeric_data())
    assert ddf_numerics._get_numeric_data().dask == ddf_numerics.dask

    assert_eq(
        getattr(df_numerics, func)(),
        getattr(ddf_numerics, func)(),
    )


@pytest.mark.parametrize("split_every", [False, 2])
def test_reductions_frame_nan(split_every):
    df = pd.DataFrame(
        {
            "a": [1, 2, np.nan, 4, 5, 6, 7, 8],
            "b": [1, 2, np.nan, np.nan, np.nan, 5, np.nan, np.nan],
            "c": [np.nan] * 8,
        }
    )
    ddf = dd.from_pandas(df, 3)
    assert_eq(df.sum(), ddf.sum(split_every=split_every))
    assert_eq(df.prod(), ddf.prod(split_every=split_every))
    assert_eq(df.product(), ddf.product(split_every=split_every))
    assert_eq(df.min(), ddf.min(split_every=split_every))
    assert_eq(df.max(), ddf.max(split_every=split_every))
    assert_eq(df.count(), ddf.count(split_every=split_every))
    with warnings.catch_warnings():
        # dask.dataframe should probably filter this, to match pandas, but
        # it seems quite difficult.
        warnings.simplefilter("ignore", RuntimeWarning)
        assert_eq(df.std(), ddf.std(split_every=split_every))
        assert_eq(df.var(), ddf.var(split_every=split_every))
        assert_eq(df.sem(), ddf.sem(split_every=split_every))
        assert_eq(df.std(ddof=0), ddf.std(ddof=0, split_every=split_every))
        assert_eq(df.var(ddof=0), ddf.var(ddof=0, split_every=split_every))
        assert_eq(df.sem(ddof=0), ddf.sem(ddof=0, split_every=split_every))
    assert_eq(df.mean(), ddf.mean(split_every=split_every))

    with warnings.catch_warnings(record=True):
        assert_eq(df.sum(skipna=False), ddf.sum(skipna=False, split_every=split_every))
        assert_eq(
            df.prod(skipna=False), ddf.prod(skipna=False, split_every=split_every)
        )
        assert_eq(
            df.product(skipna=False), ddf.product(skipna=False, split_every=split_every)
        )
        assert_eq(df.min(skipna=False), ddf.min(skipna=False, split_every=split_every))
        assert_eq(df.max(skipna=False), ddf.max(skipna=False, split_every=split_every))
        assert_eq(df.std(skipna=False), ddf.std(skipna=False, split_every=split_every))
        assert_eq(df.var(skipna=False), ddf.var(skipna=False, split_every=split_every))
        assert_eq(df.sem(skipna=False), ddf.sem(skipna=False, split_every=split_every))
        assert_eq(
            df.std(skipna=False, ddof=0),
            ddf.std(skipna=False, ddof=0, split_every=split_every),
        )
        assert_eq(
            df.var(skipna=False, ddof=0),
            ddf.var(skipna=False, ddof=0, split_every=split_every),
        )
        assert_eq(
            df.sem(skipna=False, ddof=0),
            ddf.sem(skipna=False, ddof=0, split_every=split_every),
        )
        assert_eq(
            df.mean(skipna=False), ddf.mean(skipna=False, split_every=split_every)
        )

        assert_eq(
            df.sum(axis=1, skipna=False),
            ddf.sum(axis=1, skipna=False, split_every=split_every),
        )
        assert_eq(
            df.prod(axis=1, skipna=False),
            ddf.prod(axis=1, skipna=False, split_every=split_every),
        )
        assert_eq(
            df.product(axis=1, skipna=False),
            ddf.product(axis=1, skipna=False, split_every=split_every),
        )
        assert_eq(
            df.min(axis=1, skipna=False),
            ddf.min(axis=1, skipna=False, split_every=split_every),
        )
        assert_eq(
            df.max(axis=1, skipna=False),
            ddf.max(axis=1, skipna=False, split_every=split_every),
        )
        assert_eq(
            df.std(axis=1, skipna=False),
            ddf.std(axis=1, skipna=False, split_every=split_every),
        )
        assert_eq(
            df.var(axis=1, skipna=False),
            ddf.var(axis=1, skipna=False, split_every=split_every),
        )
        assert_eq(
            df.sem(axis=1, skipna=False),
            ddf.sem(axis=1, skipna=False, split_every=split_every),
        )
        assert_eq(
            df.std(axis=1, skipna=False, ddof=0),
            ddf.std(axis=1, skipna=False, ddof=0, split_every=split_every),
        )
        assert_eq(
            df.var(axis=1, skipna=False, ddof=0),
            ddf.var(axis=1, skipna=False, ddof=0, split_every=split_every),
        )
        assert_eq(
            df.sem(axis=1, skipna=False, ddof=0),
            ddf.sem(axis=1, skipna=False, ddof=0, split_every=split_every),
        )
        assert_eq(
            df.mean(axis=1, skipna=False),
            ddf.mean(axis=1, skipna=False, split_every=split_every),
        )


@pytest.mark.parametrize("comparison", ["lt", "gt", "le", "ge", "ne", "eq"])
def test_series_comparison_nan(comparison):
    s = pd.Series([1, 2, 3, 4, 5, 6, 7])
    s_nan = pd.Series([1, -1, 8, np.nan, 5, 6, 2.4])
    ds = dd.from_pandas(s, 3)
    ds_nan = dd.from_pandas(s_nan, 3)

    fill_value = 7
    comparison_pd = getattr(s, comparison)
    comparison_dd = getattr(ds, comparison)
    assert_eq(
        comparison_dd(ds_nan, fill_value=fill_value),
        comparison_pd(s_nan, fill_value=fill_value),
    )


def test_sum_intna():
    a = pd.Series([1, None, 2], dtype=pd.Int32Dtype())
    b = dd.from_pandas(a, 2)
    assert_eq(a.sum(), b.sum())


def test_divmod():
    df1 = pd.Series(np.random.rand(10))
    df2 = pd.Series(np.random.rand(10))

    ddf1 = dd.from_pandas(df1, npartitions=3)
    ddf2 = dd.from_pandas(df2, npartitions=3)

    result = divmod(ddf1, 2.0)
    expected = divmod(df1, 2.0)
    assert_eq(result[0], expected[0])
    assert_eq(result[1], expected[1])

    result = divmod(ddf1, ddf2)
    expected = divmod(df1, df2)
    assert_eq(result[0], expected[0])
    assert_eq(result[1], expected[1])


@pytest.mark.skipif("not scipy")
def test_moment():
    from dask.array import stats
    from dask.array.utils import assert_eq

    df = pd.Series(list(range(10)))
    ddf = dd.from_pandas(df, npartitions=2)

    assert_eq(stats.moment(ddf, 2, 0), scipy.stats.moment(df, 2, 0))


@pytest.mark.parametrize("func", ["sum", "count", "mean", "var", "sem"])
def test_empty_df_reductions(func):
    pdf = pd.DataFrame()
    ddf = dd.from_pandas(pdf, npartitions=1)

    dsk_func = getattr(ddf.__class__, func)
    pd_func = getattr(pdf.__class__, func)

    assert_eq(dsk_func(ddf), pd_func(pdf))

    idx = pd.date_range("2000", periods=4)
    pdf = pd.DataFrame(index=idx)
    ddf = dd.from_pandas(pdf, npartitions=1)

    assert_eq(dsk_func(ddf), pd_func(pdf))


@pytest.mark.parametrize("method", ["sum", "prod", "product"])
@pytest.mark.parametrize("min_count", [0, 9])
def test_series_agg_with_min_count(method, min_count):
    df = pd.DataFrame([[1]], columns=["a"])
    ddf = dd.from_pandas(df, npartitions=1)
    func = getattr(ddf["a"], method)
    result = func(min_count=min_count).compute()
    if min_count == 0:
        assert result == 1
    else:
        assert result is np.nan


# Default absolute tolerance of 2000 nanoseconds
def assert_near_timedeltas(t1, t2, atol=2000):
    if is_scalar(t1):
        t1 = pd.Series([t1])
    if is_scalar(t2):
        t2 = pd.Series([t2])

    assert t1.dtype == t2.dtype
    assert_eq(pd.to_numeric(t1), pd.to_numeric(t2), atol=atol)


@pytest.mark.parametrize("axis", [0, 1])
@pytest.mark.parametrize("numeric_only", [True, False, None])
def test_datetime_std_creates_copy_cols(axis, numeric_only):
    pdf = pd.DataFrame(
        {
            "dt1": [
                datetime.fromtimestamp(1636426700 + (i * 250000)) for i in range(10)
            ],
            "dt2": [
                datetime.fromtimestamp(1636426700 + (i * 300000)) for i in range(10)
            ],
        }
    )

    ddf = dd.from_pandas(pdf, 3)

    kwargs = {} if numeric_only is None else {"numeric_only": numeric_only}

    # Series test (same line twice to make sure data structure wasn't mutated)
    assert_eq(ddf["dt1"].std(**kwargs), pdf["dt1"].std(**kwargs))
    assert_eq(ddf["dt1"].std(**kwargs), pdf["dt1"].std(**kwargs))

    # DataFrame test (same line twice to make sure data structure wasn't mutated)
    expected = pdf.std(axis=axis, **kwargs)
    result = ddf.std(axis=axis, **kwargs)
    assert_near_timedeltas(result.compute(), expected)

    expected = pdf.std(axis=axis, **kwargs)
    result = ddf.std(axis=axis, **kwargs)
    assert_near_timedeltas(result.compute(), expected)


@pytest.mark.parametrize("axis", [0, 1])
@pytest.mark.parametrize("skipna", [False, True])
@pytest.mark.parametrize("numeric_only", [True, False, None])
def test_datetime_std_with_larger_dataset(axis, skipna, numeric_only):
    num_rows = 250

    dt1 = pd.concat(
        [
            pd.Series([pd.NaT] * 15, index=range(15)),
            pd.to_datetime(
                pd.Series(
                    [
                        datetime.fromtimestamp(1636426704 + (i * 250000))
                        for i in range(num_rows - 15)
                    ],
                    index=range(15, 250),
                )
            ),
        ],
        ignore_index=False,
    )

    base_numbers = [
        (1638290040706793300 + (i * 69527182702409)) for i in range(num_rows)
    ]

    pdf = pd.DataFrame(
        {"dt1": dt1, "dt2": pd.to_datetime(pd.Series(base_numbers))}, index=range(250)
    )

    for i in range(3, 8):
        pdf[f"dt{i}"] = pd.to_datetime(
            pd.Series([int(x + (0.12 * i)) for x in base_numbers])
        )

    ddf = dd.from_pandas(pdf, 8)

    kwargs = {} if numeric_only is None else {"numeric_only": numeric_only}
    kwargs["skipna"] = skipna

    expected = pdf[["dt1"]].std(axis=axis, **kwargs)
    result = ddf[["dt1"]].std(axis=axis, **kwargs)
    assert_near_timedeltas(result.compute(), expected)

    # Same thing but as Series. No axis, since axis=1 raises error
    assert_near_timedeltas(ddf["dt1"].std(**kwargs).compute(), pdf["dt1"].std(**kwargs))

    # Computation on full dataset
    expected = pdf.std(axis=axis, **kwargs)
    result = ddf.std(axis=axis, **kwargs)
    assert_near_timedeltas(result.compute(), expected)


@pytest.mark.parametrize("skipna", [False, True])
@pytest.mark.parametrize("numeric_only", [True, False, None])
def test_datetime_std_across_axis1_null_results(skipna, numeric_only):
    pdf = pd.DataFrame(
        {
            "dt1": [
                datetime.fromtimestamp(1636426704 + (i * 250000)) for i in range(10)
            ],
            "dt2": [
                datetime.fromtimestamp(1636426704 + (i * 217790)) for i in range(10)
            ],
            "nums": [i for i in range(10)],
        }
    )

    ddf = dd.from_pandas(pdf, 3)

    kwargs = {} if numeric_only is None else {"numeric_only": numeric_only}
    kwargs["skipna"] = skipna

    ctx = contextlib.nullcontext()
    success = True
    if numeric_only is False or (PANDAS_GT_200 and numeric_only is None):
        ctx = pytest.raises(TypeError)
        success = False
    elif numeric_only is None:
        ctx = pytest.warns(FutureWarning, match="numeric_only")

    # Single column always results in NaT
    expected = pdf[["dt1"]].std(axis=1, **kwargs)
    result = ddf[["dt1"]].std(axis=1, **kwargs)
    if success:
        assert_eq(result, expected)

    # Mix of datetimes with other numeric types produces NaNs
    with ctx:
        expected = pdf.std(axis=1, **kwargs)
    with ctx:
        result = ddf.std(axis=1, **kwargs)
    if success:
        assert_eq(result, expected)

    # Test with mix of na and truthy datetimes
    pdf2 = pd.DataFrame(
        {
            "dt1": [pd.NaT]
            + [datetime.fromtimestamp(1636426704 + (i * 250000)) for i in range(10)]
            + [pd.NaT],
            "dt2": [
                datetime.fromtimestamp(1636426704 + (i * 250000)) for i in range(12)
            ],
            "dt3": [
                datetime.fromtimestamp(1636426704 + (i * 282616)) for i in range(12)
            ],
        }
    )

    ddf2 = dd.from_pandas(pdf2, 3)

    expected = pdf2.std(axis=1, **kwargs)
    result = ddf2.std(axis=1, **kwargs)
    if success:
        assert_eq(result, expected)


@pytest.mark.parametrize(
    "dtypes",
    [
        pytest.param(
            ("int64[pyarrow]", "float64[pyarrow]"),
            marks=pytest.mark.skipif(
                pa is None or not PANDAS_GT_150,
                reason="requires pyarrow installed and ArrowDtype",
            ),
        ),
        ("Int64", "Float64"),
    ],
)
@pytest.mark.parametrize("func", ["std", "var", "skew"])
def test_reductions_with_pandas_and_arrow_ea(dtypes, func):
    if func in ["skew"]:
        pytest.importorskip("scipy")
        if "pyarrow" in dtypes[0]:
            pytest.xfail("skew not implemented for arrow dtypes")

    pdf = pd.DataFrame({"a": [1, 2, 3, 4], "b": [4, 5, 6, 7]}).astype(
        {"a": dtypes[0], "b": dtypes[1]}
    )
    ddf = dd.from_pandas(pdf, npartitions=2)
    pd_result = getattr(pdf, func)()
    dd_result = getattr(ddf, func)()

    assert_eq(dd_result, pd_result, check_dtype=False)  # _meta is wrongly NA


def test_std_raises_on_index():
    with pytest.raises(
        NotImplementedError,
        match="`std` is only supported with objects that are Dataframes or Series",
    ):
        dd.from_pandas(pd.DataFrame({"test": [1, 2]}), npartitions=2).index.std()<|MERGE_RESOLUTION|>--- conflicted
+++ resolved
@@ -1301,11 +1301,7 @@
 
 
 @pytest.mark.parametrize(
-<<<<<<< HEAD
-    "func", ["sum", "prod", "product", "min", "max", "count", "std"]
-=======
-    "func", ["sum", "prod", "product", "min", "max", "count", "var"]
->>>>>>> 1dcc856e
+    "func", ["sum", "prod", "product", "min", "max", "count", "std", "var"]
 )
 def test_reductions_frame_dtypes_numeric_only_supported(func):
     df = pd.DataFrame(
@@ -1320,11 +1316,7 @@
     )
 
     ddf = dd.from_pandas(df, 3)
-<<<<<<< HEAD
-    numeric_only_false_raises = ["sum", "prod", "product", "std"]
-=======
-    numeric_only_false_raises = ["sum", "prod", "product", "var"]
->>>>>>> 1dcc856e
+    numeric_only_false_raises = ["sum", "prod", "product", "std", "var"]
 
     # `numeric_only=True` is always supported
     assert_eq(
@@ -1372,11 +1364,7 @@
             dd_result = getattr(ddf, func)()
         assert_eq(pd_result, dd_result)
     else:
-<<<<<<< HEAD
-        if func == "std":
-=======
-        if func == "var":
->>>>>>> 1dcc856e
+        if func in ["std", "var"]:
             warning = None
         with pytest.warns(warning, match="Dropping of nuisance"):
             pd_result = getattr(df, func)()
@@ -1401,11 +1389,6 @@
     "func",
     [
         "mean",
-<<<<<<< HEAD
-        "var",
-=======
-        "std",
->>>>>>> 1dcc856e
         "sem",
     ],
 )
