--- conflicted
+++ resolved
@@ -10,12 +10,9 @@
 import dask.dataframe as dd
 from dask.dataframe._compat import (
     PANDAS_GT_120,
-<<<<<<< HEAD
     PANDAS_GT_130,
-=======
     PANDAS_GT_140,
     PANDAS_GT_200,
->>>>>>> 312009fd
     PANDAS_VERSION,
     check_numeric_only_deprecation,
 )
