--- conflicted
+++ resolved
@@ -1303,11 +1303,7 @@
 
 
 @pytest.mark.parametrize(
-<<<<<<< HEAD
-    "func", ["sum", "prod", "product", "min", "max", "count", "var", "quantile"]
-=======
-    "func", ["sum", "prod", "product", "min", "max", "count", "std", "var"]
->>>>>>> c659a04d
+    "func", ["sum", "prod", "product", "min", "max", "count", "std", "var", "quantile"]
 )
 def test_reductions_frame_dtypes_numeric_only_supported(func):
     df = pd.DataFrame(
@@ -1326,14 +1322,9 @@
         df = df.drop(columns="bool")
         npartitions = 1  # https://github.com/dask/dask/issues/9227
 
-<<<<<<< HEAD
     ddf = dd.from_pandas(df, npartitions)
 
-    numeric_only_false_raises = ["sum", "prod", "product", "var", "quantile"]
-=======
-    ddf = dd.from_pandas(df, 3)
-    numeric_only_false_raises = ["sum", "prod", "product", "std", "var"]
->>>>>>> c659a04d
+    numeric_only_false_raises = ["sum", "prod", "product", "std", "var", "quantile"]
 
     # `numeric_only=True` is always supported
     assert_eq(
@@ -1345,16 +1336,11 @@
     # `numeric_only=False`
     if func in numeric_only_false_raises:
         with pytest.raises(
-<<<<<<< HEAD
             errors,
-            match="'DatetimeArray' with dtype datetime64.*|'DatetimeArray' does not implement reduction"
-            "|unsupported operand|no kernel",
-=======
-            TypeError,
             match="'DatetimeArray' with dtype datetime64.*|"
             "'DatetimeArray' does not implement reduction|could not convert|"
-            "'ArrowStringArray' with dtype string",
->>>>>>> c659a04d
+            "'ArrowStringArray' with dtype string"
+            "|unsupported operand|no kernel",
         ):
             getattr(ddf, func)(numeric_only=False)
 
@@ -1370,16 +1356,11 @@
     if PANDAS_GT_200:
         if func in numeric_only_false_raises:
             with pytest.raises(
-<<<<<<< HEAD
                 errors,
-                match="'DatetimeArray' with dtype datetime64.*|'DatetimeArray' does not implement reduction"
-                "|unsupported operand|no kernel",
-=======
-                TypeError,
                 match="'DatetimeArray' with dtype datetime64.*|"
                 "'DatetimeArray' does not implement reduction|could not convert|"
-                "'ArrowStringArray' with dtype string",
->>>>>>> c659a04d
+                "'ArrowStringArray' with dtype string"
+                "|unsupported operand|no kernel",
             ):
                 getattr(ddf, func)()
         else:
@@ -1394,11 +1375,7 @@
             dd_result = getattr(ddf, func)()
         assert_eq(pd_result, dd_result)
     else:
-<<<<<<< HEAD
-        if func in ["var", "quantile"]:
-=======
-        if func in ["std", "var"]:
->>>>>>> c659a04d
+        if func in ["std", "var", "quantile"]:
             warning = None
         with pytest.warns(warning, match="Dropping of nuisance"):
             pd_result = getattr(df, func)()
