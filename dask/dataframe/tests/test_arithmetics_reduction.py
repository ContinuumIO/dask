--- conflicted
+++ resolved
@@ -856,13 +856,10 @@
     assert_eq(dds.count(split_every=split_every), ds.count())
 
 
-<<<<<<< HEAD
 @pytest.mark.skipif(
     DASK_EXPR_ENABLED, reason="legacy, no longer supported in dask-expr"
 )
-=======
 @pytest.mark.parametrize("axis", [0, 1])
->>>>>>> 981c95b1
 @pytest.mark.parametrize(
     "redfunc",
     ["sum", "prod", "product", "min", "max", "mean", "var", "std", "all", "any"],
