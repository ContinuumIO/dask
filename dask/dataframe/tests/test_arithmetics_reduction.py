import contextlib
import warnings
from datetime import datetime

import numpy as np
import pandas as pd
import pytest
from pandas.api.types import is_scalar

import dask.dataframe as dd
from dask.dataframe._compat import (
    PANDAS_GT_140,
    PANDAS_GT_200,
    PANDAS_VERSION,
    check_numeric_only_deprecation,
)
from dask.dataframe.utils import assert_dask_graph, assert_eq, make_meta

try:
    import scipy
except ImportError:
    scipy = None


@pytest.mark.slow
def test_arithmetics():
    dsk = {
        ("x", 0): pd.DataFrame({"a": [1, 2, 3], "b": [4, 5, 6]}, index=[0, 1, 3]),
        ("x", 1): pd.DataFrame({"a": [4, 5, 6], "b": [3, 2, 1]}, index=[5, 6, 8]),
        ("x", 2): pd.DataFrame({"a": [7, 8, 9], "b": [0, 0, 0]}, index=[9, 9, 9]),
    }
    meta = make_meta(
        {"a": "i8", "b": "i8"}, index=pd.Index([], "i8"), parent_meta=pd.DataFrame()
    )
    ddf1 = dd.DataFrame(dsk, "x", meta, [0, 4, 9, 9])
    pdf1 = ddf1.compute()

    pdf2 = pd.DataFrame({"a": [1, 2, 3, 4, 5, 6, 7, 8], "b": [5, 6, 7, 8, 1, 2, 3, 4]})
    pdf3 = pd.DataFrame({"a": [5, 6, 7, 8, 4, 3, 2, 1], "b": [2, 4, 5, 3, 4, 2, 1, 0]})
    ddf2 = dd.from_pandas(pdf2, 3)
    ddf3 = dd.from_pandas(pdf3, 2)

    dsk4 = {
        ("y", 0): pd.DataFrame({"a": [3, 2, 1], "b": [7, 8, 9]}, index=[0, 1, 3]),
        ("y", 1): pd.DataFrame({"a": [5, 2, 8], "b": [4, 2, 3]}, index=[5, 6, 8]),
        ("y", 2): pd.DataFrame({"a": [1, 4, 10], "b": [1, 0, 5]}, index=[9, 9, 9]),
    }
    ddf4 = dd.DataFrame(dsk4, "y", meta, [0, 4, 9, 9])
    pdf4 = ddf4.compute()

    # Arithmetics
    cases = [
        (ddf1, ddf1, pdf1, pdf1),
        (ddf1, ddf1.repartition([0, 1, 3, 6, 9]), pdf1, pdf1),
        (ddf2, ddf3, pdf2, pdf3),
        (ddf2.repartition([0, 3, 6, 7]), ddf3.repartition([0, 7]), pdf2, pdf3),
        (ddf2.repartition([0, 7]), ddf3.repartition([0, 2, 4, 5, 7]), pdf2, pdf3),
        (ddf1, ddf4, pdf1, pdf4),
        (ddf1, ddf4.repartition([0, 9]), pdf1, pdf4),
        (ddf1.repartition([0, 3, 9]), ddf4.repartition([0, 5, 9]), pdf1, pdf4),
        # dask + pandas
        (ddf1, pdf4, pdf1, pdf4),
        (ddf2, pdf3, pdf2, pdf3),
    ]

    for l, r, el, er in cases:
        check_series_arithmetics(l.a, r.b, el.a, er.b)
        check_frame_arithmetics(l, r, el, er)

    # different index, pandas raises ValueError in comparison ops

    pdf5 = pd.DataFrame(
        {"a": [3, 2, 1, 5, 2, 8, 1, 4, 10], "b": [7, 8, 9, 4, 2, 3, 1, 0, 5]},
        index=[0, 1, 3, 5, 6, 8, 9, 9, 9],
    )
    ddf5 = dd.from_pandas(pdf5, 2)

    pdf6 = pd.DataFrame(
        {"a": [3, 2, 1, 5, 2, 8, 1, 4, 10], "b": [7, 8, 9, 5, 7, 8, 4, 2, 5]},
        index=[0, 1, 2, 3, 4, 5, 6, 7, 9],
    )
    ddf6 = dd.from_pandas(pdf6, 4)

    pdf7 = pd.DataFrame(
        {"a": [1, 2, 3, 4, 5, 6, 7, 8], "b": [5, 6, 7, 8, 1, 2, 3, 4]},
        index=list("aaabcdeh"),
    )
    pdf8 = pd.DataFrame(
        {"a": [5, 6, 7, 8, 4, 3, 2, 1], "b": [2, 4, 5, 3, 4, 2, 1, 0]},
        index=list("abcdefgh"),
    )
    ddf7 = dd.from_pandas(pdf7, 3)
    ddf8 = dd.from_pandas(pdf8, 4)

    pdf9 = pd.DataFrame(
        {
            "a": [1, 2, 3, 4, 5, 6, 7, 8],
            "b": [5, 6, 7, 8, 1, 2, 3, 4],
            "c": [5, 6, 7, 8, 1, 2, 3, 4],
        },
        index=list("aaabcdeh"),
    )
    pdf10 = pd.DataFrame(
        {
            "b": [5, 6, 7, 8, 4, 3, 2, 1],
            "c": [2, 4, 5, 3, 4, 2, 1, 0],
            "d": [2, 4, 5, 3, 4, 2, 1, 0],
        },
        index=list("abcdefgh"),
    )
    ddf9 = dd.from_pandas(pdf9, 3)
    ddf10 = dd.from_pandas(pdf10, 4)

    # Arithmetics with different index
    cases = [
        (ddf5, ddf6, pdf5, pdf6),
        (ddf5.repartition([0, 9]), ddf6, pdf5, pdf6),
        (ddf5.repartition([0, 5, 9]), ddf6.repartition([0, 7, 9]), pdf5, pdf6),
        (ddf7, ddf8, pdf7, pdf8),
        (ddf7.repartition(["a", "c", "h"]), ddf8.repartition(["a", "h"]), pdf7, pdf8),
        (
            ddf7.repartition(["a", "b", "e", "h"]),
            ddf8.repartition(["a", "e", "h"]),
            pdf7,
            pdf8,
        ),
        (ddf9, ddf10, pdf9, pdf10),
        (ddf9.repartition(["a", "c", "h"]), ddf10.repartition(["a", "h"]), pdf9, pdf10),
        # dask + pandas
        (ddf5, pdf6, pdf5, pdf6),
        (ddf7, pdf8, pdf7, pdf8),
        (ddf9, pdf10, pdf9, pdf10),
    ]

    for l, r, el, er in cases:
        check_series_arithmetics(l.a, r.b, el.a, er.b, allow_comparison_ops=False)
        check_frame_arithmetics(l, r, el, er, allow_comparison_ops=False)


def test_deterministic_arithmetic_names():
    df = pd.DataFrame({"x": [1, 2, 3, 4], "y": [5, 6, 7, 8]})
    a = dd.from_pandas(df, npartitions=2)

    assert sorted((a.x + a.y**2).dask) == sorted((a.x + a.y**2).dask)
    assert sorted((a.x + a.y**2).dask) != sorted((a.x + a.y**3).dask)
    assert sorted((a.x + a.y**2).dask) != sorted((a.x - a.y**2).dask)


@pytest.mark.slow
def test_arithmetics_different_index():
    # index are different, but overwraps
    pdf1 = pd.DataFrame(
        {"a": [1, 2, 3, 4, 5], "b": [3, 5, 2, 5, 7]}, index=[1, 2, 3, 4, 5]
    )
    ddf1 = dd.from_pandas(pdf1, 2)
    pdf2 = pd.DataFrame(
        {"a": [3, 2, 6, 7, 8], "b": [9, 4, 2, 6, 2]}, index=[3, 4, 5, 6, 7]
    )
    ddf2 = dd.from_pandas(pdf2, 2)

    # index are not overwrapped
    pdf3 = pd.DataFrame(
        {"a": [1, 2, 3, 4, 5], "b": [3, 5, 2, 5, 7]}, index=[1, 2, 3, 4, 5]
    )
    ddf3 = dd.from_pandas(pdf3, 2)
    pdf4 = pd.DataFrame(
        {"a": [3, 2, 6, 7, 8], "b": [9, 4, 2, 6, 2]}, index=[10, 11, 12, 13, 14]
    )
    ddf4 = dd.from_pandas(pdf4, 2)

    # index is included in another
    pdf5 = pd.DataFrame(
        {"a": [1, 2, 3, 4, 5], "b": [3, 5, 2, 5, 7]}, index=[1, 3, 5, 7, 9]
    )
    ddf5 = dd.from_pandas(pdf5, 2)
    pdf6 = pd.DataFrame(
        {"a": [3, 2, 6, 7, 8], "b": [9, 4, 2, 6, 2]}, index=[2, 3, 4, 5, 6]
    )
    ddf6 = dd.from_pandas(pdf6, 2)

    cases = [
        (ddf1, ddf2, pdf1, pdf2),
        (ddf2, ddf1, pdf2, pdf1),
        (ddf1.repartition([1, 3, 5]), ddf2.repartition([3, 4, 7]), pdf1, pdf2),
        (ddf2.repartition([3, 4, 5, 7]), ddf1.repartition([1, 2, 4, 5]), pdf2, pdf1),
        (ddf3, ddf4, pdf3, pdf4),
        (ddf4, ddf3, pdf4, pdf3),
        (
            ddf3.repartition([1, 2, 3, 4, 5]),
            ddf4.repartition([10, 11, 12, 13, 14]),
            pdf3,
            pdf4,
        ),
        (ddf4.repartition([10, 14]), ddf3.repartition([1, 3, 4, 5]), pdf4, pdf3),
        (ddf5, ddf6, pdf5, pdf6),
        (ddf6, ddf5, pdf6, pdf5),
        (ddf5.repartition([1, 7, 8, 9]), ddf6.repartition([2, 3, 4, 6]), pdf5, pdf6),
        (ddf6.repartition([2, 6]), ddf5.repartition([1, 3, 7, 9]), pdf6, pdf5),
        # dask + pandas
        (ddf1, pdf2, pdf1, pdf2),
        (ddf2, pdf1, pdf2, pdf1),
        (ddf3, pdf4, pdf3, pdf4),
        (ddf4, pdf3, pdf4, pdf3),
        (ddf5, pdf6, pdf5, pdf6),
        (ddf6, pdf5, pdf6, pdf5),
    ]

    for l, r, el, er in cases:
        check_series_arithmetics(l.a, r.b, el.a, er.b, allow_comparison_ops=False)
        check_frame_arithmetics(l, r, el, er, allow_comparison_ops=False)

    pdf7 = pd.DataFrame(
        {"a": [1, 2, 3, 4, 5, 6, 7, 8], "b": [5, 6, 7, 8, 1, 2, 3, 4]},
        index=[0, 2, 4, 8, 9, 10, 11, 13],
    )
    pdf8 = pd.DataFrame(
        {"a": [5, 6, 7, 8, 4, 3, 2, 1], "b": [2, 4, 5, 3, 4, 2, 1, 0]},
        index=[1, 3, 4, 8, 9, 11, 12, 13],
    )
    ddf7 = dd.from_pandas(pdf7, 3)
    ddf8 = dd.from_pandas(pdf8, 2)

    pdf9 = pd.DataFrame(
        {"a": [1, 2, 3, 4, 5, 6, 7, 8], "b": [5, 6, 7, 8, 1, 2, 3, 4]},
        index=[0, 2, 4, 8, 9, 10, 11, 13],
    )
    pdf10 = pd.DataFrame(
        {"a": [5, 6, 7, 8, 4, 3, 2, 1], "b": [2, 4, 5, 3, 4, 2, 1, 0]},
        index=[0, 3, 4, 8, 9, 11, 12, 13],
    )
    ddf9 = dd.from_pandas(pdf9, 3)
    ddf10 = dd.from_pandas(pdf10, 2)

    cases = [
        (ddf7, ddf8, pdf7, pdf8),
        (ddf8, ddf7, pdf8, pdf7),
        # (ddf7.repartition([0, 13]),
        #  ddf8.repartition([0, 4, 11, 14], force=True),
        #  pdf7, pdf8),
        (
            ddf8.repartition([-5, 10, 15], force=True),
            ddf7.repartition([-1, 4, 11, 14], force=True),
            pdf8,
            pdf7,
        ),
        (
            ddf7.repartition([0, 8, 12, 13]),
            ddf8.repartition([0, 2, 8, 12, 13], force=True),
            pdf7,
            pdf8,
        ),
        (
            ddf8.repartition([-5, 0, 10, 20], force=True),
            ddf7.repartition([-1, 4, 11, 13], force=True),
            pdf8,
            pdf7,
        ),
        (ddf9, ddf10, pdf9, pdf10),
        (ddf10, ddf9, pdf10, pdf9),
        # dask + pandas
        (ddf7, pdf8, pdf7, pdf8),
        (ddf8, pdf7, pdf8, pdf7),
        (ddf9, pdf10, pdf9, pdf10),
        (ddf10, pdf9, pdf10, pdf9),
    ]

    for l, r, el, er in cases:
        check_series_arithmetics(l.a, r.b, el.a, er.b, allow_comparison_ops=False)
        check_frame_arithmetics(l, r, el, er, allow_comparison_ops=False)


def check_series_arithmetics(l, r, el, er, allow_comparison_ops=True):
    assert isinstance(l, dd.Series)
    assert isinstance(r, (dd.Series, pd.Series))
    assert isinstance(el, pd.Series)
    assert isinstance(er, pd.Series)

    # l, r may be repartitioned, test whether repartition keeps original data
    assert_eq(l, el)
    assert_eq(r, er)

    assert_eq(l + r, el + er)
    assert_eq(l * r, el * er)
    assert_eq(l - r, el - er)
    assert_eq(l / r, el / er)
    assert_eq(l // r, el // er)
    assert_eq(l**r, el**er)
    assert_eq(l % r, el % er)

    if allow_comparison_ops:
        # comparison is allowed if data have same index
        assert_eq(l & r, el & er)
        assert_eq(l | r, el | er)
        assert_eq(l ^ r, el ^ er)
        assert_eq(l > r, el > er)
        assert_eq(l < r, el < er)
        assert_eq(l >= r, el >= er)
        assert_eq(l <= r, el <= er)
        assert_eq(l == r, el == er)
        assert_eq(l != r, el != er)
        assert_eq(l.lt(r), el.lt(er))
        assert_eq(l.gt(r), el.gt(er))
        assert_eq(l.le(r), el.le(er))
        assert_eq(l.ge(r), el.ge(er))
        assert_eq(l.ne(r), el.ne(er))
        assert_eq(l.eq(r), el.eq(er))

    assert_eq(l + 2, el + 2)
    assert_eq(l * 2, el * 2)
    assert_eq(l - 2, el - 2)
    assert_eq(l / 2, el / 2)
    assert_eq(l & True, el & True)
    assert_eq(l | True, el | True)
    assert_eq(l ^ True, el ^ True)
    assert_eq(l // 2, el // 2)
    assert_eq(l**2, el**2)
    assert_eq(l % 2, el % 2)
    assert_eq(l > 2, el > 2)
    assert_eq(l < 2, el < 2)
    assert_eq(l >= 2, el >= 2)
    assert_eq(l <= 2, el <= 2)
    assert_eq(l == 2, el == 2)
    assert_eq(l != 2, el != 2)

    assert_eq(2 + r, 2 + er)
    assert_eq(2 * r, 2 * er)
    assert_eq(2 - r, 2 - er)
    assert_eq(2 / r, 2 / er)
    assert_eq(True & r, True & er)
    assert_eq(True | r, True | er)
    assert_eq(True ^ r, True ^ er)
    assert_eq(2 // r, 2 // er)
    assert_eq(2**r, 2**er)
    assert_eq(2 % r, 2 % er)
    assert_eq(2 > r, 2 > er)
    assert_eq(2 < r, 2 < er)
    assert_eq(2 >= r, 2 >= er)
    assert_eq(2 <= r, 2 <= er)
    assert_eq(2 == r, 2 == er)
    assert_eq(2 != r, 2 != er)

    assert_eq(l.lt(2), el.lt(2))
    assert_eq(l.gt(2), el.gt(2))
    assert_eq(l.le(2), el.le(2))
    assert_eq(l.ge(2), el.ge(2))
    assert_eq(l.ne(2), el.ne(2))
    assert_eq(l.eq(2), el.eq(2))

    assert_eq(-l, -el)
    assert_eq(abs(l), abs(el))

    if allow_comparison_ops:
        # comparison is allowed if data have same index
        assert_eq(~(l == r), ~(el == er))


def check_frame_arithmetics(l, r, el, er, allow_comparison_ops=True):
    assert isinstance(l, dd.DataFrame)
    assert isinstance(r, (dd.DataFrame, pd.DataFrame))
    assert isinstance(el, pd.DataFrame)
    assert isinstance(er, pd.DataFrame)
    # l, r may be repartitioned, test whether repartition keeps original data
    assert_eq(l, el)
    assert_eq(r, er)

    assert_eq(l + r, el + er)
    assert_eq(l * r, el * er)
    assert_eq(l - r, el - er)
    assert_eq(l / r, el / er)
    assert_eq(l // r, el // er)
    assert_eq(l**r, el**er)
    assert_eq(l % r, el % er)

    if allow_comparison_ops:
        # comparison is allowed if data have same index
        assert_eq(l & r, el & er)
        assert_eq(l | r, el | er)
        assert_eq(l ^ r, el ^ er)
        assert_eq(l > r, el > er)
        assert_eq(l < r, el < er)
        assert_eq(l >= r, el >= er)
        assert_eq(l <= r, el <= er)
        assert_eq(l == r, el == er)
        assert_eq(l != r, el != er)
        assert_eq(l.lt(r), el.lt(er))
        assert_eq(l.gt(r), el.gt(er))
        assert_eq(l.le(r), el.le(er))
        assert_eq(l.ge(r), el.ge(er))
        assert_eq(l.ne(r), el.ne(er))
        assert_eq(l.eq(r), el.eq(er))

    assert_eq(l + 2, el + 2)
    assert_eq(l * 2, el * 2)
    assert_eq(l - 2, el - 2)
    assert_eq(l / 2, el / 2)
    assert_eq(l & True, el & True)
    assert_eq(l | True, el | True)
    assert_eq(l ^ True, el ^ True)
    assert_eq(l // 2, el // 2)
    assert_eq(l**2, el**2)
    assert_eq(l % 2, el % 2)
    assert_eq(l > 2, el > 2)
    assert_eq(l < 2, el < 2)
    assert_eq(l >= 2, el >= 2)
    assert_eq(l <= 2, el <= 2)
    assert_eq(l == 2, el == 2)
    assert_eq(l != 2, el != 2)

    assert_eq(2 + l, 2 + el)
    assert_eq(2 * l, 2 * el)
    assert_eq(2 - l, 2 - el)
    assert_eq(2 / l, 2 / el)
    assert_eq(True & l, True & el)
    assert_eq(True | l, True | el)
    assert_eq(True ^ l, True ^ el)
    assert_eq(2 // l, 2 // el)
    assert_eq(2**l, 2**el)
    assert_eq(2 % l, 2 % el)
    assert_eq(2 > l, 2 > el)
    assert_eq(2 < l, 2 < el)
    assert_eq(2 >= l, 2 >= el)
    assert_eq(2 <= l, 2 <= el)
    assert_eq(2 == l, 2 == el)
    assert_eq(2 != l, 2 != el)

    assert_eq(l.lt(2), el.lt(2))
    assert_eq(l.gt(2), el.gt(2))
    assert_eq(l.le(2), el.le(2))
    assert_eq(l.ge(2), el.ge(2))
    assert_eq(l.ne(2), el.ne(2))
    assert_eq(l.eq(2), el.eq(2))

    assert_eq(-l, -el)
    assert_eq(abs(l), abs(el))

    if allow_comparison_ops:
        # comparison is allowed if data have same index
        assert_eq(~(l == r), ~(el == er))


def test_scalar_arithmetics():
    el = np.int64(10)
    er = np.int64(4)
    l = dd.core.Scalar({("l", 0): el}, "l", "i8")
    r = dd.core.Scalar({("r", 0): er}, "r", "i8")

    assert isinstance(l, dd.core.Scalar)
    assert isinstance(r, dd.core.Scalar)

    assert_eq(l, el)
    assert_eq(r, er)

    assert_eq(l + r, el + er)
    assert_eq(l * r, el * er)
    assert_eq(l - r, el - er)
    assert_eq(l / r, el / er)
    assert_eq(l // r, el // er)
    assert_eq(l**r, el**er)
    assert_eq(l % r, el % er)

    assert_eq(l & r, el & er)
    assert_eq(l | r, el | er)
    assert_eq(l ^ r, el ^ er)
    assert_eq(l > r, el > er)
    assert_eq(l < r, el < er)
    assert_eq(l >= r, el >= er)
    assert_eq(l <= r, el <= er)
    assert_eq(l == r, el == er)
    assert_eq(l != r, el != er)

    assert_eq(l + 2, el + 2)
    assert_eq(l * 2, el * 2)
    assert_eq(l - 2, el - 2)
    assert_eq(l / 2, el / 2)
    assert_eq(l & True, el & True)
    assert_eq(l | True, el | True)
    assert_eq(l ^ True, el ^ True)
    assert_eq(l // 2, el // 2)
    assert_eq(l**2, el**2)
    assert_eq(l % 2, el % 2)
    assert_eq(l > 2, el > 2)
    assert_eq(l < 2, el < 2)
    assert_eq(l >= 2, el >= 2)
    assert_eq(l <= 2, el <= 2)
    assert_eq(l == 2, el == 2)
    assert_eq(l != 2, el != 2)

    assert_eq(2 + r, 2 + er)
    assert_eq(2 * r, 2 * er)
    assert_eq(2 - r, 2 - er)
    assert_eq(2 / r, 2 / er)
    assert_eq(True & r, True & er)
    assert_eq(True | r, True | er)
    assert_eq(True ^ r, True ^ er)
    assert_eq(2 // r, 2 // er)
    assert_eq(2**r, 2**er)
    assert_eq(2 % r, 2 % er)
    assert_eq(2 > r, 2 > er)
    assert_eq(2 < r, 2 < er)
    assert_eq(2 >= r, 2 >= er)
    assert_eq(2 <= r, 2 <= er)
    assert_eq(2 == r, 2 == er)
    assert_eq(2 != r, 2 != er)

    assert_eq(-l, -el)
    assert_eq(abs(l), abs(el))

    assert_eq(~(l == r), ~(el == er))


def test_scalar_arithmetics_with_dask_instances():
    s = dd.core.Scalar({("s", 0): 10}, "s", "i8")
    e = 10

    pds = pd.Series([1, 2, 3, 4, 5, 6, 7])
    dds = dd.from_pandas(pds, 2)

    pdf = pd.DataFrame({"a": [1, 2, 3, 4, 5, 6, 7], "b": [7, 6, 5, 4, 3, 2, 1]})
    ddf = dd.from_pandas(pdf, 2)

    # pandas Series
    result = pds + s  # this result pd.Series (automatically computed)
    assert isinstance(result, pd.Series)
    assert_eq(result, pds + e)

    result = s + pds  # this result dd.Series
    assert isinstance(result, dd.Series)
    assert_eq(result, pds + e)

    # dask Series
    result = dds + s  # this result dd.Series
    assert isinstance(result, dd.Series)
    assert_eq(result, pds + e)

    result = s + dds  # this result dd.Series
    assert isinstance(result, dd.Series)
    assert_eq(result, pds + e)

    # pandas DataFrame
    result = pdf + s  # this result pd.DataFrame (automatically computed)
    assert isinstance(result, pd.DataFrame)
    assert_eq(result, pdf + e)

    result = s + pdf  # this result dd.DataFrame
    assert isinstance(result, dd.DataFrame)
    assert_eq(result, pdf + e)

    # dask DataFrame
    result = ddf + s  # this result dd.DataFrame
    assert isinstance(result, dd.DataFrame)
    assert_eq(result, pdf + e)

    result = s + ddf  # this result dd.DataFrame
    assert isinstance(result, dd.DataFrame)
    assert_eq(result, pdf + e)


@pytest.mark.xfail(
    PANDAS_VERSION == "1.0.2",
    reason="https://github.com/pandas-dev/pandas/issues/32685",
)
def test_frame_series_arithmetic_methods():
    pdf1 = pd.DataFrame(
        {
            "A": np.arange(10),
            "B": [np.nan, 1, 2, 3, 4] * 2,
            "C": [np.nan] * 10,
            "D": np.arange(10),
        },
        index=list("abcdefghij"),
        columns=list("ABCD"),
    )
    pdf2 = pd.DataFrame(
        np.random.randn(10, 4), index=list("abcdefghjk"), columns=list("ABCX")
    )
    ps1 = pdf1.A
    ps2 = pdf2.A
    ps3 = pd.Series(np.random.randn(10), index=list("ABCDXabcde"))

    ddf1 = dd.from_pandas(pdf1, 2)
    ddf2 = dd.from_pandas(pdf2, 2)
    ds1 = ddf1.A
    ds2 = ddf2.A

    s = dd.core.Scalar({("s", 0): 4}, "s", "i8")

    for l, r, el, er in [
        (ddf1, ddf2, pdf1, pdf2),
        (ds1, ds2, ps1, ps2),
        (ddf1.repartition(["a", "f", "j"]), ddf2, pdf1, pdf2),
        (ds1.repartition(["a", "b", "f", "j"]), ds2, ps1, ps2),
        (ddf1, ddf2.repartition(["a", "k"]), pdf1, pdf2),
        (ds1, ds2.repartition(["a", "b", "d", "h", "k"]), ps1, ps2),
        (ddf1, 3, pdf1, 3),
        (ds1, 3, ps1, 3),
        (ddf1, s, pdf1, 4),
        (ds1, s, ps1, 4),
    ]:
        # l, r may be repartitioned, test whether repartition keeps original data
        assert_eq(l, el)
        assert_eq(r, er)

        assert_eq(l.add(r, fill_value=0), el.add(er, fill_value=0))
        assert_eq(l.sub(r, fill_value=0), el.sub(er, fill_value=0))
        assert_eq(l.mul(r, fill_value=0), el.mul(er, fill_value=0))
        assert_eq(l.div(r, fill_value=0), el.div(er, fill_value=0))
        assert_eq(l.divide(r, fill_value=0), el.divide(er, fill_value=0))
        assert_eq(l.truediv(r, fill_value=0), el.truediv(er, fill_value=0))
        assert_eq(l.floordiv(r, fill_value=1), el.floordiv(er, fill_value=1))
        assert_eq(l.pow(r, fill_value=0), el.pow(er, fill_value=0))
        assert_eq(l.mod(r, fill_value=0), el.mod(er, fill_value=0))

        assert_eq(l.radd(r, fill_value=0), el.radd(er, fill_value=0))
        assert_eq(l.rsub(r, fill_value=0), el.rsub(er, fill_value=0))
        assert_eq(l.rmul(r, fill_value=0), el.rmul(er, fill_value=0))
        assert_eq(l.rdiv(r, fill_value=0), el.rdiv(er, fill_value=0))
        assert_eq(l.rtruediv(r, fill_value=0), el.rtruediv(er, fill_value=0))
        assert_eq(l.rpow(r, fill_value=0), el.rpow(er, fill_value=0))
        assert_eq(l.rmod(r, fill_value=0), el.rmod(er, fill_value=0))

    for l, r, el, er in [(ddf1, ds2, pdf1, ps2), (ddf1, ddf2.X, pdf1, pdf2.X)]:
        assert_eq(l, el)
        assert_eq(r, er)

        # must specify axis=0 to add Series to each column
        # axis=1 is not supported (add to each row)
        assert_eq(l.add(r, axis=0), el.add(er, axis=0))
        assert_eq(l.sub(r, axis=0), el.sub(er, axis=0))
        assert_eq(l.mul(r, axis=0), el.mul(er, axis=0))
        assert_eq(l.div(r, axis=0), el.div(er, axis=0))
        assert_eq(l.divide(r, axis=0), el.divide(er, axis=0))
        assert_eq(l.truediv(r, axis=0), el.truediv(er, axis=0))
        assert_eq(l.floordiv(r, axis=0), el.floordiv(er, axis=0))
        assert_eq(l.mod(r, axis=0), el.mod(er, axis=0))
        assert_eq(l.pow(r, axis=0), el.pow(er, axis=0))

        assert_eq(l.radd(r, axis=0), el.radd(er, axis=0))
        assert_eq(l.rsub(r, axis=0), el.rsub(er, axis=0))
        assert_eq(l.rmul(r, axis=0), el.rmul(er, axis=0))
        assert_eq(l.rdiv(r, axis=0), el.rdiv(er, axis=0))
        assert_eq(l.rtruediv(r, axis=0), el.rtruediv(er, axis=0))
        assert_eq(l.rmod(r, axis=0), el.rmod(er, axis=0))
        assert_eq(l.rpow(r, axis=0), el.rpow(er, axis=0))

        pytest.raises(ValueError, lambda l=l, r=r: l.add(r, axis=1))

    for l, r, el, er in [(ddf1, pdf2, pdf1, pdf2), (ddf1, ps3, pdf1, ps3)]:
        assert_eq(l, el)
        assert_eq(r, er)

        for axis in [0, 1, "index", "columns"]:
            assert_eq(l.add(r, axis=axis), el.add(er, axis=axis))
            assert_eq(l.sub(r, axis=axis), el.sub(er, axis=axis))
            assert_eq(l.mul(r, axis=axis), el.mul(er, axis=axis))
            assert_eq(l.div(r, axis=axis), el.div(er, axis=axis))
            assert_eq(l.divide(r, axis=axis), el.divide(er, axis=axis))
            assert_eq(l.truediv(r, axis=axis), el.truediv(er, axis=axis))
            assert_eq(l.floordiv(r, axis=axis), el.floordiv(er, axis=axis))
            assert_eq(l.mod(r, axis=axis), el.mod(er, axis=axis))
            assert_eq(l.pow(r, axis=axis), el.pow(er, axis=axis))
            assert_eq(l.rdiv(r, axis=axis), el.rdiv(er, axis=axis))
            assert_eq(l.rtruediv(r, axis=axis), el.rtruediv(er, axis=axis))
            assert_eq(l.rpow(r, axis=axis), el.rpow(er, axis=axis))
            assert_eq(l.rmod(r, axis=axis), el.rmod(er, axis=axis))
            assert_eq(l.radd(r, axis=axis), el.radd(er, axis=axis))
            assert_eq(l.rsub(r, axis=axis), el.rsub(er, axis=axis))
            assert_eq(l.rmul(r, axis=axis), el.rmul(er, axis=axis))


@pytest.mark.parametrize("split_every", [False, 2])
def test_reductions(split_every):
    dsk = {
        ("x", 0): pd.DataFrame(
            {"a": [1, 2, 3], "b": [4, 5, 6], "c": [True, True, False]}, index=[0, 1, 3]
        ),
        ("x", 1): pd.DataFrame(
            {"a": [4, 5, 6], "b": [3, 2, 1], "c": [False, False, False]},
            index=[5, 6, 8],
        ),
        ("x", 2): pd.DataFrame(
            {
                "a": [13094304034, 3489385935, 100006774],
                "b": [0, 0, 0],
                "c": [True, True, True],
            },
            index=[9, 9, 9],
        ),
    }
    meta = make_meta(
        {"a": "i8", "b": "i8", "c": "bool"},
        index=pd.Index([], "i8"),
        parent_meta=pd.DataFrame(),
    )
    ddf1 = dd.DataFrame(dsk, "x", meta, [0, 4, 9, 9])
    pdf1 = ddf1.compute()

    nans1 = pd.Series([1] + [np.nan] * 4 + [2] + [np.nan] * 3)
    nands1 = dd.from_pandas(nans1, 2)
    nans2 = pd.Series([1] + [np.nan] * 8)
    nands2 = dd.from_pandas(nans2, 2)
    nans3 = pd.Series([np.nan] * 9)
    nands3 = dd.from_pandas(nans3, 2)

    bools = pd.Series([True, False, True, False, True], dtype=bool)
    boolds = dd.from_pandas(bools, 2)

    for dds, pds in [
        (ddf1.a, pdf1.a),
        (ddf1.b, pdf1.b),
        (ddf1.c, pdf1.c),
        (ddf1["a"], pdf1["a"]),
        (ddf1["b"], pdf1["b"]),
        (nands1, nans1),
        (nands2, nans2),
        (nands3, nans3),
        (boolds, bools),
    ]:
        assert isinstance(dds, dd.Series)
        assert isinstance(pds, pd.Series)

        assert_eq(dds.sum(split_every=split_every), pds.sum())
        assert_eq(dds.prod(split_every=split_every), pds.prod())
        assert_eq(dds.product(split_every=split_every), pds.product())
        assert_eq(dds.min(split_every=split_every), pds.min())
        assert_eq(dds.max(split_every=split_every), pds.max())
        assert_eq(dds.count(split_every=split_every), pds.count())

        if scipy:
            # pandas uses unbiased skew, need to correct for that
            n = pds.shape[0]
            bias_factor = (n * (n - 1)) ** 0.5 / (n - 2)
            assert_eq(dds.skew(), pds.skew() / bias_factor)

            if PANDAS_GT_200:
                # TODO: Remove this `if`-block once `axis=None` support is added.
                # https://github.com/dask/dask/issues/9915
                with pytest.raises(
                    ValueError, match="`axis=None` isn't currently supported"
                ):
                    dds.skew(axis=None)
            else:
                assert_eq(dds.skew(axis=None), pds.skew(axis=None) / bias_factor)

        if scipy:
            # pandas uses a bias factor for kurtosis, need to correct for that
            n = pds.shape[0]
            factor = ((n - 1) * (n + 1)) / ((n - 2) * (n - 3))
            offset = (6 * (n - 1)) / ((n - 2) * (n - 3))
            assert_eq(factor * dds.kurtosis() + offset, pds.kurtosis())

            if PANDAS_GT_200:
                # TODO: Remove this `if`-block once `axis=None` support is added.
                # https://github.com/dask/dask/issues/9915
                with pytest.raises(
                    ValueError, match="`axis=None` isn't currently supported"
                ):
                    dds.kurtosis(axis=None)
            else:
                assert_eq(
                    factor * dds.kurtosis(axis=None) + offset, pds.kurtosis(axis=None)
                )

        with warnings.catch_warnings():
            warnings.simplefilter("ignore", RuntimeWarning)
            # runtime warnings; https://github.com/dask/dask/issues/2381
            assert_eq(dds.std(split_every=split_every), pds.std())
            assert_eq(dds.var(split_every=split_every), pds.var())
            assert_eq(dds.sem(split_every=split_every), pds.sem())

        with warnings.catch_warnings():
            # dask.dataframe should probably filter this, to match pandas, but
            # it seems quite difficult.
            warnings.simplefilter("ignore", RuntimeWarning)
            assert_eq(dds.std(ddof=0, split_every=split_every), pds.std(ddof=0))
            assert_eq(dds.var(ddof=0, split_every=split_every), pds.var(ddof=0))
            assert_eq(dds.sem(ddof=0, split_every=split_every), pds.sem(ddof=0))
        assert_eq(dds.mean(split_every=split_every), pds.mean())
        assert_eq(dds.nunique(split_every=split_every), pds.nunique())

        assert_eq(dds.sum(skipna=False, split_every=split_every), pds.sum(skipna=False))
        assert_eq(
            dds.prod(skipna=False, split_every=split_every), pds.prod(skipna=False)
        )
        assert_eq(
            dds.product(skipna=False, split_every=split_every),
            pds.product(skipna=False),
        )
        assert_eq(dds.min(skipna=False, split_every=split_every), pds.min(skipna=False))
        assert_eq(dds.max(skipna=False, split_every=split_every), pds.max(skipna=False))
        assert_eq(dds.std(skipna=False, split_every=split_every), pds.std(skipna=False))
        assert_eq(dds.var(skipna=False, split_every=split_every), pds.var(skipna=False))
        assert_eq(dds.sem(skipna=False, split_every=split_every), pds.sem(skipna=False))
        assert_eq(
            dds.std(skipna=False, ddof=0, split_every=split_every),
            pds.std(skipna=False, ddof=0),
        )
        assert_eq(
            dds.var(skipna=False, ddof=0, split_every=split_every),
            pds.var(skipna=False, ddof=0),
        )
        assert_eq(
            dds.sem(skipna=False, ddof=0, split_every=split_every),
            pds.sem(skipna=False, ddof=0),
        )
        assert_eq(
            dds.mean(skipna=False, split_every=split_every), pds.mean(skipna=False)
        )

    assert_dask_graph(ddf1.b.sum(split_every=split_every), "series-sum")
    assert_dask_graph(ddf1.b.prod(split_every=split_every), "series-prod")
    assert_dask_graph(ddf1.b.min(split_every=split_every), "series-min")
    assert_dask_graph(ddf1.b.max(split_every=split_every), "series-max")
    assert_dask_graph(ddf1.b.count(split_every=split_every), "series-count")
    assert_dask_graph(ddf1.b.std(split_every=split_every), "series-std")
    assert_dask_graph(ddf1.b.var(split_every=split_every), "series-var")
    assert_dask_graph(ddf1.b.sem(split_every=split_every), "series-sem")
    assert_dask_graph(ddf1.b.std(ddof=0, split_every=split_every), "series-std")
    assert_dask_graph(ddf1.b.var(ddof=0, split_every=split_every), "series-var")
    assert_dask_graph(ddf1.b.sem(ddof=0, split_every=split_every), "series-sem")
    assert_dask_graph(ddf1.b.mean(split_every=split_every), "series-mean")
    # nunique is performed using drop-duplicates
    assert_dask_graph(ddf1.b.nunique(split_every=split_every), "drop-duplicates")

    # testing index
    assert_eq(ddf1.index.min(split_every=split_every), pdf1.index.min())
    assert_eq(ddf1.index.max(split_every=split_every), pdf1.index.max())
    assert_eq(ddf1.index.count(split_every=split_every), pd.notnull(pdf1.index).sum())


@pytest.mark.parametrize("split_every", [False, 2])
def test_reductions_timedelta(split_every):
    ds = pd.Series(pd.to_timedelta([2, 3, 4, np.nan, 5]))
    dds = dd.from_pandas(ds, 2)

    assert_eq(dds.sum(split_every=split_every), ds.sum())
    assert_eq(dds.min(split_every=split_every), ds.min())
    assert_eq(dds.max(split_every=split_every), ds.max())
    assert_eq(dds.count(split_every=split_every), ds.count())


@pytest.mark.parametrize(
    "frame,axis,out",
    [
        (
            pd.DataFrame({"a": [1, 2, 3], "b": [4, 5, 6]}, index=[0, 1, 3]),
            0,
            pd.Series([], dtype="float64"),
        ),
        (
            pd.DataFrame({"a": [1, 2, 3], "b": [4, 5, 6]}, index=[0, 1, 3]),
            1,
            pd.Series([], dtype="float64"),
        ),
        (pd.Series([1, 2.5, 6]), None, None),
    ],
)
@pytest.mark.parametrize(
    "redfunc", ["sum", "prod", "product", "min", "max", "mean", "var", "std"]
)
def test_reductions_out(frame, axis, out, redfunc):
    dsk_in = dd.from_pandas(frame, 3)
    dsk_out = dd.from_pandas(pd.Series([0]), 1).sum()

    if out is not None:
        dsk_out = dd.from_pandas(out, 3)

    np_redfunc = getattr(np, redfunc)
    pd_redfunc = getattr(frame.__class__, redfunc)
    dsk_redfunc = getattr(dsk_in.__class__, redfunc)

    if redfunc in ["var", "std"]:
        # numpy has default ddof value 0 while
        # dask and pandas have 1, so ddof should be passed
        # explicitly when calling np.var(dask)
        np_redfunc(dsk_in, axis=axis, ddof=1, out=dsk_out)
    else:
        np_redfunc(dsk_in, axis=axis, out=dsk_out)

    assert_eq(dsk_out, pd_redfunc(frame, axis=axis))

    dsk_redfunc(dsk_in, axis=axis, split_every=False, out=dsk_out)
    assert_eq(dsk_out, pd_redfunc(frame, axis=axis))

    dsk_redfunc(dsk_in, axis=axis, split_every=2, out=dsk_out)
    assert_eq(dsk_out, pd_redfunc(frame, axis=axis))


@pytest.mark.parametrize("split_every", [False, 2])
def test_allany(split_every):
    df = pd.DataFrame(
        np.random.choice([True, False], size=(100, 4)), columns=["A", "B", "C", "D"]
    )
    df["E"] = list("abcde") * 20
    ddf = dd.from_pandas(df, 10)

    assert_eq(ddf.all(split_every=split_every), df.all())
    assert_eq(ddf.all(axis=1, split_every=split_every), df.all(axis=1))
    assert_eq(ddf.all(axis=0, split_every=split_every), df.all(axis=0))

    assert_eq(ddf.any(split_every=split_every), df.any())
    assert_eq(ddf.any(axis=1, split_every=split_every), df.any(axis=1))
    assert_eq(ddf.any(axis=0, split_every=split_every), df.any(axis=0))

    assert_eq(ddf.A.all(split_every=split_every), df.A.all())
    assert_eq(ddf.A.any(split_every=split_every), df.A.any())

    # testing numpy functions with out param
    ddf_out_axis_default = dd.from_pandas(
        pd.Series([False, False, False, False, False], index=["A", "B", "C", "D", "E"]),
        10,
    )
    ddf_out_axis1 = dd.from_pandas(
        pd.Series(np.random.choice([True, False], size=(100,))), 10
    )

    # all
    ddf.all(split_every=split_every, out=ddf_out_axis_default)
    assert_eq(ddf_out_axis_default, df.all())

    ddf.all(axis=1, split_every=split_every, out=ddf_out_axis1)
    assert_eq(ddf_out_axis1, df.all(axis=1))

    ddf.all(split_every=split_every, axis=0, out=ddf_out_axis_default)
    assert_eq(ddf_out_axis_default, df.all(axis=0))

    # any
    ddf.any(split_every=split_every, out=ddf_out_axis_default)
    assert_eq(ddf_out_axis_default, df.any())

    ddf.any(axis=1, split_every=split_every, out=ddf_out_axis1)
    assert_eq(ddf_out_axis1, df.any(axis=1))

    ddf.any(split_every=split_every, axis=0, out=ddf_out_axis_default)
    assert_eq(ddf_out_axis_default, df.any(axis=0))


@pytest.mark.parametrize("split_every", [False, 2])
def test_deterministic_reduction_names(split_every):
    df = pd.DataFrame({"x": [1, 2, 3, 4], "y": [5, 6, 7, 8]})
    ddf = dd.from_pandas(df, npartitions=2)

    for x in [ddf, ddf.x]:
        assert (
            x.sum(split_every=split_every)._name == x.sum(split_every=split_every)._name
        )
        assert (
            x.prod(split_every=split_every)._name
            == x.prod(split_every=split_every)._name
        )
        assert (
            x.product(split_every=split_every)._name
            == x.product(split_every=split_every)._name
        )
        assert (
            x.min(split_every=split_every)._name == x.min(split_every=split_every)._name
        )
        assert (
            x.max(split_every=split_every)._name == x.max(split_every=split_every)._name
        )
        assert (
            x.count(split_every=split_every)._name
            == x.count(split_every=split_every)._name
        )
        assert (
            x.std(split_every=split_every)._name == x.std(split_every=split_every)._name
        )
        assert (
            x.var(split_every=split_every)._name == x.var(split_every=split_every)._name
        )
        assert (
            x.sem(split_every=split_every)._name == x.sem(split_every=split_every)._name
        )
        assert (
            x.mean(split_every=split_every)._name
            == x.mean(split_every=split_every)._name
        )

    assert (
        ddf.x.nunique(split_every=split_every)._name
        == ddf.x.nunique(split_every=split_every)._name
    )


def test_reduction_series_invalid_axis():
    dsk = {
        ("x", 0): pd.DataFrame({"a": [1, 2, 3], "b": [4, 5, 6]}, index=[0, 1, 3]),
        ("x", 1): pd.DataFrame({"a": [4, 5, 6], "b": [3, 2, 1]}, index=[5, 6, 8]),
        ("x", 2): pd.DataFrame({"a": [7, 8, 9], "b": [0, 0, 0]}, index=[9, 9, 9]),
    }
    meta = make_meta(
        {"a": "i8", "b": "i8"}, index=pd.Index([], "i8"), parent_meta=pd.DataFrame()
    )
    ddf1 = dd.DataFrame(dsk, "x", meta, [0, 4, 9, 9])
    pdf1 = ddf1.compute()

    for axis in [1, "columns"]:
        for s in [ddf1.a, pdf1.a]:  # both must behave the same
            pytest.raises(ValueError, lambda s=s, axis=axis: s.sum(axis=axis))
            pytest.raises(ValueError, lambda s=s, axis=axis: s.prod(axis=axis))
            pytest.raises(ValueError, lambda s=s, axis=axis: s.product(axis=axis))
            pytest.raises(ValueError, lambda s=s, axis=axis: s.min(axis=axis))
            pytest.raises(ValueError, lambda s=s, axis=axis: s.max(axis=axis))
            # only count doesn't have axis keyword
            pytest.raises(TypeError, lambda s=s, axis=axis: s.count(axis=axis))
            pytest.raises(ValueError, lambda s=s, axis=axis: s.std(axis=axis))
            pytest.raises(ValueError, lambda s=s, axis=axis: s.var(axis=axis))
            pytest.raises(ValueError, lambda s=s, axis=axis: s.sem(axis=axis))
            pytest.raises(ValueError, lambda s=s, axis=axis: s.mean(axis=axis))


def test_reductions_non_numeric_dtypes():
    # test non-numric blocks

    def check_raises(d, p, func):
        pytest.raises((TypeError, ValueError), lambda: getattr(d, func)().compute())
        pytest.raises((TypeError, ValueError), lambda: getattr(p, func)())

    pds = pd.Series(["a", "b", "c", "d", "e"])
    dds = dd.from_pandas(pds, 2)
    assert_eq(dds.sum(), pds.sum())
    check_raises(dds, pds, "prod")
    check_raises(dds, pds, "product")
    assert_eq(dds.min(), pds.min())
    assert_eq(dds.max(), pds.max())
    assert_eq(dds.count(), pds.count())
    check_raises(dds, pds, "std")
    check_raises(dds, pds, "var")
    check_raises(dds, pds, "sem")
    check_raises(dds, pds, "skew")
    check_raises(dds, pds, "kurtosis")
    assert_eq(dds.nunique(), pds.nunique())

    for pds in [
        pd.Series(pd.Categorical([1, 2, 3, 4, 5], ordered=True)),
        pd.Series(pd.Categorical(list("abcde"), ordered=True)),
        pd.Series(pd.date_range("2011-01-01", freq="D", periods=5)),
    ]:
        dds = dd.from_pandas(pds, 2)

        check_raises(dds, pds, "sum")
        check_raises(dds, pds, "prod")
        check_raises(dds, pds, "product")
        assert_eq(dds.min(), pds.min())
        assert_eq(dds.max(), pds.max())
        assert_eq(dds.count(), pds.count())
        if pds.dtype != "datetime64[ns]":
            # std is implemented for datetimes in pandas 1.2.0, but dask
            # implementation depends on var which isn't
            check_raises(dds, pds, "std")
        check_raises(dds, pds, "var")
        check_raises(dds, pds, "sem")
        check_raises(dds, pds, "skew")
        check_raises(dds, pds, "kurtosis")
        assert_eq(dds.nunique(), pds.nunique())

    pds = pd.Series(pd.timedelta_range("1 days", freq="D", periods=5))
    dds = dd.from_pandas(pds, 2)
    assert_eq(dds.sum(), pds.sum())
    assert_eq(dds.min(), pds.min())
    assert_eq(dds.max(), pds.max())
    assert_eq(dds.count(), pds.count())
    # both pandas and dask skew calculations do not support timedelta
    check_raises(dds, pds, "skew")
    check_raises(dds, pds, "kurtosis")

    # ToDo: pandas supports timedelta std, dask returns float64
    # assert_eq(dds.std(), pds.std())

    # ToDo: pandas supports timedelta std, otherwise dask raises:
    # TypeError: unsupported operand type(s) for *: 'float' and 'Timedelta'
    # assert_eq(dds.mean(), pds.mean())

    assert_eq(dds.nunique(), pds.nunique())


@pytest.mark.parametrize("split_every", [False, 2])
def test_reductions_frame(split_every):
    dsk = {
        ("x", 0): pd.DataFrame({"a": [1, 2, 3], "b": [4, 5, 6]}, index=[0, 1, 3]),
        ("x", 1): pd.DataFrame({"a": [4, 5, 6], "b": [3, 2, 1]}, index=[5, 6, 8]),
        ("x", 2): pd.DataFrame({"a": [7, 8, 9], "b": [0, 0, 0]}, index=[9, 9, 9]),
    }
    meta = make_meta(
        {"a": "i8", "b": "i8"}, index=pd.Index([], "i8"), parent_meta=pd.DataFrame()
    )
    ddf1 = dd.DataFrame(dsk, "x", meta, [0, 4, 9, 9])
    pdf1 = ddf1.compute()

    assert_eq(ddf1.sum(split_every=split_every), pdf1.sum())
    assert_eq(ddf1.prod(split_every=split_every), pdf1.prod())
    assert_eq(ddf1.product(split_every=split_every), pdf1.product())
    assert_eq(ddf1.min(split_every=split_every), pdf1.min())
    assert_eq(ddf1.max(split_every=split_every), pdf1.max())
    assert_eq(ddf1.count(split_every=split_every), pdf1.count())
    assert_eq(ddf1.std(split_every=split_every), pdf1.std())
    assert_eq(ddf1.var(split_every=split_every), pdf1.var())
    assert_eq(ddf1.sem(split_every=split_every), pdf1.sem())
    assert_eq(ddf1.std(ddof=0, split_every=split_every), pdf1.std(ddof=0))
    assert_eq(ddf1.var(ddof=0, split_every=split_every), pdf1.var(ddof=0))
    assert_eq(ddf1.sem(ddof=0, split_every=split_every), pdf1.sem(ddof=0))
    assert_eq(ddf1.mean(split_every=split_every), pdf1.mean())

    for axis in [0, 1, "index", "columns"]:
        assert_eq(ddf1.sum(axis=axis, split_every=split_every), pdf1.sum(axis=axis))
        assert_eq(ddf1.prod(axis=axis, split_every=split_every), pdf1.prod(axis=axis))
        assert_eq(
            ddf1.product(axis=axis, split_every=split_every), pdf1.product(axis=axis)
        )
        assert_eq(ddf1.min(axis=axis, split_every=split_every), pdf1.min(axis=axis))
        assert_eq(ddf1.max(axis=axis, split_every=split_every), pdf1.max(axis=axis))
        assert_eq(ddf1.count(axis=axis, split_every=split_every), pdf1.count(axis=axis))
        assert_eq(ddf1.std(axis=axis, split_every=split_every), pdf1.std(axis=axis))
        assert_eq(ddf1.var(axis=axis, split_every=split_every), pdf1.var(axis=axis))
        assert_eq(ddf1.sem(axis=axis, split_every=split_every), pdf1.sem(axis=axis))
        assert_eq(
            ddf1.std(axis=axis, ddof=0, split_every=split_every),
            pdf1.std(axis=axis, ddof=0),
        )
        assert_eq(
            ddf1.var(axis=axis, ddof=0, split_every=split_every),
            pdf1.var(axis=axis, ddof=0),
        )
        assert_eq(
            ddf1.sem(axis=axis, ddof=0, split_every=split_every),
            pdf1.sem(axis=axis, ddof=0),
        )
        assert_eq(ddf1.mean(axis=axis, split_every=split_every), pdf1.mean(axis=axis))

    pytest.raises(ValueError, lambda: ddf1.sum(axis="incorrect").compute())

    # axis=None
    if PANDAS_GT_140 and not PANDAS_GT_200:
        ctx = pytest.warns(FutureWarning, match="axis=None")
    else:
        ctx = contextlib.nullcontext()
    # min
    with ctx:
        result = ddf1.min(axis=None, split_every=split_every)
    with ctx:
        expected = pdf1.min(axis=None)
    assert_eq(result, expected)
    # max
    with ctx:
        result = ddf1.max(axis=None, split_every=split_every)
    with ctx:
        expected = pdf1.max(axis=None)
    assert_eq(result, expected)
    # mean
    with ctx:
        result = ddf1.mean(axis=None, split_every=split_every)
    with ctx:
        expected = pdf1.mean(axis=None)
    assert_eq(result, expected)

    # axis=0
    assert_dask_graph(ddf1.sum(split_every=split_every), "dataframe-sum")
    assert_dask_graph(ddf1.prod(split_every=split_every), "dataframe-prod")
    assert_dask_graph(ddf1.min(split_every=split_every), "dataframe-min")
    assert_dask_graph(ddf1.max(split_every=split_every), "dataframe-max")
    assert_dask_graph(ddf1.count(split_every=split_every), "dataframe-count")

    # std, var, sem, and mean consist of moment_* operations
    assert_dask_graph(ddf1.std(split_every=split_every), "dataframe-var")
    assert_dask_graph(ddf1.std(split_every=split_every), "moment_chunk")
    assert_dask_graph(ddf1.std(split_every=split_every), "moment_agg")
    assert_dask_graph(ddf1.std(split_every=split_every), "values")

    assert_dask_graph(ddf1.var(split_every=split_every), "moment_chunk")
    assert_dask_graph(ddf1.var(split_every=split_every), "moment_agg")
    assert_dask_graph(ddf1.var(split_every=split_every), "values")

    assert_dask_graph(ddf1.sem(split_every=split_every), "dataframe-var")
    assert_dask_graph(ddf1.sem(split_every=split_every), "moment_chunk")
    assert_dask_graph(ddf1.sem(split_every=split_every), "moment_agg")
    assert_dask_graph(ddf1.sem(split_every=split_every), "values")

    assert_dask_graph(ddf1.mean(split_every=split_every), "dataframe-sum")
    assert_dask_graph(ddf1.mean(split_every=split_every), "dataframe-count")

    # axis=1
    assert_dask_graph(ddf1.sum(axis=1, split_every=split_every), "dataframe-sum")
    assert_dask_graph(ddf1.prod(axis=1, split_every=split_every), "dataframe-prod")
    assert_dask_graph(ddf1.min(axis=1, split_every=split_every), "dataframe-min")
    assert_dask_graph(ddf1.max(axis=1, split_every=split_every), "dataframe-max")
    assert_dask_graph(ddf1.count(axis=1, split_every=split_every), "dataframe-count")
    assert_dask_graph(ddf1.std(axis=1, split_every=split_every), "dataframe-std")
    assert_dask_graph(ddf1.var(axis=1, split_every=split_every), "dataframe-var")
    assert_dask_graph(ddf1.sem(axis=1, split_every=split_every), "dataframe-sem")
    assert_dask_graph(ddf1.mean(axis=1, split_every=split_every), "dataframe-mean")


@pytest.mark.parametrize(
    "func, kwargs",
    [
        ("sum", None),
        ("prod", None),
        ("product", None),
        ("mean", None),
        ("std", None),
        ("std", {"ddof": 0}),
        ("std", {"skipna": False}),
        ("std", {"ddof": 0, "skipna": False}),
        ("min", None),
        ("max", None),
        ("count", None),
        ("sem", None),
        ("sem", {"ddof": 0}),
        ("sem", {"skipna": False}),
        ("sem", {"ddof": 0, "skipna": False}),
        ("var", None),
        ("var", {"ddof": 0}),
        ("var", {"skipna": False}),
        ("var", {"ddof": 0, "skipna": False}),
    ],
)
@pytest.mark.parametrize(
    "numeric_only",
    [
        None,
        True,
        pytest.param(
            False,
            marks=pytest.mark.xfail(
                True, reason="numeric_only=False not implemented", strict=False
            ),
        ),
    ],
)
def test_reductions_frame_dtypes(func, kwargs, numeric_only):
    df = pd.DataFrame(
        {
            "int": [1, 2, 3, 4, 5, 6, 7, 8],
            "float": [1.0, 2.0, 3.0, 4.0, np.nan, 6.0, 7.0, 8.0],
            "dt": [pd.NaT] + [datetime(2011, i, 1) for i in range(1, 8)],
            "str": list("abcdefgh"),
            "timedelta": pd.to_timedelta([1, 2, 3, 4, 5, 6, 7, np.nan]),
            "bool": [True, False] * 4,
        }
    )

    if kwargs is None:
        kwargs = {}

    if numeric_only is False or numeric_only is None:
        if func in ("sum", "prod", "product", "mean", "median", "std", "sem", "var"):
            # datetime columns don't support some aggs
            df = df.drop(columns=["dt", "timedelta"])
        if func in ("prod", "product", "mean", "std", "sem", "var"):
            # string columns don't support some other aggs
            df = df.drop(columns=["str"])

    if numeric_only is not None:
        kwargs["numeric_only"] = numeric_only

    ddf = dd.from_pandas(df, 3)

    with check_numeric_only_deprecation():
        expected = getattr(df, func)(**kwargs)
        actual = getattr(ddf, func)(**kwargs)
        assert_eq(expected, actual)


def test_reductions_frame_dtypes_numeric_only():
    df = pd.DataFrame(
        {
            "int": [1, 2, 3, 4, 5, 6, 7, 8],
            "float": [1.0, 2.0, 3.0, 4.0, np.nan, 6.0, 7.0, 8.0],
            "dt": [pd.NaT] + [datetime(2011, i, 1) for i in range(1, 8)],
            "str": list("abcdefgh"),
            "timedelta": pd.to_timedelta([1, 2, 3, 4, 5, 6, 7, np.nan]),
            "bool": [True, False] * 4,
        }
    )

    ddf = dd.from_pandas(df, 3)
    kwargs = {"numeric_only": True}
    funcs = [
        "sum",
        "prod",
        "product",
        "min",
        "max",
        "mean",
        "var",
        "std",
        "count",
        "sem",
    ]

    for func in funcs:
        assert_eq(
            getattr(df, func)(**kwargs),
            getattr(ddf, func)(**kwargs),
            check_dtype=func in ["mean", "max"],
        )
        with pytest.raises(NotImplementedError, match="'numeric_only=False"):
            getattr(ddf, func)(numeric_only=False)

    assert_eq(df.sem(ddof=0, **kwargs), ddf.sem(ddof=0, **kwargs))
    assert_eq(df.std(ddof=0, **kwargs), ddf.std(ddof=0, **kwargs))
    assert_eq(df.var(ddof=0, **kwargs), ddf.var(ddof=0, **kwargs))
    assert_eq(df.var(skipna=False, **kwargs), ddf.var(skipna=False, **kwargs))
    assert_eq(
        df.var(skipna=False, ddof=0, **kwargs), ddf.var(skipna=False, ddof=0, **kwargs)
    )

    # ------ only include numerics columns ------ #
    assert_eq(df._get_numeric_data(), ddf._get_numeric_data())

    df_numerics = df[["int", "float", "bool"]]
    ddf_numerics = ddf[["int", "float", "bool"]]

    assert_eq(df_numerics, ddf._get_numeric_data())
    assert ddf_numerics._get_numeric_data().dask == ddf_numerics.dask

    for func in funcs:
        assert_eq(
            getattr(df_numerics, func)(),
            getattr(ddf_numerics, func)(),
            check_dtype=func in ["mean", "max"],
        )


@pytest.mark.parametrize("split_every", [False, 2])
def test_reductions_frame_nan(split_every):
    df = pd.DataFrame(
        {
            "a": [1, 2, np.nan, 4, 5, 6, 7, 8],
            "b": [1, 2, np.nan, np.nan, np.nan, 5, np.nan, np.nan],
            "c": [np.nan] * 8,
        }
    )
    ddf = dd.from_pandas(df, 3)
    assert_eq(df.sum(), ddf.sum(split_every=split_every))
    assert_eq(df.prod(), ddf.prod(split_every=split_every))
    assert_eq(df.product(), ddf.product(split_every=split_every))
    assert_eq(df.min(), ddf.min(split_every=split_every))
    assert_eq(df.max(), ddf.max(split_every=split_every))
    assert_eq(df.count(), ddf.count(split_every=split_every))
    with warnings.catch_warnings():
        # dask.dataframe should probably filter this, to match pandas, but
        # it seems quite difficult.
        warnings.simplefilter("ignore", RuntimeWarning)
        assert_eq(df.std(), ddf.std(split_every=split_every))
        assert_eq(df.var(), ddf.var(split_every=split_every))
        assert_eq(df.sem(), ddf.sem(split_every=split_every))
        assert_eq(df.std(ddof=0), ddf.std(ddof=0, split_every=split_every))
        assert_eq(df.var(ddof=0), ddf.var(ddof=0, split_every=split_every))
        assert_eq(df.sem(ddof=0), ddf.sem(ddof=0, split_every=split_every))
    assert_eq(df.mean(), ddf.mean(split_every=split_every))

    with warnings.catch_warnings(record=True):
        assert_eq(df.sum(skipna=False), ddf.sum(skipna=False, split_every=split_every))
        assert_eq(
            df.prod(skipna=False), ddf.prod(skipna=False, split_every=split_every)
        )
        assert_eq(
            df.product(skipna=False), ddf.product(skipna=False, split_every=split_every)
        )
        assert_eq(df.min(skipna=False), ddf.min(skipna=False, split_every=split_every))
        assert_eq(df.max(skipna=False), ddf.max(skipna=False, split_every=split_every))
        assert_eq(df.std(skipna=False), ddf.std(skipna=False, split_every=split_every))
        assert_eq(df.var(skipna=False), ddf.var(skipna=False, split_every=split_every))
        assert_eq(df.sem(skipna=False), ddf.sem(skipna=False, split_every=split_every))
        assert_eq(
            df.std(skipna=False, ddof=0),
            ddf.std(skipna=False, ddof=0, split_every=split_every),
        )
        assert_eq(
            df.var(skipna=False, ddof=0),
            ddf.var(skipna=False, ddof=0, split_every=split_every),
        )
        assert_eq(
            df.sem(skipna=False, ddof=0),
            ddf.sem(skipna=False, ddof=0, split_every=split_every),
        )
        assert_eq(
            df.mean(skipna=False), ddf.mean(skipna=False, split_every=split_every)
        )

        assert_eq(
            df.sum(axis=1, skipna=False),
            ddf.sum(axis=1, skipna=False, split_every=split_every),
        )
        assert_eq(
            df.prod(axis=1, skipna=False),
            ddf.prod(axis=1, skipna=False, split_every=split_every),
        )
        assert_eq(
            df.product(axis=1, skipna=False),
            ddf.product(axis=1, skipna=False, split_every=split_every),
        )
        assert_eq(
            df.min(axis=1, skipna=False),
            ddf.min(axis=1, skipna=False, split_every=split_every),
        )
        assert_eq(
            df.max(axis=1, skipna=False),
            ddf.max(axis=1, skipna=False, split_every=split_every),
        )
        assert_eq(
            df.std(axis=1, skipna=False),
            ddf.std(axis=1, skipna=False, split_every=split_every),
        )
        assert_eq(
            df.var(axis=1, skipna=False),
            ddf.var(axis=1, skipna=False, split_every=split_every),
        )
        assert_eq(
            df.sem(axis=1, skipna=False),
            ddf.sem(axis=1, skipna=False, split_every=split_every),
        )
        assert_eq(
            df.std(axis=1, skipna=False, ddof=0),
            ddf.std(axis=1, skipna=False, ddof=0, split_every=split_every),
        )
        assert_eq(
            df.var(axis=1, skipna=False, ddof=0),
            ddf.var(axis=1, skipna=False, ddof=0, split_every=split_every),
        )
        assert_eq(
            df.sem(axis=1, skipna=False, ddof=0),
            ddf.sem(axis=1, skipna=False, ddof=0, split_every=split_every),
        )
        assert_eq(
            df.mean(axis=1, skipna=False),
            ddf.mean(axis=1, skipna=False, split_every=split_every),
        )


@pytest.mark.parametrize("comparison", ["lt", "gt", "le", "ge", "ne", "eq"])
def test_series_comparison_nan(comparison):
    s = pd.Series([1, 2, 3, 4, 5, 6, 7])
    s_nan = pd.Series([1, -1, 8, np.nan, 5, 6, 2.4])
    ds = dd.from_pandas(s, 3)
    ds_nan = dd.from_pandas(s_nan, 3)

    fill_value = 7
    comparison_pd = getattr(s, comparison)
    comparison_dd = getattr(ds, comparison)
    assert_eq(
        comparison_dd(ds_nan, fill_value=fill_value),
        comparison_pd(s_nan, fill_value=fill_value),
    )


def test_sum_intna():
    a = pd.Series([1, None, 2], dtype=pd.Int32Dtype())
    b = dd.from_pandas(a, 2)
    assert_eq(a.sum(), b.sum())


def test_divmod():
    df1 = pd.Series(np.random.rand(10))
    df2 = pd.Series(np.random.rand(10))

    ddf1 = dd.from_pandas(df1, npartitions=3)
    ddf2 = dd.from_pandas(df2, npartitions=3)

    result = divmod(ddf1, 2.0)
    expected = divmod(df1, 2.0)
    assert_eq(result[0], expected[0])
    assert_eq(result[1], expected[1])

    result = divmod(ddf1, ddf2)
    expected = divmod(df1, df2)
    assert_eq(result[0], expected[0])
    assert_eq(result[1], expected[1])


@pytest.mark.skipif("not scipy")
def test_moment():
    from dask.array import stats
    from dask.array.utils import assert_eq

    df = pd.Series(list(range(10)))
    ddf = dd.from_pandas(df, npartitions=2)

    assert_eq(stats.moment(ddf, 2, 0), scipy.stats.moment(df, 2, 0))


@pytest.mark.parametrize("func", ["sum", "count", "mean", "var", "sem"])
def test_empty_df_reductions(func):
    pdf = pd.DataFrame()
    ddf = dd.from_pandas(pdf, npartitions=1)

    dsk_func = getattr(ddf.__class__, func)
    pd_func = getattr(pdf.__class__, func)

    assert_eq(dsk_func(ddf), pd_func(pdf))

    idx = pd.date_range("2000", periods=4)
    pdf = pd.DataFrame(index=idx)
    ddf = dd.from_pandas(pdf, npartitions=1)

    assert_eq(dsk_func(ddf), pd_func(pdf))


@pytest.mark.parametrize("method", ["sum", "prod", "product"])
@pytest.mark.parametrize("min_count", [0, 9])
def test_series_agg_with_min_count(method, min_count):
    df = pd.DataFrame([[1]], columns=["a"])
    ddf = dd.from_pandas(df, npartitions=1)
    func = getattr(ddf["a"], method)
    result = func(min_count=min_count).compute()
    if min_count == 0:
        assert result == 1
    else:
        assert result is np.nan


# Default absolute tolerance of 2000 nanoseconds
def assert_near_timedeltas(t1, t2, atol=2000):
    if is_scalar(t1):
        t1 = pd.Series([t1])
    if is_scalar(t2):
        t2 = pd.Series([t2])

    assert t1.dtype == t2.dtype
    assert_eq(pd.to_numeric(t1), pd.to_numeric(t2), atol=atol)


@pytest.mark.parametrize("axis", [0, 1])
@pytest.mark.parametrize("numeric_only", [True, False, None])
def test_datetime_std_creates_copy_cols(axis, numeric_only):
    pdf = pd.DataFrame(
        {
            "dt1": [
                datetime.fromtimestamp(1636426700 + (i * 250000)) for i in range(10)
            ],
            "dt2": [
                datetime.fromtimestamp(1636426700 + (i * 300000)) for i in range(10)
            ],
        }
    )

    ddf = dd.from_pandas(pdf, 3)

    kwargs = {} if numeric_only is None else {"numeric_only": numeric_only}

    success = True
    ctx = contextlib.nullcontext()
    if numeric_only is False or (PANDAS_GT_200 and numeric_only is None):
        ctx = pytest.raises(NotImplementedError, match="numeric_only")
        success = False
    elif numeric_only is None:
        ctx = pytest.warns(FutureWarning, match="numeric_only")

    # Series test (same line twice to make sure data structure wasn't mutated)
    assert_eq(ddf["dt1"].std(**kwargs), pdf["dt1"].std(**kwargs))
    assert_eq(ddf["dt1"].std(**kwargs), pdf["dt1"].std(**kwargs))

    # DataFrame test (same line twice to make sure data structure wasn't mutated)
    expected = pdf.std(axis=axis, **kwargs)
    result = None
    with ctx:
        result = ddf.std(axis=axis, **kwargs)
    if success:
        assert_near_timedeltas(result.compute(), expected)

    expected = pdf.std(axis=axis, **kwargs)
    with ctx:
        result = ddf.std(axis=axis, **kwargs)
    if success:
        assert_near_timedeltas(result.compute(), expected)


@pytest.mark.parametrize("axis", [0, 1])
@pytest.mark.parametrize("skipna", [False, True])
@pytest.mark.parametrize("numeric_only", [True, False, None])
def test_datetime_std_with_larger_dataset(axis, skipna, numeric_only):
    num_rows = 250

    dt1 = pd.concat(
        [
            pd.Series([pd.NaT] * 15, index=range(15)),
            pd.to_datetime(
                pd.Series(
                    [
                        datetime.fromtimestamp(1636426704 + (i * 250000))
                        for i in range(num_rows - 15)
                    ],
                    index=range(15, 250),
                )
            ),
        ],
        ignore_index=False,
    )

    base_numbers = [
        (1638290040706793300 + (i * 69527182702409)) for i in range(num_rows)
    ]

    pdf = pd.DataFrame(
        {"dt1": dt1, "dt2": pd.to_datetime(pd.Series(base_numbers))}, index=range(250)
    )

    for i in range(3, 8):
        pdf[f"dt{i}"] = pd.to_datetime(
            pd.Series([int(x + (0.12 * i)) for x in base_numbers])
        )

    ddf = dd.from_pandas(pdf, 8)

    kwargs = {} if numeric_only is None else {"numeric_only": numeric_only}
    kwargs["skipna"] = skipna

    success = True
    ctx = contextlib.nullcontext()
    if numeric_only is False or (PANDAS_GT_200 and numeric_only is None):
        ctx = pytest.raises(NotImplementedError, match="numeric_only")
        success = False
    elif numeric_only is None:
        ctx = pytest.warns(FutureWarning, match="numeric_only")

    result = None
    expected = pdf[["dt1"]].std(axis=axis, **kwargs)
    with ctx:
        result = ddf[["dt1"]].std(axis=axis, **kwargs)
    if success:
        assert_near_timedeltas(result.compute(), expected)

    # Same thing but as Series. No axis, since axis=1 raises error
    assert_near_timedeltas(ddf["dt1"].std(**kwargs).compute(), pdf["dt1"].std(**kwargs))

    # Computation on full dataset
    expected = pdf.std(axis=axis, **kwargs)
    with ctx:
        result = ddf.std(axis=axis, **kwargs)
    if success:
        assert_near_timedeltas(result.compute(), expected)


<<<<<<< HEAD
@pytest.mark.filterwarnings(
    "ignore:Dropping of nuisance columns:FutureWarning"
)  # https://github.com/dask/dask/issues/7714
=======
@pytest.mark.skipif(
    not PANDAS_GT_120, reason="std() for datetime only added in pandas>=1.2"
)
>>>>>>> 0eb4bd0b
@pytest.mark.parametrize("skipna", [False, True])
@pytest.mark.parametrize("numeric_only", [True, False, None])
def test_datetime_std_across_axis1_null_results(skipna, numeric_only):
    pdf = pd.DataFrame(
        {
            "dt1": [
                datetime.fromtimestamp(1636426704 + (i * 250000)) for i in range(10)
            ],
            "dt2": [
                datetime.fromtimestamp(1636426704 + (i * 217790)) for i in range(10)
            ],
            "nums": [i for i in range(10)],
        }
    )

    ddf = dd.from_pandas(pdf, 3)

    kwargs = {} if numeric_only is None else {"numeric_only": numeric_only}
    kwargs["skipna"] = skipna

    pctx = contextlib.nullcontext()
    dctx = contextlib.nullcontext()
    success = True
    if numeric_only is False or (PANDAS_GT_200 and numeric_only is None):
        dctx = pytest.raises(NotImplementedError, match="numeric_only")
        pctx = pytest.raises(TypeError)
        success = False
    elif numeric_only is None:
        dctx = pytest.warns(FutureWarning, match="numeric_only")
        if PANDAS_GT_130:
            pctx = pytest.warns(FutureWarning, match="numeric_only")

    # Single column always results in NaT
    expected = pdf[["dt1"]].std(axis=1, **kwargs)
    with dctx:
        result = ddf[["dt1"]].std(axis=1, **kwargs)
    if success:
        assert_eq(result, expected)

    # Mix of datetimes with other numeric types produces NaNs
    with pctx:
        expected = pdf.std(axis=1, **kwargs)
    with dctx:
        result = ddf.std(axis=1, **kwargs)
    if success:
        assert_eq(result, expected)

    # Test with mix of na and truthy datetimes
    pdf2 = pd.DataFrame(
        {
            "dt1": [pd.NaT]
            + [datetime.fromtimestamp(1636426704 + (i * 250000)) for i in range(10)]
            + [pd.NaT],
            "dt2": [
                datetime.fromtimestamp(1636426704 + (i * 250000)) for i in range(12)
            ],
            "dt3": [
                datetime.fromtimestamp(1636426704 + (i * 282616)) for i in range(12)
            ],
        }
    )

    ddf2 = dd.from_pandas(pdf2, 3)

    expected = pdf2.std(axis=1, **kwargs)
    with dctx:
        result = ddf2.std(axis=1, **kwargs)
    if success:
        assert_eq(result, expected)


def test_std_raises_on_index():
    with pytest.raises(
        NotImplementedError,
        match="`std` is only supported with objects that are Dataframes or Series",
    ):
        dd.from_pandas(pd.DataFrame({"test": [1, 2]}), npartitions=2).index.std()<|MERGE_RESOLUTION|>--- conflicted
+++ resolved
@@ -1631,15 +1631,6 @@
         assert_near_timedeltas(result.compute(), expected)
 
 
-<<<<<<< HEAD
-@pytest.mark.filterwarnings(
-    "ignore:Dropping of nuisance columns:FutureWarning"
-)  # https://github.com/dask/dask/issues/7714
-=======
-@pytest.mark.skipif(
-    not PANDAS_GT_120, reason="std() for datetime only added in pandas>=1.2"
-)
->>>>>>> 0eb4bd0b
 @pytest.mark.parametrize("skipna", [False, True])
 @pytest.mark.parametrize("numeric_only", [True, False, None])
 def test_datetime_std_across_axis1_null_results(skipna, numeric_only):
@@ -1668,9 +1659,7 @@
         pctx = pytest.raises(TypeError)
         success = False
     elif numeric_only is None:
-        dctx = pytest.warns(FutureWarning, match="numeric_only")
-        if PANDAS_GT_130:
-            pctx = pytest.warns(FutureWarning, match="numeric_only")
+        dctx = pctx = pytest.warns(FutureWarning, match="numeric_only")
 
     # Single column always results in NaT
     expected = pdf[["dt1"]].std(axis=1, **kwargs)
