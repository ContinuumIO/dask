--- conflicted
+++ resolved
@@ -21,15 +21,12 @@
                                        **kwargs)
 
 
-<<<<<<< HEAD
 @make_scalar.register(Decimal)
 def _(x):
     return Decimal('1')
 
 
-=======
 @pytest.mark.skipif(PY2, reason="unhashable Context")
->>>>>>> 5f69afe5
 def test_register_extension_type():
     arr = DecimalArray._from_sequence([Decimal('1.0')] * 10)
     ser = pd.Series(arr)
