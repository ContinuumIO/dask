--- conflicted
+++ resolved
@@ -586,7 +586,6 @@
         ddf.iloc[:, [5, 6]]
 
 
-<<<<<<< HEAD
 def test_iloc_duplicate_columns():
     df = pd.DataFrame({"A": [1, 2], "B": [3, 4], "C": [5, 6]})
     ddf = dd.from_pandas(df, 2)
@@ -649,7 +648,8 @@
     assert a1.name == "C"
     assert b1.name == "A"
     assert c1.name == "B"
-=======
+
+
 def test_multi_loc():
     df = pd.DataFrame(
         {"A": 1},
@@ -665,5 +665,4 @@
     assert_eq(result, expected)
 
     with pytest.raises(NotImplementedError, match="MultiIndex"):
-        ddf.loc[("a", 0), "a"]
->>>>>>> 0e741e15
+        ddf.loc[("a", 0), "a"]