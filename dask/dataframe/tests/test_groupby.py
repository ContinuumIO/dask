import collections
import warnings

import numpy as np
import pandas as pd
import pandas.util.testing as tm

import pytest

import dask
import dask.dataframe as dd
from dask.dataframe.utils import (
    assert_eq,
    assert_dask_graph,
    assert_max_deps,
    PANDAS_VERSION,
)

AGG_FUNCS = [
    "sum",
    "mean",
    "min",
    "max",
    "count",
    "size",
    "std",
    "var",
    "cov",
    "corr",
    "nunique",
    "first",
    "last",
    "prod",
]


@pytest.fixture(params=AGG_FUNCS)
def agg_func(request):
    """
    Aggregations supported for groups
    """
    return request.param


<<<<<<< HEAD
def test_groupby_internal_repr():
    pdf = pd.DataFrame({'x': [0, 1, 2, 3, 4, 6, 7, 8, 9, 10],
                        'y': list('abcbabbcda')})
=======
def groupby_internal_repr():
    pdf = pd.DataFrame({"x": [1, 2, 3, 4, 6, 7, 8, 9, 10], "y": list("abcbabbcda")})
>>>>>>> 9a97f683
    ddf = dd.from_pandas(pdf, 3)

    gp = pdf.groupby("y")
    dp = ddf.groupby("y")
    assert isinstance(dp, dd.groupby.DataFrameGroupBy)
    assert isinstance(dp._meta, pd.core.groupby.DataFrameGroupBy)
    assert isinstance(dp.obj, dd.DataFrame)
    assert_eq(dp.obj, gp.obj)

    gp = pdf.groupby("y")["x"]
    dp = ddf.groupby("y")["x"]
    assert isinstance(dp, dd.groupby.SeriesGroupBy)
    assert isinstance(dp._meta, pd.core.groupby.SeriesGroupBy)
    # slicing should not affect to internal
    assert isinstance(dp.obj, dd.Series)
    assert_eq(dp.obj, gp.obj)

    gp = pdf.groupby("y")[["x"]]
    dp = ddf.groupby("y")[["x"]]
    assert isinstance(dp, dd.groupby.DataFrameGroupBy)
    assert isinstance(dp._meta, pd.core.groupby.DataFrameGroupBy)
    # slicing should not affect to internal
    assert isinstance(dp.obj, dd.DataFrame)
    assert_eq(dp.obj, gp.obj)

    gp = pdf.groupby(pdf.y)["x"]
    dp = ddf.groupby(ddf.y)["x"]
    assert isinstance(dp, dd.groupby.SeriesGroupBy)
    assert isinstance(dp._meta, pd.core.groupby.SeriesGroupBy)
    # slicing should not affect to internal
    assert isinstance(dp.obj, dd.Series)
    assert_eq(dp.obj, gp.obj)

    gp = pdf.groupby(pdf.y)[["x"]]
    dp = ddf.groupby(ddf.y)[["x"]]
    assert isinstance(dp, dd.groupby.DataFrameGroupBy)
    assert isinstance(dp._meta, pd.core.groupby.DataFrameGroupBy)
    # slicing should not affect to internal
    assert isinstance(dp.obj, dd.DataFrame)
    assert_eq(dp.obj, gp.obj)


<<<<<<< HEAD
def test_groupby_error():
    pdf = pd.DataFrame({'x': [0, 1, 2, 3, 4, 6, 7, 8, 9, 10],
                        'y': list('abcbabbcda')})
=======
def groupby_error():
    pdf = pd.DataFrame({"x": [1, 2, 3, 4, 6, 7, 8, 9, 10], "y": list("abcbabbcda")})
>>>>>>> 9a97f683
    ddf = dd.from_pandas(pdf, 3)

    with pytest.raises(KeyError):
        ddf.groupby("A")

    with pytest.raises(KeyError):
        ddf.groupby(["x", "A"])

    dp = ddf.groupby("y")

    msg = "Column not found: "
    with pytest.raises(KeyError) as err:
        dp["A"]
    assert msg in str(err.value)

    msg = 'Columns not found: '
    with pytest.raises(KeyError) as err:
        dp[["x", "A"]]
    assert msg in str(err.value)


<<<<<<< HEAD
=======
def groupby_internal_head():
    pdf = pd.DataFrame(
        {"A": [1, 2] * 10, "B": np.random.randn(20), "C": np.random.randn(20)}
    )
    ddf = dd.from_pandas(pdf, 3)

    assert_eq(ddf.groupby("A")._head().sum(), pdf.head().groupby("A").sum())

    assert_eq(ddf.groupby(ddf["A"])._head().sum(), pdf.head().groupby(pdf["A"]).sum())

    assert_eq(
        ddf.groupby(ddf["A"] + 1)._head().sum(), pdf.head().groupby(pdf["A"] + 1).sum()
    )


>>>>>>> 9a97f683
def test_full_groupby():
    df = pd.DataFrame(
        {"a": [1, 2, 3, 4, 5, 6, 7, 8, 9], "b": [4, 5, 6, 3, 2, 1, 0, 0, 0]},
        index=[0, 1, 3, 5, 6, 8, 9, 9, 9],
    )
    ddf = dd.from_pandas(df, npartitions=3)

    pytest.raises(KeyError, lambda: ddf.groupby("does_not_exist"))
    pytest.raises(AttributeError, lambda: ddf.groupby("a").does_not_exist)
    assert "b" in dir(ddf.groupby("a"))

    def func(df):
        return df.assign(b=df.b - df.b.mean())

    with warnings.catch_warnings():
        warnings.simplefilter("ignore")
        assert ddf.groupby("a").apply(func)._name.startswith("func")

        assert_eq(df.groupby("a").apply(func), ddf.groupby("a").apply(func))


def test_full_groupby_apply_multiarg():
    df = pd.DataFrame(
        {"a": [1, 2, 3, 4, 5, 6, 7, 8, 9], "b": [4, 5, 6, 3, 2, 1, 0, 0, 0]},
        index=[0, 1, 3, 5, 6, 8, 9, 9, 9],
    )
    ddf = dd.from_pandas(df, npartitions=3)

    def func(df, c, d=3):
        return df.assign(b=df.b - df.b.mean() + c * d)

    c = df.a.sum()
    d = df.b.mean()

    c_scalar = ddf.a.sum()
    d_scalar = ddf.b.mean()
    c_delayed = dask.delayed(lambda: c)()
    d_delayed = dask.delayed(lambda: d)()

    meta = df.groupby("a").apply(func, c)

    with warnings.catch_warnings():
        warnings.simplefilter("ignore")
        assert_eq(
            df.groupby("a").apply(func, c, d=d),
            ddf.groupby("a").apply(func, c, d=d_scalar),
        )

        assert_eq(df.groupby("a").apply(func, c), ddf.groupby("a").apply(func, c))

        assert_eq(
            df.groupby("a").apply(func, c, d=d), ddf.groupby("a").apply(func, c, d=d)
        )

        assert_eq(
            df.groupby("a").apply(func, c),
            ddf.groupby("a").apply(func, c_scalar),
            check_dtype=False,
        )

        assert_eq(
            df.groupby("a").apply(func, c),
            ddf.groupby("a").apply(func, c_scalar, meta=meta),
        )

        assert_eq(
            df.groupby("a").apply(func, c, d=d),
            ddf.groupby("a").apply(func, c, d=d_scalar, meta=meta),
        )

    # Delayed arguments work, but only if metadata is provided
    with pytest.raises(ValueError) as exc:
        ddf.groupby("a").apply(func, c, d=d_delayed)
    assert "dask.delayed" in str(exc.value) and "meta" in str(exc.value)

    with pytest.raises(ValueError) as exc:
        ddf.groupby("a").apply(func, c_delayed, d=d)
    assert "dask.delayed" in str(exc.value) and "meta" in str(exc.value)

    assert_eq(
        df.groupby("a").apply(func, c),
        ddf.groupby("a").apply(func, c_delayed, meta=meta),
    )

    assert_eq(
        df.groupby("a").apply(func, c, d=d),
        ddf.groupby("a").apply(func, c, d=d_delayed, meta=meta),
    )


@pytest.mark.parametrize(
    "grouper",
    [
        lambda df: ["a"],
        lambda df: ["a", "b"],
        lambda df: df["a"],
        lambda df: [df["a"], df["b"]],
        pytest.param(
            lambda df: [df["a"] > 2, df["b"] > 1],
            marks=pytest.mark.xfail(reason="not yet supported"),
        ),
    ],
)
@pytest.mark.parametrize("reverse", [True, False])
def test_full_groupby_multilevel(grouper, reverse):
    index = [0, 1, 3, 5, 6, 8, 9, 9, 9]
    if reverse:
        index = index[::-1]
    df = pd.DataFrame(
        {
            "a": [1, 2, 3, 4, 5, 6, 7, 8, 9],
            "d": [1, 2, 3, 4, 5, 6, 7, 8, 9],
            "b": [4, 5, 6, 3, 2, 1, 0, 0, 0],
        },
        index=index,
    )
    ddf = dd.from_pandas(df, npartitions=3)

    def func(df):
        return df.assign(b=df.b - df.b.mean())

    # last one causes a DeprcationWarning from pandas.
    # See https://github.com/pandas-dev/pandas/issues/16481
    with warnings.catch_warnings():
        warnings.simplefilter("ignore")
        assert_eq(
            df.groupby(grouper(df)).apply(func), ddf.groupby(grouper(ddf)).apply(func)
        )


def test_groupby_dir():
    df = pd.DataFrame({"a": range(10), "b c d e": range(10)})
    ddf = dd.from_pandas(df, npartitions=2)
    g = ddf.groupby("a")
    assert "a" in dir(g)
    assert "b c d e" not in dir(g)


@pytest.mark.parametrize("scheduler", ["sync", "threads"])
def test_groupby_on_index(scheduler):
    pdf = pd.DataFrame(
        {"a": [1, 2, 3, 4, 5, 6, 7, 8, 9], "b": [4, 5, 6, 3, 2, 1, 0, 0, 0]},
        index=[0, 1, 3, 5, 6, 8, 9, 9, 9],
    )
    ddf = dd.from_pandas(pdf, npartitions=3)

    ddf2 = ddf.set_index("a")
    pdf2 = pdf.set_index("a")
    assert_eq(ddf.groupby("a").b.mean(), ddf2.groupby(ddf2.index).b.mean())

    def func(df):
        return df.assign(b=df.b - df.b.mean())

    def func2(df):
        return df[["b"]] - df[["b"]].mean()

    def func3(df):
        return df.mean()

    with dask.config.set(scheduler=scheduler):
        with pytest.warns(None):
            assert_eq(ddf.groupby("a").apply(func), pdf.groupby("a").apply(func))

            assert_eq(
                ddf.groupby("a").apply(func).set_index("a"),
                pdf.groupby("a").apply(func).set_index("a"),
            )

            assert_eq(
                pdf2.groupby(pdf2.index).apply(func2),
                ddf2.groupby(ddf2.index).apply(func2),
            )

            assert_eq(
                ddf2.b.groupby("a").apply(func3), pdf2.b.groupby("a").apply(func3)
            )

            assert_eq(
                ddf2.b.groupby(ddf2.index).apply(func3),
                pdf2.b.groupby(pdf2.index).apply(func3),
            )


@pytest.mark.parametrize(
    "grouper",
    [
        lambda df: df.groupby("a")["b"],
        lambda df: df.groupby(["a", "b"]),
        lambda df: df.groupby(["a", "b"])["c"],
        lambda df: df.groupby(df["a"])[["b", "c"]],
        lambda df: df.groupby("a")[["b", "c"]],
        lambda df: df.groupby("a")[["b"]],
        lambda df: df.groupby(["a", "b", "c"]),
    ],
)
def test_groupby_multilevel_getitem(grouper, agg_func):
    # nunique is not implemented for DataFrameGroupBy
    if agg_func == "nunique":
        return

    df = pd.DataFrame(
        {
            "a": [1, 2, 3, 1, 2, 3],
            "b": [1, 2, 1, 4, 2, 1],
            "c": [1, 3, 2, 1, 1, 2],
            "d": [1, 2, 1, 1, 2, 2],
        }
    )
    ddf = dd.from_pandas(df, 2)

    dask_group = grouper(ddf)
    pandas_group = grouper(df)

    # covariance/correlation only works with N+1 columns
    if isinstance(pandas_group, pd.core.groupby.SeriesGroupBy) and agg_func in (
        "cov",
        "corr",
    ):
        return

    dask_agg = getattr(dask_group, agg_func)
    pandas_agg = getattr(pandas_group, agg_func)

    assert isinstance(dask_group, dd.groupby._GroupBy)
    assert isinstance(pandas_group, pd.core.groupby.GroupBy)

    if agg_func == "mean":
        assert_eq(dask_agg(), pandas_agg().astype(float))
    else:
        a = dask_agg()
        with warnings.catch_warnings():
            # pandas does `.cov([[1], [1]])` which numpy warns on (all NaN).
            # Pandas does strange things with exceptions in groupby.
            warnings.simplefilter("ignore", RuntimeWarning)
            b = pandas_agg()
        assert_eq(a, b)


def test_groupby_multilevel_agg():
    df = pd.DataFrame(
        {
            "a": [1, 2, 3, 1, 2, 3],
            "b": [1, 2, 1, 4, 2, 1],
            "c": [1, 3, 2, 1, 1, 2],
            "d": [1, 2, 1, 1, 2, 2],
        }
    )
    ddf = dd.from_pandas(df, 2)

    sol = df.groupby(["a"]).mean()
    res = ddf.groupby(["a"]).mean()
    assert_eq(res, sol)

    sol = df.groupby(["a", "c"]).mean()
    res = ddf.groupby(["a", "c"]).mean()
    assert_eq(res, sol)

    sol = df.groupby([df["a"], df["c"]]).mean()
    res = ddf.groupby([ddf["a"], ddf["c"]]).mean()
    assert_eq(res, sol)


def test_groupby_get_group():
    dsk = {
        ("x", 0): pd.DataFrame({"a": [1, 2, 6], "b": [4, 2, 7]}, index=[0, 1, 3]),
        ("x", 1): pd.DataFrame({"a": [4, 2, 6], "b": [3, 3, 1]}, index=[5, 6, 8]),
        ("x", 2): pd.DataFrame({"a": [4, 3, 7], "b": [1, 1, 3]}, index=[9, 9, 9]),
    }
    meta = dsk[("x", 0)]
    d = dd.DataFrame(dsk, "x", meta, [0, 4, 9, 9])
    full = d.compute()

    for ddkey, pdkey in [("b", "b"), (d.b, full.b), (d.b + 1, full.b + 1)]:
        ddgrouped = d.groupby(ddkey)
        pdgrouped = full.groupby(pdkey)
        # DataFrame
        assert_eq(ddgrouped.get_group(2), pdgrouped.get_group(2))
        assert_eq(ddgrouped.get_group(3), pdgrouped.get_group(3))
        # Series
        assert_eq(ddgrouped.a.get_group(3), pdgrouped.a.get_group(3))
        assert_eq(ddgrouped.a.get_group(2), pdgrouped.a.get_group(2))


def test_dataframe_groupby_nunique():
    strings = list("aaabbccccdddeee")
    data = np.random.randn(len(strings))
    ps = pd.DataFrame(dict(strings=strings, data=data))
    s = dd.from_pandas(ps, npartitions=3)
    expected = ps.groupby("strings")["data"].nunique()
    assert_eq(s.groupby("strings")["data"].nunique(), expected)


def test_dataframe_groupby_nunique_across_group_same_value():
    strings = list("aaabbccccdddeee")
    data = list(map(int, "123111223323412"))
    ps = pd.DataFrame(dict(strings=strings, data=data))
    s = dd.from_pandas(ps, npartitions=3)
    expected = ps.groupby("strings")["data"].nunique()
    assert_eq(s.groupby("strings")["data"].nunique(), expected)


def test_series_groupby_propagates_names():
    df = pd.DataFrame({"x": [1, 2, 3], "y": [4, 5, 6]})
    ddf = dd.from_pandas(df, 2)
    func = lambda df: df["y"].sum()
    with pytest.warns(UserWarning):  # meta inference
        result = ddf.groupby("x").apply(func)
    expected = df.groupby("x").apply(func)
    assert_eq(result, expected)


def test_series_groupby():
    s = pd.Series([1, 2, 2, 1, 1])
    pd_group = s.groupby(s)

    ss = dd.from_pandas(s, npartitions=2)
    dask_group = ss.groupby(ss)

    pd_group2 = s.groupby(s + 1)
    dask_group2 = ss.groupby(ss + 1)

    for dg, pdg in [(dask_group, pd_group), (pd_group2, dask_group2)]:
        assert_eq(dg.count(), pdg.count())
        assert_eq(dg.sum(), pdg.sum())
        assert_eq(dg.min(), pdg.min())
        assert_eq(dg.max(), pdg.max())
        assert_eq(dg.size(), pdg.size())
        assert_eq(dg.first(), pdg.first())
        assert_eq(dg.last(), pdg.last())
        assert_eq(dg.prod(), pdg.prod())


def test_series_groupby_errors():
    s = pd.Series([1, 2, 2, 1, 1])

    ss = dd.from_pandas(s, npartitions=2)

    msg = "No group keys passed!"
    with pytest.raises(ValueError) as err:
        s.groupby([])  # pandas
    assert msg in str(err.value)
    with pytest.raises(ValueError) as err:
        ss.groupby([])  # dask should raise the same error
    assert msg in str(err.value)

    sss = dd.from_pandas(s, npartitions=5)
    with pytest.raises(NotImplementedError):
        ss.groupby(sss)

    with pytest.raises(KeyError):
        s.groupby("x")  # pandas
    with pytest.raises(KeyError):
        ss.groupby("x")  # dask should raise the same error


def test_groupby_index_array():
    df = tm.makeTimeDataFrame()
    ddf = dd.from_pandas(df, npartitions=2)

    # first select column, then group
    assert_eq(
        df.A.groupby(df.index.month).nunique(),
        ddf.A.groupby(ddf.index.month).nunique(),
        check_names=False,
    )

    # first group, then select column
    assert_eq(
        df.groupby(df.index.month).A.nunique(),
        ddf.groupby(ddf.index.month).A.nunique(),
        check_names=False,
    )


def test_groupby_set_index():
    df = tm.makeTimeDataFrame()
    ddf = dd.from_pandas(df, npartitions=2)
    pytest.raises(TypeError, lambda: ddf.groupby(df.index.month, as_index=False))


@pytest.mark.parametrize("empty", [True, False])
@pytest.mark.filterwarnings(
    "ignore:0 should be:DeprecationWarning"
)  # fixed in new pandas.
def test_split_apply_combine_on_series(empty):
    if empty:
        pdf = pd.DataFrame({"a": [1.0], "b": [1.0]}, index=[0]).iloc[:0]
        # There's a bug in pandas where df.groupby(...).var(ddof=0) results in
        # no columns. Just skip these checks for now.
        ddofs = []
    else:
        ddofs = [0, 1, 2]
        pdf = pd.DataFrame(
            {"a": [1, 2, 6, 4, 4, 6, 4, 3, 7], "b": [4, 2, 7, 3, 3, 1, 1, 1, 2]},
            index=[0, 1, 3, 5, 6, 8, 9, 9, 9],
        )
    ddf = dd.from_pandas(pdf, npartitions=3)

    for ddkey, pdkey in [("b", "b"), (ddf.b, pdf.b), (ddf.b + 1, pdf.b + 1)]:
        assert_eq(ddf.groupby(ddkey).a.min(), pdf.groupby(pdkey).a.min())
        assert_eq(ddf.groupby(ddkey).a.max(), pdf.groupby(pdkey).a.max())
        assert_eq(ddf.groupby(ddkey).a.count(), pdf.groupby(pdkey).a.count())
        assert_eq(ddf.groupby(ddkey).a.mean(), pdf.groupby(pdkey).a.mean())
        assert_eq(ddf.groupby(ddkey).a.nunique(), pdf.groupby(pdkey).a.nunique())
        assert_eq(ddf.groupby(ddkey).a.size(), pdf.groupby(pdkey).a.size())
        assert_eq(ddf.groupby(ddkey).a.first(), pdf.groupby(pdkey).a.first())
        assert_eq(ddf.groupby(ddkey).a.last(), pdf.groupby(pdkey).a.last())
        for ddof in ddofs:
            assert_eq(ddf.groupby(ddkey).a.var(ddof), pdf.groupby(pdkey).a.var(ddof))
            assert_eq(ddf.groupby(ddkey).a.std(ddof), pdf.groupby(pdkey).a.std(ddof))

        assert_eq(ddf.groupby(ddkey).sum(), pdf.groupby(pdkey).sum())
        assert_eq(ddf.groupby(ddkey).min(), pdf.groupby(pdkey).min())
        assert_eq(ddf.groupby(ddkey).max(), pdf.groupby(pdkey).max())
        assert_eq(ddf.groupby(ddkey).count(), pdf.groupby(pdkey).count())
        assert_eq(ddf.groupby(ddkey).mean(), pdf.groupby(pdkey).mean())
        assert_eq(ddf.groupby(ddkey).size(), pdf.groupby(pdkey).size())
        assert_eq(ddf.groupby(ddkey).first(), pdf.groupby(pdkey).first())
        assert_eq(ddf.groupby(ddkey).last(), pdf.groupby(pdkey).last())
        assert_eq(ddf.groupby(ddkey).prod(), pdf.groupby(pdkey).prod())

        for ddof in ddofs:
            assert_eq(
                ddf.groupby(ddkey).var(ddof),
                pdf.groupby(pdkey).var(ddof),
                check_dtype=False,
            )
            assert_eq(
                ddf.groupby(ddkey).std(ddof),
                pdf.groupby(pdkey).std(ddof),
                check_dtype=False,
            )

    for ddkey, pdkey in [(ddf.b, pdf.b), (ddf.b + 1, pdf.b + 1)]:
        assert_eq(
            ddf.a.groupby(ddkey).sum(), pdf.a.groupby(pdkey).sum(), check_names=False
        )
        assert_eq(
            ddf.a.groupby(ddkey).max(), pdf.a.groupby(pdkey).max(), check_names=False
        )
        assert_eq(
            ddf.a.groupby(ddkey).count(),
            pdf.a.groupby(pdkey).count(),
            check_names=False,
        )
        assert_eq(
            ddf.a.groupby(ddkey).mean(), pdf.a.groupby(pdkey).mean(), check_names=False
        )
        assert_eq(
            ddf.a.groupby(ddkey).nunique(),
            pdf.a.groupby(pdkey).nunique(),
            check_names=False,
        )
        assert_eq(
            ddf.a.groupby(ddkey).first(),
            pdf.a.groupby(pdkey).first(),
            check_names=False,
        )
        assert_eq(
            ddf.a.groupby(ddkey).last(), pdf.a.groupby(pdkey).last(), check_names=False
        )
        assert_eq(
            ddf.a.groupby(ddkey).prod(), pdf.a.groupby(pdkey).prod(), check_names=False
        )

        for ddof in ddofs:
            assert_eq(ddf.a.groupby(ddkey).var(ddof), pdf.a.groupby(pdkey).var(ddof))
            assert_eq(ddf.a.groupby(ddkey).std(ddof), pdf.a.groupby(pdkey).std(ddof))

    for i in [0, 4, 7]:
        assert_eq(ddf.groupby(ddf.b > i).a.sum(), pdf.groupby(pdf.b > i).a.sum())
        assert_eq(ddf.groupby(ddf.b > i).a.min(), pdf.groupby(pdf.b > i).a.min())
        assert_eq(ddf.groupby(ddf.b > i).a.max(), pdf.groupby(pdf.b > i).a.max())
        assert_eq(ddf.groupby(ddf.b > i).a.count(), pdf.groupby(pdf.b > i).a.count())
        assert_eq(ddf.groupby(ddf.b > i).a.mean(), pdf.groupby(pdf.b > i).a.mean())
        assert_eq(
            ddf.groupby(ddf.b > i).a.nunique(), pdf.groupby(pdf.b > i).a.nunique()
        )
        assert_eq(ddf.groupby(ddf.b > i).a.size(), pdf.groupby(pdf.b > i).a.size())
        assert_eq(ddf.groupby(ddf.b > i).a.first(), pdf.groupby(pdf.b > i).a.first())
        assert_eq(ddf.groupby(ddf.b > i).a.last(), pdf.groupby(pdf.b > i).a.last())
        assert_eq(ddf.groupby(ddf.b > i).a.prod(), pdf.groupby(pdf.b > i).a.prod())

        assert_eq(ddf.groupby(ddf.a > i).b.sum(), pdf.groupby(pdf.a > i).b.sum())
        assert_eq(ddf.groupby(ddf.a > i).b.min(), pdf.groupby(pdf.a > i).b.min())
        assert_eq(ddf.groupby(ddf.a > i).b.max(), pdf.groupby(pdf.a > i).b.max())
        assert_eq(ddf.groupby(ddf.a > i).b.count(), pdf.groupby(pdf.a > i).b.count())
        assert_eq(ddf.groupby(ddf.a > i).b.mean(), pdf.groupby(pdf.a > i).b.mean())
        assert_eq(
            ddf.groupby(ddf.a > i).b.nunique(), pdf.groupby(pdf.a > i).b.nunique()
        )
        assert_eq(ddf.groupby(ddf.b > i).b.size(), pdf.groupby(pdf.b > i).b.size())
        assert_eq(ddf.groupby(ddf.b > i).b.first(), pdf.groupby(pdf.b > i).b.first())
        assert_eq(ddf.groupby(ddf.b > i).b.last(), pdf.groupby(pdf.b > i).b.last())
        assert_eq(ddf.groupby(ddf.b > i).b.prod(), pdf.groupby(pdf.b > i).b.prod())

        assert_eq(ddf.groupby(ddf.b > i).sum(), pdf.groupby(pdf.b > i).sum())
        assert_eq(ddf.groupby(ddf.b > i).min(), pdf.groupby(pdf.b > i).min())
        assert_eq(ddf.groupby(ddf.b > i).max(), pdf.groupby(pdf.b > i).max())
        assert_eq(ddf.groupby(ddf.b > i).count(), pdf.groupby(pdf.b > i).count())
        assert_eq(ddf.groupby(ddf.b > i).mean(), pdf.groupby(pdf.b > i).mean())
        assert_eq(ddf.groupby(ddf.b > i).size(), pdf.groupby(pdf.b > i).size())
        assert_eq(ddf.groupby(ddf.b > i).first(), pdf.groupby(pdf.b > i).first())
        assert_eq(ddf.groupby(ddf.b > i).last(), pdf.groupby(pdf.b > i).last())
        assert_eq(ddf.groupby(ddf.b > i).prod(), pdf.groupby(pdf.b > i).prod())

        assert_eq(ddf.groupby(ddf.a > i).sum(), pdf.groupby(pdf.a > i).sum())
        assert_eq(ddf.groupby(ddf.a > i).min(), pdf.groupby(pdf.a > i).min())
        assert_eq(ddf.groupby(ddf.a > i).max(), pdf.groupby(pdf.a > i).max())
        assert_eq(ddf.groupby(ddf.a > i).count(), pdf.groupby(pdf.a > i).count())
        assert_eq(ddf.groupby(ddf.a > i).mean(), pdf.groupby(pdf.a > i).mean())
        assert_eq(ddf.groupby(ddf.a > i).size(), pdf.groupby(pdf.a > i).size())
        assert_eq(ddf.groupby(ddf.a > i).first(), pdf.groupby(pdf.a > i).first())
        assert_eq(ddf.groupby(ddf.a > i).last(), pdf.groupby(pdf.a > i).last())
        assert_eq(ddf.groupby(ddf.a > i).prod(), pdf.groupby(pdf.a > i).prod())

        for ddof in ddofs:
            assert_eq(
                ddf.groupby(ddf.b > i).std(ddof), pdf.groupby(pdf.b > i).std(ddof)
            )

    for ddkey, pdkey in [
        ("a", "a"),
        (ddf.a, pdf.a),
        (ddf.a + 1, pdf.a + 1),
        (ddf.a > 3, pdf.a > 3),
    ]:
        assert_eq(ddf.groupby(ddkey).b.sum(), pdf.groupby(pdkey).b.sum())
        assert_eq(ddf.groupby(ddkey).b.min(), pdf.groupby(pdkey).b.min())
        assert_eq(ddf.groupby(ddkey).b.max(), pdf.groupby(pdkey).b.max())
        assert_eq(ddf.groupby(ddkey).b.count(), pdf.groupby(pdkey).b.count())
        assert_eq(ddf.groupby(ddkey).b.mean(), pdf.groupby(pdkey).b.mean())
        assert_eq(ddf.groupby(ddkey).b.nunique(), pdf.groupby(pdkey).b.nunique())
        assert_eq(ddf.groupby(ddkey).b.size(), pdf.groupby(pdkey).b.size())
        assert_eq(ddf.groupby(ddkey).b.first(), pdf.groupby(pdkey).b.first())
        assert_eq(ddf.groupby(ddkey).last(), pdf.groupby(pdkey).last())
        assert_eq(ddf.groupby(ddkey).prod(), pdf.groupby(pdkey).prod())

        assert_eq(ddf.groupby(ddkey).sum(), pdf.groupby(pdkey).sum())
        assert_eq(ddf.groupby(ddkey).min(), pdf.groupby(pdkey).min())
        assert_eq(ddf.groupby(ddkey).max(), pdf.groupby(pdkey).max())
        assert_eq(ddf.groupby(ddkey).count(), pdf.groupby(pdkey).count())
        assert_eq(ddf.groupby(ddkey).mean(), pdf.groupby(pdkey).mean().astype(float))
        assert_eq(ddf.groupby(ddkey).size(), pdf.groupby(pdkey).size())
        assert_eq(ddf.groupby(ddkey).first(), pdf.groupby(pdkey).first())
        assert_eq(ddf.groupby(ddkey).last(), pdf.groupby(pdkey).last())
        assert_eq(ddf.groupby(ddkey).prod(), pdf.groupby(pdkey).prod())

        for ddof in ddofs:
            assert_eq(ddf.groupby(ddkey).b.std(ddof), pdf.groupby(pdkey).b.std(ddof))

    assert sorted(ddf.groupby("b").a.sum().dask) == sorted(
        ddf.groupby("b").a.sum().dask
    )
    assert sorted(ddf.groupby(ddf.a > 3).b.mean().dask) == sorted(
        ddf.groupby(ddf.a > 3).b.mean().dask
    )

    # test raises with incorrect key
    pytest.raises(KeyError, lambda: ddf.groupby("x"))
    pytest.raises(KeyError, lambda: ddf.groupby(["a", "x"]))
    pytest.raises(KeyError, lambda: ddf.groupby("a")["x"])
    pytest.raises(KeyError, lambda: ddf.groupby("a")["b", "x"])
    pytest.raises(KeyError, lambda: ddf.groupby("a")[["b", "x"]])

    # test graph node labels
    assert_dask_graph(ddf.groupby("b").a.sum(), "series-groupby-sum")
    assert_dask_graph(ddf.groupby("b").a.min(), "series-groupby-min")
    assert_dask_graph(ddf.groupby("b").a.max(), "series-groupby-max")
    assert_dask_graph(ddf.groupby("b").a.count(), "series-groupby-count")
    assert_dask_graph(ddf.groupby("b").a.var(), "series-groupby-var")
    assert_dask_graph(ddf.groupby("b").a.cov(), "series-groupby-cov")
    assert_dask_graph(ddf.groupby("b").a.first(), "series-groupby-first")
    assert_dask_graph(ddf.groupby("b").a.last(), "series-groupby-last")
    assert_dask_graph(ddf.groupby("b").a.prod(), "series-groupby-prod")
    # mean consists from sum and count operations
    assert_dask_graph(ddf.groupby("b").a.mean(), "series-groupby-sum")
    assert_dask_graph(ddf.groupby("b").a.mean(), "series-groupby-count")
    assert_dask_graph(ddf.groupby("b").a.nunique(), "series-groupby-nunique")
    assert_dask_graph(ddf.groupby("b").a.size(), "series-groupby-size")

    assert_dask_graph(ddf.groupby("b").sum(), "dataframe-groupby-sum")
    assert_dask_graph(ddf.groupby("b").min(), "dataframe-groupby-min")
    assert_dask_graph(ddf.groupby("b").max(), "dataframe-groupby-max")
    assert_dask_graph(ddf.groupby("b").count(), "dataframe-groupby-count")
    assert_dask_graph(ddf.groupby("b").first(), "dataframe-groupby-first")
    assert_dask_graph(ddf.groupby("b").last(), "dataframe-groupby-last")
    assert_dask_graph(ddf.groupby("b").prod(), "dataframe-groupby-prod")
    # mean consists from sum and count operations
    assert_dask_graph(ddf.groupby("b").mean(), "dataframe-groupby-sum")
    assert_dask_graph(ddf.groupby("b").mean(), "dataframe-groupby-count")
    assert_dask_graph(ddf.groupby("b").size(), "dataframe-groupby-size")


@pytest.mark.parametrize("keyword", ["split_every", "split_out"])
def test_groupby_reduction_split(keyword):
    pdf = pd.DataFrame(
        {"a": [1, 2, 6, 4, 4, 6, 4, 3, 7] * 100, "b": [4, 2, 7, 3, 3, 1, 1, 1, 2] * 100}
    )
    ddf = dd.from_pandas(pdf, npartitions=15)

    def call(g, m, **kwargs):
        return getattr(g, m)(**kwargs)

    # DataFrame
    for m in AGG_FUNCS:
        # nunique is not implemented for DataFrameGroupBy
        # covariance/correlation is not a series aggregation
        if m in ("nunique", "cov", "corr"):
            continue
        res = call(ddf.groupby("b"), m, **{keyword: 2})
        sol = call(pdf.groupby("b"), m)
        assert_eq(res, sol)
        assert call(ddf.groupby("b"), m)._name != res._name

    res = call(ddf.groupby("b"), "var", ddof=2, **{keyword: 2})
    sol = call(pdf.groupby("b"), "var", ddof=2)
    assert_eq(res, sol)
    assert call(ddf.groupby("b"), "var", ddof=2)._name != res._name

    # Series, post select
    for m in AGG_FUNCS:
        # covariance/correlation is not a series aggregation
        if m in ("cov", "corr"):
            continue
        res = call(ddf.groupby("b").a, m, **{keyword: 2})
        sol = call(pdf.groupby("b").a, m)
        assert_eq(res, sol)
        assert call(ddf.groupby("b").a, m)._name != res._name

    res = call(ddf.groupby("b").a, "var", ddof=2, **{keyword: 2})
    sol = call(pdf.groupby("b").a, "var", ddof=2)
    assert_eq(res, sol)
    assert call(ddf.groupby("b").a, "var", ddof=2)._name != res._name

    # Series, pre select
    for m in AGG_FUNCS:
        # covariance/correlation is not a series aggregation
        if m in ("cov", "corr"):
            continue
        res = call(ddf.a.groupby(ddf.b), m, **{keyword: 2})
        sol = call(pdf.a.groupby(pdf.b), m)
        # There's a bug in pandas 0.18.0 with `pdf.a.groupby(pdf.b).count()`
        # not forwarding the series name. Skip name checks here for now.
        assert_eq(res, sol, check_names=False)
        assert call(ddf.a.groupby(ddf.b), m)._name != res._name

    res = call(ddf.a.groupby(ddf.b), "var", ddof=2, **{keyword: 2})
    sol = call(pdf.a.groupby(pdf.b), "var", ddof=2)

    assert_eq(res, sol)
    assert call(ddf.a.groupby(ddf.b), "var", ddof=2)._name != res._name


def test_apply_shuffle():
    pdf = pd.DataFrame(
        {
            "A": [1, 2, 3, 4] * 5,
            "B": np.random.randn(20),
            "C": np.random.randn(20),
            "D": np.random.randn(20),
        }
    )
    ddf = dd.from_pandas(pdf, 3)

    with pytest.warns(UserWarning):  # meta inference
        assert_eq(
            ddf.groupby("A").apply(lambda x: x.sum()),
            pdf.groupby("A").apply(lambda x: x.sum()),
        )

        assert_eq(
            ddf.groupby(ddf["A"]).apply(lambda x: x.sum()),
            pdf.groupby(pdf["A"]).apply(lambda x: x.sum()),
        )

        assert_eq(
            ddf.groupby(ddf["A"] + 1).apply(lambda x: x.sum()),
            pdf.groupby(pdf["A"] + 1).apply(lambda x: x.sum()),
        )

        # SeriesGroupBy
        assert_eq(
            ddf.groupby("A")["B"].apply(lambda x: x.sum()),
            pdf.groupby("A")["B"].apply(lambda x: x.sum()),
        )

        assert_eq(
            ddf.groupby(ddf["A"])["B"].apply(lambda x: x.sum()),
            pdf.groupby(pdf["A"])["B"].apply(lambda x: x.sum()),
        )

        assert_eq(
            ddf.groupby(ddf["A"] + 1)["B"].apply(lambda x: x.sum()),
            pdf.groupby(pdf["A"] + 1)["B"].apply(lambda x: x.sum()),
        )

        # Series.groupby
        assert_eq(
            ddf.B.groupby(ddf["A"]).apply(lambda x: x.sum()),
            pdf.B.groupby(pdf["A"]).apply(lambda x: x.sum()),
        )

        assert_eq(
            ddf.B.groupby(ddf["A"] + 1).apply(lambda x: x.sum()),
            pdf.B.groupby(pdf["A"] + 1).apply(lambda x: x.sum()),
        )

        # DataFrameGroupBy with column slice
        assert_eq(
            ddf.groupby("A")[["B", "C"]].apply(lambda x: x.sum()),
            pdf.groupby("A")[["B", "C"]].apply(lambda x: x.sum()),
        )

        assert_eq(
            ddf.groupby(ddf["A"])[["B", "C"]].apply(lambda x: x.sum()),
            pdf.groupby(pdf["A"])[["B", "C"]].apply(lambda x: x.sum()),
        )

        assert_eq(
            ddf.groupby(ddf["A"] + 1)[["B", "C"]].apply(lambda x: x.sum()),
            pdf.groupby(pdf["A"] + 1)[["B", "C"]].apply(lambda x: x.sum()),
        )


@pytest.mark.parametrize(
    "grouper",
    [
        lambda df: "AA",
        lambda df: ["AA", "AB"],
        lambda df: df["AA"],
        lambda df: [df["AA"], df["AB"]],
        lambda df: df["AA"] + 1,
        pytest.param(
            lambda df: [df["AA"] + 1, df["AB"] + 1],
            marks=pytest.mark.xfail("NotImplemented"),
        ),
    ],
)
def test_apply_shuffle_multilevel(grouper):
    pdf = pd.DataFrame(
        {
            "AB": [1, 2, 3, 4] * 5,
            "AA": [1, 2, 3, 4] * 5,
            "B": np.random.randn(20),
            "C": np.random.randn(20),
            "D": np.random.randn(20),
        }
    )
    ddf = dd.from_pandas(pdf, 3)

    with pytest.warns(UserWarning):
        # DataFrameGroupBy
        assert_eq(
            ddf.groupby(grouper(ddf)).apply(lambda x: x.sum()),
            pdf.groupby(grouper(pdf)).apply(lambda x: x.sum()),
        )

        # SeriesGroupBy
        assert_eq(
            ddf.groupby(grouper(ddf))["B"].apply(lambda x: x.sum()),
            pdf.groupby(grouper(pdf))["B"].apply(lambda x: x.sum()),
        )

        # DataFrameGroupBy with column slice
        assert_eq(
            ddf.groupby(grouper(ddf))[["B", "C"]].apply(lambda x: x.sum()),
            pdf.groupby(grouper(pdf))[["B", "C"]].apply(lambda x: x.sum()),
        )


def test_numeric_column_names():
    # df.groupby(0)[df.columns] fails if all columns are numbers (pandas bug)
    # This ensures that we cast all column iterables to list beforehand.
    df = pd.DataFrame({0: [0, 1, 0, 1], 1: [1, 2, 3, 4], 2: [0, 1, 0, 1]})
    ddf = dd.from_pandas(df, npartitions=2)
    assert_eq(ddf.groupby(0).sum(), df.groupby(0).sum())
    assert_eq(ddf.groupby([0, 2]).sum(), df.groupby([0, 2]).sum())
    assert_eq(
        ddf.groupby(0).apply(lambda x: x, meta={0: int, 1: int, 2: int}),
        df.groupby(0).apply(lambda x: x),
    )


def test_groupby_apply_tasks():
    df = pd.util.testing.makeTimeDataFrame()
    df["A"] = df.A // 0.1
    df["B"] = df.B // 0.1
    ddf = dd.from_pandas(df, npartitions=10)

    with dask.config.set(shuffle="tasks"):
        for ind in [lambda x: "A", lambda x: x.A]:
            a = df.groupby(ind(df)).apply(len)
            with pytest.warns(UserWarning):
                b = ddf.groupby(ind(ddf)).apply(len)
            assert_eq(a, b.compute())
            assert not any("partd" in k[0] for k in b.dask)

            a = df.groupby(ind(df)).B.apply(len)
            with pytest.warns(UserWarning):
                b = ddf.groupby(ind(ddf)).B.apply(len)
            assert_eq(a, b.compute())
            assert not any("partd" in k[0] for k in b.dask)


def test_groupby_multiprocessing():
    df = pd.DataFrame({"A": [1, 2, 3, 4, 5], "B": ["1", "1", "a", "a", "a"]})
    ddf = dd.from_pandas(df, npartitions=3)
    with dask.config.set(scheduler="processes"):
        assert_eq(
            ddf.groupby("B").apply(lambda x: x, meta={"A": int, "B": object}),
            df.groupby("B").apply(lambda x: x),
        )


def test_groupby_normalize_index():
    full = pd.DataFrame(
        {"a": [1, 2, 3, 4, 5, 6, 7, 8, 9], "b": [4, 5, 6, 3, 2, 1, 0, 0, 0]},
        index=[0, 1, 3, 5, 6, 8, 9, 9, 9],
    )
    d = dd.from_pandas(full, npartitions=3)

    assert d.groupby("a").index == "a"
    assert d.groupby(d["a"]).index == "a"
    assert d.groupby(d["a"] > 2).index._name == (d["a"] > 2)._name
    assert d.groupby(["a", "b"]).index == ["a", "b"]

    assert d.groupby([d["a"], d["b"]]).index == ["a", "b"]
    assert d.groupby([d["a"], "b"]).index == ["a", "b"]


@pytest.mark.parametrize(
    "spec",
    [
        {"b": {"c": "mean"}, "c": {"a": "max", "b": "min"}},
        {"b": "mean", "c": ["min", "max"]},
        {"b": np.sum, "c": ["min", np.max, np.std, np.var]},
        [
            "sum",
            "mean",
            "min",
            "max",
            "count",
            "size",
            "std",
            "var",
            "first",
            "last",
            "prod",
        ],
        "var",
        {"b": "mean", "c": "first", "d": "last", "a": ["first", "last"]},
        {"b": {"c": "mean"}, "c": {"a": "first", "b": "last"}},
    ],
)
@pytest.mark.parametrize("split_every", [False, None])
@pytest.mark.parametrize(
    "grouper",
    [
        lambda df: "a",
        lambda df: ["a", "d"],
        lambda df: [df["a"], df["d"]],
        lambda df: df["a"],
        lambda df: df["a"] > 2,
    ],
)
def test_aggregate__examples(spec, split_every, grouper):
    pdf = pd.DataFrame(
        {
            "a": [1, 2, 3, 1, 1, 2, 4, 3, 7] * 10,
            "b": [4, 2, 7, 3, 3, 1, 1, 1, 2] * 10,
            "c": [0, 1, 2, 3, 4, 5, 6, 7, 8] * 10,
            "d": [3, 2, 1, 3, 2, 1, 2, 6, 4] * 10,
        },
        columns=["c", "b", "a", "d"],
    )
    ddf = dd.from_pandas(pdf, npartitions=10)

    # Warning from pandas deprecation .agg(dict[dict])
    # it's from pandas, so no reason to assert the deprecation warning,
    # but we should still test it for now
    with pytest.warns(None):
        assert_eq(
            pdf.groupby(grouper(pdf)).agg(spec),
            ddf.groupby(grouper(ddf)).agg(spec, split_every=split_every),
        )


@pytest.mark.parametrize(
    "spec",
    [
        {"b": "sum", "c": "min", "d": "max"},
        ["sum"],
        ["sum", "mean", "min", "max", "count", "size", "std", "var", "first", "last"],
        "sum",
        "size",
    ],
)
@pytest.mark.parametrize("split_every", [False, None])
@pytest.mark.parametrize(
    "grouper",
    [lambda df: [df["a"], df["d"]], lambda df: df["a"], lambda df: df["a"] > 2],
)
def test_series_aggregate__examples(spec, split_every, grouper):
    pdf = pd.DataFrame(
        {
            "a": [1, 2, 3, 1, 1, 2, 4, 3, 7] * 10,
            "b": [4, 2, 7, 3, 3, 1, 1, 1, 2] * 10,
            "c": [0, 1, 2, 3, 4, 5, 6, 7, 8] * 10,
            "d": [3, 2, 1, 3, 2, 1, 2, 6, 4] * 10,
        },
        columns=["c", "b", "a", "d"],
    )
    ps = pdf["c"]

    ddf = dd.from_pandas(pdf, npartitions=10)
    ds = ddf["c"]
    # Warning from pandas deprecation .agg(dict[dict])
    # it's from pandas, so no reason to assert the deprecation warning,
    # but we should still test it for now
    with pytest.warns(None):
        assert_eq(
            ps.groupby(grouper(pdf)).agg(spec),
            ds.groupby(grouper(ddf)).agg(spec, split_every=split_every),
        )


def test_aggregate__single_element_groups(agg_func):
    spec = agg_func

    # nunique/cov is not supported in specs
    if spec in ("nunique", "cov", "corr"):
        return

    pdf = pd.DataFrame(
        {"a": [1, 1, 3, 3], "b": [4, 4, 16, 16], "c": [1, 1, 4, 4], "d": [1, 1, 3, 3]},
        columns=["c", "b", "a", "d"],
    )
    ddf = dd.from_pandas(pdf, npartitions=3)

    expected = pdf.groupby(["a", "d"]).agg(spec)

    # NOTE: for std the result is not recast ot the original dtype
    if spec in {"mean", "var"}:
        expected = expected.astype(float)

    assert_eq(expected, ddf.groupby(["a", "d"]).agg(spec))


def test_aggregate_build_agg_args__reuse_of_intermediates():
    """Aggregate reuses intermediates. For example, with sum, count, and mean
    the sums and counts are only calculated once accross the graph and reused to
    compute the mean.
    """
    from dask.dataframe.groupby import _build_agg_args

    no_mean_spec = [("foo", "sum", "input"), ("bar", "count", "input")]

    with_mean_spec = [
        ("foo", "sum", "input"),
        ("bar", "count", "input"),
        ("baz", "mean", "input"),
    ]

    no_mean_chunks, no_mean_aggs, no_mean_finalizers = _build_agg_args(no_mean_spec)
    with_mean_chunks, with_mean_aggs, with_mean_finalizers = _build_agg_args(
        with_mean_spec
    )

    assert len(no_mean_chunks) == len(with_mean_chunks)
    assert len(no_mean_aggs) == len(with_mean_aggs)

    assert len(no_mean_finalizers) == len(no_mean_spec)
    assert len(with_mean_finalizers) == len(with_mean_spec)


def test_aggregate__dask():
    dask_holder = collections.namedtuple("dask_holder", ["dask"])
    get_agg_dask = lambda obj: dask_holder(
        {k: v for (k, v) in obj.dask.items() if k[0].startswith("aggregate")}
    )

    specs = [
        {"b": {"c": "mean"}, "c": {"a": "max", "b": "min"}},
        {"b": "mean", "c": ["min", "max"]},
        [
            "sum",
            "mean",
            "min",
            "max",
            "count",
            "size",
            "std",
            "var",
            "first",
            "last",
            "prod",
        ],
        "sum",
        "mean",
        "min",
        "max",
        "count",
        "std",
        "var",
        "first",
        "last",
        "prod"
        # NOTE: the 'size' spec is special since it bypasses aggregate
        # 'size'
    ]

    pdf = pd.DataFrame(
        {
            "a": [1, 2, 3, 1, 1, 2, 4, 3, 7] * 100,
            "b": [4, 2, 7, 3, 3, 1, 1, 1, 2] * 100,
            "c": [0, 1, 2, 3, 4, 5, 6, 7, 8] * 100,
            "d": [3, 2, 1, 3, 2, 1, 2, 6, 4] * 100,
        },
        columns=["c", "b", "a", "d"],
    )
    ddf = dd.from_pandas(pdf, npartitions=100)

    for spec in specs:
        result1 = ddf.groupby(["a", "b"]).agg(spec, split_every=2)
        result2 = ddf.groupby(["a", "b"]).agg(spec, split_every=2)

        agg_dask1 = get_agg_dask(result1)
        agg_dask2 = get_agg_dask(result2)

        # check that the number of partitions used is fixed by split_every
        assert_max_deps(agg_dask1, 2)
        assert_max_deps(agg_dask2, 2)

        # check for deterministic key names and values
        assert agg_dask1 == agg_dask2

        # the length of the dask does not depend on the passed spec
        for other_spec in specs:
            other = ddf.groupby(["a", "b"]).agg(other_spec, split_every=2)
            assert len(other.dask) == len(result1.dask)
            assert len(other.dask) == len(result2.dask)


@pytest.mark.parametrize(
    "grouper",
    [
        lambda df: ["a"],
        lambda df: ["a", "b"],
        lambda df: df["a"],
        lambda df: [df["a"], df["b"]],
        lambda df: [df["a"] > 2, df["b"] > 1],
    ],
)
def test_dataframe_aggregations_multilevel(grouper, agg_func):
    def call(g, m, **kwargs):
        return getattr(g, m)(**kwargs)

    pdf = pd.DataFrame(
        {
            "a": [1, 2, 6, 4, 4, 6, 4, 3, 7] * 10,
            "b": [4, 2, 7, 3, 3, 1, 1, 1, 2] * 10,
            "d": [0, 1, 2, 3, 4, 5, 6, 7, 8] * 10,
            "c": [0, 1, 2, 3, 4, 5, 6, 7, 8] * 10,
        },
        columns=["c", "b", "a", "d"],
    )

    ddf = dd.from_pandas(pdf, npartitions=10)

    # covariance only works with N+1 columns
    if agg_func not in ("cov", "corr"):
        assert_eq(
            call(pdf.groupby(grouper(pdf))["c"], agg_func),
            call(ddf.groupby(grouper(ddf))["c"], agg_func, split_every=2),
        )

    # not supported by pandas
    if agg_func != "nunique":
        assert_eq(
            call(pdf.groupby(grouper(pdf))[["c", "d"]], agg_func),
            call(ddf.groupby(grouper(ddf))[["c", "d"]], agg_func, split_every=2),
        )

        if agg_func in ("cov", "corr"):
            # there are sorting issues between pandas and chunk cov w/dask
            df = call(pdf.groupby(grouper(pdf)), agg_func).sort_index()
            cols = sorted(list(df.columns))
            df = df[cols]
            dddf = call(ddf.groupby(grouper(ddf)), agg_func, split_every=2).compute()
            dddf = dddf.sort_index()
            cols = sorted(list(dddf.columns))
            dddf = dddf[cols]
            assert_eq(df, dddf)
        else:
            assert_eq(
                call(pdf.groupby(grouper(pdf)), agg_func),
                call(ddf.groupby(grouper(ddf)), agg_func, split_every=2),
            )


@pytest.mark.parametrize(
    "grouper",
    [
        lambda df: df["a"],
        lambda df: [df["a"], df["b"]],
        lambda df: [df["a"] > 2, df["b"] > 1],
    ],
)
def test_series_aggregations_multilevel(grouper, agg_func):
    """
    similar to ``test_dataframe_aggregations_multilevel``, but series do not
    support all groupby args.
    """

    def call(g, m, **kwargs):
        return getattr(g, m)(**kwargs)

    # covariance/correlation is not a series aggregation
    if agg_func in ("cov", "corr"):
        return

    pdf = pd.DataFrame(
        {
            "a": [1, 2, 6, 4, 4, 6, 4, 3, 7] * 10,
            "b": [4, 2, 7, 3, 3, 1, 1, 1, 2] * 10,
            "c": [0, 1, 2, 3, 4, 5, 6, 7, 8] * 10,
        },
        columns=["c", "b", "a"],
    )

    ddf = dd.from_pandas(pdf, npartitions=10)

    assert_eq(
        call(pdf["c"].groupby(grouper(pdf)), agg_func),
        call(ddf["c"].groupby(grouper(ddf)), agg_func, split_every=2),
        # for pandas ~ 0.18, the name is not not properly propagated for
        # the mean aggregation
        check_names=(agg_func not in {"mean", "nunique"}),
    )


@pytest.mark.parametrize(
    "grouper",
    [
        lambda df: df["a"],
        lambda df: df["a"] > 2,
        lambda df: [df["a"], df["b"]],
        lambda df: [df["a"] > 2],
        pytest.param(
            lambda df: [df["a"] > 2, df["b"] > 1],
            marks=pytest.mark.xfail(
                reason="index dtype does not coincide: boolean != empty"
            ),
        ),
    ],
)
@pytest.mark.parametrize(
    "group_and_slice",
    [
        lambda df, grouper: df.groupby(grouper(df)),
        lambda df, grouper: df["c"].groupby(grouper(df)),
        lambda df, grouper: df.groupby(grouper(df))["c"],
    ],
)
def test_groupby_meta_content(group_and_slice, grouper):
    pdf = pd.DataFrame(
        {
            "a": [1, 2, 6, 4, 4, 6, 4, 3, 7] * 10,
            "b": [4, 2, 7, 3, 3, 1, 1, 1, 2] * 10,
            "c": [0, 1, 2, 3, 4, 5, 6, 7, 8] * 10,
        },
        columns=["c", "b", "a"],
    )

    ddf = dd.from_pandas(pdf, npartitions=10)

    expected = group_and_slice(pdf, grouper).first().head(0)
    meta = group_and_slice(ddf, grouper)._meta.first()
    meta_nonempty = group_and_slice(ddf, grouper)._meta_nonempty.first().head(0)

    assert_eq(expected, meta)
    assert_eq(expected, meta_nonempty)


def test_groupy_non_aligned_index():
    pdf = pd.DataFrame(
        {
            "a": [1, 2, 6, 4, 4, 6, 4, 3, 7] * 10,
            "b": [4, 2, 7, 3, 3, 1, 1, 1, 2] * 10,
            "c": [0, 1, 2, 3, 4, 5, 6, 7, 8] * 10,
        },
        columns=["c", "b", "a"],
    )

    ddf3 = dd.from_pandas(pdf, npartitions=3)
    ddf7 = dd.from_pandas(pdf, npartitions=7)

    # working examples
    ddf3.groupby(["a", "b"])
    ddf3.groupby([ddf3["a"], ddf3["b"]])

    # misaligned divisions
    with pytest.raises(NotImplementedError):
        ddf3.groupby(ddf7["a"])

    with pytest.raises(NotImplementedError):
        ddf3.groupby([ddf7["a"], ddf7["b"]])

    with pytest.raises(NotImplementedError):
        ddf3.groupby([ddf7["a"], ddf3["b"]])

    with pytest.raises(NotImplementedError):
        ddf3.groupby([ddf3["a"], ddf7["b"]])

    with pytest.raises(NotImplementedError):
        ddf3.groupby([ddf7["a"], "b"])


def test_groupy_series_wrong_grouper():
    df = pd.DataFrame(
        {
            "a": [1, 2, 6, 4, 4, 6, 4, 3, 7] * 10,
            "b": [4, 2, 7, 3, 3, 1, 1, 1, 2] * 10,
            "c": [0, 1, 2, 3, 4, 5, 6, 7, 8] * 10,
        },
        columns=["c", "b", "a"],
    )

    df = dd.from_pandas(df, npartitions=3)
    s = df["a"]

    # working index values
    s.groupby(s)
    s.groupby([s, s])

    # non working index values
    with pytest.raises(KeyError):
        s.groupby("foo")

    with pytest.raises(KeyError):
        s.groupby([s, "foo"])

    with pytest.raises(ValueError):
        s.groupby(df)

    with pytest.raises(ValueError):
        s.groupby([s, df])


@pytest.mark.parametrize("npartitions", [1, 4, 20])
@pytest.mark.parametrize("split_every", [2, 5])
@pytest.mark.parametrize("split_out", [None, 1, 5, 20])
def test_hash_groupby_aggregate(npartitions, split_every, split_out):
    df = pd.DataFrame({"x": np.arange(100) % 10, "y": np.ones(100)})
    ddf = dd.from_pandas(df, npartitions)

    result = ddf.groupby("x").y.var(split_every=split_every, split_out=split_out)

    dsk = result.__dask_optimize__(result.dask, result.__dask_keys__())
    from dask.core import get_deps

    dependencies, dependents = get_deps(dsk)

    assert result.npartitions == (split_out or 1)
    assert len([k for k, v in dependencies.items() if not v]) == npartitions

    assert_eq(result, df.groupby("x").y.var())


def test_split_out_multi_column_groupby():
    df = pd.DataFrame(
        {"x": np.arange(100) % 10, "y": np.ones(100), "z": [1, 2, 3, 4, 5] * 20}
    )

    ddf = dd.from_pandas(df, npartitions=10)

    result = ddf.groupby(["x", "y"]).z.mean(split_out=4)
    expected = df.groupby(["x", "y"]).z.mean()

    assert_eq(result, expected, check_dtype=False)


def test_groupby_split_out_num():
    # GH 1841
    ddf = dd.from_pandas(
        pd.DataFrame({"A": [1, 1, 2, 2], "B": [1, 2, 3, 4]}), npartitions=2
    )
    assert ddf.groupby("A").sum().npartitions == 1
    assert ddf.groupby("A").sum(split_out=2).npartitions == 2
    assert ddf.groupby("A").sum(split_out=3).npartitions == 3

    with pytest.raises(TypeError):
        # groupby doesn't adcept split_out
        ddf.groupby("A", split_out=2)


def test_groupby_not_supported():
    ddf = dd.from_pandas(
        pd.DataFrame({"A": [1, 1, 2, 2], "B": [1, 2, 3, 4]}), npartitions=2
    )
    with pytest.raises(TypeError):
        ddf.groupby("A", axis=1)
    with pytest.raises(TypeError):
        ddf.groupby("A", level=1)
    with pytest.raises(TypeError):
        ddf.groupby("A", as_index=False)
    with pytest.raises(TypeError):
        ddf.groupby("A", sort=False)
    with pytest.raises(TypeError):
        ddf.groupby("A", squeeze=True)


def test_groupby_numeric_column():
    df = pd.DataFrame({"A": ["foo", "foo", "bar"], 0: [1, 2, 3]})
    ddf = dd.from_pandas(df, npartitions=3)

    assert_eq(ddf.groupby(ddf.A)[0].sum(), df.groupby(df.A)[0].sum())


@pytest.mark.parametrize("sel", ["c", "d", ["c", "d"]])
@pytest.mark.parametrize("key", ["a", ["a", "b"]])
@pytest.mark.parametrize("func", ["cumsum", "cumprod", "cumcount"])
def test_cumulative(func, key, sel):
    df = pd.DataFrame(
        {
            "a": [1, 2, 6, 4, 4, 6, 4, 3, 7] * 6,
            "b": [4, 2, 7, 3, 3, 1, 1, 1, 2] * 6,
            "c": np.random.randn(54),
            "d": np.random.randn(54),
        },
        columns=["a", "b", "c", "d"],
    )
    df.iloc[[-18, -12, -6], -1] = np.nan
    ddf = dd.from_pandas(df, npartitions=10)

    g, dg = [d.groupby(key)[sel] for d in (df, ddf)]
    assert_eq(getattr(g, func)(), getattr(dg, func)())


@pytest.mark.parametrize("func", ["cumsum", "cumprod"])
def test_cumulative_axis1(func):
    df = pd.DataFrame(
        {
            "a": [1, 2, 6, 4, 4, 6, 4, 3, 7] * 2,
            "b": np.random.randn(18),
            "c": np.random.randn(18),
        }
    )
    df.iloc[-6, -1] = np.nan
    ddf = dd.from_pandas(df, npartitions=4)
    assert_eq(
        getattr(df.groupby("a"), func)(axis=1), getattr(ddf.groupby("a"), func)(axis=1)
    )


def test_groupby_unaligned_index():
    df = pd.DataFrame(
        {
            "a": np.random.randint(0, 10, 50),
            "b": np.random.randn(50),
            "c": np.random.randn(50),
        }
    )
    ddf = dd.from_pandas(df, npartitions=5)
    filtered = df[df.b < 0.5]
    dfiltered = ddf[ddf.b < 0.5]

    ddf_group = dfiltered.groupby(ddf.a)
    ds_group = dfiltered.b.groupby(ddf.a)

    bad = [
        ddf_group.mean(),
        ddf_group.var(),
        ddf_group.b.nunique(),
        ddf_group.get_group(0),
        ds_group.mean(),
        ds_group.var(),
        ds_group.nunique(),
        ds_group.get_group(0),
    ]

    for obj in bad:
        with pytest.raises(ValueError):
            obj.compute()

    def add1(x):
        return x + 1

    df_group = filtered.groupby(df.a)
    good = [
        (ddf_group.apply(add1, meta=ddf), df_group.apply(add1)),
        (ddf_group.b.apply(add1, meta=ddf.b), df_group.b.apply(add1)),
    ]

    for (res, sol) in good:
        assert_eq(res, sol)


def test_groupby_dataframe_cum_caching():
    """Test caching behavior of cumulative operations on grouped dataframes.

    Relates to #3756.
    """
    df = pd.DataFrame(
        dict(a=list("aabbcc")), index=pd.date_range(start="20100101", periods=6)
    )
    df["ones"] = 1
    df["twos"] = 2

    ddf = dd.from_pandas(df, npartitions=3)

    ops = ["cumsum", "cumprod"]

    for op in ops:
        ddf0 = getattr(ddf.groupby(["a"]), op)()
        ddf1 = ddf.rename(columns={"ones": "foo", "twos": "bar"})
        ddf1 = getattr(ddf1.groupby(["a"]), op)()

        # _a and _b dataframe should be equal
        res0_a, res1_a = dask.compute(ddf0, ddf1)
        res0_b, res1_b = ddf0.compute(), ddf1.compute()

        assert res0_a.equals(res0_b)
        assert res1_a.equals(res1_b)


def test_groupby_series_cum_caching():
    """Test caching behavior of cumulative operations on grouped Series

    Relates to #3755
    """
    df = pd.DataFrame(
        dict(a=list("aabbcc")), index=pd.date_range(start="20100101", periods=6)
    )
    df["ones"] = 1
    df["twos"] = 2

    ops = ["cumsum", "cumprod"]
    for op in ops:
        ddf = dd.from_pandas(df, npartitions=3)
        dcum = ddf.groupby(["a"])
        res0_a, res1_a = dask.compute(
            getattr(dcum["ones"], op)(), getattr(dcum["twos"], op)()
        )
        cum = df.groupby(["a"])
        res0_b, res1_b = (getattr(cum["ones"], op)(), getattr(cum["twos"], op)())

        assert res0_a.equals(res0_b)
        assert res1_a.equals(res1_b)


def test_groupby_slice_agg_reduces():
    d = pd.DataFrame({"a": [1, 2, 3, 4], "b": [2, 3, 4, 5]})
    a = dd.from_pandas(d, npartitions=2)
    result = a.groupby("a")["b"].agg(["min", "max"])
    expected = d.groupby("a")["b"].agg(["min", "max"])
    assert_eq(result, expected)


def test_groupby_agg_grouper_single():
    # https://github.com/dask/dask/issues/2255
    d = pd.DataFrame({"a": [1, 2, 3, 4]})
    a = dd.from_pandas(d, npartitions=2)

    result = a.groupby("a")["a"].agg(["min", "max"])
    expected = d.groupby("a")["a"].agg(["min", "max"])
    assert_eq(result, expected)


@pytest.mark.parametrize("slice_", ["a", ["a"], ["a", "b"], ["b"]])
def test_groupby_agg_grouper_multiple(slice_):
    # https://github.com/dask/dask/issues/2255
    d = pd.DataFrame({"a": [1, 2, 3, 4], "b": [1, 2, 3, 4]})
    a = dd.from_pandas(d, npartitions=2)

    result = a.groupby("a")[slice_].agg(["min", "max"])
    expected = d.groupby("a")[slice_].agg(["min", "max"])
    assert_eq(result, expected)


@pytest.mark.parametrize(
    "agg_func",
    [
        "cumprod",
        "cumcount",
        "cumsum",
        "var",
        "sum",
        "mean",
        "count",
        "size",
        "std",
        "min",
        "max",
        "first",
        "last",
        "prod",
    ],
)
def test_groupby_column_and_index_agg_funcs(agg_func):
    def call(g, m, **kwargs):
        return getattr(g, m)(**kwargs)

    df = pd.DataFrame(
        {
            "idx": [1, 1, 1, 2, 2, 2],
            "a": [1, 2, 1, 2, 1, 2],
            "b": np.arange(6),
            "c": [1, 1, 1, 2, 2, 2],
        }
    ).set_index("idx")

    ddf = dd.from_pandas(df, npartitions=df.index.nunique())
    ddf_no_divs = dd.from_pandas(df, npartitions=df.index.nunique(), sort=False)

    # Index and then column

    # Compute expected result
    expected = call(df.groupby(["idx", "a"]), agg_func)
    if agg_func in {"mean", "var"}:
        expected = expected.astype(float)

    result = call(ddf.groupby(["idx", "a"]), agg_func)
    assert_eq(expected, result)

    result = call(ddf_no_divs.groupby(["idx", "a"]), agg_func)
    assert_eq(expected, result)

    # apply-combine-apply aggregation functions
    aca_agg = {"sum", "mean", "var", "size", "std", "count", "first", "last", "prod"}

    # Test aggregate strings
    if agg_func in aca_agg:
        result = ddf_no_divs.groupby(["idx", "a"]).agg(agg_func)
        assert_eq(expected, result)

    # Column and then index

    # Compute expected result
    expected = call(df.groupby(["a", "idx"]), agg_func)
    if agg_func in {"mean", "var"}:
        expected = expected.astype(float)

    result = call(ddf.groupby(["a", "idx"]), agg_func)
    assert_eq(expected, result)

    result = call(ddf_no_divs.groupby(["a", "idx"]), agg_func)
    assert_eq(expected, result)

    # Test aggregate strings
    if agg_func in aca_agg:
        result = ddf_no_divs.groupby(["a", "idx"]).agg(agg_func)
        assert_eq(expected, result)

    # Index only

    # Compute expected result
    expected = call(df.groupby("idx"), agg_func)
    if agg_func in {"mean", "var"}:
        expected = expected.astype(float)

    result = call(ddf.groupby("idx"), agg_func)
    assert_eq(expected, result)

    result = call(ddf_no_divs.groupby("idx"), agg_func)
    assert_eq(expected, result)

    # Test aggregate strings
    if agg_func in aca_agg:
        result = ddf_no_divs.groupby("idx").agg(agg_func)
        assert_eq(expected, result)


@pytest.mark.parametrize("group_args", [["idx", "a"], ["a", "idx"], ["idx"], "idx"])
@pytest.mark.parametrize(
    "apply_func", [np.min, np.mean, lambda s: np.max(s) - np.mean(s)]
)
def test_groupby_column_and_index_apply(group_args, apply_func):
    df = pd.DataFrame(
        {"idx": [1, 1, 1, 2, 2, 2], "a": [1, 2, 1, 2, 1, 2], "b": np.arange(6)}
    ).set_index("idx")

    ddf = dd.from_pandas(df, npartitions=df.index.nunique())
    ddf_no_divs = dd.from_pandas(df, npartitions=df.index.nunique(), sort=False)

    # Expected result
    expected = df.groupby(group_args).apply(apply_func)

    with warnings.catch_warnings():
        warnings.simplefilter("ignore")

        # Compute on dask DataFrame with divisions (no shuffling)
        result = ddf.groupby(group_args).apply(apply_func)
        assert_eq(expected, result, check_divisions=False)

        # Check that partitioning is preserved
        assert ddf.divisions == result.divisions

        # Check that no shuffling occurred.
        # The groupby operation should add only 1 task per partition
        assert len(result.dask) == (len(ddf.dask) + ddf.npartitions)

        # Compute on dask DataFrame without divisions (requires shuffling)
        result = ddf_no_divs.groupby(group_args).apply(apply_func)
        assert_eq(expected, result, check_divisions=False)

        # Check that divisions were preserved (all None in this case)
        assert ddf_no_divs.divisions == result.divisions

        # Crude check to see if shuffling was performed.
        # The groupby operation should add only more than 1 task per partition
        assert len(result.dask) > (len(ddf_no_divs.dask) + ddf_no_divs.npartitions)


custom_mean = dd.Aggregation(
    "mean",
    lambda s: (s.count(), s.sum()),
    lambda s0, s1: (s0.sum(), s1.sum()),
    lambda s0, s1: s1 / s0,
)

custom_sum = dd.Aggregation("sum", lambda s: s.sum(), lambda s0: s0.sum())


@pytest.mark.parametrize(
    "pandas_spec, dask_spec, check_dtype",
    [
        ({"b": "mean"}, {"b": custom_mean}, False),
        ({"b": "sum"}, {"b": custom_sum}, True),
        (["mean", "sum"], [custom_mean, custom_sum], False),
        ({"b": ["mean", "sum"]}, {"b": [custom_mean, custom_sum]}, False),
    ],
)
def test_dataframe_groupby_agg_custom_sum(pandas_spec, dask_spec, check_dtype):
    df = pd.DataFrame({"g": [0, 0, 1] * 3, "b": [1, 2, 3] * 3})
    ddf = dd.from_pandas(df, npartitions=2)

    expected = df.groupby("g").aggregate(pandas_spec)
    result = ddf.groupby("g").aggregate(dask_spec)

    assert_eq(result, expected, check_dtype=check_dtype)


@pytest.mark.parametrize(
    "pandas_spec, dask_spec",
    [
        ("mean", custom_mean),
        (["mean"], [custom_mean]),
        (["mean", "sum"], [custom_mean, custom_sum]),
    ],
)
def test_series_groupby_agg_custom_mean(pandas_spec, dask_spec):
    d = pd.DataFrame({"g": [0, 0, 1] * 3, "b": [1, 2, 3] * 3})
    a = dd.from_pandas(d, npartitions=2)

    expected = d["b"].groupby(d["g"]).aggregate(pandas_spec)
    result = a["b"].groupby(a["g"]).aggregate(dask_spec)

    assert_eq(result, expected, check_dtype=False)


def test_groupby_agg_custom__name_clash_with_internal_same_column():
    """for a single input column only unique names are allowed"""
    d = pd.DataFrame({"g": [0, 0, 1] * 3, "b": [1, 2, 3] * 3})
    a = dd.from_pandas(d, npartitions=2)

    agg_func = dd.Aggregation("sum", lambda s: s.sum(), lambda s0: s0.sum())

    with pytest.raises(ValueError):
        a.groupby("g").aggregate({"b": [agg_func, "sum"]})


def test_groupby_agg_custom__name_clash_with_internal_different_column():
    """custom aggregation functions can share the name of a builtin function"""
    d = pd.DataFrame({"g": [0, 0, 1] * 3, "b": [1, 2, 3] * 3, "c": [4, 5, 6] * 3})
    a = dd.from_pandas(d, npartitions=2)

    # NOTE: this function is purposefully misnamed
    agg_func = dd.Aggregation(
        "sum",
        lambda s: (s.count(), s.sum()),
        lambda s0, s1: (s0.sum(), s1.sum()),
        lambda s0, s1: s1 / s0,
    )

    # NOTE: the name of agg-func is suppressed in the output,
    # since only a single agg func per column was specified
    result = a.groupby("g").aggregate({"b": agg_func, "c": "sum"})
    expected = d.groupby("g").aggregate({"b": "mean", "c": "sum"})

    assert_eq(result, expected, check_dtype=False)


def test_groupby_agg_custom__mode():
    # mode function passing intermediates as pure python objects around. to protect
    # results from pandas in apply use return results as single-item lists
    def agg_mode(s):
        def impl(s):
            res, = s.iloc[0]

            for (i,) in s.iloc[1:]:
                res = res.add(i, fill_value=0)

            return [res]

        return s.apply(impl)

    agg_func = dd.Aggregation(
        "custom_mode",
        lambda s: s.apply(lambda s: [s.value_counts()]),
        agg_mode,
        lambda s: s.map(lambda i: i[0].idxmax()),
    )

    d = pd.DataFrame(
        {
            "g0": [0, 0, 0, 1, 1] * 3,
            "g1": [0, 0, 0, 1, 1] * 3,
            "cc": [4, 5, 4, 6, 6] * 3,
        }
    )
    a = dd.from_pandas(d, npartitions=5)

    actual = a["cc"].groupby([a["g0"], a["g1"]]).agg(agg_func)

    # cheat to get the correct index
    expected = pd.DataFrame({"g0": [0, 1], "g1": [0, 1], "cc": [4, 6]})
    expected = expected["cc"].groupby([expected["g0"], expected["g1"]]).agg("sum")

    assert_eq(actual, expected)


def test_groupby_select_column_agg():
    pdf = pd.DataFrame(
        {
            "A": [1, 2, 3, 1, 2, 3, 1, 2, 4],
            "B": [-0.776, -0.4, -0.873, 0.054, 1.419, -0.948, -0.967, -1.714, -0.666],
        }
    )
    ddf = dd.from_pandas(pdf, npartitions=4)
    actual = ddf.groupby("A")["B"].agg("var")
    expected = pdf.groupby("A")["B"].agg("var")
    assert_eq(actual, expected)


@pytest.mark.parametrize(
    "func",
    [
        lambda x: x.std(),
        lambda x: x.groupby("x").std(),
        lambda x: x.groupby("x").var(),
        lambda x: x.groupby("x").mean(),
        lambda x: x.groupby("x").sum(),
        lambda x: x.groupby("x").z.std(),
    ],
)
def test_std_object_dtype(func):
    df = pd.DataFrame({"x": [1, 2, 1], "y": ["a", "b", "c"], "z": [11.0, 22.0, 33.0]})
    ddf = dd.from_pandas(df, npartitions=2)

    assert_eq(func(df), func(ddf))


def test_std_columns_int():
    # Make sure std() works when index_by is a df with integer column names
    # Non regression test for issue #3560

    df = pd.DataFrame({0: [5], 1: [5]})
    ddf = dd.from_pandas(df, npartitions=2)
    by = dask.array.from_array([0, 1]).to_dask_dataframe()
    ddf.groupby(by).std()


def test_timeseries():
    df = dask.datasets.timeseries().partitions[:2]
    assert_eq(df.groupby("name").std(), df.groupby("name").std())


@pytest.mark.skipif(
    PANDAS_VERSION < "0.22.0",
    reason="Parameter min_count not implemented in "
    "DataFrame.groupby().sum() and DataFrame.groupby().prod()",
)
@pytest.mark.parametrize("min_count", [0, 1, 2, 3])
def test_with_min_count(min_count):
    dfs = [
        pd.DataFrame(
            {
                "group": ["A", "A", "B"],
                "val1": [np.nan, 2, 3],
                "val2": [np.nan, 5, 6],
                "val3": [5, 4, 9],
            }
        ),
        pd.DataFrame(
            {
                "group": ["A", "A", "B"],
                "val1": [2, np.nan, np.nan],
                "val2": [np.nan, 5, 6],
                "val3": [5, 4, 9],
            }
        ),
    ]
    ddfs = [dd.from_pandas(df, npartitions=4) for df in dfs]

    for df, ddf in zip(dfs, ddfs):
        assert_eq(
            df.groupby("group").sum(min_count=min_count),
            ddf.groupby("group").sum(min_count=min_count),
        )
        assert_eq(
            df.groupby("group").prod(min_count=min_count),
            ddf.groupby("group").prod(min_count=min_count),
        )


def test_groupby_group_keys():
    df = pd.DataFrame({"a": [1, 2, 2, 3], "b": [2, 3, 4, 5]})
    ddf = dd.from_pandas(df, npartitions=2).set_index("a")
    pdf = df.set_index("a")

    func = lambda g: g.copy()
    expected = pdf.groupby("a").apply(func)
    assert_eq(expected, ddf.groupby("a").apply(func, meta=expected))

    expected = pdf.groupby("a", group_keys=False).apply(func)
    assert_eq(expected, ddf.groupby("a", group_keys=False).apply(func, meta=expected))


@pytest.mark.parametrize(
    "columns",
    [["a", "b", "c"], np.array([1.0, 2.0, 3.0]), ["1", "2", "3"], ["", "a", "b"]],
)
def test_groupby_cov(columns):
    rows = 20
    cols = 3
    data = np.random.randn(rows, cols)
    df = pd.DataFrame(data, columns=columns)
    df["key"] = np.random.randint(0, cols, size=rows)
    ddf = dd.from_pandas(df, npartitions=3)

    expected = df.groupby("key").cov()
    result = ddf.groupby("key").cov()
    # when using numerical values for columns
    # the column mapping and stacking leads to a float typed
    # MultiIndex.  Pandas will normally create a object typed
    # MultiIndex
    if isinstance(columns, np.ndarray):
        result = result.compute()
        # don't bother checking index -- MulitIndex levels are in a frozenlist
        result.columns = result.columns.astype(np.dtype("O"))
        assert_eq(expected, result, check_index=False)
    else:
        assert_eq(expected, result)<|MERGE_RESOLUTION|>--- conflicted
+++ resolved
@@ -42,14 +42,9 @@
     return request.param
 
 
-<<<<<<< HEAD
 def test_groupby_internal_repr():
     pdf = pd.DataFrame({'x': [0, 1, 2, 3, 4, 6, 7, 8, 9, 10],
                         'y': list('abcbabbcda')})
-=======
-def groupby_internal_repr():
-    pdf = pd.DataFrame({"x": [1, 2, 3, 4, 6, 7, 8, 9, 10], "y": list("abcbabbcda")})
->>>>>>> 9a97f683
     ddf = dd.from_pandas(pdf, 3)
 
     gp = pdf.groupby("y")
@@ -92,14 +87,9 @@
     assert_eq(dp.obj, gp.obj)
 
 
-<<<<<<< HEAD
 def test_groupby_error():
     pdf = pd.DataFrame({'x': [0, 1, 2, 3, 4, 6, 7, 8, 9, 10],
                         'y': list('abcbabbcda')})
-=======
-def groupby_error():
-    pdf = pd.DataFrame({"x": [1, 2, 3, 4, 6, 7, 8, 9, 10], "y": list("abcbabbcda")})
->>>>>>> 9a97f683
     ddf = dd.from_pandas(pdf, 3)
 
     with pytest.raises(KeyError):
@@ -121,24 +111,6 @@
     assert msg in str(err.value)
 
 
-<<<<<<< HEAD
-=======
-def groupby_internal_head():
-    pdf = pd.DataFrame(
-        {"A": [1, 2] * 10, "B": np.random.randn(20), "C": np.random.randn(20)}
-    )
-    ddf = dd.from_pandas(pdf, 3)
-
-    assert_eq(ddf.groupby("A")._head().sum(), pdf.head().groupby("A").sum())
-
-    assert_eq(ddf.groupby(ddf["A"])._head().sum(), pdf.head().groupby(pdf["A"]).sum())
-
-    assert_eq(
-        ddf.groupby(ddf["A"] + 1)._head().sum(), pdf.head().groupby(pdf["A"] + 1).sum()
-    )
-
-
->>>>>>> 9a97f683
 def test_full_groupby():
     df = pd.DataFrame(
         {"a": [1, 2, 3, 4, 5, 6, 7, 8, 9], "b": [4, 5, 6, 3, 2, 1, 0, 0, 0]},
