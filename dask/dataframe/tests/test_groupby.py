--- conflicted
+++ resolved
@@ -1954,7 +1954,146 @@
         assert_eq(expected, result)
 
 
-<<<<<<< HEAD
+def test_df_groupby_idxmin():
+    pdf = pd.DataFrame(
+        {"idx": list(range(4)), "group": [1, 1, 2, 2], "value": [10, 20, 20, 10]}
+    ).set_index("idx")
+
+    ddf = dd.from_pandas(pdf, npartitions=3)
+
+    expected = pd.DataFrame({"group": [1, 2], "value": [0, 3]}).set_index("group")
+
+    result_pd = pdf.groupby("group").idxmin()
+    result_dd = ddf.groupby("group").idxmin()
+
+    assert_eq(result_pd, result_dd)
+    assert_eq(expected, result_dd)
+
+
+@pytest.mark.parametrize("skipna", [True, False])
+def test_df_groupby_idxmin_skipna(skipna):
+    pdf = pd.DataFrame(
+        {
+            "idx": list(range(4)),
+            "group": [1, 1, 2, 2],
+            "value": [np.nan, 20.1, np.nan, 10.1],
+        }
+    ).set_index("idx")
+
+    ddf = dd.from_pandas(pdf, npartitions=3)
+
+    result_pd = pdf.groupby("group").idxmin(skipna=skipna)
+    result_dd = ddf.groupby("group").idxmin(skipna=skipna)
+
+    assert_eq(result_pd, result_dd)
+
+
+def test_df_groupby_idxmax():
+    pdf = pd.DataFrame(
+        {"idx": list(range(4)), "group": [1, 1, 2, 2], "value": [10, 20, 20, 10]}
+    ).set_index("idx")
+
+    ddf = dd.from_pandas(pdf, npartitions=3)
+
+    expected = pd.DataFrame({"group": [1, 2], "value": [1, 2]}).set_index("group")
+
+    result_pd = pdf.groupby("group").idxmax()
+    result_dd = ddf.groupby("group").idxmax()
+
+    assert_eq(result_pd, result_dd)
+    assert_eq(expected, result_dd)
+
+
+@pytest.mark.parametrize("skipna", [True, False])
+def test_df_groupby_idxmax_skipna(skipna):
+    pdf = pd.DataFrame(
+        {
+            "idx": list(range(4)),
+            "group": [1, 1, 2, 2],
+            "value": [np.nan, 20.1, np.nan, 10.1],
+        }
+    ).set_index("idx")
+
+    ddf = dd.from_pandas(pdf, npartitions=3)
+
+    result_pd = pdf.groupby("group").idxmax(skipna=skipna)
+    result_dd = ddf.groupby("group").idxmax(skipna=skipna)
+
+    assert_eq(result_pd, result_dd)
+
+
+def test_series_groupby_idxmin():
+    pdf = pd.DataFrame(
+        {"idx": list(range(4)), "group": [1, 1, 2, 2], "value": [10, 20, 20, 10]}
+    ).set_index("idx")
+
+    ddf = dd.from_pandas(pdf, npartitions=3)
+
+    expected = (
+        pd.DataFrame({"group": [1, 2], "value": [0, 3]}).set_index("group").squeeze()
+    )
+
+    result_pd = pdf.groupby("group")["value"].idxmin()
+    result_dd = ddf.groupby("group")["value"].idxmin()
+
+    assert_eq(result_pd, result_dd)
+    assert_eq(expected, result_dd)
+
+
+@pytest.mark.parametrize("skipna", [True, False])
+def test_series_groupby_idxmin_skipna(skipna):
+    pdf = pd.DataFrame(
+        {
+            "idx": list(range(4)),
+            "group": [1, 1, 2, 2],
+            "value": [np.nan, 20.1, np.nan, 10.1],
+        }
+    ).set_index("idx")
+
+    ddf = dd.from_pandas(pdf, npartitions=3)
+
+    result_pd = pdf.groupby("group")["value"].idxmin(skipna=skipna)
+    result_dd = ddf.groupby("group")["value"].idxmin(skipna=skipna)
+
+    assert_eq(result_pd, result_dd)
+
+
+def test_series_groupby_idxmax():
+    pdf = pd.DataFrame(
+        {"idx": list(range(4)), "group": [1, 1, 2, 2], "value": [10, 20, 20, 10]}
+    ).set_index("idx")
+
+    ddf = dd.from_pandas(pdf, npartitions=3)
+
+    expected = (
+        pd.DataFrame({"group": [1, 2], "value": [1, 2]}).set_index("group").squeeze()
+    )
+
+    result_pd = pdf.groupby("group")["value"].idxmax()
+    result_dd = ddf.groupby("group")["value"].idxmax()
+
+    assert_eq(result_pd, result_dd)
+    assert_eq(expected, result_dd)
+
+
+@pytest.mark.parametrize("skipna", [True, False])
+def test_series_groupby_idxmax_skipna(skipna):
+    pdf = pd.DataFrame(
+        {
+            "idx": list(range(4)),
+            "group": [1, 1, 2, 2],
+            "value": [np.nan, 20.1, np.nan, 10.1],
+        }
+    ).set_index("idx")
+
+    ddf = dd.from_pandas(pdf, npartitions=3)
+
+    result_pd = pdf.groupby("group")["value"].idxmax(skipna=skipna)
+    result_dd = ddf.groupby("group")["value"].idxmax(skipna=skipna)
+
+    assert_eq(result_pd, result_dd)
+
+
 @pytest.mark.parametrize(
     "transformation", [lambda x: x.sum(), np.sum, "sum", pd.Series.rank, pd.Series.diff]
 )
@@ -1980,144 +2119,4 @@
         assert_eq(
             pdf.groupby("A")["B"].transform(transformation),
             ddf.groupby("A")["B"].transform(transformation),
-        )
-=======
-def test_df_groupby_idxmin():
-    pdf = pd.DataFrame(
-        {"idx": list(range(4)), "group": [1, 1, 2, 2], "value": [10, 20, 20, 10]}
-    ).set_index("idx")
-
-    ddf = dd.from_pandas(pdf, npartitions=3)
-
-    expected = pd.DataFrame({"group": [1, 2], "value": [0, 3]}).set_index("group")
-
-    result_pd = pdf.groupby("group").idxmin()
-    result_dd = ddf.groupby("group").idxmin()
-
-    assert_eq(result_pd, result_dd)
-    assert_eq(expected, result_dd)
-
-
-@pytest.mark.parametrize("skipna", [True, False])
-def test_df_groupby_idxmin_skipna(skipna):
-    pdf = pd.DataFrame(
-        {
-            "idx": list(range(4)),
-            "group": [1, 1, 2, 2],
-            "value": [np.nan, 20.1, np.nan, 10.1],
-        }
-    ).set_index("idx")
-
-    ddf = dd.from_pandas(pdf, npartitions=3)
-
-    result_pd = pdf.groupby("group").idxmin(skipna=skipna)
-    result_dd = ddf.groupby("group").idxmin(skipna=skipna)
-
-    assert_eq(result_pd, result_dd)
-
-
-def test_df_groupby_idxmax():
-    pdf = pd.DataFrame(
-        {"idx": list(range(4)), "group": [1, 1, 2, 2], "value": [10, 20, 20, 10]}
-    ).set_index("idx")
-
-    ddf = dd.from_pandas(pdf, npartitions=3)
-
-    expected = pd.DataFrame({"group": [1, 2], "value": [1, 2]}).set_index("group")
-
-    result_pd = pdf.groupby("group").idxmax()
-    result_dd = ddf.groupby("group").idxmax()
-
-    assert_eq(result_pd, result_dd)
-    assert_eq(expected, result_dd)
-
-
-@pytest.mark.parametrize("skipna", [True, False])
-def test_df_groupby_idxmax_skipna(skipna):
-    pdf = pd.DataFrame(
-        {
-            "idx": list(range(4)),
-            "group": [1, 1, 2, 2],
-            "value": [np.nan, 20.1, np.nan, 10.1],
-        }
-    ).set_index("idx")
-
-    ddf = dd.from_pandas(pdf, npartitions=3)
-
-    result_pd = pdf.groupby("group").idxmax(skipna=skipna)
-    result_dd = ddf.groupby("group").idxmax(skipna=skipna)
-
-    assert_eq(result_pd, result_dd)
-
-
-def test_series_groupby_idxmin():
-    pdf = pd.DataFrame(
-        {"idx": list(range(4)), "group": [1, 1, 2, 2], "value": [10, 20, 20, 10]}
-    ).set_index("idx")
-
-    ddf = dd.from_pandas(pdf, npartitions=3)
-
-    expected = (
-        pd.DataFrame({"group": [1, 2], "value": [0, 3]}).set_index("group").squeeze()
-    )
-
-    result_pd = pdf.groupby("group")["value"].idxmin()
-    result_dd = ddf.groupby("group")["value"].idxmin()
-
-    assert_eq(result_pd, result_dd)
-    assert_eq(expected, result_dd)
-
-
-@pytest.mark.parametrize("skipna", [True, False])
-def test_series_groupby_idxmin_skipna(skipna):
-    pdf = pd.DataFrame(
-        {
-            "idx": list(range(4)),
-            "group": [1, 1, 2, 2],
-            "value": [np.nan, 20.1, np.nan, 10.1],
-        }
-    ).set_index("idx")
-
-    ddf = dd.from_pandas(pdf, npartitions=3)
-
-    result_pd = pdf.groupby("group")["value"].idxmin(skipna=skipna)
-    result_dd = ddf.groupby("group")["value"].idxmin(skipna=skipna)
-
-    assert_eq(result_pd, result_dd)
-
-
-def test_series_groupby_idxmax():
-    pdf = pd.DataFrame(
-        {"idx": list(range(4)), "group": [1, 1, 2, 2], "value": [10, 20, 20, 10]}
-    ).set_index("idx")
-
-    ddf = dd.from_pandas(pdf, npartitions=3)
-
-    expected = (
-        pd.DataFrame({"group": [1, 2], "value": [1, 2]}).set_index("group").squeeze()
-    )
-
-    result_pd = pdf.groupby("group")["value"].idxmax()
-    result_dd = ddf.groupby("group")["value"].idxmax()
-
-    assert_eq(result_pd, result_dd)
-    assert_eq(expected, result_dd)
-
-
-@pytest.mark.parametrize("skipna", [True, False])
-def test_series_groupby_idxmax_skipna(skipna):
-    pdf = pd.DataFrame(
-        {
-            "idx": list(range(4)),
-            "group": [1, 1, 2, 2],
-            "value": [np.nan, 20.1, np.nan, 10.1],
-        }
-    ).set_index("idx")
-
-    ddf = dd.from_pandas(pdf, npartitions=3)
-
-    result_pd = pdf.groupby("group")["value"].idxmax(skipna=skipna)
-    result_dd = ddf.groupby("group")["value"].idxmax(skipna=skipna)
-
-    assert_eq(result_pd, result_dd)
->>>>>>> bf66e7cc
+        )