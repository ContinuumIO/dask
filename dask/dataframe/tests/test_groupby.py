--- conflicted
+++ resolved
@@ -3358,7 +3358,6 @@
     assert_eq(expect, got)
 
 
-<<<<<<< HEAD
 def test_groupby_tuple_key():
     df = pd.DataFrame(
         {
@@ -3377,7 +3376,8 @@
             warnings.simplefilter("ignore", category=np.VisibleDeprecationWarning)
         result = ddf.groupby(("a", "b")).c.count()
         assert_eq(result, expected)
-=======
+
+
 @pytest.mark.parametrize(
     "func",
     [
@@ -3473,5 +3473,4 @@
     # Here `numeric_only=None` means "use default value for `numeric_only`"
     kwargs = {} if numeric_only is None else {"numeric_only": numeric_only}
     with ctx:
-        getattr(ddf.groupby("A"), func)(**kwargs)
->>>>>>> 8adf6ba8
+        getattr(ddf.groupby("A"), func)(**kwargs)