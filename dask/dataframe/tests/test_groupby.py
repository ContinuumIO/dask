--- conflicted
+++ resolved
@@ -1326,11 +1326,8 @@
 )
 @pytest.mark.parametrize("split_out", [1, 2])
 def test_dataframe_aggregations_multilevel(grouper, split_out, agg_func):
-<<<<<<< HEAD
-=======
     sort = split_out == 1  # Don't sort for split_out > 1
 
->>>>>>> 5ba240b9
     def call(g, m, **kwargs):
         return getattr(g, m)(**kwargs)
 
@@ -1349,15 +1346,9 @@
     # covariance only works with N+1 columns
     if agg_func not in ("cov", "corr"):
         assert_eq(
-<<<<<<< HEAD
-            call(pdf.groupby(grouper(pdf))["c"], agg_func),
-            call(
-                ddf.groupby(grouper(ddf))["c"],
-=======
             call(pdf.groupby(grouper(pdf), sort=sort)["c"], agg_func),
             call(
                 ddf.groupby(grouper(ddf), sort=sort)["c"],
->>>>>>> 5ba240b9
                 agg_func,
                 split_out=split_out,
                 split_every=2,
@@ -1369,15 +1360,9 @@
         if agg_func in ("cov", "corr") and split_out > 1:
             pytest.skip("https://github.com/dask/dask/issues/9509")
         assert_eq(
-<<<<<<< HEAD
-            call(pdf.groupby(grouper(pdf))[["c", "d"]], agg_func),
-            call(
-                ddf.groupby(grouper(ddf))[["c", "d"]],
-=======
             call(pdf.groupby(grouper(pdf), sort=sort)[["c", "d"]], agg_func),
             call(
                 ddf.groupby(grouper(ddf), sort=sort)[["c", "d"]],
->>>>>>> 5ba240b9
                 agg_func,
                 split_out=split_out,
                 split_every=2,
@@ -1390,14 +1375,10 @@
             cols = sorted(list(df.columns))
             df = df[cols]
             dddf = call(
-<<<<<<< HEAD
-                ddf.groupby(grouper(ddf)), agg_func, split_out=split_out, split_every=2
-=======
                 ddf.groupby(grouper(ddf), sort=sort),
                 agg_func,
                 split_out=split_out,
                 split_every=2,
->>>>>>> 5ba240b9
             ).compute()
             dddf = dddf.sort_index()
             cols = sorted(list(dddf.columns))
@@ -1405,15 +1386,9 @@
             assert_eq(df, dddf)
         else:
             assert_eq(
-<<<<<<< HEAD
-                call(pdf.groupby(grouper(pdf)), agg_func),
-                call(
-                    ddf.groupby(grouper(ddf)),
-=======
                 call(pdf.groupby(grouper(pdf), sort=sort), agg_func),
                 call(
                     ddf.groupby(grouper(ddf), sort=sort),
->>>>>>> 5ba240b9
                     agg_func,
                     split_out=split_out,
                     split_every=2,
@@ -1456,18 +1431,12 @@
     ddf = dd.from_pandas(pdf, npartitions=10)
 
     assert_eq(
-<<<<<<< HEAD
-        call(pdf["c"].groupby(grouper(pdf)), agg_func),
-        call(
-            ddf["c"].groupby(grouper(ddf)), agg_func, split_out=split_out, split_every=2
-=======
         call(pdf["c"].groupby(grouper(pdf), sort=sort), agg_func),
         call(
             ddf["c"].groupby(grouper(ddf), sort=sort),
             agg_func,
             split_out=split_out,
             split_every=2,
->>>>>>> 5ba240b9
         ),
         # for pandas ~ 0.18, the name is not not properly propagated for
         # the mean aggregation
