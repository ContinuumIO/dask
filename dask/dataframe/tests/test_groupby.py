--- conflicted
+++ resolved
@@ -3610,17 +3610,10 @@
         "prod",
         "first",
         "last",
-<<<<<<< HEAD
         "corr",
         "cov",
-        # "cumprod",
-        # "cumsum",
-=======
-        # "corr",  TODO: These will get implemented in a follow up
-        # "cov",
         "cumprod",
         "cumsum",
->>>>>>> f3ae17c3
         "mean",
         "median",
         "std",
