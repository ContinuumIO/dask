from __future__ import annotations

import collections
import contextlib
import operator
import pickle
import warnings
from datetime import datetime
from functools import partial

import numpy as np
import pandas as pd
import pytest

import dask
import dask.dataframe as dd
from dask.dataframe import _compat
from dask.dataframe._compat import (
    PANDAS_GE_140,
    PANDAS_GE_150,
    PANDAS_GE_200,
    PANDAS_GE_210,
    check_nuisance_columns_warning,
    check_numeric_only_deprecation,
    check_observed_deprecation,
    tm,
)
from dask.dataframe._pyarrow import to_pyarrow_string
from dask.dataframe.backends import grouper_dispatch
from dask.dataframe.groupby import NUMERIC_ONLY_NOT_IMPLEMENTED
from dask.dataframe.utils import (
    assert_dask_graph,
    assert_eq,
    assert_max_deps,
    pyarrow_strings_enabled,
)
from dask.utils import M
from dask.utils_test import _check_warning, hlg_layer

DASK_EXPR_ENABLED = dd._dask_expr_enabled()
AGG_FUNCS = [
    "sum",
    pytest.param(
        "mean",
        marks=pytest.mark.xfail(
            condition=PANDAS_GE_200,
            reason="numeric_only=False not implemented",
            strict=False,
        ),
    ),
    "median",
    "min",
    "max",
    "count",
    "size",
    pytest.param(
        "std",
        marks=pytest.mark.xfail(
            condition=PANDAS_GE_200,
            reason="numeric_only=False not implemented",
            strict=False,
        ),
    ),
    pytest.param(
        "var",
        marks=pytest.mark.xfail(
            condition=PANDAS_GE_200,
            reason="numeric_only=False not implemented",
            strict=False,
        ),
    ),
    pytest.param(
        "cov",
        marks=pytest.mark.xfail(
            condition=PANDAS_GE_200,
            reason="numeric_only=False not implemented",
            strict=False,
        ),
    ),
    pytest.param(
        "corr",
        marks=pytest.mark.xfail(
            condition=PANDAS_GE_200,
            reason="numeric_only=False not implemented",
            strict=False,
        ),
    ),
    "nunique",
    "first",
    "last",
    "prod",
]


@pytest.fixture(params=AGG_FUNCS)
def agg_func(request):
    """
    Aggregations supported for groups
    """
    return request.param


# Wrapper fixture for shuffle_method to auto-apply it to all the tests in this module,
# as we don't want to auto-apply the fixture repo-wide.
@pytest.fixture(autouse=True)
def auto_shuffle_method(shuffle_method):
    yield


@contextlib.contextmanager
def groupby_axis_deprecated(*contexts, dask_op=True):
    with contextlib.ExitStack() as stack:
        for ctx in contexts:
            stack.enter_context(ctx)
        if PANDAS_GE_210 and (not DASK_EXPR_ENABLED or not dask_op):
            stack.enter_context(pytest.warns(FutureWarning, match="axis"))
        yield


@pytest.mark.xfail(reason="uncertain how to handle. See issue #3481.")
def test_groupby_internal_repr_xfail():
    pdf = pd.DataFrame({"x": [0, 1, 2, 3, 4, 6, 7, 8, 9, 10], "y": list("abcbabbcda")})
    ddf = dd.from_pandas(pdf, 3)

    gp = pdf.groupby("y")["x"]
    dp = ddf.groupby("y")["x"]
    assert isinstance(dp.obj, dd.Series)
    assert_eq(dp.obj, gp.obj)

    gp = pdf.groupby(pdf.y)["x"]
    dp = ddf.groupby(ddf.y)["x"]
    assert isinstance(dp.obj, dd.Series)


@pytest.mark.skipif(DASK_EXPR_ENABLED, reason="architecture different")
def test_groupby_internal_repr():
    pdf = pd.DataFrame({"x": [0, 1, 2, 3, 4, 6, 7, 8, 9, 10], "y": list("abcbabbcda")})
    ddf = dd.from_pandas(pdf, 3)

    gp = pdf.groupby("y")
    dp = ddf.groupby("y")
    assert isinstance(dp, dd.groupby.DataFrameGroupBy)
    assert isinstance(dp._meta, pd.core.groupby.DataFrameGroupBy)
    assert isinstance(dp.obj, dd.DataFrame)
    assert_eq(dp.obj, gp.obj)

    gp = pdf.groupby("y")["x"]
    dp = ddf.groupby("y")["x"]
    assert isinstance(dp, dd.groupby.SeriesGroupBy)
    assert isinstance(dp._meta, pd.core.groupby.SeriesGroupBy)

    gp = pdf.groupby("y")[["x"]]
    dp = ddf.groupby("y")[["x"]]
    assert isinstance(dp, dd.groupby.DataFrameGroupBy)
    assert isinstance(dp._meta, pd.core.groupby.DataFrameGroupBy)
    # slicing should not affect to internal
    assert isinstance(dp.obj, dd.DataFrame)
    assert_eq(dp.obj, gp.obj)

    gp = pdf.groupby(pdf.y)["x"]
    dp = ddf.groupby(ddf.y)["x"]
    assert isinstance(dp, dd.groupby.SeriesGroupBy)
    assert isinstance(dp._meta, pd.core.groupby.SeriesGroupBy)

    gp = pdf.groupby(pdf.y)[["x"]]
    dp = ddf.groupby(ddf.y)[["x"]]
    assert isinstance(dp, dd.groupby.DataFrameGroupBy)
    assert isinstance(dp._meta, pd.core.groupby.DataFrameGroupBy)
    # slicing should not affect to internal
    assert isinstance(dp.obj, dd.DataFrame)
    assert_eq(dp.obj, gp.obj)


def test_groupby_error():
    pdf = pd.DataFrame({"x": [0, 1, 2, 3, 4, 6, 7, 8, 9, 10], "y": list("abcbabbcda")})
    ddf = dd.from_pandas(pdf, 3)

    with pytest.raises(KeyError):
        ddf.groupby("A")

    with pytest.raises(KeyError):
        ddf.groupby(["x", "A"])

    dp = ddf.groupby("y")

    msg = "Column not found: "
    with pytest.raises(KeyError) as err:
        dp["A"]
    assert msg in str(err.value)

    msg = "Columns not found: "
    with pytest.raises(KeyError) as err:
        dp[["x", "A"]]
    assert msg in str(err.value)

    msg = (
        "DataFrameGroupBy does not allow compute method."
        "Please chain it with an aggregation method (like ``.mean()``) or get a "
        "specific group using ``.get_group()`` before calling ``compute()``"
    )

    with pytest.raises(NotImplementedError) as err:
        dp.compute()
    assert msg in str(err.value)


def test_full_groupby():
    df = pd.DataFrame(
        {"a": [1, 2, 3, 4, 5, 6, 7, 8, 9], "b": [4, 5, 6, 3, 2, 1, 0, 0, 0]},
        index=[0, 1, 3, 5, 6, 8, 9, 9, 9],
    )
    ddf = dd.from_pandas(df, npartitions=3)

    pytest.raises(KeyError, lambda: ddf.groupby("does_not_exist"))
    pytest.raises(AttributeError, lambda: ddf.groupby("a").does_not_exist)
    assert "b" in dir(ddf.groupby("a"))

    def func(df):
        return df.assign(b=df.b - df.b.mean())

    expected = df.groupby("a").apply(func)

    with pytest.warns(UserWarning, match="`meta` is not specified"):
        if not DASK_EXPR_ENABLED:
            assert ddf.groupby("a").apply(func)._name.startswith("func")

        assert_eq(expected, ddf.groupby("a").apply(func))


def test_full_groupby_apply_multiarg():
    df = pd.DataFrame(
        {"a": [1, 2, 3, 4, 5, 6, 7, 8, 9], "b": [4, 5, 6, 3, 2, 1, 0, 0, 0]},
        index=[0, 1, 3, 5, 6, 8, 9, 9, 9],
    )
    ddf = dd.from_pandas(df, npartitions=3)

    def func(df, c, d=3):
        return df.assign(b=df.b - df.b.mean() + c * d)

    c = df.a.sum()
    d = df.b.mean()

    c_scalar = ddf.a.sum()
    d_scalar = ddf.b.mean()
    c_delayed = dask.delayed(lambda: c)()
    d_delayed = dask.delayed(lambda: d)()

    with pytest.warns(UserWarning, match="`meta` is not specified"):
        assert_eq(
            df.groupby("a").apply(func, c, d=d),
            ddf.groupby("a").apply(func, c, d=d_scalar),
        )

        assert_eq(df.groupby("a").apply(func, c), ddf.groupby("a").apply(func, c))

        assert_eq(
            df.groupby("a").apply(func, c, d=d), ddf.groupby("a").apply(func, c, d=d)
        )

        assert_eq(
            df.groupby("a").apply(func, c),
            ddf.groupby("a").apply(func, c_scalar),
            check_dtype=False,
        )

    meta = df.groupby("a").apply(func, c)

    assert_eq(
        df.groupby("a").apply(func, c),
        ddf.groupby("a").apply(func, c_scalar, meta=meta),
    )

    assert_eq(
        df.groupby("a").apply(func, c, d=d),
        ddf.groupby("a").apply(func, c, d=d_scalar, meta=meta),
    )

    # Delayed arguments work, but only if metadata is provided
    with pytest.raises(ValueError) as exc:
        ddf.groupby("a").apply(func, c, d=d_delayed)
    assert "dask.delayed" in str(exc.value) and "meta" in str(exc.value)

    with pytest.raises(ValueError) as exc:
        ddf.groupby("a").apply(func, c_delayed, d=d)
    assert "dask.delayed" in str(exc.value) and "meta" in str(exc.value)

    assert_eq(
        df.groupby("a").apply(func, c),
        ddf.groupby("a").apply(func, c_delayed, meta=meta),
    )

    assert_eq(
        df.groupby("a").apply(func, c, d=d),
        ddf.groupby("a").apply(func, c, d=d_delayed, meta=meta),
    )


@pytest.mark.parametrize(
    "grouper",
    [
        lambda df: ["a"],
        lambda df: ["a", "b"],
        lambda df: df["a"],
        lambda df: [df["a"], df["b"]],
        pytest.param(
            lambda df: [df["a"] > 2, df["b"] > 1],
            marks=pytest.mark.xfail(not DASK_EXPR_ENABLED, reason="not yet supported"),
        ),
    ],
)
@pytest.mark.parametrize("reverse", [True, False])
def test_full_groupby_multilevel(grouper, reverse):
    index = [0, 1, 3, 5, 6, 8, 9, 9, 9]
    if reverse:
        index = index[::-1]
    df = pd.DataFrame(
        {
            "a": [1, 2, 3, 4, 5, 6, 7, 8, 9],
            "d": [1, 2, 3, 4, 5, 6, 7, 8, 9],
            "b": [4, 5, 6, 3, 2, 1, 0, 0, 0],
        },
        index=index,
    )
    ddf = dd.from_pandas(df, npartitions=3)

    def func(df):
        return df.assign(b=df.b - df.b.mean())

    with pytest.warns(UserWarning, match="`meta` is not specified"):
        assert_eq(
            df.groupby(grouper(df)).apply(func), ddf.groupby(grouper(ddf)).apply(func)
        )


def test_groupby_dir():
    df = pd.DataFrame({"a": range(10), "b c d e": range(10)})
    ddf = dd.from_pandas(df, npartitions=2)
    g = ddf.groupby("a")
    assert "a" in dir(g)
    assert "b c d e" not in dir(g)


@pytest.mark.skipif(DASK_EXPR_ENABLED, reason="FIXME hangs")
@pytest.mark.parametrize("scheduler", ["sync", "threads"])
def test_groupby_on_index(scheduler):
    pdf = pd.DataFrame(
        {"a": [1, 2, 3, 4, 5, 6, 7, 8, 9], "b": [4, 5, 6, 3, 2, 1, 0, 0, 0]},
        index=[0, 1, 3, 5, 6, 8, 9, 9, 9],
    )
    ddf = dd.from_pandas(pdf, npartitions=3)

    ddf2 = ddf.set_index("a")
    pdf2 = pdf.set_index("a")
    assert_eq(ddf.groupby("a").b.mean(), ddf2.groupby(ddf2.index).b.mean())

    # Check column projection for `groupby().agg`
    agg = ddf2.groupby("a").agg({"b": "mean"})
    assert_eq(ddf.groupby("a").b.mean(), agg.b)
    if not DASK_EXPR_ENABLED:
        assert hlg_layer(agg.dask, "getitem")

    def func(df):
        return df.assign(b=df.b - df.b.mean())

    def func2(df):
        return df[["b"]] - df[["b"]].mean()

    def func3(df):
        return df.mean()

    with dask.config.set(scheduler=scheduler):
        with warnings.catch_warnings():
            warnings.simplefilter("ignore", UserWarning)
            assert_eq(ddf.groupby("a").apply(func), pdf.groupby("a").apply(func))

            assert_eq(
                ddf.groupby("a").apply(func).set_index("a"),
                pdf.groupby("a").apply(func).set_index("a"),
            )

            assert_eq(
                pdf2.groupby(pdf2.index).apply(func2),
                ddf2.groupby(ddf2.index).apply(func2),
            )

            assert_eq(
                ddf2.b.groupby("a").apply(func3), pdf2.b.groupby("a").apply(func3)
            )

            assert_eq(
                ddf2.b.groupby(ddf2.index).apply(func3),
                pdf2.b.groupby(pdf2.index).apply(func3),
            )


@pytest.mark.parametrize(
    "grouper",
    [
        lambda df: df.groupby("a")["b"],
        lambda df: df.groupby(["a", "b"]),
        lambda df: df.groupby(["a", "b"])["c"],
        lambda df: df.groupby(df["a"])[["b", "c"]],
        lambda df: df.groupby("a")[["b", "c"]],
        lambda df: df.groupby("a")[["b"]],
        lambda df: df.groupby(["a", "b", "c"]),
    ],
)
def test_groupby_multilevel_getitem(grouper, agg_func):
    # nunique is not implemented for DataFrameGroupBy
    if agg_func == "nunique":
        return

    df = pd.DataFrame(
        {
            "a": [1, 2, 3, 1, 2, 3],
            "b": [1, 2, 1, 4, 2, 1],
            "c": [1, 3, 2, 1, 1, 2],
            "d": [1, 2, 1, 1, 2, 2],
        }
    )
    ddf = dd.from_pandas(df, 2)

    dask_group = grouper(ddf)
    pandas_group = grouper(df)

    # covariance/correlation only works with N+1 columns
    if isinstance(pandas_group, pd.core.groupby.SeriesGroupBy) and agg_func in (
        "cov",
        "corr",
    ):
        return

    dask_agg = getattr(dask_group, agg_func)
    pandas_agg = getattr(pandas_group, agg_func)

    if not DASK_EXPR_ENABLED:
        assert isinstance(dask_group, dd.groupby._GroupBy)
    assert isinstance(pandas_group, pd.core.groupby.GroupBy)

    if agg_func == "mean":
        assert_eq(dask_agg(), pandas_agg().astype(float))
    else:
        a = dask_agg()
        with warnings.catch_warnings():
            # pandas does `.cov([[1], [1]])` which numpy warns on (all NaN).
            # Pandas does strange things with exceptions in groupby.
            warnings.simplefilter("ignore", RuntimeWarning)
            b = pandas_agg()
        assert_eq(a, b)


def test_groupby_multilevel_agg():
    df = pd.DataFrame(
        {
            "a": [1, 2, 3, 1, 2, 3],
            "b": [1, 2, 1, 4, 2, 1],
            "c": [1, 3, 2, 1, 1, 2],
            "d": [1, 2, 1, 1, 2, 2],
        }
    )
    ddf = dd.from_pandas(df, 2)

    sol = df.groupby(["a"]).mean()
    res = ddf.groupby(["a"]).mean()
    assert_eq(res, sol)

    sol = df.groupby(["a", "c"]).mean()
    res = ddf.groupby(["a", "c"]).mean()
    assert_eq(res, sol)

    sol = df.groupby([df["a"], df["c"]]).mean()
    res = ddf.groupby([ddf["a"], ddf["c"]]).mean()
    assert_eq(res, sol)


@pytest.mark.parametrize(
    "categoricals,by",
    [
        (True, lambda df: "b"),
        (False, lambda df: "b"),
        (True, lambda df: df.b),
        (False, lambda df: df.b),
        (False, lambda df: df.b + 1),
    ],
)
def test_groupby_get_group(categoricals, by):
    dsk = {
        ("x", 0): pd.DataFrame({"a": [1, 2, 6], "b": [4, 2, 7]}, index=[0, 1, 3]),
        ("x", 1): pd.DataFrame({"a": [4, 2, 6], "b": [3, 3, 1]}, index=[5, 6, 8]),
        ("x", 2): pd.DataFrame({"a": [4, 3, 7], "b": [1, 1, 3]}, index=[9, 9, 9]),
    }
    if not DASK_EXPR_ENABLED:
        meta = dsk[("x", 0)]

        ddf = dd.DataFrame(dsk, "x", meta, [0, 4, 9, 9])
    else:
        ddf = dd.repartition(pd.concat(dsk.values()), divisions=[0, 4, 9, 9])

    if categoricals:
        ddf = ddf.categorize(columns=["b"])
    pdf = ddf.compute()

    if PANDAS_GE_210 and categoricals:
        ctx = pytest.warns(FutureWarning, match="The default of observed=False")
    else:
        ctx = contextlib.nullcontext()

    with ctx:
        ddgrouped = ddf.groupby(by(ddf))
    with ctx:
        pdgrouped = pdf.groupby(by(pdf))

    # DataFrame
    assert_eq(ddgrouped.get_group(2), pdgrouped.get_group(2))
    assert_eq(ddgrouped.get_group(3), pdgrouped.get_group(3))
    # Series
    assert_eq(ddgrouped.a.get_group(3), pdgrouped.a.get_group(3))
    assert_eq(ddgrouped.a.get_group(2), pdgrouped.a.get_group(2))


def test_dataframe_groupby_nunique():
    strings = list("aaabbccccdddeee")
    data = np.random.randn(len(strings))
    ps = pd.DataFrame(dict(strings=strings, data=data))
    s = dd.from_pandas(ps, npartitions=3)
    expected = ps.groupby("strings")["data"].nunique()
    result = s.groupby("strings")["data"].nunique()
    assert_eq(result, expected)


def test_dataframe_groupby_nunique_across_group_same_value():
    strings = list("aaabbccccdddeee")
    data = list(map(int, "123111223323412"))
    ps = pd.DataFrame(dict(strings=strings, data=data))
    s = dd.from_pandas(ps, npartitions=3)
    expected = ps.groupby("strings")["data"].nunique()
    result = s.groupby("strings")["data"].nunique()
    assert_eq(result, expected)


def test_series_groupby_propagates_names():
    df = pd.DataFrame({"x": [1, 2, 3], "y": [4, 5, 6]})
    ddf = dd.from_pandas(df, 2)
    func = lambda df: df["y"].sum()
    with pytest.warns(UserWarning):  # meta inference
        result = ddf.groupby("x").apply(func)
    expected = df.groupby("x").apply(func)
    assert_eq(result, expected)


@pytest.mark.parametrize("npartitions", (1, 2))
@pytest.mark.parametrize("func", ("cumsum", "cumprod", "cumcount"))
def test_series_groupby_cumfunc_with_named_index(npartitions, func):
    df = pd.DataFrame(
        {"x": [1, 2, 3, 4, 5, 6, 7], "y": [8, 9, 6, 2, 3, 5, 6]}
    ).set_index("x")
    ddf = dd.from_pandas(df, npartitions)
    assert ddf.npartitions == npartitions
    expected = getattr(df["y"].groupby("x"), func)()
    result = getattr(ddf["y"].groupby("x"), func)()
    assert_eq(result, expected)


def test_series_groupby():
    s = pd.Series([1, 2, 2, 1, 1])
    pd_group = s.groupby(s)

    ss = dd.from_pandas(s, npartitions=2)
    dask_group = ss.groupby(ss)

    pd_group2 = s.groupby(s + 1)
    dask_group2 = ss.groupby(ss + 1)

    for dg, pdg in [(dask_group, pd_group), (pd_group2, dask_group2)]:
        assert_eq(dg.count(), pdg.count())
        assert_eq(dg.sum(), pdg.sum())
        assert_eq(dg.min(), pdg.min())
        assert_eq(dg.max(), pdg.max())
        assert_eq(dg.size(), pdg.size())
        assert_eq(dg.first(), pdg.first())
        assert_eq(dg.last(), pdg.last())
        assert_eq(dg.prod(), pdg.prod())


def test_series_groupby_errors():
    s = pd.Series([1, 2, 2, 1, 1])

    ss = dd.from_pandas(s, npartitions=2)

    msg = "No group keys passed!"
    with pytest.raises(ValueError) as err:
        s.groupby([])  # pandas
    assert msg in str(err.value)
    with pytest.raises(ValueError) as err:
        ss.groupby([])  # dask should raise the same error
    assert msg in str(err.value)

    sss = dd.from_pandas(s, npartitions=5)
    with pytest.raises((NotImplementedError, ValueError)):
        ss.groupby(sss)

    with pytest.raises(KeyError):
        s.groupby("x")  # pandas
    with pytest.raises(KeyError):
        ss.groupby("x")  # dask should raise the same error


def test_groupby_index_array():
    df = _compat.makeTimeDataFrame()
    ddf = dd.from_pandas(df, npartitions=2)

    # first select column, then group
    assert_eq(
        df.A.groupby(df.index.month).nunique(),
        ddf.A.groupby(ddf.index.month).nunique(),
        check_names=False,
    )

    # first group, then select column
    assert_eq(
        df.groupby(df.index.month).A.nunique(),
        ddf.groupby(ddf.index.month).A.nunique(),
        check_names=False,
    )


def test_groupby_set_index():
    df = _compat.makeTimeDataFrame()
    ddf = dd.from_pandas(df, npartitions=2)
    pytest.raises(TypeError, lambda: ddf.groupby(df.index.month, as_index=False))


@pytest.mark.parametrize("empty", [True, False])
def test_split_apply_combine_on_series(empty):
    if empty:
        pdf = pd.DataFrame({"a": [1.0], "b": [1.0]}, index=[0]).iloc[:0]
        # There's a bug in pandas where df.groupby(...).var(ddof=0) results in
        # no columns. Just skip these checks for now.
        ddofs = []
    else:
        ddofs = [0, 1, 2]
        pdf = pd.DataFrame(
            {"a": [1, 2, 6, 4, 4, 6, 4, 3, 7], "b": [4, 2, 7, 3, 3, 1, 1, 1, 2]},
            index=[0, 1, 3, 5, 6, 8, 9, 9, 9],
        )
    ddf = dd.from_pandas(pdf, npartitions=3)

    for ddkey, pdkey in [("b", "b"), (ddf.b, pdf.b), (ddf.b + 1, pdf.b + 1)]:
        assert_eq(ddf.groupby(ddkey).a.min(), pdf.groupby(pdkey).a.min())
        assert_eq(ddf.groupby(ddkey).a.max(), pdf.groupby(pdkey).a.max())
        assert_eq(ddf.groupby(ddkey).a.count(), pdf.groupby(pdkey).a.count())
        assert_eq(ddf.groupby(ddkey).a.mean(), pdf.groupby(pdkey).a.mean())
        assert_eq(ddf.groupby(ddkey).a.nunique(), pdf.groupby(pdkey).a.nunique())
        assert_eq(ddf.groupby(ddkey).a.size(), pdf.groupby(pdkey).a.size())
        assert_eq(ddf.groupby(ddkey).a.first(), pdf.groupby(pdkey).a.first())
        assert_eq(ddf.groupby(ddkey).a.last(), pdf.groupby(pdkey).a.last())
        assert_eq(ddf.groupby(ddkey).a.tail(), pdf.groupby(pdkey).a.tail())
        assert_eq(ddf.groupby(ddkey).a.head(), pdf.groupby(pdkey).a.head())
        for ddof in ddofs:
            assert_eq(ddf.groupby(ddkey).a.var(ddof), pdf.groupby(pdkey).a.var(ddof))
            assert_eq(ddf.groupby(ddkey).a.std(ddof), pdf.groupby(pdkey).a.std(ddof))

        assert_eq(ddf.groupby(ddkey).sum(), pdf.groupby(pdkey).sum())
        assert_eq(ddf.groupby(ddkey).min(), pdf.groupby(pdkey).min())
        assert_eq(ddf.groupby(ddkey).max(), pdf.groupby(pdkey).max())
        assert_eq(ddf.groupby(ddkey).count(), pdf.groupby(pdkey).count())
        assert_eq(ddf.groupby(ddkey).mean(), pdf.groupby(pdkey).mean())
        assert_eq(ddf.groupby(ddkey).size(), pdf.groupby(pdkey).size())
        assert_eq(ddf.groupby(ddkey).first(), pdf.groupby(pdkey).first())
        assert_eq(ddf.groupby(ddkey).last(), pdf.groupby(pdkey).last())
        assert_eq(ddf.groupby(ddkey).prod(), pdf.groupby(pdkey).prod())

        for ddof in ddofs:
            assert_eq(
                ddf.groupby(ddkey).var(ddof),
                pdf.groupby(pdkey).var(ddof),
                check_dtype=False,
            )
            assert_eq(
                ddf.groupby(ddkey).std(ddof),
                pdf.groupby(pdkey).std(ddof),
                check_dtype=False,
            )

    for ddkey, pdkey in [(ddf.b, pdf.b), (ddf.b + 1, pdf.b + 1)]:
        assert_eq(
            ddf.a.groupby(ddkey).sum(), pdf.a.groupby(pdkey).sum(), check_names=False
        )
        assert_eq(
            ddf.a.groupby(ddkey).max(), pdf.a.groupby(pdkey).max(), check_names=False
        )
        assert_eq(
            ddf.a.groupby(ddkey).count(),
            pdf.a.groupby(pdkey).count(),
            check_names=False,
        )
        assert_eq(
            ddf.a.groupby(ddkey).mean(), pdf.a.groupby(pdkey).mean(), check_names=False
        )
        assert_eq(
            ddf.a.groupby(ddkey).nunique(),
            pdf.a.groupby(pdkey).nunique(),
            check_names=False,
        )
        assert_eq(
            ddf.a.groupby(ddkey).first(),
            pdf.a.groupby(pdkey).first(),
            check_names=False,
        )
        assert_eq(
            ddf.a.groupby(ddkey).last(), pdf.a.groupby(pdkey).last(), check_names=False
        )
        assert_eq(
            ddf.a.groupby(ddkey).prod(), pdf.a.groupby(pdkey).prod(), check_names=False
        )

        for ddof in ddofs:
            assert_eq(ddf.a.groupby(ddkey).var(ddof), pdf.a.groupby(pdkey).var(ddof))
            assert_eq(ddf.a.groupby(ddkey).std(ddof), pdf.a.groupby(pdkey).std(ddof))

    for i in [0, 4, 7]:
        assert_eq(ddf.groupby(ddf.b > i).a.sum(), pdf.groupby(pdf.b > i).a.sum())
        assert_eq(ddf.groupby(ddf.b > i).a.min(), pdf.groupby(pdf.b > i).a.min())
        assert_eq(ddf.groupby(ddf.b > i).a.max(), pdf.groupby(pdf.b > i).a.max())
        assert_eq(ddf.groupby(ddf.b > i).a.count(), pdf.groupby(pdf.b > i).a.count())
        assert_eq(ddf.groupby(ddf.b > i).a.mean(), pdf.groupby(pdf.b > i).a.mean())
        assert_eq(
            ddf.groupby(ddf.b > i).a.nunique(), pdf.groupby(pdf.b > i).a.nunique()
        )
        assert_eq(ddf.groupby(ddf.b > i).a.size(), pdf.groupby(pdf.b > i).a.size())
        assert_eq(ddf.groupby(ddf.b > i).a.first(), pdf.groupby(pdf.b > i).a.first())
        assert_eq(ddf.groupby(ddf.b > i).a.last(), pdf.groupby(pdf.b > i).a.last())
        assert_eq(ddf.groupby(ddf.b > i).a.tail(), pdf.groupby(pdf.b > i).a.tail())
        assert_eq(ddf.groupby(ddf.b > i).a.head(), pdf.groupby(pdf.b > i).a.head())
        assert_eq(ddf.groupby(ddf.b > i).a.prod(), pdf.groupby(pdf.b > i).a.prod())

        assert_eq(ddf.groupby(ddf.a > i).b.sum(), pdf.groupby(pdf.a > i).b.sum())
        assert_eq(ddf.groupby(ddf.a > i).b.min(), pdf.groupby(pdf.a > i).b.min())
        assert_eq(ddf.groupby(ddf.a > i).b.max(), pdf.groupby(pdf.a > i).b.max())
        assert_eq(ddf.groupby(ddf.a > i).b.count(), pdf.groupby(pdf.a > i).b.count())
        assert_eq(ddf.groupby(ddf.a > i).b.mean(), pdf.groupby(pdf.a > i).b.mean())
        assert_eq(
            ddf.groupby(ddf.a > i).b.nunique(), pdf.groupby(pdf.a > i).b.nunique()
        )
        assert_eq(ddf.groupby(ddf.b > i).b.size(), pdf.groupby(pdf.b > i).b.size())
        assert_eq(ddf.groupby(ddf.b > i).b.first(), pdf.groupby(pdf.b > i).b.first())
        assert_eq(ddf.groupby(ddf.b > i).b.last(), pdf.groupby(pdf.b > i).b.last())
        assert_eq(ddf.groupby(ddf.b > i).b.tail(), pdf.groupby(pdf.b > i).b.tail())
        assert_eq(ddf.groupby(ddf.b > i).b.head(), pdf.groupby(pdf.b > i).b.head())
        assert_eq(ddf.groupby(ddf.b > i).b.prod(), pdf.groupby(pdf.b > i).b.prod())

        assert_eq(ddf.groupby(ddf.b > i).sum(), pdf.groupby(pdf.b > i).sum())
        assert_eq(ddf.groupby(ddf.b > i).min(), pdf.groupby(pdf.b > i).min())
        assert_eq(ddf.groupby(ddf.b > i).max(), pdf.groupby(pdf.b > i).max())
        assert_eq(ddf.groupby(ddf.b > i).count(), pdf.groupby(pdf.b > i).count())
        assert_eq(ddf.groupby(ddf.b > i).mean(), pdf.groupby(pdf.b > i).mean())
        assert_eq(ddf.groupby(ddf.b > i).size(), pdf.groupby(pdf.b > i).size())
        assert_eq(ddf.groupby(ddf.b > i).first(), pdf.groupby(pdf.b > i).first())
        assert_eq(ddf.groupby(ddf.b > i).last(), pdf.groupby(pdf.b > i).last())
        assert_eq(ddf.groupby(ddf.b > i).prod(), pdf.groupby(pdf.b > i).prod())

        assert_eq(ddf.groupby(ddf.a > i).sum(), pdf.groupby(pdf.a > i).sum())
        assert_eq(ddf.groupby(ddf.a > i).min(), pdf.groupby(pdf.a > i).min())
        assert_eq(ddf.groupby(ddf.a > i).max(), pdf.groupby(pdf.a > i).max())
        assert_eq(ddf.groupby(ddf.a > i).count(), pdf.groupby(pdf.a > i).count())
        assert_eq(ddf.groupby(ddf.a > i).mean(), pdf.groupby(pdf.a > i).mean())
        assert_eq(ddf.groupby(ddf.a > i).size(), pdf.groupby(pdf.a > i).size())
        assert_eq(ddf.groupby(ddf.a > i).first(), pdf.groupby(pdf.a > i).first())
        assert_eq(ddf.groupby(ddf.a > i).last(), pdf.groupby(pdf.a > i).last())
        assert_eq(ddf.groupby(ddf.a > i).prod(), pdf.groupby(pdf.a > i).prod())

        for ddof in ddofs:
            assert_eq(
                ddf.groupby(ddf.b > i).std(ddof), pdf.groupby(pdf.b > i).std(ddof)
            )

    for ddkey, pdkey in [
        ("a", "a"),
        (ddf.a, pdf.a),
        (ddf.a + 1, pdf.a + 1),
        (ddf.a > 3, pdf.a > 3),
    ]:
        assert_eq(ddf.groupby(ddkey).b.sum(), pdf.groupby(pdkey).b.sum())
        assert_eq(ddf.groupby(ddkey).b.min(), pdf.groupby(pdkey).b.min())
        assert_eq(ddf.groupby(ddkey).b.max(), pdf.groupby(pdkey).b.max())
        assert_eq(ddf.groupby(ddkey).b.count(), pdf.groupby(pdkey).b.count())
        assert_eq(ddf.groupby(ddkey).b.mean(), pdf.groupby(pdkey).b.mean())
        assert_eq(ddf.groupby(ddkey).b.nunique(), pdf.groupby(pdkey).b.nunique())
        assert_eq(ddf.groupby(ddkey).b.size(), pdf.groupby(pdkey).b.size())
        assert_eq(ddf.groupby(ddkey).b.first(), pdf.groupby(pdkey).b.first())
        assert_eq(ddf.groupby(ddkey).last(), pdf.groupby(pdkey).last())
        assert_eq(ddf.groupby(ddkey).prod(), pdf.groupby(pdkey).prod())

        assert_eq(ddf.groupby(ddkey).sum(), pdf.groupby(pdkey).sum())
        assert_eq(ddf.groupby(ddkey).min(), pdf.groupby(pdkey).min())
        assert_eq(ddf.groupby(ddkey).max(), pdf.groupby(pdkey).max())
        assert_eq(ddf.groupby(ddkey).count(), pdf.groupby(pdkey).count())
        assert_eq(ddf.groupby(ddkey).mean(), pdf.groupby(pdkey).mean().astype(float))
        assert_eq(ddf.groupby(ddkey).size(), pdf.groupby(pdkey).size())
        assert_eq(ddf.groupby(ddkey).first(), pdf.groupby(pdkey).first())
        assert_eq(ddf.groupby(ddkey).last(), pdf.groupby(pdkey).last())
        assert_eq(ddf.groupby(ddkey).prod(), pdf.groupby(pdkey).prod())

        for ddof in ddofs:
            assert_eq(ddf.groupby(ddkey).b.std(ddof), pdf.groupby(pdkey).b.std(ddof))

    assert sorted(ddf.groupby("b").a.sum().dask) == sorted(
        ddf.groupby("b").a.sum().dask
    )
    assert sorted(ddf.groupby(ddf.a > 3).b.mean().dask) == sorted(
        ddf.groupby(ddf.a > 3).b.mean().dask
    )

    # test raises with incorrect key
    pytest.raises(KeyError, lambda: ddf.groupby("x"))
    pytest.raises(KeyError, lambda: ddf.groupby(["a", "x"]))
    pytest.raises(KeyError, lambda: ddf.groupby("a")["x"])
    pytest.raises(KeyError, lambda: ddf.groupby("a")["b", "x"])
    pytest.raises(KeyError, lambda: ddf.groupby("a")[["b", "x"]])

    if not DASK_EXPR_ENABLED:
        # test graph node labels
        assert_dask_graph(ddf.groupby("b").a.sum(), "series-groupby-sum")
        assert_dask_graph(ddf.groupby("b").a.min(), "series-groupby-min")
        assert_dask_graph(ddf.groupby("b").a.max(), "series-groupby-max")
        assert_dask_graph(ddf.groupby("b").a.count(), "series-groupby-count")
        assert_dask_graph(ddf.groupby("b").a.var(), "series-groupby-var")
        assert_dask_graph(ddf.groupby("b").a.cov(), "series-groupby-cov")
        assert_dask_graph(ddf.groupby("b").a.first(), "series-groupby-first")
        assert_dask_graph(ddf.groupby("b").a.last(), "series-groupby-last")
        assert_dask_graph(ddf.groupby("b").a.tail(), "series-groupby-tail")
        assert_dask_graph(ddf.groupby("b").a.head(), "series-groupby-head")
        assert_dask_graph(ddf.groupby("b").a.prod(), "series-groupby-prod")
        # mean consists from sum and count operations
        assert_dask_graph(ddf.groupby("b").a.mean(), "series-groupby-sum")
        assert_dask_graph(ddf.groupby("b").a.mean(), "series-groupby-count")
        assert_dask_graph(ddf.groupby("b").a.nunique(), "series-groupby-nunique")
        assert_dask_graph(ddf.groupby("b").a.size(), "series-groupby-size")

        assert_dask_graph(ddf.groupby("b").sum(), "dataframe-groupby-sum")
        assert_dask_graph(ddf.groupby("b").min(), "dataframe-groupby-min")
        assert_dask_graph(ddf.groupby("b").max(), "dataframe-groupby-max")
        assert_dask_graph(ddf.groupby("b").count(), "dataframe-groupby-count")
        assert_dask_graph(ddf.groupby("b").first(), "dataframe-groupby-first")
        assert_dask_graph(ddf.groupby("b").last(), "dataframe-groupby-last")
        assert_dask_graph(ddf.groupby("b").prod(), "dataframe-groupby-prod")
        # mean consists from sum and count operations
        assert_dask_graph(ddf.groupby("b").mean(), "dataframe-groupby-sum")
        assert_dask_graph(ddf.groupby("b").mean(), "dataframe-groupby-count")
        assert_dask_graph(ddf.groupby("b").size(), "dataframe-groupby-size")


@pytest.mark.parametrize("keyword", ["split_every", "split_out"])
def test_groupby_reduction_split(keyword, agg_func, shuffle_method):
    if agg_func in {"first", "last"} and shuffle_method == "disk":
        pytest.skip(reason="https://github.com/dask/dask/issues/10034")
    pdf = pd.DataFrame(
        {"a": [1, 2, 6, 4, 4, 6, 4, 3, 7] * 100, "b": [4, 2, 7, 3, 3, 1, 1, 1, 2] * 100}
    )
    ddf = dd.from_pandas(pdf, npartitions=15)

    def call(g, m, **kwargs):
        return getattr(g, m)(**kwargs)

    # DataFrame
    # nunique is not implemented for DataFrameGroupBy
    # covariance/correlation is not a series aggregation
    if agg_func not in ("nunique", "cov", "corr"):
        res = call(ddf.groupby("b", sort=False), agg_func, **{keyword: 2})
        sol = call(pdf.groupby("b"), agg_func)
        assert_eq(res, sol)
        if agg_func == "median" and DASK_EXPR_ENABLED:
            # We ignore split_every for now since we are always shuffling
            pass
        else:
            assert call(ddf.groupby("b"), agg_func)._name != res._name

    if agg_func == "var":
        res = call(ddf.groupby("b", sort=False), "var", ddof=2, **{keyword: 2})
        sol = call(pdf.groupby("b"), "var", ddof=2)
        assert_eq(res, sol)
        assert call(ddf.groupby("b"), "var", ddof=2)._name != res._name

    # Series, post select
    # covariance/correlation is not a series aggregation
    if agg_func not in ("cov", "corr"):
        res = call(ddf.groupby("b", sort=False).a, agg_func, **{keyword: 2})
        sol = call(pdf.groupby("b").a, agg_func)
        assert_eq(res, sol)
        assert call(ddf.groupby("b").a, agg_func)._name != res._name

    if agg_func == "var":
        res = call(ddf.groupby("b", sort=False).a, "var", ddof=2, **{keyword: 2})
        sol = call(pdf.groupby("b").a, "var", ddof=2)
        assert_eq(res, sol)
        assert call(ddf.groupby("b").a, "var", ddof=2)._name != res._name

    # Series, pre select
    # covariance/correlation is not a series aggregation
    if agg_func not in ("cov", "corr"):
        res = call(ddf.a.groupby(ddf.b, sort=False), agg_func, **{keyword: 2})
        sol = call(pdf.a.groupby(pdf.b), agg_func)
        # There's a bug in pandas 0.18.0 with `pdf.a.groupby(pdf.b).count()`
        # not forwarding the series name. Skip name checks here for now.
        assert_eq(res, sol, check_names=False)
        assert call(ddf.a.groupby(ddf.b), agg_func)._name != res._name

    if agg_func == "var":
        res = call(ddf.a.groupby(ddf.b, sort=False), "var", ddof=2, **{keyword: 2})
        sol = call(pdf.a.groupby(pdf.b), "var", ddof=2)

        assert_eq(res, sol)
        assert call(ddf.a.groupby(ddf.b), "var", ddof=2)._name != res._name


@pytest.mark.parametrize(
    "grouped",
    [
        lambda df: df.groupby("A"),
        lambda df: df.groupby(df["A"]),
        lambda df: df.groupby(df["A"] + 1),
        lambda df: df.groupby("A")["B"],
        # SeriesGroupBy:
        lambda df: df.groupby("A")["B"],
        lambda df: df.groupby(df["A"])["B"],
        lambda df: df.groupby(df["A"] + 1)["B"],
        # Series.groupby():
        lambda df: df.B.groupby(df["A"]),
        lambda df: df.B.groupby(df["A"] + 1),
        # DataFrameGroupBy with column slice:
        lambda df: df.groupby("A")[["B", "C"]],
        lambda df: df.groupby(df["A"])[["B", "C"]],
        lambda df: df.groupby(df["A"] + 1)[["B", "C"]],
    ],
)
@pytest.mark.parametrize(
    "func",
    [
        lambda grp: grp.apply(lambda x: x.sum()),
        lambda grp: grp.transform(lambda x: x.sum()),
    ],
)
def test_apply_or_transform_shuffle(grouped, func):
    pdf = pd.DataFrame(
        {
            "A": [1, 2, 3, 4] * 5,
            "B": np.random.randn(20),
            "C": np.random.randn(20),
            "D": np.random.randn(20),
        }
    )
    ddf = dd.from_pandas(pdf, 3)

    with pytest.warns(UserWarning):  # meta inference
        assert_eq(func(grouped(pdf)), func(grouped(ddf)))


@pytest.mark.parametrize(
    "grouper",
    [
        lambda df: "AA",
        lambda df: ["AA", "AB"],
        lambda df: df["AA"],
        lambda df: [df["AA"], df["AB"]],
        lambda df: df["AA"] + 1,
        pytest.param(
            lambda df: [df["AA"] + 1, df["AB"] + 1],
            marks=pytest.mark.xfail(not DASK_EXPR_ENABLED, reason="NotImplemented"),
        ),
    ],
)
@pytest.mark.parametrize(
    "func",
    [
        lambda grouped: grouped.apply(lambda x: x.sum()),
        lambda grouped: grouped.transform(lambda x: x.sum()),
    ],
)
def test_apply_or_transform_shuffle_multilevel(grouper, func):
    pdf = pd.DataFrame(
        {
            "AB": [1, 2, 3, 4] * 5,
            "AA": [1, 2, 3, 4] * 5,
            "B": np.random.randn(20),
            "C": np.random.randn(20),
            "D": np.random.randn(20),
        }
    )
    ddf = dd.from_pandas(pdf, 3)

    with pytest.warns(UserWarning):
        # DataFrameGroupBy
        assert_eq(func(ddf.groupby(grouper(ddf))), func(pdf.groupby(grouper(pdf))))

        # SeriesGroupBy
        assert_eq(
            func(ddf.groupby(grouper(ddf))["B"]), func(pdf.groupby(grouper(pdf))["B"])
        )

        # DataFrameGroupBy with column slice
        assert_eq(
            func(ddf.groupby(grouper(ddf))[["B", "C"]]),
            func(pdf.groupby(grouper(pdf))[["B", "C"]]),
        )


def test_numeric_column_names():
    # df.groupby(0)[df.columns] fails if all columns are numbers (pandas bug)
    # This ensures that we cast all column iterables to list beforehand.
    df = pd.DataFrame({0: [0, 1, 0, 1], 1: [1, 2, 3, 4], 2: [0, 1, 0, 1]})
    ddf = dd.from_pandas(df, npartitions=2)
    assert_eq(ddf.groupby(0).sum(), df.groupby(0).sum())
    assert_eq(ddf.groupby([0, 2]).sum(), df.groupby([0, 2]).sum())
    expected = df.groupby(0).apply(lambda x: x)
    assert_eq(
        ddf.groupby(0).apply(lambda x: x, meta=expected),
        expected,
    )


def test_groupby_apply_tasks(shuffle_method):
    if shuffle_method == "disk":
        pytest.skip("Tasks-only shuffle test")

    df = _compat.makeTimeDataFrame()
    df["A"] = df.A // 0.1
    df["B"] = df.B // 0.1
    ddf = dd.from_pandas(df, npartitions=10)

    for ind in [lambda x: "A", lambda x: x.A]:
        a = df.groupby(ind(df)).apply(len)
        with pytest.warns(UserWarning):
            b = ddf.groupby(ind(ddf)).apply(len)
        assert_eq(a, b.compute())
        assert not any("partd" in k[0] for k in b.dask)

        a = df.groupby(ind(df)).B.apply(len)
        with pytest.warns(UserWarning):
            b = ddf.groupby(ind(ddf)).B.apply(len)
        assert_eq(a, b.compute())
        assert not any("partd" in k[0] for k in b.dask)


def test_groupby_multiprocessing():
    df = pd.DataFrame({"A": [1, 2, 3, 4, 5], "B": ["1", "1", "a", "a", "a"]})

    ddf = dd.from_pandas(df, npartitions=3)
    expected = df.groupby("B").apply(lambda x: x)
    # since we explicitly provide meta, we have to convert it to pyarrow strings
    meta = to_pyarrow_string(expected) if pyarrow_strings_enabled() else expected
    with dask.config.set(scheduler="processes"):
        assert_eq(
            ddf.groupby("B").apply(lambda x: x, meta=meta),
            expected,
        )


def test_groupby_normalize_by():
    full = pd.DataFrame(
        {"a": [1, 2, 3, 4, 5, 6, 7, 8, 9], "b": [4, 5, 6, 3, 2, 1, 0, 0, 0]},
        index=[0, 1, 3, 5, 6, 8, 9, 9, 9],
    )
    d = dd.from_pandas(full, npartitions=3)

    if DASK_EXPR_ENABLED:
        assert d.groupby("a").by == ["a"]
        assert d.groupby(d["a"]).by == ["a"]
    else:
        assert d.groupby("a").by == "a"
        assert d.groupby(d["a"]).by == "a"
        assert d.groupby(d["a"] > 2).by._name == (d["a"] > 2)._name
    assert d.groupby(["a", "b"]).by == ["a", "b"]

    assert d.groupby([d["a"], d["b"]]).by == ["a", "b"]
    assert d.groupby([d["a"], "b"]).by == ["a", "b"]


def test_aggregate__single_element_groups(agg_func):
    spec = agg_func

    # nunique/cov is not supported in specs
    if spec in ("nunique", "cov", "corr"):
        return

    pdf = pd.DataFrame(
        {"a": [1, 1, 3, 3], "b": [4, 4, 16, 16], "c": [1, 1, 4, 4], "d": [1, 1, 3, 3]},
        columns=["c", "b", "a", "d"],
    )
    ddf = dd.from_pandas(pdf, npartitions=3)

    expected = pdf.groupby(["a", "d"]).agg(spec)

    # NOTE: for std the result is not recast ot the original dtype
    if spec in {"mean", "var"}:
        expected = expected.astype(float)

    shuffle_method = (
        {"shuffle_method": "tasks", "split_out": 2} if agg_func == "median" else {}
    )
    assert_eq(expected, ddf.groupby(["a", "d"]).agg(spec, **shuffle_method))


def test_aggregate_build_agg_args__reuse_of_intermediates():
    """Aggregate reuses intermediates. For example, with sum, count, and mean
    the sums and counts are only calculated once across the graph and reused to
    compute the mean.
    """
    from dask.dataframe.groupby import _build_agg_args

    no_mean_spec = [("foo", "sum", "input"), ("bar", "count", "input")]

    with_mean_spec = [
        ("foo", "sum", "input"),
        ("bar", "count", "input"),
        ("baz", "mean", "input"),
    ]

    no_mean_chunks, no_mean_aggs, no_mean_finalizers = _build_agg_args(no_mean_spec)
    with_mean_chunks, with_mean_aggs, with_mean_finalizers = _build_agg_args(
        with_mean_spec
    )

    assert len(no_mean_chunks) == len(with_mean_chunks)
    assert len(no_mean_aggs) == len(with_mean_aggs)

    assert len(no_mean_finalizers) == len(no_mean_spec)
    assert len(with_mean_finalizers) == len(with_mean_spec)


def test_aggregate_dask():
    dask_holder = collections.namedtuple("dask_holder", ["dask"])
    get_agg_dask = lambda obj: dask_holder(
        {
            k: v
            for (k, v) in obj.dask.items()
            # Skip "chunk" tasks, because they include
            # SubgraphCallable object with non-deterministic
            # (uuid-based) function names
            if (k[0].startswith("aggregate") and "-chunk-" not in k[0])
        }
    )

    specs = [
        {"b": {"c": "mean"}, "c": {"a": "max", "b": "min"}},
        {"b": "mean", "c": ["min", "max"]},
        [
            "sum",
            "mean",
            "min",
            "max",
            "count",
            "size",
        ],
        [
            "std",
            "var",
            "first",
            "last",
            "prod",
        ],
        "sum",
        "mean",
        "min",
        "max",
        "count",
        "std",
        "var",
        "first",
        "last",
        "prod"
        # NOTE: the 'size' spec is special since it bypasses aggregate
        # 'size'
    ]

    pdf = pd.DataFrame(
        {
            "a": [1, 2, 3, 1, 1, 2, 4, 3, 7] * 100,
            "b": [4, 2, 7, 3, 3, 1, 1, 1, 2] * 100,
            "c": [0, 1, 2, 3, 4, 5, 6, 7, 8] * 100,
            "d": [3, 2, 1, 3, 2, 1, 2, 6, 4] * 100,
        },
        columns=["c", "b", "a", "d"],
    )
    ddf = dd.from_pandas(pdf, npartitions=100)

    for spec in specs:
        result1 = ddf.groupby(["a", "b"]).agg(spec, split_every=2)
        result2 = ddf.groupby(["a", "b"]).agg(spec, split_every=2)

        if not DASK_EXPR_ENABLED:
            agg_dask1 = get_agg_dask(result1)
            agg_dask2 = get_agg_dask(result2)

            # check that the number of partitions used is fixed by split_every
            assert_max_deps(agg_dask1, 2)
            assert_max_deps(agg_dask2, 2)

            # Make sure dict-based aggregation specs result in an
            # explicit `getitem` layer to improve column projection
            if isinstance(spec, dict):
                if not DASK_EXPR_ENABLED:
                    assert hlg_layer(result1.dask, "getitem")

            # check for deterministic key names and values.
            # Require pickle since "partial" concat functions
            # used in tree-reduction cannot be compared
            assert pickle.dumps(agg_dask1[0]) == pickle.dumps(agg_dask2[0])

        # the length of the dask does not depend on the passed spec
        for other_spec in specs:
            # Note: List-based aggregation specs may result in
            # an extra delayed layer. This is because a "long" list
            # arg will be detected in `dask.array.core.normalize_arg`.
            # Also, dict-based aggregation specs will result in
            # an extra `getitem` layer (to improve column projection)
            if (isinstance(spec, list) == isinstance(other_spec, list)) and (
                isinstance(spec, dict) == isinstance(other_spec, dict)
            ):
                other = ddf.groupby(["a", "b"]).agg(other_spec, split_every=2)
                assert len(other.dask) == len(result1.dask)
                assert len(other.dask) == len(result2.dask)


@pytest.mark.parametrize("split_every", [1, 8])
@pytest.mark.parametrize("split_out", [2, 32])
def test_shuffle_aggregate(shuffle_method, split_out, split_every):
    pdf = pd.DataFrame(
        {
            "a": [1, 2, 3, 1, 1, 2, 4, 3, 7] * 100,
            "b": [4, 2, 7, 3, 3, 1, 1, 1, 2] * 100,
            "c": [0, 1, 2, 3, 4, 5, 6, 7, 8] * 100,
            "d": [3, 2, 1, 3, 2, 1, 2, 6, 4] * 100,
        },
        columns=["c", "b", "a", "d"],
    )
    ddf = dd.from_pandas(pdf, npartitions=100)

    spec = {"b": "mean", "c": ["min", "max"]}
    result = ddf.groupby(["a", "b"], sort=False).agg(
        spec,
        split_out=split_out,
        split_every=split_every,
        shuffle_method=shuffle_method,
    )
    expect = pdf.groupby(["a", "b"]).agg(spec)

    # Make sure "mean" dtype is consistent.
    # Pandas<1.3 will return int instead of float
    expect[("b", "mean")] = expect[("b", "mean")].astype(result[("b", "mean")].dtype)
    assert_eq(expect, result)


@pytest.mark.parametrize("sort", [True, False])
def test_shuffle_aggregate_sort(shuffle_method, sort):
    pdf = pd.DataFrame(
        {
            "a": [1, 2, 3, 1, 1, 2, 4, 3, 7] * 100,
            "b": [4, 2, 7, 3, 3, 1, 1, 1, 2] * 100,
            "c": [0, 1, 2, 3, 4, 5, 6, 7, 8] * 100,
            "d": [3, 2, 1, 3, 2, 1, 2, 6, 4] * 100,
        },
        columns=["c", "b", "a", "d"],
    )
    ddf = dd.from_pandas(pdf, npartitions=100)

    # Check single-column groupby
    spec = {"b": "mean", "c": ["min", "max"]}
    result = ddf.groupby("a", sort=sort).agg(
        spec, split_out=2, shuffle_backend=shuffle_method
    )
    expect = pdf.groupby("a", sort=sort).agg(spec)
    assert_eq(expect, result)

    # Check multi-column groupby
    result = ddf.groupby(["a", "b"], sort=sort).agg(
        spec, split_out=2, shuffle_backend=shuffle_method
    )
    expect = pdf.groupby(["a", "b"], sort=sort).agg(spec)
    assert_eq(expect, result, sort_results=not sort)


def test_shuffle_aggregate_defaults(shuffle_method):
    pdf = pd.DataFrame(
        {
            "a": [1, 2, 3, 1, 1, 2, 4, 3, 7] * 100,
            "b": [4, 2, 7, 3, 3, 1, 1, 1, 2] * 100,
            "c": [0, 1, 2, 3, 4, 5, 6, 7, 8] * 100,
            "d": [3, 2, 1, 3, 2, 1, 2, 6, 4] * 100,
        },
        columns=["c", "b", "a", "d"],
    )
    ddf = dd.from_pandas(pdf, npartitions=100)

    spec = {"b": "mean", "c": ["min", "max"]}

    # No shuffle layer when  split_out = 1
    dsk = ddf.groupby("a").agg(spec, split_out=1).dask
    if not DASK_EXPR_ENABLED:
        assert not any("shuffle" in l for l in dsk.layers)

    # split_every=1 is invalid for tree reduction
    with pytest.raises(ValueError):
        ddf.groupby("a").agg(spec, split_out=1, split_every=1).compute()

    # If split_out > 1, default to shuffling.
    dsk = ddf.groupby("a", sort=False).agg(spec, split_out=2, split_every=1).dask
    if not DASK_EXPR_ENABLED:
        assert any("shuffle" in l for l in dsk.layers)


@pytest.mark.xfail(DASK_EXPR_ENABLED, reason="median not yet supported")
@pytest.mark.parametrize("spec", [{"c": "median"}, {"b": "median", "c": "max"}])
@pytest.mark.parametrize("keys", ["a", ["a", "d"]])
def test_aggregate_median(spec, keys, shuffle_method):
    pdf = pd.DataFrame(
        {
            "a": [1, 2, 3, 1, 1, 2, 4, 3, 7] * 10,
            "b": [4, 2, 7, 3, 3, 1, 1, 1, 2] * 10,
            "c": [0, 1, 2, 3, 4, 5, 6, 7, 8] * 10,
            "d": [3, 2, 1, 3, 2, 1, 2, 6, 4] * 10,
        },
        columns=["c", "b", "a", "d"],
    )
    ddf = dd.from_pandas(pdf, npartitions=10)
    actual = ddf.groupby(keys).aggregate(spec, shuffle_method=shuffle_method)
    expected = pdf.groupby(keys).aggregate(spec)
    assert_eq(actual, expected)

    with pytest.raises(ValueError, match="must use shuffl"):
        ddf.groupby(keys).aggregate(spec, shuffle_method=False)
    with pytest.raises(ValueError, match="must use shuffl"):
        ddf.groupby(keys).median(shuffle_method=False)


@pytest.mark.skipif(DASK_EXPR_ENABLED, reason="deprecated in pandas")
@pytest.mark.parametrize("axis", [0, 1])
@pytest.mark.parametrize("group_keys", [True, False, None])
@pytest.mark.parametrize("limit", [None, 1, 4])
def test_fillna(axis, group_keys, limit):
    df = pd.DataFrame(
        {
            "A": [1, 1, 2, 2],
            "B": [3, 4, 3, 4],
            "C": [np.nan, 3, np.nan, np.nan],
            "D": [4, np.nan, 5, np.nan],
            "E": [6, np.nan, 7, np.nan],
        }
    )
    ddf = dd.from_pandas(df, npartitions=2)

    deprecated_ctx = pytest.warns(
        FutureWarning, match="Please use `ffill`/`bfill` or `fillna` without a GroupBy"
    )

    with groupby_axis_deprecated():
        expected = df.groupby("A", group_keys=group_keys).fillna(0, axis=axis)
    with groupby_axis_deprecated(
        contextlib.nullcontext() if PANDAS_GE_210 else deprecated_ctx
    ):
        result = ddf.groupby("A", group_keys=group_keys).fillna(0, axis=axis)
    assert_eq(expected, result)

    with deprecated_ctx:
        assert_eq(
            df.groupby("A", group_keys=group_keys).B.fillna(0),
            ddf.groupby("A", group_keys=group_keys).B.fillna(0),
        )
    with deprecated_ctx:
        assert_eq(
            df.groupby(["A", "B"], group_keys=group_keys).fillna(0),
            ddf.groupby(["A", "B"], group_keys=group_keys).fillna(0),
        )

    with pytest.raises(NotImplementedError), deprecated_ctx:
        ddf.groupby("A").fillna({"A": 0})

    with pytest.raises(NotImplementedError), deprecated_ctx:
        ddf.groupby("A").fillna(pd.Series(dtype=int))

    with pytest.raises(NotImplementedError), deprecated_ctx:
        ddf.groupby("A").fillna(pd.DataFrame)


@pytest.mark.parametrize("group_keys", [True, False, None])
@pytest.mark.parametrize("limit", [None, 1, 4])
def test_ffill(group_keys, limit):
    df = pd.DataFrame(
        {
            "A": [1, 1, 2, 2],
            "B": [3, 4, 3, 4],
            "C": [np.nan, 3, np.nan, np.nan],
            "D": [4, np.nan, 5, np.nan],
            "E": [6, np.nan, 7, np.nan],
        }
    )
    ddf = dd.from_pandas(df, npartitions=2)
    assert_eq(
        df.groupby("A", group_keys=group_keys).ffill(limit=limit),
        ddf.groupby("A", group_keys=group_keys).ffill(limit=limit),
    )
    assert_eq(
        df.groupby("A", group_keys=group_keys).B.ffill(limit=limit),
        ddf.groupby("A", group_keys=group_keys).B.ffill(limit=limit),
    )
    assert_eq(
        df.groupby(["A", "B"], group_keys=group_keys).ffill(limit=limit),
        ddf.groupby(["A", "B"], group_keys=group_keys).ffill(limit=limit),
    )


@pytest.mark.parametrize("group_keys", [True, False, None])
@pytest.mark.parametrize("limit", [None, 1, 4])
def test_bfill(group_keys, limit):
    df = pd.DataFrame(
        {
            "A": [1, 1, 2, 2],
            "B": [3, 4, 3, 4],
            "C": [np.nan, 3, np.nan, np.nan],
            "D": [np.nan, 4, np.nan, 5],
            "E": [np.nan, 6, np.nan, 7],
        }
    )
    ddf = dd.from_pandas(df, npartitions=2)
    assert_eq(
        df.groupby("A", group_keys=group_keys).bfill(limit=limit),
        ddf.groupby("A", group_keys=group_keys).bfill(limit=limit),
    )
    assert_eq(
        df.groupby("A", group_keys=group_keys).B.bfill(limit=limit),
        ddf.groupby("A", group_keys=group_keys).B.bfill(limit=limit),
    )
    assert_eq(
        df.groupby(["A", "B"], group_keys=group_keys).bfill(limit=limit),
        ddf.groupby(["A", "B"], group_keys=group_keys).bfill(limit=limit),
    )


@pytest.mark.flaky(reruns=5)  # See https://github.com/dask/dask/issues/9793
@pytest.mark.parametrize(
    "grouper",
    [
        lambda df: ["a"],
        lambda df: ["a", "b"],
        lambda df: df["a"],
        lambda df: [df["a"], df["b"]],
        lambda df: [df["a"] > 2, df["b"] > 1],
    ],
)
@pytest.mark.parametrize("split_out", [1, 2])
def test_dataframe_aggregations_multilevel(grouper, agg_func, split_out):
    sort = split_out == 1  # Don't sort for split_out > 1

    def call(g, m, **kwargs):
        return getattr(g, m)(**kwargs)

    pdf = pd.DataFrame(
        {
            "a": [1, 2, 6, 4, 4, 6, 4, 3, 7] * 10,
            "b": [4, 2, 7, 3, 3, 1, 1, 1, 2] * 10,
            "d": [0, 1, 2, 3, 4, 5, 6, 7, 8] * 10,
            "c": [0, 1, 2, 3, 4, 5, 6, 7, 8] * 10,
        },
        columns=["c", "b", "a", "d"],
    )

    ddf = dd.from_pandas(pdf, npartitions=10)

    # covariance only works with N+1 columns
    if agg_func not in ("cov", "corr"):
        assert_eq(
            call(pdf.groupby(grouper(pdf), sort=sort)["c"], agg_func),
            call(
                ddf.groupby(grouper(ddf), sort=sort)["c"],
                agg_func,
                split_out=split_out,
                split_every=2,
            ),
        )

    # not supported by pandas
    if agg_func != "nunique":
        if agg_func in ("cov", "corr") and split_out > 1:
            pytest.skip("https://github.com/dask/dask/issues/9509")
        assert_eq(
            call(pdf.groupby(grouper(pdf), sort=sort)[["c", "d"]], agg_func),
            call(
                ddf.groupby(grouper(ddf), sort=sort)[["c", "d"]],
                agg_func,
                split_out=split_out,
                split_every=2,
            ),
        )

        if agg_func in ("cov", "corr"):
            # there are sorting issues between pandas and chunk cov w/dask
            df = call(pdf.groupby(grouper(pdf), sort=sort), agg_func).sort_index()
            cols = sorted(list(df.columns))
            df = df[cols]
            dddf = call(
                ddf.groupby(grouper(ddf), sort=sort),
                agg_func,
                split_out=split_out,
                split_every=2,
            ).compute()
            dddf = dddf.sort_index()
            cols = sorted(list(dddf.columns))
            dddf = dddf[cols]
            assert_eq(df, dddf)
        else:
            assert_eq(
                call(pdf.groupby(grouper(pdf), sort=sort), agg_func),
                call(
                    ddf.groupby(grouper(ddf), sort=sort),
                    agg_func,
                    split_out=split_out,
                    split_every=2,
                ),
            )


@pytest.mark.parametrize(
    "grouper",
    [
        lambda df: df["a"],
        lambda df: [df["a"], df["b"]],
        lambda df: [df["a"] > 2, df["b"] > 1],
    ],
)
@pytest.mark.parametrize("split_out", [1, 2])
def test_series_aggregations_multilevel(grouper, split_out, agg_func):
    """
    similar to ``test_dataframe_aggregations_multilevel``, but series do not
    support all groupby args.
    """
    sort = split_out == 1  # Don't sort for split_out > 1

    def call(g, m, **kwargs):
        return getattr(g, m)(**kwargs)

    # covariance/correlation is not a series aggregation
    if agg_func in ("cov", "corr"):
        return

    pdf = pd.DataFrame(
        {
            "a": [1, 2, 6, 4, 4, 6, 4, 3, 7] * 10,
            "b": [4, 2, 7, 3, 3, 1, 1, 1, 2] * 10,
            "c": [0, 1, 2, 3, 4, 5, 6, 7, 8] * 10,
        },
        columns=["c", "b", "a"],
    )

    ddf = dd.from_pandas(pdf, npartitions=10)

    assert_eq(
        call(pdf["c"].groupby(grouper(pdf), sort=sort), agg_func),
        call(
            ddf["c"].groupby(grouper(ddf), sort=sort),
            agg_func,
            split_out=split_out,
            split_every=2,
        ),
        # for pandas ~ 0.18, the name is not not properly propagated for
        # the mean aggregation
        check_names=(agg_func not in {"mean", "nunique"}),
    )


@pytest.mark.skipif(DASK_EXPR_ENABLED, reason="don't store nonempty meta in dask-expr")
@pytest.mark.parametrize(
    "grouper",
    [
        lambda df: df["a"],
        lambda df: df["a"] > 2,
        lambda df: [df["a"], df["b"]],
        lambda df: [df["a"] > 2],
        pytest.param(
            lambda df: [df["a"] > 2, df["b"] > 1],
            marks=pytest.mark.xfail(
                not PANDAS_GE_150,
                reason="index dtype does not coincide: boolean != empty",
            ),
        ),
    ],
)
@pytest.mark.parametrize(
    "group_and_slice",
    [
        lambda df, grouper: df.groupby(grouper(df)),
        lambda df, grouper: df["c"].groupby(grouper(df)),
        lambda df, grouper: df.groupby(grouper(df))["c"],
    ],
)
def test_groupby_meta_content(group_and_slice, grouper):
    pdf = pd.DataFrame(
        {
            "a": [1, 2, 6, 4, 4, 6, 4, 3, 7] * 10,
            "b": [4, 2, 7, 3, 3, 1, 1, 1, 2] * 10,
            "c": [0, 1, 2, 3, 4, 5, 6, 7, 8] * 10,
        },
        columns=["c", "b", "a"],
    )

    ddf = dd.from_pandas(pdf, npartitions=10)

    expected = group_and_slice(pdf, grouper).first().head(0)
    meta = group_and_slice(ddf, grouper)._meta.first()
    meta_nonempty = group_and_slice(ddf, grouper)._meta_nonempty.first().head(0)

    assert_eq(expected, meta)
    assert_eq(expected, meta_nonempty)


def test_groupy_non_aligned_index():
    pdf = pd.DataFrame(
        {
            "a": [1, 2, 6, 4, 4, 6, 4, 3, 7] * 10,
            "b": [4, 2, 7, 3, 3, 1, 1, 1, 2] * 10,
            "c": [0, 1, 2, 3, 4, 5, 6, 7, 8] * 10,
        },
        columns=["c", "b", "a"],
    )

    ddf3 = dd.from_pandas(pdf, npartitions=3)
    ddf7 = dd.from_pandas(pdf, npartitions=7)

    # working examples
    ddf3.groupby(["a", "b"])
    ddf3.groupby([ddf3["a"], ddf3["b"]])

    # misaligned divisions
    with pytest.raises(NotImplementedError):
        ddf3.groupby(ddf7["a"])

    with pytest.raises(NotImplementedError):
        ddf3.groupby([ddf7["a"], ddf7["b"]])

    with pytest.raises(NotImplementedError):
        ddf3.groupby([ddf7["a"], ddf3["b"]])

    with pytest.raises(NotImplementedError):
        ddf3.groupby([ddf3["a"], ddf7["b"]])

    with pytest.raises(NotImplementedError):
        ddf3.groupby([ddf7["a"], "b"])


def test_groupy_series_wrong_grouper():
    df = pd.DataFrame(
        {
            "a": [1, 2, 6, 4, 4, 6, 4, 3, 7] * 10,
            "b": [4, 2, 7, 3, 3, 1, 1, 1, 2] * 10,
            "c": [0, 1, 2, 3, 4, 5, 6, 7, 8] * 10,
        },
        columns=["c", "b", "a"],
    )

    df = dd.from_pandas(df, npartitions=3)
    s = df["a"]

    # working index values
    s.groupby(s)
    s.groupby([s, s])

    # non working index values
    with pytest.raises(KeyError):
        s.groupby("foo")

    with pytest.raises(KeyError):
        s.groupby([s, "foo"])

    with pytest.raises(ValueError):
        s.groupby(df)

    with pytest.raises(ValueError):
        s.groupby([s, df])


@pytest.mark.parametrize("npartitions", [1, 4, 20])
@pytest.mark.parametrize("split_every", [2, 5])
@pytest.mark.parametrize("split_out", [1, 5, 20])
def test_hash_groupby_aggregate(npartitions, split_every, split_out):
    df = pd.DataFrame({"x": np.arange(100) % 10, "y": np.ones(100)})
    ddf = dd.from_pandas(df, npartitions)

    result = ddf.groupby("x", sort=(split_out == 1)).y.var(
        split_every=split_every, split_out=split_out
    )

    if not DASK_EXPR_ENABLED:
        dsk = result.__dask_optimize__(result.dask, result.__dask_keys__())
        from dask.core import get_deps

        dependencies, dependents = get_deps(dsk)
        assert len([k for k, v in dependencies.items() if not v]) == npartitions

    assert result.npartitions == split_out

    assert_eq(result, df.groupby("x").y.var())


def test_split_out_multi_column_groupby():
    df = pd.DataFrame(
        {"x": np.arange(100) % 10, "y": np.ones(100), "z": [1, 2, 3, 4, 5] * 20}
    )

    ddf = dd.from_pandas(df, npartitions=10)

    result = ddf.groupby(["x", "y"], sort=False).z.mean(split_out=4)
    expected = df.groupby(["x", "y"]).z.mean()

    assert_eq(result, expected, check_dtype=False)


def test_groupby_split_out_num():
    # GH 1841
    ddf = dd.from_pandas(
        pd.DataFrame({"A": [1, 1, 2, 2], "B": [1, 2, 3, 4]}), npartitions=2
    )
    assert ddf.groupby("A").sum().npartitions == 1
    assert ddf.groupby("A", sort=False).sum(split_out=2).npartitions == 2
    assert ddf.groupby("A", sort=False).sum(split_out=3).npartitions == 3

    with pytest.raises(TypeError):
        # groupby doesn't accept split_out
        ddf.groupby("A", split_out=2)


def test_groupby_not_supported():
    ddf = dd.from_pandas(
        pd.DataFrame({"A": [1, 1, 2, 2], "B": [1, 2, 3, 4]}), npartitions=2
    )
    with pytest.raises(TypeError):
        ddf.groupby("A", axis=1)
    with pytest.raises(TypeError):
        ddf.groupby("A", level=1)
    with pytest.raises(TypeError):
        ddf.groupby("A", as_index=False)
    with pytest.raises(TypeError):
        ddf.groupby("A", squeeze=True)


def test_groupby_numeric_column():
    df = pd.DataFrame({"A": ["foo", "foo", "bar"], 0: [1, 2, 3]})
    ddf = dd.from_pandas(df, npartitions=3)

    assert_eq(ddf.groupby(ddf.A)[0].sum(), df.groupby(df.A)[0].sum())


@pytest.mark.parametrize("sel", ["a", "c", "d", ["a", "b"], ["c", "d"]])
@pytest.mark.parametrize("key", ["a", ["a", "b"]])
@pytest.mark.parametrize("func", ["cumsum", "cumprod", "cumcount"])
def test_cumulative(func, key, sel):
    df = pd.DataFrame(
        {
            "a": [1, 2, 6, 4, 4, 6, 4, 3, 7] * 6,
            "b": [4, 2, 7, 3, 3, 1, 1, 1, 2] * 6,
            "c": np.random.randn(54),
            "d": np.random.randn(54),
        },
        columns=["a", "b", "c", "d"],
    )
    df.iloc[[-18, -12, -6], -1] = np.nan
    ddf = dd.from_pandas(df, npartitions=10)

    g, dg = (d.groupby(key)[sel] for d in (df, ddf))
    assert_eq(getattr(g, func)(), getattr(dg, func)())

<<<<<<< HEAD
    if not DASK_EXPR_ENABLED:
        if func == "cumcount":
            with pytest.warns(
                FutureWarning,
                match="`axis` keyword argument is deprecated and will removed in a future release",
            ):
                dg.cumcount(axis=0)

=======
>>>>>>> 981c95b1

def test_series_groupby_multi_character_column_name():
    df = pd.DataFrame({"aa": [1, 2, 1, 3, 4, 1, 2]})
    ddf = dd.from_pandas(df, npartitions=3)
    assert_eq(df.groupby("aa").aa.cumsum(), ddf.groupby("aa").aa.cumsum())


<<<<<<< HEAD
@pytest.mark.skipif(DASK_EXPR_ENABLED, reason="axis doesn't exist in dask-expr")
=======
@pytest.mark.skipif(DASK_EXPR_ENABLED, reason="`axis` deprecated in dask-expr")
>>>>>>> 981c95b1
@pytest.mark.parametrize("func", ["cumsum", "cumprod"])
def test_cumulative_axis(func):
    df = pd.DataFrame(
        {
            "a": [1, 2, 6, 4, 4, 6, 4, 3, 7] * 2,
            "b": np.random.randn(18),
            "c": np.random.randn(18),
        }
    )
    df.iloc[-6, -1] = np.nan
    ddf = dd.from_pandas(df, npartitions=4)

    # Default
    expected = getattr(df.groupby("a"), func)()
    result = getattr(ddf.groupby("a"), func)()
    assert_eq(expected, result)

    axis_deprecated = contextlib.nullcontext()
    if not PANDAS_GE_210:
        axis_deprecated = pytest.warns(
            FutureWarning, match="'axis' keyword is deprecated"
        )

    # axis=0
    with groupby_axis_deprecated():
        expected = getattr(df.groupby("a"), func)(axis=0)
    with groupby_axis_deprecated(axis_deprecated):
        result = getattr(ddf.groupby("a"), func)(axis=0)
    assert_eq(expected, result)

    # # axis=1
    with groupby_axis_deprecated():
        expected = getattr(df.groupby("a"), func)(axis=1)
    with groupby_axis_deprecated(axis_deprecated):
        result = getattr(ddf.groupby("a"), func)(axis=1)
    assert_eq(expected, result)

    with groupby_axis_deprecated(
        pytest.raises(ValueError, match="No axis named 1 for object type Series"),
        axis_deprecated,
    ):
        getattr(ddf.groupby("a").b, func)(axis=1)

    with pytest.warns(FutureWarning, match="'axis' keyword is deprecated"):
        ddf.groupby("a").cumcount(axis=1)


def test_groupby_unaligned_index():
    df = pd.DataFrame(
        {
            "a": np.random.randint(0, 10, 50),
            "b": np.random.randn(50),
            "c": np.random.randn(50),
        }
    )
    ddf = dd.from_pandas(df, npartitions=5)
    filtered = df[df.b < 0.5]
    dfiltered = ddf[ddf.b < 0.5]

    ddf_group = dfiltered.groupby(ddf.a)
    ds_group = dfiltered.b.groupby(ddf.a)

    bad = [
        ddf_group.mean(),
        ddf_group.var(),
        ddf_group.b.nunique(),
        ddf_group.get_group(0),
        ds_group.mean(),
        ds_group.var(),
        ds_group.nunique(),
        ds_group.get_group(0),
    ]

    for obj in bad:
        with pytest.raises(ValueError):
            obj.compute()

    def add1(x):
        return x + 1

    df_group = filtered.groupby(df.a)
    expected = df_group.apply(add1)
    assert_eq(ddf_group.apply(add1, meta=expected), expected)

    expected = df_group.b.apply(add1)
    assert_eq(ddf_group.b.apply(add1, meta=expected), expected)


def test_groupby_string_label():
    df = pd.DataFrame({"foo": [1, 1, 4], "B": [2, 3, 4], "C": [5, 6, 7]})
    ddf = dd.from_pandas(pd.DataFrame(df), npartitions=1)
    ddf_group = ddf.groupby("foo")
    result = ddf_group.get_group(1).compute()

    expected = pd.DataFrame(
        {"foo": [1, 1], "B": [2, 3], "C": [5, 6]}, index=pd.Index([0, 1])
    )

    tm.assert_frame_equal(result, expected)


@pytest.mark.parametrize("op", ["cumsum", "cumprod"])
def test_groupby_dataframe_cum_caching(op):
    """Test caching behavior of cumulative operations on grouped dataframes.

    Relates to #3756.
    """
    df = pd.DataFrame(
        dict(a=list("aabbcc")), index=pd.date_range(start="20100101", periods=6)
    )
    df["ones"] = 1
    df["twos"] = 2

    ddf = dd.from_pandas(df, npartitions=3)

    ddf0 = getattr(ddf.groupby(["a"]), op)()
    ddf1 = ddf.rename(columns={"ones": "foo", "twos": "bar"})
    ddf1 = getattr(ddf1.groupby(["a"]), op)()

    # _a and _b dataframe should be equal
    res0_a, res1_a = dask.compute(ddf0, ddf1)
    res0_b, res1_b = ddf0.compute(), ddf1.compute()

    assert res0_a.equals(res0_b)
    assert res1_a.equals(res1_b)


@pytest.mark.skipif(DASK_EXPR_ENABLED, reason="MIDX columns not supported")
def test_groupby_series_cum_caching():
    """Test caching behavior of cumulative operations on grouped Series

    Relates to #3755
    """
    df = pd.DataFrame(
        dict(a=list("aabbcc")), index=pd.date_range(start="20100101", periods=6)
    )
    df["ones"] = 1
    df["twos"] = 2

    ops = ["cumsum", "cumprod"]
    for op in ops:
        ddf = dd.from_pandas(df, npartitions=3)
        dcum = ddf.groupby(["a"])
        res0_a, res1_a = dask.compute(
            getattr(dcum["ones"], op)(), getattr(dcum["twos"], op)()
        )
        cum = df.groupby(["a"])
        res0_b, res1_b = (getattr(cum["ones"], op)(), getattr(cum["twos"], op)())

        assert res0_a.equals(res0_b)
        assert res1_a.equals(res1_b)


def test_groupby_slice_agg_reduces():
    d = pd.DataFrame({"a": [1, 2, 3, 4], "b": [2, 3, 4, 5]})
    a = dd.from_pandas(d, npartitions=2)
    result = a.groupby("a")["b"].agg(["min", "max"])
    expected = d.groupby("a")["b"].agg(["min", "max"])
    assert_eq(result, expected)


def test_groupby_agg_grouper_single():
    # https://github.com/dask/dask/issues/2255
    d = pd.DataFrame({"a": [1, 2, 3, 4]})
    a = dd.from_pandas(d, npartitions=2)

    result = a.groupby("a")["a"].agg(["min", "max"])
    expected = d.groupby("a")["a"].agg(["min", "max"])
    assert_eq(result, expected)


@pytest.mark.parametrize("slice_", ["a", ["a"], ["a", "b"], ["b"]])
def test_groupby_agg_grouper_multiple(slice_):
    # https://github.com/dask/dask/issues/2255
    d = pd.DataFrame({"a": [1, 2, 3, 4], "b": [1, 2, 3, 4]})
    a = dd.from_pandas(d, npartitions=2)

    result = a.groupby("a")[slice_].agg(["min", "max"])
    expected = d.groupby("a")[slice_].agg(["min", "max"])
    assert_eq(result, expected)


@pytest.mark.parametrize(
    "agg_func",
    [
        "cumprod",
        "cumcount",
        "cumsum",
        "var",
        "sum",
        "mean",
        "count",
        "size",
        "std",
        "min",
        "max",
        "first",
        "last",
        "prod",
    ],
)
def test_groupby_column_and_index_agg_funcs(agg_func):
    def call(g, m, **kwargs):
        return getattr(g, m)(**kwargs)

    df = pd.DataFrame(
        {
            "idx": [1, 1, 1, 2, 2, 2],
            "a": [1, 2, 1, 2, 1, 2],
            "b": np.arange(6),
            "c": [1, 1, 1, 2, 2, 2],
        }
    ).set_index("idx")

    ddf = dd.from_pandas(df, npartitions=df.index.nunique())
    ddf_no_divs = dd.from_pandas(df, npartitions=df.index.nunique(), sort=False)

    # Index and then column

    # Compute expected result
    expected = call(df.groupby(["idx", "a"]), agg_func)
    if agg_func in {"mean", "var"}:
        expected = expected.astype(float)

    result = call(ddf.groupby(["idx", "a"]), agg_func)
    assert_eq(expected, result)

    result = call(ddf_no_divs.groupby(["idx", "a"]), agg_func)
    assert_eq(expected, result)

    # apply-combine-apply aggregation functions
    aca_agg = {"sum", "mean", "var", "size", "std", "count", "first", "last", "prod"}

    # Test aggregate strings
    if agg_func in aca_agg:
        result = ddf_no_divs.groupby(["idx", "a"]).agg(agg_func)
        assert_eq(expected, result)

    # Column and then index

    # Compute expected result
    expected = call(df.groupby(["a", "idx"]), agg_func)
    if agg_func in {"mean", "var"}:
        expected = expected.astype(float)

    result = call(ddf.groupby(["a", "idx"]), agg_func)
    assert_eq(expected, result)

    result = call(ddf_no_divs.groupby(["a", "idx"]), agg_func)
    assert_eq(expected, result)

    # Test aggregate strings
    if agg_func in aca_agg:
        result = ddf_no_divs.groupby(["a", "idx"]).agg(agg_func)
        assert_eq(expected, result)

    # Index only

    # Compute expected result
    expected = call(df.groupby("idx"), agg_func)
    if agg_func in {"mean", "var"}:
        expected = expected.astype(float)

    result = call(ddf.groupby("idx"), agg_func)
    assert_eq(expected, result)

    result = call(ddf_no_divs.groupby("idx"), agg_func)
    assert_eq(expected, result)

    # Test aggregate strings
    if agg_func in aca_agg:
        result = ddf_no_divs.groupby("idx").agg(agg_func)
        assert_eq(expected, result)


@pytest.mark.parametrize("group_args", [["idx", "a"], ["a", "idx"], ["idx"], "idx"])
@pytest.mark.parametrize(
    "apply_func",
    [np.min, np.mean, lambda s, axis=None: np.max(s.values) - np.mean(s.values)],
)
def test_groupby_column_and_index_apply(group_args, apply_func):
    df = pd.DataFrame(
        {"idx": [1, 1, 1, 2, 2, 2], "a": [1, 2, 1, 2, 1, 2], "b": np.arange(6)}
    ).set_index("idx")

    ddf = dd.from_pandas(df, npartitions=df.index.nunique())
    ddf_no_divs = dd.from_pandas(
        df, npartitions=df.index.nunique(), sort=False
    ).clear_divisions()

    # Expected result
    expected = df.groupby(group_args).apply(apply_func, axis=0)

    # Compute on dask DataFrame with divisions (no shuffling)
    result = ddf.groupby(group_args).apply(apply_func, axis=0, meta=expected)
    assert_eq(expected, result, check_divisions=False)

    # Check that partitioning is preserved
    assert ddf.divisions == result.divisions

    # Check that no shuffling occurred.
    # The groupby operation should add only 1 task per partition
    assert len(result.dask) == (len(ddf.dask) + ddf.npartitions)

    expected = df.groupby(group_args).apply(apply_func, axis=0)

    # Compute on dask DataFrame without divisions (requires shuffling)
    result = ddf_no_divs.groupby(group_args).apply(apply_func, axis=0, meta=expected)

    assert_eq(expected, result, check_divisions=False)

    # Check that divisions were preserved (all None in this case)
    assert ddf_no_divs.divisions == result.divisions

    # Crude check to see if shuffling was performed.
    # The groupby operation should add only more than 1 task per partition
    assert len(result.dask) > (len(ddf_no_divs.dask) + ddf_no_divs.npartitions)


if DASK_EXPR_ENABLED:
    custom_mean = None
    custom_sum = None
else:
    custom_mean = dd.Aggregation(
        "mean",
        lambda s: (s.count(), s.sum()),
        lambda s0, s1: (s0.sum(), s1.sum()),
        lambda s0, s1: s1 / s0,
    )

    custom_sum = dd.Aggregation("sum", lambda s: s.sum(), lambda s0: s0.sum())


@pytest.mark.skipif(DASK_EXPR_ENABLED, reason="Aggregation not supported")
@pytest.mark.parametrize(
    "pandas_spec, dask_spec, check_dtype",
    [
        ({"b": "mean"}, {"b": custom_mean}, False),
        ({"b": "sum"}, {"b": custom_sum}, True),
        (["mean", "sum"], [custom_mean, custom_sum], False),
        ({"b": ["mean", "sum"]}, {"b": [custom_mean, custom_sum]}, False),
    ],
)
def test_dataframe_groupby_agg_custom_sum(pandas_spec, dask_spec, check_dtype):
    df = pd.DataFrame({"g": [0, 0, 1] * 3, "b": [1, 2, 3] * 3})
    ddf = dd.from_pandas(df, npartitions=2)

    expected = df.groupby("g").aggregate(pandas_spec)
    result = ddf.groupby("g").aggregate(dask_spec)

    assert_eq(result, expected, check_dtype=check_dtype)


@pytest.mark.skipif(DASK_EXPR_ENABLED, reason="Aggregation not supported")
@pytest.mark.parametrize(
    "pandas_spec, dask_spec",
    [
        ("mean", custom_mean),
        (["mean"], [custom_mean]),
        (["mean", "sum"], [custom_mean, custom_sum]),
    ],
)
def test_series_groupby_agg_custom_mean(pandas_spec, dask_spec):
    d = pd.DataFrame({"g": [0, 0, 1] * 3, "b": [1, 2, 3] * 3})
    a = dd.from_pandas(d, npartitions=2)

    expected = d["b"].groupby(d["g"]).aggregate(pandas_spec)
    result = a["b"].groupby(a["g"]).aggregate(dask_spec)

    assert_eq(result, expected, check_dtype=False)


@pytest.mark.skipif(DASK_EXPR_ENABLED, reason="Aggregation not supported")
def test_groupby_agg_custom__name_clash_with_internal_same_column():
    """for a single input column only unique names are allowed"""
    d = pd.DataFrame({"g": [0, 0, 1] * 3, "b": [1, 2, 3] * 3})
    a = dd.from_pandas(d, npartitions=2)

    agg_func = dd.Aggregation("sum", lambda s: s.sum(), lambda s0: s0.sum())

    with pytest.raises(ValueError):
        a.groupby("g").aggregate({"b": [agg_func, "sum"]})


@pytest.mark.skipif(DASK_EXPR_ENABLED, reason="Aggregation not supported")
def test_groupby_agg_custom__name_clash_with_internal_different_column():
    """custom aggregation functions can share the name of a builtin function"""
    d = pd.DataFrame({"g": [0, 0, 1] * 3, "b": [1, 2, 3] * 3, "c": [4, 5, 6] * 3})
    a = dd.from_pandas(d, npartitions=2)

    # NOTE: this function is purposefully misnamed
    agg_func = dd.Aggregation(
        "sum",
        lambda s: (s.count(), s.sum()),
        lambda s0, s1: (s0.sum(), s1.sum()),
        lambda s0, s1: s1 / s0,
    )

    # NOTE: the name of agg-func is suppressed in the output,
    # since only a single agg func per column was specified
    result = a.groupby("g").aggregate({"b": agg_func, "c": "sum"})
    expected = d.groupby("g").aggregate({"b": "mean", "c": "sum"})

    assert_eq(result, expected, check_dtype=False)


@pytest.mark.skipif(DASK_EXPR_ENABLED, reason="Aggregation not supported")
def test_groupby_agg_custom__mode():
    # mode function passing intermediates as pure python objects around. to protect
    # results from pandas in apply use return results as single-item lists

    def agg_mode(s):
        def impl(s):
            (res,) = s.iloc[0]

            for (i,) in s.iloc[1:]:
                res = res.add(i, fill_value=0)

            return [res]

        return s.apply(impl)

    agg_func = dd.Aggregation(
        "custom_mode",
        lambda s: s.apply(lambda s: [s.value_counts()]),
        agg_mode,
        lambda s: s.map(lambda i: i[0].idxmax()),
    )

    d = pd.DataFrame(
        {
            "g0": [0, 0, 0, 1, 1] * 3,
            "g1": [0, 0, 0, 1, 1] * 3,
            "cc": [4, 5, 4, 6, 6] * 3,
        }
    )
    a = dd.from_pandas(d, npartitions=5)

    actual = a["cc"].groupby([a["g0"], a["g1"]]).agg(agg_func)

    # cheat to get the correct index
    expected = pd.DataFrame({"g0": [0, 1], "g1": [0, 1], "cc": [4, 6]})
    expected = expected["cc"].groupby([expected["g0"], expected["g1"]]).agg("sum")

    assert_eq(actual, expected)


@pytest.mark.parametrize("func", ["var", list])
def test_groupby_select_column_agg(func):
    pdf = pd.DataFrame(
        {
            "A": [1, 2, 3, 1, 2, 3, 1, 2, 4],
            "B": [-0.776, -0.4, -0.873, 0.054, 1.419, -0.948, -0.967, -1.714, -0.666],
        }
    )
    ddf = dd.from_pandas(pdf, npartitions=4)
    actual = ddf.groupby("A")["B"].agg(func)
    expected = pdf.groupby("A")["B"].agg(func)
    assert_eq(actual, expected)


@contextlib.contextmanager
def record_numeric_only_warnings():
    with warnings.catch_warnings(record=True) as rec:
        warnings.filterwarnings(
            "always", "The default value of numeric_only", FutureWarning
        )
        yield rec


@pytest.mark.parametrize(
    "func",
    [
        pytest.param(
            "var",
            marks=pytest.mark.xfail(
                PANDAS_GE_200, reason="numeric_only=False not implemented"
            ),
        ),
        pytest.param(
            "std",
            marks=pytest.mark.xfail(
                PANDAS_GE_200, reason="numeric_only=False not implemented"
            ),
        ),
        pytest.param(
            "mean",
            marks=pytest.mark.xfail(
                PANDAS_GE_200, reason="numeric_only=False not implemented"
            ),
        ),
        pytest.param(
            "sum",
            marks=pytest.mark.xfail_with_pyarrow_strings,
        ),
    ],
)
def test_std_object_dtype(func):
    df = pd.DataFrame({"x": [1, 2, 1], "y": ["a", "b", "c"], "z": [11.0, 22.0, 33.0]})
    ddf = dd.from_pandas(df, npartitions=2)

    # DataFrame
    # TODO: add deprecation warnings to match pandas
    ctx = contextlib.nullcontext()
    if func != "sum":
        ctx = check_nuisance_columns_warning()
    with ctx, check_numeric_only_deprecation():
        expected = getattr(df, func)()
    with _check_warning(
        func in ["std", "var"] and not PANDAS_GE_200,
        FutureWarning,
        message="numeric_only",
    ):
        result = getattr(ddf, func)()
    assert_eq(expected, result)

    # DataFrameGroupBy
    with record_numeric_only_warnings() as rec_pd:
        expected = getattr(df.groupby("x"), func)()
    with record_numeric_only_warnings() as rec_dd:
        result = getattr(ddf.groupby("x"), func)()
    assert len(rec_pd) == len(rec_dd)
    assert_eq(expected, result)

    # SeriesGroupBy
    with record_numeric_only_warnings() as rec_pd:
        expected = getattr(df.groupby("x").z, func)()
    with record_numeric_only_warnings() as rec_dd:
        result = getattr(ddf.groupby("x").z, func)()
    assert len(rec_pd) == len(rec_dd)
    assert_eq(expected, result)


@pytest.mark.skipif(DASK_EXPR_ENABLED, reason="Uses legacy frame")
def test_std_columns_int():
    # Make sure std() works when index_by is a df with integer column names
    # Non regression test for issue #3560

    df = pd.DataFrame({0: [5], 1: [5]})
    ddf = dd.from_pandas(df, npartitions=2)
    by = dask.array.from_array([0, 1]).to_dask_dataframe()
    ddf.groupby(by).std()


def test_timeseries():
    df = dask.datasets.timeseries().partitions[:2]
    assert_eq(df.groupby("name").std(), df.groupby("name").std())


@pytest.mark.parametrize("min_count", [0, 1, 2, 3])
def test_with_min_count(min_count):
    dfs = [
        pd.DataFrame(
            {
                "group": ["A", "A", "B"],
                "val1": [np.nan, 2, 3],
                "val2": [np.nan, 5, 6],
                "val3": [5, 4, 9],
            }
        ),
        pd.DataFrame(
            {
                "group": ["A", "A", "B"],
                "val1": [2, np.nan, np.nan],
                "val2": [np.nan, 5, 6],
                "val3": [5, 4, 9],
            }
        ),
    ]
    ddfs = [dd.from_pandas(df, npartitions=4) for df in dfs]

    for df, ddf in zip(dfs, ddfs):
        assert_eq(
            df.groupby("group").sum(min_count=min_count),
            ddf.groupby("group").sum(min_count=min_count),
        )
        assert_eq(
            df.groupby("group").prod(min_count=min_count),
            ddf.groupby("group").prod(min_count=min_count),
        )


@pytest.mark.parametrize("group_keys", [True, False, None])
def test_groupby_group_keys(group_keys):
    df = pd.DataFrame({"a": [1, 2, 2, 3], "b": [2, 3, 4, 5]})
    ddf = dd.from_pandas(df, npartitions=2).set_index("a")
    pdf = df.set_index("a")

    func = lambda g: g.copy()
    expected = pdf.groupby("a").apply(func)
    assert_eq(expected, ddf.groupby("a").apply(func, meta=expected))

    expected = pdf.groupby("a", group_keys=group_keys).apply(func)
    assert_eq(
        expected, ddf.groupby("a", group_keys=group_keys).apply(func, meta=expected)
    )


@pytest.mark.parametrize(
    "columns",
    [["a", "b", "c"], np.array([1.0, 2.0, 3.0]), ["1", "2", "3"], ["", "a", "b"]],
)
def test_groupby_cov(columns):
    rows = 20
    cols = 3
    data = np.random.randn(rows, cols)
    df = pd.DataFrame(data, columns=columns)
    df["key"] = [0] * 10 + [1] * 5 + [2] * 5
    ddf = dd.from_pandas(df, npartitions=3)

    expected = df.groupby("key").cov()
    result = ddf.groupby("key").cov()
    # when using numerical values for columns
    # the column mapping and stacking leads to a float typed
    # MultiIndex.  Pandas will normally create a object typed
    # MultiIndex
    if isinstance(columns, np.ndarray):
        result = result.compute()
        # don't bother checking index -- MultiIndex levels are in a frozenlist
        result.columns = result.columns.astype(np.dtype("O"))
        assert_eq(expected, result, check_index=False)
    else:
        assert_eq(expected, result)


def test_df_groupby_idxmin():
    pdf = pd.DataFrame(
        {"idx": list(range(4)), "group": [1, 1, 2, 2], "value": [10, 20, 20, 10]}
    ).set_index("idx")

    ddf = dd.from_pandas(pdf, npartitions=2)

    expected = pd.DataFrame({"group": [1, 2], "value": [0, 3]}).set_index("group")

    result_pd = pdf.groupby("group").idxmin()
    result_dd = ddf.groupby("group").idxmin()

    assert_eq(result_pd, result_dd)
    assert_eq(expected, result_dd)


@pytest.mark.skipif(DASK_EXPR_ENABLED, reason="axis not supported")
@pytest.mark.parametrize("func", ["idxmin", "idxmax"])
@pytest.mark.parametrize("axis", [0, 1, "index", "columns"])
def test_df_groupby_idx_axis(func, axis):
    pdf = pd.DataFrame(
        {"idx": list(range(4)), "group": [1, 1, 2, 2], "value": [10, 20, 20, 10]}
    ).set_index("idx")

    ddf = dd.from_pandas(pdf, npartitions=2)

    warn = None if dd._dask_expr_enabled() else FutureWarning

    if axis in (1, "columns"):
        with pytest.raises(NotImplementedError), pytest.warns(
            warn, match="`axis` parameter is deprecated"
        ):
            getattr(ddf.groupby("group"), func)(axis=axis)
    else:
        with groupby_axis_deprecated(dask_op=False):
            expected = getattr(pdf.groupby("group"), func)(axis=axis)
        deprecate_ctx = pytest.warns(warn, match="`axis` parameter is deprecated")
        with groupby_axis_deprecated(
            contextlib.nullcontext() if PANDAS_GE_210 else deprecate_ctx
        ):
            result = getattr(ddf.groupby("group"), func)(axis=axis)
        assert_eq(expected, result)


@pytest.mark.parametrize("skipna", [True, False])
def test_df_groupby_idxmin_skipna(skipna):
    pdf = pd.DataFrame(
        {
            "idx": list(range(4)),
            "group": [1, 1, 2, 2],
            "value": [np.nan, 20.1, np.nan, 10.1],
        }
    ).set_index("idx")

    ddf = dd.from_pandas(pdf, npartitions=2)

    result_dd = ddf.groupby("group").idxmin(skipna=skipna)

    ctx = contextlib.nullcontext()
    if not skipna and PANDAS_GE_210:
        ctx = pytest.warns(FutureWarning, match="all-NA values")
    with ctx:
        result_pd = pdf.groupby("group").idxmin(skipna=skipna)
    with ctx:
        assert_eq(result_pd, result_dd)


def test_df_groupby_idxmax():
    pdf = pd.DataFrame(
        {"idx": list(range(4)), "group": [1, 1, 2, 2], "value": [10, 20, 20, 10]}
    ).set_index("idx")

    ddf = dd.from_pandas(pdf, npartitions=3)

    expected = pd.DataFrame({"group": [1, 2], "value": [1, 2]}).set_index("group")

    result_pd = pdf.groupby("group").idxmax()
    result_dd = ddf.groupby("group").idxmax()

    assert_eq(result_pd, result_dd)
    assert_eq(expected, result_dd)


@pytest.mark.parametrize("skipna", [True, False])
def test_df_groupby_idxmax_skipna(skipna):
    pdf = pd.DataFrame(
        {
            "idx": list(range(4)),
            "group": [1, 1, 2, 2],
            "value": [np.nan, 20.1, np.nan, 10.1],
        }
    ).set_index("idx")

    ddf = dd.from_pandas(pdf, npartitions=2)

    result_dd = ddf.groupby("group").idxmax(skipna=skipna)
    ctx = contextlib.nullcontext()
    if not skipna and PANDAS_GE_210:
        ctx = pytest.warns(FutureWarning, match="all-NA values")
    with ctx:
        result_pd = pdf.groupby("group").idxmax(skipna=skipna)
    with ctx:
        assert_eq(result_pd, result_dd)


def test_series_groupby_idxmin():
    pdf = pd.DataFrame(
        {"idx": list(range(4)), "group": [1, 1, 2, 2], "value": [10, 20, 20, 10]}
    ).set_index("idx")

    ddf = dd.from_pandas(pdf, npartitions=2)

    expected = (
        pd.DataFrame({"group": [1, 2], "value": [0, 3]}).set_index("group").squeeze()
    )

    result_pd = pdf.groupby("group")["value"].idxmin()
    result_dd = ddf.groupby("group")["value"].idxmin()

    assert_eq(result_pd, result_dd)
    assert_eq(expected, result_dd)


@pytest.mark.parametrize("skipna", [True, False])
def test_series_groupby_idxmin_skipna(skipna):
    pdf = pd.DataFrame(
        {
            "idx": list(range(4)),
            "group": [1, 1, 2, 2],
            "value": [np.nan, 20.1, np.nan, 10.1],
        }
    ).set_index("idx")

    ddf = dd.from_pandas(pdf, npartitions=2)

    result_dd = ddf.groupby("group")["value"].idxmin(skipna=skipna)
    ctx = contextlib.nullcontext()
    if not skipna and PANDAS_GE_210:
        ctx = pytest.warns(FutureWarning, match="all-NA values")
    with ctx:
        result_pd = pdf.groupby("group")["value"].idxmin(skipna=skipna)
    with ctx:
        assert_eq(result_pd, result_dd)


def test_series_groupby_idxmax():
    pdf = pd.DataFrame(
        {"idx": list(range(4)), "group": [1, 1, 2, 2], "value": [10, 20, 20, 10]}
    ).set_index("idx")

    ddf = dd.from_pandas(pdf, npartitions=3)

    expected = (
        pd.DataFrame({"group": [1, 2], "value": [1, 2]}).set_index("group").squeeze()
    )

    result_pd = pdf.groupby("group")["value"].idxmax()
    result_dd = ddf.groupby("group")["value"].idxmax()

    assert_eq(result_pd, result_dd)
    assert_eq(expected, result_dd)


@pytest.mark.parametrize("skipna", [True, False])
def test_series_groupby_idxmax_skipna(skipna):
    pdf = pd.DataFrame(
        {
            "idx": list(range(4)),
            "group": [1, 1, 2, 2],
            "value": [np.nan, 20.1, np.nan, 10.1],
        }
    ).set_index("idx")

    ddf = dd.from_pandas(pdf, npartitions=2)

    result_dd = ddf.groupby("group")["value"].idxmax(skipna=skipna)

    ctx = contextlib.nullcontext()
    if not skipna and PANDAS_GE_210:
        ctx = pytest.warns(FutureWarning, match="all-NA values")
    with ctx:
        result_pd = pdf.groupby("group")["value"].idxmax(skipna=skipna)
    with ctx:
        assert_eq(result_pd, result_dd)


@pytest.mark.skip_with_pyarrow_strings  # has to be array to explode
@pytest.mark.parametrize("int_dtype", ["uint8", "int32", "int64"])
def test_groupby_unique(int_dtype):
    rng = np.random.RandomState(42)
    df = pd.DataFrame(
        {"foo": rng.randint(3, size=100), "bar": rng.randint(10, size=100)},
        dtype=int_dtype,
    )

    ddf = dd.from_pandas(df, npartitions=10)

    pd_gb = df.groupby("foo")["bar"].unique()
    dd_gb = ddf.groupby("foo")["bar"].unique()

    # Use explode because each DataFrame row is a list; equality fails
    assert_eq(dd_gb.explode(), pd_gb.explode())


@pytest.mark.parametrize("by", ["foo", ["foo", "bar"]])
@pytest.mark.parametrize("int_dtype", ["uint8", "int32", "int64"])
def test_groupby_value_counts(by, int_dtype):
    rng = np.random.RandomState(42)
    df = pd.DataFrame(
        {
            "foo": rng.randint(3, size=100),
            "bar": rng.randint(4, size=100),
            "baz": rng.randint(5, size=100),
        },
        dtype=int_dtype,
    )
    ddf = dd.from_pandas(df, npartitions=2)

    pd_gb = df.groupby(by).baz.value_counts()
    dd_gb = ddf.groupby(by).baz.value_counts()
    assert_eq(dd_gb, pd_gb)


def test_groupby_value_counts_10322():
    """Repro case for https://github.com/dask/dask/issues/10322."""
    df = pd.DataFrame(
        {
            "x": [10] * 5 + [6] * 5 + [3] * 5,
            "y": [1] * 3 + [2] * 3 + [4] * 3 + [5] * 3 + [2] * 3,
        }
    )
    counts = df.groupby("x")["y"].value_counts()
    ddf = dd.from_pandas(df, npartitions=3)
    dcounts = ddf.groupby("x")["y"].value_counts()
    assert_eq(counts, dcounts)


@contextlib.contextmanager
def groupby_axis_and_meta(axis=0):
    # Because we're checking for multiple warnings, we need to record
    # all warnings and inspect them after the fact
    with pytest.warns() as record:
        yield
    expected_len = 2 if PANDAS_GE_210 and not DASK_EXPR_ENABLED else 1
    if axis == 1:
        expected_len += 1
    assert expected_len, [x.message for x in record.list]
    assert record[-1].category is UserWarning
    assert "`meta` is not specified" in str(record[-1].message)
    if PANDAS_GE_210 and not DASK_EXPR_ENABLED:
        assert record[0].category is FutureWarning
        assert "axis" in str(record[0].message)


@pytest.mark.filterwarnings("ignore:`meta` is not specified")  # only in dask-expr
@pytest.mark.parametrize("npartitions", [1, 2, 5])
@pytest.mark.parametrize("period", [1, -1, 10])
@pytest.mark.parametrize("axis", [0, 1])
def test_groupby_shift_basic_input(npartitions, period, axis):
    pdf = pd.DataFrame(
        {
            "a": [0, 0, 1, 1, 2, 2, 3, 3, 3],
            "b": [4, 5, 6, 3, 2, 1, 0, 0, 0],
            "c": [0, 0, 0, 0, 0, 1, 1, 1, 1],
        },
    )
    ddf = dd.from_pandas(pdf, npartitions=npartitions)

    with groupby_axis_deprecated(dask_op=False):
        expected = pdf.groupby(["a", "c"]).shift(period, axis=axis)
    with groupby_axis_and_meta(axis):
        result = ddf.groupby(["a", "c"]).shift(period, axis=axis)
    assert_eq(expected, result)

    warn = None if dd._dask_expr_enabled() else FutureWarning
    with pytest.warns(warn, match="`axis` parameter is deprecated"):
        ddf.groupby(["a", "c"]).shift(period, axis=axis)

    with groupby_axis_deprecated(dask_op=False):
        expected = pdf.groupby(["a"]).shift(period, axis=axis)
    with groupby_axis_and_meta(axis):
        result = ddf.groupby(["a"]).shift(period, axis=axis)
    assert_eq(expected, result)

    with groupby_axis_deprecated(dask_op=False):
        expected = pdf.groupby(pdf.c).shift(period, axis=axis)
    with groupby_axis_and_meta(axis):
        result = ddf.groupby(ddf.c).shift(period, axis=axis)
    assert_eq(expected, result)

    with pytest.warns(warn, match="`axis` parameter is deprecated"):
        ddf.groupby(ddf.c).shift(period, axis=axis)


def test_groupby_shift_series():
    pdf = pd.DataFrame(
        {
            "a": [0, 0, 1, 1, 2, 2, 3, 3, 3],
            "b": [4, 5, 6, 3, 2, 1, 0, 0, 0],
        },
    )
    ddf = dd.from_pandas(pdf, npartitions=3)
    with pytest.warns(UserWarning):
        assert_eq(
            pdf.groupby("a")["b"].shift(periods=2),
            ddf.groupby("a")["b"].shift(periods=2),
        )


def test_groupby_shift_lazy_input():
    pdf = pd.DataFrame(
        {
            "a": [0, 0, 1, 1, 2, 2, 3, 3, 3],
            "b": [4, 5, 6, 3, 2, 1, 0, 0, 0],
            "c": [0, 0, 0, 0, 0, 1, 1, 1, 1],
        },
    )
    delayed_periods = dask.delayed(lambda: 1)()
    ddf = dd.from_pandas(pdf, npartitions=3)
    assert_eq(
        pdf.groupby(pdf.c).shift(periods=1),
        ddf.groupby(ddf.c).shift(periods=delayed_periods, meta={"a": int, "b": int}),
    )
    with pytest.warns(UserWarning):
        assert_eq(
            pdf.groupby(pdf.c).shift(periods=1, fill_value=pdf.b.max()),
            ddf.groupby(ddf.c).shift(periods=1, fill_value=ddf.b.max()),
        )


@pytest.mark.filterwarnings("ignore:`meta` is not specified")
def test_groupby_shift_within_partition_sorting():
    # Result is non-deterministic. We run the assertion a few times to keep
    # the probability of false pass low.
    for _ in range(10):
        df = pd.DataFrame(
            {
                "a": range(60),
                "b": [2, 4, 3, 1] * 15,
                "c": [None, 10, 20, None, 30, 40] * 10,
            }
        )
        df = df.set_index("a").sort_index()
        ddf = dd.from_pandas(df, npartitions=6)
        assert_eq(
            df.groupby("b")["c"].shift(1),
            ddf.groupby("b")["c"].shift(1),
            scheduler="threads",
        )


def test_groupby_shift_with_freq(shuffle_method):
    pdf = pd.DataFrame(
        dict(a=[1, 2, 3, 4, 5, 6], b=[0, 0, 0, 1, 1, 1]),
        index=pd.date_range(start="20100101", periods=6),
    )
    ddf = dd.from_pandas(pdf, npartitions=3)

    # just pass the pandas result as meta for convenience
    df_result = pdf.groupby(pdf.index).shift(periods=-2, freq="D")
    # Groupby/shift on the index should avoid shuffle and let the `freq` pass
    # unmodified, but that is currently broken: https://github.com/dask/dask/issues/8959
    # TODO: remove check_freq condition once fixed.
    assert_eq(
        df_result,
        ddf.groupby(ddf.index).shift(periods=-2, freq="D", meta=df_result),
        check_freq=False,
    )
    df_result = pdf.groupby("b").shift(periods=-2, freq="D")
    assert_eq(
        df_result,
        ddf.groupby("b").shift(periods=-2, freq="D", meta=df_result),
        # Somehow https://github.com/dask/dask/issues/10034 causes us to
        # drop the `freq`
        check_freq=shuffle_method != "disk",
    )


@pytest.mark.parametrize(
    "transformation", [lambda x: x.sum(), np.sum, "sum", pd.Series.rank]
)
def test_groupby_transform_funcs(transformation):
    pdf = pd.DataFrame(
        {
            "A": [1, 2, 3, 4] * 5,
            "B": np.random.randn(20),
            "C": np.random.randn(20),
            "D": np.random.randn(20),
        }
    )
    ddf = dd.from_pandas(pdf, 3)

    with pytest.warns(UserWarning):
        # DataFrame
        assert_eq(
            pdf.groupby("A").transform(transformation),
            ddf.groupby("A").transform(transformation),
        )

        # Series
        assert_eq(
            pdf.groupby("A")["B"].transform(transformation),
            ddf.groupby("A")["B"].transform(transformation),
        )


@pytest.mark.parametrize("npartitions", list(range(1, 10)))
@pytest.mark.parametrize("indexed", [True, False], ids=["indexed", "not_indexed"])
def test_groupby_transform_ufunc_partitioning(npartitions, indexed):
    pdf = pd.DataFrame({"group": [1, 2, 3, 4, 5] * 20, "value": np.random.randn(100)})

    if indexed:
        pdf = pdf.set_index("group")

    ddf = dd.from_pandas(pdf, npartitions)

    with pytest.warns(UserWarning):
        # DataFrame
        assert_eq(
            pdf.groupby("group").transform(lambda series: series - series.mean()),
            ddf.groupby("group").transform(lambda series: series - series.mean()),
        )

        # Series
        assert_eq(
            pdf.groupby("group")["value"].transform(
                lambda series: series - series.mean()
            ),
            ddf.groupby("group")["value"].transform(
                lambda series: series - series.mean()
            ),
        )


@pytest.mark.parametrize(
    "grouping,agg",
    [
        (
            lambda df: df.drop(columns="category_2").groupby("category_1"),
            lambda grp: grp.mean(),
        ),
        (
            lambda df: df.drop(columns="category_2").groupby("category_1"),
            lambda grp: grp.agg("mean"),
        ),
        (
            lambda df: df.groupby(["category_1", "category_2"]),
            lambda grp: grp.mean(),
        ),
        (
            lambda df: df.groupby(["category_1", "category_2"]),
            lambda grp: grp.agg("mean"),
        ),
    ],
)
def test_groupby_aggregate_categoricals(grouping, agg):
    pdf = pd.DataFrame(
        {
            "category_1": pd.Categorical(list("AABBCC")),
            "category_2": pd.Categorical(list("ABCABC")),
            "value": np.random.uniform(size=6),
        }
    )
    ddf = dd.from_pandas(pdf, 2)

    # DataFrameGroupBy
    with check_observed_deprecation():
        expected = agg(grouping(pdf))

    observed_ctx = (
        pytest.warns(FutureWarning, match="observed")
        if PANDAS_GE_210
        else contextlib.nullcontext()
    )
    with observed_ctx:
        result = agg(grouping(ddf))
        assert_eq(result, expected)

    # SeriesGroupBy
    with check_observed_deprecation():
        expected = agg(grouping(pdf)["value"])

    with observed_ctx:
        result = agg(grouping(ddf)["value"])
    assert_eq(result, expected)


@pytest.mark.parametrize(
    "agg",
    [
        lambda grp: grp.agg(partial(np.std, ddof=1)),
        lambda grp: grp.agg(partial(np.std, ddof=-2)),
        lambda grp: grp.agg(partial(np.var, ddof=1)),
        lambda grp: grp.agg(partial(np.var, ddof=-2)),
    ],
)
def test_groupby_aggregate_partial_function(agg):
    pdf = pd.DataFrame(
        {
            "a": [5, 4, 3, 5, 4, 2, 3, 2],
            "b": [1, 2, 5, 6, 9, 2, 6, 8],
        }
    )
    ddf = dd.from_pandas(pdf, npartitions=2)

    # DataFrameGroupBy
    assert_eq(agg(pdf.groupby("a")), agg(ddf.groupby("a")))

    # SeriesGroupBy
    assert_eq(agg(pdf.groupby("a")["b"]), agg(ddf.groupby("a")["b"]))


@pytest.mark.parametrize(
    "agg",
    [
        lambda grp: grp.agg(partial(np.std, unexpected_arg=1)),
        lambda grp: grp.agg(partial(np.var, unexpected_arg=1)),
    ],
)
def test_groupby_aggregate_partial_function_unexpected_kwargs(agg):
    pdf = pd.DataFrame(
        {
            "a": [5, 4, 3, 5, 4, 2, 3, 2],
            "b": [1, 2, 5, 6, 9, 2, 6, 8],
        }
    )
    ddf = dd.from_pandas(pdf, npartitions=2)

    with pytest.raises(
        TypeError,
        match="supports {'ddof'} keyword arguments, but got {'unexpected_arg'}",
    ):
        agg(ddf.groupby("a"))

    # SeriesGroupBy
    with pytest.raises(
        TypeError,
        match="supports {'ddof'} keyword arguments, but got {'unexpected_arg'}",
    ):
        agg(ddf.groupby("a")["b"])


@pytest.mark.parametrize(
    "agg",
    [
        lambda grp: grp.agg(partial(np.std, "positional_arg")),
        lambda grp: grp.agg(partial(np.var, "positional_arg")),
    ],
)
def test_groupby_aggregate_partial_function_unexpected_args(agg):
    pdf = pd.DataFrame(
        {
            "a": [5, 4, 3, 5, 4, 2, 3, 2],
            "b": [1, 2, 5, 6, 9, 2, 6, 8],
        }
    )
    ddf = dd.from_pandas(pdf, npartitions=2)

    with pytest.raises(TypeError, match="doesn't support positional arguments"):
        agg(ddf.groupby("a"))

    # SeriesGroupBy
    with pytest.raises(TypeError, match="doesn't support positional arguments"):
        agg(ddf.groupby("a")["b"])


@pytest.mark.parametrize("dropna", [False, True])
def test_groupby_dropna_pandas(dropna):
    df = pd.DataFrame(
        {"a": [1, 2, 3, 4, None, None, 7, 8], "e": [4, 5, 6, 3, 2, 1, 0, 0]}
    )
    ddf = dd.from_pandas(df, npartitions=3)

    dask_result = ddf.groupby("a", dropna=dropna).e.sum()
    pd_result = df.groupby("a", dropna=dropna).e.sum()
    assert_eq(dask_result, pd_result)


@pytest.mark.gpu
@pytest.mark.parametrize("dropna", [False, True, None])
@pytest.mark.parametrize("by", ["a", "c", "d", ["a", "b"], ["a", "c"], ["a", "d"]])
@pytest.mark.parametrize(
    "group_keys",
    [
        True,
        False,
        None,
    ],
)
def test_groupby_dropna_cudf(dropna, by, group_keys):
    # NOTE: This test requires cudf/dask_cudf, and will
    # be skipped by non-GPU CI

    cudf = pytest.importorskip("cudf")
    dask_cudf = pytest.importorskip("dask_cudf")

    df = cudf.DataFrame(
        {
            "a": [1, 2, 3, 4, None, None, 7, 8],
            "b": [1, 0] * 4,
            "c": ["a", "b", None, None, "e", "f", "g", "h"],
            "e": [4, 5, 6, 3, 2, 1, 0, 0],
        }
    )
    df["d"] = df["c"].astype("category")
    ddf = dask_cudf.from_cudf(df, npartitions=3)

    if dropna is None:
        dask_result = ddf.groupby(by, group_keys=group_keys).e.sum()
        cudf_result = df.groupby(by, group_keys=group_keys).e.sum()
    else:
        dask_result = ddf.groupby(by, dropna=dropna, group_keys=group_keys).e.sum()
        cudf_result = df.groupby(by, dropna=dropna, group_keys=group_keys).e.sum()
    if by in ["c", "d"]:
        # Lose string/category index name in cudf...
        dask_result = dask_result.compute()
        dask_result.index.name = cudf_result.index.name

    assert_eq(dask_result, cudf_result)


@pytest.mark.gpu
@pytest.mark.parametrize("key", ["a", "b"])
def test_groupby_grouper_dispatch(key):
    cudf = pytest.importorskip("cudf")

    # not directly used but must be imported
    pytest.importorskip("dask_cudf")  # noqa: F841

    pdf = pd.DataFrame(
        {
            "a": ["a", "b", "c", "d", "e", "f", "g", "h"],
            "b": [1, 2, 3, 4, 5, 6, 7, 8],
            "c": [1.0, 2.0, 3.5, 4.1, 5.5, 6.6, 7.9, 8.8],
        }
    )
    gdf = cudf.from_pandas(pdf)

    pd_grouper = grouper_dispatch(pdf)(key=key)
    gd_grouper = grouper_dispatch(gdf)(key=key)

    # cuDF's numeric behavior aligns with numeric_only=True
    expect = pdf.groupby(pd_grouper).sum(numeric_only=True)
    got = gdf.groupby(gd_grouper).sum()

    assert_eq(expect, got)


@pytest.mark.gpu
@pytest.mark.parametrize(
    "group_keys",
    [
        pytest.param(
            True,
            marks=pytest.mark.skipif(
                not PANDAS_GE_150,
                reason="cudf and pandas behave differently",
            ),
        ),
        False,
    ],
)
def test_groupby_apply_cudf(group_keys):
    # Check that groupby-apply is consistent between
    # 'pandas' and 'cudf' backends, and that the
    # implied shuffle works for the `cudf` backend

    # Make sure test is skipped without dask_cudf
    pytest.importorskip("dask_cudf")  # noqa: F841
    cudf = pytest.importorskip("cudf")

    df = pd.DataFrame({"a": [1, 2, 3, 1, 2, 3], "b": [4, 5, 6, 7, 8, 9]})
    ddf = dd.from_pandas(df, npartitions=2)
    dcdf = ddf.to_backend("cudf")

    func = lambda x: x
    res_pd = df.groupby("a", group_keys=group_keys).apply(func)
    res_dd = ddf.groupby("a", group_keys=group_keys).apply(func, meta=res_pd)
    res_dc = dcdf.groupby("a", group_keys=group_keys).apply(
        func, meta=cudf.from_pandas(res_pd)
    )

    assert_eq(res_pd, res_dd)
    assert_eq(res_dd, res_dc)


@pytest.mark.parametrize("sort", [True, False])
def test_groupby_dropna_with_agg(sort):
    # https://github.com/dask/dask/issues/6986
    df = pd.DataFrame(
        {"id1": ["a", None, "b"], "id2": [1, 2, None], "v1": [4.5, 5.5, None]}
    )
    if PANDAS_GE_200:
        expected = df.groupby(["id1", "id2"], dropna=False, sort=sort).agg("sum")
    else:
        # before 2.0, sort=False appears to be disregarded, but only when
        # grouping on index columns, which is what we do in dask groupby.
        # So we should expect sorted index levels even with sort=False.
        # Fixed in 2.0, possibly by https://github.com/pandas-dev/pandas/pull/49613
        expected = df.groupby(["id1", "id2"], dropna=False, sort=True).agg("sum")

    ddf = dd.from_pandas(df, 1)
    actual = ddf.groupby(["id1", "id2"], dropna=False, sort=sort).agg("sum")
    assert_eq(expected, actual)


def test_groupby_observed_with_agg():
    df = pd.DataFrame(
        {
            "cat_1": pd.Categorical(list("AB"), categories=list("ABCDE")),
            "cat_2": pd.Categorical([1, 2], categories=[1, 2, 3]),
            "value_1": np.random.uniform(size=2),
        }
    )
    expected = df.groupby(["cat_1", "cat_2"], observed=True).agg("sum")

    ddf = dd.from_pandas(df, 2)
    actual = ddf.groupby(["cat_1", "cat_2"], observed=True).agg("sum")
    assert_eq(expected, actual)


def test_rounding_negative_var():
    x = [-0.00179999999 for _ in range(10)]
    ids = [1 for _ in range(5)] + [2 for _ in range(5)]

    df = pd.DataFrame({"ids": ids, "x": x})

    ddf = dd.from_pandas(df, npartitions=2)
    assert_eq(ddf.groupby("ids").x.std(), df.groupby("ids").x.std())


@pytest.mark.parametrize("split_out", [2, 3])
@pytest.mark.parametrize("column", [["b", "c"], ["b", "d"], ["b", "e"]])
def test_groupby_split_out_multiindex(split_out, column):
    df = pd.DataFrame(
        {
            "a": np.arange(8),
            "b": [1, 0, 0, 2, 1, 1, 2, 0],
            "c": [0, 1] * 4,
            "d": ["dog", "cat", "cat", "dog", "dog", "dog", "cat", "bird"],
        }
    ).fillna(0)
    df["e"] = df["d"].astype("category")
    ddf = dd.from_pandas(df, npartitions=3)

    if column == ["b", "e"] and PANDAS_GE_210:
        ctx = pytest.warns(FutureWarning, match="observed")
    else:
        ctx = contextlib.nullcontext()

    with ctx:
        result_so1 = (
            ddf.groupby(column, sort=False).a.mean(split_out=1).compute().dropna()
        )

        result = (
            ddf.groupby(column, sort=False)
            .a.mean(split_out=split_out)
            .compute()
            .dropna()
        )

    assert_eq(result, result_so1)


@pytest.mark.parametrize(
    "backend",
    [
        "pandas",
        pytest.param("cudf", marks=pytest.mark.gpu),
    ],
)
def test_groupby_large_ints_exception(backend):
    data_source = pytest.importorskip(backend)
    if backend == "cudf":
        dask_cudf = pytest.importorskip("dask_cudf")
        data_frame = dask_cudf.from_cudf
    else:
        data_frame = dd.from_pandas
    max = np.iinfo(np.uint64).max
    sqrt = max**0.5
    series = data_source.Series(
        np.concatenate([sqrt * np.arange(5), np.arange(35)])
    ).astype("int64")
    df = data_source.DataFrame({"x": series, "z": np.arange(40), "y": np.arange(40)})
    ddf = data_frame(df, npartitions=1)
    assert_eq(
        df.groupby("x").std(),
        ddf.groupby("x").std().compute(scheduler="single-threaded"),
    )


@pytest.mark.parametrize("by", ["a", "b", "c", ["a", "b"], ["a", "c"]])
# TODO: Remove the need for `strict=False` below
@pytest.mark.parametrize(
    "agg",
    [
        "count",
        pytest.param(
            "mean",
            marks=pytest.mark.xfail(
                PANDAS_GE_200, reason="numeric_only=False not implemented", strict=False
            ),
        ),
        pytest.param(
            "std",
            marks=pytest.mark.xfail(
                PANDAS_GE_200, reason="numeric_only=False not implemented", strict=False
            ),
        ),
    ],
)
@pytest.mark.parametrize("sort", [True, False])
def test_groupby_sort_argument(by, agg, sort):
    df = pd.DataFrame(
        {
            "a": [1, 2, 3, 4, None, None, 7, 8],
            "b": [1, 0] * 4,
            "c": ["a", "b", None, None, "e", "f", "g", "h"],
            "e": [4, 5, 6, 3, 2, 1, 0, 0],
        }
    )
    ddf = dd.from_pandas(df, npartitions=3)

    gb = ddf.groupby(by, sort=sort)
    gb_pd = df.groupby(by, sort=sort)

    # Basic groupby aggregation
    result_1 = getattr(gb, agg)
    result_1_pd = getattr(gb_pd, agg)

    # Choose single column
    result_2 = getattr(gb.e, agg)
    result_2_pd = getattr(gb_pd.e, agg)

    # Use `agg()` api
    result_3 = gb.agg({"e": agg})
    result_3_pd = gb_pd.agg({"e": agg})

    if agg == "mean":
        with record_numeric_only_warnings() as rec_pd:
            expected = result_1_pd().astype("float")
        with record_numeric_only_warnings() as rec_dd:
            result = result_1()
        assert len(rec_pd) == len(rec_dd)
        assert_eq(result, expected)

        with record_numeric_only_warnings() as rec_pd:
            expected = result_2_pd().astype("float")
        with record_numeric_only_warnings() as rec_dd:
            result = result_2()
        assert len(rec_pd) == len(rec_dd)
        assert_eq(result, expected)

        with record_numeric_only_warnings() as rec_pd:
            expected = result_3_pd.astype("float")
        with record_numeric_only_warnings() as rec_dd:
            result = result_3
        assert len(rec_pd) == len(rec_dd)
        assert_eq(result, expected)
    else:
        with record_numeric_only_warnings() as rec_pd:
            expected = result_1_pd()
        with record_numeric_only_warnings() as rec_dd:
            result = result_1()
        assert len(rec_pd) == len(rec_dd)
        assert_eq(result, expected)

        with record_numeric_only_warnings() as rec_pd:
            expected = result_2_pd()
        with record_numeric_only_warnings() as rec_dd:
            result = result_2()
        assert len(rec_pd) == len(rec_dd)
        assert_eq(result, expected)

        with record_numeric_only_warnings() as rec_pd:
            expected = result_3_pd
        with record_numeric_only_warnings() as rec_dd:
            result = result_3
        assert len(rec_pd) == len(rec_dd)
        assert_eq(result, expected)


@pytest.mark.parametrize("agg", [M.sum, M.prod, M.max, M.min])
@pytest.mark.parametrize("sort", [True, False])
def test_groupby_sort_argument_agg(agg, sort):
    df = pd.DataFrame({"x": [4, 2, 1, 2, 3, 1], "y": [1, 2, 3, 4, 5, 6]})
    ddf = dd.from_pandas(df, npartitions=3)

    result = agg(ddf.groupby("x", sort=sort))
    result_pd = agg(df.groupby("x", sort=sort))

    assert_eq(result, result_pd)
    if sort:
        # Check order of index if sort==True
        # (no guarantee that order will match otherwise)
        assert_eq(result.index, result_pd.index)


def test_groupby_sort_true_split_out():
    df = pd.DataFrame({"x": [4, 2, 1, 2, 3, 1], "y": [1, 2, 3, 4, 5, 6]})
    ddf = dd.from_pandas(df, npartitions=3)

    # Works fine for split_out==1 or sort=False/None
    M.sum(ddf.groupby("x", sort=True), split_out=1)
    M.sum(ddf.groupby("x", sort=False), split_out=2)

    # Warns for sort=None
    with pytest.warns(None):
        ddf.groupby("x").sum(split_out=2)
        ddf.groupby("x").agg("sum", split_out=2)

    with pytest.raises(NotImplementedError):
        # Cannot use sort=True with split_out>1 using non-shuffle-based approach
        M.sum(ddf.groupby("x", sort=True), shuffle_method=False, split_out=2)

    # Can use sort=True with split_out>1 with agg() if shuffle=True
    ddf.groupby("x", sort=True).agg("sum", split_out=2, shuffle_method=True)


@pytest.mark.parametrize("known_cats", [True, False], ids=["known", "unknown"])
@pytest.mark.parametrize("ordered_cats", [True, False], ids=["ordered", "unordererd"])
@pytest.mark.parametrize("groupby", ["cat_1", ["cat_1", "cat_2"]])
@pytest.mark.parametrize("observed", [True, False], ids=["observed", "unobserved"])
def test_groupby_aggregate_categorical_observed(
    known_cats, ordered_cats, agg_func, groupby, observed
):
    if agg_func in ["cov", "corr", "nunique"]:
        pytest.skip("Not implemented for DataFrameGroupBy yet.")
    if agg_func == "median" and isinstance(groupby, str):
        pytest.skip("Can't calculate median over categorical")
    if agg_func == "median" and DASK_EXPR_ENABLED:
        pytest.skip("Can't deal with unobserved cats in median at the moment")
    if agg_func in ["sum", "count", "prod"] and groupby != "cat_1":
        pytest.skip("Gives zeros rather than nans.")
    if agg_func in ["std", "var"] and observed:
        pytest.skip("Can't calculate observed with all nans")
    if agg_func in ["sum", "prod"] and PANDAS_GE_200:
        pytest.xfail("Not implemented for category type with pandas 2.0")

    pdf = pd.DataFrame(
        {
            "cat_1": pd.Categorical(
                list("AB"), categories=list("ABCDE"), ordered=ordered_cats
            ),
            "cat_2": pd.Categorical([1, 2], categories=[1, 2, 3], ordered=ordered_cats),
            "value_1": np.random.uniform(size=2),
        }
    )
    ddf = dd.from_pandas(pdf, 2)

    if not known_cats:
        ddf["cat_1"] = ddf["cat_1"].cat.as_unknown()
        ddf["cat_2"] = ddf["cat_2"].cat.as_unknown()

    def agg(grp, **kwargs):
        if isinstance(grp, pd.core.groupby.DataFrameGroupBy) or (
            PANDAS_GE_150 and not PANDAS_GE_200
        ):
            # with pandas 1.5, dask also raises a warning on default numeric_only
            ctx = check_numeric_only_deprecation
        else:
            ctx = contextlib.nullcontext
        with ctx():
            return getattr(grp, agg_func)(**kwargs)

    # only include numeric columns when passing to "min" or "max"
    # pandas default is numeric_only=False
    if ordered_cats is False and agg_func in ["min", "max"] and groupby == "cat_1":
        pdf = pdf[["cat_1", "value_1"]]
        ddf = ddf[["cat_1", "value_1"]]

    assert_eq(
        agg(pdf.groupby(groupby, observed=observed)),
        agg(ddf.groupby(groupby, observed=observed)),
    )


def test_groupby_cov_non_numeric_grouping_column():
    pdf = pd.DataFrame(
        {
            "a": 1,
            "b": [
                pd.Timestamp("2019-12-31"),
                pd.Timestamp("2019-12-31"),
                pd.Timestamp("2019-12-31"),
            ],
            "c": 2,
        }
    )

    ddf = dd.from_pandas(pdf, npartitions=2)
    assert_eq(ddf.groupby("b").cov(), pdf.groupby("b").cov())


@pytest.mark.skipif(not PANDAS_GE_150, reason="requires pandas >= 1.5.0")
def test_groupby_numeric_only_None_column_name():
    df = pd.DataFrame({"a": [1, 2, 3], None: ["a", "b", "c"]})
    ddf = dd.from_pandas(df, npartitions=1)
    with pytest.raises(NotImplementedError):
        ddf.groupby(lambda x: x).mean(numeric_only=False)


@pytest.mark.skipif(DASK_EXPR_ENABLED, reason="Aggregation not supported")
@pytest.mark.skipif(not PANDAS_GE_140, reason="requires pandas >= 1.4.0")
@pytest.mark.parametrize("shuffle_method", [True, False])
def test_dataframe_named_agg(shuffle_method):
    df = pd.DataFrame(
        {
            "a": [1, 1, 2, 2],
            "b": [1, 2, 5, 6],
            "c": [6, 3, 6, 7],
        }
    )
    ddf = dd.from_pandas(df, npartitions=2)

    expected = df.groupby("a").agg(
        x=pd.NamedAgg("b", aggfunc="sum"),
        y=pd.NamedAgg("c", aggfunc=partial(np.std, ddof=1)),
    )
    actual = ddf.groupby("a").agg(
        shuffle_method=shuffle_method,
        x=pd.NamedAgg("b", aggfunc="sum"),
        y=pd.NamedAgg("c", aggfunc=partial(np.std, ddof=1)),
    )
    assert_eq(expected, actual)


@pytest.mark.skipif(DASK_EXPR_ENABLED, reason="Aggregation not supported")
@pytest.mark.skipif(not PANDAS_GE_140, reason="requires pandas >= 1.4.0")
@pytest.mark.parametrize("shuffle_method", [True, False])
@pytest.mark.parametrize("agg", ["count", "mean", partial(np.var, ddof=1)])
def test_series_named_agg(shuffle_method, agg):
    df = pd.DataFrame(
        {
            "a": [5, 4, 3, 5, 4, 2, 3, 2],
            "b": [1, 2, 5, 6, 9, 2, 6, 8],
        }
    )
    ddf = dd.from_pandas(df, npartitions=2)

    expected = df.groupby("a").b.agg(c=agg, d="sum")
    actual = ddf.groupby("a").b.agg(shuffle_method=shuffle_method, c=agg, d="sum")
    assert_eq(expected, actual)


@pytest.mark.parametrize("by", ["A", ["A", "B"]])
def test_empty_partitions_with_value_counts(by):
    # https://github.com/dask/dask/issues/7065
    df = pd.DataFrame(
        data=[
            ["a1", "b1", True],
            ["a1", None, False],
            ["a1", "b1", True],
            [None, None, None],
            [None, None, None],
            [None, None, None],
            ["a3", "b3", True],
            ["a3", "b3", False],
            ["a5", "b5", True],
        ],
        columns=["A", "B", "C"],
    )
    if pyarrow_strings_enabled():
        df = df.convert_dtypes()
    expected = df.groupby(by).C.value_counts()
    ddf = dd.from_pandas(df, npartitions=3)
    actual = ddf.groupby(by).C.value_counts()
    assert_eq(expected, actual)


def test_groupby_with_pd_grouper():
    ddf = dd.from_pandas(
        pd.DataFrame(
            {"key1": ["a", "b", "a"], "key2": ["c", "c", "c"], "value": [1, 2, 3]}
        ),
        npartitions=3,
    )
    with pytest.raises(NotImplementedError):
        ddf.groupby(pd.Grouper(key="key1"))
    with pytest.raises(NotImplementedError):
        ddf.groupby(["key1", pd.Grouper(key="key2")])


# TODO: Remove filter once https://github.com/pandas-dev/pandas/issues/46814 is resolved
@pytest.mark.filterwarnings("ignore:Invalid value encountered:RuntimeWarning")
@pytest.mark.parametrize("operation", ["head", "tail"])
def test_groupby_empty_partitions_with_rows_operation(operation):
    df = pd.DataFrame(
        data=[
            ["a1", "b1"],
            ["a1", None],
            ["a1", "b1"],
            [None, None],
            [None, None],
            [None, None],
            ["a3", "b3"],
            ["a3", "b3"],
            ["a5", "b5"],
        ],
        columns=["A", "B"],
    )

    caller = operator.methodcaller(operation, 1)
    expected = caller(df.groupby("A")["B"])
    ddf = dd.from_pandas(df, npartitions=3)
    actual = caller(ddf.groupby("A")["B"])
    assert_eq(expected, actual)


@pytest.mark.parametrize("operation", ["head", "tail"])
def test_groupby_with_row_operations(operation):
    df = pd.DataFrame(
        data=[
            ["a0", "b1"],
            ["a0", "b2"],
            ["a1", "b1"],
            ["a3", "b3"],
            ["a3", "b3"],
            ["a5", "b5"],
            ["a1", "b1"],
            ["a1", "b1"],
            ["a1", "b1"],
        ],
        columns=["A", "B"],
    )

    caller = operator.methodcaller(operation)
    expected = caller(df.groupby("A")["B"])
    ddf = dd.from_pandas(df, npartitions=3)
    actual = caller(ddf.groupby("A")["B"])
    assert_eq(expected, actual)


@pytest.mark.parametrize("operation", ["head", "tail"])
def test_groupby_multi_index_with_row_operations(operation):
    df = pd.DataFrame(
        data=[
            ["a0", "b1"],
            ["a0", "b2"],
            ["a1", "b1"],
            ["a3", "b3"],
            ["a3", "b3"],
            ["a5", "b5"],
            ["a1", "b1"],
            ["a1", "b1"],
            ["a1", "b1"],
        ],
        columns=["A", "B"],
    )

    caller = operator.methodcaller(operation)
    expected = caller(df.groupby(["A", df["A"].eq("a1")])["B"])
    ddf = dd.from_pandas(df, npartitions=3)
    actual = caller(ddf.groupby(["A", ddf["A"].eq("a1")])["B"])
    assert_eq(expected, actual)


@pytest.mark.skipif(DASK_EXPR_ENABLED, reason="FIXME hangs")
def test_groupby_iter_fails():
    df = pd.DataFrame(
        data=[
            ["a0", "b1"],
            ["a1", "b1"],
            ["a3", "b3"],
            ["a5", "b5"],
        ],
        columns=["A", "B"],
    )
    ddf = dd.from_pandas(df, npartitions=1)
    with pytest.raises(NotImplementedError, match="computing the groups"):
        list(ddf.groupby("A"))


@pytest.mark.skipif(DASK_EXPR_ENABLED, reason="will raise")
def test_groupby_None_split_out_warns():
    df = pd.DataFrame({"a": [1, 1, 2], "b": [2, 3, 4]})
    ddf = dd.from_pandas(df, npartitions=1)
    with pytest.warns(FutureWarning, match="split_out=None"):
        ddf.groupby("a").agg({"b": "max"}, split_out=None)


@pytest.mark.parametrize("by", ["key1", ["key1", "key2"]])
@pytest.mark.parametrize(
    "slice_key",
    [
        3,
        "value",
        ["value"],
        ("value",),
        pd.Index(["value"]),
        pd.Series(["value"]),
    ],
)
def test_groupby_slice_getitem(by, slice_key):
    pdf = pd.DataFrame(
        {
            "key1": ["a", "b", "a"],
            "key2": ["c", "c", "c"],
            "value": [1, 2, 3],
            3: [1, 2, 3],
        }
    )

    ddf = dd.from_pandas(pdf, npartitions=3)
    expect = pdf.groupby(by)[slice_key].count()
    got = ddf.groupby(by)[slice_key].count()

    # We should have a getitem layer, enabling
    # column projection after read_parquet etc
    if not DASK_EXPR_ENABLED:
        assert hlg_layer(got.dask, "getitem")
    assert_eq(expect, got)


@pytest.mark.parametrize(
    "func",
    [
        "min",
        "max",
        "sum",
        "prod",
        "first",
        "last",
        "median",
        pytest.param(
            "idxmax",
            marks=pytest.mark.skip(reason="https://github.com/dask/dask/issues/9882"),
        ),
        pytest.param(
            "idxmin",
            marks=pytest.mark.skip(reason="https://github.com/dask/dask/issues/9882"),
        ),
    ],
)
@pytest.mark.parametrize(
    "numeric_only",
    [None, True, False],
)
@pytest.mark.skipif(
    not PANDAS_GE_150, reason="numeric_only not implemented for pandas < 1.5"
)
def test_groupby_numeric_only_supported(func, numeric_only):
    pdf = pd.DataFrame(
        {
            "ints": [4, 4, 5, 5, 5],
            "ints2": [1, 2, 3, 4, 1],
            "dates": pd.date_range("2015-01-01", periods=5, freq="1min"),
            "strings": ["q", "c", "k", "a", "l"],
        }
    )
    ddf = dd.from_pandas(pdf, npartitions=3)

    kwargs = {} if numeric_only is None else {"numeric_only": numeric_only}

    # Some groupby methods will raise deprecation warnings or TypeErrors
    # depending on the version of pandas being used. Here we check that
    # dask and panadas have similar behavior
    ctx = contextlib.nullcontext()
    if PANDAS_GE_150 and not PANDAS_GE_200:
        if func in ("sum", "prod", "median"):
            if numeric_only is None:
                ctx = pytest.warns(
                    FutureWarning, match="The default value of numeric_only"
                )
            elif numeric_only is False:
                ctx = pytest.warns(FutureWarning, match="Dropping invalid columns")

    try:
        with ctx:
            expected = getattr(pdf.groupby("ints"), func)(**kwargs)
        successful_compute = True
    except TypeError:
        # Make sure dask and pandas raise the same error message
        # We raise the error on _meta_nonempty, actual element may differ
        ctx = pytest.raises(
            TypeError,
            match="Cannot convert|could not convert|does not support|agg function failed",
        )
        successful_compute = False

    # Here's where we check that dask behaves the same as pandas
    with ctx:
        result = getattr(ddf.groupby("ints"), func)(**kwargs)
        if successful_compute:
            # expected is None if an error was raised
            assert_eq(expected, result)


@pytest.mark.parametrize("func", NUMERIC_ONLY_NOT_IMPLEMENTED)
@pytest.mark.parametrize("numeric_only", [False, None])
def test_groupby_numeric_only_not_implemented(func, numeric_only):
    """These should warn / error when numeric_only is set to its default / False"""
    df = pd.DataFrame({"A": [1, 1, 2], "B": [3, 4, 3], "C": ["a", "b", "c"]})
    ddf = dd.from_pandas(df, npartitions=3)

    ctx = contextlib.nullcontext()
    ctx_warn = pytest.warns(FutureWarning, match="The default value of numeric_only")
    ctx_error = pytest.raises(
        NotImplementedError, match="'numeric_only=False' is not implemented in Dask"
    )
    if numeric_only is None:
        if PANDAS_GE_150 and not PANDAS_GE_200:
            # Start warning about upcoming change to `numeric_only` default value
            ctx = ctx_warn
        elif PANDAS_GE_200:
            # Default was changed to `numeric_only=False` in pandas 2.0
            ctx = ctx_error
    else:
        # Always error when `numeric_only=False`
        ctx = ctx_error

    # Here `numeric_only=None` means "use default value for `numeric_only`"
    kwargs = {} if numeric_only is None else {"numeric_only": numeric_only}
    with ctx:
        getattr(ddf.groupby("A"), func)(**kwargs)


@pytest.mark.parametrize(
    "func",
    [
        "min",
        "max",
        "sum",
        "prod",
        "first",
        "last",
        "corr",
        "cov",
        "cumprod",
        "cumsum",
        "mean",
        "median",
        "std",
        "var",
    ],
)
def test_groupby_numeric_only_true(func):
    df = pd.DataFrame({"A": [1, 1, 2, 2], "B": [3, 4, 3, 4], "C": ["a", "b", "c", "d"]})
    ddf = dd.from_pandas(df, npartitions=2)

    if func in ["var", "std", "cov", "corr"] and not PANDAS_GE_150:
        with pytest.raises(TypeError, match="numeric_only not supported"):
            getattr(ddf.groupby("A"), func)(numeric_only=True)
        with pytest.raises(TypeError, match="got an unexpected keyword"):
            getattr(df.groupby("A"), func)(numeric_only=True)
    else:
        ddf_result = getattr(ddf.groupby("A"), func)(numeric_only=True)
        pdf_result = getattr(df.groupby("A"), func)(numeric_only=True)
        assert_eq(ddf_result, pdf_result)


@pytest.mark.skipif(not PANDAS_GE_150, reason="numeric_only not supported for <1.5")
@pytest.mark.parametrize("func", ["cov", "corr"])
def test_groupby_numeric_only_false_cov_corr(func):
    df = pd.DataFrame(
        {
            "float": [1.0, 2.0, 3.0, 4.0, 5, 6.0, 7.0, 8.0],
            "int": [1, 2, 3, 4, 5, 6, 7, 8],
            "timedelta": pd.to_timedelta([1, 2, 3, 4, 5, 6, 7, 8]),
            "A": 1,
        }
    )
    ddf = dd.from_pandas(df, npartitions=2)
    dd_result = getattr(ddf.groupby("A"), func)(numeric_only=False)
    pd_result = getattr(df.groupby("A"), func)(numeric_only=False)
    assert_eq(dd_result, pd_result)

    dd_result = getattr(ddf.groupby("A"), func)(numeric_only=True)
    pd_result = getattr(df.groupby("A"), func)(numeric_only=True)
    assert_eq(dd_result, pd_result)


@pytest.mark.parametrize("func", ["cumsum", "cumprod"])
def test_groupby_numeric_only_false(func):
    df = pd.DataFrame(
        {
            "int": [1, 2, 3, 4, 5, 6, 7, 8],
            "float": [1.0, 2.0, 3.0, 4.0, np.nan, 6.0, 7.0, 8.0],
            "dt": [pd.NaT] + [datetime(2010, i, 1) for i in range(1, 8)],
            "A": 1,
        }
    )
    ddf = dd.from_pandas(df, npartitions=2)

    if PANDAS_GE_200:
        ctx = pytest.raises(TypeError, match="does not support")

        with ctx:
            getattr(ddf.groupby("A"), func)(numeric_only=False)
        with ctx:
            getattr(df.groupby("A"), func)(numeric_only=False)

        with ctx:
            getattr(ddf.groupby("A"), func)()
        with ctx:
            getattr(df.groupby("A"), func)()
    else:
        ctx = pytest.warns(FutureWarning, match="Dropping invalid columns")

        with ctx:
            dd_result = getattr(ddf.groupby("A"), func)(numeric_only=False)
        with ctx:
            pd_result = getattr(df.groupby("A"), func)(numeric_only=False)
        assert_eq(dd_result, pd_result)

        if PANDAS_GE_150:
            ctx = pytest.warns(FutureWarning, match="default value of numeric_only")
        else:
            ctx = contextlib.nullcontext()

        with ctx:
            dd_result = getattr(ddf.groupby("A"), func)()
        with ctx:
            pd_result = getattr(df.groupby("A"), func)()
        assert_eq(dd_result, pd_result)


@pytest.mark.parametrize("func", ["var", "std"])
@pytest.mark.parametrize("observed", [True, False])
@pytest.mark.parametrize("dropna", [True, False])
def test_groupby_var_dropna_observed(dropna, observed, func):
    df = pd.DataFrame(
        {
            "a": [11, 12, 31, 1, 2, 3, 4, 5, 6, 10],
            "b": pd.Categorical(values=[1] * 9 + [np.nan], categories=[1, 2]),
        }
    )
    ddf = dd.from_pandas(df, npartitions=3)
    dd_result = getattr(ddf.groupby("b", observed=observed, dropna=dropna), func)()
    pdf_result = getattr(df.groupby("b", observed=observed, dropna=dropna), func)()
    assert_eq(dd_result, pdf_result)


@pytest.mark.parametrize(
    "method",
    (
        "sum",
        "prod",
        "min",
        "max",
        "idxmin",
        "idxmax",
        "count",
        "mean",
        "median",
        "size",
        "first",
        "last",
        "aggregate",
        "agg",
        "value_counts",
        "tail",
        "head",
    ),
)
def test_parameter_shuffle_renamed_to_shuffle_method_deprecation(method):
    df = pd.DataFrame(
        {
            "a": np.random.randint(0, 10, size=100),
            "b": np.random.randint(0, 20, size=100),
        }
    )
    ddf = dd.from_pandas(df, npartitions=2)

    args = ()
    if method.startswith("agg"):
        args = ("sum",)

    group_obj = ddf.groupby("a")
    if method in ("value_counts", "tail", "head"):  # SeriesGroupBy deprecated methods
        group_obj = group_obj.b

    msg = "the 'shuffle' keyword is deprecated, use 'shuffle_method' instead."
    with pytest.warns(FutureWarning, match=msg):
        getattr(group_obj, method)(*args, shuffle="tasks")<|MERGE_RESOLUTION|>--- conflicted
+++ resolved
@@ -1766,7 +1766,6 @@
     g, dg = (d.groupby(key)[sel] for d in (df, ddf))
     assert_eq(getattr(g, func)(), getattr(dg, func)())
 
-<<<<<<< HEAD
     if not DASK_EXPR_ENABLED:
         if func == "cumcount":
             with pytest.warns(
@@ -1775,8 +1774,6 @@
             ):
                 dg.cumcount(axis=0)
 
-=======
->>>>>>> 981c95b1
 
 def test_series_groupby_multi_character_column_name():
     df = pd.DataFrame({"aa": [1, 2, 1, 3, 4, 1, 2]})
@@ -1784,11 +1781,7 @@
     assert_eq(df.groupby("aa").aa.cumsum(), ddf.groupby("aa").aa.cumsum())
 
 
-<<<<<<< HEAD
 @pytest.mark.skipif(DASK_EXPR_ENABLED, reason="axis doesn't exist in dask-expr")
-=======
-@pytest.mark.skipif(DASK_EXPR_ENABLED, reason="`axis` deprecated in dask-expr")
->>>>>>> 981c95b1
 @pytest.mark.parametrize("func", ["cumsum", "cumprod"])
 def test_cumulative_axis(func):
     df = pd.DataFrame(
