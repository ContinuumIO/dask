import collections
import warnings
from packaging import version

import numpy as np
import pandas as pd
import pandas.util.testing as tm

import pytest

import dask
import dask.dataframe as dd
from dask.dataframe.utils import (
    assert_eq,
    assert_dask_graph,
    assert_max_deps,
    PANDAS_VERSION,
)

AGG_FUNCS = [
    "sum",
    "mean",
    "min",
    "max",
    "count",
    "size",
    "std",
    "var",
    "cov",
    "corr",
    "nunique",
    "first",
    "last",
    "prod",
]


@pytest.fixture(params=AGG_FUNCS)
def agg_func(request):
    """
    Aggregations supported for groups
    """
    return request.param


@pytest.mark.xfail(reason="uncertain how to handle. See issue #3481.")
def test_groupby_internal_repr_xfail():
    pdf = pd.DataFrame({"x": [0, 1, 2, 3, 4, 6, 7, 8, 9, 10], "y": list("abcbabbcda")})
    ddf = dd.from_pandas(pdf, 3)

    gp = pdf.groupby("y")["x"]
    dp = ddf.groupby("y")["x"]
    assert isinstance(dp.obj, dd.Series)
    assert_eq(dp.obj, gp.obj)

    gp = pdf.groupby(pdf.y)["x"]
    dp = ddf.groupby(ddf.y)["x"]
    assert isinstance(dp.obj, dd.Series)


def test_groupby_internal_repr():
    pdf = pd.DataFrame({"x": [0, 1, 2, 3, 4, 6, 7, 8, 9, 10], "y": list("abcbabbcda")})
    ddf = dd.from_pandas(pdf, 3)

    gp = pdf.groupby("y")
    dp = ddf.groupby("y")
    assert isinstance(dp, dd.groupby.DataFrameGroupBy)
    assert isinstance(dp._meta, pd.core.groupby.DataFrameGroupBy)
    assert isinstance(dp.obj, dd.DataFrame)
    assert_eq(dp.obj, gp.obj)

    gp = pdf.groupby("y")["x"]
    dp = ddf.groupby("y")["x"]
    assert isinstance(dp, dd.groupby.SeriesGroupBy)
    assert isinstance(dp._meta, pd.core.groupby.SeriesGroupBy)

    gp = pdf.groupby("y")[["x"]]
    dp = ddf.groupby("y")[["x"]]
    assert isinstance(dp, dd.groupby.DataFrameGroupBy)
    assert isinstance(dp._meta, pd.core.groupby.DataFrameGroupBy)
    # slicing should not affect to internal
    assert isinstance(dp.obj, dd.DataFrame)
    assert_eq(dp.obj, gp.obj)

    gp = pdf.groupby(pdf.y)["x"]
    dp = ddf.groupby(ddf.y)["x"]
    assert isinstance(dp, dd.groupby.SeriesGroupBy)
    assert isinstance(dp._meta, pd.core.groupby.SeriesGroupBy)

    gp = pdf.groupby(pdf.y)[["x"]]
    dp = ddf.groupby(ddf.y)[["x"]]
    assert isinstance(dp, dd.groupby.DataFrameGroupBy)
    assert isinstance(dp._meta, pd.core.groupby.DataFrameGroupBy)
    # slicing should not affect to internal
    assert isinstance(dp.obj, dd.DataFrame)
    assert_eq(dp.obj, gp.obj)


def test_groupby_error():
    pdf = pd.DataFrame({"x": [0, 1, 2, 3, 4, 6, 7, 8, 9, 10], "y": list("abcbabbcda")})
    ddf = dd.from_pandas(pdf, 3)

    with pytest.raises(KeyError):
        ddf.groupby("A")

    with pytest.raises(KeyError):
        ddf.groupby(["x", "A"])

    dp = ddf.groupby("y")

    msg = "Column not found: "
    with pytest.raises(KeyError) as err:
        dp["A"]
    assert msg in str(err.value)

    msg = "Columns not found: "
    with pytest.raises(KeyError) as err:
        dp[["x", "A"]]
    assert msg in str(err.value)


def test_full_groupby():
    df = pd.DataFrame(
        {"a": [1, 2, 3, 4, 5, 6, 7, 8, 9], "b": [4, 5, 6, 3, 2, 1, 0, 0, 0]},
        index=[0, 1, 3, 5, 6, 8, 9, 9, 9],
    )
    ddf = dd.from_pandas(df, npartitions=3)

    pytest.raises(KeyError, lambda: ddf.groupby("does_not_exist"))
    pytest.raises(AttributeError, lambda: ddf.groupby("a").does_not_exist)
    assert "b" in dir(ddf.groupby("a"))

    def func(df):
        return df.assign(b=df.b - df.b.mean())

    with warnings.catch_warnings():
        warnings.simplefilter("ignore")
        assert ddf.groupby("a").apply(func)._name.startswith("func")

        assert_eq(df.groupby("a").apply(func), ddf.groupby("a").apply(func))


def test_full_groupby_apply_multiarg():
    df = pd.DataFrame(
        {"a": [1, 2, 3, 4, 5, 6, 7, 8, 9], "b": [4, 5, 6, 3, 2, 1, 0, 0, 0]},
        index=[0, 1, 3, 5, 6, 8, 9, 9, 9],
    )
    ddf = dd.from_pandas(df, npartitions=3)

    def func(df, c, d=3):
        return df.assign(b=df.b - df.b.mean() + c * d)

    c = df.a.sum()
    d = df.b.mean()

    c_scalar = ddf.a.sum()
    d_scalar = ddf.b.mean()
    c_delayed = dask.delayed(lambda: c)()
    d_delayed = dask.delayed(lambda: d)()

    meta = df.groupby("a").apply(func, c)

    with warnings.catch_warnings():
        warnings.simplefilter("ignore")
        assert_eq(
            df.groupby("a").apply(func, c, d=d),
            ddf.groupby("a").apply(func, c, d=d_scalar),
        )

        assert_eq(df.groupby("a").apply(func, c), ddf.groupby("a").apply(func, c))

        assert_eq(
            df.groupby("a").apply(func, c, d=d), ddf.groupby("a").apply(func, c, d=d)
        )

        assert_eq(
            df.groupby("a").apply(func, c),
            ddf.groupby("a").apply(func, c_scalar),
            check_dtype=False,
        )

        assert_eq(
            df.groupby("a").apply(func, c),
            ddf.groupby("a").apply(func, c_scalar, meta=meta),
        )

        assert_eq(
            df.groupby("a").apply(func, c, d=d),
            ddf.groupby("a").apply(func, c, d=d_scalar, meta=meta),
        )

    # Delayed arguments work, but only if metadata is provided
    with pytest.raises(ValueError) as exc:
        ddf.groupby("a").apply(func, c, d=d_delayed)
    assert "dask.delayed" in str(exc.value) and "meta" in str(exc.value)

    with pytest.raises(ValueError) as exc:
        ddf.groupby("a").apply(func, c_delayed, d=d)
    assert "dask.delayed" in str(exc.value) and "meta" in str(exc.value)

    assert_eq(
        df.groupby("a").apply(func, c),
        ddf.groupby("a").apply(func, c_delayed, meta=meta),
    )

    assert_eq(
        df.groupby("a").apply(func, c, d=d),
        ddf.groupby("a").apply(func, c, d=d_delayed, meta=meta),
    )


@pytest.mark.parametrize(
    "grouper",
    [
        lambda df: ["a"],
        lambda df: ["a", "b"],
        lambda df: df["a"],
        lambda df: [df["a"], df["b"]],
        pytest.param(
            lambda df: [df["a"] > 2, df["b"] > 1],
            marks=pytest.mark.xfail(reason="not yet supported"),
        ),
    ],
)
@pytest.mark.parametrize("reverse", [True, False])
def test_full_groupby_multilevel(grouper, reverse):
    index = [0, 1, 3, 5, 6, 8, 9, 9, 9]
    if reverse:
        index = index[::-1]
    df = pd.DataFrame(
        {
            "a": [1, 2, 3, 4, 5, 6, 7, 8, 9],
            "d": [1, 2, 3, 4, 5, 6, 7, 8, 9],
            "b": [4, 5, 6, 3, 2, 1, 0, 0, 0],
        },
        index=index,
    )
    ddf = dd.from_pandas(df, npartitions=3)

    def func(df):
        return df.assign(b=df.b - df.b.mean())

    # last one causes a DeprcationWarning from pandas.
    # See https://github.com/pandas-dev/pandas/issues/16481
    with warnings.catch_warnings():
        warnings.simplefilter("ignore")
        assert_eq(
            df.groupby(grouper(df)).apply(func), ddf.groupby(grouper(ddf)).apply(func)
        )


def test_groupby_dir():
    df = pd.DataFrame({"a": range(10), "b c d e": range(10)})
    ddf = dd.from_pandas(df, npartitions=2)
    g = ddf.groupby("a")
    assert "a" in dir(g)
    assert "b c d e" not in dir(g)


@pytest.mark.parametrize("scheduler", ["sync", "threads"])
def test_groupby_on_index(scheduler):
    pdf = pd.DataFrame(
        {"a": [1, 2, 3, 4, 5, 6, 7, 8, 9], "b": [4, 5, 6, 3, 2, 1, 0, 0, 0]},
        index=[0, 1, 3, 5, 6, 8, 9, 9, 9],
    )
    ddf = dd.from_pandas(pdf, npartitions=3)

    ddf2 = ddf.set_index("a")
    pdf2 = pdf.set_index("a")
    assert_eq(ddf.groupby("a").b.mean(), ddf2.groupby(ddf2.index).b.mean())

    def func(df):
        return df.assign(b=df.b - df.b.mean())

    def func2(df):
        return df[["b"]] - df[["b"]].mean()

    def func3(df):
        return df.mean()

    with dask.config.set(scheduler=scheduler):
        with pytest.warns(None):
            assert_eq(ddf.groupby("a").apply(func), pdf.groupby("a").apply(func))

            assert_eq(
                ddf.groupby("a").apply(func).set_index("a"),
                pdf.groupby("a").apply(func).set_index("a"),
            )

            assert_eq(
                pdf2.groupby(pdf2.index).apply(func2),
                ddf2.groupby(ddf2.index).apply(func2),
            )

            assert_eq(
                ddf2.b.groupby("a").apply(func3), pdf2.b.groupby("a").apply(func3)
            )

            assert_eq(
                ddf2.b.groupby(ddf2.index).apply(func3),
                pdf2.b.groupby(pdf2.index).apply(func3),
            )


@pytest.mark.parametrize(
    "grouper",
    [
        lambda df: df.groupby("a")["b"],
        lambda df: df.groupby(["a", "b"]),
        lambda df: df.groupby(["a", "b"])["c"],
        lambda df: df.groupby(df["a"])[["b", "c"]],
        lambda df: df.groupby("a")[["b", "c"]],
        lambda df: df.groupby("a")[["b"]],
        lambda df: df.groupby(["a", "b", "c"]),
    ],
)
def test_groupby_multilevel_getitem(grouper, agg_func):
    # nunique is not implemented for DataFrameGroupBy
    if agg_func == "nunique":
        return

    df = pd.DataFrame(
        {
            "a": [1, 2, 3, 1, 2, 3],
            "b": [1, 2, 1, 4, 2, 1],
            "c": [1, 3, 2, 1, 1, 2],
            "d": [1, 2, 1, 1, 2, 2],
        }
    )
    ddf = dd.from_pandas(df, 2)

    dask_group = grouper(ddf)
    pandas_group = grouper(df)

    # covariance/correlation only works with N+1 columns
    if isinstance(pandas_group, pd.core.groupby.SeriesGroupBy) and agg_func in (
        "cov",
        "corr",
    ):
        return

    dask_agg = getattr(dask_group, agg_func)
    pandas_agg = getattr(pandas_group, agg_func)

    assert isinstance(dask_group, dd.groupby._GroupBy)
    assert isinstance(pandas_group, pd.core.groupby.GroupBy)

    if agg_func == "mean":
        assert_eq(dask_agg(), pandas_agg().astype(float))
    else:
        a = dask_agg()
        with warnings.catch_warnings():
            # pandas does `.cov([[1], [1]])` which numpy warns on (all NaN).
            # Pandas does strange things with exceptions in groupby.
            warnings.simplefilter("ignore", RuntimeWarning)
            b = pandas_agg()
        assert_eq(a, b)


def test_groupby_multilevel_agg():
    df = pd.DataFrame(
        {
            "a": [1, 2, 3, 1, 2, 3],
            "b": [1, 2, 1, 4, 2, 1],
            "c": [1, 3, 2, 1, 1, 2],
            "d": [1, 2, 1, 1, 2, 2],
        }
    )
    ddf = dd.from_pandas(df, 2)

    sol = df.groupby(["a"]).mean()
    res = ddf.groupby(["a"]).mean()
    assert_eq(res, sol)

    sol = df.groupby(["a", "c"]).mean()
    res = ddf.groupby(["a", "c"]).mean()
    assert_eq(res, sol)

    sol = df.groupby([df["a"], df["c"]]).mean()
    res = ddf.groupby([ddf["a"], ddf["c"]]).mean()
    assert_eq(res, sol)


def test_groupby_get_group():
    dsk = {
        ("x", 0): pd.DataFrame({"a": [1, 2, 6], "b": [4, 2, 7]}, index=[0, 1, 3]),
        ("x", 1): pd.DataFrame({"a": [4, 2, 6], "b": [3, 3, 1]}, index=[5, 6, 8]),
        ("x", 2): pd.DataFrame({"a": [4, 3, 7], "b": [1, 1, 3]}, index=[9, 9, 9]),
    }
    meta = dsk[("x", 0)]
    d = dd.DataFrame(dsk, "x", meta, [0, 4, 9, 9])
    full = d.compute()

    for ddkey, pdkey in [("b", "b"), (d.b, full.b), (d.b + 1, full.b + 1)]:
        ddgrouped = d.groupby(ddkey)
        pdgrouped = full.groupby(pdkey)
        # DataFrame
        assert_eq(ddgrouped.get_group(2), pdgrouped.get_group(2))
        assert_eq(ddgrouped.get_group(3), pdgrouped.get_group(3))
        # Series
        assert_eq(ddgrouped.a.get_group(3), pdgrouped.a.get_group(3))
        assert_eq(ddgrouped.a.get_group(2), pdgrouped.a.get_group(2))


def test_dataframe_groupby_nunique():
    strings = list("aaabbccccdddeee")
    data = np.random.randn(len(strings))
    ps = pd.DataFrame(dict(strings=strings, data=data))
    s = dd.from_pandas(ps, npartitions=3)
    expected = ps.groupby("strings")["data"].nunique()
    assert_eq(s.groupby("strings")["data"].nunique(), expected)


def test_dataframe_groupby_nunique_across_group_same_value():
    strings = list("aaabbccccdddeee")
    data = list(map(int, "123111223323412"))
    ps = pd.DataFrame(dict(strings=strings, data=data))
    s = dd.from_pandas(ps, npartitions=3)
    expected = ps.groupby("strings")["data"].nunique()
    assert_eq(s.groupby("strings")["data"].nunique(), expected)


def test_series_groupby_propagates_names():
    df = pd.DataFrame({"x": [1, 2, 3], "y": [4, 5, 6]})
    ddf = dd.from_pandas(df, 2)
    func = lambda df: df["y"].sum()
    with pytest.warns(UserWarning):  # meta inference
        result = ddf.groupby("x").apply(func)
    expected = df.groupby("x").apply(func)
    assert_eq(result, expected)


def test_series_groupby():
    s = pd.Series([1, 2, 2, 1, 1])
    pd_group = s.groupby(s)

    ss = dd.from_pandas(s, npartitions=2)
    dask_group = ss.groupby(ss)

    pd_group2 = s.groupby(s + 1)
    dask_group2 = ss.groupby(ss + 1)

    for dg, pdg in [(dask_group, pd_group), (pd_group2, dask_group2)]:
        assert_eq(dg.count(), pdg.count())
        assert_eq(dg.sum(), pdg.sum())
        assert_eq(dg.min(), pdg.min())
        assert_eq(dg.max(), pdg.max())
        assert_eq(dg.size(), pdg.size())
        assert_eq(dg.first(), pdg.first())
        assert_eq(dg.last(), pdg.last())
        assert_eq(dg.prod(), pdg.prod())


def test_series_groupby_errors():
    s = pd.Series([1, 2, 2, 1, 1])

    ss = dd.from_pandas(s, npartitions=2)

    msg = "No group keys passed!"
    with pytest.raises(ValueError) as err:
        s.groupby([])  # pandas
    assert msg in str(err.value)
    with pytest.raises(ValueError) as err:
        ss.groupby([])  # dask should raise the same error
    assert msg in str(err.value)

    sss = dd.from_pandas(s, npartitions=5)
    with pytest.raises(NotImplementedError):
        ss.groupby(sss)

    with pytest.raises(KeyError):
        s.groupby("x")  # pandas
    with pytest.raises(KeyError):
        ss.groupby("x")  # dask should raise the same error


def test_groupby_index_array():
    df = tm.makeTimeDataFrame()
    ddf = dd.from_pandas(df, npartitions=2)

    # first select column, then group
    assert_eq(
        df.A.groupby(df.index.month).nunique(),
        ddf.A.groupby(ddf.index.month).nunique(),
        check_names=False,
    )

    # first group, then select column
    assert_eq(
        df.groupby(df.index.month).A.nunique(),
        ddf.groupby(ddf.index.month).A.nunique(),
        check_names=False,
    )


def test_groupby_set_index():
    df = tm.makeTimeDataFrame()
    ddf = dd.from_pandas(df, npartitions=2)
    pytest.raises(TypeError, lambda: ddf.groupby(df.index.month, as_index=False))


@pytest.mark.parametrize("empty", [True, False])
@pytest.mark.filterwarnings(
    "ignore:0 should be:DeprecationWarning"
)  # fixed in new pandas.
def test_split_apply_combine_on_series(empty):
    if empty:
        pdf = pd.DataFrame({"a": [1.0], "b": [1.0]}, index=[0]).iloc[:0]
        # There's a bug in pandas where df.groupby(...).var(ddof=0) results in
        # no columns. Just skip these checks for now.
        ddofs = []
    else:
        ddofs = [0, 1, 2]
        pdf = pd.DataFrame(
            {"a": [1, 2, 6, 4, 4, 6, 4, 3, 7], "b": [4, 2, 7, 3, 3, 1, 1, 1, 2]},
            index=[0, 1, 3, 5, 6, 8, 9, 9, 9],
        )
    ddf = dd.from_pandas(pdf, npartitions=3)

    for ddkey, pdkey in [("b", "b"), (ddf.b, pdf.b), (ddf.b + 1, pdf.b + 1)]:
        assert_eq(ddf.groupby(ddkey).a.min(), pdf.groupby(pdkey).a.min())
        assert_eq(ddf.groupby(ddkey).a.max(), pdf.groupby(pdkey).a.max())
        assert_eq(ddf.groupby(ddkey).a.count(), pdf.groupby(pdkey).a.count())
        assert_eq(ddf.groupby(ddkey).a.mean(), pdf.groupby(pdkey).a.mean())
        assert_eq(ddf.groupby(ddkey).a.nunique(), pdf.groupby(pdkey).a.nunique())
        assert_eq(ddf.groupby(ddkey).a.size(), pdf.groupby(pdkey).a.size())
        assert_eq(ddf.groupby(ddkey).a.first(), pdf.groupby(pdkey).a.first())
        assert_eq(ddf.groupby(ddkey).a.last(), pdf.groupby(pdkey).a.last())
        for ddof in ddofs:
            assert_eq(ddf.groupby(ddkey).a.var(ddof), pdf.groupby(pdkey).a.var(ddof))
            assert_eq(ddf.groupby(ddkey).a.std(ddof), pdf.groupby(pdkey).a.std(ddof))

        assert_eq(ddf.groupby(ddkey).sum(), pdf.groupby(pdkey).sum())
        assert_eq(ddf.groupby(ddkey).min(), pdf.groupby(pdkey).min())
        assert_eq(ddf.groupby(ddkey).max(), pdf.groupby(pdkey).max())
        assert_eq(ddf.groupby(ddkey).count(), pdf.groupby(pdkey).count())
        assert_eq(ddf.groupby(ddkey).mean(), pdf.groupby(pdkey).mean())
        assert_eq(ddf.groupby(ddkey).size(), pdf.groupby(pdkey).size())
        assert_eq(ddf.groupby(ddkey).first(), pdf.groupby(pdkey).first())
        assert_eq(ddf.groupby(ddkey).last(), pdf.groupby(pdkey).last())
        assert_eq(ddf.groupby(ddkey).prod(), pdf.groupby(pdkey).prod())

        for ddof in ddofs:
            assert_eq(
                ddf.groupby(ddkey).var(ddof),
                pdf.groupby(pdkey).var(ddof),
                check_dtype=False,
            )
            assert_eq(
                ddf.groupby(ddkey).std(ddof),
                pdf.groupby(pdkey).std(ddof),
                check_dtype=False,
            )

    for ddkey, pdkey in [(ddf.b, pdf.b), (ddf.b + 1, pdf.b + 1)]:
        assert_eq(
            ddf.a.groupby(ddkey).sum(), pdf.a.groupby(pdkey).sum(), check_names=False
        )
        assert_eq(
            ddf.a.groupby(ddkey).max(), pdf.a.groupby(pdkey).max(), check_names=False
        )
        assert_eq(
            ddf.a.groupby(ddkey).count(),
            pdf.a.groupby(pdkey).count(),
            check_names=False,
        )
        assert_eq(
            ddf.a.groupby(ddkey).mean(), pdf.a.groupby(pdkey).mean(), check_names=False
        )
        assert_eq(
            ddf.a.groupby(ddkey).nunique(),
            pdf.a.groupby(pdkey).nunique(),
            check_names=False,
        )
        assert_eq(
            ddf.a.groupby(ddkey).first(),
            pdf.a.groupby(pdkey).first(),
            check_names=False,
        )
        assert_eq(
            ddf.a.groupby(ddkey).last(), pdf.a.groupby(pdkey).last(), check_names=False
        )
        assert_eq(
            ddf.a.groupby(ddkey).prod(), pdf.a.groupby(pdkey).prod(), check_names=False
        )

        for ddof in ddofs:
            assert_eq(ddf.a.groupby(ddkey).var(ddof), pdf.a.groupby(pdkey).var(ddof))
            assert_eq(ddf.a.groupby(ddkey).std(ddof), pdf.a.groupby(pdkey).std(ddof))

    for i in [0, 4, 7]:
        assert_eq(ddf.groupby(ddf.b > i).a.sum(), pdf.groupby(pdf.b > i).a.sum())
        assert_eq(ddf.groupby(ddf.b > i).a.min(), pdf.groupby(pdf.b > i).a.min())
        assert_eq(ddf.groupby(ddf.b > i).a.max(), pdf.groupby(pdf.b > i).a.max())
        assert_eq(ddf.groupby(ddf.b > i).a.count(), pdf.groupby(pdf.b > i).a.count())
        assert_eq(ddf.groupby(ddf.b > i).a.mean(), pdf.groupby(pdf.b > i).a.mean())
        assert_eq(
            ddf.groupby(ddf.b > i).a.nunique(), pdf.groupby(pdf.b > i).a.nunique()
        )
        assert_eq(ddf.groupby(ddf.b > i).a.size(), pdf.groupby(pdf.b > i).a.size())
        assert_eq(ddf.groupby(ddf.b > i).a.first(), pdf.groupby(pdf.b > i).a.first())
        assert_eq(ddf.groupby(ddf.b > i).a.last(), pdf.groupby(pdf.b > i).a.last())
        assert_eq(ddf.groupby(ddf.b > i).a.prod(), pdf.groupby(pdf.b > i).a.prod())

        assert_eq(ddf.groupby(ddf.a > i).b.sum(), pdf.groupby(pdf.a > i).b.sum())
        assert_eq(ddf.groupby(ddf.a > i).b.min(), pdf.groupby(pdf.a > i).b.min())
        assert_eq(ddf.groupby(ddf.a > i).b.max(), pdf.groupby(pdf.a > i).b.max())
        assert_eq(ddf.groupby(ddf.a > i).b.count(), pdf.groupby(pdf.a > i).b.count())
        assert_eq(ddf.groupby(ddf.a > i).b.mean(), pdf.groupby(pdf.a > i).b.mean())
        assert_eq(
            ddf.groupby(ddf.a > i).b.nunique(), pdf.groupby(pdf.a > i).b.nunique()
        )
        assert_eq(ddf.groupby(ddf.b > i).b.size(), pdf.groupby(pdf.b > i).b.size())
        assert_eq(ddf.groupby(ddf.b > i).b.first(), pdf.groupby(pdf.b > i).b.first())
        assert_eq(ddf.groupby(ddf.b > i).b.last(), pdf.groupby(pdf.b > i).b.last())
        assert_eq(ddf.groupby(ddf.b > i).b.prod(), pdf.groupby(pdf.b > i).b.prod())

        assert_eq(ddf.groupby(ddf.b > i).sum(), pdf.groupby(pdf.b > i).sum())
        assert_eq(ddf.groupby(ddf.b > i).min(), pdf.groupby(pdf.b > i).min())
        assert_eq(ddf.groupby(ddf.b > i).max(), pdf.groupby(pdf.b > i).max())
        assert_eq(ddf.groupby(ddf.b > i).count(), pdf.groupby(pdf.b > i).count())
        assert_eq(ddf.groupby(ddf.b > i).mean(), pdf.groupby(pdf.b > i).mean())
        assert_eq(ddf.groupby(ddf.b > i).size(), pdf.groupby(pdf.b > i).size())
        assert_eq(ddf.groupby(ddf.b > i).first(), pdf.groupby(pdf.b > i).first())
        assert_eq(ddf.groupby(ddf.b > i).last(), pdf.groupby(pdf.b > i).last())
        assert_eq(ddf.groupby(ddf.b > i).prod(), pdf.groupby(pdf.b > i).prod())

        assert_eq(ddf.groupby(ddf.a > i).sum(), pdf.groupby(pdf.a > i).sum())
        assert_eq(ddf.groupby(ddf.a > i).min(), pdf.groupby(pdf.a > i).min())
        assert_eq(ddf.groupby(ddf.a > i).max(), pdf.groupby(pdf.a > i).max())
        assert_eq(ddf.groupby(ddf.a > i).count(), pdf.groupby(pdf.a > i).count())
        assert_eq(ddf.groupby(ddf.a > i).mean(), pdf.groupby(pdf.a > i).mean())
        assert_eq(ddf.groupby(ddf.a > i).size(), pdf.groupby(pdf.a > i).size())
        assert_eq(ddf.groupby(ddf.a > i).first(), pdf.groupby(pdf.a > i).first())
        assert_eq(ddf.groupby(ddf.a > i).last(), pdf.groupby(pdf.a > i).last())
        assert_eq(ddf.groupby(ddf.a > i).prod(), pdf.groupby(pdf.a > i).prod())

        for ddof in ddofs:
            assert_eq(
                ddf.groupby(ddf.b > i).std(ddof), pdf.groupby(pdf.b > i).std(ddof)
            )

    for ddkey, pdkey in [
        ("a", "a"),
        (ddf.a, pdf.a),
        (ddf.a + 1, pdf.a + 1),
        (ddf.a > 3, pdf.a > 3),
    ]:
        assert_eq(ddf.groupby(ddkey).b.sum(), pdf.groupby(pdkey).b.sum())
        assert_eq(ddf.groupby(ddkey).b.min(), pdf.groupby(pdkey).b.min())
        assert_eq(ddf.groupby(ddkey).b.max(), pdf.groupby(pdkey).b.max())
        assert_eq(ddf.groupby(ddkey).b.count(), pdf.groupby(pdkey).b.count())
        assert_eq(ddf.groupby(ddkey).b.mean(), pdf.groupby(pdkey).b.mean())
        assert_eq(ddf.groupby(ddkey).b.nunique(), pdf.groupby(pdkey).b.nunique())
        assert_eq(ddf.groupby(ddkey).b.size(), pdf.groupby(pdkey).b.size())
        assert_eq(ddf.groupby(ddkey).b.first(), pdf.groupby(pdkey).b.first())
        assert_eq(ddf.groupby(ddkey).last(), pdf.groupby(pdkey).last())
        assert_eq(ddf.groupby(ddkey).prod(), pdf.groupby(pdkey).prod())

        assert_eq(ddf.groupby(ddkey).sum(), pdf.groupby(pdkey).sum())
        assert_eq(ddf.groupby(ddkey).min(), pdf.groupby(pdkey).min())
        assert_eq(ddf.groupby(ddkey).max(), pdf.groupby(pdkey).max())
        assert_eq(ddf.groupby(ddkey).count(), pdf.groupby(pdkey).count())
        assert_eq(ddf.groupby(ddkey).mean(), pdf.groupby(pdkey).mean().astype(float))
        assert_eq(ddf.groupby(ddkey).size(), pdf.groupby(pdkey).size())
        assert_eq(ddf.groupby(ddkey).first(), pdf.groupby(pdkey).first())
        assert_eq(ddf.groupby(ddkey).last(), pdf.groupby(pdkey).last())
        assert_eq(ddf.groupby(ddkey).prod(), pdf.groupby(pdkey).prod())

        for ddof in ddofs:
            assert_eq(ddf.groupby(ddkey).b.std(ddof), pdf.groupby(pdkey).b.std(ddof))

    assert sorted(ddf.groupby("b").a.sum().dask) == sorted(
        ddf.groupby("b").a.sum().dask
    )
    assert sorted(ddf.groupby(ddf.a > 3).b.mean().dask) == sorted(
        ddf.groupby(ddf.a > 3).b.mean().dask
    )

    # test raises with incorrect key
    pytest.raises(KeyError, lambda: ddf.groupby("x"))
    pytest.raises(KeyError, lambda: ddf.groupby(["a", "x"]))
    pytest.raises(KeyError, lambda: ddf.groupby("a")["x"])
    pytest.raises(KeyError, lambda: ddf.groupby("a")["b", "x"])
    pytest.raises(KeyError, lambda: ddf.groupby("a")[["b", "x"]])

    # test graph node labels
    assert_dask_graph(ddf.groupby("b").a.sum(), "series-groupby-sum")
    assert_dask_graph(ddf.groupby("b").a.min(), "series-groupby-min")
    assert_dask_graph(ddf.groupby("b").a.max(), "series-groupby-max")
    assert_dask_graph(ddf.groupby("b").a.count(), "series-groupby-count")
    assert_dask_graph(ddf.groupby("b").a.var(), "series-groupby-var")
    assert_dask_graph(ddf.groupby("b").a.cov(), "series-groupby-cov")
    assert_dask_graph(ddf.groupby("b").a.first(), "series-groupby-first")
    assert_dask_graph(ddf.groupby("b").a.last(), "series-groupby-last")
    assert_dask_graph(ddf.groupby("b").a.prod(), "series-groupby-prod")
    # mean consists from sum and count operations
    assert_dask_graph(ddf.groupby("b").a.mean(), "series-groupby-sum")
    assert_dask_graph(ddf.groupby("b").a.mean(), "series-groupby-count")
    assert_dask_graph(ddf.groupby("b").a.nunique(), "series-groupby-nunique")
    assert_dask_graph(ddf.groupby("b").a.size(), "series-groupby-size")

    assert_dask_graph(ddf.groupby("b").sum(), "dataframe-groupby-sum")
    assert_dask_graph(ddf.groupby("b").min(), "dataframe-groupby-min")
    assert_dask_graph(ddf.groupby("b").max(), "dataframe-groupby-max")
    assert_dask_graph(ddf.groupby("b").count(), "dataframe-groupby-count")
    assert_dask_graph(ddf.groupby("b").first(), "dataframe-groupby-first")
    assert_dask_graph(ddf.groupby("b").last(), "dataframe-groupby-last")
    assert_dask_graph(ddf.groupby("b").prod(), "dataframe-groupby-prod")
    # mean consists from sum and count operations
    assert_dask_graph(ddf.groupby("b").mean(), "dataframe-groupby-sum")
    assert_dask_graph(ddf.groupby("b").mean(), "dataframe-groupby-count")
    assert_dask_graph(ddf.groupby("b").size(), "dataframe-groupby-size")


@pytest.mark.parametrize("keyword", ["split_every", "split_out"])
def test_groupby_reduction_split(keyword):
    pdf = pd.DataFrame(
        {"a": [1, 2, 6, 4, 4, 6, 4, 3, 7] * 100, "b": [4, 2, 7, 3, 3, 1, 1, 1, 2] * 100}
    )
    ddf = dd.from_pandas(pdf, npartitions=15)

    def call(g, m, **kwargs):
        return getattr(g, m)(**kwargs)

    # DataFrame
    for m in AGG_FUNCS:
        # nunique is not implemented for DataFrameGroupBy
        # covariance/correlation is not a series aggregation
        if m in ("nunique", "cov", "corr"):
            continue
        res = call(ddf.groupby("b"), m, **{keyword: 2})
        sol = call(pdf.groupby("b"), m)
        assert_eq(res, sol)
        assert call(ddf.groupby("b"), m)._name != res._name

    res = call(ddf.groupby("b"), "var", ddof=2, **{keyword: 2})
    sol = call(pdf.groupby("b"), "var", ddof=2)
    assert_eq(res, sol)
    assert call(ddf.groupby("b"), "var", ddof=2)._name != res._name

    # Series, post select
    for m in AGG_FUNCS:
        # covariance/correlation is not a series aggregation
        if m in ("cov", "corr"):
            continue
        res = call(ddf.groupby("b").a, m, **{keyword: 2})
        sol = call(pdf.groupby("b").a, m)
        assert_eq(res, sol)
        assert call(ddf.groupby("b").a, m)._name != res._name

    res = call(ddf.groupby("b").a, "var", ddof=2, **{keyword: 2})
    sol = call(pdf.groupby("b").a, "var", ddof=2)
    assert_eq(res, sol)
    assert call(ddf.groupby("b").a, "var", ddof=2)._name != res._name

    # Series, pre select
    for m in AGG_FUNCS:
        # covariance/correlation is not a series aggregation
        if m in ("cov", "corr"):
            continue
        res = call(ddf.a.groupby(ddf.b), m, **{keyword: 2})
        sol = call(pdf.a.groupby(pdf.b), m)
        # There's a bug in pandas 0.18.0 with `pdf.a.groupby(pdf.b).count()`
        # not forwarding the series name. Skip name checks here for now.
        assert_eq(res, sol, check_names=False)
        assert call(ddf.a.groupby(ddf.b), m)._name != res._name

    res = call(ddf.a.groupby(ddf.b), "var", ddof=2, **{keyword: 2})
    sol = call(pdf.a.groupby(pdf.b), "var", ddof=2)

    assert_eq(res, sol)
    assert call(ddf.a.groupby(ddf.b), "var", ddof=2)._name != res._name


@pytest.mark.parametrize(
    "grouped",
    [
        lambda df: df.groupby("A"),
        lambda df: df.groupby(df["A"]),
        lambda df: df.groupby(df["A"] + 1),
        lambda df: df.groupby("A")["B"],
        # SeriesGroupBy:
        lambda df: df.groupby("A")["B"],
        lambda df: df.groupby(df["A"])["B"],
        lambda df: df.groupby(df["A"] + 1)["B"],
        # Series.groupby():
        lambda df: df.B.groupby(df["A"]),
        lambda df: df.B.groupby(df["A"] + 1),
        # DataFrameGroupBy with column slice:
        lambda df: df.groupby("A")[["B", "C"]],
        lambda df: df.groupby(df["A"])[["B", "C"]],
        lambda df: df.groupby(df["A"] + 1)[["B", "C"]],
    ],
)
@pytest.mark.parametrize(
    "func",
    [
        lambda grp: grp.apply(lambda x: x.sum()),
        lambda grp: grp.transform(lambda x: x.sum()),
    ],
)
def test_apply_or_transform_shuffle(grouped, func):
    pdf = pd.DataFrame(
        {
            "A": [1, 2, 3, 4] * 5,
            "B": np.random.randn(20),
            "C": np.random.randn(20),
            "D": np.random.randn(20),
        }
    )
    ddf = dd.from_pandas(pdf, 3)

    with pytest.warns(UserWarning):  # meta inference
        assert_eq(func(grouped(pdf)), func(grouped(ddf)))


@pytest.mark.parametrize(
    "grouper",
    [
        lambda df: "AA",
        lambda df: ["AA", "AB"],
        lambda df: df["AA"],
        lambda df: [df["AA"], df["AB"]],
        lambda df: df["AA"] + 1,
        pytest.param(
            lambda df: [df["AA"] + 1, df["AB"] + 1],
            marks=pytest.mark.xfail("NotImplemented"),
        ),
    ],
)
@pytest.mark.parametrize(
    "func",
    [
        lambda grouped: grouped.apply(lambda x: x.sum()),
        lambda grouped: grouped.transform(lambda x: x.sum()),
    ],
)
def test_apply_or_transform_shuffle_multilevel(grouper, func):
    pdf = pd.DataFrame(
        {
            "AB": [1, 2, 3, 4] * 5,
            "AA": [1, 2, 3, 4] * 5,
            "B": np.random.randn(20),
            "C": np.random.randn(20),
            "D": np.random.randn(20),
        }
    )
    ddf = dd.from_pandas(pdf, 3)

    with pytest.warns(UserWarning):
        # DataFrameGroupBy
        assert_eq(func(ddf.groupby(grouper(ddf))), func(pdf.groupby(grouper(pdf))))

        # SeriesGroupBy
        assert_eq(
            func(ddf.groupby(grouper(ddf))["B"]), func(pdf.groupby(grouper(pdf))["B"])
        )

        # DataFrameGroupBy with column slice
        assert_eq(
            func(ddf.groupby(grouper(ddf))[["B", "C"]]),
            func(pdf.groupby(grouper(pdf))[["B", "C"]]),
        )


def test_numeric_column_names():
    # df.groupby(0)[df.columns] fails if all columns are numbers (pandas bug)
    # This ensures that we cast all column iterables to list beforehand.
    df = pd.DataFrame({0: [0, 1, 0, 1], 1: [1, 2, 3, 4], 2: [0, 1, 0, 1]})
    ddf = dd.from_pandas(df, npartitions=2)
    assert_eq(ddf.groupby(0).sum(), df.groupby(0).sum())
    assert_eq(ddf.groupby([0, 2]).sum(), df.groupby([0, 2]).sum())
    assert_eq(
        ddf.groupby(0).apply(lambda x: x, meta={0: int, 1: int, 2: int}),
        df.groupby(0).apply(lambda x: x),
    )


def test_groupby_apply_tasks():
    df = pd.util.testing.makeTimeDataFrame()
    df["A"] = df.A // 0.1
    df["B"] = df.B // 0.1
    ddf = dd.from_pandas(df, npartitions=10)

    with dask.config.set(shuffle="tasks"):
        for ind in [lambda x: "A", lambda x: x.A]:
            a = df.groupby(ind(df)).apply(len)
            with pytest.warns(UserWarning):
                b = ddf.groupby(ind(ddf)).apply(len)
            assert_eq(a, b.compute())
            assert not any("partd" in k[0] for k in b.dask)

            a = df.groupby(ind(df)).B.apply(len)
            with pytest.warns(UserWarning):
                b = ddf.groupby(ind(ddf)).B.apply(len)
            assert_eq(a, b.compute())
            assert not any("partd" in k[0] for k in b.dask)


def test_groupby_multiprocessing():
    df = pd.DataFrame({"A": [1, 2, 3, 4, 5], "B": ["1", "1", "a", "a", "a"]})
    ddf = dd.from_pandas(df, npartitions=3)
    with dask.config.set(scheduler="processes"):
        assert_eq(
            ddf.groupby("B").apply(lambda x: x, meta={"A": int, "B": object}),
            df.groupby("B").apply(lambda x: x),
        )


def test_groupby_normalize_index():
    full = pd.DataFrame(
        {"a": [1, 2, 3, 4, 5, 6, 7, 8, 9], "b": [4, 5, 6, 3, 2, 1, 0, 0, 0]},
        index=[0, 1, 3, 5, 6, 8, 9, 9, 9],
    )
    d = dd.from_pandas(full, npartitions=3)

    assert d.groupby("a").index == "a"
    assert d.groupby(d["a"]).index == "a"
    assert d.groupby(d["a"] > 2).index._name == (d["a"] > 2)._name
    assert d.groupby(["a", "b"]).index == ["a", "b"]

    assert d.groupby([d["a"], d["b"]]).index == ["a", "b"]
    assert d.groupby([d["a"], "b"]).index == ["a", "b"]


@pytest.mark.parametrize(
    "spec",
    [
        {"b": {"c": "mean"}, "c": {"a": "max", "b": "min"}},
        {"b": "mean", "c": ["min", "max"]},
        {"b": np.sum, "c": ["min", np.max, np.std, np.var]},
        [
            "sum",
            "mean",
            "min",
            "max",
            "count",
            "size",
            "std",
            "var",
            "first",
            "last",
            "prod",
        ],
        "var",
        {"b": "mean", "c": "first", "d": "last", "a": ["first", "last"]},
        {"b": {"c": "mean"}, "c": {"a": "first", "b": "last"}},
    ],
)
@pytest.mark.parametrize("split_every", [False, None])
@pytest.mark.parametrize(
    "grouper",
    [
        lambda df: "a",
        lambda df: ["a", "d"],
        lambda df: [df["a"], df["d"]],
        lambda df: df["a"],
        lambda df: df["a"] > 2,
    ],
)
def test_aggregate__examples(spec, split_every, grouper):
    pdf = pd.DataFrame(
        {
            "a": [1, 2, 3, 1, 1, 2, 4, 3, 7] * 10,
            "b": [4, 2, 7, 3, 3, 1, 1, 1, 2] * 10,
            "c": [0, 1, 2, 3, 4, 5, 6, 7, 8] * 10,
            "d": [3, 2, 1, 3, 2, 1, 2, 6, 4] * 10,
        },
        columns=["c", "b", "a", "d"],
    )
    ddf = dd.from_pandas(pdf, npartitions=10)

    # Warning from pandas deprecation .agg(dict[dict])
    # it's from pandas, so no reason to assert the deprecation warning,
    # but we should still test it for now
    with pytest.warns(None):
        assert_eq(
            pdf.groupby(grouper(pdf)).agg(spec),
            ddf.groupby(grouper(ddf)).agg(spec, split_every=split_every),
        )


@pytest.mark.parametrize(
    "spec",
    [
        {"b": "sum", "c": "min", "d": "max"},
        ["sum"],
        ["sum", "mean", "min", "max", "count", "size", "std", "var", "first", "last"],
        "sum",
        "size",
    ],
)
@pytest.mark.parametrize("split_every", [False, None])
@pytest.mark.parametrize(
    "grouper",
    [lambda df: [df["a"], df["d"]], lambda df: df["a"], lambda df: df["a"] > 2],
)
def test_series_aggregate__examples(spec, split_every, grouper):
    pdf = pd.DataFrame(
        {
            "a": [1, 2, 3, 1, 1, 2, 4, 3, 7] * 10,
            "b": [4, 2, 7, 3, 3, 1, 1, 1, 2] * 10,
            "c": [0, 1, 2, 3, 4, 5, 6, 7, 8] * 10,
            "d": [3, 2, 1, 3, 2, 1, 2, 6, 4] * 10,
        },
        columns=["c", "b", "a", "d"],
    )
    ps = pdf["c"]

    ddf = dd.from_pandas(pdf, npartitions=10)
    ds = ddf["c"]
    # Warning from pandas deprecation .agg(dict[dict])
    # it's from pandas, so no reason to assert the deprecation warning,
    # but we should still test it for now
    with pytest.warns(None):
        assert_eq(
            ps.groupby(grouper(pdf)).agg(spec),
            ds.groupby(grouper(ddf)).agg(spec, split_every=split_every),
        )


def test_aggregate__single_element_groups(agg_func):
    spec = agg_func

    # nunique/cov is not supported in specs
    if spec in ("nunique", "cov", "corr"):
        return

    pdf = pd.DataFrame(
        {"a": [1, 1, 3, 3], "b": [4, 4, 16, 16], "c": [1, 1, 4, 4], "d": [1, 1, 3, 3]},
        columns=["c", "b", "a", "d"],
    )
    ddf = dd.from_pandas(pdf, npartitions=3)

    expected = pdf.groupby(["a", "d"]).agg(spec)

    # NOTE: for std the result is not recast ot the original dtype
    if spec in {"mean", "var"}:
        expected = expected.astype(float)

    assert_eq(expected, ddf.groupby(["a", "d"]).agg(spec))


def test_aggregate_build_agg_args__reuse_of_intermediates():
    """Aggregate reuses intermediates. For example, with sum, count, and mean
    the sums and counts are only calculated once across the graph and reused to
    compute the mean.
    """
    from dask.dataframe.groupby import _build_agg_args

    no_mean_spec = [("foo", "sum", "input"), ("bar", "count", "input")]

    with_mean_spec = [
        ("foo", "sum", "input"),
        ("bar", "count", "input"),
        ("baz", "mean", "input"),
    ]

    no_mean_chunks, no_mean_aggs, no_mean_finalizers = _build_agg_args(no_mean_spec)
    with_mean_chunks, with_mean_aggs, with_mean_finalizers = _build_agg_args(
        with_mean_spec
    )

    assert len(no_mean_chunks) == len(with_mean_chunks)
    assert len(no_mean_aggs) == len(with_mean_aggs)

    assert len(no_mean_finalizers) == len(no_mean_spec)
    assert len(with_mean_finalizers) == len(with_mean_spec)


def test_aggregate__dask():
    dask_holder = collections.namedtuple("dask_holder", ["dask"])
    get_agg_dask = lambda obj: dask_holder(
        {k: v for (k, v) in obj.dask.items() if k[0].startswith("aggregate")}
    )

    specs = [
        {"b": {"c": "mean"}, "c": {"a": "max", "b": "min"}},
        {"b": "mean", "c": ["min", "max"]},
        [
            "sum",
            "mean",
            "min",
            "max",
            "count",
            "size",
            "std",
            "var",
            "first",
            "last",
            "prod",
        ],
        "sum",
        "mean",
        "min",
        "max",
        "count",
        "std",
        "var",
        "first",
        "last",
        "prod"
        # NOTE: the 'size' spec is special since it bypasses aggregate
        # 'size'
    ]

    pdf = pd.DataFrame(
        {
            "a": [1, 2, 3, 1, 1, 2, 4, 3, 7] * 100,
            "b": [4, 2, 7, 3, 3, 1, 1, 1, 2] * 100,
            "c": [0, 1, 2, 3, 4, 5, 6, 7, 8] * 100,
            "d": [3, 2, 1, 3, 2, 1, 2, 6, 4] * 100,
        },
        columns=["c", "b", "a", "d"],
    )
    ddf = dd.from_pandas(pdf, npartitions=100)

    for spec in specs:
        result1 = ddf.groupby(["a", "b"]).agg(spec, split_every=2)
        result2 = ddf.groupby(["a", "b"]).agg(spec, split_every=2)

        agg_dask1 = get_agg_dask(result1)
        agg_dask2 = get_agg_dask(result2)

        # check that the number of partitions used is fixed by split_every
        assert_max_deps(agg_dask1, 2)
        assert_max_deps(agg_dask2, 2)

        # check for deterministic key names and values
        assert agg_dask1 == agg_dask2

        # the length of the dask does not depend on the passed spec
        for other_spec in specs:
            other = ddf.groupby(["a", "b"]).agg(other_spec, split_every=2)
            assert len(other.dask) == len(result1.dask)
            assert len(other.dask) == len(result2.dask)


@pytest.mark.parametrize(
    "grouper",
    [
        lambda df: ["a"],
        lambda df: ["a", "b"],
        lambda df: df["a"],
        lambda df: [df["a"], df["b"]],
        lambda df: [df["a"] > 2, df["b"] > 1],
    ],
)
def test_dataframe_aggregations_multilevel(grouper, agg_func):
    def call(g, m, **kwargs):
        return getattr(g, m)(**kwargs)

    pdf = pd.DataFrame(
        {
            "a": [1, 2, 6, 4, 4, 6, 4, 3, 7] * 10,
            "b": [4, 2, 7, 3, 3, 1, 1, 1, 2] * 10,
            "d": [0, 1, 2, 3, 4, 5, 6, 7, 8] * 10,
            "c": [0, 1, 2, 3, 4, 5, 6, 7, 8] * 10,
        },
        columns=["c", "b", "a", "d"],
    )

    ddf = dd.from_pandas(pdf, npartitions=10)

    # covariance only works with N+1 columns
    if agg_func not in ("cov", "corr"):
        assert_eq(
            call(pdf.groupby(grouper(pdf))["c"], agg_func),
            call(ddf.groupby(grouper(ddf))["c"], agg_func, split_every=2),
        )

    # not supported by pandas
    if agg_func != "nunique":
        assert_eq(
            call(pdf.groupby(grouper(pdf))[["c", "d"]], agg_func),
            call(ddf.groupby(grouper(ddf))[["c", "d"]], agg_func, split_every=2),
        )

        if agg_func in ("cov", "corr"):
            # there are sorting issues between pandas and chunk cov w/dask
            df = call(pdf.groupby(grouper(pdf)), agg_func).sort_index()
            cols = sorted(list(df.columns))
            df = df[cols]
            dddf = call(ddf.groupby(grouper(ddf)), agg_func, split_every=2).compute()
            dddf = dddf.sort_index()
            cols = sorted(list(dddf.columns))
            dddf = dddf[cols]
            assert_eq(df, dddf)
        else:
            assert_eq(
                call(pdf.groupby(grouper(pdf)), agg_func),
                call(ddf.groupby(grouper(ddf)), agg_func, split_every=2),
            )


@pytest.mark.parametrize(
    "grouper",
    [
        lambda df: df["a"],
        lambda df: [df["a"], df["b"]],
        lambda df: [df["a"] > 2, df["b"] > 1],
    ],
)
def test_series_aggregations_multilevel(grouper, agg_func):
    """
    similar to ``test_dataframe_aggregations_multilevel``, but series do not
    support all groupby args.
    """

    def call(g, m, **kwargs):
        return getattr(g, m)(**kwargs)

    # covariance/correlation is not a series aggregation
    if agg_func in ("cov", "corr"):
        return

    pdf = pd.DataFrame(
        {
            "a": [1, 2, 6, 4, 4, 6, 4, 3, 7] * 10,
            "b": [4, 2, 7, 3, 3, 1, 1, 1, 2] * 10,
            "c": [0, 1, 2, 3, 4, 5, 6, 7, 8] * 10,
        },
        columns=["c", "b", "a"],
    )

    ddf = dd.from_pandas(pdf, npartitions=10)

    assert_eq(
        call(pdf["c"].groupby(grouper(pdf)), agg_func),
        call(ddf["c"].groupby(grouper(ddf)), agg_func, split_every=2),
        # for pandas ~ 0.18, the name is not not properly propagated for
        # the mean aggregation
        check_names=(agg_func not in {"mean", "nunique"}),
    )


@pytest.mark.parametrize(
    "grouper",
    [
        lambda df: df["a"],
        lambda df: df["a"] > 2,
        lambda df: [df["a"], df["b"]],
        lambda df: [df["a"] > 2],
        pytest.param(
            lambda df: [df["a"] > 2, df["b"] > 1],
            marks=pytest.mark.xfail(
                reason="index dtype does not coincide: boolean != empty"
            ),
        ),
    ],
)
@pytest.mark.parametrize(
    "group_and_slice",
    [
        lambda df, grouper: df.groupby(grouper(df)),
        lambda df, grouper: df["c"].groupby(grouper(df)),
        lambda df, grouper: df.groupby(grouper(df))["c"],
    ],
)
def test_groupby_meta_content(group_and_slice, grouper):
    pdf = pd.DataFrame(
        {
            "a": [1, 2, 6, 4, 4, 6, 4, 3, 7] * 10,
            "b": [4, 2, 7, 3, 3, 1, 1, 1, 2] * 10,
            "c": [0, 1, 2, 3, 4, 5, 6, 7, 8] * 10,
        },
        columns=["c", "b", "a"],
    )

    ddf = dd.from_pandas(pdf, npartitions=10)

    expected = group_and_slice(pdf, grouper).first().head(0)
    meta = group_and_slice(ddf, grouper)._meta.first()
    meta_nonempty = group_and_slice(ddf, grouper)._meta_nonempty.first().head(0)

    assert_eq(expected, meta)
    assert_eq(expected, meta_nonempty)


def test_groupy_non_aligned_index():
    pdf = pd.DataFrame(
        {
            "a": [1, 2, 6, 4, 4, 6, 4, 3, 7] * 10,
            "b": [4, 2, 7, 3, 3, 1, 1, 1, 2] * 10,
            "c": [0, 1, 2, 3, 4, 5, 6, 7, 8] * 10,
        },
        columns=["c", "b", "a"],
    )

    ddf3 = dd.from_pandas(pdf, npartitions=3)
    ddf7 = dd.from_pandas(pdf, npartitions=7)

    # working examples
    ddf3.groupby(["a", "b"])
    ddf3.groupby([ddf3["a"], ddf3["b"]])

    # misaligned divisions
    with pytest.raises(NotImplementedError):
        ddf3.groupby(ddf7["a"])

    with pytest.raises(NotImplementedError):
        ddf3.groupby([ddf7["a"], ddf7["b"]])

    with pytest.raises(NotImplementedError):
        ddf3.groupby([ddf7["a"], ddf3["b"]])

    with pytest.raises(NotImplementedError):
        ddf3.groupby([ddf3["a"], ddf7["b"]])

    with pytest.raises(NotImplementedError):
        ddf3.groupby([ddf7["a"], "b"])


def test_groupy_series_wrong_grouper():
    df = pd.DataFrame(
        {
            "a": [1, 2, 6, 4, 4, 6, 4, 3, 7] * 10,
            "b": [4, 2, 7, 3, 3, 1, 1, 1, 2] * 10,
            "c": [0, 1, 2, 3, 4, 5, 6, 7, 8] * 10,
        },
        columns=["c", "b", "a"],
    )

    df = dd.from_pandas(df, npartitions=3)
    s = df["a"]

    # working index values
    s.groupby(s)
    s.groupby([s, s])

    # non working index values
    with pytest.raises(KeyError):
        s.groupby("foo")

    with pytest.raises(KeyError):
        s.groupby([s, "foo"])

    with pytest.raises(ValueError):
        s.groupby(df)

    with pytest.raises(ValueError):
        s.groupby([s, df])


@pytest.mark.parametrize("npartitions", [1, 4, 20])
@pytest.mark.parametrize("split_every", [2, 5])
@pytest.mark.parametrize("split_out", [None, 1, 5, 20])
def test_hash_groupby_aggregate(npartitions, split_every, split_out):
    df = pd.DataFrame({"x": np.arange(100) % 10, "y": np.ones(100)})
    ddf = dd.from_pandas(df, npartitions)

    result = ddf.groupby("x").y.var(split_every=split_every, split_out=split_out)

    dsk = result.__dask_optimize__(result.dask, result.__dask_keys__())
    from dask.core import get_deps

    dependencies, dependents = get_deps(dsk)

    assert result.npartitions == (split_out or 1)
    assert len([k for k, v in dependencies.items() if not v]) == npartitions

    assert_eq(result, df.groupby("x").y.var())


def test_split_out_multi_column_groupby():
    df = pd.DataFrame(
        {"x": np.arange(100) % 10, "y": np.ones(100), "z": [1, 2, 3, 4, 5] * 20}
    )

    ddf = dd.from_pandas(df, npartitions=10)

    result = ddf.groupby(["x", "y"]).z.mean(split_out=4)
    expected = df.groupby(["x", "y"]).z.mean()

    assert_eq(result, expected, check_dtype=False)


def test_groupby_split_out_num():
    # GH 1841
    ddf = dd.from_pandas(
        pd.DataFrame({"A": [1, 1, 2, 2], "B": [1, 2, 3, 4]}), npartitions=2
    )
    assert ddf.groupby("A").sum().npartitions == 1
    assert ddf.groupby("A").sum(split_out=2).npartitions == 2
    assert ddf.groupby("A").sum(split_out=3).npartitions == 3

    with pytest.raises(TypeError):
        # groupby doesn't adcept split_out
        ddf.groupby("A", split_out=2)


def test_groupby_not_supported():
    ddf = dd.from_pandas(
        pd.DataFrame({"A": [1, 1, 2, 2], "B": [1, 2, 3, 4]}), npartitions=2
    )
    with pytest.raises(TypeError):
        ddf.groupby("A", axis=1)
    with pytest.raises(TypeError):
        ddf.groupby("A", level=1)
    with pytest.raises(TypeError):
        ddf.groupby("A", as_index=False)
    with pytest.raises(TypeError):
        ddf.groupby("A", sort=False)
    with pytest.raises(TypeError):
        ddf.groupby("A", squeeze=True)


def test_groupby_numeric_column():
    df = pd.DataFrame({"A": ["foo", "foo", "bar"], 0: [1, 2, 3]})
    ddf = dd.from_pandas(df, npartitions=3)

    assert_eq(ddf.groupby(ddf.A)[0].sum(), df.groupby(df.A)[0].sum())


@pytest.mark.parametrize("sel", ["c", "d", ["c", "d"]])
@pytest.mark.parametrize("key", ["a", ["a", "b"]])
@pytest.mark.parametrize("func", ["cumsum", "cumprod", "cumcount"])
def test_cumulative(func, key, sel):
    df = pd.DataFrame(
        {
            "a": [1, 2, 6, 4, 4, 6, 4, 3, 7] * 6,
            "b": [4, 2, 7, 3, 3, 1, 1, 1, 2] * 6,
            "c": np.random.randn(54),
            "d": np.random.randn(54),
        },
        columns=["a", "b", "c", "d"],
    )
    df.iloc[[-18, -12, -6], -1] = np.nan
    ddf = dd.from_pandas(df, npartitions=10)

    g, dg = [d.groupby(key)[sel] for d in (df, ddf)]
    assert_eq(getattr(g, func)(), getattr(dg, func)())


@pytest.mark.parametrize("func", ["cumsum", "cumprod"])
def test_cumulative_axis1(func):
    df = pd.DataFrame(
        {
            "a": [1, 2, 6, 4, 4, 6, 4, 3, 7] * 2,
            "b": np.random.randn(18),
            "c": np.random.randn(18),
        }
    )
    df.iloc[-6, -1] = np.nan
    ddf = dd.from_pandas(df, npartitions=4)
    assert_eq(
        getattr(df.groupby("a"), func)(axis=1), getattr(ddf.groupby("a"), func)(axis=1)
    )


def test_groupby_unaligned_index():
    df = pd.DataFrame(
        {
            "a": np.random.randint(0, 10, 50),
            "b": np.random.randn(50),
            "c": np.random.randn(50),
        }
    )
    ddf = dd.from_pandas(df, npartitions=5)
    filtered = df[df.b < 0.5]
    dfiltered = ddf[ddf.b < 0.5]

    ddf_group = dfiltered.groupby(ddf.a)
    ds_group = dfiltered.b.groupby(ddf.a)

    bad = [
        ddf_group.mean(),
        ddf_group.var(),
        ddf_group.b.nunique(),
        ddf_group.get_group(0),
        ds_group.mean(),
        ds_group.var(),
        ds_group.nunique(),
        ds_group.get_group(0),
    ]

    for obj in bad:
        with pytest.raises(ValueError):
            obj.compute()

    def add1(x):
        return x + 1

    df_group = filtered.groupby(df.a)
    good = [
        (ddf_group.apply(add1, meta=ddf), df_group.apply(add1)),
        (ddf_group.b.apply(add1, meta=ddf.b), df_group.b.apply(add1)),
    ]

    for (res, sol) in good:
        assert_eq(res, sol)


def test_groupby_string_label():
    df = pd.DataFrame({"foo": [1, 1, 4], "B": [2, 3, 4], "C": [5, 6, 7]})
    ddf = dd.from_pandas(pd.DataFrame(df), npartitions=1)
    ddf_group = ddf.groupby("foo")
    result = ddf_group.get_group(1).compute()

    expected = pd.DataFrame(
        {"foo": [1, 1], "B": [2, 3], "C": [5, 6]}, index=pd.Index([0, 1])
    )

    tm.assert_frame_equal(result, expected)


def test_groupby_dataframe_cum_caching():
    """Test caching behavior of cumulative operations on grouped dataframes.

    Relates to #3756.
    """
    df = pd.DataFrame(
        dict(a=list("aabbcc")), index=pd.date_range(start="20100101", periods=6)
    )
    df["ones"] = 1
    df["twos"] = 2

    ddf = dd.from_pandas(df, npartitions=3)

    ops = ["cumsum", "cumprod"]

    for op in ops:
        ddf0 = getattr(ddf.groupby(["a"]), op)()
        ddf1 = ddf.rename(columns={"ones": "foo", "twos": "bar"})
        ddf1 = getattr(ddf1.groupby(["a"]), op)()

        # _a and _b dataframe should be equal
        res0_a, res1_a = dask.compute(ddf0, ddf1)
        res0_b, res1_b = ddf0.compute(), ddf1.compute()

        assert res0_a.equals(res0_b)
        assert res1_a.equals(res1_b)


def test_groupby_series_cum_caching():
    """Test caching behavior of cumulative operations on grouped Series

    Relates to #3755
    """
    df = pd.DataFrame(
        dict(a=list("aabbcc")), index=pd.date_range(start="20100101", periods=6)
    )
    df["ones"] = 1
    df["twos"] = 2

    ops = ["cumsum", "cumprod"]
    for op in ops:
        ddf = dd.from_pandas(df, npartitions=3)
        dcum = ddf.groupby(["a"])
        res0_a, res1_a = dask.compute(
            getattr(dcum["ones"], op)(), getattr(dcum["twos"], op)()
        )
        cum = df.groupby(["a"])
        res0_b, res1_b = (getattr(cum["ones"], op)(), getattr(cum["twos"], op)())

        assert res0_a.equals(res0_b)
        assert res1_a.equals(res1_b)


def test_groupby_slice_agg_reduces():
    d = pd.DataFrame({"a": [1, 2, 3, 4], "b": [2, 3, 4, 5]})
    a = dd.from_pandas(d, npartitions=2)
    result = a.groupby("a")["b"].agg(["min", "max"])
    expected = d.groupby("a")["b"].agg(["min", "max"])
    assert_eq(result, expected)


def test_groupby_agg_grouper_single():
    # https://github.com/dask/dask/issues/2255
    d = pd.DataFrame({"a": [1, 2, 3, 4]})
    a = dd.from_pandas(d, npartitions=2)

    result = a.groupby("a")["a"].agg(["min", "max"])
    expected = d.groupby("a")["a"].agg(["min", "max"])
    assert_eq(result, expected)


@pytest.mark.parametrize("slice_", ["a", ["a"], ["a", "b"], ["b"]])
def test_groupby_agg_grouper_multiple(slice_):
    # https://github.com/dask/dask/issues/2255
    d = pd.DataFrame({"a": [1, 2, 3, 4], "b": [1, 2, 3, 4]})
    a = dd.from_pandas(d, npartitions=2)

    result = a.groupby("a")[slice_].agg(["min", "max"])
    expected = d.groupby("a")[slice_].agg(["min", "max"])
    assert_eq(result, expected)


@pytest.mark.parametrize(
    "agg_func",
    [
        "cumprod",
        "cumcount",
        "cumsum",
        "var",
        "sum",
        "mean",
        "count",
        "size",
        "std",
        "min",
        "max",
        "first",
        "last",
        "prod",
    ],
)
def test_groupby_column_and_index_agg_funcs(agg_func):
    def call(g, m, **kwargs):
        return getattr(g, m)(**kwargs)

    df = pd.DataFrame(
        {
            "idx": [1, 1, 1, 2, 2, 2],
            "a": [1, 2, 1, 2, 1, 2],
            "b": np.arange(6),
            "c": [1, 1, 1, 2, 2, 2],
        }
    ).set_index("idx")

    ddf = dd.from_pandas(df, npartitions=df.index.nunique())
    ddf_no_divs = dd.from_pandas(df, npartitions=df.index.nunique(), sort=False)

    # Index and then column

    # Compute expected result
    expected = call(df.groupby(["idx", "a"]), agg_func)
    if agg_func in {"mean", "var"}:
        expected = expected.astype(float)

    result = call(ddf.groupby(["idx", "a"]), agg_func)
    assert_eq(expected, result)

    result = call(ddf_no_divs.groupby(["idx", "a"]), agg_func)
    assert_eq(expected, result)

    # apply-combine-apply aggregation functions
    aca_agg = {"sum", "mean", "var", "size", "std", "count", "first", "last", "prod"}

    # Test aggregate strings
    if agg_func in aca_agg:
        result = ddf_no_divs.groupby(["idx", "a"]).agg(agg_func)
        assert_eq(expected, result)

    # Column and then index

    # Compute expected result
    expected = call(df.groupby(["a", "idx"]), agg_func)
    if agg_func in {"mean", "var"}:
        expected = expected.astype(float)

    result = call(ddf.groupby(["a", "idx"]), agg_func)
    assert_eq(expected, result)

    result = call(ddf_no_divs.groupby(["a", "idx"]), agg_func)
    assert_eq(expected, result)

    # Test aggregate strings
    if agg_func in aca_agg:
        result = ddf_no_divs.groupby(["a", "idx"]).agg(agg_func)
        assert_eq(expected, result)

    # Index only

    # Compute expected result
    expected = call(df.groupby("idx"), agg_func)
    if agg_func in {"mean", "var"}:
        expected = expected.astype(float)

    result = call(ddf.groupby("idx"), agg_func)
    assert_eq(expected, result)

    result = call(ddf_no_divs.groupby("idx"), agg_func)
    assert_eq(expected, result)

    # Test aggregate strings
    if agg_func in aca_agg:
        result = ddf_no_divs.groupby("idx").agg(agg_func)
        assert_eq(expected, result)


@pytest.mark.parametrize("group_args", [["idx", "a"], ["a", "idx"], ["idx"], "idx"])
@pytest.mark.parametrize(
    "apply_func", [np.min, np.mean, lambda s: np.max(s) - np.mean(s)]
)
def test_groupby_column_and_index_apply(group_args, apply_func):
    df = pd.DataFrame(
        {"idx": [1, 1, 1, 2, 2, 2], "a": [1, 2, 1, 2, 1, 2], "b": np.arange(6)}
    ).set_index("idx")

    ddf = dd.from_pandas(df, npartitions=df.index.nunique())
    ddf_no_divs = dd.from_pandas(df, npartitions=df.index.nunique(), sort=False)

    # Expected result
    expected = df.groupby(group_args).apply(apply_func)

    with warnings.catch_warnings():
        warnings.simplefilter("ignore")

        # Compute on dask DataFrame with divisions (no shuffling)
        result = ddf.groupby(group_args).apply(apply_func)
        assert_eq(expected, result, check_divisions=False)

        # Check that partitioning is preserved
        assert ddf.divisions == result.divisions

        # Check that no shuffling occurred.
        # The groupby operation should add only 1 task per partition
        assert len(result.dask) == (len(ddf.dask) + ddf.npartitions)

        # Compute on dask DataFrame without divisions (requires shuffling)
        result = ddf_no_divs.groupby(group_args).apply(apply_func)
        assert_eq(expected, result, check_divisions=False)

        # Check that divisions were preserved (all None in this case)
        assert ddf_no_divs.divisions == result.divisions

        # Crude check to see if shuffling was performed.
        # The groupby operation should add only more than 1 task per partition
        assert len(result.dask) > (len(ddf_no_divs.dask) + ddf_no_divs.npartitions)


custom_mean = dd.Aggregation(
    "mean",
    lambda s: (s.count(), s.sum()),
    lambda s0, s1: (s0.sum(), s1.sum()),
    lambda s0, s1: s1 / s0,
)

custom_sum = dd.Aggregation("sum", lambda s: s.sum(), lambda s0: s0.sum())


@pytest.mark.parametrize(
    "pandas_spec, dask_spec, check_dtype",
    [
        ({"b": "mean"}, {"b": custom_mean}, False),
        ({"b": "sum"}, {"b": custom_sum}, True),
        (["mean", "sum"], [custom_mean, custom_sum], False),
        ({"b": ["mean", "sum"]}, {"b": [custom_mean, custom_sum]}, False),
    ],
)
def test_dataframe_groupby_agg_custom_sum(pandas_spec, dask_spec, check_dtype):
    df = pd.DataFrame({"g": [0, 0, 1] * 3, "b": [1, 2, 3] * 3})
    ddf = dd.from_pandas(df, npartitions=2)

    expected = df.groupby("g").aggregate(pandas_spec)
    result = ddf.groupby("g").aggregate(dask_spec)

    assert_eq(result, expected, check_dtype=check_dtype)


@pytest.mark.parametrize(
    "pandas_spec, dask_spec",
    [
        ("mean", custom_mean),
        (["mean"], [custom_mean]),
        (["mean", "sum"], [custom_mean, custom_sum]),
    ],
)
def test_series_groupby_agg_custom_mean(pandas_spec, dask_spec):
    d = pd.DataFrame({"g": [0, 0, 1] * 3, "b": [1, 2, 3] * 3})
    a = dd.from_pandas(d, npartitions=2)

    expected = d["b"].groupby(d["g"]).aggregate(pandas_spec)
    result = a["b"].groupby(a["g"]).aggregate(dask_spec)

    assert_eq(result, expected, check_dtype=False)


def test_groupby_agg_custom__name_clash_with_internal_same_column():
    """for a single input column only unique names are allowed"""
    d = pd.DataFrame({"g": [0, 0, 1] * 3, "b": [1, 2, 3] * 3})
    a = dd.from_pandas(d, npartitions=2)

    agg_func = dd.Aggregation("sum", lambda s: s.sum(), lambda s0: s0.sum())

    with pytest.raises(ValueError):
        a.groupby("g").aggregate({"b": [agg_func, "sum"]})


def test_groupby_agg_custom__name_clash_with_internal_different_column():
    """custom aggregation functions can share the name of a builtin function"""
    d = pd.DataFrame({"g": [0, 0, 1] * 3, "b": [1, 2, 3] * 3, "c": [4, 5, 6] * 3})
    a = dd.from_pandas(d, npartitions=2)

    # NOTE: this function is purposefully misnamed
    agg_func = dd.Aggregation(
        "sum",
        lambda s: (s.count(), s.sum()),
        lambda s0, s1: (s0.sum(), s1.sum()),
        lambda s0, s1: s1 / s0,
    )

    # NOTE: the name of agg-func is suppressed in the output,
    # since only a single agg func per column was specified
    result = a.groupby("g").aggregate({"b": agg_func, "c": "sum"})
    expected = d.groupby("g").aggregate({"b": "mean", "c": "sum"})

    assert_eq(result, expected, check_dtype=False)


def test_groupby_agg_custom__mode():
    # mode function passing intermediates as pure python objects around. to protect
    # results from pandas in apply use return results as single-item lists
    def agg_mode(s):
        def impl(s):
            (res,) = s.iloc[0]

            for (i,) in s.iloc[1:]:
                res = res.add(i, fill_value=0)

            return [res]

        return s.apply(impl)

    agg_func = dd.Aggregation(
        "custom_mode",
        lambda s: s.apply(lambda s: [s.value_counts()]),
        agg_mode,
        lambda s: s.map(lambda i: i[0].idxmax()),
    )

    d = pd.DataFrame(
        {
            "g0": [0, 0, 0, 1, 1] * 3,
            "g1": [0, 0, 0, 1, 1] * 3,
            "cc": [4, 5, 4, 6, 6] * 3,
        }
    )
    a = dd.from_pandas(d, npartitions=5)

    actual = a["cc"].groupby([a["g0"], a["g1"]]).agg(agg_func)

    # cheat to get the correct index
    expected = pd.DataFrame({"g0": [0, 1], "g1": [0, 1], "cc": [4, 6]})
    expected = expected["cc"].groupby([expected["g0"], expected["g1"]]).agg("sum")

    assert_eq(actual, expected)


def test_groupby_select_column_agg():
    pdf = pd.DataFrame(
        {
            "A": [1, 2, 3, 1, 2, 3, 1, 2, 4],
            "B": [-0.776, -0.4, -0.873, 0.054, 1.419, -0.948, -0.967, -1.714, -0.666],
        }
    )
    ddf = dd.from_pandas(pdf, npartitions=4)
    actual = ddf.groupby("A")["B"].agg("var")
    expected = pdf.groupby("A")["B"].agg("var")
    assert_eq(actual, expected)


@pytest.mark.parametrize(
    "func",
    [
        lambda x: x.std(),
        lambda x: x.groupby("x").std(),
        lambda x: x.groupby("x").var(),
        lambda x: x.groupby("x").mean(),
        lambda x: x.groupby("x").sum(),
        lambda x: x.groupby("x").z.std(),
    ],
)
def test_std_object_dtype(func):
    df = pd.DataFrame({"x": [1, 2, 1], "y": ["a", "b", "c"], "z": [11.0, 22.0, 33.0]})
    ddf = dd.from_pandas(df, npartitions=2)

    assert_eq(func(df), func(ddf))


def test_std_columns_int():
    # Make sure std() works when index_by is a df with integer column names
    # Non regression test for issue #3560

    df = pd.DataFrame({0: [5], 1: [5]})
    ddf = dd.from_pandas(df, npartitions=2)
    by = dask.array.from_array([0, 1]).to_dask_dataframe()
    ddf.groupby(by).std()


def test_timeseries():
    df = dask.datasets.timeseries().partitions[:2]
    assert_eq(df.groupby("name").std(), df.groupby("name").std())


@pytest.mark.skipif(
    PANDAS_VERSION < "0.22.0",
    reason="Parameter min_count not implemented in "
    "DataFrame.groupby().sum() and DataFrame.groupby().prod()",
)
@pytest.mark.parametrize("min_count", [0, 1, 2, 3])
def test_with_min_count(min_count):
    dfs = [
        pd.DataFrame(
            {
                "group": ["A", "A", "B"],
                "val1": [np.nan, 2, 3],
                "val2": [np.nan, 5, 6],
                "val3": [5, 4, 9],
            }
        ),
        pd.DataFrame(
            {
                "group": ["A", "A", "B"],
                "val1": [2, np.nan, np.nan],
                "val2": [np.nan, 5, 6],
                "val3": [5, 4, 9],
            }
        ),
    ]
    ddfs = [dd.from_pandas(df, npartitions=4) for df in dfs]

    for df, ddf in zip(dfs, ddfs):
        assert_eq(
            df.groupby("group").sum(min_count=min_count),
            ddf.groupby("group").sum(min_count=min_count),
        )
        assert_eq(
            df.groupby("group").prod(min_count=min_count),
            ddf.groupby("group").prod(min_count=min_count),
        )


def test_groupby_group_keys():
    df = pd.DataFrame({"a": [1, 2, 2, 3], "b": [2, 3, 4, 5]})
    ddf = dd.from_pandas(df, npartitions=2).set_index("a")
    pdf = df.set_index("a")

    func = lambda g: g.copy()
    expected = pdf.groupby("a").apply(func)
    assert_eq(expected, ddf.groupby("a").apply(func, meta=expected))

    expected = pdf.groupby("a", group_keys=False).apply(func)
    assert_eq(expected, ddf.groupby("a", group_keys=False).apply(func, meta=expected))


@pytest.mark.parametrize(
    "columns",
    [["a", "b", "c"], np.array([1.0, 2.0, 3.0]), ["1", "2", "3"], ["", "a", "b"]],
)
def test_groupby_cov(columns):
    rows = 20
    cols = 3
    data = np.random.randn(rows, cols)
    df = pd.DataFrame(data, columns=columns)
    df["key"] = np.random.randint(0, cols, size=rows)
    ddf = dd.from_pandas(df, npartitions=3)

    expected = df.groupby("key").cov()
    result = ddf.groupby("key").cov()
    # when using numerical values for columns
    # the column mapping and stacking leads to a float typed
    # MultiIndex.  Pandas will normally create a object typed
    # MultiIndex
    if isinstance(columns, np.ndarray):
        result = result.compute()
        # don't bother checking index -- MulitIndex levels are in a frozenlist
        result.columns = result.columns.astype(np.dtype("O"))
        assert_eq(expected, result, check_index=False)
    else:
        assert_eq(expected, result)


def test_df_groupby_idxmin():
    pdf = pd.DataFrame(
        {"idx": list(range(4)), "group": [1, 1, 2, 2], "value": [10, 20, 20, 10]}
    ).set_index("idx")

    ddf = dd.from_pandas(pdf, npartitions=3)

    expected = pd.DataFrame({"group": [1, 2], "value": [0, 3]}).set_index("group")

    result_pd = pdf.groupby("group").idxmin()
    result_dd = ddf.groupby("group").idxmin()

    assert_eq(result_pd, result_dd)
    assert_eq(expected, result_dd)


@pytest.mark.parametrize("skipna", [True, False])
def test_df_groupby_idxmin_skipna(skipna):
    pdf = pd.DataFrame(
        {
            "idx": list(range(4)),
            "group": [1, 1, 2, 2],
            "value": [np.nan, 20.1, np.nan, 10.1],
        }
    ).set_index("idx")

    ddf = dd.from_pandas(pdf, npartitions=3)

    result_pd = pdf.groupby("group").idxmin(skipna=skipna)
    result_dd = ddf.groupby("group").idxmin(skipna=skipna)

    assert_eq(result_pd, result_dd)


def test_df_groupby_idxmax():
    pdf = pd.DataFrame(
        {"idx": list(range(4)), "group": [1, 1, 2, 2], "value": [10, 20, 20, 10]}
    ).set_index("idx")

    ddf = dd.from_pandas(pdf, npartitions=3)

    expected = pd.DataFrame({"group": [1, 2], "value": [1, 2]}).set_index("group")

    result_pd = pdf.groupby("group").idxmax()
    result_dd = ddf.groupby("group").idxmax()

    assert_eq(result_pd, result_dd)
    assert_eq(expected, result_dd)


@pytest.mark.parametrize("skipna", [True, False])
def test_df_groupby_idxmax_skipna(skipna):
    pdf = pd.DataFrame(
        {
            "idx": list(range(4)),
            "group": [1, 1, 2, 2],
            "value": [np.nan, 20.1, np.nan, 10.1],
        }
    ).set_index("idx")

    ddf = dd.from_pandas(pdf, npartitions=3)

    result_pd = pdf.groupby("group").idxmax(skipna=skipna)
    result_dd = ddf.groupby("group").idxmax(skipna=skipna)

    assert_eq(result_pd, result_dd)


def test_series_groupby_idxmin():
    pdf = pd.DataFrame(
        {"idx": list(range(4)), "group": [1, 1, 2, 2], "value": [10, 20, 20, 10]}
    ).set_index("idx")

    ddf = dd.from_pandas(pdf, npartitions=3)

    expected = (
        pd.DataFrame({"group": [1, 2], "value": [0, 3]}).set_index("group").squeeze()
    )

    result_pd = pdf.groupby("group")["value"].idxmin()
    result_dd = ddf.groupby("group")["value"].idxmin()

    assert_eq(result_pd, result_dd)
    assert_eq(expected, result_dd)


@pytest.mark.parametrize("skipna", [True, False])
def test_series_groupby_idxmin_skipna(skipna):
    pdf = pd.DataFrame(
        {
            "idx": list(range(4)),
            "group": [1, 1, 2, 2],
            "value": [np.nan, 20.1, np.nan, 10.1],
        }
    ).set_index("idx")

    ddf = dd.from_pandas(pdf, npartitions=3)

    result_pd = pdf.groupby("group")["value"].idxmin(skipna=skipna)
    result_dd = ddf.groupby("group")["value"].idxmin(skipna=skipna)

    assert_eq(result_pd, result_dd)


def test_series_groupby_idxmax():
    pdf = pd.DataFrame(
        {"idx": list(range(4)), "group": [1, 1, 2, 2], "value": [10, 20, 20, 10]}
    ).set_index("idx")

    ddf = dd.from_pandas(pdf, npartitions=3)

    expected = (
        pd.DataFrame({"group": [1, 2], "value": [1, 2]}).set_index("group").squeeze()
    )

    result_pd = pdf.groupby("group")["value"].idxmax()
    result_dd = ddf.groupby("group")["value"].idxmax()

    assert_eq(result_pd, result_dd)
    assert_eq(expected, result_dd)


@pytest.mark.parametrize("skipna", [True, False])
def test_series_groupby_idxmax_skipna(skipna):
    pdf = pd.DataFrame(
        {
            "idx": list(range(4)),
            "group": [1, 1, 2, 2],
            "value": [np.nan, 20.1, np.nan, 10.1],
        }
    ).set_index("idx")

    ddf = dd.from_pandas(pdf, npartitions=3)

    result_pd = pdf.groupby("group")["value"].idxmax(skipna=skipna)
    result_dd = ddf.groupby("group")["value"].idxmax(skipna=skipna)

    assert_eq(result_pd, result_dd)


@pytest.mark.skipif(
    version.parse(pd.__version__) < version.parse("0.25.0"),
    reason="'explode' is not implemented",
)
def test_groupby_unique():
    rng = np.random.RandomState(42)
    df = pd.DataFrame(
        {"foo": rng.randint(3, size=100), "bar": rng.randint(10, size=100)}
    )
    ddf = dd.from_pandas(df, npartitions=10)

    pd_gb = df.groupby("foo")["bar"].unique()
    dd_gb = ddf.groupby("foo")["bar"].unique()

    # Use explode because each DataFrame row is a list; equality fails
    assert_eq(dd_gb.explode(), pd_gb.explode())


def test_groupby_value_counts():
    rng = np.random.RandomState(42)
    df = pd.DataFrame(
        {"foo": rng.randint(3, size=100), "bar": rng.randint(4, size=100)}
    )
    ddf = dd.from_pandas(df, npartitions=2)

    pd_gb = df.groupby("foo")["bar"].value_counts()
    dd_gb = ddf.groupby("foo")["bar"].value_counts()
    assert_eq(dd_gb, pd_gb)


@pytest.mark.parametrize(
    "transformation", [lambda x: x.sum(), np.sum, "sum", pd.Series.rank]
)
def test_groupby_transform_funcs(transformation):
    pdf = pd.DataFrame(
        {
            "A": [1, 2, 3, 4] * 5,
            "B": np.random.randn(20),
            "C": np.random.randn(20),
            "D": np.random.randn(20),
        }
    )
    ddf = dd.from_pandas(pdf, 3)

    with pytest.warns(UserWarning):
        # DataFrame
        assert_eq(
            pdf.groupby("A").transform(transformation),
            ddf.groupby("A").transform(transformation),
        )

        # Series
        assert_eq(
            pdf.groupby("A")["B"].transform(transformation),
            ddf.groupby("A")["B"].transform(transformation),
        )


@pytest.mark.parametrize("npartitions", list(range(1, 10)))
@pytest.mark.parametrize("indexed", [True, False])
def test_groupby_transform_ufunc_partitioning(npartitions, indexed):
    pdf = pd.DataFrame({"group": [1, 2, 3, 4, 5] * 20, "value": np.random.randn(100)})

    if indexed:
        pdf = pdf.set_index("group")

    ddf = dd.from_pandas(pdf, npartitions)

    with pytest.warns(UserWarning):
        # DataFrame
        assert_eq(
            pdf.groupby("group").transform(lambda series: series - series.mean()),
            ddf.groupby("group").transform(lambda series: series - series.mean()),
        )

        # Series
        assert_eq(
            pdf.groupby("group")["value"].transform(
                lambda series: series - series.mean()
            ),
            ddf.groupby("group")["value"].transform(
                lambda series: series - series.mean()
            ),
        )


<<<<<<< HEAD
@pytest.mark.parametrize(
    "grouping",
    [
        lambda df: df.drop(columns="category_2").groupby("category_1"),
        lambda df: df.groupby(["category_1", "category_2"]),
    ],
)
@pytest.mark.parametrize("agg", [lambda grp: grp.mean(), lambda grp: grp.agg("mean")])
def test_groupby_aggregate_categoricals(grouping, agg):
    pdf = pd.DataFrame(
        {
            "category_1": pd.Categorical(list("AABBCC")),
            "category_2": pd.Categorical(list("ABCABC")),
            "value": np.random.uniform(size=6),
        }
    )
    ddf = dd.from_pandas(pdf, 2)

    # DataFrameGroupBy
    assert_eq(agg(grouping(pdf)), agg(grouping(ddf)))

    # SeriesGroupBy
    assert_eq(agg(grouping(pdf)["value"]), agg(grouping(ddf)["value"]))
=======
@pytest.mark.xfail(reason="dropna kwarg not supported in pandas groupby.")
@pytest.mark.parametrize("dropna", [False, True])
def test_groupby_dropna_pandas(dropna):

    # The `dropna` arg is not currently supported by pandas
    # (See #https://github.com/pandas-dev/pandas/pull/21669)
    # Dask supports the argument for the cudf backend,
    # but passing it to the pandas backend will fail.

    # TODO: Expand test when `dropna` is supported in pandas.
    #       (See: `test_groupby_dropna_cudf`)

    df = pd.DataFrame(
        {"a": [1, 2, 3, 4, None, None, 7, 8], "e": [4, 5, 6, 3, 2, 1, 0, 0]}
    )
    ddf = dd.from_pandas(df, npartitions=3)

    dask_result = ddf.groupby("a", dropna=dropna)
    pd_result = df.groupby("a", dropna=dropna)
    assert_eq(dask_result, pd_result)


@pytest.mark.parametrize("dropna", [False, True, None])
@pytest.mark.parametrize("by", ["a", "c", "d", ["a", "b"], ["a", "c"], ["a", "d"]])
def test_groupby_dropna_cudf(dropna, by):

    # NOTE: This test requires cudf/dask_cudf, and will
    # be skipped by non-GPU CI

    cudf = pytest.importorskip("cudf")
    dask_cudf = pytest.importorskip("dask_cudf")

    df = cudf.DataFrame(
        {
            "a": [1, 2, 3, 4, None, None, 7, 8],
            "b": [1, 0] * 4,
            "c": ["a", "b", None, None, "e", "f", "g", "h"],
            "e": [4, 5, 6, 3, 2, 1, 0, 0],
        }
    )
    df["d"] = df["c"].astype("category")
    ddf = dask_cudf.from_cudf(df, npartitions=3)

    if dropna is None:
        dask_result = ddf.groupby(by).e.sum()
        cudf_result = df.groupby(by).e.sum()
    else:
        dask_result = ddf.groupby(by, dropna=dropna).e.sum()
        cudf_result = df.groupby(by, dropna=dropna).e.sum()
    if by in ["c", "d"]:
        # Loose string/category index name in cudf...
        dask_result = dask_result.compute()
        dask_result.index.name = cudf_result.index.name

    assert_eq(dask_result, cudf_result)
>>>>>>> fb4e91e0
<|MERGE_RESOLUTION|>--- conflicted
+++ resolved
@@ -2189,7 +2189,6 @@
         )
 
 
-<<<<<<< HEAD
 @pytest.mark.parametrize(
     "grouping",
     [
@@ -2213,7 +2212,8 @@
 
     # SeriesGroupBy
     assert_eq(agg(grouping(pdf)["value"]), agg(grouping(ddf)["value"]))
-=======
+
+
 @pytest.mark.xfail(reason="dropna kwarg not supported in pandas groupby.")
 @pytest.mark.parametrize("dropna", [False, True])
 def test_groupby_dropna_pandas(dropna):
@@ -2268,5 +2268,4 @@
         dask_result = dask_result.compute()
         dask_result.index.name = cudf_result.index.name
 
-    assert_eq(dask_result, cudf_result)
->>>>>>> fb4e91e0
+    assert_eq(dask_result, cudf_result)