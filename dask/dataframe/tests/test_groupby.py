--- conflicted
+++ resolved
@@ -3637,15 +3637,6 @@
         assert_eq(ddf_result, pdf_result)
 
 
-<<<<<<< HEAD
-@pytest.mark.parametrize("func", ["cumsum", "cumprod"])
-def test_groupby_numeric_only_false(func):
-    df = pd.DataFrame(
-        {
-            "int": [1, 2, 3, 4, 5, 6, 7, 8],
-            "float": [1.0, 2.0, 3.0, 4.0, np.nan, 6.0, 7.0, 8.0],
-            "dt": [pd.NaT] + [datetime(2010, i, 1) for i in range(1, 8)],
-=======
 @pytest.mark.skipif(not PANDAS_GT_150, reason="numeric_only not supported for <1.5")
 @pytest.mark.parametrize("func", ["cov", "corr"])
 def test_groupby_numeric_only_false_cov_corr(func):
@@ -3654,12 +3645,30 @@
             "float": [1.0, 2.0, 3.0, 4.0, 5, 6.0, 7.0, 8.0],
             "int": [1, 2, 3, 4, 5, 6, 7, 8],
             "timedelta": pd.to_timedelta([1, 2, 3, 4, 5, 6, 7, 8]),
->>>>>>> e9845aad
             "A": 1,
         }
     )
     ddf = dd.from_pandas(df, npartitions=2)
-<<<<<<< HEAD
+    dd_result = getattr(ddf.groupby("A"), func)(numeric_only=False)
+    pd_result = getattr(df.groupby("A"), func)(numeric_only=False)
+    assert_eq(dd_result, pd_result)
+
+    dd_result = getattr(ddf.groupby("A"), func)(numeric_only=True)
+    pd_result = getattr(df.groupby("A"), func)(numeric_only=True)
+    assert_eq(dd_result, pd_result)
+
+
+@pytest.mark.parametrize("func", ["cumsum", "cumprod"])
+def test_groupby_numeric_only_false(func):
+    df = pd.DataFrame(
+        {
+            "int": [1, 2, 3, 4, 5, 6, 7, 8],
+            "float": [1.0, 2.0, 3.0, 4.0, np.nan, 6.0, 7.0, 8.0],
+            "dt": [pd.NaT] + [datetime(2010, i, 1) for i in range(1, 8)],
+            "A": 1,
+        }
+    )
+    ddf = dd.from_pandas(df, npartitions=2)
 
     if PANDAS_GT_200:
         ctx = pytest.raises(TypeError, match="does not support")
@@ -3691,13 +3700,4 @@
             dd_result = getattr(ddf.groupby("A"), func)()
         with ctx:
             pd_result = getattr(df.groupby("A"), func)()
-        assert_eq(dd_result, pd_result)
-=======
-    dd_result = getattr(ddf.groupby("A"), func)(numeric_only=False)
-    pd_result = getattr(df.groupby("A"), func)(numeric_only=False)
-    assert_eq(dd_result, pd_result)
-
-    dd_result = getattr(ddf.groupby("A"), func)(numeric_only=True)
-    pd_result = getattr(df.groupby("A"), func)(numeric_only=True)
-    assert_eq(dd_result, pd_result)
->>>>>>> e9845aad
+        assert_eq(dd_result, pd_result)