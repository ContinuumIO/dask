import collections
import warnings

import numpy as np
import pandas as pd
import pandas.util.testing as tm

import pytest

import dask
import dask.dataframe as dd
from dask.dataframe.utils import (
    assert_eq, assert_dask_graph, assert_max_deps, PANDAS_VERSION,
)

AGG_FUNCS = ['sum', 'mean', 'min', 'max', 'count', 'size', 'std', 'var', 'nunique', 'first', 'last', 'prod']


@pytest.fixture(params=AGG_FUNCS)
def agg_func(request):
    """
    Aggregations supported for groups
    """
    return request.param


def groupby_internal_repr():
    pdf = pd.DataFrame({'x': [1, 2, 3, 4, 6, 7, 8, 9, 10],
                        'y': list('abcbabbcda')})
    ddf = dd.from_pandas(pdf, 3)

    gp = pdf.groupby('y')
    dp = ddf.groupby('y')
    assert isinstance(dp, dd.groupby.DataFrameGroupBy)
    assert isinstance(dp._meta, pd.core.groupby.DataFrameGroupBy)
    assert isinstance(dp.obj, dd.DataFrame)
    assert_eq(dp.obj, gp.obj)

    gp = pdf.groupby('y')['x']
    dp = ddf.groupby('y')['x']
    assert isinstance(dp, dd.groupby.SeriesGroupBy)
    assert isinstance(dp._meta, pd.core.groupby.SeriesGroupBy)
    # slicing should not affect to internal
    assert isinstance(dp.obj, dd.Series)
    assert_eq(dp.obj, gp.obj)

    gp = pdf.groupby('y')[['x']]
    dp = ddf.groupby('y')[['x']]
    assert isinstance(dp, dd.groupby.DataFrameGroupBy)
    assert isinstance(dp._meta, pd.core.groupby.DataFrameGroupBy)
    # slicing should not affect to internal
    assert isinstance(dp.obj, dd.DataFrame)
    assert_eq(dp.obj, gp.obj)

    gp = pdf.groupby(pdf.y)['x']
    dp = ddf.groupby(ddf.y)['x']
    assert isinstance(dp, dd.groupby.SeriesGroupBy)
    assert isinstance(dp._meta, pd.core.groupby.SeriesGroupBy)
    # slicing should not affect to internal
    assert isinstance(dp.obj, dd.Series)
    assert_eq(dp.obj, gp.obj)

    gp = pdf.groupby(pdf.y)[['x']]
    dp = ddf.groupby(ddf.y)[['x']]
    assert isinstance(dp, dd.groupby.DataFrameGroupBy)
    assert isinstance(dp._meta, pd.core.groupby.DataFrameGroupBy)
    # slicing should not affect to internal
    assert isinstance(dp.obj, dd.DataFrame)
    assert_eq(dp.obj, gp.obj)


def groupby_error():
    pdf = pd.DataFrame({'x': [1, 2, 3, 4, 6, 7, 8, 9, 10],
                        'y': list('abcbabbcda')})
    ddf = dd.from_pandas(pdf, 3)

    with pytest.raises(KeyError):
        ddf.groupby('A')

    with pytest.raises(KeyError):
        ddf.groupby(['x', 'A'])

    dp = ddf.groupby('y')

    msg = 'Column not found: '
    with pytest.raises(KeyError) as err:
        dp['A']
    assert msg in str(err.value)

    with pytest.raises(KeyError) as err:
        dp[['x', 'A']]
    assert msg in str(err.value)


def groupby_internal_head():
    pdf = pd.DataFrame({'A': [1, 2] * 10,
                        'B': np.random.randn(20),
                        'C': np.random.randn(20)})
    ddf = dd.from_pandas(pdf, 3)

    assert_eq(ddf.groupby('A')._head().sum(),
              pdf.head().groupby('A').sum())

    assert_eq(ddf.groupby(ddf['A'])._head().sum(),
              pdf.head().groupby(pdf['A']).sum())

    assert_eq(ddf.groupby(ddf['A'] + 1)._head().sum(),
              pdf.head().groupby(pdf['A'] + 1).sum())


def test_full_groupby():
    df = pd.DataFrame({'a': [1, 2, 3, 4, 5, 6, 7, 8, 9],
                       'b': [4, 5, 6, 3, 2, 1, 0, 0, 0]},
                      index=[0, 1, 3, 5, 6, 8, 9, 9, 9])
    ddf = dd.from_pandas(df, npartitions=3)

    pytest.raises(KeyError, lambda: ddf.groupby('does_not_exist'))
    pytest.raises(AttributeError, lambda: ddf.groupby('a').does_not_exist)
    assert 'b' in dir(ddf.groupby('a'))

    def func(df):
        return df.assign(b=df.b - df.b.mean())

    with warnings.catch_warnings():
        warnings.simplefilter('ignore')
        assert ddf.groupby('a').apply(func)._name.startswith('func')

        assert_eq(df.groupby('a').apply(func),
                  ddf.groupby('a').apply(func))


def test_full_groupby_apply_multiarg():
    df = pd.DataFrame({'a': [1, 2, 3, 4, 5, 6, 7, 8, 9],
                       'b': [4, 5, 6, 3, 2, 1, 0, 0, 0]},
                      index=[0, 1, 3, 5, 6, 8, 9, 9, 9])
    ddf = dd.from_pandas(df, npartitions=3)

    def func(df, c, d=3):
        return df.assign(b=df.b - df.b.mean() + c * d)

    c = df.a.sum()
    d = df.b.mean()

    c_scalar = ddf.a.sum()
    d_scalar = ddf.b.mean()
    c_delayed = dask.delayed(lambda: c)()
    d_delayed = dask.delayed(lambda: d)()

    meta = df.groupby('a').apply(func, c)

    with warnings.catch_warnings():
        warnings.simplefilter('ignore')
        assert_eq(df.groupby('a').apply(func, c, d=d),
                  ddf.groupby('a').apply(func, c, d=d_scalar))

        assert_eq(df.groupby('a').apply(func, c),
                  ddf.groupby('a').apply(func, c))

        assert_eq(df.groupby('a').apply(func, c, d=d),
                  ddf.groupby('a').apply(func, c, d=d))

        assert_eq(df.groupby('a').apply(func, c),
                  ddf.groupby('a').apply(func, c_scalar), check_dtype=False)

        assert_eq(df.groupby('a').apply(func, c),
                  ddf.groupby('a').apply(func, c_scalar, meta=meta))

        assert_eq(df.groupby('a').apply(func, c, d=d),
                  ddf.groupby('a').apply(func, c, d=d_scalar, meta=meta))

    # Delayed arguments work, but only if metadata is provided
    with pytest.raises(ValueError) as exc:
        ddf.groupby('a').apply(func, c, d=d_delayed)
    assert 'dask.delayed' in str(exc.value) and 'meta'in str(exc.value)

    with pytest.raises(ValueError) as exc:
        ddf.groupby('a').apply(func, c_delayed, d=d)
    assert 'dask.delayed' in str(exc.value) and 'meta'in str(exc.value)

    assert_eq(df.groupby('a').apply(func, c),
              ddf.groupby('a').apply(func, c_delayed, meta=meta))

    assert_eq(df.groupby('a').apply(func, c, d=d),
              ddf.groupby('a').apply(func, c, d=d_delayed, meta=meta))


@pytest.mark.parametrize('grouper', [
    lambda df: ['a'],
    lambda df: ['a', 'b'],
    lambda df: df['a'],
    lambda df: [df['a'], df['b']],
    pytest.param(lambda df: [df['a'] > 2, df['b'] > 1], marks=pytest.mark.xfail(
        reason="not yet supported"))
])
@pytest.mark.parametrize('reverse', [True, False])
def test_full_groupby_multilevel(grouper, reverse):
    index = [0, 1, 3, 5, 6, 8, 9, 9, 9]
    if reverse:
        index = index[::-1]
    df = pd.DataFrame({'a': [1, 2, 3, 4, 5, 6, 7, 8, 9],
                       'd': [1, 2, 3, 4, 5, 6, 7, 8, 9],
                       'b': [4, 5, 6, 3, 2, 1, 0, 0, 0]},
                      index=index)
    ddf = dd.from_pandas(df, npartitions=3)

    def func(df):
        return df.assign(b=df.b - df.b.mean())

    # last one causes a DeprcationWarning from pandas.
    # See https://github.com/pandas-dev/pandas/issues/16481
    with warnings.catch_warnings():
        warnings.simplefilter('ignore')
        assert_eq(df.groupby(grouper(df)).apply(func),
                  ddf.groupby(grouper(ddf)).apply(func))


def test_groupby_dir():
    df = pd.DataFrame({'a': range(10), 'b c d e': range(10)})
    ddf = dd.from_pandas(df, npartitions=2)
    g = ddf.groupby('a')
    assert 'a' in dir(g)
    assert 'b c d e' not in dir(g)


@pytest.mark.parametrize('scheduler', ['sync', 'threads'])
def test_groupby_on_index(scheduler):
    pdf = pd.DataFrame({'a': [1, 2, 3, 4, 5, 6, 7, 8, 9],
                        'b': [4, 5, 6, 3, 2, 1, 0, 0, 0]},
                       index=[0, 1, 3, 5, 6, 8, 9, 9, 9])
    ddf = dd.from_pandas(pdf, npartitions=3)

    ddf2 = ddf.set_index('a')
    pdf2 = pdf.set_index('a')
    assert_eq(ddf.groupby('a').b.mean(), ddf2.groupby(ddf2.index).b.mean())

    def func(df):
        return df.assign(b=df.b - df.b.mean())

    def func2(df):
        return df[['b']] - df[['b']].mean()

    def func3(df):
        return df.mean()

    with dask.config.set(scheduler=scheduler):
        with pytest.warns(None):
            assert_eq(ddf.groupby('a').apply(func),
                      pdf.groupby('a').apply(func))

            assert_eq(ddf.groupby('a').apply(func).set_index('a'),
                      pdf.groupby('a').apply(func).set_index('a'))

            assert_eq(pdf2.groupby(pdf2.index).apply(func2),
                      ddf2.groupby(ddf2.index).apply(func2))

            assert_eq(ddf2.b.groupby('a').apply(func3),
                      pdf2.b.groupby('a').apply(func3))

            assert_eq(ddf2.b.groupby(ddf2.index).apply(func3),
                      pdf2.b.groupby(pdf2.index).apply(func3))


@pytest.mark.parametrize('grouper',
                         [lambda df: df.groupby('a')['b'],
                          lambda df: df.groupby(['a', 'b']),
                          lambda df: df.groupby(['a', 'b'])['c'],
                          lambda df: df.groupby(df['a'])[['b', 'c']],
                          lambda df: df.groupby('a')[['b', 'c']],
                          lambda df: df.groupby('a')[['b']],
                          lambda df: df.groupby(['a', 'b', 'c'])])
def test_groupby_multilevel_getitem(grouper, agg_func):
    # nunique is not implemented for DataFrameGroupBy
    if agg_func == 'nunique':
        return

    df = pd.DataFrame({'a': [1, 2, 3, 1, 2, 3],
                       'b': [1, 2, 1, 4, 2, 1],
                       'c': [1, 3, 2, 1, 1, 2],
                       'd': [1, 2, 1, 1, 2, 2]})
    ddf = dd.from_pandas(df, 2)

    dask_group = grouper(ddf)
    pandas_group = grouper(df)

    dask_agg = getattr(dask_group, agg_func)
    pandas_agg = getattr(pandas_group, agg_func)

    assert isinstance(dask_group, dd.groupby._GroupBy)
    assert isinstance(pandas_group, pd.core.groupby.GroupBy)

    if agg_func == 'mean':
        assert_eq(dask_agg(), pandas_agg().astype(float))
    else:
        assert_eq(dask_agg(), pandas_agg())


def test_groupby_multilevel_agg():
    df = pd.DataFrame({'a': [1, 2, 3, 1, 2, 3],
                       'b': [1, 2, 1, 4, 2, 1],
                       'c': [1, 3, 2, 1, 1, 2],
                       'd': [1, 2, 1, 1, 2, 2]})
    ddf = dd.from_pandas(df, 2)

    sol = df.groupby(['a']).mean()
    res = ddf.groupby(['a']).mean()
    assert_eq(res, sol)

    sol = df.groupby(['a', 'c']).mean()
    res = ddf.groupby(['a', 'c']).mean()
    assert_eq(res, sol)

    sol = df.groupby([df['a'], df['c']]).mean()
    res = ddf.groupby([ddf['a'], ddf['c']]).mean()
    assert_eq(res, sol)


def test_groupby_get_group():
    dsk = {('x', 0): pd.DataFrame({'a': [1, 2, 6], 'b': [4, 2, 7]},
                                  index=[0, 1, 3]),
           ('x', 1): pd.DataFrame({'a': [4, 2, 6], 'b': [3, 3, 1]},
                                  index=[5, 6, 8]),
           ('x', 2): pd.DataFrame({'a': [4, 3, 7], 'b': [1, 1, 3]},
                                  index=[9, 9, 9])}
    meta = dsk[('x', 0)]
    d = dd.DataFrame(dsk, 'x', meta, [0, 4, 9, 9])
    full = d.compute()

    for ddkey, pdkey in [('b', 'b'), (d.b, full.b),
                         (d.b + 1, full.b + 1)]:
        ddgrouped = d.groupby(ddkey)
        pdgrouped = full.groupby(pdkey)
        # DataFrame
        assert_eq(ddgrouped.get_group(2), pdgrouped.get_group(2))
        assert_eq(ddgrouped.get_group(3), pdgrouped.get_group(3))
        # Series
        assert_eq(ddgrouped.a.get_group(3), pdgrouped.a.get_group(3))
        assert_eq(ddgrouped.a.get_group(2), pdgrouped.a.get_group(2))


def test_dataframe_groupby_nunique():
    strings = list('aaabbccccdddeee')
    data = np.random.randn(len(strings))
    ps = pd.DataFrame(dict(strings=strings, data=data))
    s = dd.from_pandas(ps, npartitions=3)
    expected = ps.groupby('strings')['data'].nunique()
    assert_eq(s.groupby('strings')['data'].nunique(), expected)


def test_dataframe_groupby_nunique_across_group_same_value():
    strings = list('aaabbccccdddeee')
    data = list(map(int, '123111223323412'))
    ps = pd.DataFrame(dict(strings=strings, data=data))
    s = dd.from_pandas(ps, npartitions=3)
    expected = ps.groupby('strings')['data'].nunique()
    assert_eq(s.groupby('strings')['data'].nunique(), expected)


def test_series_groupby_propagates_names():
    df = pd.DataFrame({'x': [1, 2, 3], 'y': [4, 5, 6]})
    ddf = dd.from_pandas(df, 2)
    func = lambda df: df['y'].sum()
    with pytest.warns(UserWarning):  # meta inference
        result = ddf.groupby('x').apply(func)
    expected = df.groupby('x').apply(func)
    assert_eq(result, expected)


def test_series_groupby():
    s = pd.Series([1, 2, 2, 1, 1])
    pd_group = s.groupby(s)

    ss = dd.from_pandas(s, npartitions=2)
    dask_group = ss.groupby(ss)

    pd_group2 = s.groupby(s + 1)
    dask_group2 = ss.groupby(ss + 1)

    for dg, pdg in [(dask_group, pd_group), (pd_group2, dask_group2)]:
        assert_eq(dg.count(), pdg.count())
        assert_eq(dg.sum(), pdg.sum())
        assert_eq(dg.min(), pdg.min())
        assert_eq(dg.max(), pdg.max())
        assert_eq(dg.size(), pdg.size())
        assert_eq(dg.first(), pdg.first())
        assert_eq(dg.last(), pdg.last())
        assert_eq(dg.prod(), pdg.prod())


def test_series_groupby_errors():
    s = pd.Series([1, 2, 2, 1, 1])

    ss = dd.from_pandas(s, npartitions=2)

    msg = "No group keys passed!"
    with pytest.raises(ValueError) as err:
        s.groupby([])  # pandas
    assert msg in str(err.value)
    with pytest.raises(ValueError) as err:
        ss.groupby([])  # dask should raise the same error
    assert msg in str(err.value)

    sss = dd.from_pandas(s, npartitions=5)
    with pytest.raises(NotImplementedError):
        ss.groupby(sss)

    with pytest.raises(KeyError):
        s.groupby('x')  # pandas
    with pytest.raises(KeyError):
        ss.groupby('x')  # dask should raise the same error


def test_groupby_index_array():
    df = tm.makeTimeDataFrame()
    ddf = dd.from_pandas(df, npartitions=2)

    # first select column, then group
    assert_eq(df.A.groupby(df.index.month).nunique(),
              ddf.A.groupby(ddf.index.month).nunique(), check_names=False)

    # first group, then select column
    assert_eq(df.groupby(df.index.month).A.nunique(),
              ddf.groupby(ddf.index.month).A.nunique(), check_names=False)


def test_groupby_set_index():
    df = tm.makeTimeDataFrame()
    ddf = dd.from_pandas(df, npartitions=2)
    pytest.raises(TypeError,
                  lambda: ddf.groupby(df.index.month, as_index=False))


@pytest.mark.parametrize('empty', [True, False])
def test_split_apply_combine_on_series(empty):
    if empty:
        pdf = pd.DataFrame({'a': [1.], 'b': [1.]}, index=[0]).iloc[:0]
        # There's a bug in pandas where df.groupby(...).var(ddof=0) results in
        # no columns. Just skip these checks for now.
        ddofs = []
    else:
        ddofs = [0, 1, 2]
        pdf = pd.DataFrame({'a': [1, 2, 6, 4, 4, 6, 4, 3, 7],
                            'b': [4, 2, 7, 3, 3, 1, 1, 1, 2]},
                           index=[0, 1, 3, 5, 6, 8, 9, 9, 9])
    ddf = dd.from_pandas(pdf, npartitions=3)

    for ddkey, pdkey in [('b', 'b'), (ddf.b, pdf.b), (ddf.b + 1, pdf.b + 1)]:
        assert_eq(ddf.groupby(ddkey).a.min(), pdf.groupby(pdkey).a.min())
        assert_eq(ddf.groupby(ddkey).a.max(), pdf.groupby(pdkey).a.max())
        assert_eq(ddf.groupby(ddkey).a.count(), pdf.groupby(pdkey).a.count())
        assert_eq(ddf.groupby(ddkey).a.mean(), pdf.groupby(pdkey).a.mean())
        assert_eq(ddf.groupby(ddkey).a.nunique(), pdf.groupby(pdkey).a.nunique())
        assert_eq(ddf.groupby(ddkey).a.size(), pdf.groupby(pdkey).a.size())
        assert_eq(ddf.groupby(ddkey).a.first(), pdf.groupby(pdkey).a.first())
        assert_eq(ddf.groupby(ddkey).a.last(), pdf.groupby(pdkey).a.last())
        for ddof in ddofs:
            assert_eq(ddf.groupby(ddkey).a.var(ddof),
                      pdf.groupby(pdkey).a.var(ddof))
            assert_eq(ddf.groupby(ddkey).a.std(ddof),
                      pdf.groupby(pdkey).a.std(ddof))

        assert_eq(ddf.groupby(ddkey).sum(), pdf.groupby(pdkey).sum())
        assert_eq(ddf.groupby(ddkey).min(), pdf.groupby(pdkey).min())
        assert_eq(ddf.groupby(ddkey).max(), pdf.groupby(pdkey).max())
        assert_eq(ddf.groupby(ddkey).count(), pdf.groupby(pdkey).count())
        assert_eq(ddf.groupby(ddkey).mean(), pdf.groupby(pdkey).mean())
        assert_eq(ddf.groupby(ddkey).size(), pdf.groupby(pdkey).size())
        assert_eq(ddf.groupby(ddkey).first(), pdf.groupby(pdkey).first())
        assert_eq(ddf.groupby(ddkey).last(), pdf.groupby(pdkey).last())
        assert_eq(ddf.groupby(ddkey).prod(), pdf.groupby(pdkey).prod())

        for ddof in ddofs:
            assert_eq(ddf.groupby(ddkey).var(ddof),
                      pdf.groupby(pdkey).var(ddof), check_dtype=False)
            assert_eq(ddf.groupby(ddkey).std(ddof),
                      pdf.groupby(pdkey).std(ddof), check_dtype=False)

    for ddkey, pdkey in [(ddf.b, pdf.b), (ddf.b + 1, pdf.b + 1)]:
        assert_eq(ddf.a.groupby(ddkey).sum(), pdf.a.groupby(pdkey).sum(), check_names=False)
        assert_eq(ddf.a.groupby(ddkey).max(), pdf.a.groupby(pdkey).max(), check_names=False)
        assert_eq(ddf.a.groupby(ddkey).count(), pdf.a.groupby(pdkey).count(), check_names=False)
        assert_eq(ddf.a.groupby(ddkey).mean(), pdf.a.groupby(pdkey).mean(), check_names=False)
        assert_eq(ddf.a.groupby(ddkey).nunique(), pdf.a.groupby(pdkey).nunique(), check_names=False)
        assert_eq(ddf.a.groupby(ddkey).first(), pdf.a.groupby(pdkey).first(), check_names=False)
        assert_eq(ddf.a.groupby(ddkey).last(), pdf.a.groupby(pdkey).last(), check_names=False)
        assert_eq(ddf.a.groupby(ddkey).prod(), pdf.a.groupby(pdkey).prod(), check_names=False)

        for ddof in ddofs:
            assert_eq(ddf.a.groupby(ddkey).var(ddof),
                      pdf.a.groupby(pdkey).var(ddof))
            assert_eq(ddf.a.groupby(ddkey).std(ddof),
                      pdf.a.groupby(pdkey).std(ddof))

    for i in [0, 4, 7]:
        assert_eq(ddf.groupby(ddf.b > i).a.sum(), pdf.groupby(pdf.b > i).a.sum())
        assert_eq(ddf.groupby(ddf.b > i).a.min(), pdf.groupby(pdf.b > i).a.min())
        assert_eq(ddf.groupby(ddf.b > i).a.max(), pdf.groupby(pdf.b > i).a.max())
        assert_eq(ddf.groupby(ddf.b > i).a.count(), pdf.groupby(pdf.b > i).a.count())
        assert_eq(ddf.groupby(ddf.b > i).a.mean(), pdf.groupby(pdf.b > i).a.mean())
        assert_eq(ddf.groupby(ddf.b > i).a.nunique(), pdf.groupby(pdf.b > i).a.nunique())
        assert_eq(ddf.groupby(ddf.b > i).a.size(), pdf.groupby(pdf.b > i).a.size())
        assert_eq(ddf.groupby(ddf.b > i).a.first(), pdf.groupby(pdf.b > i).a.first())
        assert_eq(ddf.groupby(ddf.b > i).a.last(), pdf.groupby(pdf.b > i).a.last())
        assert_eq(ddf.groupby(ddf.b > i).a.prod(), pdf.groupby(pdf.b > i).a.prod())

        assert_eq(ddf.groupby(ddf.a > i).b.sum(), pdf.groupby(pdf.a > i).b.sum())
        assert_eq(ddf.groupby(ddf.a > i).b.min(), pdf.groupby(pdf.a > i).b.min())
        assert_eq(ddf.groupby(ddf.a > i).b.max(), pdf.groupby(pdf.a > i).b.max())
        assert_eq(ddf.groupby(ddf.a > i).b.count(), pdf.groupby(pdf.a > i).b.count())
        assert_eq(ddf.groupby(ddf.a > i).b.mean(), pdf.groupby(pdf.a > i).b.mean())
        assert_eq(ddf.groupby(ddf.a > i).b.nunique(), pdf.groupby(pdf.a > i).b.nunique())
        assert_eq(ddf.groupby(ddf.b > i).b.size(), pdf.groupby(pdf.b > i).b.size())
        assert_eq(ddf.groupby(ddf.b > i).b.first(), pdf.groupby(pdf.b > i).b.first())
        assert_eq(ddf.groupby(ddf.b > i).b.last(), pdf.groupby(pdf.b > i).b.last())
        assert_eq(ddf.groupby(ddf.b > i).b.prod(), pdf.groupby(pdf.b > i).b.prod())

        assert_eq(ddf.groupby(ddf.b > i).sum(), pdf.groupby(pdf.b > i).sum())
        assert_eq(ddf.groupby(ddf.b > i).min(), pdf.groupby(pdf.b > i).min())
        assert_eq(ddf.groupby(ddf.b > i).max(), pdf.groupby(pdf.b > i).max())
        assert_eq(ddf.groupby(ddf.b > i).count(), pdf.groupby(pdf.b > i).count())
        assert_eq(ddf.groupby(ddf.b > i).mean(), pdf.groupby(pdf.b > i).mean())
        assert_eq(ddf.groupby(ddf.b > i).size(), pdf.groupby(pdf.b > i).size())
        assert_eq(ddf.groupby(ddf.b > i).first(), pdf.groupby(pdf.b > i).first())
        assert_eq(ddf.groupby(ddf.b > i).last(), pdf.groupby(pdf.b > i).last())
        assert_eq(ddf.groupby(ddf.b > i).prod(), pdf.groupby(pdf.b > i).prod())

        assert_eq(ddf.groupby(ddf.a > i).sum(), pdf.groupby(pdf.a > i).sum())
        assert_eq(ddf.groupby(ddf.a > i).min(), pdf.groupby(pdf.a > i).min())
        assert_eq(ddf.groupby(ddf.a > i).max(), pdf.groupby(pdf.a > i).max())
        assert_eq(ddf.groupby(ddf.a > i).count(), pdf.groupby(pdf.a > i).count())
        assert_eq(ddf.groupby(ddf.a > i).mean(), pdf.groupby(pdf.a > i).mean())
        assert_eq(ddf.groupby(ddf.a > i).size(), pdf.groupby(pdf.a > i).size())
        assert_eq(ddf.groupby(ddf.a > i).first(), pdf.groupby(pdf.a > i).first())
        assert_eq(ddf.groupby(ddf.a > i).last(), pdf.groupby(pdf.a > i).last())
        assert_eq(ddf.groupby(ddf.a > i).prod(), pdf.groupby(pdf.a > i).prod())

        for ddof in ddofs:
            assert_eq(ddf.groupby(ddf.b > i).std(ddof),
                      pdf.groupby(pdf.b > i).std(ddof))

    for ddkey, pdkey in [('a', 'a'), (ddf.a, pdf.a),
                         (ddf.a + 1, pdf.a + 1), (ddf.a > 3, pdf.a > 3)]:
        assert_eq(ddf.groupby(ddkey).b.sum(), pdf.groupby(pdkey).b.sum())
        assert_eq(ddf.groupby(ddkey).b.min(), pdf.groupby(pdkey).b.min())
        assert_eq(ddf.groupby(ddkey).b.max(), pdf.groupby(pdkey).b.max())
        assert_eq(ddf.groupby(ddkey).b.count(), pdf.groupby(pdkey).b.count())
        assert_eq(ddf.groupby(ddkey).b.mean(), pdf.groupby(pdkey).b.mean())
        assert_eq(ddf.groupby(ddkey).b.nunique(), pdf.groupby(pdkey).b.nunique())
        assert_eq(ddf.groupby(ddkey).b.size(), pdf.groupby(pdkey).b.size())
        assert_eq(ddf.groupby(ddkey).b.first(), pdf.groupby(pdkey).b.first())
        assert_eq(ddf.groupby(ddkey).last(), pdf.groupby(pdkey).last())
        assert_eq(ddf.groupby(ddkey).prod(), pdf.groupby(pdkey).prod())

        assert_eq(ddf.groupby(ddkey).sum(), pdf.groupby(pdkey).sum())
        assert_eq(ddf.groupby(ddkey).min(), pdf.groupby(pdkey).min())
        assert_eq(ddf.groupby(ddkey).max(), pdf.groupby(pdkey).max())
        assert_eq(ddf.groupby(ddkey).count(), pdf.groupby(pdkey).count())
        assert_eq(ddf.groupby(ddkey).mean(), pdf.groupby(pdkey).mean().astype(float))
        assert_eq(ddf.groupby(ddkey).size(), pdf.groupby(pdkey).size())
        assert_eq(ddf.groupby(ddkey).first(), pdf.groupby(pdkey).first())
        assert_eq(ddf.groupby(ddkey).last(), pdf.groupby(pdkey).last())
        assert_eq(ddf.groupby(ddkey).prod(), pdf.groupby(pdkey).prod())

        for ddof in ddofs:
            assert_eq(ddf.groupby(ddkey).b.std(ddof),
                      pdf.groupby(pdkey).b.std(ddof))

    assert (sorted(ddf.groupby('b').a.sum().dask) ==
            sorted(ddf.groupby('b').a.sum().dask))
    assert (sorted(ddf.groupby(ddf.a > 3).b.mean().dask) ==
            sorted(ddf.groupby(ddf.a > 3).b.mean().dask))

    # test raises with incorrect key
    pytest.raises(KeyError, lambda: ddf.groupby('x'))
    pytest.raises(KeyError, lambda: ddf.groupby(['a', 'x']))
    pytest.raises(KeyError, lambda: ddf.groupby('a')['x'])
    pytest.raises(KeyError, lambda: ddf.groupby('a')['b', 'x'])
    pytest.raises(KeyError, lambda: ddf.groupby('a')[['b', 'x']])

    # test graph node labels
    assert_dask_graph(ddf.groupby('b').a.sum(), 'series-groupby-sum')
    assert_dask_graph(ddf.groupby('b').a.min(), 'series-groupby-min')
    assert_dask_graph(ddf.groupby('b').a.max(), 'series-groupby-max')
    assert_dask_graph(ddf.groupby('b').a.count(), 'series-groupby-count')
    assert_dask_graph(ddf.groupby('b').a.var(), 'series-groupby-var')
    assert_dask_graph(ddf.groupby('b').a.first(), 'series-groupby-first')
    assert_dask_graph(ddf.groupby('b').a.last(), 'series-groupby-last')
    assert_dask_graph(ddf.groupby('b').a.prod(), 'series-groupby-prod')
    # mean consists from sum and count operations
    assert_dask_graph(ddf.groupby('b').a.mean(), 'series-groupby-sum')
    assert_dask_graph(ddf.groupby('b').a.mean(), 'series-groupby-count')
    assert_dask_graph(ddf.groupby('b').a.nunique(), 'series-groupby-nunique')
    assert_dask_graph(ddf.groupby('b').a.size(), 'series-groupby-size')

    assert_dask_graph(ddf.groupby('b').sum(), 'dataframe-groupby-sum')
    assert_dask_graph(ddf.groupby('b').min(), 'dataframe-groupby-min')
    assert_dask_graph(ddf.groupby('b').max(), 'dataframe-groupby-max')
    assert_dask_graph(ddf.groupby('b').count(), 'dataframe-groupby-count')
    assert_dask_graph(ddf.groupby('b').first(), 'dataframe-groupby-first')
    assert_dask_graph(ddf.groupby('b').last(), 'dataframe-groupby-last')
    assert_dask_graph(ddf.groupby('b').prod(), 'dataframe-groupby-prod')
    # mean consists from sum and count operations
    assert_dask_graph(ddf.groupby('b').mean(), 'dataframe-groupby-sum')
    assert_dask_graph(ddf.groupby('b').mean(), 'dataframe-groupby-count')
    assert_dask_graph(ddf.groupby('b').size(), 'dataframe-groupby-size')


@pytest.mark.parametrize('keyword', ['split_every', 'split_out'])
def test_groupby_reduction_split(keyword):
    pdf = pd.DataFrame({'a': [1, 2, 6, 4, 4, 6, 4, 3, 7] * 100,
                        'b': [4, 2, 7, 3, 3, 1, 1, 1, 2] * 100})
    ddf = dd.from_pandas(pdf, npartitions=15)

    def call(g, m, **kwargs):
        return getattr(g, m)(**kwargs)

    # DataFrame
    for m in AGG_FUNCS:
        # nunique is not implemented for DataFrameGroupBy
        if m == 'nunique':
            continue
        res = call(ddf.groupby('b'), m, **{keyword: 2})
        sol = call(pdf.groupby('b'), m)
        assert_eq(res, sol)
        assert call(ddf.groupby('b'), m)._name != res._name

    res = call(ddf.groupby('b'), 'var', ddof=2, **{keyword: 2})
    sol = call(pdf.groupby('b'), 'var', ddof=2)
    assert_eq(res, sol)
    assert call(ddf.groupby('b'), 'var', ddof=2)._name != res._name

    # Series, post select
    for m in AGG_FUNCS:
        res = call(ddf.groupby('b').a, m, **{keyword: 2})
        sol = call(pdf.groupby('b').a, m)
        assert_eq(res, sol)
        assert call(ddf.groupby('b').a, m)._name != res._name

    res = call(ddf.groupby('b').a, 'var', ddof=2, **{keyword: 2})
    sol = call(pdf.groupby('b').a, 'var', ddof=2)
    assert_eq(res, sol)
    assert call(ddf.groupby('b').a, 'var', ddof=2)._name != res._name

    # Series, pre select
    for m in AGG_FUNCS:
        res = call(ddf.a.groupby(ddf.b), m, **{keyword: 2})
        sol = call(pdf.a.groupby(pdf.b), m)
        # There's a bug in pandas 0.18.0 with `pdf.a.groupby(pdf.b).count()`
        # not forwarding the series name. Skip name checks here for now.
        assert_eq(res, sol, check_names=False)
        assert call(ddf.a.groupby(ddf.b), m)._name != res._name

    res = call(ddf.a.groupby(ddf.b), 'var', ddof=2, **{keyword: 2})
    sol = call(pdf.a.groupby(pdf.b), 'var', ddof=2)
    assert_eq(res, sol)
    assert call(ddf.a.groupby(ddf.b), 'var', ddof=2)._name != res._name


def test_apply_shuffle():
    pdf = pd.DataFrame({'A': [1, 2, 3, 4] * 5,
                        'B': np.random.randn(20),
                        'C': np.random.randn(20),
                        'D': np.random.randn(20)})
    ddf = dd.from_pandas(pdf, 3)

    with pytest.warns(UserWarning):  # meta inference
        assert_eq(ddf.groupby('A').apply(lambda x: x.sum()),
                  pdf.groupby('A').apply(lambda x: x.sum()))

        assert_eq(ddf.groupby(ddf['A']).apply(lambda x: x.sum()),
                  pdf.groupby(pdf['A']).apply(lambda x: x.sum()))

        assert_eq(ddf.groupby(ddf['A'] + 1).apply(lambda x: x.sum()),
                  pdf.groupby(pdf['A'] + 1).apply(lambda x: x.sum()))

        # SeriesGroupBy
        assert_eq(ddf.groupby('A')['B'].apply(lambda x: x.sum()),
                  pdf.groupby('A')['B'].apply(lambda x: x.sum()))

        assert_eq(ddf.groupby(ddf['A'])['B'].apply(lambda x: x.sum()),
                  pdf.groupby(pdf['A'])['B'].apply(lambda x: x.sum()))

        assert_eq(ddf.groupby(ddf['A'] + 1)['B'].apply(lambda x: x.sum()),
                  pdf.groupby(pdf['A'] + 1)['B'].apply(lambda x: x.sum()))

        # Series.groupby
        assert_eq(ddf.B.groupby(ddf['A']).apply(lambda x: x.sum()),
                  pdf.B.groupby(pdf['A']).apply(lambda x: x.sum()))

        assert_eq(ddf.B.groupby(ddf['A'] + 1).apply(lambda x: x.sum()),
                  pdf.B.groupby(pdf['A'] + 1).apply(lambda x: x.sum()))

        # DataFrameGroupBy with column slice
        assert_eq(ddf.groupby('A')[['B', 'C']].apply(lambda x: x.sum()),
                  pdf.groupby('A')[['B', 'C']].apply(lambda x: x.sum()))

        assert_eq(ddf.groupby(ddf['A'])[['B', 'C']].apply(lambda x: x.sum()),
                  pdf.groupby(pdf['A'])[['B', 'C']].apply(lambda x: x.sum()))

        assert_eq(ddf.groupby(ddf['A'] + 1)[['B', 'C']].apply(lambda x: x.sum()),
                  pdf.groupby(pdf['A'] + 1)[['B', 'C']].apply(lambda x: x.sum()))


@pytest.mark.parametrize('grouper', [
    lambda df: 'AA',
    lambda df: ['AA', 'AB'],
    lambda df: df['AA'],
    lambda df: [df['AA'], df['AB']],
    lambda df: df['AA'] + 1,
    pytest.param(lambda df: [df['AA'] + 1, df['AB'] + 1], marks=pytest.mark.xfail("NotImplemented"))
])
def test_apply_shuffle_multilevel(grouper):
    pdf = pd.DataFrame({'AB': [1, 2, 3, 4] * 5,
                        'AA': [1, 2, 3, 4] * 5,
                        'B': np.random.randn(20),
                        'C': np.random.randn(20),
                        'D': np.random.randn(20)})
    ddf = dd.from_pandas(pdf, 3)

    with pytest.warns(UserWarning):
        # DataFrameGroupBy
        assert_eq(ddf.groupby(grouper(ddf)).apply(lambda x: x.sum()),
                  pdf.groupby(grouper(pdf)).apply(lambda x: x.sum()))

        # SeriesGroupBy
        assert_eq(ddf.groupby(grouper(ddf))['B'].apply(lambda x: x.sum()),
                  pdf.groupby(grouper(pdf))['B'].apply(lambda x: x.sum()))

        # DataFrameGroupBy with column slice
        assert_eq(ddf.groupby(grouper(ddf))[['B', 'C']].apply(lambda x: x.sum()),
                  pdf.groupby(grouper(pdf))[['B', 'C']].apply(lambda x: x.sum()))


def test_numeric_column_names():
    # df.groupby(0)[df.columns] fails if all columns are numbers (pandas bug)
    # This ensures that we cast all column iterables to list beforehand.
    df = pd.DataFrame({0: [0, 1, 0, 1],
                       1: [1, 2, 3, 4],
                       2: [0, 1, 0, 1], })
    ddf = dd.from_pandas(df, npartitions=2)
    assert_eq(ddf.groupby(0).sum(), df.groupby(0).sum())
    assert_eq(ddf.groupby([0, 2]).sum(), df.groupby([0, 2]).sum())
    assert_eq(ddf.groupby(0).apply(lambda x: x, meta={0: int, 1: int, 2: int}),
              df.groupby(0).apply(lambda x: x))


def test_groupby_apply_tasks():
    df = pd.util.testing.makeTimeDataFrame()
    df['A'] = df.A // 0.1
    df['B'] = df.B // 0.1
    ddf = dd.from_pandas(df, npartitions=10)

    with dask.config.set(shuffle='tasks'):
        for ind in [lambda x: 'A', lambda x: x.A]:
            a = df.groupby(ind(df)).apply(len)
            with pytest.warns(UserWarning):
                b = ddf.groupby(ind(ddf)).apply(len)
            assert_eq(a, b.compute())
            assert not any('partd' in k[0] for k in b.dask)

            a = df.groupby(ind(df)).B.apply(len)
            with pytest.warns(UserWarning):
                b = ddf.groupby(ind(ddf)).B.apply(len)
            assert_eq(a, b.compute())
            assert not any('partd' in k[0] for k in b.dask)


def test_groupby_multiprocessing():
    df = pd.DataFrame({'A': [1, 2, 3, 4, 5],
                       'B': ['1', '1', 'a', 'a', 'a']})
    ddf = dd.from_pandas(df, npartitions=3)
    with dask.config.set(scheduler='processes'):
        assert_eq(ddf.groupby('B').apply(lambda x: x, meta={"A": int,
                                                            "B": object}),
                  df.groupby('B').apply(lambda x: x))


def test_groupby_normalize_index():
    full = pd.DataFrame({'a': [1, 2, 3, 4, 5, 6, 7, 8, 9],
                         'b': [4, 5, 6, 3, 2, 1, 0, 0, 0]},
                        index=[0, 1, 3, 5, 6, 8, 9, 9, 9])
    d = dd.from_pandas(full, npartitions=3)

    assert d.groupby('a').index == 'a'
    assert d.groupby(d['a']).index == 'a'
    assert d.groupby(d['a'] > 2).index._name == (d['a'] > 2)._name
    assert d.groupby(['a', 'b']).index == ['a', 'b']

    assert d.groupby([d['a'], d['b']]).index == ['a', 'b']
    assert d.groupby([d['a'], 'b']).index == ['a', 'b']


@pytest.mark.parametrize('spec', [
    {'b': {'c': 'mean'}, 'c': {'a': 'max', 'b': 'min'}},
    {'b': 'mean', 'c': ['min', 'max']},
    {'b': np.sum, 'c': ['min', np.max, np.std, np.var]},
    ['sum', 'mean', 'min', 'max', 'count', 'size', 'std', 'var', 'first', 'last', 'prod'],
    'var',
    {'b': 'mean', 'c': 'first', 'd': 'last', 'a': ['first', 'last']},
    {'b': {'c': 'mean'}, 'c': {'a': 'first', 'b': 'last'}},
])
@pytest.mark.parametrize('split_every', [False, None])
@pytest.mark.parametrize('grouper', [
    lambda df: 'a',
    lambda df: ['a', 'd'],
    lambda df: [df['a'], df['d']],
    lambda df: df['a'],
    lambda df: df['a'] > 2,
])
def test_aggregate__examples(spec, split_every, grouper):
    pdf = pd.DataFrame({'a': [1, 2, 3, 1, 1, 2, 4, 3, 7] * 10,
                        'b': [4, 2, 7, 3, 3, 1, 1, 1, 2] * 10,
                        'c': [0, 1, 2, 3, 4, 5, 6, 7, 8] * 10,
                        'd': [3, 2, 1, 3, 2, 1, 2, 6, 4] * 10},
                       columns=['c', 'b', 'a', 'd'])
    ddf = dd.from_pandas(pdf, npartitions=10)

    # Warning from pandas deprecation .agg(dict[dict])
    # it's from pandas, so no reason to assert the deprecation warning,
    # but we should still test it for now
    with pytest.warns(None):
        assert_eq(pdf.groupby(grouper(pdf)).agg(spec),
                  ddf.groupby(grouper(ddf)).agg(spec, split_every=split_every))


@pytest.mark.parametrize('spec', [
    {'b': 'sum', 'c': 'min', 'd': 'max'},
    ['sum'],
    ['sum', 'mean', 'min', 'max', 'count', 'size', 'std', 'var', 'first', 'last'],
    'sum', 'size',
])
@pytest.mark.parametrize('split_every', [False, None])
@pytest.mark.parametrize('grouper', [
    lambda df: [df['a'], df['d']],
    lambda df: df['a'],
    lambda df: df['a'] > 2,
])
def test_series_aggregate__examples(spec, split_every, grouper):
    pdf = pd.DataFrame({'a': [1, 2, 3, 1, 1, 2, 4, 3, 7] * 10,
                        'b': [4, 2, 7, 3, 3, 1, 1, 1, 2] * 10,
                        'c': [0, 1, 2, 3, 4, 5, 6, 7, 8] * 10,
                        'd': [3, 2, 1, 3, 2, 1, 2, 6, 4] * 10},
                       columns=['c', 'b', 'a', 'd'])
    ps = pdf['c']

    ddf = dd.from_pandas(pdf, npartitions=10)
    ds = ddf['c']
    # Warning from pandas deprecation .agg(dict[dict])
    # it's from pandas, so no reason to assert the deprecation warning,
    # but we should still test it for now
    with pytest.warns(None):
        assert_eq(ps.groupby(grouper(pdf)).agg(spec),
                  ds.groupby(grouper(ddf)).agg(spec, split_every=split_every))


def test_aggregate__single_element_groups(agg_func):
    spec = agg_func

    # nunique is not supported in specs
    if spec == 'nunique':
        return

    pdf = pd.DataFrame({'a': [1, 1, 3, 3],
                        'b': [4, 4, 16, 16],
                        'c': [1, 1, 4, 4],
                        'd': [1, 1, 3, 3]},
                       columns=['c', 'b', 'a', 'd'])
    ddf = dd.from_pandas(pdf, npartitions=3)

    expected = pdf.groupby(['a', 'd']).agg(spec)

    # NOTE: for std the result is not recast ot the original dtype
    if spec in {'mean', 'var'}:
        expected = expected.astype(float)

    assert_eq(expected,
              ddf.groupby(['a', 'd']).agg(spec))


def test_aggregate_build_agg_args__reuse_of_intermediates():
    """Aggregate reuses intermediates. For example, with sum, count, and mean
    the sums and counts are only calculated once accross the graph and reused to
    compute the mean.
    """
    from dask.dataframe.groupby import _build_agg_args

    no_mean_spec = [
        ('foo', 'sum', 'input'),
        ('bar', 'count', 'input'),
    ]

    with_mean_spec = [
        ('foo', 'sum', 'input'),
        ('bar', 'count', 'input'),
        ('baz', 'mean', 'input'),
    ]

    no_mean_chunks, no_mean_aggs, no_mean_finalizers = _build_agg_args(no_mean_spec)
    with_mean_chunks, with_mean_aggs, with_mean_finalizers = _build_agg_args(with_mean_spec)

    assert len(no_mean_chunks) == len(with_mean_chunks)
    assert len(no_mean_aggs) == len(with_mean_aggs)

    assert len(no_mean_finalizers) == len(no_mean_spec)
    assert len(with_mean_finalizers) == len(with_mean_spec)


def test_aggregate__dask():
    dask_holder = collections.namedtuple('dask_holder', ['dask'])
    get_agg_dask = lambda obj: dask_holder({
        k: v for (k, v) in obj.dask.items() if k[0].startswith('aggregate')
    })

    specs = [
        {'b': {'c': 'mean'}, 'c': {'a': 'max', 'b': 'min'}},
        {'b': 'mean', 'c': ['min', 'max']},
        ['sum', 'mean', 'min', 'max', 'count', 'size', 'std', 'var', 'first', 'last', 'prod'],
        'sum', 'mean', 'min', 'max', 'count', 'std', 'var', 'first', 'last', 'prod'

        # NOTE: the 'size' spec is special since it bypasses aggregate
        # 'size'
    ]

    pdf = pd.DataFrame({'a': [1, 2, 3, 1, 1, 2, 4, 3, 7] * 100,
                        'b': [4, 2, 7, 3, 3, 1, 1, 1, 2] * 100,
                        'c': [0, 1, 2, 3, 4, 5, 6, 7, 8] * 100,
                        'd': [3, 2, 1, 3, 2, 1, 2, 6, 4] * 100},
                       columns=['c', 'b', 'a', 'd'])
    ddf = dd.from_pandas(pdf, npartitions=100)

    for spec in specs:
        result1 = ddf.groupby(['a', 'b']).agg(spec, split_every=2)
        result2 = ddf.groupby(['a', 'b']).agg(spec, split_every=2)

        agg_dask1 = get_agg_dask(result1)
        agg_dask2 = get_agg_dask(result2)

        # check that the number of partitions used is fixed by split_every
        assert_max_deps(agg_dask1, 2)
        assert_max_deps(agg_dask2, 2)

        # check for deterministic key names and values
        assert agg_dask1 == agg_dask2

        # the length of the dask does not depend on the passed spec
        for other_spec in specs:
            other = ddf.groupby(['a', 'b']).agg(other_spec, split_every=2)
            assert len(other.dask) == len(result1.dask)
            assert len(other.dask) == len(result2.dask)


@pytest.mark.parametrize('grouper', [
    lambda df: ['a'],
    lambda df: ['a', 'b'],
    lambda df: df['a'],
    lambda df: [df['a'], df['b']],
    lambda df: [df['a'] > 2, df['b'] > 1]
])
def test_dataframe_aggregations_multilevel(grouper, agg_func):
    def call(g, m, **kwargs):
        return getattr(g, m)(**kwargs)

    pdf = pd.DataFrame({'a': [1, 2, 6, 4, 4, 6, 4, 3, 7] * 10,
                        'b': [4, 2, 7, 3, 3, 1, 1, 1, 2] * 10,
                        'd': [0, 1, 2, 3, 4, 5, 6, 7, 8] * 10,
                        'c': [0, 1, 2, 3, 4, 5, 6, 7, 8] * 10},
                       columns=['c', 'b', 'a', 'd'])

    ddf = dd.from_pandas(pdf, npartitions=10)

    assert_eq(call(pdf.groupby(grouper(pdf))['c'], agg_func),
              call(ddf.groupby(grouper(ddf))['c'], agg_func, split_every=2))

    # not supported by pandas
    if agg_func != 'nunique':
        assert_eq(call(pdf.groupby(grouper(pdf))[['c', 'd']], agg_func),
                  call(ddf.groupby(grouper(ddf))[['c', 'd']], agg_func, split_every=2))

        assert_eq(call(pdf.groupby(grouper(pdf)), agg_func),
                  call(ddf.groupby(grouper(ddf)), agg_func, split_every=2))


@pytest.mark.parametrize('grouper', [
    lambda df: df['a'],
    lambda df: [df['a'], df['b']],
    lambda df: [df['a'] > 2, df['b'] > 1]
])
def test_series_aggregations_multilevel(grouper, agg_func):
    """
    similar to ``test_dataframe_aggregations_multilevel``, but series do not
    support all groupby args.
    """

    def call(g, m, **kwargs):
        return getattr(g, m)(**kwargs)

    pdf = pd.DataFrame({'a': [1, 2, 6, 4, 4, 6, 4, 3, 7] * 10,
                        'b': [4, 2, 7, 3, 3, 1, 1, 1, 2] * 10,
                        'c': [0, 1, 2, 3, 4, 5, 6, 7, 8] * 10},
                       columns=['c', 'b', 'a'])

    ddf = dd.from_pandas(pdf, npartitions=10)

    assert_eq(call(pdf['c'].groupby(grouper(pdf)), agg_func),
              call(ddf['c'].groupby(grouper(ddf)), agg_func, split_every=2),
              # for pandas ~ 0.18, the name is not not properly propagated for
              # the mean aggregation
              check_names=(agg_func not in {'mean', 'nunique'}))


@pytest.mark.parametrize('grouper', [
    lambda df: df['a'],
    lambda df: df['a'] > 2,
    lambda df: [df['a'], df['b']],
    lambda df: [df['a'] > 2],
    pytest.param(lambda df: [df['a'] > 2, df['b'] > 1], marks=pytest.mark.xfail(
        reason="index dtype does not coincide: boolean != empty"))
])
@pytest.mark.parametrize('group_and_slice', [
    lambda df, grouper: df.groupby(grouper(df)),
    lambda df, grouper: df['c'].groupby(grouper(df)),
    lambda df, grouper: df.groupby(grouper(df))['c'],
])
def test_groupby_meta_content(group_and_slice, grouper):
    pdf = pd.DataFrame({'a': [1, 2, 6, 4, 4, 6, 4, 3, 7] * 10,
                        'b': [4, 2, 7, 3, 3, 1, 1, 1, 2] * 10,
                        'c': [0, 1, 2, 3, 4, 5, 6, 7, 8] * 10},
                       columns=['c', 'b', 'a'])

    ddf = dd.from_pandas(pdf, npartitions=10)

    expected = group_and_slice(pdf, grouper).first().head(0)
    meta = group_and_slice(ddf, grouper)._meta.first()
    meta_nonempty = group_and_slice(ddf, grouper)._meta_nonempty.first().head(0)

    assert_eq(expected, meta)
    assert_eq(expected, meta_nonempty)


def test_groupy_non_aligned_index():
    pdf = pd.DataFrame({'a': [1, 2, 6, 4, 4, 6, 4, 3, 7] * 10,
                        'b': [4, 2, 7, 3, 3, 1, 1, 1, 2] * 10,
                        'c': [0, 1, 2, 3, 4, 5, 6, 7, 8] * 10},
                       columns=['c', 'b', 'a'])

    ddf3 = dd.from_pandas(pdf, npartitions=3)
    ddf7 = dd.from_pandas(pdf, npartitions=7)

    # working examples
    ddf3.groupby(['a', 'b'])
    ddf3.groupby([ddf3['a'], ddf3['b']])

    # misaligned divisions
    with pytest.raises(NotImplementedError):
        ddf3.groupby(ddf7['a'])

    with pytest.raises(NotImplementedError):
        ddf3.groupby([ddf7['a'], ddf7['b']])

    with pytest.raises(NotImplementedError):
        ddf3.groupby([ddf7['a'], ddf3['b']])

    with pytest.raises(NotImplementedError):
        ddf3.groupby([ddf3['a'], ddf7['b']])

    with pytest.raises(NotImplementedError):
        ddf3.groupby([ddf7['a'], 'b'])


def test_groupy_series_wrong_grouper():
    df = pd.DataFrame({'a': [1, 2, 6, 4, 4, 6, 4, 3, 7] * 10,
                       'b': [4, 2, 7, 3, 3, 1, 1, 1, 2] * 10,
                       'c': [0, 1, 2, 3, 4, 5, 6, 7, 8] * 10},
                      columns=['c', 'b', 'a'])

    df = dd.from_pandas(df, npartitions=3)
    s = df['a']

    # working index values
    s.groupby(s)
    s.groupby([s, s])

    # non working index values
    with pytest.raises(KeyError):
        s.groupby('foo')

    with pytest.raises(KeyError):
        s.groupby([s, 'foo'])

    with pytest.raises(ValueError):
        s.groupby(df)

    with pytest.raises(ValueError):
        s.groupby([s, df])


@pytest.mark.parametrize('npartitions', [1, 4, 20])
@pytest.mark.parametrize('split_every', [2, 5])
@pytest.mark.parametrize('split_out', [None, 1, 5, 20])
def test_hash_groupby_aggregate(npartitions, split_every, split_out):
    df = pd.DataFrame({'x': np.arange(100) % 10,
                       'y': np.ones(100)})
    ddf = dd.from_pandas(df, npartitions)

    result = ddf.groupby('x').y.var(split_every=split_every,
                                    split_out=split_out)

    dsk = result.__dask_optimize__(result.dask, result.__dask_keys__())
    from dask.core import get_deps
    dependencies, dependents = get_deps(dsk)

    assert result.npartitions == (split_out or 1)
    assert len([k for k, v in dependencies.items() if not v]) == npartitions

    assert_eq(result, df.groupby('x').y.var())


def test_split_out_multi_column_groupby():
    df = pd.DataFrame({'x': np.arange(100) % 10,
                       'y': np.ones(100),
                       'z': [1, 2, 3, 4, 5] * 20})

    ddf = dd.from_pandas(df, npartitions=10)

    result = ddf.groupby(['x', 'y']).z.mean(split_out=4)
    expected = df.groupby(['x', 'y']).z.mean()

    assert_eq(result, expected, check_dtype=False)


def test_groupby_split_out_num():
    # GH 1841
    ddf = dd.from_pandas(pd.DataFrame({'A': [1, 1, 2, 2],
                                       'B': [1, 2, 3, 4]}),
                         npartitions=2)
    assert ddf.groupby('A').sum().npartitions == 1
    assert ddf.groupby('A').sum(split_out=2).npartitions == 2
    assert ddf.groupby('A').sum(split_out=3).npartitions == 3

    with pytest.raises(TypeError):
        # groupby doesn't adcept split_out
        ddf.groupby('A', split_out=2)


def test_groupby_not_supported():
    ddf = dd.from_pandas(pd.DataFrame({'A': [1, 1, 2, 2],
                                       'B': [1, 2, 3, 4]}),
                         npartitions=2)
    with pytest.raises(TypeError):
        ddf.groupby('A', axis=1)
    with pytest.raises(TypeError):
        ddf.groupby('A', level=1)
    with pytest.raises(TypeError):
        ddf.groupby('A', as_index=False)
    with pytest.raises(TypeError):
        ddf.groupby('A', sort=False)
    with pytest.raises(TypeError):
        ddf.groupby('A', squeeze=True)


def test_groupby_numeric_column():
    df = pd.DataFrame({'A': ['foo', 'foo', 'bar'], 0: [1, 2, 3]})
    ddf = dd.from_pandas(df, npartitions=3)

    assert_eq(ddf.groupby(ddf.A)[0].sum(),
              df.groupby(df.A)[0].sum())


@pytest.mark.parametrize('sel', ['c', 'd', ['c', 'd']])
@pytest.mark.parametrize('key', ['a', ['a', 'b']])
@pytest.mark.parametrize('func', ['cumsum', 'cumprod', 'cumcount'])
def test_cumulative(func, key, sel):
    df = pd.DataFrame({'a': [1, 2, 6, 4, 4, 6, 4, 3, 7] * 6,
                       'b': [4, 2, 7, 3, 3, 1, 1, 1, 2] * 6,
                       'c': np.random.randn(54),
                       'd': np.random.randn(54)},
                      columns=['a', 'b', 'c', 'd'])
    df.iloc[[-18, -12, -6], -1] = np.nan
    ddf = dd.from_pandas(df, npartitions=10)

    g, dg = [d.groupby(key)[sel] for d in (df, ddf)]
    assert_eq(getattr(g, func)(), getattr(dg, func)())


@pytest.mark.parametrize('func', ['cumsum', 'cumprod'])
def test_cumulative_axis1(func):
    df = pd.DataFrame({'a': [1, 2, 6, 4, 4, 6, 4, 3, 7] * 2,
                       'b': np.random.randn(18),
                       'c': np.random.randn(18)})
    df.iloc[-6, -1] = np.nan
    ddf = dd.from_pandas(df, npartitions=4)
    assert_eq(getattr(df.groupby('a'), func)(axis=1),
              getattr(ddf.groupby('a'), func)(axis=1))


def test_groupby_unaligned_index():
    df = pd.DataFrame({'a': np.random.randint(0, 10, 50),
                       'b': np.random.randn(50),
                       'c': np.random.randn(50)})
    ddf = dd.from_pandas(df, npartitions=5)
    filtered = df[df.b < 0.5]
    dfiltered = ddf[ddf.b < 0.5]

    ddf_group = dfiltered.groupby(ddf.a)
    ds_group = dfiltered.b.groupby(ddf.a)

    bad = [ddf_group.mean(),
           ddf_group.var(),
           ddf_group.b.nunique(),
           ddf_group.get_group(0),
           ds_group.mean(),
           ds_group.var(),
           ds_group.nunique(),
           ds_group.get_group(0)]

    for obj in bad:
        with pytest.raises(ValueError):
            obj.compute()

    def add1(x):
        return x + 1

    df_group = filtered.groupby(df.a)
    good = [(ddf_group.apply(add1, meta=ddf), df_group.apply(add1)),
            (ddf_group.b.apply(add1, meta=ddf.b), df_group.b.apply(add1))]

    for (res, sol) in good:
        assert_eq(res, sol)


def test_groupby_dataframe_cum_caching():
    """Test caching behavior of cumulative operations on grouped dataframes.

    Relates to #3756.
    """
    df = pd.DataFrame(dict(a=list('aabbcc')),
                      index=pd.date_range(start='20100101', periods=6))
    df['ones'] = 1
    df['twos'] = 2

    ddf = dd.from_pandas(df, npartitions=3)

    ops = ['cumsum', 'cumprod']

    for op in ops:
        ddf0 = getattr(ddf.groupby(['a']), op)()
        ddf1 = ddf.rename(columns={'ones': 'foo', 'twos': 'bar'})
        ddf1 = getattr(ddf1.groupby(['a']), op)()

        # _a and _b dataframe should be equal
        res0_a, res1_a = dask.compute(ddf0, ddf1)
        res0_b, res1_b = ddf0.compute(), ddf1.compute()

        assert res0_a.equals(res0_b)
        assert res1_a.equals(res1_b)


def test_groupby_series_cum_caching():
    """Test caching behavior of cumulative operations on grouped Series

    Relates to #3755
    """
    df = pd.DataFrame(dict(a=list('aabbcc')),
                      index=pd.date_range(start='20100101', periods=6))
    df['ones'] = 1
    df['twos'] = 2

    ops = ['cumsum', 'cumprod']
    for op in ops:
        ddf = dd.from_pandas(df, npartitions=3)
        dcum = ddf.groupby(['a'])
        res0_a, res1_a = dask.compute(getattr(dcum['ones'], op)(),
                                      getattr(dcum['twos'], op)())
        cum = df.groupby(['a'])
        res0_b, res1_b = (getattr(cum['ones'], op)(),
                          getattr(cum['twos'], op)())

        assert res0_a.equals(res0_b)
        assert res1_a.equals(res1_b)


def test_groupby_slice_agg_reduces():
    d = pd.DataFrame({"a": [1, 2, 3, 4], "b": [2, 3, 4, 5]})
    a = dd.from_pandas(d, npartitions=2)
    result = a.groupby("a")["b"].agg(['min', 'max'])
    expected = d.groupby("a")['b'].agg(['min', 'max'])
    assert_eq(result, expected)


def test_groupby_agg_grouper_single():
    # https://github.com/dask/dask/issues/2255
    d = pd.DataFrame({'a': [1, 2, 3, 4]})
    a = dd.from_pandas(d, npartitions=2)

    result = a.groupby('a')['a'].agg(['min', 'max'])
    expected = d.groupby('a')['a'].agg(['min', 'max'])
    assert_eq(result, expected)


@pytest.mark.parametrize('slice_', [
    'a', ['a'], ['a', 'b'], ['b'],
])
def test_groupby_agg_grouper_multiple(slice_):
    # https://github.com/dask/dask/issues/2255
    d = pd.DataFrame({'a': [1, 2, 3, 4], 'b': [1, 2, 3, 4]})
    a = dd.from_pandas(d, npartitions=2)

    result = a.groupby('a')[slice_].agg(['min', 'max'])
    expected = d.groupby('a')[slice_].agg(['min', 'max'])
    assert_eq(result, expected)


@pytest.mark.parametrize('agg_func', [
    'cumprod', 'cumcount', 'cumsum', 'var', 'sum', 'mean', 'count', 'size',
    'std', 'min', 'max', 'first', 'last', 'prod'
])
def test_groupby_column_and_index_agg_funcs(agg_func):
    def call(g, m, **kwargs):
        return getattr(g, m)(**kwargs)

    df = pd.DataFrame({'idx': [1, 1, 1, 2, 2, 2],
                       'a': [1, 2, 1, 2, 1, 2],
                       'b': np.arange(6),
                       'c': [1, 1, 1, 2, 2, 2]}
                      ).set_index('idx')

    ddf = dd.from_pandas(df, npartitions=df.index.nunique())
    ddf_no_divs = dd.from_pandas(df, npartitions=df.index.nunique(), sort=False)

    # Index and then column

    # Compute expected result
    expected = call(df.groupby(['idx', 'a']), agg_func)
    if agg_func in {'mean', 'var'}:
        expected = expected.astype(float)

    result = call(ddf.groupby(['idx', 'a']), agg_func)
    assert_eq(expected, result)

    result = call(ddf_no_divs.groupby(['idx', 'a']), agg_func)
    assert_eq(expected, result)

    # apply-combine-apply aggregation functions
    aca_agg = {'sum', 'mean', 'var', 'size', 'std', 'count', 'first', 'last', 'prod'}

    # Test aggregate strings
    if agg_func in aca_agg:
        result = ddf_no_divs.groupby(['idx', 'a']).agg(agg_func)
        assert_eq(expected, result)

    # Column and then index

    # Compute expected result
    expected = call(df.groupby(['a', 'idx']), agg_func)
    if agg_func in {'mean', 'var'}:
        expected = expected.astype(float)

    result = call(ddf.groupby(['a', 'idx']), agg_func)
    assert_eq(expected, result)

    result = call(ddf_no_divs.groupby(['a', 'idx']), agg_func)
    assert_eq(expected, result)

    # Test aggregate strings
    if agg_func in aca_agg:
        result = ddf_no_divs.groupby(['a', 'idx']).agg(agg_func)
        assert_eq(expected, result)

    # Index only

    # Compute expected result
    expected = call(df.groupby('idx'), agg_func)
    if agg_func in {'mean', 'var'}:
        expected = expected.astype(float)

    result = call(ddf.groupby('idx'), agg_func)
    assert_eq(expected, result)

    result = call(ddf_no_divs.groupby('idx'), agg_func)
    assert_eq(expected, result)

    # Test aggregate strings
    if agg_func in aca_agg:
        result = ddf_no_divs.groupby('idx').agg(agg_func)
        assert_eq(expected, result)


@pytest.mark.parametrize(
    'group_args', [['idx', 'a'], ['a', 'idx'], ['idx'], 'idx'])
@pytest.mark.parametrize(
    'apply_func', [np.min, np.mean, lambda s: np.max(s) - np.mean(s)])
def test_groupby_column_and_index_apply(group_args, apply_func):
    df = pd.DataFrame({'idx': [1, 1, 1, 2, 2, 2],
                       'a': [1, 2, 1, 2, 1, 2],
                       'b': np.arange(6)}
                      ).set_index('idx')

    ddf = dd.from_pandas(df, npartitions=df.index.nunique())
    ddf_no_divs = dd.from_pandas(df, npartitions=df.index.nunique(), sort=False)

    # Expected result
    expected = df.groupby(group_args).apply(apply_func)

    with warnings.catch_warnings():
        warnings.simplefilter('ignore')

        # Compute on dask DataFrame with divisions (no shuffling)
        result = ddf.groupby(group_args).apply(apply_func)
        assert_eq(expected, result, check_divisions=False)

        # Check that partitioning is preserved
        assert ddf.divisions == result.divisions

        # Check that no shuffling occurred.
        # The groupby operation should add only 1 task per partition
        assert len(result.dask) == (len(ddf.dask) + ddf.npartitions)

        # Compute on dask DataFrame without divisions (requires shuffling)
        result = ddf_no_divs.groupby(group_args).apply(apply_func)
        assert_eq(expected, result, check_divisions=False)

        # Check that divisions were preserved (all None in this case)
        assert ddf_no_divs.divisions == result.divisions

        # Crude check to see if shuffling was performed.
        # The groupby operation should add only more than 1 task per partition
        assert len(result.dask) > (len(ddf_no_divs.dask) + ddf_no_divs.npartitions)


custom_mean = dd.Aggregation(
    'mean',
    lambda s: (s.count(), s.sum()),
    lambda s0, s1: (s0.sum(), s1.sum()),
    lambda s0, s1: s1 / s0,
)

custom_sum = dd.Aggregation('sum', lambda s: s.sum(), lambda s0: s0.sum())


@pytest.mark.parametrize('pandas_spec, dask_spec, check_dtype', [
    ({'b': 'mean'}, {'b': custom_mean}, False),
    ({'b': 'sum'}, {'b': custom_sum}, True),
    (['mean', 'sum'], [custom_mean, custom_sum], False),
    ({'b': ['mean', 'sum']}, {'b': [custom_mean, custom_sum]}, False),
])
def test_dataframe_groupby_agg_custom_sum(pandas_spec, dask_spec, check_dtype):
    df = pd.DataFrame({'g': [0, 0, 1] * 3, 'b': [1, 2, 3] * 3})
    ddf = dd.from_pandas(df, npartitions=2)

    expected = df.groupby('g').aggregate(pandas_spec)
    result = ddf.groupby('g').aggregate(dask_spec)

    assert_eq(result, expected, check_dtype=check_dtype)


@pytest.mark.parametrize('pandas_spec, dask_spec', [
    ('mean', custom_mean),
    (['mean'], [custom_mean]),
    (['mean', 'sum'], [custom_mean, custom_sum]),
])
def test_series_groupby_agg_custom_mean(pandas_spec, dask_spec):
    d = pd.DataFrame({'g': [0, 0, 1] * 3, 'b': [1, 2, 3] * 3})
    a = dd.from_pandas(d, npartitions=2)

    expected = d['b'].groupby(d['g']).aggregate(pandas_spec)
    result = a['b'].groupby(a['g']).aggregate(dask_spec)

    assert_eq(result, expected, check_dtype=False)


def test_groupby_agg_custom__name_clash_with_internal_same_column():
    """for a single input column only unique names are allowed"""
    d = pd.DataFrame({'g': [0, 0, 1] * 3, 'b': [1, 2, 3] * 3})
    a = dd.from_pandas(d, npartitions=2)

    agg_func = dd.Aggregation('sum', lambda s: s.sum(), lambda s0: s0.sum())

    with pytest.raises(ValueError):
        a.groupby('g').aggregate({'b': [agg_func, 'sum']})


def test_groupby_agg_custom__name_clash_with_internal_different_column():
    """custom aggregation functions can share the name of a builtin function"""
    d = pd.DataFrame({'g': [0, 0, 1] * 3, 'b': [1, 2, 3] * 3, 'c': [4, 5, 6] * 3})
    a = dd.from_pandas(d, npartitions=2)

    # NOTE: this function is purposefully misnamed
    agg_func = dd.Aggregation(
        'sum',
        lambda s: (s.count(), s.sum()),
        lambda s0, s1: (s0.sum(), s1.sum()),
        lambda s0, s1: s1 / s0,
    )

    # NOTE: the name of agg-func is suppressed in the output,
    # since only a single agg func per column was specified
    result = a.groupby('g').aggregate({'b': agg_func, 'c': 'sum'})
    expected = d.groupby('g').aggregate({'b': 'mean', 'c': 'sum'})

    assert_eq(result, expected, check_dtype=False)


def test_groupby_agg_custom__mode():
    # mode function passing intermediates as pure python objects around. to protect
    # results from pandas in apply use return results as single-item lists
    def agg_mode(s):
        def impl(s):
            res, = s.iloc[0]

            for i, in s.iloc[1:]:
                res = res.add(i, fill_value=0)

            return [res]

        return s.apply(impl)

    agg_func = dd.Aggregation(
        'custom_mode',
        lambda s: s.apply(lambda s: [s.value_counts()]),
        agg_mode,
        lambda s: s.map(lambda i: i[0].idxmax()),
    )

    d = pd.DataFrame({
        'g0': [0, 0, 0, 1, 1] * 3,
        'g1': [0, 0, 0, 1, 1] * 3,
        'cc': [4, 5, 4, 6, 6] * 3,
    })
    a = dd.from_pandas(d, npartitions=5)

    actual = a['cc'].groupby([a['g0'], a['g1']]).agg(agg_func)

    # cheat to get the correct index
    expected = pd.DataFrame({'g0': [0, 1], 'g1': [0, 1], 'cc': [4, 6]})
    expected = expected['cc'].groupby([expected['g0'], expected['g1']]).agg('sum')

    assert_eq(actual, expected)


def test_groupby_select_column_agg():
    pdf = pd.DataFrame({'A': [1, 2, 3, 1, 2, 3, 1, 2, 4],
                        'B': [-0.776, -0.4, -0.873, 0.054, 1.419, -0.948,
                              -0.967, -1.714, -0.666]})
    ddf = dd.from_pandas(pdf, npartitions=4)
    actual = ddf.groupby('A')['B'].agg('var')
    expected = pdf.groupby('A')['B'].agg('var')
    assert_eq(actual, expected)


@pytest.mark.parametrize('func', [
    lambda x: x.std(),
    lambda x: x.groupby('x').std(),
    lambda x: x.groupby('x').var(),
    lambda x: x.groupby('x').mean(),
    lambda x: x.groupby('x').sum(),
    lambda x: x.groupby('x').z.std(),
])
def test_std_object_dtype(func):
    df = pd.DataFrame({
        'x': [1, 2, 1],
        'y': ['a', 'b', 'c'],
        'z': [11., 22., 33.],
    })
    ddf = dd.from_pandas(df, npartitions=2)

    assert_eq(func(df), func(ddf))


def test_timeseries():
    df = dask.datasets.timeseries().partitions[:2]
    assert_eq(df.groupby('name').std(),
              df.groupby('name').std())


<<<<<<< HEAD
def test_groupby_group_keys():
    df = pd.DataFrame({
        'a': [1, 2, 2, 3],
        'b': [2, 3, 4, 5],
    })
    ddf = dd.from_pandas(df, npartitions=2).set_index('a')
    pdf = df.set_index('a')

    func = lambda g: g.copy()
    expected = pdf.groupby('a').apply(func)
    assert_eq(expected, ddf.groupby('a').apply(func, meta=expected))

    expected = pdf.groupby('a', group_keys=False).apply(func)
    assert_eq(expected, ddf.groupby('a', group_keys=False).apply(func, meta=expected))
=======
@pytest.mark.skipif(PANDAS_VERSION < '0.22.0',
                    reason="Parameter min_count not implemented in "
                           "DataFrame.groupby().sum() and DataFrame.groupby().prod()")
@pytest.mark.parametrize('min_count', [0, 1, 2, 3])
def test_with_min_count(min_count):
    dfs = [pd.DataFrame({
                        'group':['A', 'A', 'B'],
                        'val1':[np.nan, 2, 3],
                        'val2':[np.nan, 5, 6],
                        'val3':[5, 4, 9]
                        }),
           pd.DataFrame({
                        'group':['A', 'A', 'B'],
                        'val1':[2, np.nan, np.nan],
                        'val2':[np.nan, 5, 6],
                        'val3':[5, 4, 9]
                        })]
    ddfs = [dd.from_pandas(df, npartitions=4) for df in dfs]

    for df, ddf in zip(dfs, ddfs):
        assert_eq(df.groupby('group').sum(min_count=min_count),
                  ddf.groupby('group').sum(min_count=min_count))
        assert_eq(df.groupby('group').prod(min_count=min_count),
                  ddf.groupby('group').prod(min_count=min_count))
>>>>>>> 44bdc7ce
<|MERGE_RESOLUTION|>--- conflicted
+++ resolved
@@ -1571,22 +1571,6 @@
               df.groupby('name').std())
 
 
-<<<<<<< HEAD
-def test_groupby_group_keys():
-    df = pd.DataFrame({
-        'a': [1, 2, 2, 3],
-        'b': [2, 3, 4, 5],
-    })
-    ddf = dd.from_pandas(df, npartitions=2).set_index('a')
-    pdf = df.set_index('a')
-
-    func = lambda g: g.copy()
-    expected = pdf.groupby('a').apply(func)
-    assert_eq(expected, ddf.groupby('a').apply(func, meta=expected))
-
-    expected = pdf.groupby('a', group_keys=False).apply(func)
-    assert_eq(expected, ddf.groupby('a', group_keys=False).apply(func, meta=expected))
-=======
 @pytest.mark.skipif(PANDAS_VERSION < '0.22.0',
                     reason="Parameter min_count not implemented in "
                            "DataFrame.groupby().sum() and DataFrame.groupby().prod()")
@@ -1611,4 +1595,19 @@
                   ddf.groupby('group').sum(min_count=min_count))
         assert_eq(df.groupby('group').prod(min_count=min_count),
                   ddf.groupby('group').prod(min_count=min_count))
->>>>>>> 44bdc7ce
+
+
+def test_groupby_group_keys():
+    df = pd.DataFrame({
+        'a': [1, 2, 2, 3],
+        'b': [2, 3, 4, 5],
+    })
+    ddf = dd.from_pandas(df, npartitions=2).set_index('a')
+    pdf = df.set_index('a')
+
+    func = lambda g: g.copy()
+    expected = pdf.groupby('a').apply(func)
+    assert_eq(expected, ddf.groupby('a').apply(func, meta=expected))
+
+    expected = pdf.groupby('a', group_keys=False).apply(func)
+    assert_eq(expected, ddf.groupby('a', group_keys=False).apply(func, meta=expected))