--- conflicted
+++ resolved
@@ -2095,7 +2095,6 @@
     assert_eq(result_pd, result_dd)
 
 
-<<<<<<< HEAD
 def test_groupby_unique():
     rng = np.random.RandomState(42)
     df = pd.DataFrame({"foo": rng.randint(3, size=100), "bar": rng.randint(10, size=100)})
@@ -2123,7 +2122,8 @@
     pd_gb = df.groupby("foo")["bar"].value_counts()
     dd_gb = ddf.groupby("foo")["bar"].value_counts().compute()
     assert (pd_gb == dd_gb).all()
-=======
+
+
 @pytest.mark.parametrize(
     "transformation", [lambda x: x.sum(), np.sum, "sum", pd.Series.rank]
 )
@@ -2177,5 +2177,4 @@
             ddf.groupby("group")["value"].transform(
                 lambda series: series - series.mean()
             ),
-        )
->>>>>>> 6527596f
+        )