from __future__ import annotations

import os
from collections.abc import Iterable
from functools import partial
from math import ceil
from operator import getitem
from threading import Lock
from typing import TYPE_CHECKING, Iterable, Literal, overload

import numpy as np
import pandas as pd
<<<<<<< HEAD
from tlz import merge

from ... import array as da
from ...base import tokenize
from ...dataframe.core import new_dd_object
from ...delayed import delayed
from ...highlevelgraph import HighLevelGraph
from ...utils import M, _deprecated, ensure_dict
from ..core import DataFrame, Index, Series, has_parallel_type, new_dd_object
from ..dispatch import dataframe_backend_dispatch
from ..shuffle import set_partition
from ..utils import check_meta, insert_meta_param_description, is_series_like, make_meta
=======

import dask.array as da
from dask.base import tokenize
from dask.blockwise import BlockwiseDepDict, blockwise
from dask.dataframe.core import (
    DataFrame,
    Index,
    Series,
    _concat,
    _emulate,
    apply_and_enforce,
    has_parallel_type,
    new_dd_object,
)
from dask.dataframe.io.utils import DataFrameIOFunction
from dask.dataframe.shuffle import set_partition
from dask.dataframe.utils import (
    check_meta,
    insert_meta_param_description,
    is_series_like,
    make_meta,
)
from dask.delayed import Delayed, delayed
from dask.highlevelgraph import HighLevelGraph
from dask.layers import DataFrameIOLayer
from dask.utils import M, _deprecated, funcname, is_arraylike

if TYPE_CHECKING:
    import distributed

>>>>>>> e74888aa

lock = Lock()


def _meta_from_array(x, columns=None, index=None, meta=None):
    """Create empty DataFrame or Series which has correct dtype"""

    if x.ndim > 2:
        raise ValueError(
            "from_array does not input more than 2D array, got"
            " array with shape %r" % (x.shape,)
        )

    if index is not None:
        if not isinstance(index, Index):
            raise ValueError("'index' must be an instance of dask.dataframe.Index")
        index = index._meta

    if meta is None:
        meta = pd.DataFrame()

    if getattr(x.dtype, "names", None) is not None:
        # record array has named columns
        if columns is None:
            columns = list(x.dtype.names)
        elif np.isscalar(columns):
            raise ValueError("For a struct dtype, columns must be a list.")
        elif not all(i in x.dtype.names for i in columns):
            extra = sorted(set(columns).difference(x.dtype.names))
            raise ValueError(f"dtype {x.dtype} doesn't have fields {extra}")
        fields = x.dtype.fields
        dtypes = [fields[n][0] if n in fields else "f8" for n in columns]
    elif x.ndim == 1:
        if np.isscalar(columns) or columns is None:
            return meta._constructor_sliced(
                [], name=columns, dtype=x.dtype, index=index
            )
        elif len(columns) == 1:
            return meta._constructor(
                np.array([], dtype=x.dtype), columns=columns, index=index
            )
        raise ValueError(
            "For a 1d array, columns must be a scalar or single element list"
        )
    else:
        if np.isnan(x.shape[1]):
            raise ValueError("Shape along axis 1 must be known")
        if columns is None:
            columns = list(range(x.shape[1])) if x.ndim == 2 else [0]
        elif len(columns) != x.shape[1]:
            raise ValueError(
                "Number of column names must match width of the array. "
                f"Got {len(columns)} names for {x.shape[1]} columns"
            )
        dtypes = [x.dtype] * len(columns)

    data = {c: np.array([], dtype=dt) for (c, dt) in zip(columns, dtypes)}
    return meta._constructor(data, columns=columns, index=index)


def from_array_pandas(x, chunksize=50000, columns=None, meta=None):
    """Read any sliceable array into a Dask Dataframe

    Uses getitem syntax to pull slices out of the array.  The array need not be
    a NumPy array but must support slicing syntax

        x[50000:100000]

    and have 2 dimensions:

        x.ndim == 2

    or have a record dtype:

        x.dtype == [('name', 'O'), ('balance', 'i8')]

    Parameters
    ----------
    x : array_like
    chunksize : int, optional
        The number of rows per partition to use.
    columns : list or string, optional
        list of column names if DataFrame, single string if Series
    meta : object, optional
        An optional `meta` parameter can be passed for dask
        to specify the concrete dataframe type to use for partitions of
        the Dask dataframe. By default, pandas DataFrame is used.

    Returns
    -------
    dask.DataFrame or dask.Series
        A dask DataFrame/Series
    """
    if isinstance(x, da.Array):
        return from_dask_array(x, columns=columns, meta=meta)

    meta = _meta_from_array(x, columns, meta=meta)

    divisions = tuple(range(0, len(x), chunksize))
    divisions = divisions + (len(x) - 1,)
    token = tokenize(x, chunksize, columns)
    name = "from_array-" + token

    dsk = {}
    for i in range(0, int(ceil(len(x) / chunksize))):
        data = (getitem, x, slice(i * chunksize, (i + 1) * chunksize))
        if is_series_like(meta):
            dsk[name, i] = (type(meta), data, None, meta.dtype, meta.name)
        else:
            dsk[name, i] = (type(meta), data, None, meta.columns)
    return new_dd_object(dsk, name, meta, divisions)


<<<<<<< HEAD
def from_array(*args, **kwargs):
    return dataframe_backend_dispatch.from_array(*args, **kwargs)


from_array.__doc__ = from_array_pandas.__doc__


def from_pandas_pandas(data, npartitions=None, chunksize=None, sort=True, name=None):
=======
@overload
def from_pandas(
    data: pd.DataFrame,
    npartitions: int | None = None,
    chunksize: int | None = None,
    sort: bool = True,
    name: str | None = None,
) -> DataFrame:
    ...


# We ignore this overload for now until pandas-stubs can be added.
# See https://github.com/dask/dask/issues/9220
@overload
def from_pandas(  # type: ignore
    data: pd.Series,
    npartitions: int | None = None,
    chunksize: int | None = None,
    sort: bool = True,
    name: str | None = None,
) -> Series:
    ...


def from_pandas(
    data: pd.DataFrame | pd.Series,
    npartitions: int | None = None,
    chunksize: int | None = None,
    sort: bool = True,
    name: str | None = None,
) -> DataFrame | Series:
>>>>>>> e74888aa
    """
    Construct a Dask DataFrame from a Pandas DataFrame

    This splits an in-memory Pandas dataframe into several parts and constructs
    a dask.dataframe from those parts on which Dask.dataframe can operate in
    parallel.  By default, the input dataframe will be sorted by the index to
    produce cleanly-divided partitions (with known divisions).  To preserve the
    input ordering, make sure the input index is monotonically-increasing. The
    ``sort=False`` option will also avoid reordering, but will not result in
    known divisions.

    Note that, despite parallelism, Dask.dataframe may not always be faster
    than Pandas.  We recommend that you stay with Pandas for as long as
    possible before switching to Dask.dataframe.

    Parameters
    ----------
    data : pandas.DataFrame or pandas.Series
        The DataFrame/Series with which to construct a Dask DataFrame/Series
    npartitions : int, optional
        The number of partitions of the index to create. Note that if there
        are duplicate values or insufficient elements in ``data.index``, the
        output may have fewer partitions than requested.
    chunksize : int, optional
        The desired number of rows per index partition to use. Note that
        depending on the size and index of the dataframe, actual partition
        sizes may vary.
    sort: bool
        Sort the input by index first to obtain cleanly divided partitions
        (with known divisions).  If False, the input will not be sorted, and
        all divisions will be set to None. Default is True.
    name: string, optional
        An optional keyname for the dataframe.  Defaults to hashing the input

    Returns
    -------
    dask.DataFrame or dask.Series
        A dask DataFrame/Series partitioned along the index

    Examples
    --------
    >>> from dask.dataframe import from_pandas
    >>> df = pd.DataFrame(dict(a=list('aabbcc'), b=list(range(6))),
    ...                   index=pd.date_range(start='20100101', periods=6))
    >>> ddf = from_pandas(df, npartitions=3)
    >>> ddf.divisions  # doctest: +NORMALIZE_WHITESPACE
    (Timestamp('2010-01-01 00:00:00', freq='D'),
     Timestamp('2010-01-03 00:00:00', freq='D'),
     Timestamp('2010-01-05 00:00:00', freq='D'),
     Timestamp('2010-01-06 00:00:00', freq='D'))
    >>> ddf = from_pandas(df.a, npartitions=3)  # Works with Series too!
    >>> ddf.divisions  # doctest: +NORMALIZE_WHITESPACE
    (Timestamp('2010-01-01 00:00:00', freq='D'),
     Timestamp('2010-01-03 00:00:00', freq='D'),
     Timestamp('2010-01-05 00:00:00', freq='D'),
     Timestamp('2010-01-06 00:00:00', freq='D'))

    Raises
    ------
    TypeError
        If something other than a ``pandas.DataFrame`` or ``pandas.Series`` is
        passed in.

    See Also
    --------
    from_array : Construct a dask.DataFrame from an array that has record dtype
    read_csv : Construct a dask.DataFrame from a CSV file
    """
    if isinstance(getattr(data, "index", None), pd.MultiIndex):
        raise NotImplementedError("Dask does not support MultiIndex Dataframes.")

    if not has_parallel_type(data):
        raise TypeError("Input must be a pandas DataFrame or Series.")

    if (npartitions is None) == (chunksize is None):
        raise ValueError("Exactly one of npartitions and chunksize must be specified.")

    nrows = len(data)

    if chunksize is None:
        if not isinstance(npartitions, int):
            raise TypeError(
                "Please provide npartitions as an int, or possibly as None if you specify chunksize."
            )
    elif not isinstance(chunksize, int):
        raise TypeError(
            "Please provide chunksize as an int, or possibly as None if you specify npartitions."
        )

    name = name or ("from_pandas-" + tokenize(data, chunksize, npartitions))

    if not nrows:
        return new_dd_object({(name, 0): data}, name, data, [None, None])

    if data.index.isna().any() and not data.index.is_numeric():
        raise NotImplementedError(
            "Index in passed data is non-numeric and contains nulls, which Dask does not entirely support.\n"
            "Consider passing `data.loc[~data.isna()]` instead."
        )

    if sort:
        if not data.index.is_monotonic_increasing:
            data = data.sort_index(ascending=True)
        divisions, locations = sorted_division_locations(
            data.index,
            npartitions=npartitions,
            chunksize=chunksize,
        )
    else:
        if chunksize is None:
            assert isinstance(npartitions, int)
            chunksize = int(ceil(nrows / npartitions))
        locations = list(range(0, nrows, chunksize)) + [len(data)]
        divisions = [None] * len(locations)

    dsk = {
        (name, i): data.iloc[start:stop]
        for i, (start, stop) in enumerate(zip(locations[:-1], locations[1:]))
    }
    return new_dd_object(dsk, name, data, divisions)


def from_pandas(*args, **kwargs):
    return dataframe_backend_dispatch.from_pandas(*args, **kwargs)


from_pandas.__doc__ = from_pandas_pandas.__doc__


def from_bcolz_pandas(
    x, chunksize=None, categorize=True, index=None, lock=lock, **kwargs
):
    """Read BColz CTable into a Dask Dataframe

    BColz is a fast on-disk compressed column store with careful attention
    given to compression.  https://bcolz.readthedocs.io/en/latest/

    Parameters
    ----------
    x : bcolz.ctable
    chunksize : int, optional
        The size(rows) of blocks to pull out from ctable.
    categorize : bool, defaults to True
        Automatically categorize all string dtypes
    index : string, optional
        Column to make the index
    lock: bool or Lock
        Lock to use when reading or False for no lock (not-thread-safe)

    See Also
    --------
    from_array: more generic function not optimized for bcolz
    """
    if lock is True:
        lock = Lock()

    import bcolz

    import dask.array as da

    if isinstance(x, str):
        x = bcolz.ctable(rootdir=x)
    bc_chunklen = max(x[name].chunklen for name in x.names)
    if chunksize is None and bc_chunklen > 10000:
        chunksize = bc_chunklen

    categories = dict()
    if categorize:
        for name in x.names:
            if (
                np.issubdtype(x.dtype[name], np.string_)
                or np.issubdtype(x.dtype[name], np.unicode_)
                or np.issubdtype(x.dtype[name], np.object_)
            ):
                a = da.from_array(x[name], chunks=(chunksize * len(x.names),))
                categories[name] = da.unique(a).compute()

    columns = tuple(x.dtype.names)
    divisions = tuple(range(0, len(x), chunksize))
    divisions = divisions + (len(x) - 1,)
    if x.rootdir:
        token = tokenize(
            (x.rootdir, os.path.getmtime(x.rootdir)),
            chunksize,
            categorize,
            index,
            kwargs,
        )
    else:
        token = tokenize(
            (id(x), x.shape, x.dtype), chunksize, categorize, index, kwargs
        )
    new_name = "from_bcolz-" + token

    dsk = {
        (new_name, i): (
            dataframe_from_ctable,
            x,
            (slice(i * chunksize, (i + 1) * chunksize),),
            columns,
            categories,
            lock,
        )
        for i in range(0, int(ceil(len(x) / chunksize)))
    }

    meta = dataframe_from_ctable(x, slice(0, 0), columns, categories, lock)
    result = DataFrame(dsk, new_name, meta, divisions)

    if index:
        assert index in x.names
        a = da.from_array(x[index], chunks=(chunksize * len(x.names),))
        q = np.linspace(0, 100, len(x) // chunksize + 2)
        divisions = tuple(da.percentile(a, q).compute())
        return set_partition(result, index, divisions, **kwargs)
    else:
        return result


@_deprecated(after_version="2022.02.1")
def from_bcolz(*args, **kwargs):
    return dataframe_backend_dispatch.from_bcolz(*args, **kwargs)


from_bcolz.__doc__ = from_bcolz_pandas.__doc__


def dataframe_from_ctable(x, slc, columns=None, categories=None, lock=lock):
    """Get DataFrame from bcolz.ctable

    Parameters
    ----------
    x: bcolz.ctable
    slc: slice
    columns: list of column names or None

    >>> import bcolz
    >>> x = bcolz.ctable([[1, 2, 3, 4], [10, 20, 30, 40]], names=['a', 'b'])
    >>> dataframe_from_ctable(x, slice(1, 3))
       a   b
    1  2  20
    2  3  30

    >>> dataframe_from_ctable(x, slice(1, 3), columns=['b'])
        b
    1  20
    2  30

    >>> dataframe_from_ctable(x, slice(1, 3), columns='b')
    1    20
    2    30
    Name: b, dtype: int...

    """
    import bcolz

    if columns is None:
        columns = x.dtype.names
    if isinstance(columns, tuple):
        columns = list(columns)

    x = x[columns]
    if type(slc) is slice:
        start = slc.start
        stop = slc.stop if slc.stop < len(x) else len(x)
    else:
        start = slc[0].start
        stop = slc[0].stop if slc[0].stop < len(x) else len(x)
    idx = pd.Index(range(start, stop))

    if lock:
        lock.acquire()
    try:
        if isinstance(x, bcolz.ctable):
            chunks = [x[name][slc] for name in columns]
            if categories is not None:
                chunks = [
                    pd.Categorical.from_codes(
                        np.searchsorted(categories[name], chunk), categories[name], True
                    )
                    if name in categories
                    else chunk
                    for name, chunk in zip(columns, chunks)
                ]
            result = pd.DataFrame(
                dict(zip(columns, chunks)), columns=columns, index=idx
            )

        elif isinstance(x, bcolz.carray):
            chunk = x[slc]
            if categories is not None and columns and columns in categories:
                chunk = pd.Categorical.from_codes(
                    np.searchsorted(categories[columns], chunk),
                    categories[columns],
                    True,
                )
            result = pd.Series(chunk, name=columns, index=idx)
    finally:
        if lock:
            lock.release()
    return result


def _partition_from_array(data, index=None, initializer=None, **kwargs):
    """Create a Dask partition for either a DataFrame or Series.

    Designed to be used with :func:`dask.blockwise.blockwise`. ``data`` is the array
    from which the partition will be created. ``index`` can be:

    1. ``None``, in which case each partition has an independent RangeIndex
    2. a `tuple` with two elements, the start and stop values for a RangeIndex for
       this partition, which gives a continuously varying RangeIndex over the
       whole Dask DataFrame
    3. an instance of a ``pandas.Index`` or a subclass thereof

    The ``kwargs`` _must_ contain an ``initializer`` key which is set by calling
    ``type(meta)``.
    """
    if isinstance(index, tuple):
        index = pd.RangeIndex(*index)
    return initializer(data, index=index, **kwargs)


def from_dask_array(x, columns=None, index=None, meta=None):
    """Create a Dask DataFrame from a Dask Array.

    Converts a 2d array into a DataFrame and a 1d array into a Series.

    Parameters
    ----------
    x : da.Array
    columns : list or string
        list of column names if DataFrame, single string if Series
    index : dask.dataframe.Index, optional
        An optional *dask* Index to use for the output Series or DataFrame.

        The default output index depends on whether `x` has any unknown
        chunks. If there are any unknown chunks, the output has ``None``
        for all the divisions (one per chunk). If all the chunks are known,
        a default index with known divisions is created.

        Specifying `index` can be useful if you're conforming a Dask Array
        to an existing dask Series or DataFrame, and you would like the
        indices to match.
    meta : object, optional
        An optional `meta` parameter can be passed for dask
        to specify the concrete dataframe type to be returned.
        By default, pandas DataFrame is used.

    Examples
    --------
    >>> import dask.array as da
    >>> import dask.dataframe as dd
    >>> x = da.ones((4, 2), chunks=(2, 2))
    >>> df = dd.io.from_dask_array(x, columns=['a', 'b'])
    >>> df.compute()
         a    b
    0  1.0  1.0
    1  1.0  1.0
    2  1.0  1.0
    3  1.0  1.0

    See Also
    --------
    dask.bag.to_dataframe: from dask.bag
    dask.dataframe._Frame.values: Reverse conversion
    dask.dataframe._Frame.to_records: Reverse conversion
    """
    meta = _meta_from_array(x, columns, index, meta=meta)

    name = "from-dask-array-" + tokenize(x, columns)
    graph_dependencies = [x]
    arrays_and_indices = [x.name, "ij" if x.ndim == 2 else "i"]
    numblocks = {x.name: x.numblocks}

    if index is not None:
        # An index is explicitly given by the caller, so we can pass it through to the
        # initializer after a few checks.
        if index.npartitions != x.numblocks[0]:
            msg = (
                "The index and array have different numbers of blocks. "
                "({} != {})".format(index.npartitions, x.numblocks[0])
            )
            raise ValueError(msg)
        divisions = index.divisions
        graph_dependencies.append(index)
        arrays_and_indices.extend([index._name, "i"])
        numblocks[index._name] = (index.npartitions,)

    elif np.isnan(sum(x.shape)):
        # The shape of the incoming array is not known in at least one dimension. As
        # such, we can't create an index for the entire output DataFrame and we set
        # the divisions to None to represent that.
        divisions = [None] * (len(x.chunks[0]) + 1)
    else:
        # The shape of the incoming array is known and we don't have an explicit index.
        # Create a mapping of chunk number in the incoming array to
        # (start row, stop row) tuples. These tuples will be used to create a sequential
        # RangeIndex later on that is continuous over the whole DataFrame.
        n_elements = sum(x.chunks[0])
        divisions = [0]
        stop = 0
        index_mapping = {}
        for i, increment in enumerate(x.chunks[0]):
            stop += increment
            index_mapping[(i,)] = (divisions[i], stop)

            # last division corrected, even if there are empty chunk(s) at the end
            if stop == n_elements:
                stop -= 1

            divisions.append(stop)

        arrays_and_indices.extend([BlockwiseDepDict(mapping=index_mapping), "i"])

    if is_series_like(meta):
        kwargs = {"dtype": x.dtype, "name": meta.name, "initializer": type(meta)}
    else:
        kwargs = {"columns": meta.columns, "initializer": type(meta)}

    blk = blockwise(
        _partition_from_array,
        name,
        "i",
        *arrays_and_indices,
        numblocks=numblocks,
        concatenate=True,
        # kwargs passed through to the DataFrame/Series initializer
        **kwargs,
    )

    graph = HighLevelGraph.from_collections(name, blk, dependencies=graph_dependencies)
    return new_dd_object(graph, name, meta, divisions)


def _link(token, result):
    """A dummy function to link results together in a graph

    We use this to enforce an artificial sequential ordering on tasks that
    don't explicitly pass around a shared resource
    """
    return None


def _df_to_bag(df, index=False, format="tuple"):
    if isinstance(df, pd.DataFrame):
        if format == "tuple":
            return list(map(tuple, df.itertuples(index)))
        elif format == "dict":
            if index:
                return [
                    {**{"index": idx}, **values}
                    for values, idx in zip(df.to_dict("records"), df.index)
                ]
            else:
                return df.to_dict(orient="records")
    elif isinstance(df, pd.Series):
        if format == "tuple":
            return list(df.items()) if index else list(df)
        elif format == "dict":
            return df.to_frame().to_dict(orient="records")


def to_bag(df, index=False, format="tuple"):
    """Create Dask Bag from a Dask DataFrame

    Parameters
    ----------
    index : bool, optional
        If True, the elements are tuples of ``(index, value)``, otherwise
        they're just the ``value``.  Default is False.
    format : {"tuple", "dict", "frame"}, optional
        Whether to return a bag of tuples, dictionaries, or
        dataframe-like objects. Default is "tuple". If "frame",
        the original partitions of ``df`` will not be transformed
        in any way.


    Examples
    --------
    >>> bag = df.to_bag()  # doctest: +SKIP
    """
    from dask.bag.core import Bag

    if not isinstance(df, (DataFrame, Series)):
        raise TypeError("df must be either DataFrame or Series")
    name = "to_bag-" + tokenize(df, index, format)
    if format == "frame":
        # Use existing graph and name of df, but
        # drop meta to produce a Bag collection
        dsk = df.dask
        name = df._name
    else:
        dsk = {
            (name, i): (_df_to_bag, block, index, format)
            for (i, block) in enumerate(df.__dask_keys__())
        }
        dsk.update(df.__dask_optimize__(df.__dask_graph__(), df.__dask_keys__()))
    return Bag(dsk, name, df.npartitions)


def to_records(df):
    """Create Dask Array from a Dask Dataframe

    Warning: This creates a dask.array without precise shape information.
    Operations that depend on shape information, like slicing or reshaping,
    will not work.

    Examples
    --------
    >>> df.to_records()  # doctest: +SKIP

    See Also
    --------
    dask.dataframe._Frame.values
    dask.dataframe.from_dask_array
    """
    return df.map_partitions(M.to_records)


@insert_meta_param_description
def from_delayed(
    dfs: Delayed | distributed.Future | Iterable[Delayed | distributed.Future],
    meta=None,
    divisions: tuple | Literal["sorted"] | None = None,
    prefix: str = "from-delayed",
    verify_meta: bool = True,
) -> DataFrame | Series:
    """Create Dask DataFrame from many Dask Delayed objects

    Parameters
    ----------
    dfs :
        A ``dask.delayed.Delayed``, a ``distributed.Future``, or an iterable of either
        of these objects, e.g. returned by ``client.submit``. These comprise the
        individual partitions of the resulting dataframe.
        If a single object is provided (not an iterable), then the resulting dataframe
        will have only one partition.
    $META
    divisions :
        Partition boundaries along the index.
        For tuple, see https://docs.dask.org/en/latest/dataframe-design.html#partitions
        For string 'sorted' will compute the delayed values to find index
        values.  Assumes that the indexes are mutually sorted.
        If None, then won't use index information
    prefix :
        Prefix to prepend to the keys.
    verify_meta :
        If True check that the partitions have consistent metadata, defaults to True.
    """
    from dask.delayed import Delayed

    if isinstance(dfs, Delayed) or hasattr(dfs, "key"):
        dfs = [dfs]
    dfs = [
        delayed(df) if not isinstance(df, Delayed) and hasattr(df, "key") else df
        for df in dfs
    ]

    for item in dfs:
        if not isinstance(item, Delayed):
            raise TypeError("Expected Delayed object, got %s" % type(item).__name__)

    if meta is None:
        meta = delayed(make_meta)(dfs[0]).compute()
    else:
        meta = make_meta(meta)

    if not dfs:
        dfs = [delayed(make_meta)(meta)]

    if divisions is None or divisions == "sorted":
        divs: list | tuple = [None] * (len(dfs) + 1)
    else:
        divs = list(divisions)
        if len(divs) != len(dfs) + 1:
            raise ValueError("divisions should be a tuple of len(dfs) + 1")

    name = prefix + "-" + tokenize(*dfs)
    layer = DataFrameIOLayer(
        name=name,
        columns=None,
        inputs=BlockwiseDepDict(
            {(i,): inp.key for i, inp in enumerate(dfs)},
            produces_keys=True,
        ),
        io_func=partial(check_meta, meta=meta, funcname="from_delayed")
        if verify_meta
        else lambda x: x,
    )
    df = new_dd_object(
        HighLevelGraph.from_collections(name, layer, dfs), name, meta, divs
    )

    if divisions == "sorted":
        from dask.dataframe.shuffle import compute_and_set_divisions

        return compute_and_set_divisions(df)

    return df


def sorted_division_locations(seq, npartitions=None, chunksize=None):
    """Find division locations and values in sorted list

    Examples
    --------

    >>> L = ['A', 'B', 'C', 'D', 'E', 'F']
    >>> sorted_division_locations(L, chunksize=2)
    (['A', 'C', 'E', 'F'], [0, 2, 4, 6])

    >>> sorted_division_locations(L, chunksize=3)
    (['A', 'D', 'F'], [0, 3, 6])

    >>> L = ['A', 'A', 'A', 'A', 'B', 'B', 'B', 'C']
    >>> sorted_division_locations(L, chunksize=3)
    (['A', 'B', 'C', 'C'], [0, 4, 7, 8])

    >>> sorted_division_locations(L, chunksize=2)
    (['A', 'B', 'C', 'C'], [0, 4, 7, 8])

    >>> sorted_division_locations(['A'], chunksize=2)
    (['A', 'A'], [0, 1])
    """
    if (npartitions is None) == (chunksize is None):
        raise ValueError("Exactly one of npartitions and chunksize must be specified.")

    # Find unique-offset array (if duplicates exist).
    # Note that np.unique(seq) should work in all cases
    # for newer versions of numpy/pandas
    seq_unique = seq.unique() if hasattr(seq, "unique") else np.unique(seq)
    duplicates = len(seq_unique) < len(seq)
    enforce_exact = False
    if duplicates:
        offsets = (
            # Avoid numpy conversion (necessary for dask-cudf)
            seq.searchsorted(seq_unique, side="left")
            if hasattr(seq, "searchsorted")
            else np.array(seq).searchsorted(seq_unique, side="left")
        )
        enforce_exact = npartitions and len(offsets) >= npartitions
    else:
        offsets = seq_unique = None

    # Define chunksize and residual so that
    # npartitions can be exactly satisfied
    # when duplicates is False
    residual = 0
    subtract_drift = False
    if npartitions:
        chunksize = len(seq) // npartitions
        residual = len(seq) % npartitions
        subtract_drift = True

    def chunksizes(ind):
        # Helper function to satisfy npartitions
        return chunksize + int(ind < residual)

    # Always start with 0th item in seqarr,
    # and then try to take chunksize steps
    # along the seqarr array
    divisions = [seq[0]]
    locations = [0]
    i = chunksizes(0)
    ind = None  # ind cache (sometimes avoids nonzero call)
    drift = 0  # accumulated drift away from ideal chunksizes
    divs_remain = npartitions - len(divisions) if enforce_exact else None
    while i < len(seq):
        # Map current position selection (i)
        # to the corresponding division value (div)
        div = seq[i]
        # pos is the position of the first occurance of
        # div (which is i when seq has no duplicates)
        if duplicates:
            # Note: cupy requires casts to `int` below
            if ind is None:
                ind = int((seq_unique == seq[i]).nonzero()[0][0])
            if enforce_exact:
                # Avoid "over-stepping" too many unique
                # values when npartitions is approximately
                # equal to len(offsets)
                offs_remain = len(offsets) - ind
                if divs_remain > offs_remain:
                    ind -= divs_remain - offs_remain
                    i = offsets[ind]
                    div = seq[i]
            pos = int(offsets[ind])
        else:
            pos = i
        if div <= divisions[-1]:
            # pos overlaps with divisions.
            # Try the next element on the following pass
            if duplicates:
                ind += 1
                # Note: cupy requires cast to `int`
                i = int(offsets[ind]) if ind < len(offsets) else len(seq)
            else:
                i += 1
        else:
            # pos does not overlap with divisions.
            # Append candidate pos/div combination, and
            # take another chunksize step
            if subtract_drift:
                # Only subtract drift when user specified npartitions
                drift = drift + ((pos - locations[-1]) - chunksizes(len(divisions) - 1))
            if enforce_exact:
                divs_remain -= 1
            i = pos + max(1, chunksizes(len(divisions)) - drift)
            divisions.append(div)
            locations.append(pos)
            ind = None

    # The final element of divisions/locations
    # will always be the same
    divisions.append(seq[-1])
    locations.append(len(seq))

    return divisions, locations


class _PackedArgCallable(DataFrameIOFunction):
    """Packed-argument wrapper for DataFrameIOFunction

    This is a private helper class for ``from_map``. This class
    ensures that packed positional arguments will be expanded
    before the underlying function (``func``) is called. This class
    also handles optional metadata enforcement and column projection
    (when ``func`` satisfies the ``DataFrameIOFunction`` protocol).
    """

    def __init__(
        self,
        func,
        args=None,
        kwargs=None,
        meta=None,
        packed=False,
        enforce_metadata=False,
    ):
        self.func = func
        self.args = args
        self.kwargs = kwargs
        self.meta = meta
        self.enforce_metadata = enforce_metadata
        self.packed = packed
        self.is_dataframe_io_func = isinstance(self.func, DataFrameIOFunction)

    @property
    def columns(self):
        if self.is_dataframe_io_func:
            return self.func.columns
        return None

    def project_columns(self, columns):
        if self.is_dataframe_io_func:
            return _PackedArgCallable(
                self.func.project_columns(columns),
                args=self.args,
                kwargs=self.kwargs,
                meta=self.meta[columns],
                packed=self.packed,
                enforce_metadata=self.enforce_metadata,
            )
        return self

    def __call__(self, packed_arg):
        if not self.packed:
            packed_arg = [packed_arg]
        if self.enforce_metadata:
            return apply_and_enforce(
                *packed_arg,
                *(self.args or []),
                _func=self.func,
                _meta=self.meta,
                **(self.kwargs or {}),
            )
        return self.func(
            *packed_arg,
            *(self.args or []),
            **(self.kwargs or {}),
        )


@insert_meta_param_description
def from_map(
    func,
    *iterables,
    args=None,
    meta=None,
    divisions=None,
    label=None,
    token=None,
    enforce_metadata=True,
    **kwargs,
):
    """Create a DataFrame collection from a custom function map

    WARNING: The ``from_map`` API is experimental, and stability is not
    yet guaranteed. Use at your own risk!

    Parameters
    ----------
    func : callable
        Function used to create each partition. If ``func`` satisfies the
        ``DataFrameIOFunction`` protocol, column projection will be enabled.
    *iterables : Iterable objects
        Iterable objects to map to each output partition. All iterables must
        be the same length. This length determines the number of partitions
        in the output collection (only one element of each iterable will
        be passed to ``func`` for each partition).
    args : list or tuple, optional
        Positional arguments to broadcast to each output partition. Note
        that these arguments will always be passed to ``func`` after the
        ``iterables`` positional arguments.
    $META
    divisions : tuple, str, optional
        Partition boundaries along the index.
        For tuple, see https://docs.dask.org/en/latest/dataframe-design.html#partitions
        For string 'sorted' will compute the delayed values to find index
        values.  Assumes that the indexes are mutually sorted.
        If None, then won't use index information
    label : str, optional
        String to use as the function-name label in the output
        collection-key names.
    token : str, optional
        String to use as the "token" in the output collection-key names.
    enforce_metadata : bool, default True
        Whether to enforce at runtime that the structure of the DataFrame
        produced by ``func`` actually matches the structure of ``meta``.
        This will rename and reorder columns for each partition,
        and will raise an error if this doesn't work or types don't match.
    **kwargs:
        Key-word arguments to broadcast to each output partition. These
        same arguments will be passed to ``func`` for every output partition.

    Examples
    --------
    >>> import pandas as pd
    >>> import dask.dataframe as dd
    >>> func = lambda x, size=0: pd.Series([x] * size)
    >>> inputs = ["A", "B"]
    >>> dd.from_map(func, inputs, size=2).compute()
    0    A
    1    A
    0    B
    1    B
    dtype: object

    This API can also be used as an alternative to other file-based
    IO functions, like ``read_parquet`` (which are already just
    ``from_map`` wrapper functions):

    >>> import pandas as pd
    >>> import dask.dataframe as dd
    >>> paths = ["0.parquet", "1.parquet", "2.parquet"]
    >>> dd.from_map(pd.read_parquet, paths).head()  # doctest: +SKIP
                        name
    timestamp
    2000-01-01 00:00:00   Laura
    2000-01-01 00:00:01  Oliver
    2000-01-01 00:00:02   Alice
    2000-01-01 00:00:03  Victor
    2000-01-01 00:00:04     Bob

    Since ``from_map`` allows you to map an arbitrary function
    to any number of iterable objects, it can be a very convenient
    means of implementing functionality that may be missing from
    from other DataFrame-creation methods. For example, if you
    happen to have apriori knowledge about the number of rows
    in each of the files in a dataset, you can generate a
    DataFrame collection with a global RangeIndex:

    >>> import pandas as pd
    >>> import numpy as np
    >>> import dask.dataframe as dd
    >>> paths = ["0.parquet", "1.parquet", "2.parquet"]
    >>> file_sizes = [86400, 86400, 86400]
    >>> def func(path, row_offset):
    ...     # Read parquet file and set RangeIndex offset
    ...     df = pd.read_parquet(path)
    ...     return df.set_index(
    ...         pd.RangeIndex(row_offset, row_offset+len(df))
    ...     )
    >>> def get_ddf(paths, file_sizes):
    ...     offsets = [0] + list(np.cumsum(file_sizes))
    ...     return dd.from_map(
    ...         func, paths, offsets[:-1], divisions=offsets
    ...     )
    >>> ddf = get_ddf(paths, file_sizes)  # doctest: +SKIP
    >>> ddf.index  # doctest: +SKIP
    Dask Index Structure:
    npartitions=3
    0         int64
    86400       ...
    172800      ...
    259200      ...
    dtype: int64
    Dask Name: myfunc, 6 tasks

    See Also
    --------
    dask.dataframe.from_delayed
    dask.layers.DataFrameIOLayer
    """

    # Input validation
    if not callable(func):
        raise ValueError("`func` argument must be `callable`")
    lengths = set()
    iterables = list(iterables)
    for i, iterable in enumerate(iterables):
        if not isinstance(iterable, Iterable):
            raise ValueError(
                f"All elements of `iterables` must be Iterable, got {type(iterable)}"
            )
        try:
            lengths.add(len(iterable))
        except (AttributeError, TypeError):
            iterables[i] = list(iterable)
            lengths.add(len(iterables[i]))
    if len(lengths) == 0:
        raise ValueError("`from_map` requires at least one Iterable input")
    elif len(lengths) > 1:
        raise ValueError("All `iterables` must have the same length")
    if lengths == {0}:
        raise ValueError("All `iterables` must have a non-zero length")

    # Check for `produces_tasks` and `creation_info`.
    # These options are included in the function signature,
    # because they are not intended for "public" use.
    produces_tasks = kwargs.pop("produces_tasks", False)
    creation_info = kwargs.pop("creation_info", None)

    if produces_tasks or len(iterables) == 1:
        if len(iterables) > 1:
            # Tasks are not detected correctly when they are "packed"
            # within an outer list/tuple
            raise ValueError(
                "Multiple iterables not supported when produces_tasks=True"
            )
        inputs = iterables[0]
        packed = False
    else:
        inputs = list(zip(*iterables))
        packed = True

    # Define collection name
    label = label or funcname(func)
    token = token or tokenize(
        func, meta, inputs, args, divisions, enforce_metadata, **kwargs
    )
    name = f"{label}-{token}"

    # Get "projectable" column selection.
    # Note that this relies on the IO function
    # ducktyping with DataFrameIOFunction
    column_projection = func.columns if isinstance(func, DataFrameIOFunction) else None

    # NOTE: Most of the metadata-handling logic used here
    # is copied directly from `map_partitions`
    if meta is None:
        meta = _emulate(
            func,
            *(inputs[0] if packed else inputs[:1]),
            *(args or []),
            udf=True,
            **kwargs,
        )
        meta_is_emulated = True
    else:
        meta = make_meta(meta)
        meta_is_emulated = False

    if not (has_parallel_type(meta) or is_arraylike(meta) and meta.shape):
        if not meta_is_emulated:
            raise TypeError(
                "Meta is not valid, `from_map` expects output to be a pandas object. "
                "Try passing a pandas object as meta or a dict or tuple representing the "
                "(name, dtype) of the columns."
            )
        # If `meta` is not a pandas object, the concatenated results will be a
        # different type
        meta = make_meta(_concat([meta]))

    # Ensure meta is empty DataFrame
    meta = make_meta(meta)

    # Define io_func
    if packed or args or kwargs or enforce_metadata:
        io_func = _PackedArgCallable(
            func,
            args=args,
            kwargs=kwargs,
            meta=meta if enforce_metadata else None,
            enforce_metadata=enforce_metadata,
            packed=packed,
        )
    else:
        io_func = func

    # Construct DataFrameIOLayer
    layer = DataFrameIOLayer(
        name,
        column_projection,
        inputs,
        io_func,
        label=label,
        produces_tasks=produces_tasks,
        creation_info=creation_info,
    )

    # Return new DataFrame-collection object
    divisions = divisions or [None] * (len(inputs) + 1)
    graph = HighLevelGraph.from_collections(name, layer, dependencies=[])
    return new_dd_object(graph, name, meta, divisions)


DataFrame.to_records.__doc__ = to_records.__doc__
DataFrame.to_bag.__doc__ = to_bag.__doc__<|MERGE_RESOLUTION|>--- conflicted
+++ resolved
@@ -10,20 +10,6 @@
 
 import numpy as np
 import pandas as pd
-<<<<<<< HEAD
-from tlz import merge
-
-from ... import array as da
-from ...base import tokenize
-from ...dataframe.core import new_dd_object
-from ...delayed import delayed
-from ...highlevelgraph import HighLevelGraph
-from ...utils import M, _deprecated, ensure_dict
-from ..core import DataFrame, Index, Series, has_parallel_type, new_dd_object
-from ..dispatch import dataframe_backend_dispatch
-from ..shuffle import set_partition
-from ..utils import check_meta, insert_meta_param_description, is_series_like, make_meta
-=======
 
 import dask.array as da
 from dask.base import tokenize
@@ -38,6 +24,7 @@
     has_parallel_type,
     new_dd_object,
 )
+from dask.dataframe.dispatch import dataframe_backend_dispatch
 from dask.dataframe.io.utils import DataFrameIOFunction
 from dask.dataframe.shuffle import set_partition
 from dask.dataframe.utils import (
@@ -54,7 +41,6 @@
 if TYPE_CHECKING:
     import distributed
 
->>>>>>> e74888aa
 
 lock = Lock()
 
@@ -168,7 +154,6 @@
     return new_dd_object(dsk, name, meta, divisions)
 
 
-<<<<<<< HEAD
 def from_array(*args, **kwargs):
     return dataframe_backend_dispatch.from_array(*args, **kwargs)
 
@@ -176,10 +161,8 @@
 from_array.__doc__ = from_array_pandas.__doc__
 
 
-def from_pandas_pandas(data, npartitions=None, chunksize=None, sort=True, name=None):
-=======
 @overload
-def from_pandas(
+def from_pandas_pandas(
     data: pd.DataFrame,
     npartitions: int | None = None,
     chunksize: int | None = None,
@@ -192,7 +175,7 @@
 # We ignore this overload for now until pandas-stubs can be added.
 # See https://github.com/dask/dask/issues/9220
 @overload
-def from_pandas(  # type: ignore
+def from_pandas_pandas(  # type: ignore
     data: pd.Series,
     npartitions: int | None = None,
     chunksize: int | None = None,
@@ -202,14 +185,13 @@
     ...
 
 
-def from_pandas(
+def from_pandas_pandas(
     data: pd.DataFrame | pd.Series,
     npartitions: int | None = None,
     chunksize: int | None = None,
     sort: bool = True,
     name: str | None = None,
 ) -> DataFrame | Series:
->>>>>>> e74888aa
     """
     Construct a Dask DataFrame from a Pandas DataFrame
 
