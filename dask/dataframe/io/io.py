import os
import warnings
from collections.abc import Iterable
from functools import partial
from math import ceil
from operator import getitem
from threading import Lock

import numpy as np
import pandas as pd

import dask.array as da
from dask.base import tokenize
from dask.blockwise import BlockwiseDepDict, blockwise
from dask.dataframe.core import (
    DataFrame,
    Index,
    Series,
    _concat,
    _emulate,
    apply_and_enforce,
    has_parallel_type,
    new_dd_object,
)
from dask.dataframe.shuffle import set_partition
from dask.dataframe.utils import (
    check_meta,
    insert_meta_param_description,
    is_series_like,
    make_meta,
)
from dask.delayed import delayed
from dask.highlevelgraph import HighLevelGraph
<<<<<<< HEAD
from dask.layers import DataFrameIOLayer
from dask.utils import M, _deprecated, ensure_dict, funcname, is_arraylike
=======
from dask.utils import M, _deprecated
>>>>>>> 99e26008

lock = Lock()


def _meta_from_array(x, columns=None, index=None, meta=None):
    """Create empty DataFrame or Series which has correct dtype"""

    if x.ndim > 2:
        raise ValueError(
            "from_array does not input more than 2D array, got"
            " array with shape %r" % (x.shape,)
        )

    if index is not None:
        if not isinstance(index, Index):
            raise ValueError("'index' must be an instance of dask.dataframe.Index")
        index = index._meta

    if meta is None:
        meta = pd.DataFrame()

    if getattr(x.dtype, "names", None) is not None:
        # record array has named columns
        if columns is None:
            columns = list(x.dtype.names)
        elif np.isscalar(columns):
            raise ValueError("For a struct dtype, columns must be a list.")
        elif not all(i in x.dtype.names for i in columns):
            extra = sorted(set(columns).difference(x.dtype.names))
            raise ValueError(f"dtype {x.dtype} doesn't have fields {extra}")
        fields = x.dtype.fields
        dtypes = [fields[n][0] if n in fields else "f8" for n in columns]
    elif x.ndim == 1:
        if np.isscalar(columns) or columns is None:
            return meta._constructor_sliced(
                [], name=columns, dtype=x.dtype, index=index
            )
        elif len(columns) == 1:
            return meta._constructor(
                np.array([], dtype=x.dtype), columns=columns, index=index
            )
        raise ValueError(
            "For a 1d array, columns must be a scalar or single element list"
        )
    else:
        if np.isnan(x.shape[1]):
            raise ValueError("Shape along axis 1 must be known")
        if columns is None:
            columns = list(range(x.shape[1])) if x.ndim == 2 else [0]
        elif len(columns) != x.shape[1]:
            raise ValueError(
                "Number of column names must match width of the array. "
                f"Got {len(columns)} names for {x.shape[1]} columns"
            )
        dtypes = [x.dtype] * len(columns)

    data = {c: np.array([], dtype=dt) for (c, dt) in zip(columns, dtypes)}
    return meta._constructor(data, columns=columns, index=index)


def from_array(x, chunksize=50000, columns=None, meta=None):
    """Read any sliceable array into a Dask Dataframe

    Uses getitem syntax to pull slices out of the array.  The array need not be
    a NumPy array but must support slicing syntax

        x[50000:100000]

    and have 2 dimensions:

        x.ndim == 2

    or have a record dtype:

        x.dtype == [('name', 'O'), ('balance', 'i8')]

    Parameters
    ----------
    x : array_like
    chunksize : int, optional
        The number of rows per partition to use.
    columns : list or string, optional
        list of column names if DataFrame, single string if Series
    meta : object, optional
        An optional `meta` parameter can be passed for dask
        to specify the concrete dataframe type to use for partitions of
        the Dask dataframe. By default, pandas DataFrame is used.

    Returns
    -------
    dask.DataFrame or dask.Series
        A dask DataFrame/Series
    """
    if isinstance(x, da.Array):
        return from_dask_array(x, columns=columns, meta=meta)

    meta = _meta_from_array(x, columns, meta=meta)

    divisions = tuple(range(0, len(x), chunksize))
    divisions = divisions + (len(x) - 1,)
    token = tokenize(x, chunksize, columns)
    name = "from_array-" + token

    dsk = {}
    for i in range(0, int(ceil(len(x) / chunksize))):
        data = (getitem, x, slice(i * chunksize, (i + 1) * chunksize))
        if is_series_like(meta):
            dsk[name, i] = (type(meta), data, None, meta.dtype, meta.name)
        else:
            dsk[name, i] = (type(meta), data, None, meta.columns)
    return new_dd_object(dsk, name, meta, divisions)


def from_pandas(data, npartitions=None, chunksize=None, sort=True, name=None):
    """
    Construct a Dask DataFrame from a Pandas DataFrame

    This splits an in-memory Pandas dataframe into several parts and constructs
    a dask.dataframe from those parts on which Dask.dataframe can operate in
    parallel.  By default, the input dataframe will be sorted by the index to
    produce cleanly-divided partitions (with known divisions).  To preserve the
    input ordering, make sure the input index is monotonically-increasing. The
    ``sort=False`` option will also avoid reordering, but will not result in
    known divisions.

    Note that, despite parallelism, Dask.dataframe may not always be faster
    than Pandas.  We recommend that you stay with Pandas for as long as
    possible before switching to Dask.dataframe.

    Parameters
    ----------
    data : pandas.DataFrame or pandas.Series
        The DataFrame/Series with which to construct a Dask DataFrame/Series
    npartitions : int, optional
        The number of partitions of the index to create. Note that depending on
        the size and index of the dataframe, the output may have fewer
        partitions than requested.
    chunksize : int, optional
        The number of rows per index partition to use.
    sort: bool
        Sort the input by index first to obtain cleanly divided partitions
        (with known divisions).  If False, the input will not be sorted, and
        all divisions will be set to None. Default is True.
    name: string, optional
        An optional keyname for the dataframe.  Defaults to hashing the input

    Returns
    -------
    dask.DataFrame or dask.Series
        A dask DataFrame/Series partitioned along the index

    Examples
    --------
    >>> from dask.dataframe import from_pandas
    >>> df = pd.DataFrame(dict(a=list('aabbcc'), b=list(range(6))),
    ...                   index=pd.date_range(start='20100101', periods=6))
    >>> ddf = from_pandas(df, npartitions=3)
    >>> ddf.divisions  # doctest: +NORMALIZE_WHITESPACE
    (Timestamp('2010-01-01 00:00:00', freq='D'),
     Timestamp('2010-01-03 00:00:00', freq='D'),
     Timestamp('2010-01-05 00:00:00', freq='D'),
     Timestamp('2010-01-06 00:00:00', freq='D'))
    >>> ddf = from_pandas(df.a, npartitions=3)  # Works with Series too!
    >>> ddf.divisions  # doctest: +NORMALIZE_WHITESPACE
    (Timestamp('2010-01-01 00:00:00', freq='D'),
     Timestamp('2010-01-03 00:00:00', freq='D'),
     Timestamp('2010-01-05 00:00:00', freq='D'),
     Timestamp('2010-01-06 00:00:00', freq='D'))

    Raises
    ------
    TypeError
        If something other than a ``pandas.DataFrame`` or ``pandas.Series`` is
        passed in.

    See Also
    --------
    from_array : Construct a dask.DataFrame from an array that has record dtype
    read_csv : Construct a dask.DataFrame from a CSV file
    """
    if isinstance(getattr(data, "index", None), pd.MultiIndex):
        raise NotImplementedError("Dask does not support MultiIndex Dataframes.")

    if not has_parallel_type(data):
        raise TypeError("Input must be a pandas DataFrame or Series")

    if (npartitions is None) == (chunksize is None):
        raise ValueError("Exactly one of npartitions and chunksize must be specified.")

    nrows = len(data)

    if chunksize is None:
        chunksize = int(ceil(nrows / npartitions))

    name = name or ("from_pandas-" + tokenize(data, chunksize))

    if not nrows:
        return new_dd_object({(name, 0): data}, name, data, [None, None])

    if sort and not data.index.is_monotonic_increasing:
        data = data.sort_index(ascending=True)
    if sort:
        divisions, locations = sorted_division_locations(
            data.index, chunksize=chunksize
        )
    else:
        locations = list(range(0, nrows, chunksize)) + [len(data)]
        divisions = [None] * len(locations)

    dsk = {
        (name, i): data.iloc[start:stop]
        for i, (start, stop) in enumerate(zip(locations[:-1], locations[1:]))
    }
    return new_dd_object(dsk, name, data, divisions)


@_deprecated(after_version="2022.02.1")
def from_bcolz(x, chunksize=None, categorize=True, index=None, lock=lock, **kwargs):
    """Read BColz CTable into a Dask Dataframe

    BColz is a fast on-disk compressed column store with careful attention
    given to compression.  https://bcolz.readthedocs.io/en/latest/

    Parameters
    ----------
    x : bcolz.ctable
    chunksize : int, optional
        The size(rows) of blocks to pull out from ctable.
    categorize : bool, defaults to True
        Automatically categorize all string dtypes
    index : string, optional
        Column to make the index
    lock: bool or Lock
        Lock to use when reading or False for no lock (not-thread-safe)

    See Also
    --------
    from_array: more generic function not optimized for bcolz
    """
    if lock is True:
        lock = Lock()

    import bcolz

    import dask.array as da

    if isinstance(x, str):
        x = bcolz.ctable(rootdir=x)
    bc_chunklen = max(x[name].chunklen for name in x.names)
    if chunksize is None and bc_chunklen > 10000:
        chunksize = bc_chunklen

    categories = dict()
    if categorize:
        for name in x.names:
            if (
                np.issubdtype(x.dtype[name], np.string_)
                or np.issubdtype(x.dtype[name], np.unicode_)
                or np.issubdtype(x.dtype[name], np.object_)
            ):
                a = da.from_array(x[name], chunks=(chunksize * len(x.names),))
                categories[name] = da.unique(a).compute()

    columns = tuple(x.dtype.names)
    divisions = tuple(range(0, len(x), chunksize))
    divisions = divisions + (len(x) - 1,)
    if x.rootdir:
        token = tokenize(
            (x.rootdir, os.path.getmtime(x.rootdir)),
            chunksize,
            categorize,
            index,
            kwargs,
        )
    else:
        token = tokenize(
            (id(x), x.shape, x.dtype), chunksize, categorize, index, kwargs
        )
    new_name = "from_bcolz-" + token

    dsk = {
        (new_name, i): (
            dataframe_from_ctable,
            x,
            (slice(i * chunksize, (i + 1) * chunksize),),
            columns,
            categories,
            lock,
        )
        for i in range(0, int(ceil(len(x) / chunksize)))
    }

    meta = dataframe_from_ctable(x, slice(0, 0), columns, categories, lock)
    result = DataFrame(dsk, new_name, meta, divisions)

    if index:
        assert index in x.names
        a = da.from_array(x[index], chunks=(chunksize * len(x.names),))
        q = np.linspace(0, 100, len(x) // chunksize + 2)
        divisions = tuple(da.percentile(a, q).compute())
        return set_partition(result, index, divisions, **kwargs)
    else:
        return result


def dataframe_from_ctable(x, slc, columns=None, categories=None, lock=lock):
    """Get DataFrame from bcolz.ctable

    Parameters
    ----------
    x: bcolz.ctable
    slc: slice
    columns: list of column names or None

    >>> import bcolz
    >>> x = bcolz.ctable([[1, 2, 3, 4], [10, 20, 30, 40]], names=['a', 'b'])
    >>> dataframe_from_ctable(x, slice(1, 3))
       a   b
    1  2  20
    2  3  30

    >>> dataframe_from_ctable(x, slice(1, 3), columns=['b'])
        b
    1  20
    2  30

    >>> dataframe_from_ctable(x, slice(1, 3), columns='b')
    1    20
    2    30
    Name: b, dtype: int...

    """
    import bcolz

    if columns is None:
        columns = x.dtype.names
    if isinstance(columns, tuple):
        columns = list(columns)

    x = x[columns]
    if type(slc) is slice:
        start = slc.start
        stop = slc.stop if slc.stop < len(x) else len(x)
    else:
        start = slc[0].start
        stop = slc[0].stop if slc[0].stop < len(x) else len(x)
    idx = pd.Index(range(start, stop))

    if lock:
        lock.acquire()
    try:
        if isinstance(x, bcolz.ctable):
            chunks = [x[name][slc] for name in columns]
            if categories is not None:
                chunks = [
                    pd.Categorical.from_codes(
                        np.searchsorted(categories[name], chunk), categories[name], True
                    )
                    if name in categories
                    else chunk
                    for name, chunk in zip(columns, chunks)
                ]
            result = pd.DataFrame(
                dict(zip(columns, chunks)), columns=columns, index=idx
            )

        elif isinstance(x, bcolz.carray):
            chunk = x[slc]
            if categories is not None and columns and columns in categories:
                chunk = pd.Categorical.from_codes(
                    np.searchsorted(categories[columns], chunk),
                    categories[columns],
                    True,
                )
            result = pd.Series(chunk, name=columns, index=idx)
    finally:
        if lock:
            lock.release()
    return result


def _partition_from_array(data, index=None, initializer=None, **kwargs):
    """Create a Dask partition for either a DataFrame or Series.

    Designed to be used with :func:`dask.blockwise.blockwise`. ``data`` is the array
    from which the partition will be created. ``index`` can be:

    1. ``None``, in which case each partition has an independent RangeIndex
    2. a `tuple` with two elements, the start and stop values for a RangeIndex for
       this partition, which gives a continuously varying RangeIndex over the
       whole Dask DataFrame
    3. an instance of a ``pandas.Index`` or a subclass thereof

    The ``kwargs`` _must_ contain an ``initializer`` key which is set by calling
    ``type(meta)``.
    """
    if isinstance(index, tuple):
        index = pd.RangeIndex(*index)
    return initializer(data, index=index, **kwargs)


def from_dask_array(x, columns=None, index=None, meta=None):
    """Create a Dask DataFrame from a Dask Array.

    Converts a 2d array into a DataFrame and a 1d array into a Series.

    Parameters
    ----------
    x : da.Array
    columns : list or string
        list of column names if DataFrame, single string if Series
    index : dask.dataframe.Index, optional
        An optional *dask* Index to use for the output Series or DataFrame.

        The default output index depends on whether `x` has any unknown
        chunks. If there are any unknown chunks, the output has ``None``
        for all the divisions (one per chunk). If all the chunks are known,
        a default index with known divisions is created.

        Specifying `index` can be useful if you're conforming a Dask Array
        to an existing dask Series or DataFrame, and you would like the
        indices to match.
    meta : object, optional
        An optional `meta` parameter can be passed for dask
        to specify the concrete dataframe type to be returned.
        By default, pandas DataFrame is used.

    Examples
    --------
    >>> import dask.array as da
    >>> import dask.dataframe as dd
    >>> x = da.ones((4, 2), chunks=(2, 2))
    >>> df = dd.io.from_dask_array(x, columns=['a', 'b'])
    >>> df.compute()
         a    b
    0  1.0  1.0
    1  1.0  1.0
    2  1.0  1.0
    3  1.0  1.0

    See Also
    --------
    dask.bag.to_dataframe: from dask.bag
    dask.dataframe._Frame.values: Reverse conversion
    dask.dataframe._Frame.to_records: Reverse conversion
    """
    meta = _meta_from_array(x, columns, index, meta=meta)

    name = "from-dask-array-" + tokenize(x, columns)
    graph_dependencies = [x]
    arrays_and_indices = [x.name, "ij" if x.ndim == 2 else "i"]
    numblocks = {x.name: x.numblocks}

    if index is not None:
        # An index is explicitly given by the caller, so we can pass it through to the
        # initializer after a few checks.
        if index.npartitions != x.numblocks[0]:
            msg = (
                "The index and array have different numbers of blocks. "
                "({} != {})".format(index.npartitions, x.numblocks[0])
            )
            raise ValueError(msg)
        divisions = index.divisions
        graph_dependencies.append(index)
        arrays_and_indices.extend([index._name, "i"])
        numblocks[index._name] = (index.npartitions,)

    elif np.isnan(sum(x.shape)):
        # The shape of the incoming array is not known in at least one dimension. As
        # such, we can't create an index for the entire output DataFrame and we set
        # the divisions to None to represent that.
        divisions = [None] * (len(x.chunks[0]) + 1)
    else:
        # The shape of the incoming array is known and we don't have an explicit index.
        # Create a mapping of chunk number in the incoming array to
        # (start row, stop row) tuples. These tuples will be used to create a sequential
        # RangeIndex later on that is continuous over the whole DataFrame.
        divisions = [0]
        stop = 0
        index_mapping = {}
        for i, increment in enumerate(x.chunks[0]):
            stop += increment
            index_mapping[(i,)] = (divisions[i], stop)
            divisions.append(stop)
        divisions[-1] -= 1
        arrays_and_indices.extend([BlockwiseDepDict(mapping=index_mapping), "i"])

    if is_series_like(meta):
        kwargs = {"dtype": x.dtype, "name": meta.name, "initializer": type(meta)}
    else:
        kwargs = {"columns": meta.columns, "initializer": type(meta)}

    blk = blockwise(
        _partition_from_array,
        name,
        "i",
        *arrays_and_indices,
        numblocks=numblocks,
        concatenate=True,
        # kwargs passed through to the DataFrame/Series initializer
        **kwargs,
    )

    graph = HighLevelGraph.from_collections(name, blk, dependencies=graph_dependencies)
    return new_dd_object(graph, name, meta, divisions)


def _link(token, result):
    """A dummy function to link results together in a graph

    We use this to enforce an artificial sequential ordering on tasks that
    don't explicitly pass around a shared resource
    """
    return None


def _df_to_bag(df, index=False, format="tuple"):
    if isinstance(df, pd.DataFrame):
        if format == "tuple":
            return list(map(tuple, df.itertuples(index)))
        elif format == "dict":
            if index:
                return [
                    {**{"index": idx}, **values}
                    for values, idx in zip(df.to_dict("records"), df.index)
                ]
            else:
                return df.to_dict(orient="records")
    elif isinstance(df, pd.Series):
        if format == "tuple":
            return list(df.items()) if index else list(df)
        elif format == "dict":
            return df.to_frame().to_dict(orient="records")


def to_bag(df, index=False, format="tuple"):
    """Create Dask Bag from a Dask DataFrame

    Parameters
    ----------
    index : bool, optional
        If True, the elements are tuples of ``(index, value)``, otherwise
        they're just the ``value``.  Default is False.
    format : {"tuple", "dict", "frame"}, optional
        Whether to return a bag of tuples, dictionaries, or
        dataframe-like objects. Default is "tuple". If "frame",
        the original partitions of ``df`` will not be transformed
        in any way.


    Examples
    --------
    >>> bag = df.to_bag()  # doctest: +SKIP
    """
    from dask.bag.core import Bag

    if not isinstance(df, (DataFrame, Series)):
        raise TypeError("df must be either DataFrame or Series")
    name = "to_bag-" + tokenize(df, index, format)
    if format == "frame":
        # Use existing graph and name of df, but
        # drop meta to produce a Bag collection
        dsk = df.dask
        name = df._name
    else:
        dsk = {
            (name, i): (_df_to_bag, block, index, format)
            for (i, block) in enumerate(df.__dask_keys__())
        }
        dsk.update(df.__dask_optimize__(df.__dask_graph__(), df.__dask_keys__()))
    return Bag(dsk, name, df.npartitions)


def to_records(df):
    """Create Dask Array from a Dask Dataframe

    Warning: This creates a dask.array without precise shape information.
    Operations that depend on shape information, like slicing or reshaping,
    will not work.

    Examples
    --------
    >>> df.to_records()  # doctest: +SKIP

    See Also
    --------
    dask.dataframe._Frame.values
    dask.dataframe.from_dask_array
    """
    return df.map_partitions(M.to_records)


@insert_meta_param_description
def from_delayed(
    dfs, meta=None, divisions=None, prefix="from-delayed", verify_meta=True
):
    """Create Dask DataFrame from many Dask Delayed objects

    Parameters
    ----------
    dfs : list of Delayed or Future
        An iterable of ``dask.delayed.Delayed`` objects, such as come from
        ``dask.delayed`` or an iterable of ``distributed.Future`` objects,
        such as come from ``client.submit`` interface. These comprise the individual
        partitions of the resulting dataframe.
    $META
    divisions : tuple, str, optional
        Partition boundaries along the index.
        For tuple, see https://docs.dask.org/en/latest/dataframe-design.html#partitions
        For string 'sorted' will compute the delayed values to find index
        values.  Assumes that the indexes are mutually sorted.
        If None, then won't use index information
    prefix : str, optional
        Prefix to prepend to the keys.
    verify_meta : bool, optional
        If True check that the partitions have consistent metadata, defaults to True.
    """
    from dask.delayed import Delayed

    if isinstance(dfs, Delayed):
        dfs = [dfs]
    dfs = [
        delayed(df) if not isinstance(df, Delayed) and hasattr(df, "key") else df
        for df in dfs
    ]

    for df in dfs:
        if not isinstance(df, Delayed):
            raise TypeError("Expected Delayed object, got %s" % type(df).__name__)

    if meta is None:
        meta = delayed(make_meta)(dfs[0]).compute()
    else:
        meta = make_meta(meta)

    if not dfs:
        dfs = [delayed(make_meta)(meta)]

    name = prefix + "-" + tokenize(*dfs)
    dsk = {}
    if verify_meta:
        for (i, df) in enumerate(dfs):
            dsk[(name, i)] = (check_meta, df.key, meta, "from_delayed")
    else:
        for (i, df) in enumerate(dfs):
            dsk[(name, i)] = df.key

    if divisions is None or divisions == "sorted":
        divs = [None] * (len(dfs) + 1)
    else:
        divs = tuple(divisions)
        if len(divs) != len(dfs) + 1:
            raise ValueError("divisions should be a tuple of len(dfs) + 1")

    df = new_dd_object(
        HighLevelGraph.from_collections(name, dsk, dfs), name, meta, divs
    )

    if divisions == "sorted":
        from dask.dataframe.shuffle import compute_and_set_divisions

        df = compute_and_set_divisions(df)

    return df


def sorted_division_locations(seq, npartitions=None, chunksize=None):
    """Find division locations and values in sorted list

    Examples
    --------

    >>> L = ['A', 'B', 'C', 'D', 'E', 'F']
    >>> sorted_division_locations(L, chunksize=2)
    (['A', 'C', 'E', 'F'], [0, 2, 4, 6])

    >>> sorted_division_locations(L, chunksize=3)
    (['A', 'D', 'F'], [0, 3, 6])

    >>> L = ['A', 'A', 'A', 'A', 'B', 'B', 'B', 'C']
    >>> sorted_division_locations(L, chunksize=3)
    (['A', 'B', 'C'], [0, 4, 8])

    >>> sorted_division_locations(L, chunksize=2)
    (['A', 'B', 'C'], [0, 4, 8])

    >>> sorted_division_locations(['A'], chunksize=2)
    (['A', 'A'], [0, 1])
    """
    if (npartitions is None) == (chunksize is None):
        raise ValueError("Exactly one of npartitions and chunksize must be specified.")

    if npartitions:
        chunksize = ceil(len(seq) / npartitions)

    positions = [0]
    values = [seq[0]]
    for pos in range(0, len(seq), chunksize):
        if pos <= positions[-1]:
            continue
        while pos + 1 < len(seq) and seq[pos - 1] == seq[pos]:
            pos += 1
        values.append(seq[pos])
        if pos == len(seq) - 1:
            pos += 1
        positions.append(pos)

    if positions[-1] != len(seq):
        positions.append(len(seq))
        values.append(seq[-1])

    return values, positions


@insert_meta_param_description
def from_map(
    func,
    inputs,
    meta=None,
    divisions=None,
    label=None,
    token=None,
    enforce_metadata=True,
    **kwargs,
):
    """Create a DataFrame collection from a custom function map

    Parameters
    ----------
    func : function
        Function used to create each partition.
    inputs : Iterable
        Iterable object of arguments to pass to ``func``. The number of
        elements in ``inputs`` will correspond to the number of partitions
        in the output collection (only one element will be passed to
        ``func`` for each partition).
    $META
    divisions : tuple, str, optional
        Partition boundaries along the index.
        For tuple, see https://docs.dask.org/en/latest/dataframe-design.html#partitions
        For string 'sorted' will compute the delayed values to find index
        values.  Assumes that the indexes are mutually sorted.
        If None, then won't use index information
    label : str, optional
        String to use as the function-name label in the output
        collection-key names.
    token : str, optional
        String to use as the "token" in the output collection-key names.
    enforce_metadata : bool, default True
        Whether to enforce at runtime that the structure of the DataFrame
        produced by ``func`` actually matches the structure of ``meta``.
        This will rename and reorder columns for each partition,
        and will raise an error if this doesn't work or types don't match.
    **kwargs:
        Dictionary of key-word arguments to be passed to ``func`` for every
        output partition.
    """

    if not callable(func):
        raise ValueError("`func` argument must be `callable`")
    if not isinstance(inputs, Iterable):
        raise ValueError(f"`inputs` must be Iterable, got {type(inputs)}")
    inputs = list(inputs)  # Always convert to list (for now)
    if not len(inputs):
        raise ValueError("`inputs` must have a non-zero length")

    # Define collection name
    label = label or funcname(func)
    token = token or tokenize(func, meta, inputs, divisions, enforce_metadata, **kwargs)
    name = f"{label}-{token}"

    # Get "projectable" column selection.
    # Note that this relies on the IO function
    # defining a `columns` attribue
    columns = func.columns if hasattr(func, "columns") else None
    if columns is None and hasattr(func, "full_columns"):
        # NOTE: This is a bit of a hack for read_csv
        columns = func.full_columns

    # Check for `produces_tasks` and `creation_info`
    produces_tasks = kwargs.pop("produces_tasks", False)
    creation_info = kwargs.pop("creation_info", None)

    # NOTE: Most of the metadata-handling logic used here
    # is copied directly from `map_partitions`
    if meta is None:
        meta = _emulate(func, inputs[0], udf=True, **kwargs)
        meta_is_emulated = True
    else:
        meta = make_meta(meta)
        meta_is_emulated = False

    if not (has_parallel_type(meta) or is_arraylike(meta) and meta.shape):
        if not meta_is_emulated:
            warnings.warn(
                "Meta is not valid, `map_partitions` expects output to be a pandas object. "
                "Try passing a pandas object as meta or a dict or tuple representing the "
                "(name, dtype) of the columns. In the future the meta you passed will not work.",
                FutureWarning,
            )
        # If `meta` is not a pandas object, the concatenated results will be a
        # different type
        meta = make_meta(_concat([meta]))

    # Ensure meta is empty DataFrame
    meta = make_meta(meta)

    # Define io_func
    io_func = (
        partial(
            apply_and_enforce,
            _func=func,
            _meta=meta,
            **kwargs,
        )
        if enforce_metadata
        else (partial(func, **kwargs) if kwargs else func)
    )

    # Construct DataFrameIOLayer
    layer = DataFrameIOLayer(
        name,
        columns,
        inputs,
        io_func,
        label=label,
        produces_tasks=produces_tasks,
        creation_info=creation_info,
    )

    # Return new DataFrame-collection object
    divisions = divisions or [None] * (len(inputs) + 1)
    graph = HighLevelGraph.from_collections(name, layer, dependencies=[])
    return new_dd_object(graph, name, meta, divisions)


DataFrame.to_records.__doc__ = to_records.__doc__
DataFrame.to_bag.__doc__ = to_bag.__doc__<|MERGE_RESOLUTION|>--- conflicted
+++ resolved
@@ -31,12 +31,8 @@
 )
 from dask.delayed import delayed
 from dask.highlevelgraph import HighLevelGraph
-<<<<<<< HEAD
 from dask.layers import DataFrameIOLayer
-from dask.utils import M, _deprecated, ensure_dict, funcname, is_arraylike
-=======
-from dask.utils import M, _deprecated
->>>>>>> 99e26008
+from dask.utils import M, _deprecated, funcname, is_arraylike
 
 lock = Lock()
 
