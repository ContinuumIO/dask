--- conflicted
+++ resolved
@@ -8,24 +8,10 @@
 
 from dask.blockwise import BlockwiseDepDict, blockwise
 from dask.dataframe.dispatch import meta_lib_from_array
-<<<<<<< HEAD
+from dask.dataframe.utils import pyarrow_strings_enabled
 from dask.highlevelgraph import HighLevelGraph
 from dask.tokenize import tokenize
-from dask.utils import is_series_like
-=======
-from dask.dataframe.io.utils import DataFrameIOFunction
-from dask.dataframe.utils import (
-    check_meta,
-    insert_meta_param_description,
-    is_series_like,
-    make_meta,
-    pyarrow_strings_enabled,
-)
-from dask.delayed import Delayed, delayed
-from dask.highlevelgraph import HighLevelGraph
-from dask.layers import DataFrameIOLayer
-from dask.utils import M, ensure_dict, funcname, is_arraylike
->>>>>>> 25c3a0ef
+from dask.utils import ensure_dict, is_series_like
 
 if TYPE_CHECKING:
     pass
@@ -222,40 +208,23 @@
 
     graph = HighLevelGraph.from_collections(name, blk, dependencies=graph_dependencies)
 
-<<<<<<< HEAD
-    from dask_expr._collection import from_graph
-
+    from dask_expr._collection import from_graph, new_collection
+    from dask_expr._expr import ArrowStringConversion
+
+    from dask.array import optimize
     from dask.utils import key_split
-=======
-    import dask.dataframe as dd
-
-    if dd._dask_expr_enabled():
-        from dask_expr._collection import from_graph, new_collection
-        from dask_expr._expr import ArrowStringConversion
-
-        from dask.array import optimize
-        from dask.utils import key_split
-
-        keys = [(name, i) for i in range(len(divisions) - 1)]
-        result = from_graph(
-            optimize(ensure_dict(graph), keys),
-            meta,
-            divisions,
-            keys,
-            key_split(name),
-        )
-        if pyarrow_strings_enabled():
-            return new_collection(ArrowStringConversion(result.expr))
-        return result
->>>>>>> 25c3a0ef
-
-    return from_graph(
-        graph,
+
+    keys = [(name, i) for i in range(len(divisions) - 1)]
+    result = from_graph(
+        optimize(ensure_dict(graph), keys),
         meta,
         divisions,
-        [(name, i) for i in range(len(divisions) - 1)],
+        keys,
         key_split(name),
     )
+    if pyarrow_strings_enabled():
+        return new_collection(ArrowStringConversion(result.expr))
+    return result
 
 
 def _link(token, result):
