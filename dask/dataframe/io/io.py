from __future__ import annotations

from collections.abc import Iterable
from functools import partial
from math import ceil
from operator import getitem
from threading import Lock
from typing import TYPE_CHECKING, Iterable, Literal, overload

import numpy as np
import pandas as pd

import dask.array as da
from dask.base import tokenize
from dask.blockwise import BlockwiseDepDict, blockwise
from dask.dataframe.core import (
    DataFrame,
    Index,
    Series,
    _concat,
    _emulate,
    apply_and_enforce,
    has_parallel_type,
    new_dd_object,
)
from dask.dataframe.dispatch import dataframe_backend_dispatch
from dask.dataframe.io.utils import DataFrameIOFunction
from dask.dataframe.utils import (
    check_meta,
    insert_meta_param_description,
    is_series_like,
    make_meta,
)
from dask.delayed import Delayed, delayed
from dask.highlevelgraph import HighLevelGraph
from dask.layers import DataFrameIOLayer
from dask.utils import M, funcname, is_arraylike

if TYPE_CHECKING:
    import distributed


lock = Lock()


def _meta_from_array(x, columns=None, index=None, meta=None):
    """Create empty DataFrame or Series which has correct dtype"""

    if x.ndim > 2:
        raise ValueError(
            "from_array does not input more than 2D array, got"
            " array with shape %r" % (x.shape,)
        )

    if index is not None:
        if not isinstance(index, Index):
            raise ValueError("'index' must be an instance of dask.dataframe.Index")
        index = index._meta

    if meta is None:
        meta = pd.DataFrame()

    if getattr(x.dtype, "names", None) is not None:
        # record array has named columns
        if columns is None:
            columns = list(x.dtype.names)
        elif np.isscalar(columns):
            raise ValueError("For a struct dtype, columns must be a list.")
        elif not all(i in x.dtype.names for i in columns):
            extra = sorted(set(columns).difference(x.dtype.names))
            raise ValueError(f"dtype {x.dtype} doesn't have fields {extra}")
        fields = x.dtype.fields
        dtypes = [fields[n][0] if n in fields else "f8" for n in columns]
    elif x.ndim == 1:
        if np.isscalar(columns) or columns is None:
            return meta._constructor_sliced(
                [], name=columns, dtype=x.dtype, index=index
            )
        elif len(columns) == 1:
            return meta._constructor(
                np.array([], dtype=x.dtype), columns=columns, index=index
            )
        raise ValueError(
            "For a 1d array, columns must be a scalar or single element list"
        )
    else:
        if np.isnan(x.shape[1]):
            raise ValueError("Shape along axis 1 must be known")
        if columns is None:
            columns = list(range(x.shape[1])) if x.ndim == 2 else [0]
        elif len(columns) != x.shape[1]:
            raise ValueError(
                "Number of column names must match width of the array. "
                f"Got {len(columns)} names for {x.shape[1]} columns"
            )
        dtypes = [x.dtype] * len(columns)

    data = {c: np.array([], dtype=dt) for (c, dt) in zip(columns, dtypes)}
    return meta._constructor(data, columns=columns, index=index)


def from_array_pandas(x, chunksize=50000, columns=None, meta=None):
    """Read any sliceable array into a Dask Dataframe

    Uses getitem syntax to pull slices out of the array.  The array need not be
    a NumPy array but must support slicing syntax

        x[50000:100000]

    and have 2 dimensions:

        x.ndim == 2

    or have a record dtype:

        x.dtype == [('name', 'O'), ('balance', 'i8')]

    Parameters
    ----------
    x : array_like
    chunksize : int, optional
        The number of rows per partition to use.
    columns : list or string, optional
        list of column names if DataFrame, single string if Series
    meta : object, optional
        An optional `meta` parameter can be passed for dask
        to specify the concrete dataframe type to use for partitions of
        the Dask dataframe. By default, pandas DataFrame is used.

    Returns
    -------
    dask.DataFrame or dask.Series
        A dask DataFrame/Series
    """
    if isinstance(x, da.Array):
        return from_dask_array(x, columns=columns, meta=meta)

    meta = _meta_from_array(x, columns, meta=meta)

    divisions = tuple(range(0, len(x), chunksize))
    divisions = divisions + (len(x) - 1,)
    token = tokenize(x, chunksize, columns)
    name = "from_array-" + token

    dsk = {}
    for i in range(0, int(ceil(len(x) / chunksize))):
        data = (getitem, x, slice(i * chunksize, (i + 1) * chunksize))
        if is_series_like(meta):
            dsk[name, i] = (type(meta), data, None, meta.dtype, meta.name)
        else:
            dsk[name, i] = (type(meta), data, None, meta.columns)
    return new_dd_object(dsk, name, meta, divisions)


def from_array(*args, **kwargs):
    return dataframe_backend_dispatch.from_array(*args, **kwargs)


from_array.__doc__ = from_array_pandas.__doc__


@overload
def from_pandas_pandas(
    data: pd.DataFrame,
    npartitions: int | None = None,
    chunksize: int | None = None,
    sort: bool = True,
    name: str | None = None,
) -> DataFrame:
    ...


# We ignore this overload for now until pandas-stubs can be added.
# See https://github.com/dask/dask/issues/9220
@overload
def from_pandas_pandas(  # type: ignore
    data: pd.Series,
    npartitions: int | None = None,
    chunksize: int | None = None,
    sort: bool = True,
    name: str | None = None,
) -> Series:
    ...


def from_pandas_pandas(
    data: pd.DataFrame | pd.Series,
    npartitions: int | None = None,
    chunksize: int | None = None,
    sort: bool = True,
    name: str | None = None,
) -> DataFrame | Series:
    """
    Construct a Dask DataFrame from a Pandas DataFrame

    This splits an in-memory Pandas dataframe into several parts and constructs
    a dask.dataframe from those parts on which Dask.dataframe can operate in
    parallel.  By default, the input dataframe will be sorted by the index to
    produce cleanly-divided partitions (with known divisions).  To preserve the
    input ordering, make sure the input index is monotonically-increasing. The
    ``sort=False`` option will also avoid reordering, but will not result in
    known divisions.

    Note that, despite parallelism, Dask.dataframe may not always be faster
    than Pandas.  We recommend that you stay with Pandas for as long as
    possible before switching to Dask.dataframe.

    Parameters
    ----------
    data : pandas.DataFrame or pandas.Series
        The DataFrame/Series with which to construct a Dask DataFrame/Series
    npartitions : int, optional
        The number of partitions of the index to create. Note that if there
        are duplicate values or insufficient elements in ``data.index``, the
        output may have fewer partitions than requested.
    chunksize : int, optional
        The desired number of rows per index partition to use. Note that
        depending on the size and index of the dataframe, actual partition
        sizes may vary.
    sort: bool
        Sort the input by index first to obtain cleanly divided partitions
        (with known divisions).  If False, the input will not be sorted, and
        all divisions will be set to None. Default is True.
    name: string, optional
        An optional keyname for the dataframe.  Defaults to hashing the input

    Returns
    -------
    dask.DataFrame or dask.Series
        A dask DataFrame/Series partitioned along the index

    Examples
    --------
    >>> from dask.dataframe import from_pandas
    >>> df = pd.DataFrame(dict(a=list('aabbcc'), b=list(range(6))),
    ...                   index=pd.date_range(start='20100101', periods=6))
    >>> ddf = from_pandas(df, npartitions=3)
    >>> ddf.divisions  # doctest: +NORMALIZE_WHITESPACE
    (Timestamp('2010-01-01 00:00:00', freq='D'),
     Timestamp('2010-01-03 00:00:00', freq='D'),
     Timestamp('2010-01-05 00:00:00', freq='D'),
     Timestamp('2010-01-06 00:00:00', freq='D'))
    >>> ddf = from_pandas(df.a, npartitions=3)  # Works with Series too!
    >>> ddf.divisions  # doctest: +NORMALIZE_WHITESPACE
    (Timestamp('2010-01-01 00:00:00', freq='D'),
     Timestamp('2010-01-03 00:00:00', freq='D'),
     Timestamp('2010-01-05 00:00:00', freq='D'),
     Timestamp('2010-01-06 00:00:00', freq='D'))

    Raises
    ------
    TypeError
        If something other than a ``pandas.DataFrame`` or ``pandas.Series`` is
        passed in.

    See Also
    --------
    from_array : Construct a dask.DataFrame from an array that has record dtype
    read_csv : Construct a dask.DataFrame from a CSV file
    """
    if isinstance(getattr(data, "index", None), pd.MultiIndex):
        raise NotImplementedError("Dask does not support MultiIndex Dataframes.")

    if not has_parallel_type(data):
        raise TypeError("Input must be a pandas DataFrame or Series.")

    if (npartitions is None) == (chunksize is None):
        raise ValueError("Exactly one of npartitions and chunksize must be specified.")

    nrows = len(data)

    if chunksize is None:
        if not isinstance(npartitions, int):
            raise TypeError(
                "Please provide npartitions as an int, or possibly as None if you specify chunksize."
            )
    elif not isinstance(chunksize, int):
        raise TypeError(
            "Please provide chunksize as an int, or possibly as None if you specify npartitions."
        )

    name = name or ("from_pandas-" + tokenize(data, chunksize, npartitions))

    if not nrows:
        return new_dd_object({(name, 0): data}, name, data, [None, None])

    if data.index.isna().any() and not data.index.is_numeric():
        raise NotImplementedError(
            "Index in passed data is non-numeric and contains nulls, which Dask does not entirely support.\n"
            "Consider passing `data.loc[~data.isna()]` instead."
        )

    if sort:
        if not data.index.is_monotonic_increasing:
            data = data.sort_index(ascending=True)
        divisions, locations = sorted_division_locations(
            data.index,
            npartitions=npartitions,
            chunksize=chunksize,
        )
    else:
        if chunksize is None:
            assert isinstance(npartitions, int)
            chunksize = int(ceil(nrows / npartitions))
        locations = list(range(0, nrows, chunksize)) + [len(data)]
        divisions = [None] * len(locations)

    dsk = {
        (name, i): data.iloc[start:stop]
        for i, (start, stop) in enumerate(zip(locations[:-1], locations[1:]))
    }
    return new_dd_object(dsk, name, data, divisions)


<<<<<<< HEAD
def from_pandas(*args, **kwargs):
    return dataframe_backend_dispatch.from_pandas(*args, **kwargs)


from_pandas.__doc__ = from_pandas_pandas.__doc__


def from_bcolz_pandas(
    x, chunksize=None, categorize=True, index=None, lock=lock, **kwargs
):
    """Read BColz CTable into a Dask Dataframe

    BColz is a fast on-disk compressed column store with careful attention
    given to compression.  https://bcolz.readthedocs.io/en/latest/

    Parameters
    ----------
    x : bcolz.ctable
    chunksize : int, optional
        The size(rows) of blocks to pull out from ctable.
    categorize : bool, defaults to True
        Automatically categorize all string dtypes
    index : string, optional
        Column to make the index
    lock: bool or Lock
        Lock to use when reading or False for no lock (not-thread-safe)

    See Also
    --------
    from_array: more generic function not optimized for bcolz
    """
    if lock is True:
        lock = Lock()

    import bcolz

    import dask.array as da

    if isinstance(x, str):
        x = bcolz.ctable(rootdir=x)
    bc_chunklen = max(x[name].chunklen for name in x.names)
    if chunksize is None and bc_chunklen > 10000:
        chunksize = bc_chunklen

    categories = dict()
    if categorize:
        for name in x.names:
            if (
                np.issubdtype(x.dtype[name], np.string_)
                or np.issubdtype(x.dtype[name], np.unicode_)
                or np.issubdtype(x.dtype[name], np.object_)
            ):
                a = da.from_array(x[name], chunks=(chunksize * len(x.names),))
                categories[name] = da.unique(a).compute()

    columns = tuple(x.dtype.names)
    divisions = tuple(range(0, len(x), chunksize))
    divisions = divisions + (len(x) - 1,)
    if x.rootdir:
        token = tokenize(
            (x.rootdir, os.path.getmtime(x.rootdir)),
            chunksize,
            categorize,
            index,
            kwargs,
        )
    else:
        token = tokenize(
            (id(x), x.shape, x.dtype), chunksize, categorize, index, kwargs
        )
    new_name = "from_bcolz-" + token

    dsk = {
        (new_name, i): (
            dataframe_from_ctable,
            x,
            (slice(i * chunksize, (i + 1) * chunksize),),
            columns,
            categories,
            lock,
        )
        for i in range(0, int(ceil(len(x) / chunksize)))
    }

    meta = dataframe_from_ctable(x, slice(0, 0), columns, categories, lock)
    result = DataFrame(dsk, new_name, meta, divisions)

    if index:
        assert index in x.names
        a = da.from_array(x[index], chunks=(chunksize * len(x.names),))
        q = np.linspace(0, 100, len(x) // chunksize + 2)
        divisions = tuple(da.percentile(a, q).compute())
        return set_partition(result, index, divisions, **kwargs)
    else:
        return result


@_deprecated(after_version="2022.02.1")
def from_bcolz(*args, **kwargs):
    return dataframe_backend_dispatch.from_bcolz(*args, **kwargs)


from_bcolz.__doc__ = from_bcolz_pandas.__doc__


def dataframe_from_ctable(x, slc, columns=None, categories=None, lock=lock):
    """Get DataFrame from bcolz.ctable

    Parameters
    ----------
    x: bcolz.ctable
    slc: slice
    columns: list of column names or None

    >>> import bcolz
    >>> x = bcolz.ctable([[1, 2, 3, 4], [10, 20, 30, 40]], names=['a', 'b'])
    >>> dataframe_from_ctable(x, slice(1, 3))
       a   b
    1  2  20
    2  3  30

    >>> dataframe_from_ctable(x, slice(1, 3), columns=['b'])
        b
    1  20
    2  30

    >>> dataframe_from_ctable(x, slice(1, 3), columns='b')
    1    20
    2    30
    Name: b, dtype: int...

    """
    import bcolz

    if columns is None:
        columns = x.dtype.names
    if isinstance(columns, tuple):
        columns = list(columns)

    x = x[columns]
    if type(slc) is slice:
        start = slc.start
        stop = slc.stop if slc.stop < len(x) else len(x)
    else:
        start = slc[0].start
        stop = slc[0].stop if slc[0].stop < len(x) else len(x)
    idx = pd.Index(range(start, stop))

    if lock:
        lock.acquire()
    try:
        if isinstance(x, bcolz.ctable):
            chunks = [x[name][slc] for name in columns]
            if categories is not None:
                chunks = [
                    pd.Categorical.from_codes(
                        np.searchsorted(categories[name], chunk), categories[name], True
                    )
                    if name in categories
                    else chunk
                    for name, chunk in zip(columns, chunks)
                ]
            result = pd.DataFrame(
                dict(zip(columns, chunks)), columns=columns, index=idx
            )

        elif isinstance(x, bcolz.carray):
            chunk = x[slc]
            if categories is not None and columns and columns in categories:
                chunk = pd.Categorical.from_codes(
                    np.searchsorted(categories[columns], chunk),
                    categories[columns],
                    True,
                )
            result = pd.Series(chunk, name=columns, index=idx)
    finally:
        if lock:
            lock.release()
    return result


=======
>>>>>>> a2ca592a
def _partition_from_array(data, index=None, initializer=None, **kwargs):
    """Create a Dask partition for either a DataFrame or Series.

    Designed to be used with :func:`dask.blockwise.blockwise`. ``data`` is the array
    from which the partition will be created. ``index`` can be:

    1. ``None``, in which case each partition has an independent RangeIndex
    2. a `tuple` with two elements, the start and stop values for a RangeIndex for
       this partition, which gives a continuously varying RangeIndex over the
       whole Dask DataFrame
    3. an instance of a ``pandas.Index`` or a subclass thereof

    The ``kwargs`` _must_ contain an ``initializer`` key which is set by calling
    ``type(meta)``.
    """
    if isinstance(index, tuple):
        index = pd.RangeIndex(*index)
    return initializer(data, index=index, **kwargs)


def from_dask_array(x, columns=None, index=None, meta=None):
    """Create a Dask DataFrame from a Dask Array.

    Converts a 2d array into a DataFrame and a 1d array into a Series.

    Parameters
    ----------
    x : da.Array
    columns : list or string
        list of column names if DataFrame, single string if Series
    index : dask.dataframe.Index, optional
        An optional *dask* Index to use for the output Series or DataFrame.

        The default output index depends on whether `x` has any unknown
        chunks. If there are any unknown chunks, the output has ``None``
        for all the divisions (one per chunk). If all the chunks are known,
        a default index with known divisions is created.

        Specifying `index` can be useful if you're conforming a Dask Array
        to an existing dask Series or DataFrame, and you would like the
        indices to match.
    meta : object, optional
        An optional `meta` parameter can be passed for dask
        to specify the concrete dataframe type to be returned.
        By default, pandas DataFrame is used.

    Examples
    --------
    >>> import dask.array as da
    >>> import dask.dataframe as dd
    >>> x = da.ones((4, 2), chunks=(2, 2))
    >>> df = dd.io.from_dask_array(x, columns=['a', 'b'])
    >>> df.compute()
         a    b
    0  1.0  1.0
    1  1.0  1.0
    2  1.0  1.0
    3  1.0  1.0

    See Also
    --------
    dask.bag.to_dataframe: from dask.bag
    dask.dataframe._Frame.values: Reverse conversion
    dask.dataframe._Frame.to_records: Reverse conversion
    """
    meta = _meta_from_array(x, columns, index, meta=meta)

    name = "from-dask-array-" + tokenize(x, columns)
    graph_dependencies = [x]
    arrays_and_indices = [x.name, "ij" if x.ndim == 2 else "i"]
    numblocks = {x.name: x.numblocks}

    if index is not None:
        # An index is explicitly given by the caller, so we can pass it through to the
        # initializer after a few checks.
        if index.npartitions != x.numblocks[0]:
            msg = (
                "The index and array have different numbers of blocks. "
                "({} != {})".format(index.npartitions, x.numblocks[0])
            )
            raise ValueError(msg)
        divisions = index.divisions
        graph_dependencies.append(index)
        arrays_and_indices.extend([index._name, "i"])
        numblocks[index._name] = (index.npartitions,)

    elif np.isnan(sum(x.shape)):
        # The shape of the incoming array is not known in at least one dimension. As
        # such, we can't create an index for the entire output DataFrame and we set
        # the divisions to None to represent that.
        divisions = [None] * (len(x.chunks[0]) + 1)
    else:
        # The shape of the incoming array is known and we don't have an explicit index.
        # Create a mapping of chunk number in the incoming array to
        # (start row, stop row) tuples. These tuples will be used to create a sequential
        # RangeIndex later on that is continuous over the whole DataFrame.
        n_elements = sum(x.chunks[0])
        divisions = [0]
        stop = 0
        index_mapping = {}
        for i, increment in enumerate(x.chunks[0]):
            stop += increment
            index_mapping[(i,)] = (divisions[i], stop)

            # last division corrected, even if there are empty chunk(s) at the end
            if stop == n_elements:
                stop -= 1

            divisions.append(stop)

        arrays_and_indices.extend([BlockwiseDepDict(mapping=index_mapping), "i"])

    if is_series_like(meta):
        kwargs = {"dtype": x.dtype, "name": meta.name, "initializer": type(meta)}
    else:
        kwargs = {"columns": meta.columns, "initializer": type(meta)}

    blk = blockwise(
        _partition_from_array,
        name,
        "i",
        *arrays_and_indices,
        numblocks=numblocks,
        concatenate=True,
        # kwargs passed through to the DataFrame/Series initializer
        **kwargs,
    )

    graph = HighLevelGraph.from_collections(name, blk, dependencies=graph_dependencies)
    return new_dd_object(graph, name, meta, divisions)


def _link(token, result):
    """A dummy function to link results together in a graph

    We use this to enforce an artificial sequential ordering on tasks that
    don't explicitly pass around a shared resource
    """
    return None


def _df_to_bag(df, index=False, format="tuple"):
    if isinstance(df, pd.DataFrame):
        if format == "tuple":
            return list(map(tuple, df.itertuples(index)))
        elif format == "dict":
            if index:
                return [
                    {**{"index": idx}, **values}
                    for values, idx in zip(df.to_dict("records"), df.index)
                ]
            else:
                return df.to_dict(orient="records")
    elif isinstance(df, pd.Series):
        if format == "tuple":
            return list(df.items()) if index else list(df)
        elif format == "dict":
            return df.to_frame().to_dict(orient="records")


def to_bag(df, index=False, format="tuple"):
    """Create Dask Bag from a Dask DataFrame

    Parameters
    ----------
    index : bool, optional
        If True, the elements are tuples of ``(index, value)``, otherwise
        they're just the ``value``.  Default is False.
    format : {"tuple", "dict", "frame"}, optional
        Whether to return a bag of tuples, dictionaries, or
        dataframe-like objects. Default is "tuple". If "frame",
        the original partitions of ``df`` will not be transformed
        in any way.


    Examples
    --------
    >>> bag = df.to_bag()  # doctest: +SKIP
    """
    from dask.bag.core import Bag

    if not isinstance(df, (DataFrame, Series)):
        raise TypeError("df must be either DataFrame or Series")
    name = "to_bag-" + tokenize(df, index, format)
    if format == "frame":
        # Use existing graph and name of df, but
        # drop meta to produce a Bag collection
        dsk = df.dask
        name = df._name
    else:
        dsk = {
            (name, i): (_df_to_bag, block, index, format)
            for (i, block) in enumerate(df.__dask_keys__())
        }
        dsk.update(df.__dask_optimize__(df.__dask_graph__(), df.__dask_keys__()))
    return Bag(dsk, name, df.npartitions)


def to_records(df):
    """Create Dask Array from a Dask Dataframe

    Warning: This creates a dask.array without precise shape information.
    Operations that depend on shape information, like slicing or reshaping,
    will not work.

    Examples
    --------
    >>> df.to_records()  # doctest: +SKIP

    See Also
    --------
    dask.dataframe._Frame.values
    dask.dataframe.from_dask_array
    """
    return df.map_partitions(M.to_records)


@insert_meta_param_description
def from_delayed(
    dfs: Delayed | distributed.Future | Iterable[Delayed | distributed.Future],
    meta=None,
    divisions: tuple | Literal["sorted"] | None = None,
    prefix: str = "from-delayed",
    verify_meta: bool = True,
) -> DataFrame | Series:
    """Create Dask DataFrame from many Dask Delayed objects

    Parameters
    ----------
    dfs :
        A ``dask.delayed.Delayed``, a ``distributed.Future``, or an iterable of either
        of these objects, e.g. returned by ``client.submit``. These comprise the
        individual partitions of the resulting dataframe.
        If a single object is provided (not an iterable), then the resulting dataframe
        will have only one partition.
    $META
    divisions :
        Partition boundaries along the index.
        For tuple, see https://docs.dask.org/en/latest/dataframe-design.html#partitions
        For string 'sorted' will compute the delayed values to find index
        values.  Assumes that the indexes are mutually sorted.
        If None, then won't use index information
    prefix :
        Prefix to prepend to the keys.
    verify_meta :
        If True check that the partitions have consistent metadata, defaults to True.
    """
    from dask.delayed import Delayed

    if isinstance(dfs, Delayed) or hasattr(dfs, "key"):
        dfs = [dfs]
    dfs = [
        delayed(df) if not isinstance(df, Delayed) and hasattr(df, "key") else df
        for df in dfs
    ]

    for item in dfs:
        if not isinstance(item, Delayed):
            raise TypeError("Expected Delayed object, got %s" % type(item).__name__)

    if meta is None:
        meta = delayed(make_meta)(dfs[0]).compute()
    else:
        meta = make_meta(meta)

    if not dfs:
        dfs = [delayed(make_meta)(meta)]

    if divisions is None or divisions == "sorted":
        divs: list | tuple = [None] * (len(dfs) + 1)
    else:
        divs = list(divisions)
        if len(divs) != len(dfs) + 1:
            raise ValueError("divisions should be a tuple of len(dfs) + 1")

    name = prefix + "-" + tokenize(*dfs)
    layer = DataFrameIOLayer(
        name=name,
        columns=None,
        inputs=BlockwiseDepDict(
            {(i,): inp.key for i, inp in enumerate(dfs)},
            produces_keys=True,
        ),
        io_func=partial(check_meta, meta=meta, funcname="from_delayed")
        if verify_meta
        else lambda x: x,
    )
    df = new_dd_object(
        HighLevelGraph.from_collections(name, layer, dfs), name, meta, divs
    )

    if divisions == "sorted":
        from dask.dataframe.shuffle import compute_and_set_divisions

        return compute_and_set_divisions(df)

    return df


def sorted_division_locations(seq, npartitions=None, chunksize=None):
    """Find division locations and values in sorted list

    Examples
    --------

    >>> L = ['A', 'B', 'C', 'D', 'E', 'F']
    >>> sorted_division_locations(L, chunksize=2)
    (['A', 'C', 'E', 'F'], [0, 2, 4, 6])

    >>> sorted_division_locations(L, chunksize=3)
    (['A', 'D', 'F'], [0, 3, 6])

    >>> L = ['A', 'A', 'A', 'A', 'B', 'B', 'B', 'C']
    >>> sorted_division_locations(L, chunksize=3)
    (['A', 'B', 'C', 'C'], [0, 4, 7, 8])

    >>> sorted_division_locations(L, chunksize=2)
    (['A', 'B', 'C', 'C'], [0, 4, 7, 8])

    >>> sorted_division_locations(['A'], chunksize=2)
    (['A', 'A'], [0, 1])
    """
    if (npartitions is None) == (chunksize is None):
        raise ValueError("Exactly one of npartitions and chunksize must be specified.")

    # Find unique-offset array (if duplicates exist).
    # Note that np.unique(seq) should work in all cases
    # for newer versions of numpy/pandas
    seq_unique = seq.unique() if hasattr(seq, "unique") else np.unique(seq)
    duplicates = len(seq_unique) < len(seq)
    enforce_exact = False
    if duplicates:
        offsets = (
            # Avoid numpy conversion (necessary for dask-cudf)
            seq.searchsorted(seq_unique, side="left")
            if hasattr(seq, "searchsorted")
            else np.array(seq).searchsorted(seq_unique, side="left")
        )
        enforce_exact = npartitions and len(offsets) >= npartitions
    else:
        offsets = seq_unique = None

    # Define chunksize and residual so that
    # npartitions can be exactly satisfied
    # when duplicates is False
    residual = 0
    subtract_drift = False
    if npartitions:
        chunksize = len(seq) // npartitions
        residual = len(seq) % npartitions
        subtract_drift = True

    def chunksizes(ind):
        # Helper function to satisfy npartitions
        return chunksize + int(ind < residual)

    # Always start with 0th item in seqarr,
    # and then try to take chunksize steps
    # along the seqarr array
    divisions = [seq[0]]
    locations = [0]
    i = chunksizes(0)
    ind = None  # ind cache (sometimes avoids nonzero call)
    drift = 0  # accumulated drift away from ideal chunksizes
    divs_remain = npartitions - len(divisions) if enforce_exact else None
    while i < len(seq):
        # Map current position selection (i)
        # to the corresponding division value (div)
        div = seq[i]
        # pos is the position of the first occurance of
        # div (which is i when seq has no duplicates)
        if duplicates:
            # Note: cupy requires casts to `int` below
            if ind is None:
                ind = int((seq_unique == seq[i]).nonzero()[0][0])
            if enforce_exact:
                # Avoid "over-stepping" too many unique
                # values when npartitions is approximately
                # equal to len(offsets)
                offs_remain = len(offsets) - ind
                if divs_remain > offs_remain:
                    ind -= divs_remain - offs_remain
                    i = offsets[ind]
                    div = seq[i]
            pos = int(offsets[ind])
        else:
            pos = i
        if div <= divisions[-1]:
            # pos overlaps with divisions.
            # Try the next element on the following pass
            if duplicates:
                ind += 1
                # Note: cupy requires cast to `int`
                i = int(offsets[ind]) if ind < len(offsets) else len(seq)
            else:
                i += 1
        else:
            # pos does not overlap with divisions.
            # Append candidate pos/div combination, and
            # take another chunksize step
            if subtract_drift:
                # Only subtract drift when user specified npartitions
                drift = drift + ((pos - locations[-1]) - chunksizes(len(divisions) - 1))
            if enforce_exact:
                divs_remain -= 1
            i = pos + max(1, chunksizes(len(divisions)) - drift)
            divisions.append(div)
            locations.append(pos)
            ind = None

    # The final element of divisions/locations
    # will always be the same
    divisions.append(seq[-1])
    locations.append(len(seq))

    return divisions, locations


class _PackedArgCallable(DataFrameIOFunction):
    """Packed-argument wrapper for DataFrameIOFunction

    This is a private helper class for ``from_map``. This class
    ensures that packed positional arguments will be expanded
    before the underlying function (``func``) is called. This class
    also handles optional metadata enforcement and column projection
    (when ``func`` satisfies the ``DataFrameIOFunction`` protocol).
    """

    def __init__(
        self,
        func,
        args=None,
        kwargs=None,
        meta=None,
        packed=False,
        enforce_metadata=False,
    ):
        self.func = func
        self.args = args
        self.kwargs = kwargs
        self.meta = meta
        self.enforce_metadata = enforce_metadata
        self.packed = packed
        self.is_dataframe_io_func = isinstance(self.func, DataFrameIOFunction)

    @property
    def columns(self):
        if self.is_dataframe_io_func:
            return self.func.columns
        return None

    def project_columns(self, columns):
        if self.is_dataframe_io_func:
            return _PackedArgCallable(
                self.func.project_columns(columns),
                args=self.args,
                kwargs=self.kwargs,
                meta=self.meta[columns],
                packed=self.packed,
                enforce_metadata=self.enforce_metadata,
            )
        return self

    def __call__(self, packed_arg):
        if not self.packed:
            packed_arg = [packed_arg]
        if self.enforce_metadata:
            return apply_and_enforce(
                *packed_arg,
                *(self.args or []),
                _func=self.func,
                _meta=self.meta,
                **(self.kwargs or {}),
            )
        return self.func(
            *packed_arg,
            *(self.args or []),
            **(self.kwargs or {}),
        )


@insert_meta_param_description
def from_map(
    func,
    *iterables,
    args=None,
    meta=None,
    divisions=None,
    label=None,
    token=None,
    enforce_metadata=True,
    **kwargs,
):
    """Create a DataFrame collection from a custom function map

    WARNING: The ``from_map`` API is experimental, and stability is not
    yet guaranteed. Use at your own risk!

    Parameters
    ----------
    func : callable
        Function used to create each partition. If ``func`` satisfies the
        ``DataFrameIOFunction`` protocol, column projection will be enabled.
    *iterables : Iterable objects
        Iterable objects to map to each output partition. All iterables must
        be the same length. This length determines the number of partitions
        in the output collection (only one element of each iterable will
        be passed to ``func`` for each partition).
    args : list or tuple, optional
        Positional arguments to broadcast to each output partition. Note
        that these arguments will always be passed to ``func`` after the
        ``iterables`` positional arguments.
    $META
    divisions : tuple, str, optional
        Partition boundaries along the index.
        For tuple, see https://docs.dask.org/en/latest/dataframe-design.html#partitions
        For string 'sorted' will compute the delayed values to find index
        values.  Assumes that the indexes are mutually sorted.
        If None, then won't use index information
    label : str, optional
        String to use as the function-name label in the output
        collection-key names.
    token : str, optional
        String to use as the "token" in the output collection-key names.
    enforce_metadata : bool, default True
        Whether to enforce at runtime that the structure of the DataFrame
        produced by ``func`` actually matches the structure of ``meta``.
        This will rename and reorder columns for each partition,
        and will raise an error if this doesn't work or types don't match.
    **kwargs:
        Key-word arguments to broadcast to each output partition. These
        same arguments will be passed to ``func`` for every output partition.

    Examples
    --------
    >>> import pandas as pd
    >>> import dask.dataframe as dd
    >>> func = lambda x, size=0: pd.Series([x] * size)
    >>> inputs = ["A", "B"]
    >>> dd.from_map(func, inputs, size=2).compute()
    0    A
    1    A
    0    B
    1    B
    dtype: object

    This API can also be used as an alternative to other file-based
    IO functions, like ``read_parquet`` (which are already just
    ``from_map`` wrapper functions):

    >>> import pandas as pd
    >>> import dask.dataframe as dd
    >>> paths = ["0.parquet", "1.parquet", "2.parquet"]
    >>> dd.from_map(pd.read_parquet, paths).head()  # doctest: +SKIP
                        name
    timestamp
    2000-01-01 00:00:00   Laura
    2000-01-01 00:00:01  Oliver
    2000-01-01 00:00:02   Alice
    2000-01-01 00:00:03  Victor
    2000-01-01 00:00:04     Bob

    Since ``from_map`` allows you to map an arbitrary function
    to any number of iterable objects, it can be a very convenient
    means of implementing functionality that may be missing from
    from other DataFrame-creation methods. For example, if you
    happen to have apriori knowledge about the number of rows
    in each of the files in a dataset, you can generate a
    DataFrame collection with a global RangeIndex:

    >>> import pandas as pd
    >>> import numpy as np
    >>> import dask.dataframe as dd
    >>> paths = ["0.parquet", "1.parquet", "2.parquet"]
    >>> file_sizes = [86400, 86400, 86400]
    >>> def func(path, row_offset):
    ...     # Read parquet file and set RangeIndex offset
    ...     df = pd.read_parquet(path)
    ...     return df.set_index(
    ...         pd.RangeIndex(row_offset, row_offset+len(df))
    ...     )
    >>> def get_ddf(paths, file_sizes):
    ...     offsets = [0] + list(np.cumsum(file_sizes))
    ...     return dd.from_map(
    ...         func, paths, offsets[:-1], divisions=offsets
    ...     )
    >>> ddf = get_ddf(paths, file_sizes)  # doctest: +SKIP
    >>> ddf.index  # doctest: +SKIP
    Dask Index Structure:
    npartitions=3
    0         int64
    86400       ...
    172800      ...
    259200      ...
    dtype: int64
    Dask Name: myfunc, 6 tasks

    See Also
    --------
    dask.dataframe.from_delayed
    dask.layers.DataFrameIOLayer
    """

    # Input validation
    if not callable(func):
        raise ValueError("`func` argument must be `callable`")
    lengths = set()
    iterables = list(iterables)
    for i, iterable in enumerate(iterables):
        if not isinstance(iterable, Iterable):
            raise ValueError(
                f"All elements of `iterables` must be Iterable, got {type(iterable)}"
            )
        try:
            lengths.add(len(iterable))
        except (AttributeError, TypeError):
            iterables[i] = list(iterable)
            lengths.add(len(iterables[i]))
    if len(lengths) == 0:
        raise ValueError("`from_map` requires at least one Iterable input")
    elif len(lengths) > 1:
        raise ValueError("All `iterables` must have the same length")
    if lengths == {0}:
        raise ValueError("All `iterables` must have a non-zero length")

    # Check for `produces_tasks` and `creation_info`.
    # These options are included in the function signature,
    # because they are not intended for "public" use.
    produces_tasks = kwargs.pop("produces_tasks", False)
    creation_info = kwargs.pop("creation_info", None)

    if produces_tasks or len(iterables) == 1:
        if len(iterables) > 1:
            # Tasks are not detected correctly when they are "packed"
            # within an outer list/tuple
            raise ValueError(
                "Multiple iterables not supported when produces_tasks=True"
            )
        inputs = iterables[0]
        packed = False
    else:
        inputs = list(zip(*iterables))
        packed = True

    # Define collection name
    label = label or funcname(func)
    token = token or tokenize(
        func, meta, inputs, args, divisions, enforce_metadata, **kwargs
    )
    name = f"{label}-{token}"

    # Get "projectable" column selection.
    # Note that this relies on the IO function
    # ducktyping with DataFrameIOFunction
    column_projection = func.columns if isinstance(func, DataFrameIOFunction) else None

    # NOTE: Most of the metadata-handling logic used here
    # is copied directly from `map_partitions`
    if meta is None:
        meta = _emulate(
            func,
            *(inputs[0] if packed else inputs[:1]),
            *(args or []),
            udf=True,
            **kwargs,
        )
        meta_is_emulated = True
    else:
        meta = make_meta(meta)
        meta_is_emulated = False

    if not (has_parallel_type(meta) or is_arraylike(meta) and meta.shape):
        if not meta_is_emulated:
            raise TypeError(
                "Meta is not valid, `from_map` expects output to be a pandas object. "
                "Try passing a pandas object as meta or a dict or tuple representing the "
                "(name, dtype) of the columns."
            )
        # If `meta` is not a pandas object, the concatenated results will be a
        # different type
        meta = make_meta(_concat([meta]))

    # Ensure meta is empty DataFrame
    meta = make_meta(meta)

    # Define io_func
    if packed or args or kwargs or enforce_metadata:
        io_func = _PackedArgCallable(
            func,
            args=args,
            kwargs=kwargs,
            meta=meta if enforce_metadata else None,
            enforce_metadata=enforce_metadata,
            packed=packed,
        )
    else:
        io_func = func

    # Construct DataFrameIOLayer
    layer = DataFrameIOLayer(
        name,
        column_projection,
        inputs,
        io_func,
        label=label,
        produces_tasks=produces_tasks,
        creation_info=creation_info,
    )

    # Return new DataFrame-collection object
    divisions = divisions or [None] * (len(inputs) + 1)
    graph = HighLevelGraph.from_collections(name, layer, dependencies=[])
    return new_dd_object(graph, name, meta, divisions)


DataFrame.to_records.__doc__ = to_records.__doc__
DataFrame.to_bag.__doc__ = to_bag.__doc__<|MERGE_RESOLUTION|>--- conflicted
+++ resolved
@@ -312,7 +312,6 @@
     return new_dd_object(dsk, name, data, divisions)
 
 
-<<<<<<< HEAD
 def from_pandas(*args, **kwargs):
     return dataframe_backend_dispatch.from_pandas(*args, **kwargs)
 
@@ -320,182 +319,6 @@
 from_pandas.__doc__ = from_pandas_pandas.__doc__
 
 
-def from_bcolz_pandas(
-    x, chunksize=None, categorize=True, index=None, lock=lock, **kwargs
-):
-    """Read BColz CTable into a Dask Dataframe
-
-    BColz is a fast on-disk compressed column store with careful attention
-    given to compression.  https://bcolz.readthedocs.io/en/latest/
-
-    Parameters
-    ----------
-    x : bcolz.ctable
-    chunksize : int, optional
-        The size(rows) of blocks to pull out from ctable.
-    categorize : bool, defaults to True
-        Automatically categorize all string dtypes
-    index : string, optional
-        Column to make the index
-    lock: bool or Lock
-        Lock to use when reading or False for no lock (not-thread-safe)
-
-    See Also
-    --------
-    from_array: more generic function not optimized for bcolz
-    """
-    if lock is True:
-        lock = Lock()
-
-    import bcolz
-
-    import dask.array as da
-
-    if isinstance(x, str):
-        x = bcolz.ctable(rootdir=x)
-    bc_chunklen = max(x[name].chunklen for name in x.names)
-    if chunksize is None and bc_chunklen > 10000:
-        chunksize = bc_chunklen
-
-    categories = dict()
-    if categorize:
-        for name in x.names:
-            if (
-                np.issubdtype(x.dtype[name], np.string_)
-                or np.issubdtype(x.dtype[name], np.unicode_)
-                or np.issubdtype(x.dtype[name], np.object_)
-            ):
-                a = da.from_array(x[name], chunks=(chunksize * len(x.names),))
-                categories[name] = da.unique(a).compute()
-
-    columns = tuple(x.dtype.names)
-    divisions = tuple(range(0, len(x), chunksize))
-    divisions = divisions + (len(x) - 1,)
-    if x.rootdir:
-        token = tokenize(
-            (x.rootdir, os.path.getmtime(x.rootdir)),
-            chunksize,
-            categorize,
-            index,
-            kwargs,
-        )
-    else:
-        token = tokenize(
-            (id(x), x.shape, x.dtype), chunksize, categorize, index, kwargs
-        )
-    new_name = "from_bcolz-" + token
-
-    dsk = {
-        (new_name, i): (
-            dataframe_from_ctable,
-            x,
-            (slice(i * chunksize, (i + 1) * chunksize),),
-            columns,
-            categories,
-            lock,
-        )
-        for i in range(0, int(ceil(len(x) / chunksize)))
-    }
-
-    meta = dataframe_from_ctable(x, slice(0, 0), columns, categories, lock)
-    result = DataFrame(dsk, new_name, meta, divisions)
-
-    if index:
-        assert index in x.names
-        a = da.from_array(x[index], chunks=(chunksize * len(x.names),))
-        q = np.linspace(0, 100, len(x) // chunksize + 2)
-        divisions = tuple(da.percentile(a, q).compute())
-        return set_partition(result, index, divisions, **kwargs)
-    else:
-        return result
-
-
-@_deprecated(after_version="2022.02.1")
-def from_bcolz(*args, **kwargs):
-    return dataframe_backend_dispatch.from_bcolz(*args, **kwargs)
-
-
-from_bcolz.__doc__ = from_bcolz_pandas.__doc__
-
-
-def dataframe_from_ctable(x, slc, columns=None, categories=None, lock=lock):
-    """Get DataFrame from bcolz.ctable
-
-    Parameters
-    ----------
-    x: bcolz.ctable
-    slc: slice
-    columns: list of column names or None
-
-    >>> import bcolz
-    >>> x = bcolz.ctable([[1, 2, 3, 4], [10, 20, 30, 40]], names=['a', 'b'])
-    >>> dataframe_from_ctable(x, slice(1, 3))
-       a   b
-    1  2  20
-    2  3  30
-
-    >>> dataframe_from_ctable(x, slice(1, 3), columns=['b'])
-        b
-    1  20
-    2  30
-
-    >>> dataframe_from_ctable(x, slice(1, 3), columns='b')
-    1    20
-    2    30
-    Name: b, dtype: int...
-
-    """
-    import bcolz
-
-    if columns is None:
-        columns = x.dtype.names
-    if isinstance(columns, tuple):
-        columns = list(columns)
-
-    x = x[columns]
-    if type(slc) is slice:
-        start = slc.start
-        stop = slc.stop if slc.stop < len(x) else len(x)
-    else:
-        start = slc[0].start
-        stop = slc[0].stop if slc[0].stop < len(x) else len(x)
-    idx = pd.Index(range(start, stop))
-
-    if lock:
-        lock.acquire()
-    try:
-        if isinstance(x, bcolz.ctable):
-            chunks = [x[name][slc] for name in columns]
-            if categories is not None:
-                chunks = [
-                    pd.Categorical.from_codes(
-                        np.searchsorted(categories[name], chunk), categories[name], True
-                    )
-                    if name in categories
-                    else chunk
-                    for name, chunk in zip(columns, chunks)
-                ]
-            result = pd.DataFrame(
-                dict(zip(columns, chunks)), columns=columns, index=idx
-            )
-
-        elif isinstance(x, bcolz.carray):
-            chunk = x[slc]
-            if categories is not None and columns and columns in categories:
-                chunk = pd.Categorical.from_codes(
-                    np.searchsorted(categories[columns], chunk),
-                    categories[columns],
-                    True,
-                )
-            result = pd.Series(chunk, name=columns, index=idx)
-    finally:
-        if lock:
-            lock.release()
-    return result
-
-
-=======
->>>>>>> a2ca592a
 def _partition_from_array(data, index=None, initializer=None, **kwargs):
     """Create a Dask partition for either a DataFrame or Series.
 
