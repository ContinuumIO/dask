--- conflicted
+++ resolved
@@ -8,11 +8,7 @@
 
 import dask.array as da
 from dask.base import tokenize
-<<<<<<< HEAD
-from dask.blockwise import BlockwiseDepDict
-=======
 from dask.blockwise import BlockwiseDepDict, blockwise
->>>>>>> 99e26008
 from dask.dataframe.core import (
     DataFrame,
     Index,
@@ -29,12 +25,8 @@
 )
 from dask.delayed import delayed
 from dask.highlevelgraph import HighLevelGraph
-<<<<<<< HEAD
 from dask.layers import DataFrameIOLayer
-from dask.utils import M, _deprecated, ensure_dict
-=======
 from dask.utils import M, _deprecated
->>>>>>> 99e26008
 
 lock = Lock()
 
