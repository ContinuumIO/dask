from __future__ import annotations

import os
from collections.abc import Iterable
from functools import partial
from math import ceil
from operator import getitem
from threading import Lock
<<<<<<< HEAD
from typing import TYPE_CHECKING, Iterable, Literal, Optional, Union
=======
from typing import TYPE_CHECKING, Iterable, Literal
>>>>>>> 923a0e24

import numpy as np
import pandas as pd

import dask.array as da
from dask.base import tokenize
from dask.blockwise import BlockwiseDepDict, blockwise
from dask.dataframe.core import (
    DataFrame,
    Index,
    Series,
    _concat,
    _emulate,
    apply_and_enforce,
    has_parallel_type,
    new_dd_object,
)
from dask.dataframe.io.utils import DataFrameIOFunction
from dask.dataframe.shuffle import set_partition
from dask.dataframe.utils import (
    check_meta,
    insert_meta_param_description,
    is_series_like,
    make_meta,
)
from dask.delayed import Delayed, delayed
from dask.highlevelgraph import HighLevelGraph
from dask.layers import DataFrameIOLayer
from dask.utils import M, _deprecated, funcname, is_arraylike

if TYPE_CHECKING:
    import distributed


lock = Lock()


def _meta_from_array(x, columns=None, index=None, meta=None):
    """Create empty DataFrame or Series which has correct dtype"""

    if x.ndim > 2:
        raise ValueError(
            "from_array does not input more than 2D array, got"
            " array with shape %r" % (x.shape,)
        )

    if index is not None:
        if not isinstance(index, Index):
            raise ValueError("'index' must be an instance of dask.dataframe.Index")
        index = index._meta

    if meta is None:
        meta = pd.DataFrame()

    if getattr(x.dtype, "names", None) is not None:
        # record array has named columns
        if columns is None:
            columns = list(x.dtype.names)
        elif np.isscalar(columns):
            raise ValueError("For a struct dtype, columns must be a list.")
        elif not all(i in x.dtype.names for i in columns):
            extra = sorted(set(columns).difference(x.dtype.names))
            raise ValueError(f"dtype {x.dtype} doesn't have fields {extra}")
        fields = x.dtype.fields
        dtypes = [fields[n][0] if n in fields else "f8" for n in columns]
    elif x.ndim == 1:
        if np.isscalar(columns) or columns is None:
            return meta._constructor_sliced(
                [], name=columns, dtype=x.dtype, index=index
            )
        elif len(columns) == 1:
            return meta._constructor(
                np.array([], dtype=x.dtype), columns=columns, index=index
            )
        raise ValueError(
            "For a 1d array, columns must be a scalar or single element list"
        )
    else:
        if np.isnan(x.shape[1]):
            raise ValueError("Shape along axis 1 must be known")
        if columns is None:
            columns = list(range(x.shape[1])) if x.ndim == 2 else [0]
        elif len(columns) != x.shape[1]:
            raise ValueError(
                "Number of column names must match width of the array. "
                f"Got {len(columns)} names for {x.shape[1]} columns"
            )
        dtypes = [x.dtype] * len(columns)

    data = {c: np.array([], dtype=dt) for (c, dt) in zip(columns, dtypes)}
    return meta._constructor(data, columns=columns, index=index)


def from_array(x, chunksize=50000, columns=None, meta=None):
    """Read any sliceable array into a Dask Dataframe

    Uses getitem syntax to pull slices out of the array.  The array need not be
    a NumPy array but must support slicing syntax

        x[50000:100000]

    and have 2 dimensions:

        x.ndim == 2

    or have a record dtype:

        x.dtype == [('name', 'O'), ('balance', 'i8')]

    Parameters
    ----------
    x : array_like
    chunksize : int, optional
        The number of rows per partition to use.
    columns : list or string, optional
        list of column names if DataFrame, single string if Series
    meta : object, optional
        An optional `meta` parameter can be passed for dask
        to specify the concrete dataframe type to use for partitions of
        the Dask dataframe. By default, pandas DataFrame is used.

    Returns
    -------
    dask.DataFrame or dask.Series
        A dask DataFrame/Series
    """
    if isinstance(x, da.Array):
        return from_dask_array(x, columns=columns, meta=meta)

    meta = _meta_from_array(x, columns, meta=meta)

    divisions = tuple(range(0, len(x), chunksize))
    divisions = divisions + (len(x) - 1,)
    token = tokenize(x, chunksize, columns)
    name = "from_array-" + token

    dsk = {}
    for i in range(0, int(ceil(len(x) / chunksize))):
        data = (getitem, x, slice(i * chunksize, (i + 1) * chunksize))
        if is_series_like(meta):
            dsk[name, i] = (type(meta), data, None, meta.dtype, meta.name)
        else:
            dsk[name, i] = (type(meta), data, None, meta.columns)
    return new_dd_object(dsk, name, meta, divisions)


def from_pandas(
    data: pd.DataFrame | pd.Series,
    npartitions: int | None = None,
    chunksize: int | None = None,
    sort: bool = True,
    name: str | None = None,
) -> DataFrame | Series:
    """
    Construct a Dask DataFrame from a Pandas DataFrame

    This splits an in-memory Pandas dataframe into several parts and constructs
    a dask.dataframe from those parts on which Dask.dataframe can operate in
    parallel.  By default, the input dataframe will be sorted by the index to
    produce cleanly-divided partitions (with known divisions).  To preserve the
    input ordering, make sure the input index is monotonically-increasing. The
    ``sort=False`` option will also avoid reordering, but will not result in
    known divisions.

    Note that, despite parallelism, Dask.dataframe may not always be faster
    than Pandas.  We recommend that you stay with Pandas for as long as
    possible before switching to Dask.dataframe.

    Parameters
    ----------
    data : pandas.DataFrame or pandas.Series
        The DataFrame/Series with which to construct a Dask DataFrame/Series
    npartitions : int, optional
        The number of partitions of the index to create. Note that if there
        are duplicate values or insufficient elements in ``data.index``, the
        output may have fewer partitions than requested.
    chunksize : int, optional
        The desired number of rows per index partition to use. Note that
        depending on the size and index of the dataframe, actual partition
        sizes may vary.
    sort: bool
        Sort the input by index first to obtain cleanly divided partitions
        (with known divisions).  If False, the input will not be sorted, and
        all divisions will be set to None. Default is True.
    name: string, optional
        An optional keyname for the dataframe.  Defaults to hashing the input

    Returns
    -------
    dask.DataFrame or dask.Series
        A dask DataFrame/Series partitioned along the index

    Examples
    --------
    >>> from dask.dataframe import from_pandas
    >>> df = pd.DataFrame(dict(a=list('aabbcc'), b=list(range(6))),
    ...                   index=pd.date_range(start='20100101', periods=6))
    >>> ddf = from_pandas(df, npartitions=3)
    >>> ddf.divisions  # doctest: +NORMALIZE_WHITESPACE
    (Timestamp('2010-01-01 00:00:00', freq='D'),
     Timestamp('2010-01-03 00:00:00', freq='D'),
     Timestamp('2010-01-05 00:00:00', freq='D'),
     Timestamp('2010-01-06 00:00:00', freq='D'))
    >>> ddf = from_pandas(df.a, npartitions=3)  # Works with Series too!
    >>> ddf.divisions  # doctest: +NORMALIZE_WHITESPACE
    (Timestamp('2010-01-01 00:00:00', freq='D'),
     Timestamp('2010-01-03 00:00:00', freq='D'),
     Timestamp('2010-01-05 00:00:00', freq='D'),
     Timestamp('2010-01-06 00:00:00', freq='D'))

    Raises
    ------
    TypeError
        If something other than a ``pandas.DataFrame`` or ``pandas.Series`` is
        passed in.

    See Also
    --------
    from_array : Construct a dask.DataFrame from an array that has record dtype
    read_csv : Construct a dask.DataFrame from a CSV file
    """
    if isinstance(getattr(data, "index", None), pd.MultiIndex):
        raise NotImplementedError("Dask does not support MultiIndex Dataframes.")

    if not has_parallel_type(data):
        raise TypeError("Input must be a pandas DataFrame or Series.")

    if (npartitions is None) == (chunksize is None):
        raise ValueError("Exactly one of npartitions and chunksize must be specified.")

    nrows = len(data)

    if chunksize is None:
        if not isinstance(npartitions, int):
            raise TypeError(
                "Please provide npartitions as an int, or possibly as None if you specify chunksize."
            )
    elif not isinstance(chunksize, int):
        raise TypeError(
            "Please provide chunksize as an int, or possibly as None if you specify npartitions."
        )

    name = name or ("from_pandas-" + tokenize(data, chunksize, npartitions))

    if not nrows:
        return new_dd_object({(name, 0): data}, name, data, [None, None])

    if data.index.isna().any() and not data.index.is_numeric():
        raise NotImplementedError(
            "Index in passed data is non-numeric and contains nulls, which Dask does not entirely support.\n"
            "Consider passing `data.loc[~data.isna()]` instead."
        )

    if sort:
        if not data.index.is_monotonic_increasing:
            data = data.sort_index(ascending=True)
        divisions, locations = sorted_division_locations(
            data.index,
            npartitions=npartitions,
            chunksize=chunksize,
        )
    else:
        if chunksize is None:
            assert isinstance(npartitions, int)
            chunksize = int(ceil(nrows / npartitions))
        locations = list(range(0, nrows, chunksize)) + [len(data)]
        divisions = [None] * len(locations)

    dsk = {
        (name, i): data.iloc[start:stop]
        for i, (start, stop) in enumerate(zip(locations[:-1], locations[1:]))
    }
    return new_dd_object(dsk, name, data, divisions)


@_deprecated(after_version="2022.02.1")
def from_bcolz(x, chunksize=None, categorize=True, index=None, lock=lock, **kwargs):
    """Read BColz CTable into a Dask Dataframe

    BColz is a fast on-disk compressed column store with careful attention
    given to compression.  https://bcolz.readthedocs.io/en/latest/

    Parameters
    ----------
    x : bcolz.ctable
    chunksize : int, optional
        The size(rows) of blocks to pull out from ctable.
    categorize : bool, defaults to True
        Automatically categorize all string dtypes
    index : string, optional
        Column to make the index
    lock: bool or Lock
        Lock to use when reading or False for no lock (not-thread-safe)

    See Also
    --------
    from_array: more generic function not optimized for bcolz
    """
    if lock is True:
        lock = Lock()

    import bcolz

    import dask.array as da

    if isinstance(x, str):
        x = bcolz.ctable(rootdir=x)
    bc_chunklen = max(x[name].chunklen for name in x.names)
    if chunksize is None and bc_chunklen > 10000:
        chunksize = bc_chunklen

    categories = dict()
    if categorize:
        for name in x.names:
            if (
                np.issubdtype(x.dtype[name], np.string_)
                or np.issubdtype(x.dtype[name], np.unicode_)
                or np.issubdtype(x.dtype[name], np.object_)
            ):
                a = da.from_array(x[name], chunks=(chunksize * len(x.names),))
                categories[name] = da.unique(a).compute()

    columns = tuple(x.dtype.names)
    divisions = tuple(range(0, len(x), chunksize))
    divisions = divisions + (len(x) - 1,)
    if x.rootdir:
        token = tokenize(
            (x.rootdir, os.path.getmtime(x.rootdir)),
            chunksize,
            categorize,
            index,
            kwargs,
        )
    else:
        token = tokenize(
            (id(x), x.shape, x.dtype), chunksize, categorize, index, kwargs
        )
    new_name = "from_bcolz-" + token

    dsk = {
        (new_name, i): (
            dataframe_from_ctable,
            x,
            (slice(i * chunksize, (i + 1) * chunksize),),
            columns,
            categories,
            lock,
        )
        for i in range(0, int(ceil(len(x) / chunksize)))
    }

    meta = dataframe_from_ctable(x, slice(0, 0), columns, categories, lock)
    result = DataFrame(dsk, new_name, meta, divisions)

    if index:
        assert index in x.names
        a = da.from_array(x[index], chunks=(chunksize * len(x.names),))
        q = np.linspace(0, 100, len(x) // chunksize + 2)
        divisions = tuple(da.percentile(a, q).compute())
        return set_partition(result, index, divisions, **kwargs)
    else:
        return result


def dataframe_from_ctable(x, slc, columns=None, categories=None, lock=lock):
    """Get DataFrame from bcolz.ctable

    Parameters
    ----------
    x: bcolz.ctable
    slc: slice
    columns: list of column names or None

    >>> import bcolz
    >>> x = bcolz.ctable([[1, 2, 3, 4], [10, 20, 30, 40]], names=['a', 'b'])
    >>> dataframe_from_ctable(x, slice(1, 3))
       a   b
    1  2  20
    2  3  30

    >>> dataframe_from_ctable(x, slice(1, 3), columns=['b'])
        b
    1  20
    2  30

    >>> dataframe_from_ctable(x, slice(1, 3), columns='b')
    1    20
    2    30
    Name: b, dtype: int...

    """
    import bcolz

    if columns is None:
        columns = x.dtype.names
    if isinstance(columns, tuple):
        columns = list(columns)

    x = x[columns]
    if type(slc) is slice:
        start = slc.start
        stop = slc.stop if slc.stop < len(x) else len(x)
    else:
        start = slc[0].start
        stop = slc[0].stop if slc[0].stop < len(x) else len(x)
    idx = pd.Index(range(start, stop))

    if lock:
        lock.acquire()
    try:
        if isinstance(x, bcolz.ctable):
            chunks = [x[name][slc] for name in columns]
            if categories is not None:
                chunks = [
                    pd.Categorical.from_codes(
                        np.searchsorted(categories[name], chunk), categories[name], True
                    )
                    if name in categories
                    else chunk
                    for name, chunk in zip(columns, chunks)
                ]
            result = pd.DataFrame(
                dict(zip(columns, chunks)), columns=columns, index=idx
            )

        elif isinstance(x, bcolz.carray):
            chunk = x[slc]
            if categories is not None and columns and columns in categories:
                chunk = pd.Categorical.from_codes(
                    np.searchsorted(categories[columns], chunk),
                    categories[columns],
                    True,
                )
            result = pd.Series(chunk, name=columns, index=idx)
    finally:
        if lock:
            lock.release()
    return result


def _partition_from_array(data, index=None, initializer=None, **kwargs):
    """Create a Dask partition for either a DataFrame or Series.

    Designed to be used with :func:`dask.blockwise.blockwise`. ``data`` is the array
    from which the partition will be created. ``index`` can be:

    1. ``None``, in which case each partition has an independent RangeIndex
    2. a `tuple` with two elements, the start and stop values for a RangeIndex for
       this partition, which gives a continuously varying RangeIndex over the
       whole Dask DataFrame
    3. an instance of a ``pandas.Index`` or a subclass thereof

    The ``kwargs`` _must_ contain an ``initializer`` key which is set by calling
    ``type(meta)``.
    """
    if isinstance(index, tuple):
        index = pd.RangeIndex(*index)
    return initializer(data, index=index, **kwargs)


def from_dask_array(x, columns=None, index=None, meta=None):
    """Create a Dask DataFrame from a Dask Array.

    Converts a 2d array into a DataFrame and a 1d array into a Series.

    Parameters
    ----------
    x : da.Array
    columns : list or string
        list of column names if DataFrame, single string if Series
    index : dask.dataframe.Index, optional
        An optional *dask* Index to use for the output Series or DataFrame.

        The default output index depends on whether `x` has any unknown
        chunks. If there are any unknown chunks, the output has ``None``
        for all the divisions (one per chunk). If all the chunks are known,
        a default index with known divisions is created.

        Specifying `index` can be useful if you're conforming a Dask Array
        to an existing dask Series or DataFrame, and you would like the
        indices to match.
    meta : object, optional
        An optional `meta` parameter can be passed for dask
        to specify the concrete dataframe type to be returned.
        By default, pandas DataFrame is used.

    Examples
    --------
    >>> import dask.array as da
    >>> import dask.dataframe as dd
    >>> x = da.ones((4, 2), chunks=(2, 2))
    >>> df = dd.io.from_dask_array(x, columns=['a', 'b'])
    >>> df.compute()
         a    b
    0  1.0  1.0
    1  1.0  1.0
    2  1.0  1.0
    3  1.0  1.0

    See Also
    --------
    dask.bag.to_dataframe: from dask.bag
    dask.dataframe._Frame.values: Reverse conversion
    dask.dataframe._Frame.to_records: Reverse conversion
    """
    meta = _meta_from_array(x, columns, index, meta=meta)

    name = "from-dask-array-" + tokenize(x, columns)
    graph_dependencies = [x]
    arrays_and_indices = [x.name, "ij" if x.ndim == 2 else "i"]
    numblocks = {x.name: x.numblocks}

    if index is not None:
        # An index is explicitly given by the caller, so we can pass it through to the
        # initializer after a few checks.
        if index.npartitions != x.numblocks[0]:
            msg = (
                "The index and array have different numbers of blocks. "
                "({} != {})".format(index.npartitions, x.numblocks[0])
            )
            raise ValueError(msg)
        divisions = index.divisions
        graph_dependencies.append(index)
        arrays_and_indices.extend([index._name, "i"])
        numblocks[index._name] = (index.npartitions,)

    elif np.isnan(sum(x.shape)):
        # The shape of the incoming array is not known in at least one dimension. As
        # such, we can't create an index for the entire output DataFrame and we set
        # the divisions to None to represent that.
        divisions = [None] * (len(x.chunks[0]) + 1)
    else:
        # The shape of the incoming array is known and we don't have an explicit index.
        # Create a mapping of chunk number in the incoming array to
        # (start row, stop row) tuples. These tuples will be used to create a sequential
        # RangeIndex later on that is continuous over the whole DataFrame.
        n_elements = sum(x.chunks[0])
        divisions = [0]
        stop = 0
        index_mapping = {}
        for i, increment in enumerate(x.chunks[0]):
            stop += increment
            index_mapping[(i,)] = (divisions[i], stop)

            # last division corrected, even if there are empty chunk(s) at the end
            if stop == n_elements:
                stop -= 1

            divisions.append(stop)

        arrays_and_indices.extend([BlockwiseDepDict(mapping=index_mapping), "i"])

    if is_series_like(meta):
        kwargs = {"dtype": x.dtype, "name": meta.name, "initializer": type(meta)}
    else:
        kwargs = {"columns": meta.columns, "initializer": type(meta)}

    blk = blockwise(
        _partition_from_array,
        name,
        "i",
        *arrays_and_indices,
        numblocks=numblocks,
        concatenate=True,
        # kwargs passed through to the DataFrame/Series initializer
        **kwargs,
    )

    graph = HighLevelGraph.from_collections(name, blk, dependencies=graph_dependencies)
    return new_dd_object(graph, name, meta, divisions)


def _link(token, result):
    """A dummy function to link results together in a graph

    We use this to enforce an artificial sequential ordering on tasks that
    don't explicitly pass around a shared resource
    """
    return None


def _df_to_bag(df, index=False, format="tuple"):
    if isinstance(df, pd.DataFrame):
        if format == "tuple":
            return list(map(tuple, df.itertuples(index)))
        elif format == "dict":
            if index:
                return [
                    {**{"index": idx}, **values}
                    for values, idx in zip(df.to_dict("records"), df.index)
                ]
            else:
                return df.to_dict(orient="records")
    elif isinstance(df, pd.Series):
        if format == "tuple":
            return list(df.items()) if index else list(df)
        elif format == "dict":
            return df.to_frame().to_dict(orient="records")


def to_bag(df, index=False, format="tuple"):
    """Create Dask Bag from a Dask DataFrame

    Parameters
    ----------
    index : bool, optional
        If True, the elements are tuples of ``(index, value)``, otherwise
        they're just the ``value``.  Default is False.
    format : {"tuple", "dict", "frame"}, optional
        Whether to return a bag of tuples, dictionaries, or
        dataframe-like objects. Default is "tuple". If "frame",
        the original partitions of ``df`` will not be transformed
        in any way.


    Examples
    --------
    >>> bag = df.to_bag()  # doctest: +SKIP
    """
    from dask.bag.core import Bag

    if not isinstance(df, (DataFrame, Series)):
        raise TypeError("df must be either DataFrame or Series")
    name = "to_bag-" + tokenize(df, index, format)
    if format == "frame":
        # Use existing graph and name of df, but
        # drop meta to produce a Bag collection
        dsk = df.dask
        name = df._name
    else:
        dsk = {
            (name, i): (_df_to_bag, block, index, format)
            for (i, block) in enumerate(df.__dask_keys__())
        }
        dsk.update(df.__dask_optimize__(df.__dask_graph__(), df.__dask_keys__()))
    return Bag(dsk, name, df.npartitions)


def to_records(df):
    """Create Dask Array from a Dask Dataframe

    Warning: This creates a dask.array without precise shape information.
    Operations that depend on shape information, like slicing or reshaping,
    will not work.

    Examples
    --------
    >>> df.to_records()  # doctest: +SKIP

    See Also
    --------
    dask.dataframe._Frame.values
    dask.dataframe.from_dask_array
    """
    return df.map_partitions(M.to_records)


@insert_meta_param_description
def from_delayed(
<<<<<<< HEAD
    dfs: Union[Delayed, Iterable[Union[Delayed, distributed.Future]]],
    meta=None,
    divisions=Union[tuple, Literal["sorted"], None],
    prefix: str = "from-delayed",
    verify_meta: bool = True,
):
=======
    dfs: Delayed | distributed.Future | Iterable[Delayed | distributed.Future],
    meta=None,
    divisions: tuple | Literal["sorted"] | None = None,
    prefix: str = "from-delayed",
    verify_meta: bool = True,
) -> DataFrame | Series:
>>>>>>> 923a0e24
    """Create Dask DataFrame from many Dask Delayed objects

    Parameters
    ----------
<<<<<<< HEAD
    dfs : Delayed, list[Delayed, Future]
        A ``dask.delayed.Delayed`` or an iterable of these objects, e.g. returned by
        ``dask.delayed`` or an iterable of ``distributed.Future`` ,
        e.g. returned by ``client.submit``. These comprise the individual
        partitions of the resulting dataframe.
=======
    dfs :
        A ``dask.delayed.Delayed``, a ``distributed.Future``, or an iterable of either
        of these objects, e.g. returned by ``client.submit``. These comprise the
        individual partitions of the resulting dataframe.
>>>>>>> 923a0e24
        If a single object is provided (not an iterable), then the resulting dataframe
        will have only one partition.
    $META
    divisions :
        Partition boundaries along the index.
        For tuple, see https://docs.dask.org/en/latest/dataframe-design.html#partitions
        For string 'sorted' will compute the delayed values to find index
        values.  Assumes that the indexes are mutually sorted.
        If None, then won't use index information
    prefix :
        Prefix to prepend to the keys.
    verify_meta :
        If True check that the partitions have consistent metadata, defaults to True.
    """
    from dask.delayed import Delayed

    if isinstance(dfs, Delayed) or hasattr(dfs, "key"):
        dfs = [dfs]
    dfs = [
        delayed(df) if not isinstance(df, Delayed) and hasattr(df, "key") else df
        for df in dfs
    ]

    for item in dfs:
        if not isinstance(item, Delayed):
            raise TypeError("Expected Delayed object, got %s" % type(item).__name__)

    if meta is None:
        meta = delayed(make_meta)(dfs[0]).compute()
    else:
        meta = make_meta(meta)

    if not dfs:
        dfs = [delayed(make_meta)(meta)]

    if divisions is None or divisions == "sorted":
        divs: list | tuple = [None] * (len(dfs) + 1)
    else:
        divs = list(divisions)
        if len(divs) != len(dfs) + 1:
            raise ValueError("divisions should be a tuple of len(dfs) + 1")

    name = prefix + "-" + tokenize(*dfs)
    layer = DataFrameIOLayer(
        name=name,
        columns=None,
        inputs=BlockwiseDepDict(
            {(i,): inp.key for i, inp in enumerate(dfs)},
            produces_keys=True,
        ),
        io_func=partial(check_meta, meta=meta, funcname="from_delayed")
        if verify_meta
        else lambda x: x,
    )
    df = new_dd_object(
        HighLevelGraph.from_collections(name, layer, dfs), name, meta, divs
    )

    if divisions == "sorted":
        from dask.dataframe.shuffle import compute_and_set_divisions

        return compute_and_set_divisions(df)

    return df


def sorted_division_locations(seq, npartitions=None, chunksize=None):
    """Find division locations and values in sorted list

    Examples
    --------

    >>> L = ['A', 'B', 'C', 'D', 'E', 'F']
    >>> sorted_division_locations(L, chunksize=2)
    (['A', 'C', 'E', 'F'], [0, 2, 4, 6])

    >>> sorted_division_locations(L, chunksize=3)
    (['A', 'D', 'F'], [0, 3, 6])

    >>> L = ['A', 'A', 'A', 'A', 'B', 'B', 'B', 'C']
    >>> sorted_division_locations(L, chunksize=3)
    (['A', 'B', 'C', 'C'], [0, 4, 7, 8])

    >>> sorted_division_locations(L, chunksize=2)
    (['A', 'B', 'C', 'C'], [0, 4, 7, 8])

    >>> sorted_division_locations(['A'], chunksize=2)
    (['A', 'A'], [0, 1])
    """
    if (npartitions is None) == (chunksize is None):
        raise ValueError("Exactly one of npartitions and chunksize must be specified.")

    # Find unique-offset array (if duplicates exist).
    # Note that np.unique(seq) should work in all cases
    # for newer versions of numpy/pandas
    seq_unique = seq.unique() if hasattr(seq, "unique") else np.unique(seq)
    duplicates = len(seq_unique) < len(seq)
    enforce_exact = False
    if duplicates:
        offsets = (
            # Avoid numpy conversion (necessary for dask-cudf)
            seq.searchsorted(seq_unique, side="left")
            if hasattr(seq, "searchsorted")
            else np.array(seq).searchsorted(seq_unique, side="left")
        )
        enforce_exact = npartitions and len(offsets) >= npartitions
    else:
        offsets = seq_unique = None

    # Define chunksize and residual so that
    # npartitions can be exactly satisfied
    # when duplicates is False
    residual = 0
    subtract_drift = False
    if npartitions:
        chunksize = len(seq) // npartitions
        residual = len(seq) % npartitions
        subtract_drift = True

    def chunksizes(ind):
        # Helper function to satisfy npartitions
        return chunksize + int(ind < residual)

    # Always start with 0th item in seqarr,
    # and then try to take chunksize steps
    # along the seqarr array
    divisions = [seq[0]]
    locations = [0]
    i = chunksizes(0)
    ind = None  # ind cache (sometimes avoids nonzero call)
    drift = 0  # accumulated drift away from ideal chunksizes
    divs_remain = npartitions - len(divisions) if enforce_exact else None
    while i < len(seq):
        # Map current position selection (i)
        # to the corresponding division value (div)
        div = seq[i]
        # pos is the position of the first occurance of
        # div (which is i when seq has no duplicates)
        if duplicates:
            # Note: cupy requires casts to `int` below
            if ind is None:
                ind = int((seq_unique == seq[i]).nonzero()[0][0])
            if enforce_exact:
                # Avoid "over-stepping" too many unique
                # values when npartitions is approximately
                # equal to len(offsets)
                offs_remain = len(offsets) - ind
                if divs_remain > offs_remain:
                    ind -= divs_remain - offs_remain
                    i = offsets[ind]
                    div = seq[i]
            pos = int(offsets[ind])
        else:
            pos = i
        if div <= divisions[-1]:
            # pos overlaps with divisions.
            # Try the next element on the following pass
            if duplicates:
                ind += 1
                # Note: cupy requires cast to `int`
                i = int(offsets[ind]) if ind < len(offsets) else len(seq)
            else:
                i += 1
        else:
            # pos does not overlap with divisions.
            # Append candidate pos/div combination, and
            # take another chunksize step
            if subtract_drift:
                # Only subtract drift when user specified npartitions
                drift = drift + ((pos - locations[-1]) - chunksizes(len(divisions) - 1))
            if enforce_exact:
                divs_remain -= 1
            i = pos + max(1, chunksizes(len(divisions)) - drift)
            divisions.append(div)
            locations.append(pos)
            ind = None

    # The final element of divisions/locations
    # will always be the same
    divisions.append(seq[-1])
    locations.append(len(seq))

    return divisions, locations


class _PackedArgCallable(DataFrameIOFunction):
    """Packed-argument wrapper for DataFrameIOFunction

    This is a private helper class for ``from_map``. This class
    ensures that packed positional arguments will be expanded
    before the underlying function (``func``) is called. This class
    also handles optional metadata enforcement and column projection
    (when ``func`` satisfies the ``DataFrameIOFunction`` protocol).
    """

    def __init__(
        self,
        func,
        args=None,
        kwargs=None,
        meta=None,
        packed=False,
        enforce_metadata=False,
    ):
        self.func = func
        self.args = args
        self.kwargs = kwargs
        self.meta = meta
        self.enforce_metadata = enforce_metadata
        self.packed = packed
        self.is_dataframe_io_func = isinstance(self.func, DataFrameIOFunction)

    @property
    def columns(self):
        if self.is_dataframe_io_func:
            return self.func.columns
        return None

    def project_columns(self, columns):
        if self.is_dataframe_io_func:
            return _PackedArgCallable(
                self.func.project_columns(columns),
                args=self.args,
                kwargs=self.kwargs,
                meta=self.meta[columns],
                packed=self.packed,
                enforce_metadata=self.enforce_metadata,
            )
        return self

    def __call__(self, packed_arg):
        if not self.packed:
            packed_arg = [packed_arg]
        if self.enforce_metadata:
            return apply_and_enforce(
                *packed_arg,
                *(self.args or []),
                _func=self.func,
                _meta=self.meta,
                **(self.kwargs or {}),
            )
        return self.func(
            *packed_arg,
            *(self.args or []),
            **(self.kwargs or {}),
        )


@insert_meta_param_description
def from_map(
    func,
    *iterables,
    args=None,
    meta=None,
    divisions=None,
    label=None,
    token=None,
    enforce_metadata=True,
    **kwargs,
):
    """Create a DataFrame collection from a custom function map

    WARNING: The ``from_map`` API is experimental, and stability is not
    yet guaranteed. Use at your own risk!

    Parameters
    ----------
    func : callable
        Function used to create each partition. If ``func`` satisfies the
        ``DataFrameIOFunction`` protocol, column projection will be enabled.
    *iterables : Iterable objects
        Iterable objects to map to each output partition. All iterables must
        be the same length. This length determines the number of partitions
        in the output collection (only one element of each iterable will
        be passed to ``func`` for each partition).
    args : list or tuple, optional
        Positional arguments to broadcast to each output partition. Note
        that these arguments will always be passed to ``func`` after the
        ``iterables`` positional arguments.
    $META
    divisions : tuple, str, optional
        Partition boundaries along the index.
        For tuple, see https://docs.dask.org/en/latest/dataframe-design.html#partitions
        For string 'sorted' will compute the delayed values to find index
        values.  Assumes that the indexes are mutually sorted.
        If None, then won't use index information
    label : str, optional
        String to use as the function-name label in the output
        collection-key names.
    token : str, optional
        String to use as the "token" in the output collection-key names.
    enforce_metadata : bool, default True
        Whether to enforce at runtime that the structure of the DataFrame
        produced by ``func`` actually matches the structure of ``meta``.
        This will rename and reorder columns for each partition,
        and will raise an error if this doesn't work or types don't match.
    **kwargs:
        Key-word arguments to broadcast to each output partition. These
        same arguments will be passed to ``func`` for every output partition.

    Examples
    --------
    >>> import pandas as pd
    >>> import dask.dataframe as dd
    >>> func = lambda x, size=0: pd.Series([x] * size)
    >>> inputs = ["A", "B"]
    >>> dd.from_map(func, inputs, size=2).compute()
    0    A
    1    A
    0    B
    1    B
    dtype: object

    This API can also be used as an alternative to other file-based
    IO functions, like ``read_parquet`` (which are already just
    ``from_map`` wrapper functions):

    >>> import pandas as pd
    >>> import dask.dataframe as dd
    >>> paths = ["0.parquet", "1.parquet", "2.parquet"]
    >>> dd.from_map(pd.read_parquet, paths).head()  # doctest: +SKIP
                        name
    timestamp
    2000-01-01 00:00:00   Laura
    2000-01-01 00:00:01  Oliver
    2000-01-01 00:00:02   Alice
    2000-01-01 00:00:03  Victor
    2000-01-01 00:00:04     Bob

    Since ``from_map`` allows you to map an arbitrary function
    to any number of iterable objects, it can be a very convenient
    means of implementing functionality that may be missing from
    from other DataFrame-creation methods. For example, if you
    happen to have apriori knowledge about the number of rows
    in each of the files in a dataset, you can generate a
    DataFrame collection with a global RangeIndex:

    >>> import pandas as pd
    >>> import numpy as np
    >>> import dask.dataframe as dd
    >>> paths = ["0.parquet", "1.parquet", "2.parquet"]
    >>> file_sizes = [86400, 86400, 86400]
    >>> def func(path, row_offset):
    ...     # Read parquet file and set RangeIndex offset
    ...     df = pd.read_parquet(path)
    ...     return df.set_index(
    ...         pd.RangeIndex(row_offset, row_offset+len(df))
    ...     )
    >>> def get_ddf(paths, file_sizes):
    ...     offsets = [0] + list(np.cumsum(file_sizes))
    ...     return dd.from_map(
    ...         func, paths, offsets[:-1], divisions=offsets
    ...     )
    >>> ddf = get_ddf(paths, file_sizes)  # doctest: +SKIP
    >>> ddf.index  # doctest: +SKIP
    Dask Index Structure:
    npartitions=3
    0         int64
    86400       ...
    172800      ...
    259200      ...
    dtype: int64
    Dask Name: myfunc, 6 tasks

    See Also
    --------
    dask.dataframe.from_delayed
    dask.layers.DataFrameIOLayer
    """

    # Input validation
    if not callable(func):
        raise ValueError("`func` argument must be `callable`")
    lengths = set()
    iterables = list(iterables)
    for i, iterable in enumerate(iterables):
        if not isinstance(iterable, Iterable):
            raise ValueError(
                f"All elements of `iterables` must be Iterable, got {type(iterable)}"
            )
        try:
            lengths.add(len(iterable))
        except (AttributeError, TypeError):
            iterables[i] = list(iterable)
            lengths.add(len(iterables[i]))
    if len(lengths) == 0:
        raise ValueError("`from_map` requires at least one Iterable input")
    elif len(lengths) > 1:
        raise ValueError("All `iterables` must have the same length")
    if lengths == {0}:
        raise ValueError("All `iterables` must have a non-zero length")

    # Check for `produces_tasks` and `creation_info`.
    # These options are included in the function signature,
    # because they are not intended for "public" use.
    produces_tasks = kwargs.pop("produces_tasks", False)
    creation_info = kwargs.pop("creation_info", None)

    if produces_tasks or len(iterables) == 1:
        if len(iterables) > 1:
            # Tasks are not detected correctly when they are "packed"
            # within an outer list/tuple
            raise ValueError(
                "Multiple iterables not supported when produces_tasks=True"
            )
        inputs = iterables[0]
        packed = False
    else:
        inputs = list(zip(*iterables))
        packed = True

    # Define collection name
    label = label or funcname(func)
    token = token or tokenize(
        func, meta, inputs, args, divisions, enforce_metadata, **kwargs
    )
    name = f"{label}-{token}"

    # Get "projectable" column selection.
    # Note that this relies on the IO function
    # ducktyping with DataFrameIOFunction
    column_projection = func.columns if isinstance(func, DataFrameIOFunction) else None

    # NOTE: Most of the metadata-handling logic used here
    # is copied directly from `map_partitions`
    if meta is None:
        meta = _emulate(
            func,
            *(inputs[0] if packed else inputs[:1]),
            *(args or []),
            udf=True,
            **kwargs,
        )
        meta_is_emulated = True
    else:
        meta = make_meta(meta)
        meta_is_emulated = False

    if not (has_parallel_type(meta) or is_arraylike(meta) and meta.shape):
        if not meta_is_emulated:
            raise TypeError(
                "Meta is not valid, `from_map` expects output to be a pandas object. "
                "Try passing a pandas object as meta or a dict or tuple representing the "
                "(name, dtype) of the columns."
            )
        # If `meta` is not a pandas object, the concatenated results will be a
        # different type
        meta = make_meta(_concat([meta]))

    # Ensure meta is empty DataFrame
    meta = make_meta(meta)

    # Define io_func
    if packed or args or kwargs or enforce_metadata:
        io_func = _PackedArgCallable(
            func,
            args=args,
            kwargs=kwargs,
            meta=meta if enforce_metadata else None,
            enforce_metadata=enforce_metadata,
            packed=packed,
        )
    else:
        io_func = func

    # Construct DataFrameIOLayer
    layer = DataFrameIOLayer(
        name,
        column_projection,
        inputs,
        io_func,
        label=label,
        produces_tasks=produces_tasks,
        creation_info=creation_info,
    )

    # Return new DataFrame-collection object
    divisions = divisions or [None] * (len(inputs) + 1)
    graph = HighLevelGraph.from_collections(name, layer, dependencies=[])
    return new_dd_object(graph, name, meta, divisions)


DataFrame.to_records.__doc__ = to_records.__doc__
DataFrame.to_bag.__doc__ = to_bag.__doc__<|MERGE_RESOLUTION|>--- conflicted
+++ resolved
@@ -6,11 +6,9 @@
 from math import ceil
 from operator import getitem
 from threading import Lock
-<<<<<<< HEAD
-from typing import TYPE_CHECKING, Iterable, Literal, Optional, Union
-=======
+
 from typing import TYPE_CHECKING, Iterable, Literal
->>>>>>> 923a0e24
+
 
 import numpy as np
 import pandas as pd
@@ -670,37 +668,20 @@
 
 @insert_meta_param_description
 def from_delayed(
-<<<<<<< HEAD
-    dfs: Union[Delayed, Iterable[Union[Delayed, distributed.Future]]],
-    meta=None,
-    divisions=Union[tuple, Literal["sorted"], None],
-    prefix: str = "from-delayed",
-    verify_meta: bool = True,
-):
-=======
     dfs: Delayed | distributed.Future | Iterable[Delayed | distributed.Future],
     meta=None,
     divisions: tuple | Literal["sorted"] | None = None,
     prefix: str = "from-delayed",
     verify_meta: bool = True,
 ) -> DataFrame | Series:
->>>>>>> 923a0e24
     """Create Dask DataFrame from many Dask Delayed objects
 
     Parameters
     ----------
-<<<<<<< HEAD
-    dfs : Delayed, list[Delayed, Future]
-        A ``dask.delayed.Delayed`` or an iterable of these objects, e.g. returned by
-        ``dask.delayed`` or an iterable of ``distributed.Future`` ,
-        e.g. returned by ``client.submit``. These comprise the individual
-        partitions of the resulting dataframe.
-=======
     dfs :
         A ``dask.delayed.Delayed``, a ``distributed.Future``, or an iterable of either
         of these objects, e.g. returned by ``client.submit``. These comprise the
         individual partitions of the resulting dataframe.
->>>>>>> 923a0e24
         If a single object is provided (not an iterable), then the resulting dataframe
         will have only one partition.
     $META
