--- conflicted
+++ resolved
@@ -19,11 +19,7 @@
 from ...delayed import delayed
 from ...bytes.core import get_fs_token_paths
 from ...bytes.utils import infer_storage_options
-<<<<<<< HEAD
-from ...utils import import_required, Interval
-=======
-from ...utils import import_required, natural_sort_key
->>>>>>> f40b5368
+from ...utils import import_required, Interval, natural_sort_key
 from .utils import _get_pyarrow_dtypes, _meta_from_dtypes
 
 __all__ = ('read_parquet', 'to_parquet')
@@ -303,27 +299,17 @@
             index_bounds = [index_bounds[i] for i, rg in enumerate(pf.row_groups)
                          if rg in rgs]
         else:
-<<<<<<< HEAD
             index_bounds = (None,) * len(rgs)
-    else:
-        index_bounds = (None,) * len(rgs)
-=======
             if infer_divisions is True:
                 raise ValueError(
                     ("Unable to infer divisions for index of '{index_name}' because it is not known to be "
                      "sorted across partitions").format(index_name=index_name))
 
-            divisions = (None,) * (len(rgs) + 1)
-    else:
+    else:
+        index_bounds = (None,) * len(rgs)
         if infer_divisions is True:
             raise ValueError(
                 'Unable to infer divisions for because no index column was discovered')
-
-        divisions = (None,) * (len(rgs) + 1)
-
-    if isinstance(divisions[0], np.datetime64):
-        divisions = [pd.Timestamp(d) for d in divisions]
->>>>>>> f40b5368
 
     return out_type(dsk, name, meta, IndexBounds(index_bounds))
 
@@ -580,7 +566,7 @@
     else:
         divisions_name = None
 
-    divisions = _get_pyarrow_divisions(non_empty_pieces, divisions_name, schema, infer_divisions)
+    index_bounds = _get_pyarrow_bounds(non_empty_pieces, divisions_name, schema, infer_divisions)
 
     # Build task
     dtypes = _get_pyarrow_dtypes(schema, categories)
@@ -595,12 +581,7 @@
 
     task_name = 'read-parquet-' + tokenize(fs_token, paths, all_columns)
 
-<<<<<<< HEAD
-    if dataset.pieces:
-        index_bounds = (None,) * len(dataset.pieces)
-=======
     if non_empty_pieces:
->>>>>>> f40b5368
         task_plan = {
             (task_name, i): (_read_pyarrow_parquet_piece,
                              fs,
@@ -614,13 +595,10 @@
         }
     else:
         meta = strip_unknown_categories(meta)
-<<<<<<< HEAD
-        index_bounds = (None,)
-=======
->>>>>>> f40b5368
+        index_bounds = IndexBounds((None,))
         task_plan = {(task_name, 0): meta}
 
-    return out_type(task_plan, task_name, meta, IndexBounds(index_bounds))
+    return out_type(task_plan, task_name, meta, index_bounds)
 
 
 def _to_ns(val, unit):
@@ -649,9 +627,9 @@
     return val * factor
 
 
-def _get_pyarrow_divisions(pa_pieces, divisions_name, pa_schema, infer_divisions):
+def _get_pyarrow_bounds(pa_pieces, divisions_name, pa_schema, infer_divisions):
     """
-    Compute DataFrame divisions from a list of pyarrow dataset pieces
+    Compute DataFrame index_bounds from a list of pyarrow dataset pieces
 
     Parameters
     ----------
@@ -666,7 +644,7 @@
         inferred
     Returns
     -------
-    list
+    IndexBounds
     """
     # Local imports
     import pyarrow as pa
@@ -719,21 +697,20 @@
 
         if min_maxs:
             # We have min/max pairs
-            divisions = [mn for mn, mx in min_maxs] + [min_maxs[-1][1]]
+            bounds = IndexBounds([
+                Interval.inclusive(mn, mx) for mn, mx in min_maxs])
 
             # Handle conversion to pandas timestamp divisions
             index_field = pa_schema.field_by_name(divisions_name)
             if isinstance(index_field.type, pa.TimestampType):
                 time_unit = index_field.type.unit
-                divisions_ns = [_to_ns(d, time_unit) for d in
-                                divisions]
-                divisions = [pd.Timestamp(ns) for ns in divisions_ns]
+                bounds = bounds.map(lambda b: pd.Timestamp(_to_ns(b, time_unit)))
 
             # Handle encoding of bytes string
             if index_field.type == pa.string():
                 # Parquet strings are always encoded as utf-8
                 encoding = 'utf-8'
-                divisions = [d.decode(encoding).strip() for d in divisions]
+                bounds = bounds.map(lambda b: b.decode(encoding).strip())
 
         else:
             if infer_divisions is True:
@@ -741,12 +718,12 @@
                     ("Unable to infer divisions for index of '{index_name}' because it is not known to be "
                      "sorted across partitions").format(index_name=divisions_name_in_schema))
 
-            divisions = (None,) * (len(pa_pieces) + 1)
+            bounds = IndexBounds((None,) * len(pa_pieces))
     elif pa_pieces:
-        divisions = (None,) * (len(pa_pieces) + 1)
-    else:
-        divisions = (None, None)
-    return divisions
+        bounds = IndexBounds((None,) * len(pa_pieces))
+    else:
+        bounds = IndexBounds((None,))
+    return bounds
 
 
 def _read_pyarrow_parquet_piece(fs, piece, columns, index_cols, is_series,
