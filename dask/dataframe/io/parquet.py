--- conflicted
+++ resolved
@@ -596,12 +596,6 @@
         raise NotImplementedError("`append` not implemented for "
                                   "`engine='pyarrow'`")
 
-<<<<<<< HEAD
-=======
-    if partition_on:
-        raise NotImplementedError("`partition_on` not implemented for "
-                                  "`engine='pyarrow'`")
-
     if ignore_divisions:
         raise NotImplementedError("`ignore_divisions` not implemented for "
                                   "`engine='pyarrow'`")
@@ -612,7 +606,6 @@
                "%r" % list(set(kwargs).difference(_pyarrow_write_table_kwargs)))
         raise TypeError(msg)
 
->>>>>>> c03e7a76
     if write_index is None and df.known_divisions:
         write_index = True
 
