--- conflicted
+++ resolved
@@ -499,12 +499,8 @@
 
 
 def to_csv(df, filename, name_function=None, compression=None, compute=True,
-<<<<<<< HEAD
-           scheduler=None, storage_options=None, **kwargs):
-=======
-           get=None, scheduler=None, storage_options=None,
+           scheduler=None, storage_options=None,
            header_first_partition_only=False, **kwargs):
->>>>>>> 2b47098b
     """
     Store Dask DataFrame to CSV files
 
