--- conflicted
+++ resolved
@@ -1,12 +1,9 @@
 from collections.abc import Mapping
 from io import BytesIO
-<<<<<<< HEAD
-from warnings import warn, catch_warnings, simplefilter
+from warnings import catch_warnings, simplefilter, warn
+
+from ...highlevelgraph import HighLevelGraph
 from ...layers import DataFrameIOLayer
-from ...highlevelgraph import HighLevelGraph
-=======
-from warnings import catch_warnings, simplefilter, warn
->>>>>>> 989b487d
 
 try:
     import psutil
