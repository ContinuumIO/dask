import os
import uuid
from fnmatch import fnmatch
from glob import glob
from warnings import warn

import pandas as pd
from fsspec.utils import build_name_function, stringify_path
from tlz import merge

from ... import config, multiprocessing
from ...base import compute_as_if_collection, get_scheduler, tokenize
from ...delayed import Delayed, delayed
from ...highlevelgraph import HighLevelGraph
from ...layers import DataFrameIOLayer
from ...utils import get_scheduler_lock
from ..core import DataFrame, new_dd_object
from .io import _link


def _pd_to_hdf(pd_to_hdf, lock, args, kwargs=None):
    """A wrapper function around pd_to_hdf that enables locking"""

    if lock:
        lock.acquire()
    try:
        pd_to_hdf(*args, **kwargs)
    finally:
        if lock:
            lock.release()

    return None


def to_hdf(
    df,
    path,
    key,
    mode="a",
    append=False,
    scheduler=None,
    name_function=None,
    compute=True,
    lock=None,
    dask_kwargs={},
    **kwargs
):
    """Store Dask Dataframe to Hierarchical Data Format (HDF) files

    This is a parallel version of the Pandas function of the same name.  Please
    see the Pandas docstring for more detailed information about shared keyword
    arguments.

    This function differs from the Pandas version by saving the many partitions
    of a Dask DataFrame in parallel, either to many files, or to many datasets
    within the same file.  You may specify this parallelism with an asterix
    ``*`` within the filename or datapath, and an optional ``name_function``.
    The asterix will be replaced with an increasing sequence of integers
    starting from ``0`` or with the result of calling ``name_function`` on each
    of those integers.

    This function only supports the Pandas ``'table'`` format, not the more
    specialized ``'fixed'`` format.

    Parameters
    ----------
    path : string, pathlib.Path
        Path to a target filename. Supports strings, ``pathlib.Path``, or any
        object implementing the ``__fspath__`` protocol. May contain a ``*`` to
        denote many filenames.
    key : string
        Datapath within the files.  May contain a ``*`` to denote many locations
    name_function : function
        A function to convert the ``*`` in the above options to a string.
        Should take in a number from 0 to the number of partitions and return a
        string. (see examples below)
    compute : bool
        Whether or not to execute immediately.  If False then this returns a
        ``dask.Delayed`` value.
    lock : Lock, optional
        Lock to use to prevent concurrency issues.  By default a
        ``threading.Lock``, ``multiprocessing.Lock`` or ``SerializableLock``
        will be used depending on your scheduler if a lock is required. See
        dask.utils.get_scheduler_lock for more information about lock
        selection.
    scheduler : string
        The scheduler to use, like "threads" or "processes"
    **other:
        See pandas.to_hdf for more information

    Examples
    --------
    Save Data to a single file

    >>> df.to_hdf('output.hdf', '/data')            # doctest: +SKIP

    Save data to multiple datapaths within the same file:

    >>> df.to_hdf('output.hdf', '/data-*')          # doctest: +SKIP

    Save data to multiple files:

    >>> df.to_hdf('output-*.hdf', '/data')          # doctest: +SKIP

    Save data to multiple files, using the multiprocessing scheduler:

    >>> df.to_hdf('output-*.hdf', '/data', scheduler='processes') # doctest: +SKIP

    Specify custom naming scheme.  This writes files as
    '2000-01-01.hdf', '2000-01-02.hdf', '2000-01-03.hdf', etc..

    >>> from datetime import date, timedelta
    >>> base = date(year=2000, month=1, day=1)
    >>> def name_function(i):
    ...     ''' Convert integer 0 to n to a string '''
    ...     return base + timedelta(days=i)

    >>> df.to_hdf('*.hdf', '/data', name_function=name_function) # doctest: +SKIP

    Returns
    -------
    filenames : list
        Returned if ``compute`` is True. List of file names that each partition
        is saved to.
    delayed : dask.Delayed
        Returned if ``compute`` is False. Delayed object to execute ``to_hdf``
        when computed.

    See Also
    --------
    read_hdf:
    to_parquet:
    """
    name = "to-hdf-" + uuid.uuid1().hex

    pd_to_hdf = getattr(df._partition_type, "to_hdf")

    single_file = True
    single_node = True

    path = stringify_path(path)

    # if path is string, format using i_name
    if isinstance(path, str):
        if path.count("*") + key.count("*") > 1:
            raise ValueError(
                "A maximum of one asterisk is accepted in file path and dataset key"
            )

        fmt_obj = lambda path, i_name: path.replace("*", i_name)

        if "*" in path:
            single_file = False
    else:
        if key.count("*") > 1:
            raise ValueError("A maximum of one asterisk is accepted in dataset key")

        fmt_obj = lambda path, _: path

    if "*" in key:
        single_node = False

    if "format" in kwargs and kwargs["format"] not in ["t", "table"]:
        raise ValueError("Dask only support 'table' format in hdf files.")

    if mode not in ("a", "w", "r+"):
        raise ValueError("Mode must be one of 'a', 'w' or 'r+'")

    if name_function is None:
        name_function = build_name_function(df.npartitions - 1)

    # we guarantee partition order is preserved when its saved and read
    # so we enforce name_function to maintain the order of its input.
    if not (single_file and single_node):
        formatted_names = [name_function(i) for i in range(df.npartitions)]
        if formatted_names != sorted(formatted_names):
            warn(
                "To preserve order between partitions name_function "
                "must preserve the order of its input"
            )

    # If user did not specify scheduler and write is sequential default to the
    # sequential scheduler. otherwise let the _get method choose the scheduler
    if (
        scheduler is None
        and not config.get("scheduler", None)
        and single_node
        and single_file
    ):
        scheduler = "single-threaded"

    # handle lock default based on whether we're writing to a single entity
    _actual_get = get_scheduler(collections=[df], scheduler=scheduler)
    if lock is None:
        if not single_node:
            lock = True
        elif not single_file and _actual_get is not multiprocessing.get:
            # if we're writing to multiple files with the multiprocessing
            # scheduler we don't need to lock
            lock = True
        else:
            lock = False
    if lock:
        lock = get_scheduler_lock(df, scheduler=scheduler)

    kwargs.update({"format": "table", "mode": mode, "append": append})

    dsk = dict()

    i_name = name_function(0)
    dsk[(name, 0)] = (
        _pd_to_hdf,
        pd_to_hdf,
        lock,
        [(df._name, 0), fmt_obj(path, i_name), key.replace("*", i_name)],
        kwargs,
    )

    kwargs2 = kwargs.copy()
    if single_file:
        kwargs2["mode"] = "a"
    if single_node:
        kwargs2["append"] = True

    filenames = []
    for i in range(0, df.npartitions):
        i_name = name_function(i)
        filenames.append(fmt_obj(path, i_name))

    for i in range(1, df.npartitions):
        i_name = name_function(i)
        task = (
            _pd_to_hdf,
            pd_to_hdf,
            lock,
            [(df._name, i), fmt_obj(path, i_name), key.replace("*", i_name)],
            kwargs2,
        )
        if single_file:
            link_dep = i - 1 if single_node else 0
            task = (_link, (name, link_dep), task)
        dsk[(name, i)] = task

    dsk = merge(df.dask, dsk)
    if single_file and single_node:
        keys = [(name, df.npartitions - 1)]
    else:
        keys = [(name, i) for i in range(df.npartitions)]

    if compute:
        compute_as_if_collection(
            DataFrame, dsk, keys, scheduler=scheduler, **dask_kwargs
        )
        return filenames
    else:
        return delayed([Delayed(k, dsk) for k in keys])


dont_use_fixed_error_message = """
This HDFStore is not partitionable and can only be use monolithically with
pandas.  In the future when creating HDFStores use the ``format='table'``
option to ensure that your dataset can be parallelized"""

read_hdf_error_msg = """
The start and stop keywords are not supported when reading from more than
one file/dataset.

The combination is ambiguous because it could be interpreted as the starting
and stopping index per file, or starting and stopping index of the global
dataset."""


class HDFFunctionWrapper:
    """
    HDF5 Function-Wrapper Class

    Reads HDF5 data from disk to produce a partition (given a key).
    """

    def __init__(self, columns, dim, lock, common_kwargs):
        self.columns = columns
        self.lock = lock
        self.common_kwargs = common_kwargs
        self.dim = dim
        if columns and dim > 1:
            self.common_kwargs = merge(common_kwargs, {"columns": columns})

    def project_columns(self, columns):
        """Return a new HDFFunctionWrapper object with
        a sub-column projection.
        """
        if columns == self.columns:
            return self
        return HDFFunctionWrapper(columns, self.dim, self.lock, self.common_kwargs)

    def __call__(self, part):
        """ Read from hdf5 file with a lock """

<<<<<<< HEAD
        path, key, kwargs = part
        if self.lock:
            self.lock.acquire()
        try:
            result = pd.read_hdf(path, key, **merge(self.common_kwargs, kwargs))
        finally:
            if self.lock:
                self.lock.release()
        return result
=======
def _pd_read_hdf(path, key, lock, kwargs):
    """Read from hdf5 file with a lock"""
    if lock:
        lock.acquire()
    try:
        result = pd.read_hdf(path, key, **kwargs)
    finally:
        if lock:
            lock.release()
    return result
>>>>>>> 35c926c9


def read_hdf(
    pattern,
    key,
    start=0,
    stop=None,
    columns=None,
    chunksize=1000000,
    sorted_index=False,
    lock=True,
    mode="r",
):
    """
    Read HDF files into a Dask DataFrame

    Read hdf files into a dask dataframe. This function is like
    ``pandas.read_hdf``, except it can read from a single large file, or from
    multiple files, or from multiple keys from the same file.

    Parameters
    ----------
    pattern : string, pathlib.Path, list
        File pattern (string), pathlib.Path, buffer to read from, or list of
        file paths. Can contain wildcards.
    key : group identifier in the store. Can contain wildcards
    start : optional, integer (defaults to 0), row number to start at
    stop : optional, integer (defaults to None, the last row), row number to
        stop at
    columns : list of columns, optional
        A list of columns that if not None, will limit the return
        columns (default is None)
    chunksize : positive integer, optional
        Maximal number of rows per partition (default is 1000000).
    sorted_index : boolean, optional
        Option to specify whether or not the input hdf files have a sorted
        index (default is False).
    lock : boolean, optional
        Option to use a lock to prevent concurrency issues (default is True).
    mode : {'a', 'r', 'r+'}, default 'r'. Mode to use when opening file(s).
        'r'
            Read-only; no data can be modified.
        'a'
            Append; an existing file is opened for reading and writing,
            and if the file does not exist it is created.
        'r+'
            It is similar to 'a', but the file must already exist.

    Returns
    -------
    dask.DataFrame

    Examples
    --------
    Load single file

    >>> dd.read_hdf('myfile.1.hdf5', '/x')  # doctest: +SKIP

    Load multiple files

    >>> dd.read_hdf('myfile.*.hdf5', '/x')  # doctest: +SKIP

    >>> dd.read_hdf(['myfile.1.hdf5', 'myfile.2.hdf5'], '/x')  # doctest: +SKIP

    Load multiple datasets

    >>> dd.read_hdf('myfile.1.hdf5', '/*')  # doctest: +SKIP
    """
    if lock is True:
        lock = get_scheduler_lock()

    key = key if key.startswith("/") else "/" + key
    # Convert path-like objects to a string
    pattern = stringify_path(pattern)

    if isinstance(pattern, str):
        paths = sorted(glob(pattern))
    else:
        paths = pattern

    if not isinstance(pattern, str) and len(paths) == 0:
        raise ValueError("No files provided")
    if not paths or len(paths) == 0:
        raise IOError("File(s) not found: {0}".format(pattern))
    for path in paths:
        try:
            exists = os.path.exists(path)
        except (ValueError, TypeError):
            exists = False
        if not exists:
            raise IOError(
                "File not found or insufficient permissions: {0}".format(path)
            )
    if (start != 0 or stop is not None) and len(paths) > 1:
        raise NotImplementedError(read_hdf_error_msg)
    if chunksize <= 0:
        raise ValueError("Chunksize must be a positive integer")
    if (start != 0 or stop is not None) and sorted_index:
        raise ValueError(
            "When assuming pre-partitioned data, data must be "
            "read in its entirety using the same chunksizes"
        )

    # Build metadata
    with pd.HDFStore(paths[0], mode=mode) as hdf:
        meta_key = _expand_key(key, hdf)[0]
    meta = pd.read_hdf(paths[0], meta_key, mode=mode, stop=0)
    if columns is not None:
        meta = meta[columns]

    # Common kwargs
    if meta.ndim == 1:
        common_kwargs = {"name": meta.name, "mode": mode}
    else:
        common_kwargs = {"mode": mode}

    # Build parts
    parts, divisions = _build_parts(
        paths, key, start, stop, chunksize, sorted_index, mode
    )

    # Construct Layer and Collection
    label = "read-hdf-"
    name = label + tokenize(paths, key, start, stop, sorted_index, chunksize, mode)
    layer = DataFrameIOLayer(
        name,
        columns,
        parts,
        HDFFunctionWrapper(columns, meta.ndim, lock, common_kwargs),
        label=label,
    )
    graph = HighLevelGraph({name: layer}, {name: set()})
    return new_dd_object(graph, name, meta, divisions)


def _build_parts(paths, key, start, stop, chunksize, sorted_index, mode):
    """
    Build the list of partition inputs and divisions for read_hdf
    """
    parts = []
    global_divisions = []
    for path in paths:

        keys, stops, divisions = _get_keys_stops_divisions(
            path, key, stop, sorted_index, chunksize, mode
        )

        for k, stop, division in zip(keys, stops, divisions):

            if division and global_divisions:
                global_divisions = global_divisions[:-1] + division
            elif division:
                global_divisions = division

            parts.extend(_one_path_one_key(path, k, start, stop, chunksize))

    return parts, global_divisions or [None] * (len(parts) + 1)


def _one_path_one_key(path, key, start, stop, chunksize):
    """
    Get the DataFrame corresponding to one path and one key (which
    should not contain any wildcards).
    """

    if start >= stop:
        raise ValueError(
            "Start row number ({}) is above or equal to stop "
            "row number ({})".format(start, stop)
        )

    return [
        (path, key, {"start": s, "stop": s + chunksize})
        for i, s in enumerate(range(start, stop, chunksize))
    ]


def _expand_key(key, hdf):
    import glob

    if not glob.has_magic(key):
        keys = [key]
    else:
        keys = [k for k in hdf.keys() if fnmatch(k, key)]
        # https://github.com/dask/dask/issues/5934
        # TODO: remove this part if/when pandas copes with all keys
        keys.extend(
            n._v_pathname
            for n in hdf._handle.walk_nodes("/", classname="Table")
            if fnmatch(n._v_pathname, key)
            and n._v_name != "table"
            and n._v_pathname not in keys
        )
    return keys


def _get_keys_stops_divisions(path, key, stop, sorted_index, chunksize, mode):
    """
    Get the "keys" or group identifiers which match the given key, which
    can contain wildcards (see _expand_path). This uses the hdf file
    identified by the given path. Also get the index of the last row of
    data for each matched key.
    """
    with pd.HDFStore(path, mode=mode) as hdf:
        stops = []
        divisions = []
        keys = _expand_key(key, hdf)
        for k in keys:
            storer = hdf.get_storer(k)
            if storer.format_type != "table":
                raise TypeError(dont_use_fixed_error_message)
            if stop is None:
                stops.append(storer.nrows)
            elif stop > storer.nrows:
                raise ValueError(
                    "Stop keyword exceeds dataset number "
                    "of rows ({})".format(storer.nrows)
                )
            else:
                stops.append(stop)
            if sorted_index:
                division = [
                    storer.read_column("index", start=start, stop=start + 1)[0]
                    for start in range(0, storer.nrows, chunksize)
                ]
                division_end = storer.read_column(
                    "index", start=storer.nrows - 1, stop=storer.nrows
                )[0]

                division.append(division_end)
                divisions.append(division)
            else:
                divisions.append(None)

    return keys, stops, divisions


from ..core import _Frame

_Frame.to_hdf.__doc__ = to_hdf.__doc__<|MERGE_RESOLUTION|>--- conflicted
+++ resolved
@@ -294,9 +294,8 @@
         return HDFFunctionWrapper(columns, self.dim, self.lock, self.common_kwargs)
 
     def __call__(self, part):
-        """ Read from hdf5 file with a lock """
-
-<<<<<<< HEAD
+        """Read from hdf5 file with a lock"""
+
         path, key, kwargs = part
         if self.lock:
             self.lock.acquire()
@@ -306,18 +305,6 @@
             if self.lock:
                 self.lock.release()
         return result
-=======
-def _pd_read_hdf(path, key, lock, kwargs):
-    """Read from hdf5 file with a lock"""
-    if lock:
-        lock.acquire()
-    try:
-        result = pd.read_hdf(path, key, **kwargs)
-    finally:
-        if lock:
-            lock.release()
-    return result
->>>>>>> 35c926c9
 
 
 def read_hdf(
