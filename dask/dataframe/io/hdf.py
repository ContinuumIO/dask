import os
import uuid
from fnmatch import fnmatch
from glob import glob
from warnings import warn

import pandas as pd
from fsspec.utils import build_name_function, stringify_path
from tlz import merge

<<<<<<< HEAD
from ... import config, multiprocessing
from ...base import compute_as_if_collection, get_scheduler, tokenize
from ...delayed import Delayed, delayed
from ...highlevelgraph import HighLevelGraph
from ...layers import DataFrameIOLayer
from ...utils import get_scheduler_lock
from ..core import DataFrame, new_dd_object
from ..dispatch import dataframe_backend_dispatch
from .io import _link
=======
from dask import config
from dask.base import (
    compute_as_if_collection,
    get_scheduler,
    named_schedulers,
    tokenize,
)
from dask.dataframe.core import DataFrame
from dask.dataframe.io.io import _link, from_map
from dask.dataframe.io.utils import DataFrameIOFunction
from dask.delayed import Delayed, delayed
from dask.utils import get_scheduler_lock

MP_GET = named_schedulers.get("processes", object())
>>>>>>> e74888aa


def _pd_to_hdf(pd_to_hdf, lock, args, kwargs=None):
    """A wrapper function around pd_to_hdf that enables locking"""

    if lock:
        lock.acquire()
    try:
        pd_to_hdf(*args, **kwargs)
    finally:
        if lock:
            lock.release()

    return None


def to_hdf(
    df,
    path,
    key,
    mode="a",
    append=False,
    scheduler=None,
    name_function=None,
    compute=True,
    lock=None,
    dask_kwargs=None,
    **kwargs,
):
    """Store Dask Dataframe to Hierarchical Data Format (HDF) files

    This is a parallel version of the Pandas function of the same name.  Please
    see the Pandas docstring for more detailed information about shared keyword
    arguments.

    This function differs from the Pandas version by saving the many partitions
    of a Dask DataFrame in parallel, either to many files, or to many datasets
    within the same file.  You may specify this parallelism with an asterix
    ``*`` within the filename or datapath, and an optional ``name_function``.
    The asterix will be replaced with an increasing sequence of integers
    starting from ``0`` or with the result of calling ``name_function`` on each
    of those integers.

    This function only supports the Pandas ``'table'`` format, not the more
    specialized ``'fixed'`` format.

    Parameters
    ----------
    path : string, pathlib.Path
        Path to a target filename. Supports strings, ``pathlib.Path``, or any
        object implementing the ``__fspath__`` protocol. May contain a ``*`` to
        denote many filenames.
    key : string
        Datapath within the files.  May contain a ``*`` to denote many locations
    name_function : function
        A function to convert the ``*`` in the above options to a string.
        Should take in a number from 0 to the number of partitions and return a
        string. (see examples below)
    compute : bool
        Whether or not to execute immediately.  If False then this returns a
        ``dask.Delayed`` value.
    lock : bool, Lock, optional
        Lock to use to prevent concurrency issues.  By default a
        ``threading.Lock``, ``multiprocessing.Lock`` or ``SerializableLock``
        will be used depending on your scheduler if a lock is required. See
        dask.utils.get_scheduler_lock for more information about lock
        selection.
    scheduler : string
        The scheduler to use, like "threads" or "processes"
    **other:
        See pandas.to_hdf for more information

    Examples
    --------
    Save Data to a single file

    >>> df.to_hdf('output.hdf', '/data')            # doctest: +SKIP

    Save data to multiple datapaths within the same file:

    >>> df.to_hdf('output.hdf', '/data-*')          # doctest: +SKIP

    Save data to multiple files:

    >>> df.to_hdf('output-*.hdf', '/data')          # doctest: +SKIP

    Save data to multiple files, using the multiprocessing scheduler:

    >>> df.to_hdf('output-*.hdf', '/data', scheduler='processes') # doctest: +SKIP

    Specify custom naming scheme.  This writes files as
    '2000-01-01.hdf', '2000-01-02.hdf', '2000-01-03.hdf', etc..

    >>> from datetime import date, timedelta
    >>> base = date(year=2000, month=1, day=1)
    >>> def name_function(i):
    ...     ''' Convert integer 0 to n to a string '''
    ...     return base + timedelta(days=i)

    >>> df.to_hdf('*.hdf', '/data', name_function=name_function) # doctest: +SKIP

    Returns
    -------
    filenames : list
        Returned if ``compute`` is True. List of file names that each partition
        is saved to.
    delayed : dask.Delayed
        Returned if ``compute`` is False. Delayed object to execute ``to_hdf``
        when computed.

    See Also
    --------
    read_hdf:
    to_parquet:
    """
    if dask_kwargs is None:
        dask_kwargs = {}

    name = "to-hdf-" + uuid.uuid1().hex

    pd_to_hdf = df._partition_type.to_hdf

    single_file = True
    single_node = True

    path = stringify_path(path)

    # if path is string, format using i_name
    if isinstance(path, str):
        if path.count("*") + key.count("*") > 1:
            raise ValueError(
                "A maximum of one asterisk is accepted in file path and dataset key"
            )

        fmt_obj = lambda path, i_name: path.replace("*", i_name)

        if "*" in path:
            single_file = False
    else:
        if key.count("*") > 1:
            raise ValueError("A maximum of one asterisk is accepted in dataset key")

        fmt_obj = lambda path, _: path

    if "*" in key:
        single_node = False

    if "format" in kwargs and kwargs["format"] not in ["t", "table"]:
        raise ValueError("Dask only support 'table' format in hdf files.")

    if mode not in ("a", "w", "r+"):
        raise ValueError("Mode must be one of 'a', 'w' or 'r+'")

    if name_function is None:
        name_function = build_name_function(df.npartitions - 1)

    # we guarantee partition order is preserved when its saved and read
    # so we enforce name_function to maintain the order of its input.
    if not (single_file and single_node):
        formatted_names = [name_function(i) for i in range(df.npartitions)]
        if formatted_names != sorted(formatted_names):
            warn(
                "To preserve order between partitions name_function "
                "must preserve the order of its input"
            )

    # If user did not specify scheduler and write is sequential default to the
    # sequential scheduler. otherwise let the _get method choose the scheduler
    if (
        scheduler is None
        and not config.get("scheduler", None)
        and single_node
        and single_file
    ):
        scheduler = "single-threaded"

    # handle lock default based on whether we're writing to a single entity
    _actual_get = get_scheduler(collections=[df], scheduler=scheduler)
    if lock is None:
        if not single_node:
            lock = True
        elif not single_file and _actual_get is not MP_GET:
            # if we're writing to multiple files with the multiprocessing
            # scheduler we don't need to lock
            lock = True
        else:
            lock = False
    if lock:
        lock = get_scheduler_lock(df, scheduler=scheduler)

    kwargs.update({"format": "table", "mode": mode, "append": append})

    dsk = dict()

    i_name = name_function(0)
    dsk[(name, 0)] = (
        _pd_to_hdf,
        pd_to_hdf,
        lock,
        [(df._name, 0), fmt_obj(path, i_name), key.replace("*", i_name)],
        kwargs,
    )

    kwargs2 = kwargs.copy()
    if single_file:
        kwargs2["mode"] = "a"
    if single_node:
        kwargs2["append"] = True

    filenames = []
    for i in range(0, df.npartitions):
        i_name = name_function(i)
        filenames.append(fmt_obj(path, i_name))

    for i in range(1, df.npartitions):
        i_name = name_function(i)
        task = (
            _pd_to_hdf,
            pd_to_hdf,
            lock,
            [(df._name, i), fmt_obj(path, i_name), key.replace("*", i_name)],
            kwargs2,
        )
        if single_file:
            link_dep = i - 1 if single_node else 0
            task = (_link, (name, link_dep), task)
        dsk[(name, i)] = task

    dsk = merge(df.dask, dsk)
    if single_file and single_node:
        keys = [(name, df.npartitions - 1)]
    else:
        keys = [(name, i) for i in range(df.npartitions)]

    if compute:
        compute_as_if_collection(
            DataFrame, dsk, keys, scheduler=scheduler, **dask_kwargs
        )
        return filenames
    else:
        return delayed([Delayed(k, dsk) for k in keys])


dont_use_fixed_error_message = """
This HDFStore is not partitionable and can only be use monolithically with
pandas.  In the future when creating HDFStores use the ``format='table'``
option to ensure that your dataset can be parallelized"""

read_hdf_error_msg = """
The start and stop keywords are not supported when reading from more than
one file/dataset.

The combination is ambiguous because it could be interpreted as the starting
and stopping index per file, or starting and stopping index of the global
dataset."""


class HDFFunctionWrapper(DataFrameIOFunction):
    """
    HDF5 Function-Wrapper Class

    Reads HDF5 data from disk to produce a partition (given a key).
    """

    def __init__(self, columns, dim, lock, common_kwargs):
        self._columns = columns
        self.lock = lock
        self.common_kwargs = common_kwargs
        self.dim = dim
        if columns and dim > 1:
            self.common_kwargs = merge(common_kwargs, {"columns": columns})

    @property
    def columns(self):
        return self._columns

    def project_columns(self, columns):
        """Return a new HDFFunctionWrapper object with
        a sub-column projection.
        """
        if columns == self.columns:
            return self
        return HDFFunctionWrapper(columns, self.dim, self.lock, self.common_kwargs)

    def __call__(self, part):
        """Read from hdf5 file with a lock"""

        path, key, kwargs = part
        if self.lock:
            self.lock.acquire()
        try:
            result = pd.read_hdf(path, key, **merge(self.common_kwargs, kwargs))
        finally:
            if self.lock:
                self.lock.release()
        return result


def read_hdf_pandas(
    pattern,
    key,
    start=0,
    stop=None,
    columns=None,
    chunksize=1000000,
    sorted_index=False,
    lock=True,
    mode="r",
):
    """
    Read HDF files into a Dask DataFrame

    Read hdf files into a dask dataframe. This function is like
    ``pandas.read_hdf``, except it can read from a single large file, or from
    multiple files, or from multiple keys from the same file.

    Parameters
    ----------
    pattern : string, pathlib.Path, list
        File pattern (string), pathlib.Path, buffer to read from, or list of
        file paths. Can contain wildcards.
    key : group identifier in the store. Can contain wildcards
    start : optional, integer (defaults to 0), row number to start at
    stop : optional, integer (defaults to None, the last row), row number to
        stop at
    columns : list of columns, optional
        A list of columns that if not None, will limit the return
        columns (default is None)
    chunksize : positive integer, optional
        Maximal number of rows per partition (default is 1000000).
    sorted_index : boolean, optional
        Option to specify whether or not the input hdf files have a sorted
        index (default is False).
    lock : boolean, optional
        Option to use a lock to prevent concurrency issues (default is True).
    mode : {'a', 'r', 'r+'}, default 'r'. Mode to use when opening file(s).
        'r'
            Read-only; no data can be modified.
        'a'
            Append; an existing file is opened for reading and writing,
            and if the file does not exist it is created.
        'r+'
            It is similar to 'a', but the file must already exist.

    Returns
    -------
    dask.DataFrame

    Examples
    --------
    Load single file

    >>> dd.read_hdf('myfile.1.hdf5', '/x')  # doctest: +SKIP

    Load multiple files

    >>> dd.read_hdf('myfile.*.hdf5', '/x')  # doctest: +SKIP

    >>> dd.read_hdf(['myfile.1.hdf5', 'myfile.2.hdf5'], '/x')  # doctest: +SKIP

    Load multiple datasets

    >>> dd.read_hdf('myfile.1.hdf5', '/*')  # doctest: +SKIP
    """
    if lock is True:
        lock = get_scheduler_lock()

    key = key if key.startswith("/") else "/" + key
    # Convert path-like objects to a string
    pattern = stringify_path(pattern)

    if isinstance(pattern, str):
        paths = sorted(glob(pattern))
    else:
        paths = pattern

    if not isinstance(pattern, str) and len(paths) == 0:
        raise ValueError("No files provided")
    if not paths or len(paths) == 0:
        raise OSError(f"File(s) not found: {pattern}")
    for path in paths:
        try:
            exists = os.path.exists(path)
        except (ValueError, TypeError):
            exists = False
        if not exists:
            raise OSError(f"File not found or insufficient permissions: {path}")
    if (start != 0 or stop is not None) and len(paths) > 1:
        raise NotImplementedError(read_hdf_error_msg)
    if chunksize <= 0:
        raise ValueError("Chunksize must be a positive integer")
    if (start != 0 or stop is not None) and sorted_index:
        raise ValueError(
            "When assuming pre-partitioned data, data must be "
            "read in its entirety using the same chunksizes"
        )

    # Build metadata
    with pd.HDFStore(paths[0], mode=mode) as hdf:
        meta_key = _expand_key(key, hdf)[0]
    try:
        meta = pd.read_hdf(paths[0], meta_key, mode=mode, stop=0)
    except IndexError:  # if file is empty, don't set stop
        meta = pd.read_hdf(paths[0], meta_key, mode=mode)
    if columns is not None:
        meta = meta[columns]

    # Common kwargs
    if meta.ndim == 1:
        common_kwargs = {"name": meta.name, "mode": mode}
    else:
        common_kwargs = {"mode": mode}

    # Build parts
    parts, divisions = _build_parts(
        paths, key, start, stop, chunksize, sorted_index, mode
    )

    # Construct the output collection with from_map
    return from_map(
        HDFFunctionWrapper(columns, meta.ndim, lock, common_kwargs),
        parts,
        meta=meta,
        divisions=divisions,
        label="read-hdf",
        token=tokenize(paths, key, start, stop, sorted_index, chunksize, mode),
        enforce_metadata=False,
    )


def read_hdf(*args, **kwargs):
    return dataframe_backend_dispatch.read_hdf(*args, **kwargs)


read_hdf.__doc__ = read_hdf_pandas.__doc__


def _build_parts(paths, key, start, stop, chunksize, sorted_index, mode):
    """
    Build the list of partition inputs and divisions for read_hdf
    """
    parts = []
    global_divisions = []
    for path in paths:

        keys, stops, divisions = _get_keys_stops_divisions(
            path, key, stop, sorted_index, chunksize, mode
        )

        for k, s, d in zip(keys, stops, divisions):

            if d and global_divisions:
                global_divisions = global_divisions[:-1] + d
            elif d:
                global_divisions = d

            parts.extend(_one_path_one_key(path, k, start, s, chunksize))

    return parts, global_divisions or [None] * (len(parts) + 1)


def _one_path_one_key(path, key, start, stop, chunksize):
    """
    Get the DataFrame corresponding to one path and one key (which
    should not contain any wildcards).
    """

    if start >= stop:
        raise ValueError(
            "Start row number ({}) is above or equal to stop "
            "row number ({})".format(start, stop)
        )

    return [
        (path, key, {"start": s, "stop": s + chunksize})
        for i, s in enumerate(range(start, stop, chunksize))
    ]


def _expand_key(key, hdf):
    import glob

    if not glob.has_magic(key):
        keys = [key]
    else:
        keys = [k for k in hdf.keys() if fnmatch(k, key)]
        # https://github.com/dask/dask/issues/5934
        # TODO: remove this part if/when pandas copes with all keys
        keys.extend(
            n._v_pathname
            for n in hdf._handle.walk_nodes("/", classname="Table")
            if fnmatch(n._v_pathname, key)
            and n._v_name != "table"
            and n._v_pathname not in keys
        )
    return keys


def _get_keys_stops_divisions(path, key, stop, sorted_index, chunksize, mode):
    """
    Get the "keys" or group identifiers which match the given key, which
    can contain wildcards (see _expand_path). This uses the hdf file
    identified by the given path. Also get the index of the last row of
    data for each matched key.
    """
    with pd.HDFStore(path, mode=mode) as hdf:
        stops = []
        divisions = []
        keys = _expand_key(key, hdf)
        for k in keys:
            storer = hdf.get_storer(k)
            if storer.format_type != "table":
                raise TypeError(dont_use_fixed_error_message)
            if stop is None:
                stops.append(storer.nrows)
            elif stop > storer.nrows:
                raise ValueError(
                    "Stop keyword exceeds dataset number "
                    "of rows ({})".format(storer.nrows)
                )
            else:
                stops.append(stop)
            if sorted_index:
                division = [
                    storer.read_column("index", start=start, stop=start + 1)[0]
                    for start in range(0, storer.nrows, chunksize)
                ]
                division_end = storer.read_column(
                    "index", start=storer.nrows - 1, stop=storer.nrows
                )[0]

                division.append(division_end)
                divisions.append(division)
            else:
                divisions.append(None)

    return keys, stops, divisions


from dask.dataframe.core import _Frame

_Frame.to_hdf.__doc__ = to_hdf.__doc__<|MERGE_RESOLUTION|>--- conflicted
+++ resolved
@@ -8,17 +8,6 @@
 from fsspec.utils import build_name_function, stringify_path
 from tlz import merge
 
-<<<<<<< HEAD
-from ... import config, multiprocessing
-from ...base import compute_as_if_collection, get_scheduler, tokenize
-from ...delayed import Delayed, delayed
-from ...highlevelgraph import HighLevelGraph
-from ...layers import DataFrameIOLayer
-from ...utils import get_scheduler_lock
-from ..core import DataFrame, new_dd_object
-from ..dispatch import dataframe_backend_dispatch
-from .io import _link
-=======
 from dask import config
 from dask.base import (
     compute_as_if_collection,
@@ -27,13 +16,13 @@
     tokenize,
 )
 from dask.dataframe.core import DataFrame
+from dask.dataframe.dispatch import dataframe_backend_dispatch
 from dask.dataframe.io.io import _link, from_map
 from dask.dataframe.io.utils import DataFrameIOFunction
 from dask.delayed import Delayed, delayed
 from dask.utils import get_scheduler_lock
 
 MP_GET = named_schedulers.get("processes", object())
->>>>>>> e74888aa
 
 
 def _pd_to_hdf(pd_to_hdf, lock, args, kwargs=None):
