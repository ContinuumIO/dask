--- conflicted
+++ resolved
@@ -380,13 +380,8 @@
         )
 
         # Finally, construct our list of `parts`
-<<<<<<< HEAD
-        # (and a corresponing list of statistics)
+        # (and a corresponding list of statistics)
         parts, stats = cls._construct_parts(
-=======
-        # (and a corresponding list of statistics)
-        parts, stats = _construct_parts(
->>>>>>> 1d4064d0
             fs,
             metadata,
             schema,
