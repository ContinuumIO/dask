--- conflicted
+++ resolved
@@ -316,11 +316,7 @@
         chunksize=None,
         aggregate_files=None,
         ignore_metadata_file=False,
-<<<<<<< HEAD
-        metadata_task_size=None,
-=======
         metadata_task_size=0,
->>>>>>> 0b0b2f74
         **kwargs,
     ):
 
@@ -328,25 +324,6 @@
         dataset_info = cls._collect_dataset_info(
             paths,
             fs,
-<<<<<<< HEAD
-            categories=categories,
-            index=index,
-            gather_statistics=gather_statistics,
-            filters=filters,
-            split_row_groups=split_row_groups,
-            chunksize=chunksize,
-            aggregate_files=aggregate_files,
-            ignore_metadata_file=ignore_metadata_file,
-            metadata_task_size=metadata_task_size,
-            **kwargs.get("dataset", {}),
-        )
-
-        # Stage 2: Generate output `meta`
-        meta = cls._create_dd_meta(dataset_info)
-
-        # Stage 3: Generate parts and stats
-        parts, stats, common_kwargs = cls._construct_collection_plan(dataset_info)
-=======
             categories,
             index,
             gather_statistics,
@@ -358,7 +335,6 @@
             metadata_task_size,
             **kwargs.get("dataset", {}),
         )
->>>>>>> 0b0b2f74
 
         # Stage 2: Generate output `meta`
         meta = cls._create_dd_meta(dataset_info)
@@ -772,17 +748,6 @@
         cls,
         paths,
         fs,
-<<<<<<< HEAD
-        categories=None,
-        index=None,
-        gather_statistics=None,
-        filters=None,
-        split_row_groups=None,
-        chunksize=None,
-        aggregate_files=None,
-        ignore_metadata_file=False,
-        metadata_task_size=None,
-=======
         categories,
         index,
         gather_statistics,
@@ -792,7 +757,6 @@
         aggregate_files,
         ignore_metadata_file,
         metadata_task_size,
->>>>>>> 0b0b2f74
         **dataset_kwargs,
     ):
         """pyarrow.dataset version of _collect_dataset_info
@@ -813,7 +777,7 @@
         # in, containing a `dict` with a required "obj" argument and
         # optional "arg" and "kwarg" elements.  Note that the "obj"
         # value must support the "discover" attribute.
-        partitioning_method = _dataset_kwargs.pop(
+        partitioning = _dataset_kwargs.pop(
             "partitioning",
             {"obj": pa_ds.HivePartitioning},
         )
@@ -837,9 +801,9 @@
                 ds = pa_ds.parquet_dataset(
                     meta_path,
                     filesystem=fs,
-                    partitioning=partitioning_method["obj"].discover(
-                        *partitioning_method.get("args", []),
-                        **partitioning_method.get("kwargs", {}),
+                    partitioning=partitioning["obj"].discover(
+                        *partitioning.get("args", []),
+                        **partitioning.get("kwargs", {}),
                     ),
                 )
                 has_metadata_file = True
@@ -856,9 +820,9 @@
                     ds = pa_ds.parquet_dataset(
                         meta_path,
                         filesystem=fs,
-                        partitioning=partitioning_method["obj"].discover(
-                            *partitioning_method.get("args", []),
-                            **partitioning_method.get("kwargs", {}),
+                        partitioning=partitioning["obj"].discover(
+                            *partitioning.get("args", []),
+                            **partitioning.get("kwargs", {}),
                         ),
                     )
                     has_metadata_file = True
@@ -876,9 +840,9 @@
                 paths,
                 filesystem=fs,
                 format="parquet",
-                partitioning=partitioning_method["obj"].discover(
-                    *partitioning_method.get("args", []),
-                    **partitioning_method.get("kwargs", {}),
+                partitioning=partitioning["obj"].discover(
+                    *partitioning.get("args", []),
+                    **partitioning.get("kwargs", {}),
                 ),
             )
 
@@ -907,14 +871,6 @@
 
         # Deal with directory partitioning
         # Get all partition keys (without filters) to populate partition_obj
-<<<<<<< HEAD
-        #
-        # TODO: We should be able to avoid this pass over the file
-        # fragments if we are not converting hive-partitioned columns
-        # to "category" data-types.
-        #
-=======
->>>>>>> 0b0b2f74
         partition_obj = []  # See `partition_info` description below
         hive_categories = defaultdict(list)
         file_frag = None
@@ -926,22 +882,14 @@
                 if v not in hive_categories[k]:
                     hive_categories[k].append(v)
 
-<<<<<<< HEAD
-=======
         physical_schema = ds.schema
->>>>>>> 0b0b2f74
         if file_frag is not None:
             # Check/correct order of `categories` using last file_frag
             #
             # Note that `_get_partition_keys` does NOT preserve the
             # partition-hierarchy order of the keys. Therefore, we
-<<<<<<< HEAD
-            # use custom regex logic to determine the "correct"
-            # ordering of the `categories` output.
-=======
             # use custom logic to determine the "correct" oredering
             # of the `categories` output.
->>>>>>> 0b0b2f74
             #
             # Example (why we need to "reorder" `categories`):
             #
@@ -956,34 +904,21 @@
             #        dict_keys(['c', 'b'])
             #
             cat_keys = [
-<<<<<<< HEAD
-                o.split("=")[0]
-                # Assume arrow always uses a normalized "/" sep
-                for o in re.findall("[^/]*=", file_frag.path)
-=======
                 part.split("=")[0]
                 for part in file_frag.path.split(fs.sep)
                 if "=" in part
->>>>>>> 0b0b2f74
             ]
             if set(hive_categories) == set(cat_keys):
                 hive_categories = {
                     k: hive_categories[k] for k in cat_keys if k in hive_categories
                 }
 
-<<<<<<< HEAD
+            physical_schema = file_frag.physical_schema
+
         partition_names = list(hive_categories)
         for name in partition_names:
             partition_obj.append(PartitionObj(name, hive_categories[name]))
 
-=======
-            physical_schema = file_frag.physical_schema
-
-        partition_names = list(hive_categories)
-        for name in partition_names:
-            partition_obj.append(PartitionObj(name, hive_categories[name]))
-
->>>>>>> 0b0b2f74
         # Check the `aggregate_files` setting
         aggregation_depth = _get_aggregation_depth(aggregate_files, partition_names)
 
@@ -999,19 +934,12 @@
         #          pyarrow.dataset-based logic.
         #    - "partition_names" : (list)  This is a list containing the
         #          names of partitioned columns.
-<<<<<<< HEAD
-        #    - "partitioning_method" : (dict) The `partitioning` options
-=======
         #    - "partitioning" : (dict) The `partitioning` options
->>>>>>> 0b0b2f74
         #          used for file discovory by pyarrow.
         #
         return {
             "ds": ds,
-<<<<<<< HEAD
-=======
             "physical_schema": physical_schema,
->>>>>>> 0b0b2f74
             "has_metadata_file": has_metadata_file,
             "schema": ds.schema,
             "fs": fs,
@@ -1026,11 +954,7 @@
             "aggregation_depth": aggregation_depth,
             "partitions": partition_obj,
             "partition_names": partition_names,
-<<<<<<< HEAD
-            "partitioning_method": partitioning_method,
-=======
             "partitioning": partitioning,
->>>>>>> 0b0b2f74
             "metadata_task_size": metadata_task_size,
         }
 
@@ -1141,7 +1065,6 @@
         dataset_info["index"] = index
         dataset_info["index_cols"] = index_cols
         dataset_info["categories"] = categories
-<<<<<<< HEAD
 
         return meta
 
@@ -1164,32 +1087,7 @@
         that should be passed to the ``read_partition`` call for
         every output partition).
 
-        This method is overridden in `ArrowDatasetEngine`.
-=======
-
-        return meta
-
-    @classmethod
-    def _construct_collection_plan(cls, dataset_info):
-        """pyarrow.dataset version of _construct_collection_plan
-        Use dataset_info to construct the general plan for
-        generating the output DataFrame collection.
-
-        The "plan" is essentially a list (called `parts`) of
-        information that is needed to produce each output partition.
-        After this function is returned, the information in each
-        element of `parts` will be used to produce a single Dask-
-        DataFrame partition (unless some elements of `parts`
-        are aggregated together in a follow-up step).
-
-        This method also returns ``stats`` (which is a list of
-        parquet-metadata statistics for each element of parts),
-        and ``common_metadata`` (which is a dictionary of kwargs
-        that should be passed to the ``read_partition`` call for
-        every output partition).
-
         This method is overridden in `ArrowLegacyEngine`.
->>>>>>> 0b0b2f74
         """
 
         # Collect necessary dataset information from dataset_info
@@ -1203,51 +1101,17 @@
         index_cols = dataset_info["index_cols"]
         schema = dataset_info["schema"]
         partition_names = dataset_info["partition_names"]
-<<<<<<< HEAD
-        partitioning_method = dataset_info["partitioning_method"]
-=======
         partitioning = dataset_info["partitioning"]
->>>>>>> 0b0b2f74
         partitions = dataset_info["partitions"]
         categories = dataset_info["categories"]
         has_metadata_file = dataset_info["has_metadata_file"]
         valid_paths = dataset_info["valid_paths"]
-<<<<<<< HEAD
-        metadata_task_size = dataset_info["metadata_task_size"]
-
-        # Check metadata_task_size setting
-        if metadata_task_size is None:
-            # Use 128 files per task by deault
-            metadata_task_size = 128
-
-        # Add common kwargs
-        common_kwargs = {
-            "partitioning": partitioning_method,
-            "partitions": partitions,
-            "categories": categories,
-            "filters": filters,
-            "schema": schema,
-        }
-
-        # Check if this is a very simple case where we can just return
-        # the path names
-        if not gather_statistics and not (split_row_groups or filters):
-            return (
-                [
-                    {"piece": (full_path, None, None)}
-                    for full_path in sorted(ds.files, key=natural_sort_key)
-                ],
-                [],
-                common_kwargs,
-            )
-=======
 
         # Ensure metadata_task_size is set
         # (Using config file or defaults)
         metadata_task_size = _set_metadata_task_size(
             dataset_info["metadata_task_size"], fs
         )
->>>>>>> 0b0b2f74
 
         # Cannot gather_statistics if our `metadata` is a list
         # of paths, or if we are building a multiindex (for now).
@@ -1285,8 +1149,6 @@
         if gather_statistics is None:
             gather_statistics = bool(stat_col_indices)
 
-<<<<<<< HEAD
-=======
         # Add common kwargs
         common_kwargs = {
             "partitioning": partitioning,
@@ -1308,7 +1170,6 @@
                 common_kwargs,
             )
 
->>>>>>> 0b0b2f74
         # Get/transate filters
         ds_filters = None
         if filters is not None:
@@ -1319,11 +1180,7 @@
             "fs": fs,
             "split_row_groups": split_row_groups,
             "gather_statistics": gather_statistics,
-<<<<<<< HEAD
-            "partitioning_method": partitioning_method,
-=======
             "partitioning": partitioning,
->>>>>>> 0b0b2f74
             "filters": filters,
             "ds_filters": ds_filters,
             "schema": schema,
@@ -1334,15 +1191,11 @@
         }
 
         # Main parts/stats-construction
-<<<<<<< HEAD
-        if has_metadata_file or metadata_task_size == 0:
-=======
         if (
             has_metadata_file
             or metadata_task_size == 0
             or metadata_task_size > len(ds.files)
         ):
->>>>>>> 0b0b2f74
             # We have a global _metadata file to work with.
             # Therefore, we can just loop over fragments on the client.
 
@@ -1430,25 +1283,15 @@
                 ], None
 
             # Need more information - convert the path to a fragment
-<<<<<<< HEAD
-            partitioning_method = dataset_info_kwargs["partitioning_method"]
-=======
             partitioning = dataset_info_kwargs["partitioning"]
->>>>>>> 0b0b2f74
             file_frags = list(
                 pa_ds.dataset(
                     files_or_frags,
                     filesystem=fs,
                     format="parquet",
-<<<<<<< HEAD
-                    partitioning=partitioning_method["obj"].discover(
-                        *partitioning_method.get("args", []),
-                        **partitioning_method.get("kwargs", {}),
-=======
                     partitioning=partitioning["obj"].discover(
                         *partitioning.get("args", []),
                         **partitioning.get("kwargs", {}),
->>>>>>> 0b0b2f74
                     ),
                 ).get_fragments()
             )
@@ -1826,17 +1669,6 @@
         cls,
         paths,
         fs,
-<<<<<<< HEAD
-        categories=None,
-        index=None,
-        gather_statistics=None,
-        filters=None,
-        split_row_groups=None,
-        chunksize=None,
-        aggregate_files=None,
-        ignore_metadata_file=False,
-        metadata_task_size=None,
-=======
         categories,
         index,
         gather_statistics,
@@ -1846,7 +1678,6 @@
         aggregate_files,
         ignore_metadata_file,
         metadata_task_size,
->>>>>>> 0b0b2f74
         **dataset_kwargs,
     ):
         """pyarrow-legacy version of _collect_dataset_info
@@ -1859,11 +1690,7 @@
         if ignore_metadata_file:
             raise ValueError("ignore_metadata_file not supported in ArrowLegacyEngine")
 
-<<<<<<< HEAD
-        if metadata_task_size is not None:
-=======
         if metadata_task_size:
->>>>>>> 0b0b2f74
             raise ValueError("metadata_task_size not supported in ArrowLegacyEngine")
 
         (
