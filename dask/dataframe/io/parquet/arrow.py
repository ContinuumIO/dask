import json
import re
import warnings
from collections import defaultdict
from datetime import datetime
from functools import partial

import numpy as np
import pandas as pd
import pyarrow as pa
import pyarrow.parquet as pq
from packaging.version import parse as parse_version

from dask import delayed

from ....base import tokenize
from ....core import flatten
from ....delayed import Delayed
from ....utils import getargspec, natural_sort_key
from ...utils import clear_known_categories
from ..utils import _get_pyarrow_dtypes, _meta_from_dtypes
from .core import create_metadata_file
from .utils import (
    Engine,
    _flatten_filters,
    _get_aggregation_depth,
    _normalize_index_columns,
    _parse_pandas_metadata,
    _row_groups_to_parts,
    _sort_and_analyze_paths,
)

# Check PyArrow version for feature support
_pa_version = parse_version(pa.__version__)
from pyarrow import dataset as pa_ds

subset_stats_supported = _pa_version > parse_version("2.0.0")
del _pa_version

#
#  Helper Utilities
#


def _append_row_groups(metadata, md):
    """Append row-group metadata and include a helpful
    error message if an inconsistent schema is detected.

    Used by `ArrowDatasetEngine` and `ArrowLegacyEngine`.
    """
    try:
        metadata.append_row_groups(md)
    except RuntimeError as err:
        if "requires equal schemas" in str(err):
            raise RuntimeError(
                "Schemas are inconsistent, try using "
                '`to_parquet(..., schema="infer")`, or pass an explicit '
                "pyarrow schema. Such as "
                '`to_parquet(..., schema={"column1": pa.string()})`'
            ) from err
        else:
            raise err


def _write_partitioned(
    table, root_path, filename, partition_cols, fs, index_cols=(), **kwargs
):
    """Write table to a partitioned dataset with pyarrow.

    Logic copied from pyarrow.parquet.
    (arrow/python/pyarrow/parquet.py::write_to_dataset)

    Used by `ArrowDatasetEngine` (and by `ArrowLegacyEngine`,
    through inherited `write_partition` method).

    TODO: Remove this in favor of pyarrow's `write_to_dataset`
          once ARROW-8244 is addressed.
    """
    fs.mkdirs(root_path, exist_ok=True)

    df = table.to_pandas(ignore_metadata=True)
    index_cols = list(index_cols) if index_cols else []
    preserve_index = False
    if index_cols:
        df.set_index(index_cols, inplace=True)
        preserve_index = True

    partition_keys = [df[col] for col in partition_cols]
    data_df = df.drop(partition_cols, axis="columns")
    data_cols = df.columns.drop(partition_cols)
    if len(data_cols) == 0 and not index_cols:
        raise ValueError("No data left to save outside partition columns")

    subschema = table.schema
    for col in table.schema.names:
        if col in partition_cols:
            subschema = subschema.remove(subschema.get_field_index(col))

    md_list = []
    for keys, subgroup in data_df.groupby(partition_keys):
        if not isinstance(keys, tuple):
            keys = (keys,)
        subdir = fs.sep.join(
            [
                "{colname}={value}".format(colname=name, value=val)
                for name, val in zip(partition_cols, keys)
            ]
        )
        subtable = pa.Table.from_pandas(
            subgroup,
            nthreads=1,
            preserve_index=preserve_index,
            schema=subschema,
            safe=False,
        )
        prefix = fs.sep.join([root_path, subdir])
        fs.mkdirs(prefix, exist_ok=True)
        full_path = fs.sep.join([prefix, filename])
        with fs.open(full_path, "wb") as f:
            pq.write_table(subtable, f, metadata_collector=md_list, **kwargs)
        md_list[-1].set_file_path(fs.sep.join([subdir, filename]))

    return md_list


def _index_in_schema(index, schema):
    """Simple utility to check if all `index` columns are included
    in the known `schema`.

    Used by `ArrowDatasetEngine` (and by `ArrowLegacyEngine`,
    through inherited `write_partition` method).
    """
    if index and schema is not None:
        # Make sure all index columns are in user-defined schema
        return len(set(index).intersection(schema.names)) == len(index)
    elif index:
        return True  # Schema is not user-specified, all good
    else:
        return False  # No index to check


class PartitionObj:
    """Simple object to provide a `name` and `keys` attribute
    for a single partition column. `ArrowDatasetEngine` will use
    a list of these objects to "duck type" a `ParquetPartitions`
    object (used in `ArrowLegacyEngine`). The larger purpose of this
    class is to allow the same `read_partition` definition to handle
    both Engine instances.

    Used by `ArrowDatasetEngine` only.
    """

    def __init__(self, name, keys):
        self.name = name
        self.keys = sorted(keys)


def _frag_subset(old_frag, row_groups):
    """Create new fragment with row-group subset.

    Used by `ArrowDatasetEngine` only.
    """
    return old_frag.format.make_fragment(
        old_frag.path,
        old_frag.filesystem,
        old_frag.partition_expression,
        row_groups=row_groups,
    )


def _get_pandas_metadata(schema):
    """Get pandas-specific metadata from schema.

    Used by `ArrowDatasetEngine` and `ArrowLegacyEngine`.
    """

    has_pandas_metadata = schema.metadata is not None and b"pandas" in schema.metadata
    if has_pandas_metadata:
        return json.loads(schema.metadata[b"pandas"].decode("utf8"))
    else:
        return {}


def _read_table_from_path(
    path,
    fs,
    row_groups,
    columns,
    schema,
    filters,
    partitions,
    partition_keys,
    piece_to_arrow_func,
    **kwargs,
):
    """Read arrow table from file path.

    Used in all cases by `ArrowLegacyEngine._read_table`.
    Used by `ArrowDatasetEngine._read_table` when no filters
    are specified (otherwise fragments are converted directly
    into tables).
    """
    if partition_keys:
        tables = []
        for rg in row_groups:
            piece = pq.ParquetDatasetPiece(
                path,
                row_group=rg,
                partition_keys=partition_keys,
                open_file_func=partial(fs.open, mode="rb"),
            )
            arrow_table = piece_to_arrow_func(piece, columns, partitions, **kwargs)
            tables.append(arrow_table)

        if len(row_groups) > 1:
            # NOTE: Not covered by pytest
            return pa.concat_tables(tables)
        else:
            return tables[0]
    else:
        with fs.open(path, mode="rb") as fil:
            if row_groups == [None]:
                return pq.ParquetFile(fil).read(
                    columns=columns,
                    use_threads=False,
                    use_pandas_metadata=True,
                )
            else:
                return pq.ParquetFile(fil).read_row_groups(
                    row_groups,
                    columns=columns,
                    use_threads=False,
                    use_pandas_metadata=True,
                )


def _get_rg_statistics(row_group, col_indices):
    """Custom version of pyarrow's RowGroupInfo.statistics method
    (https://github.com/apache/arrow/blob/master/python/pyarrow/_dataset.pyx)

    We use col_indices to specify the specific subset of columns
    that we need statistics for.  This is more optimal than the
    upstream `RowGroupInfo.statistics` method, which will return
    statistics for all columns.
    """

    if subset_stats_supported:

        def name_stats(i):
            col = row_group.metadata.column(i)

            stats = col.statistics
            if stats is None or not stats.has_min_max:
                return None, None

            name = col.path_in_schema
            field_index = row_group.schema.get_field_index(name)
            if field_index < 0:
                return None, None

            return col.path_in_schema, {
                "min": stats.min,
                "max": stats.max,
            }

        return {
            name: stats
            for name, stats in map(name_stats, col_indices.values())
            if stats is not None
        }

    else:
        return row_group.statistics


def _need_fragments(filters, partition_keys):
    # Check if we need to generate a fragment for filtering.
    # We only need to do this if we are applying filters to
    # columns that were not already filtered by "partition".

    partition_cols = (
        set([v[0] for v in flatten(partition_keys, container=list) if len(v)])
        if partition_keys
        else set()
    )
    filtered_cols = (
        set([v[0] for v in flatten(filters, container=list) if len(v)])
        if filters
        else set()
    )

    return bool(filtered_cols - partition_cols)


#
#  ArrowDatasetEngine
#


class ArrowDatasetEngine(Engine):

    #
    # Public Class Methods
    #

    @classmethod
    def read_metadata(
        cls,
        fs,
        paths,
        categories=None,
        index=None,
        gather_statistics=None,
        filters=None,
        split_row_groups=None,
        chunksize=None,
        aggregate_files=None,
        ignore_metadata_file=False,
        **kwargs,
    ):
<<<<<<< HEAD

        # Stage 1: Collect general dataset information
        dataset_info = cls._collect_dataset_info(
            paths,
            fs,
            categories=categories,
            index=index,
            gather_statistics=gather_statistics,
            filters=filters,
            split_row_groups=split_row_groups,
            chunksize=chunksize,
            aggregate_files=aggregate_files,
            **kwargs.get("dataset", {}),
=======
        # Gather necessary metadata information. This includes
        # the schema and (parquet) partitioning information.
        # This may also set split_row_groups and gather_statistics,
        # depending on _metadata availability.
        dataset_kwargs = kwargs.get("dataset", {})
        if ignore_metadata_file:
            dataset_kwargs["ignore_metadata_file"] = ignore_metadata_file
        (
            schema,
            metadata,
            base_path,
            partition_info,
            split_row_groups,
            gather_statistics,
        ) = cls._gather_metadata(
            paths,
            fs,
            split_row_groups,
            gather_statistics,
            filters,
            index,
            dataset_kwargs,
        )

        # Process metadata to define `meta` and `index_cols`
        meta, index_cols, categories, index, partition_info = cls._generate_dd_meta(
            schema, index, categories, partition_info
>>>>>>> 9147ca54
        )

        # Stage 2: Generate output `meta`
        meta = cls._create_dd_meta(dataset_info)

        # Stage 3: Generate parts and stats
        parts, stats, common_kwargs = cls._construct_collection_plan(dataset_info)

        # Add `common_kwargs` and `aggregation_depth` to the first
        # element of `parts`. We can return as a separate element
        # in the future, but should avoid breaking the API for now.
        if len(parts):
            parts[0]["common_kwargs"] = common_kwargs
            parts[0]["aggregation_depth"] = dataset_info["aggregation_depth"]

        return (meta, stats, parts, dataset_info["index"])

    @classmethod
    def multi_support(cls):
        return cls == ArrowDatasetEngine

    @classmethod
    def read_partition(
        cls,
        fs,
        pieces,
        columns,
        index,
        categories=(),
        partitions=(),
        filters=None,
        schema=None,
        **kwargs,
    ):
        """Read in a single output partition.

        This method is also used by `ArrowLegacyEngine`.
        """
        if isinstance(index, list):
            for level in index:
                # unclear if we can use set ops here. I think the order matters.
                # Need the membership test to avoid duplicating index when
                # we slice with `columns` later on.
                if level not in columns:
                    columns.append(level)

        # Ensure `columns` and `partitions` do not overlap
        columns_and_parts = columns.copy()
        if not isinstance(partitions, (list, tuple)):
            if columns_and_parts and partitions:
                for part_name in partitions.partition_names:
                    if part_name in columns:
                        columns.remove(part_name)
                    else:
                        columns_and_parts.append(part_name)
                columns = columns or None

        # Always convert pieces to list
        if not isinstance(pieces, list):
            pieces = [pieces]

        tables = []
        multi_read = len(pieces) > 1
        for piece in pieces:

            if isinstance(piece, str):
                # `piece` is a file-path string
                path_or_frag = piece
                row_group = None
                partition_keys = None
            else:
                # `piece` contains (path, row_group, partition_keys)
                (path_or_frag, row_group, partition_keys) = piece

            # Convert row_group to a list and be sure to
            # check if msgpack converted it to a tuple
            if isinstance(row_group, tuple):
                row_group = list(row_group)
            if not isinstance(row_group, list):
                row_group = [row_group]

            # Read in arrow table and convert to pandas
            arrow_table = cls._read_table(
                path_or_frag,
                fs,
                row_group,
                columns,
                schema,
                filters,
                partitions,
                partition_keys,
                **kwargs,
            )
            if multi_read:
                tables.append(arrow_table)

        if multi_read:
            arrow_table = pa.concat_tables(tables)

        # For pyarrow.dataset api, if we did not read directly from
        # fragments, we need to add the partitioned columns here.
        if partitions and isinstance(partitions, list):
            keys_dict = {k: v for (k, v) in partition_keys}
            for partition in partitions:
                if partition.name not in arrow_table.schema.names:
                    # We read from file paths, so the partition
                    # columns are NOT in our table yet.
                    cat = keys_dict.get(partition.name, None)
                    cat_ind = np.full(
                        len(arrow_table), partition.keys.index(cat), dtype="i4"
                    )
                    arr = pa.DictionaryArray.from_arrays(
                        cat_ind, pa.array(partition.keys)
                    )
                    arrow_table = arrow_table.append_column(partition.name, arr)

        df = cls._arrow_table_to_pandas(arrow_table, categories, **kwargs)

        # For pyarrow.dataset api, need to convert partition columns
        # to categorigal manually for integer types.
        if partitions and isinstance(partitions, list):
            for partition in partitions:
                if df[partition.name].dtype.name != "category":
                    # We read directly from fragments, so the partition
                    # columns are already in our dataframe.  We just
                    # need to convert non-categorical types.
                    df[partition.name] = pd.Series(
                        pd.Categorical(
                            categories=partition.keys,
                            values=df[partition.name].values,
                        ),
                        index=df.index,
                    )

        # Note that `to_pandas(ignore_metadata=False)` means
        # pyarrow will use the pandas metadata to set the index.
        index_in_columns_and_parts = set(df.index.names).issubset(
            set(columns_and_parts)
        )
        if not index:
            if index_in_columns_and_parts:
                # User does not want to set index and a desired
                # column/partition has been set to the index
                df.reset_index(drop=False, inplace=True)
            else:
                # User does not want to set index and an
                # "unwanted" column has been set to the index
                df.reset_index(drop=True, inplace=True)
        else:
            if set(df.index.names) != set(index) and index_in_columns_and_parts:
                # The wrong index has been set and it contains
                # one or more desired columns/partitions
                df.reset_index(drop=False, inplace=True)
            elif index_in_columns_and_parts:
                # The correct index has already been set
                index = False
                columns_and_parts = list(set(columns_and_parts) - set(df.index.names))
        df = df[list(columns_and_parts)]

        if index:
            df = df.set_index(index)
        return df

    @classmethod
    def _get_dataset_offset(cls, path, fs, append, ignore_divisions):
        fmd = None
        i_offset = 0
        if append:
            # Make sure there are existing file fragments.
            # Otherwise there is no need to set `append=True`
            i_offset = len(
                list(
                    pa_ds.dataset(path, filesystem=fs, format="parquet").get_fragments()
                )
            )
            if i_offset == 0:
                # No dataset to append to
                return fmd, i_offset, False
            try:
                fmd = pq.read_metadata(fs.sep.join([path, "_metadata"]))
            except (IOError, FileNotFoundError):
                # No _metadata file present - No appending allowed (for now)
                if not ignore_divisions:
                    # TODO: Be more flexible about existing metadata.
                    raise NotImplementedError(
                        "_metadata file needed to `append` "
                        "with `engine='pyarrow-dataset'` "
                        "unless `ignore_divisions` is `True`"
                    )
        return fmd, i_offset, append

    @classmethod
    def initialize_write(
        cls,
        df,
        fs,
        path,
        append=False,
        partition_on=None,
        ignore_divisions=False,
        division_info=None,
        schema=None,
        index_cols=None,
        **kwargs,
    ):
        # Infer schema if "infer"
        # (also start with inferred schema if user passes a dict)
        if schema == "infer" or isinstance(schema, dict):

            # Start with schema from _meta_nonempty
            _schema = pa.Schema.from_pandas(
                df._meta_nonempty.set_index(index_cols)
                if index_cols
                else df._meta_nonempty
            )

            # Use dict to update our inferred schema
            if isinstance(schema, dict):
                schema = pa.schema(schema)
                for name in schema.names:
                    i = _schema.get_field_index(name)
                    j = schema.get_field_index(name)
                    _schema = _schema.set(i, schema.field(j))

            # If we have object columns, we need to sample partitions
            # until we find non-null data for each column in `sample`
            sample = [col for col in df.columns if df[col].dtype == "object"]
            if sample and schema == "infer":
                delayed_schema_from_pandas = delayed(pa.Schema.from_pandas)
                for i in range(df.npartitions):
                    # Keep data on worker
                    _s = delayed_schema_from_pandas(
                        df[sample].to_delayed()[i]
                    ).compute()
                    for name, typ in zip(_s.names, _s.types):
                        if typ != "null":
                            i = _schema.get_field_index(name)
                            j = _s.get_field_index(name)
                            _schema = _schema.set(i, _s.field(j))
                            sample.remove(name)
                    if not sample:
                        break

            # Final (inferred) schema
            schema = _schema

        # Check that target directory exists
        fs.mkdirs(path, exist_ok=True)
        if append and division_info is None:
            ignore_divisions = True

        # Extract metadata and get file offset if appending
        fmd, i_offset, append = cls._get_dataset_offset(
            path, fs, append, ignore_divisions
        )

        # Inspect the intial metadata if appending
        if append:
            arrow_schema = fmd.schema.to_arrow_schema()
            names = arrow_schema.names
            has_pandas_metadata = (
                arrow_schema.metadata is not None and b"pandas" in arrow_schema.metadata
            )
            if has_pandas_metadata:
                pandas_metadata = json.loads(
                    arrow_schema.metadata[b"pandas"].decode("utf8")
                )
                categories = [
                    c["name"]
                    for c in pandas_metadata["columns"]
                    if c["pandas_type"] == "categorical"
                ]
            else:
                categories = None
            dtypes = _get_pyarrow_dtypes(arrow_schema, categories)
            if set(names) != set(df.columns) - set(partition_on):
                raise ValueError(
                    "Appended columns not the same.\n"
                    "Previous: {} | New: {}".format(names, list(df.columns))
                )
            elif (pd.Series(dtypes).loc[names] != df[names].dtypes).any():
                # TODO Coerce values for compatible but different dtypes
                raise ValueError(
                    "Appended dtypes differ.\n{}".format(
                        set(dtypes.items()) ^ set(df.dtypes.iteritems())
                    )
                )

            # Check divisions if necessary
            if division_info["name"] not in names:
                ignore_divisions = True
            if not ignore_divisions:
                old_end = None
                row_groups = [fmd.row_group(i) for i in range(fmd.num_row_groups)]
                for row_group in row_groups:
                    for i, name in enumerate(names):
                        if name != division_info["name"]:
                            continue
                        column = row_group.column(i)
                        if column.statistics:
                            if not old_end:
                                old_end = column.statistics.max
                            else:
                                old_end = max(old_end, column.statistics.max)
                            break

                divisions = division_info["divisions"]
                if divisions[0] < old_end:
                    raise ValueError(
                        "Appended divisions overlapping with the previous ones"
                        " (set ignore_divisions=True to append anyway).\n"
                        "Previous: {} | New: {}".format(old_end, divisions[0])
                    )

        return fmd, schema, i_offset

    @classmethod
    def _pandas_to_arrow_table(
        cls, df: pd.DataFrame, preserve_index=False, schema=None
    ) -> pa.Table:
        table = pa.Table.from_pandas(
            df, nthreads=1, preserve_index=preserve_index, schema=schema
        )
        return table

    @classmethod
    def write_partition(
        cls,
        df,
        path,
        fs,
        filename,
        partition_on,
        return_metadata,
        fmd=None,
        compression=None,
        index_cols=None,
        schema=None,
        head=False,
        custom_metadata=None,
        **kwargs,
    ):
        _meta = None
        preserve_index = False
        if _index_in_schema(index_cols, schema):
            df.set_index(index_cols, inplace=True)
            preserve_index = True
        else:
            index_cols = []

        t = cls._pandas_to_arrow_table(df, preserve_index=preserve_index, schema=schema)
        if custom_metadata:
            _md = t.schema.metadata
            _md.update(custom_metadata)
            t = t.replace_schema_metadata(metadata=_md)

        if partition_on:
            md_list = _write_partitioned(
                t,
                path,
                filename,
                partition_on,
                fs,
                index_cols=index_cols,
                compression=compression,
                **kwargs,
            )
            if md_list:
                _meta = md_list[0]
                for i in range(1, len(md_list)):
                    _append_row_groups(_meta, md_list[i])
        else:
            md_list = []
            with fs.open(fs.sep.join([path, filename]), "wb") as fil:
                pq.write_table(
                    t,
                    fil,
                    compression=compression,
                    metadata_collector=md_list,
                    **kwargs,
                )
            if md_list:
                _meta = md_list[0]
                _meta.set_file_path(filename)
        # Return the schema needed to write the metadata
        if return_metadata:
            d = {"meta": _meta}
            if head:
                # Only return schema if this is the "head" partition
                d["schema"] = t.schema
            return [d]
        else:
            return []

    @staticmethod
    def write_metadata(parts, fmd, fs, path, append=False, **kwargs):
        schema = parts[0][0].get("schema", None)
        parts = [p for p in parts if p[0]["meta"] is not None]
        if parts:
            if not append:
                # Get only arguments specified in the function
                common_metadata_path = fs.sep.join([path, "_common_metadata"])
                keywords = getargspec(pq.write_metadata).args
                kwargs_meta = {k: v for k, v in kwargs.items() if k in keywords}
                with fs.open(common_metadata_path, "wb") as fil:
                    pq.write_metadata(schema, fil, **kwargs_meta)

            # Aggregate metadata and write to _metadata file
            metadata_path = fs.sep.join([path, "_metadata"])
            if append and fmd is not None:
                _meta = fmd
                i_start = 0
            else:
                _meta = parts[0][0]["meta"]
                i_start = 1
            for i in range(i_start, len(parts)):
                _append_row_groups(_meta, parts[i][0]["meta"])
            with fs.open(metadata_path, "wb") as fil:
                _meta.write_metadata_file(fil)

    #
    # Private Class Methods
    #

    @classmethod
    def _collect_dataset_info(
        cls,
        paths,
        fs,
        categories=None,
        index=None,
        gather_statistics=None,
        filters=None,
        split_row_groups=None,
        chunksize=None,
        aggregate_files=None,
        **dataset_kwargs,
    ):
        """pyarrow.dataset version of _collect_dataset_info
        Use pyarrow.dataset API to construct a dictionary of all
        general information needed to read the dataset.

        This method is overriden by `ArrowLegacyEngine`.
        """

        # Use pyarrow.dataset API
        ds = None
        valid_paths = None  # Only used if `paths` is a list containing _metadata
        _dataset_kwargs = dataset_kwargs.copy()

        # Discover Partitioning - Note that we need to avoid creating
        # this factory until it is actually used.  The `partitioning`
        # object can be overridden if a "partitioning" kwarg is passed
        # in, containing a `dict` with a required "obj" argument and
        # optional "arg" and "kwarg" elements.  Note that the "obj"
        # value must support the "discover" attribute.
<<<<<<< HEAD
        partitioning_method = _dataset_kwargs.pop(
=======
        partitioning = _dataset_kwargs.pop(
>>>>>>> 9147ca54
            "partitioning",
            {"obj": pa_ds.HivePartitioning},
        )

        # Check if the user wants to ignore the global metadata file
        ignore_metadata_file = _dataset_kwargs.pop(
            "ignore_metadata_file",
            False,
        )

<<<<<<< HEAD
        # TODO: Add back this check when tests are upgraded in #8034
        # # Check that we are not silently ignoring any dataset_kwargs
        # if _dataset_kwargs:
        #     raise ValueError(f"Unsupported dataset_kwargs: {_dataset_kwargs.keys()}")

        # Case-dependent pyarrow.dataset creation
        _metadata = False
=======
        # Check that we are not silently ignoring any dataset_kwargs
        if _dataset_kwargs:
            raise ValueError(f"Unsupported dataset_kwargs: {_dataset_kwargs.keys()}")

>>>>>>> 9147ca54
        if len(paths) == 1 and fs.isdir(paths[0]):

            # Use _analyze_paths to avoid relative-path
            # problems (see GH#5608)
            paths, base, fns = _sort_and_analyze_paths(paths, fs)
            paths = fs.sep.join([base, fns[0]])

            meta_path = fs.sep.join([paths, "_metadata"])
            if not ignore_metadata_file and fs.exists(meta_path):
                # Use _metadata file
                ds = pa_ds.parquet_dataset(
                    meta_path,
                    filesystem=fs,
                    partitioning=partitioning_method["obj"].discover(
                        *partitioning_method.get("args", []),
                        **partitioning_method.get("kwargs", {}),
                    ),
                )
                _metadata = True
                if gather_statistics is None:
                    gather_statistics = True

        elif len(paths) > 1:
            paths, base, fns = _sort_and_analyze_paths(paths, fs)
            meta_path = fs.sep.join([base, "_metadata"])
            if "_metadata" in fns:
                # Pyarrow cannot handle "_metadata" when `paths` is a list
                # Use _metadata file
                if not ignore_metadata_file:
                    ds = pa_ds.parquet_dataset(
                        meta_path,
                        filesystem=fs,
<<<<<<< HEAD
                        partitioning=partitioning_method["obj"].discover(
                            *partitioning_method.get("args", []),
                            **partitioning_method.get("kwargs", {}),
                        ),
                    )
                    _metadata = True
=======
                        partitioning=partitioning["obj"].discover(
                            *partitioning.get("args", []),
                            **partitioning.get("kwargs", {}),
                        ),
                    )
>>>>>>> 9147ca54
                    if gather_statistics is None:
                        gather_statistics = True

                # Populate valid_paths, since the original path list
                # must be used to filter the _metadata-based dataset
                fns.remove("_metadata")
                valid_paths = fns

        # Final "catch-all" pyarrow.dataset call
        if ds is None:
            ds = pa_ds.dataset(
                paths,
                filesystem=fs,
                format="parquet",
                partitioning=partitioning_method["obj"].discover(
                    *partitioning_method.get("args", []),
                    **partitioning_method.get("kwargs", {}),
                ),
            )

        # At this point, we know if `split_row_groups` should be
        # set to `True` by default.  If the user has not specified
        # this option, we will only collect statistics if there is
        # a global "_metadata" file available, otherwise we will
        # opt for `gather_statistics=False`. For `ArrowDatasetEngine`,
        # statistics are only required to calculate divisions
        # and/or aggregate row-groups using `chunksize` (not for
        # filtering).
        #
        # By default, we will create an output partition for each
        # row group in the dataset (`split_row_groups=True`).
        # However, we will NOT split by row-group if
        # `gather_statistics=False`, because this can be
        # interpreted as an indication that metadata overhead should
        # be avoided at all costs.
        if gather_statistics is None:
            gather_statistics = False
        if split_row_groups is None:
            if gather_statistics:
                split_row_groups = True
            else:
                split_row_groups = False

        # Deal with directory partitioning
        # Get all partition keys (without filters) to populate partition_obj
        #
        # TODO: We should be able to avoid this pass over the file
        # fragments if we are not converting hive-partitioned columns
        # to "category" data-types.
        #
        partition_obj = []  # See `partition_info` description below
        hive_categories = defaultdict(list)
        file_frag = None
        for file_frag in ds.get_fragments():
            keys = pa_ds._get_partition_keys(file_frag.partition_expression)
            if not (keys or hive_categories):
                break  # Bail - This is not a hive-partitioned dataset
            for k, v in keys.items():
                if v not in hive_categories[k]:
                    hive_categories[k].append(v)

        if file_frag is not None:
            # Check/correct order of `categories` using last file_frag
            #
            # Note that `_get_partition_keys` does NOT preserve the
            # partition-hierarchy order of the keys. Therefore, we
            # use custom regex logic to determine the "correct"
            # ordering of the `categories` output.
            #
            # Example (why we need to "reorder" `categories`):
            #
            #    # Fragment path has "hive" structure
            #    file_frag.path
            #
            #        '/data/path/b=x/c=x/part.1.parquet'
            #
            #    # `categories` may NOT preserve the hierachy order
            #    categories.keys()
            #
            #        dict_keys(['c', 'b'])
            #
            cat_keys = [
                o.split("=")[0]
                # Assume arrow always uses a normalized "/" sep
                for o in re.findall("[^/]*=", file_frag.path)
            ]
            if set(hive_categories) == set(cat_keys):
                hive_categories = {
                    k: hive_categories[k] for k in cat_keys if k in hive_categories
                }

        partition_names = list(hive_categories)
        for name in partition_names:
            partition_obj.append(PartitionObj(name, hive_categories[name]))

        # Check the `aggregate_files` setting
        aggregation_depth = _get_aggregation_depth(aggregate_files, partition_names)

        # Construct and return `datset_info`
        #
        # Note on (hive) partitioning information:
        #
        #    - "partitions" : (list of PartitionObj) This is a list of
        #          simple objects providing `name` and `keys` attributes
        #          for each partition column. The list is designed to
        #          "duck type" a `ParquetPartitions` object, so that the
        #          same code path can be used for both legacy and
        #          pyarrow.dataset-based logic.
        #    - "partition_names" : (list)  This is a list containing the
        #          names of partitioned columns.
        #    - "partitioning_method" : (dict) The `partitioning` options
        #          used for file discovory by pyarrow.
        #
        return {
            "ds": ds,
            "_metadata": _metadata,
            "schema": ds.schema,
            "fs": fs,
            "valid_paths": valid_paths,
            "gather_statistics": gather_statistics,
            "categories": categories,
            "index": index,
            "filters": filters,
            "split_row_groups": split_row_groups,
            "chunksize": chunksize,
            "aggregate_files": aggregate_files,
            "aggregation_depth": aggregation_depth,
            "partitions": partition_obj,
            "partition_names": partition_names,
            "partitioning_method": partitioning_method,
        }

    @classmethod
    def _create_dd_meta(cls, dataset_info):
        """Use parquet schema and hive-partition information
        (stored in dataset_info) to construct DataFrame metadata.

        This method is used by both arrow engines.
        """

        # Collect necessary information from dataset_info
        schema = dataset_info["schema"]
        index = dataset_info["index"]
        categories = dataset_info["categories"]
        partition_obj = dataset_info["partitions"]
        partitions = dataset_info["partition_names"]
        columns = None

        # Set index and column names using
        # pandas metadata (when available)
        pandas_metadata = _get_pandas_metadata(schema)
        if pandas_metadata:
            (
                index_names,
                column_names,
                storage_name_mapping,
                column_index_names,
            ) = _parse_pandas_metadata(pandas_metadata)
            if categories is None:
                categories = []
                for col in pandas_metadata["columns"]:
                    if (col["pandas_type"] == "categorical") and (
                        col["name"] not in categories
                    ):
                        categories.append(col["name"])
        else:
            # No pandas metadata implies no index, unless selected by the user
            index_names = []
            column_names = schema.names
            storage_name_mapping = {k: k for k in column_names}
            column_index_names = [None]
        if index is None and index_names:
            # Pandas metadata has provided the index name for us
            index = index_names

        # Ensure that there is no overlap between partition columns
        # and explicit column storage
        if partitions:
            _partitions = [p for p in partitions if p not in column_names]
            if not _partitions:
                partitions = []
                dataset_info["partitions"] = None
                dataset_info["partition_keys"] = {}
                dataset_info["partition_names"] = partitions
            elif len(_partitions) != len(partitions):
                raise ValueError(
                    "No partition-columns should be written in the \n"
                    "file unless they are ALL written in the file.\n"
                    "columns: {} | partitions: {}".format(column_names, partitions)
                )

        column_names, index_names = _normalize_index_columns(
            columns, column_names + partitions, index, index_names
        )

        all_columns = index_names + column_names

        # Check that categories are included in columns
        if categories and not set(categories).intersection(all_columns):
            raise ValueError(
                "categories not in available columns.\n"
                "categories: {} | columns: {}".format(categories, list(all_columns))
            )

        dtypes = _get_pyarrow_dtypes(schema, categories)
        dtypes = {storage_name_mapping.get(k, k): v for k, v in dtypes.items()}

        index_cols = index or ()
        meta = _meta_from_dtypes(all_columns, dtypes, index_cols, column_index_names)
        if categories:
            # Make sure all categories are set to "unknown".
            # Cannot include index names in the `cols` argument.
            meta = clear_known_categories(
                meta, cols=[c for c in categories if c not in meta.index.names]
            )

        if partition_obj:

            for partition in partition_obj:
                if isinstance(index, list) and partition.name == index[0]:
                    # Index from directory structure
                    meta.index = pd.CategoricalIndex(
                        [], categories=partition.keys, name=index[0]
                    )
                elif partition.name == meta.index.name:
                    # Index created from a categorical column
                    meta.index = pd.CategoricalIndex(
                        [], categories=partition.keys, name=meta.index.name
                    )
                elif partition.name in meta.columns:
                    meta[partition.name] = pd.Series(
                        pd.Categorical(categories=partition.keys, values=[]),
                        index=meta.index,
                    )

        # Update `dataset_info` and return `meta`
        dataset_info["index"] = index
        dataset_info["index_cols"] = index_cols
        dataset_info["categories"] = categories

        return meta

    @classmethod
    def _construct_collection_plan(cls, dataset_info):
        """pyarrow.dataset version of _construct_collection_plan
        Use dataset_info to construct the general plan for
        generating the output DataFrame collection.

        The "plan" is essentially a list (called `parts`) of
        information that is needed to produce each output partition.
        After this function is returned, the information in each
        element of `parts` will be used to produce a single Dask-
        DataFrame partition (unless some elements of `parts`
        are aggregated together in a follow-up step).

        This method also returns ``stats`` (which is a list of
        parquet-metadata statistics for each element of parts),
        and ``common_metadata`` (which is a dictionary of kwargs
        that should be passed to the ``read_partition`` call for
        every output partition).

        This method is overridden in `ArrowDatasetEngine`.
        """

        # Collect necessary dataset information from dataset_info
        ds = dataset_info["ds"]
        fs = dataset_info["fs"]
        filters = dataset_info["filters"]
        split_row_groups = dataset_info["split_row_groups"]
        gather_statistics = dataset_info["gather_statistics"]
        chunksize = dataset_info["chunksize"]
        aggregation_depth = dataset_info["aggregation_depth"]
        index_cols = dataset_info["index_cols"]
        schema = dataset_info["schema"]
        partition_names = dataset_info["partition_names"]
        files_per_task = dataset_info.get("files_per_task", 8)
        partitioning_method = dataset_info["partitioning_method"]
        partitions = dataset_info["partitions"]
        categories = dataset_info["categories"]
        has_metadata_file = dataset_info["_metadata"]
        valid_paths = dataset_info["valid_paths"]

        # Check if this is a very simple case where
        # gather_statistics should be False
        if not (split_row_groups or filters or gather_statistics):
            frag = next(ds.get_fragments())
            if frag and bool(pa_ds._get_partition_keys(frag.partition_expression)):
                gather_statistics = False

        # Cannot gather_statistics if our `metadata` is a list
        # of paths, or if we are building a multiindex (for now).
        # We also don't "need" to gather statistics if we don't
        # want to apply any filters or calculate divisions. Note
        # that the `ArrowDatasetEngine` doesn't even require
        # `gather_statistics=True` for filtering.
        if split_row_groups is None:
            split_row_groups = False
        _need_aggregation_stats = chunksize or (
            int(split_row_groups) > 1 and aggregation_depth
        )
        if len(index_cols) > 1:
            gather_statistics = False
        elif not _need_aggregation_stats and filters is None and len(index_cols) == 0:
            gather_statistics = False

        # Determine which columns need statistics.
        flat_filters = _flatten_filters(filters)
        stat_col_indices = {}
        for i, name in enumerate(schema.names):
            if name in index_cols or name in flat_filters:
                if name in partition_names:
                    # Partition columns wont have statistics
                    continue
                stat_col_indices[name] = i

        # If the user has not specified `gather_statistics`,
        # we will only do so if there are specific columns in
        # need of statistics.
        # NOTE: We cannot change `gather_statistics` from True
        # to False (even if `stat_col_indices` is empty), in
        # case a `chunksize` was specified, and the row-group
        # statistics are needed for part aggregation.
        if gather_statistics is None:
            gather_statistics = bool(stat_col_indices)

        # Get/transate filters
        ds_filters = None
        if filters is not None:
            ds_filters = pq._filters_to_expression(filters)

        # Define subset of `dataset_info` required by _collect_file_parts
        dataset_info_kwargs = {
            "fs": fs,
            "split_row_groups": split_row_groups,
            "gather_statistics": gather_statistics,
            "partitioning_method": partitioning_method,
            "filters": filters,
            "ds_filters": ds_filters,
            "schema": schema,
            "stat_col_indices": stat_col_indices,
            "aggregation_depth": aggregation_depth,
            "chunksize": chunksize,
            "partitions": partitions,
        }

        # Main parts/stats-construction
        if has_metadata_file:
            # We have a global _metadata file to work with.
            # Therefore, we can just loop over fragments on the client.

            # Start with sorted (by path) list of file-based fragments
            file_frags = sorted(
                [frag for frag in ds.get_fragments(ds_filters)],
                key=lambda x: natural_sort_key(x.path),
            )
            parts, stats = cls._collect_file_parts(file_frags, dataset_info_kwargs)
        else:
            # We DON'T have a global _metadata file to work with.
            # We should loop over files in parallel

            # Collect list of file paths.
            # If valid_paths is not None, the user passed in a list
            # of files containing a _metadata file.  Since we used
            # the _metadata file to generate our dataset object , we need
            # to ignore any file fragments that are not in the list.
            all_files = sorted(ds.files, key=natural_sort_key)
            if valid_paths:
                all_files = [
                    frag for file in all_files if file.split(fs.sep)[-1] in valid_paths
                ]

            parts, stats = [], []
            if all_files:
                # Build and compute a task graph to construct stats/parts
                gather_parts_dsk = {}
                name = "gather-pq-parts-" + tokenize(all_files, dataset_info_kwargs)
                finalize_list = []
                for task_i, file_i in enumerate(
                    range(0, len(all_files), files_per_task)
                ):
                    finalize_list.append((name, task_i))
                    gather_parts_dsk[finalize_list[-1]] = (
                        cls._collect_file_parts,
                        all_files[file_i : file_i + files_per_task],
                        dataset_info_kwargs,
                    )

                def _combine_parts(parts_and_stats):
                    parts, stats = [], []
                    for part, stat in parts_and_stats:
                        parts += part
                        if stat:
                            stats += stat
                    return parts, stats

                gather_parts_dsk["final-" + name] = (_combine_parts, finalize_list)
                parts, stats = Delayed("final-" + name, gather_parts_dsk).compute()

        # Add common kwargs
        common_kwargs = {
            "partitioning": partitioning_method,
            "partitions": partitions,
            "categories": categories,
            "filters": filters,
            "schema": schema,
        }

        return parts, stats, common_kwargs

    @classmethod
    def _collect_file_parts(
        cls,
        files_or_frags,
        dataset_info_kwargs,
    ):

        # Collect necessary information from dataset_info
        fs = dataset_info_kwargs["fs"]
        split_row_groups = dataset_info_kwargs["split_row_groups"]
        gather_statistics = dataset_info_kwargs["gather_statistics"]

        # Make sure we are processing a non-empty list
        if not isinstance(files_or_frags, list):
            files_or_frags = [files_or_frags]
        elif not files_or_frags:
            return [], []

        # Make sure we are starting with file fragments
        if isinstance(files_or_frags[0], str):

            # Check if we are using a simple file-partition map
            # without requiring any file or row-group statistics
            if not split_row_groups and gather_statistics is False:
                # Cool - We can return immediately
                return [
                    {"piece": (file_or_frag, None, None)}
                    for file_or_frag in files_or_frags
                ], None

            # Need more information - convert the path to a fragment
            partitioning_method = dataset_info_kwargs["partitioning_method"]
            file_frags = list(
                pa_ds.dataset(
                    files_or_frags,
                    filesystem=fs,
                    format="parquet",
                    partitioning=partitioning_method["obj"].discover(
                        *partitioning_method.get("args", []),
                        **partitioning_method.get("kwargs", {}),
                    ),
                ).get_fragments()
            )
        else:
            file_frags = files_or_frags

        # Collect settings from dataset_info
        filters = dataset_info_kwargs["filters"]
        ds_filters = dataset_info_kwargs["ds_filters"]
        schema = dataset_info_kwargs["schema"]
        stat_col_indices = dataset_info_kwargs["stat_col_indices"]
        aggregation_depth = dataset_info_kwargs["aggregation_depth"]
        chunksize = dataset_info_kwargs["chunksize"]

        # Intialize row-group and statistiscs data structures
        file_row_groups = defaultdict(list)
        file_row_group_stats = defaultdict(list)
        file_row_group_column_stats = defaultdict(list)
        single_rg_parts = int(split_row_groups) == 1
        hive_partition_keys = {}
        cmax_last = {}
        for file_frag in file_frags:
            fpath = file_frag.path
            hive_partition_keys[fpath] = list(
                pa_ds._get_partition_keys(file_frag.partition_expression).items()
            )
            for frag in file_frag.split_by_row_group(ds_filters, schema=schema):
                row_group_info = frag.row_groups
                if gather_statistics or split_row_groups:
                    # If we are gathering statistics or splitting by
                    # row-group, we may need to ensure our fragment
                    # metadata is complete.
                    if row_group_info is None:
                        frag.ensure_complete_metadata()
                        row_group_info = frag.row_groups
                    if not len(row_group_info):
                        continue
                else:
                    file_row_groups[fpath] = [None]
                    continue
                for row_group in row_group_info:
                    file_row_groups[fpath].append(row_group.id)
                    if gather_statistics:
                        statistics = _get_rg_statistics(row_group, stat_col_indices)
                        if single_rg_parts:
                            s = {
                                "file_path_0": fpath,
                                "num-rows": row_group.num_rows,
                                "total_byte_size": row_group.total_byte_size,
                                "columns": [],
                            }
                        else:
                            s = {
                                "num-rows": row_group.num_rows,
                                "total_byte_size": row_group.total_byte_size,
                            }
                        cstats = []
                        for name, i in stat_col_indices.items():
                            if name in statistics:
                                cmin = statistics[name]["min"]
                                cmax = statistics[name]["max"]
                                last = cmax_last.get(name, None)
                                if not (filters or chunksize or aggregation_depth):
                                    # Only think about bailing if we don't need
                                    # stats for filtering
                                    if cmin is None or (last and cmin < last):
                                        # We are collecting statistics for divisions
                                        # only (no filters) - Column isn't sorted, or
                                        # we have an all-null partition, so lets bail.
                                        #
                                        # Note: This assumes ascending order.
                                        #
                                        gather_statistics = False
                                        file_row_group_stats = {}
                                        file_row_group_column_stats = {}
                                        break

                                if single_rg_parts:
                                    s["columns"].append(
                                        {
                                            "name": name,
                                            "min": pd.Timestamp(cmin)
                                            if isinstance(cmin, datetime)
                                            else cmin,
                                            "max": pd.Timestamp(cmax)
                                            if isinstance(cmax, datetime)
                                            else cmax,
                                        }
                                    )
                                else:
                                    cstats += [cmin, cmax]
                                cmax_last[name] = cmax
                            else:
                                if single_rg_parts:
                                    s["columns"].append({"name": name})
                                else:
                                    cstats += [None, None, None]
                        if gather_statistics:
                            file_row_group_stats[fpath].append(s)
                            if not single_rg_parts:
                                file_row_group_column_stats[fpath].append(tuple(cstats))

        # Check if we have empty parts to return
        if not file_row_groups:
            return [], []

        # Convert organized row-groups to parts
        return _row_groups_to_parts(
            gather_statistics,
            split_row_groups,
            aggregation_depth,
            file_row_groups,
            file_row_group_stats,
            file_row_group_column_stats,
            stat_col_indices,
            cls._make_part,
            make_part_kwargs={
                "fs": fs,
                "partition_keys": hive_partition_keys,
                "partition_obj": dataset_info_kwargs["partitions"],
                "data_path": "",
            },
        )

    @classmethod
    def _make_part(
        cls,
        filename,
        rg_list,
        fs=None,
        partition_keys=None,
        partition_obj=None,
        data_path=None,
    ):
        """Generate a partition-specific element of `parts`.

        This method is used by both `ArrowDatasetEngine`
        and `ArrowLegacyEngine`.
        """

        # Get full path (empty strings should be ignored)
        full_path = fs.sep.join([p for p in [data_path, filename] if p != ""])

        pkeys = partition_keys.get(full_path, None)
        if partition_obj and pkeys is None:
            return None  # This partition was filtered
        return {"piece": (full_path, rg_list, pkeys)}

    @classmethod
    def _read_table(
        cls,
        path_or_frag,
        fs,
        row_groups,
        columns,
        schema,
        filters,
        partitions,
        partition_keys,
        **kwargs,
    ):
        """Read in a pyarrow table.

        This method is overridden in `ArrowLegacyEngine`.
        """

        if isinstance(path_or_frag, pa_ds.ParquetFileFragment):
            frag = path_or_frag

        else:
            frag = None

            # Check if we have partitioning information.
            # Will only have this if the engine="pyarrow-dataset"
            partitioning = kwargs.pop("partitioning", None)

            # Check if we need to generate a fragment for filtering.
            # We only need to do this if we are applying filters to
            # columns that were not already filtered by "partition".
            if partitioning and _need_fragments(filters, partition_keys):

                # We are filtering with "pyarrow-dataset".
                # Need to convert the path and row-group IDs
                # to a single "fragment" to read
                ds = pa_ds.dataset(
                    path_or_frag,
                    filesystem=fs,
                    format="parquet",
                    partitioning=partitioning["obj"].discover(
                        *partitioning.get("args", []),
                        **partitioning.get("kwargs", {}),
                    ),
                )
                frags = list(ds.get_fragments())
                assert len(frags) == 1
                frag = (
                    _frag_subset(frags[0], row_groups)
                    if row_groups != [None]
                    else frags[0]
                )

        if frag:
            cols = []
            for name in columns:
                if name is None:
                    if "__index_level_0__" in schema.names:
                        columns.append("__index_level_0__")
                else:
                    cols.append(name)

            return frag.to_table(
                use_threads=False,
                schema=schema,
                columns=cols,
                filter=pq._filters_to_expression(filters) if filters else None,
            )
        else:
            return _read_table_from_path(
                path_or_frag,
                fs,
                row_groups,
                columns,
                schema,
                filters,
                None,  # partitions,
                [],  # partition_keys,
                cls._parquet_piece_as_arrow,
                **kwargs,
            )

    @classmethod
    def _arrow_table_to_pandas(
        cls, arrow_table: pa.Table, categories, **kwargs
    ) -> pd.DataFrame:
        _kwargs = kwargs.get("arrow_to_pandas", {})
        _kwargs.update({"use_threads": False, "ignore_metadata": False})

        return arrow_table.to_pandas(categories=categories, **_kwargs)

    @classmethod
    def _parquet_piece_as_arrow(
        cls, piece: pq.ParquetDatasetPiece, columns, partitions, **kwargs
    ) -> pa.Table:
        arrow_table = piece.read(
            columns=columns,
            partitions=partitions,
            use_pandas_metadata=True,
            use_threads=False,
            **kwargs.get("read", {}),
        )
        return arrow_table

    @classmethod
    def collect_file_metadata(cls, path, fs, file_path):
        with fs.open(path, "rb") as f:
            meta = pq.ParquetFile(f).metadata
        if file_path:
            meta.set_file_path(file_path)
        return meta

    @classmethod
    def aggregate_metadata(cls, meta_list, fs, out_path):
        meta = None
        for _meta in meta_list:
            if meta:
                _append_row_groups(meta, _meta)
            else:
                meta = _meta
        if out_path:
            metadata_path = fs.sep.join([out_path, "_metadata"])
            with fs.open(metadata_path, "wb") as fil:
                if not meta:
                    raise ValueError("Cannot write empty metdata!")
                meta.write_metadata_file(fil)
            return None
        else:
            return meta


#
#  PyArrow Legacy API [PyArrow<1.0.0]
#


def _get_dataset_object(paths, fs, filters, dataset_kwargs):
    """Generate a ParquetDataset object"""
    kwargs = dataset_kwargs.copy()
    ignore_metadata_file = kwargs.pop("ignore_metadata_file", False)
    if ignore_metadata_file:
        raise ValueError("ignore_metadata_file not supported for ArrowLegacyEngine.")

    if "validate_schema" not in kwargs:
        kwargs["validate_schema"] = False
    if len(paths) > 1:
        # This is a list of files
        paths, base, fns = _sort_and_analyze_paths(paths, fs)
        proxy_metadata = None
        if "_metadata" in fns:
            # We have a _metadata file. PyArrow cannot handle
            #  "_metadata" when `paths` is a list. So, we shuld
            # open "_metadata" separately.
            paths.remove(fs.sep.join([base, "_metadata"]))
            fns.remove("_metadata")
            with fs.open(fs.sep.join([base, "_metadata"]), mode="rb") as fil:
                proxy_metadata = pq.ParquetFile(fil).metadata
        # Create our dataset from the list of data files.
        # Note #1: that this will not parse all the files (yet)
        # Note #2: Cannot pass filters for legacy pyarrow API (see issue#6512).
        #          We can handle partitions + filtering for list input after
        #          adopting new pyarrow.dataset API.
        dataset = pq.ParquetDataset(paths, filesystem=fs, **kwargs)
        if proxy_metadata:
            dataset.metadata = proxy_metadata
    elif fs.isdir(paths[0]):
        # This is a directory.  We can let pyarrow do its thing.
        # Note: In the future, it may be best to avoid listing the
        #       directory if we can get away with checking for the
        #       existence of _metadata.  Listing may be much more
        #       expensive in storage systems like S3.
        allpaths = fs.glob(paths[0] + fs.sep + "*")
        allpaths, base, fns = _sort_and_analyze_paths(allpaths, fs)
        dataset = pq.ParquetDataset(paths[0], filesystem=fs, filters=filters, **kwargs)
    else:
        # This is a single file.  No danger in gathering statistics
        # and/or splitting row-groups without a "_metadata" file
        base = paths[0]
        fns = [None]
        dataset = pq.ParquetDataset(paths[0], filesystem=fs, **kwargs)

    return dataset, base, fns


class ArrowLegacyEngine(ArrowDatasetEngine):

    #
    # Private Class Methods
    #

    @classmethod
    def _collect_dataset_info(
        cls,
        paths,
        fs,
        categories=None,
        index=None,
        gather_statistics=None,
        filters=None,
        split_row_groups=None,
        chunksize=None,
        aggregate_files=None,
        **dataset_kwargs,
    ):
        """pyarrow-legacy version of _collect_dataset_info
        Use the ParquetDataset API to construct a dictionary of all
        general information needed to read the dataset.

        This method overrides `ArrowDatasetEngine._collect_dataset_info`.
        """

        (
            schema,
            metadata,
            base,
            partition_info,
            split_row_groups,
            gather_statistics,
        ) = cls._gather_metadata(
            paths,
            fs,
            split_row_groups,
            gather_statistics,
            filters,
            index,
            dataset_kwargs,
        )

        # Check the `aggregate_files` setting
        aggregation_depth = _get_aggregation_depth(
            aggregate_files,
            partition_info["partition_names"],
        )

        return {
            "schema": schema,
            "metadata": metadata,
            "fs": fs,
            "base_path": base,
            "gather_statistics": gather_statistics,
            "categories": categories,
            "index": index,
            "filters": filters,
            "split_row_groups": split_row_groups,
            "chunksize": chunksize,
            "aggregate_files": aggregate_files,
            "aggregation_depth": aggregation_depth,
            "partition_keys": partition_info["partition_keys"],
            "partition_names": partition_info["partition_names"],
            "partitions": partition_info["partitions"],
        }

    @classmethod
    def _construct_collection_plan(cls, dataset_info):
        """pyarrow-legacy version of _construct_collection_plan

        This method overrides the `ArrowDatasetEngine` implementation.
        """

        # Wrap legacy `_construct_parts` implementation
        return cls._construct_parts(
            dataset_info["fs"],
            dataset_info["metadata"],
            dataset_info["schema"],
            dataset_info["filters"],
            dataset_info["index_cols"],
            dataset_info["base_path"],
            {
                "partition_keys": dataset_info["partition_keys"],
                "partition_names": dataset_info["partition_names"],
                "partitions": dataset_info["partitions"],
            },
            dataset_info["categories"],
            dataset_info["split_row_groups"],
            dataset_info["gather_statistics"],
            dataset_info["chunksize"],
            dataset_info["aggregation_depth"],
        )

    @classmethod
    def _gather_metadata(
        cls,
        paths,
        fs,
        split_row_groups,
        gather_statistics,
        filters,
        index,
        dataset_kwargs,
    ):
        """Gather parquet metadata into a single data structure.

        Use _metadata or aggregate footer metadata into a single
        object.  Also, collect other information necessary for
        parquet-to-ddf mapping (e.g. schema, partition_info).

        This method overrides `ArrowDatasetEngine._gather_metadata`.
        """

        # Step 1: Create a ParquetDataset object
        dataset, base, fns = _get_dataset_object(paths, fs, filters, dataset_kwargs)
        if fns == [None]:
            # This is a single file. No danger in gathering statistics
            # and/or splitting row-groups without a "_metadata" file
            if gather_statistics is None:
                gather_statistics = True
            if split_row_groups is None:
                split_row_groups = True

        # Step 2: Construct necessary (parquet) partitioning information
        partition_info = {
            "partitions": None,
            "partition_keys": {},
            "partition_names": [],
        }
        # The `partition_info` dict summarizes information needed to handle
        # nested-directory (hive) partitioning.
        #
        #    - "partitions" : (ParquetPartitions) PyArrow-specific  object
        #          needed to read in each partition correctly
        #    - "partition_keys" : (dict) The keys and values correspond to
        #          file paths and partition values, respectively. The partition
        #          values (or partition "keys") will be represented as a list
        #          of tuples. E.g. `[("year", 2020), ("state", "CA")]`
        #    - "partition_names" : (list)  This is a list containing the names
        #          of partitioned columns.  This list must be ordered correctly
        #          by partition level.
        fn_partitioned = False
        if dataset.partitions is not None:
            fn_partitioned = True
            partition_info["partition_names"] = [
                n.name for n in list(dataset.partitions) if n.name is not None
            ]
            partition_info["partitions"] = dataset.partitions
            for piece in dataset.pieces:
                partition_info["partition_keys"][piece.path] = piece.partition_keys

        # Make sure gather_statistics allows filtering
        # (if filters are desired)
        if filters:
            # Filters may require us to gather statistics
            if gather_statistics is False and partition_info["partition_names"]:
                warnings.warn(
                    "Filtering with gather_statistics=False. "
                    "Only partition columns will be filtered correctly."
                )
            elif gather_statistics is False:
                raise ValueError("Cannot apply filters with gather_statistics=False")
            elif not gather_statistics:
                gather_statistics = True

        # Step 3: Construct a single `metadata` object. We can
        #         directly use dataset.metadata if it is available.
        #         Otherwise, if `gather_statistics` or `split_row_groups`,
        #         we need to gether the footer metadata manually
        metadata = None
        if dataset.metadata:
            # We have a _metadata file.
            # PyArrow already did the work for us
            schema = dataset.metadata.schema.to_arrow_schema()
            if gather_statistics is None:
                gather_statistics = True
            if split_row_groups is None:
                split_row_groups = True
            return (
                schema,
                dataset.metadata,
                base,
                partition_info,
                split_row_groups,
                gather_statistics,
            )
        else:
            # No _metadata file.
            # May need to collect footer metadata manually
            if dataset.schema is not None:
                schema = dataset.schema.to_arrow_schema()
            else:
                schema = None
            if gather_statistics is None:
                gather_statistics = False
            if split_row_groups is None:
                split_row_groups = False
            metadata = None
            if not (split_row_groups or gather_statistics):
                # Don't need to construct real metadata if
                # we are not gathering statistics or splitting
                # by row-group
                metadata = [p.path for p in dataset.pieces]
                if schema is None:
                    schema = dataset.pieces[0].get_metadata().schema.to_arrow_schema()
                return (
                    schema,
                    metadata,
                    base,
                    partition_info,
                    split_row_groups,
                    gather_statistics,
                )
            # We have not detected a _metadata file, and the user has specified
            # that they want to split by row-group and/or gather statistics.
            # This is the only case where we MUST scan all files to collect
            # metadata.
            if len(dataset.pieces) > 1:
                # Perform metadata collection in parallel.
                metadata = create_metadata_file(
                    [p.path for p in dataset.pieces],
                    root_dir=base,
                    engine=cls,
                    out_dir=False,
                    fs=fs,
                )
                if schema is None:
                    schema = metadata.schema.to_arrow_schema()
            else:
                for piece, fn in zip(dataset.pieces, fns):
                    md = piece.get_metadata()
                    if schema is None:
                        schema = md.schema.to_arrow_schema()
                    if fn_partitioned:
                        md.set_file_path(piece.path.replace(base + fs.sep, ""))
                    elif fn:
                        md.set_file_path(fn)
                    if metadata:
                        _append_row_groups(metadata, md)
                    else:
                        metadata = md

            return (
                schema,
                metadata,
                base,
                partition_info,
                split_row_groups,
                gather_statistics,
            )

    @classmethod
    def _construct_parts(
        cls,
        fs,
        metadata,
        schema,
        filters,
        index_cols,
        data_path,
        partition_info,
        categories,
        split_row_groups,
        gather_statistics,
        chunksize,
        aggregation_depth,
    ):
        """Construct ``parts`` for ddf construction

        Use metadata (along with other data) to define a tuple
        for each ddf partition.  Also gather statistics if
        ``gather_statistics=True``, and other criteria is met.

        This method is only used by `ArrowLegacyEngine`.
        """

        partition_keys = partition_info["partition_keys"]
        partition_obj = partition_info["partitions"]

        # Check if `metadata` is just a list of paths
        # (not splitting by row-group or collecting statistics)
        if (
            isinstance(metadata, list)
            and len(metadata)
            and isinstance(metadata[0], str)
        ):
            parts = []
            stats = []
            for full_path in metadata:
                part = {"piece": (full_path, None, partition_keys.get(full_path, None))}
                parts.append(part)
            common_kwargs = {"partitions": partition_obj, "categories": categories}
            return parts, stats, common_kwargs

        # Use final metadata info to update our options for
        # `parts`/`stats` construnction
        (
            gather_statistics,
            split_row_groups,
            stat_col_indices,
        ) = cls._update_metadata_options(
            gather_statistics,
            split_row_groups,
            metadata,
            schema,
            index_cols,
            filters,
            partition_info,
            chunksize,
            aggregation_depth,
        )

        # Convert metadata into `parts` and `stats`
        return cls._process_metadata(
            metadata,
            schema,
            split_row_groups,
            gather_statistics,
            stat_col_indices,
            filters,
            categories,
            partition_info,
            data_path,
            fs,
            chunksize,
            aggregation_depth,
        )

    @classmethod
    def _update_metadata_options(
        cls,
        gather_statistics,
        split_row_groups,
        metadata,
        schema,
        index_cols,
        filters,
        partition_info,
        chunksize,
        aggregation_depth,
    ):
        """Update read_parquet options given up-to-data metadata.

        The primary focus here is `gather_statistics`. We want to
        avoid setting this option to `True` if it is unnecessary.

        This method is only used by `ArrowLegacyEngine`.
        """

        # Cannot gather_statistics if our `metadata` is a list
        # of paths, or if we are building a multiindex (for now).
        # We also don't "need" to gather statistics if we don't
        # want to apply any filters or calculate divisions. Note
        # that the `ArrowDatasetEngine` doesn't even require
        # `gather_statistics=True` for filtering.
        if split_row_groups is None:
            split_row_groups = False
        _need_aggregation_stats = chunksize or (
            int(split_row_groups) > 1 and aggregation_depth
        )
        if (
            isinstance(metadata, list)
            and len(metadata)
            and isinstance(metadata[0], str)
        ) or len(index_cols) > 1:
            gather_statistics = False
        elif not _need_aggregation_stats and filters is None and len(index_cols) == 0:
            gather_statistics = False

        # Determine which columns need statistics.
        flat_filters = _flatten_filters(filters)
        stat_col_indices = {}
        for i, name in enumerate(schema.names):
            if name in index_cols or name in flat_filters:
                if name in partition_info["partition_names"]:
                    # Partition columns wont have statistics
                    continue
                stat_col_indices[name] = i

        # If the user has not specified `gather_statistics`,
        # we will only do so if there are specific columns in
        # need of statistics.
        # NOTE: We cannot change `gather_statistics` from True
        # to False (even if `stat_col_indices` is empty), in
        # case a `chunksize` was specified, and the row-group
        # statistics are needed for part aggregation.
        if gather_statistics is None:
            gather_statistics = bool(stat_col_indices)

        return (
            gather_statistics,
            split_row_groups,
            stat_col_indices,
        )

    @classmethod
    def _organize_row_groups(
        cls,
        metadata,
        split_row_groups,
        gather_statistics,
        stat_col_indices,
        filters,
        chunksize,
        aggregation_depth,
    ):
        """Organize row-groups by file.

        This method is used by ArrowLegacyEngine._process_metadata
        """

        sorted_row_group_indices = range(metadata.num_row_groups)
        if aggregation_depth:
            sorted_row_group_indices = sorted(
                range(metadata.num_row_groups),
                key=lambda x: metadata.row_group(x).column(0).file_path,
            )

        # Get the number of row groups per file
        single_rg_parts = int(split_row_groups) == 1
        file_row_groups = defaultdict(list)
        file_row_group_stats = defaultdict(list)
        file_row_group_column_stats = defaultdict(list)
        cmax_last = {}
        for rg in sorted_row_group_indices:
            row_group = metadata.row_group(rg)

            # NOTE: Here we assume that all column chunks are stored
            # in the same file. This is not strictly required by the
            # parquet spec.
            fpath = row_group.column(0).file_path
            if fpath is None:
                raise ValueError(
                    "Global metadata structure is missing a file_path string. "
                    "If the dataset includes a _metadata file, that file may "
                    "have one or more missing file_path fields."
                )
            if file_row_groups[fpath]:
                file_row_groups[fpath].append(file_row_groups[fpath][-1] + 1)
            else:
                file_row_groups[fpath].append(0)
            if gather_statistics:
                if single_rg_parts:
                    s = {
                        "file_path_0": fpath,
                        "num-rows": row_group.num_rows,
                        "total_byte_size": row_group.total_byte_size,
                        "columns": [],
                    }
                else:
                    s = {
                        "num-rows": row_group.num_rows,
                        "total_byte_size": row_group.total_byte_size,
                    }
                cstats = []
                for name, i in stat_col_indices.items():
                    column = row_group.column(i)
                    if column.statistics:
                        cmin = column.statistics.min
                        cmax = column.statistics.max
                        last = cmax_last.get(name, None)
                        if not (filters or chunksize or aggregation_depth):
                            # Only think about bailing if we don't need
                            # stats for filtering
                            if cmin is None or (last and cmin < last):
                                # We are collecting statistics for divisions
                                # only (no filters) - Column isn't sorted, or
                                # we have an all-null partition, so lets bail.
                                #
                                # Note: This assumes ascending order.
                                #
                                gather_statistics = False
                                file_row_group_stats = {}
                                file_row_group_column_stats = {}
                                break

                        if single_rg_parts:
                            to_ts = column.statistics.logical_type.type == "TIMESTAMP"
                            s["columns"].append(
                                {
                                    "name": name,
                                    "min": cmin if not to_ts else pd.Timestamp(cmin),
                                    "max": cmax if not to_ts else pd.Timestamp(cmax),
                                }
                            )
                        else:
                            cstats += [cmin, cmax]
                        cmax_last[name] = cmax
                    else:

                        if (
                            not (filters or chunksize or aggregation_depth)
                            and column.num_values > 0
                        ):
                            # We are collecting statistics for divisions
                            # only (no filters) - Lets bail.
                            gather_statistics = False
                            file_row_group_stats = {}
                            file_row_group_column_stats = {}
                            break

                        if single_rg_parts:
                            s["columns"].append({"name": name})
                        else:
                            cstats += [None, None, None]
                if gather_statistics:
                    file_row_group_stats[fpath].append(s)
                    if not single_rg_parts:
                        file_row_group_column_stats[fpath].append(tuple(cstats))

        return (
            file_row_groups,
            file_row_group_stats,
            file_row_group_column_stats,
            gather_statistics,
        )

    @classmethod
    def _process_metadata(
        cls,
        metadata,
        schema,
        split_row_groups,
        gather_statistics,
        stat_col_indices,
        filters,
        categories,
        partition_info,
        data_path,
        fs,
        chunksize,
        aggregation_depth,
    ):
        """Process row-groups and statistics.

        This method is only used by `ArrowLegacyEngine`.
        """

        # Organize row-groups by file
        (
            file_row_groups,
            file_row_group_stats,
            file_row_group_column_stats,
            gather_statistics,
        ) = cls._organize_row_groups(
            metadata,
            split_row_groups,
            gather_statistics,
            stat_col_indices,
            filters,
            chunksize,
            aggregation_depth,
        )

        # Convert organized row-groups to parts
        parts, stats = _row_groups_to_parts(
            gather_statistics,
            split_row_groups,
            aggregation_depth,
            file_row_groups,
            file_row_group_stats,
            file_row_group_column_stats,
            stat_col_indices,
            cls._make_part,
            make_part_kwargs={
                "fs": fs,
                "partition_keys": partition_info.get("partition_keys", None),
                "partition_obj": partition_info.get("partitions", None),
                "data_path": data_path,
            },
        )

        # Add common kwargs
        common_kwargs = {
            "partitions": partition_info["partitions"],
            "categories": categories,
            "filters": filters,
        }

        return parts, stats, common_kwargs

    @classmethod
    def _read_table(
        cls,
        path,
        fs,
        row_groups,
        columns,
        schema,
        filters,
        partitions,
        partition_keys,
        **kwargs,
    ):
        """Read in a pyarrow table.

        This method is overrides the `ArrowLegacyEngine` implementation.
        """

        return _read_table_from_path(
            path,
            fs,
            row_groups,
            columns,
            schema,
            filters,
            partitions,
            partition_keys,
            cls._parquet_piece_as_arrow,
            **kwargs,
        )

    @classmethod
    def multi_support(cls):
        return cls == ArrowLegacyEngine

    @classmethod
    def _get_dataset_offset(cls, path, fs, append, ignore_divisions):
        dataset = fmd = None
        i_offset = 0
        if append:
            try:
                # Allow append if the dataset exists.
                # Also need dataset.metadata object if
                # ignore_divisions is False (to check divisions)
                dataset = pq.ParquetDataset(path, filesystem=fs)
                if not dataset.metadata and not ignore_divisions:
                    # TODO: Be more flexible about existing metadata.
                    raise NotImplementedError(
                        "_metadata file needed to `append` "
                        "with `engine='pyarrow-legacy'` "
                        "unless `ignore_divisions` is `True`"
                    )
                fmd = dataset.metadata
                i_offset = len(dataset.pieces)
            except (IOError, ValueError, IndexError):
                # Original dataset does not exist - cannot append
                append = False
        return fmd, i_offset, append


# Compatibility access to legacy ArrowEngine
# (now called `ArrowLegacyEngine`)
ArrowEngine = ArrowLegacyEngine<|MERGE_RESOLUTION|>--- conflicted
+++ resolved
@@ -318,7 +318,6 @@
         ignore_metadata_file=False,
         **kwargs,
     ):
-<<<<<<< HEAD
 
         # Stage 1: Collect general dataset information
         dataset_info = cls._collect_dataset_info(
@@ -331,36 +330,8 @@
             split_row_groups=split_row_groups,
             chunksize=chunksize,
             aggregate_files=aggregate_files,
+            ignore_metadata_file=ignore_metadata_file,
             **kwargs.get("dataset", {}),
-=======
-        # Gather necessary metadata information. This includes
-        # the schema and (parquet) partitioning information.
-        # This may also set split_row_groups and gather_statistics,
-        # depending on _metadata availability.
-        dataset_kwargs = kwargs.get("dataset", {})
-        if ignore_metadata_file:
-            dataset_kwargs["ignore_metadata_file"] = ignore_metadata_file
-        (
-            schema,
-            metadata,
-            base_path,
-            partition_info,
-            split_row_groups,
-            gather_statistics,
-        ) = cls._gather_metadata(
-            paths,
-            fs,
-            split_row_groups,
-            gather_statistics,
-            filters,
-            index,
-            dataset_kwargs,
-        )
-
-        # Process metadata to define `meta` and `index_cols`
-        meta, index_cols, categories, index, partition_info = cls._generate_dd_meta(
-            schema, index, categories, partition_info
->>>>>>> 9147ca54
         )
 
         # Stage 2: Generate output `meta`
@@ -797,6 +768,7 @@
         split_row_groups=None,
         chunksize=None,
         aggregate_files=None,
+        ignore_metadata_file=False,
         **dataset_kwargs,
     ):
         """pyarrow.dataset version of _collect_dataset_info
@@ -817,35 +789,17 @@
         # in, containing a `dict` with a required "obj" argument and
         # optional "arg" and "kwarg" elements.  Note that the "obj"
         # value must support the "discover" attribute.
-<<<<<<< HEAD
         partitioning_method = _dataset_kwargs.pop(
-=======
-        partitioning = _dataset_kwargs.pop(
->>>>>>> 9147ca54
             "partitioning",
             {"obj": pa_ds.HivePartitioning},
         )
 
-        # Check if the user wants to ignore the global metadata file
-        ignore_metadata_file = _dataset_kwargs.pop(
-            "ignore_metadata_file",
-            False,
-        )
-
-<<<<<<< HEAD
-        # TODO: Add back this check when tests are upgraded in #8034
-        # # Check that we are not silently ignoring any dataset_kwargs
-        # if _dataset_kwargs:
-        #     raise ValueError(f"Unsupported dataset_kwargs: {_dataset_kwargs.keys()}")
-
-        # Case-dependent pyarrow.dataset creation
-        _metadata = False
-=======
         # Check that we are not silently ignoring any dataset_kwargs
         if _dataset_kwargs:
             raise ValueError(f"Unsupported dataset_kwargs: {_dataset_kwargs.keys()}")
 
->>>>>>> 9147ca54
+        # Case-dependent pyarrow.dataset creation
+        _metadata = False
         if len(paths) == 1 and fs.isdir(paths[0]):
 
             # Use _analyze_paths to avoid relative-path
@@ -878,20 +832,12 @@
                     ds = pa_ds.parquet_dataset(
                         meta_path,
                         filesystem=fs,
-<<<<<<< HEAD
                         partitioning=partitioning_method["obj"].discover(
                             *partitioning_method.get("args", []),
                             **partitioning_method.get("kwargs", {}),
                         ),
                     )
                     _metadata = True
-=======
-                        partitioning=partitioning["obj"].discover(
-                            *partitioning.get("args", []),
-                            **partitioning.get("kwargs", {}),
-                        ),
-                    )
->>>>>>> 9147ca54
                     if gather_statistics is None:
                         gather_statistics = True
 
@@ -1691,6 +1637,7 @@
         split_row_groups=None,
         chunksize=None,
         aggregate_files=None,
+        ignore_metadata_file=False,
         **dataset_kwargs,
     ):
         """pyarrow-legacy version of _collect_dataset_info
@@ -1699,6 +1646,9 @@
 
         This method overrides `ArrowDatasetEngine._collect_dataset_info`.
         """
+
+        if ignore_metadata_file:
+            raise ValueError("ignore_metadata_file not supported in ArrowLegacyEngine")
 
         (
             schema,
