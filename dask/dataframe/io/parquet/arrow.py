--- conflicted
+++ resolved
@@ -273,19 +273,10 @@
                 pq.write_metadata(parts[0][0]['schema'], fil, **kwargs_meta)
             # Aggregate metadata and write to _metadata file
             _meta = parts[0][0]['meta']
-<<<<<<< HEAD
-            for i in range(1, len(parts[0])):
-                _meta.append_row_groups(parts[i][0]['meta'])
-            with fs.open(metadata_path, "wb") as fil:
-                _meta.write_metadata_file(fil)
-=======
-            #for i in range(1, len(parts[0])):
             for i in range(1, len(parts)):
                 _meta.append_row_groups(parts[i][0]['meta'])
             with fs.open(metadata_path, "wb") as fil:
                 _meta.write_metadata_file(fil)
-
->>>>>>> 006b6368
 
     @staticmethod
     def write_partition(
