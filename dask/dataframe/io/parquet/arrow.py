--- conflicted
+++ resolved
@@ -9,12 +9,6 @@
 import pandas as pd
 import pyarrow as pa
 import pyarrow.parquet as pq
-
-try:
-    from pyarrow.parquet import filters_to_expression
-except ImportError:
-    from pyarrow.parquet import _filters_to_expression as filters_to_expression
-
 from packaging.version import parse as parse_version
 
 from dask import config
@@ -342,7 +336,6 @@
 
 
 def _filters_to_expression(filters, propagate_null=False, nan_is_null=True):
-
     # Mostly copied from: pq.filters_to_expression
     # TODO: Use pq.filters_to_expression if/when null-value
     # handling is resolved.
@@ -1403,11 +1396,7 @@
         # Get/transate filters
         ds_filters = None
         if filters is not None:
-<<<<<<< HEAD
             ds_filters = _filters_to_expression(filters)
-=======
-            ds_filters = filters_to_expression(filters)
->>>>>>> 46c47be1
 
         # Define subset of `dataset_info` required by _collect_file_parts
         dataset_info_kwargs = {
@@ -1758,11 +1747,7 @@
                 use_threads=False,
                 schema=schema,
                 columns=cols,
-<<<<<<< HEAD
                 filter=_filters_to_expression(filters) if filters else None,
-=======
-                filter=filters_to_expression(filters) if filters else None,
->>>>>>> 46c47be1
             )
         else:
             arrow_table = _read_table_from_path(
