import json
import operator
import textwrap
from collections import defaultdict
from datetime import datetime
from functools import reduce

import numpy as np
import pandas as pd
import pyarrow as pa
import pyarrow.parquet as pq

# Check PyArrow version for feature support
from fsspec.core import expand_paths_if_needed, stringify_path
from fsspec.implementations.arrow import ArrowFSWrapper
from pyarrow import dataset as pa_ds
from pyarrow import fs as pa_fs

from dask import config
from dask.base import tokenize
from dask.core import flatten
from dask.dataframe._compat import check_observed_deprecation
from dask.dataframe.backends import pyarrow_schema_dispatch
from dask.dataframe.io.parquet.utils import (
    Engine,
    _get_aggregation_depth,
    _infer_split_row_groups,
    _normalize_index_columns,
    _process_open_file_options,
    _row_groups_to_parts,
    _set_gather_statistics,
    _set_metadata_task_size,
    _sort_and_analyze_paths,
)
from dask.dataframe.io.utils import _get_pyarrow_dtypes, _is_local_fs, _open_input_files
from dask.dataframe.utils import clear_known_categories
from dask.delayed import Delayed
from dask.utils import getargspec, natural_sort_key

PYARROW_NULLABLE_DTYPE_MAPPING = {
    pa.int8(): pd.Int8Dtype(),
    pa.int16(): pd.Int16Dtype(),
    pa.int32(): pd.Int32Dtype(),
    pa.int64(): pd.Int64Dtype(),
    pa.uint8(): pd.UInt8Dtype(),
    pa.uint16(): pd.UInt16Dtype(),
    pa.uint32(): pd.UInt32Dtype(),
    pa.uint64(): pd.UInt64Dtype(),
    pa.bool_(): pd.BooleanDtype(),
    pa.string(): pd.StringDtype(),
    pa.float32(): pd.Float32Dtype(),
    pa.float64(): pd.Float64Dtype(),
}


#
#  Helper Utilities
#


def _wrapped_fs(fs):
    """Return the wrapped filesystem if fs is ArrowFSWrapper"""
    return fs.fs if isinstance(fs, ArrowFSWrapper) else fs


def _append_row_groups(metadata, md):
    """Append row-group metadata and include a helpful
    error message if an inconsistent schema is detected.
    """
    try:
        metadata.append_row_groups(md)
    except RuntimeError as err:
        if "requires equal schemas" in str(err):
            raise RuntimeError(
                "Schemas are inconsistent, try using "
                '`to_parquet(..., schema="infer")`, or pass an explicit '
                "pyarrow schema. Such as "
                '`to_parquet(..., schema={"column1": pa.string()})`'
            ) from err
        else:
            raise err


def _write_partitioned(
    table,
    df,
    root_path,
    filename,
    partition_cols,
    fs,
    pandas_to_arrow_table,
    preserve_index,
    index_cols=(),
    return_metadata=True,
    **kwargs,
):
    """Write table to a partitioned dataset with pyarrow.

    Logic copied from pyarrow.parquet.
    (arrow/python/pyarrow/parquet.py::write_to_dataset)

    TODO: Remove this in favor of pyarrow's `write_to_dataset`
          once ARROW-8244 is addressed.
    """
    fs.mkdirs(root_path, exist_ok=True)

    if preserve_index:
        df.reset_index(inplace=True)
    df = df[table.schema.names]

    index_cols = list(index_cols) if index_cols else []
    preserve_index = False
    if index_cols:
        df.set_index(index_cols, inplace=True)
        preserve_index = True

    partition_keys = [df[col] for col in partition_cols]
    data_df = df.drop(partition_cols, axis="columns")
    data_cols = df.columns.drop(partition_cols)
    if len(data_cols) == 0 and not index_cols:
        raise ValueError("No data left to save outside partition columns")

    subschema = table.schema
    for col in table.schema.names:
        if col in partition_cols:
            subschema = subschema.remove(subschema.get_field_index(col))

    md_list = []
    partition_keys = partition_keys[0] if len(partition_keys) == 1 else partition_keys
<<<<<<< HEAD
    with check_observed_deprecation():
        gb = data_df.groupby(partition_keys)
    for keys, subgroup in gb:
=======
    for keys, subgroup in data_df.groupby(partition_keys, dropna=False):
>>>>>>> 8ba5ad52
        if not isinstance(keys, tuple):
            keys = (keys,)
        subdir = fs.sep.join(
            [_hive_dirname(name, val) for name, val in zip(partition_cols, keys)]
        )
        subtable = pandas_to_arrow_table(
            subgroup, preserve_index=preserve_index, schema=subschema
        )
        prefix = fs.sep.join([root_path, subdir])
        fs.mkdirs(prefix, exist_ok=True)
        full_path = fs.sep.join([prefix, filename])
        with fs.open(full_path, "wb") as f:
            pq.write_table(
                subtable,
                f,
                metadata_collector=md_list if return_metadata else None,
                **kwargs,
            )
        if return_metadata:
            md_list[-1].set_file_path(fs.sep.join([subdir, filename]))

    return md_list


def _index_in_schema(index, schema):
    """Simple utility to check if all `index` columns are included
    in the known `schema`.
    """
    if index and schema is not None:
        # Make sure all index columns are in user-defined schema
        return len(set(index).intersection(schema.names)) == len(index)
    elif index:
        return True  # Schema is not user-specified, all good
    else:
        return False  # No index to check


class PartitionObj:
    """Simple class providing a `name` and `keys` attribute
    for a single partition column.

    This class was originally designed as a mechanism to build a
    duck-typed version of pyarrow's deprecated `ParquetPartitions`
    class. Now that `ArrowLegacyEngine` is deprecated, this class
    can be modified/removed, but it is still used as a convenience.
    """

    def __init__(self, name, keys):
        self.name = name
        self.keys = sorted(keys)


def _frag_subset(old_frag, row_groups):
    """Create new fragment with row-group subset."""
    return old_frag.format.make_fragment(
        old_frag.path,
        old_frag.filesystem,
        old_frag.partition_expression,
        row_groups=row_groups,
    )


def _get_pandas_metadata(schema):
    """Get pandas-specific metadata from schema."""

    has_pandas_metadata = schema.metadata is not None and b"pandas" in schema.metadata
    if has_pandas_metadata:
        return json.loads(schema.metadata[b"pandas"].decode("utf8"))
    else:
        return {}


def _read_table_from_path(
    path,
    fs,
    row_groups,
    columns,
    schema,
    filters,
    **kwargs,
):
    """Read arrow table from file path.

    Used by `ArrowDatasetEngine._read_table` when no filters
    are specified (otherwise fragments are converted directly
    into tables).
    """

    # Define file-opening options
    read_kwargs = kwargs.get("read", {}).copy()
    precache_options, open_file_options = _process_open_file_options(
        read_kwargs.pop("open_file_options", {}),
        **(
            {
                "allow_precache": False,
                "default_cache": "none",
            }
            if _is_local_fs(fs)
            else {
                "columns": columns,
                "row_groups": row_groups if row_groups == [None] else [row_groups],
                "default_engine": "pyarrow",
                "default_cache": "none",
            }
        ),
    )

    # Use `pre_buffer=True` if the option is supported and an optimized
    # "pre-caching" method isn't already specified in `precache_options`
    # (The distinct fsspec and pyarrow optimizations will conflict)
    pre_buffer_default = precache_options.get("method", None) is None
    pre_buffer = {"pre_buffer": read_kwargs.pop("pre_buffer", pre_buffer_default)}

    with _open_input_files(
        [path],
        fs=fs,
        precache_options=precache_options,
        **open_file_options,
    )[0] as fil:
        if row_groups == [None]:
            return pq.ParquetFile(fil, **pre_buffer).read(
                columns=columns,
                use_threads=False,
                use_pandas_metadata=True,
                **read_kwargs,
            )
        else:
            return pq.ParquetFile(fil, **pre_buffer).read_row_groups(
                row_groups,
                columns=columns,
                use_threads=False,
                use_pandas_metadata=True,
                **read_kwargs,
            )


def _get_rg_statistics(row_group, col_names):
    """Custom version of pyarrow's RowGroupInfo.statistics method
    (https://github.com/apache/arrow/blob/master/python/pyarrow/_dataset.pyx)

    We use column names to specify the specific subset of columns
    that we need statistics for.  This is more optimal than the
    upstream `RowGroupInfo.statistics` method, which will return
    statistics for all columns.
    """

    row_group_schema = {
        col_name: i for i, col_name in enumerate(row_group.schema.names)
    }

    def name_stats(column_name):
        col = row_group.metadata.column(row_group_schema[column_name])

        stats = col.statistics
        if stats is None or not stats.has_min_max:
            return None, None

        name = col.path_in_schema
        field_index = row_group.schema.get_field_index(name)
        if field_index < 0:
            return None, None

        return col.path_in_schema, {
            "min": stats.min,
            "max": stats.max,
            "null_count": stats.null_count,
        }

    return {
        name: stats for name, stats in map(name_stats, col_names) if stats is not None
    }


def _need_filtering(filters, partition_keys):
    # Check if we need to generate a fragment for filtering.
    # We only need to do this if we are applying filters to
    # columns that were not already filtered by "partition".

    partition_cols = (
        {v[0] for v in flatten(partition_keys, container=list) if len(v)}
        if partition_keys
        else set()
    )
    filtered_cols = (
        {v[0] for v in flatten(filters, container=list) if len(v)} if filters else set()
    )

    return bool(filtered_cols - partition_cols)


def _hive_dirname(name, val):
    # Simple utility to produce hive directory name.
    # Note that "__HIVE_DEFAULT_PARTITION__" is the
    # conventional "null" label in other platforms
    val = "__HIVE_DEFAULT_PARTITION__" if pd.isna(val) else val
    return f"{name}={val}"


def _process_kwargs(partitioning=None, **kwargs):
    # Pre-process a dict of `pyarrow.dataset.dataset`` key-word
    # arguments. Primary purpose is to convert a dictionary-based
    # "partitioning" option into a proper `Partitioning` object
    return {
        "partitioning": (
            pa_ds.partitioning(**partitioning)
            if isinstance(partitioning, dict)
            else partitioning
        ),
        **kwargs,
    }


def _filters_to_expression(filters, propagate_null=False, nan_is_null=True):
    # Mostly copied from: pq.filters_to_expression
    # TODO: Use pq.filters_to_expression if/when null-value
    # handling is resolved.
    # See: https://github.com/dask/dask/issues/9845

    if isinstance(filters, pa_ds.Expression):
        return filters

    if filters is not None:
        if len(filters) == 0 or any(len(f) == 0 for f in filters):
            raise ValueError("Malformed filters")
        if isinstance(filters[0][0], str):
            # We have encountered the situation where we have one nesting level
            # too few:
            #   We have [(,,), ..] instead of [[(,,), ..]]
            filters = [filters]

    def convert_single_predicate(col, op, val):
        field = pa_ds.field(col)

        # Handle null-value comparison
        if val is None or (nan_is_null and val is np.nan):
            if op == "is":
                return field.is_null(nan_is_null=nan_is_null)
            elif op == "is not":
                return ~field.is_null(nan_is_null=nan_is_null)
            else:
                raise ValueError(
                    f'"{(col, op, val)}" is not a supported predicate '
                    f'Please use "is" or "is not" for null comparison.'
                )

        if op == "=" or op == "==":
            expr = field == val
        elif op == "!=":
            expr = field != val
        elif op == "<":
            expr = field < val
        elif op == ">":
            expr = field > val
        elif op == "<=":
            expr = field <= val
        elif op == ">=":
            expr = field >= val
        elif op == "in":
            expr = field.isin(val)
        elif op == "not in":
            expr = ~field.isin(val)
        else:
            raise ValueError(
                f'"{(col, op, val)}" is not a valid operator in predicates.'
            )

        # (Optionally) Avoid null-value propagation
        if not propagate_null and op in ("!=", "not in"):
            return field.is_null(nan_is_null=nan_is_null) | expr
        return expr

    disjunction_members = []

    for conjunction in filters:
        conjunction_members = [
            convert_single_predicate(col, op, val) for col, op, val in conjunction
        ]

        disjunction_members.append(reduce(operator.and_, conjunction_members))

    return reduce(operator.or_, disjunction_members)


#
#  ArrowDatasetEngine
#


class ArrowDatasetEngine(Engine):
    #
    # Public Class Methods
    #

    @classmethod
    def extract_filesystem(
        cls,
        urlpath,
        filesystem,
        dataset_options,
        open_file_options,
        storage_options,
    ):
        # Check if filesystem was specified as a dataset option
        if filesystem is None:
            fs = dataset_options.pop("filesystem", "fsspec")
        else:
            if "filesystem" in dataset_options:
                raise ValueError(
                    "Cannot specify a filesystem argument if the "
                    "'filesystem' dataset option is also defined."
                )
            fs = filesystem

        # Handle pyarrow-based filesystem
        if isinstance(fs, pa_fs.FileSystem) or fs in ("arrow", "pyarrow"):
            if isinstance(urlpath, (list, tuple, set)):
                if not urlpath:
                    raise ValueError("empty urlpath sequence")
                urlpath = [stringify_path(u) for u in urlpath]
            else:
                urlpath = [stringify_path(urlpath)]

            if fs in ("arrow", "pyarrow"):
                fs = type(pa_fs.FileSystem.from_uri(urlpath[0])[0])(
                    **(storage_options or {})
                )

            fsspec_fs = ArrowFSWrapper(fs)
            if urlpath[0].startswith("C:") and isinstance(fs, pa_fs.LocalFileSystem):
                # ArrowFSWrapper._strip_protocol not reliable on windows
                # See: https://github.com/fsspec/filesystem_spec/issues/1137
                from fsspec.implementations.local import LocalFileSystem

                fs_strip = LocalFileSystem()
            else:
                fs_strip = fsspec_fs
            paths = expand_paths_if_needed(urlpath, "rb", 1, fsspec_fs, None)
            return (
                fsspec_fs,
                [fs_strip._strip_protocol(u) for u in paths],
                dataset_options,
                {"open_file_func": fs.open_input_file},
            )

        # Use default file-system initialization
        return Engine.extract_filesystem(
            urlpath,
            fs,
            dataset_options,
            open_file_options,
            storage_options,
        )

    @classmethod
    def read_metadata(
        cls,
        fs,
        paths,
        categories=None,
        index=None,
        use_nullable_dtypes=False,
        gather_statistics=None,
        filters=None,
        split_row_groups="adaptive",
        blocksize=None,
        aggregate_files=None,
        ignore_metadata_file=False,
        metadata_task_size=0,
        parquet_file_extension=None,
        **kwargs,
    ):
        # Stage 1: Collect general dataset information
        dataset_info = cls._collect_dataset_info(
            paths,
            fs,
            categories,
            index,
            gather_statistics,
            filters,
            split_row_groups,
            blocksize,
            aggregate_files,
            ignore_metadata_file,
            metadata_task_size,
            parquet_file_extension,
            kwargs,
        )

        # Stage 2: Generate output `meta`
        meta = cls._create_dd_meta(
            dataset_info, use_nullable_dtypes=use_nullable_dtypes
        )

        # Stage 3: Generate parts and stats
        parts, stats, common_kwargs = cls._construct_collection_plan(dataset_info)

        # Add `common_kwargs` and `aggregation_depth` to the first
        # element of `parts`. We can return as a separate element
        # in the future, but should avoid breaking the API for now.
        if len(parts):
            parts[0]["common_kwargs"] = common_kwargs
            parts[0]["aggregation_depth"] = dataset_info["aggregation_depth"]
            parts[0]["split_row_groups"] = dataset_info["split_row_groups"]

        return (meta, stats, parts, dataset_info["index"])

    @classmethod
    def multi_support(cls):
        return cls == ArrowDatasetEngine

    @classmethod
    def read_partition(
        cls,
        fs,
        pieces,
        columns,
        index,
        use_nullable_dtypes=False,
        categories=(),
        partitions=(),
        filters=None,
        schema=None,
        **kwargs,
    ):
        """Read in a single output partition"""

        if isinstance(index, list):
            for level in index:
                # unclear if we can use set ops here. I think the order matters.
                # Need the membership test to avoid duplicating index when
                # we slice with `columns` later on.
                if level not in columns:
                    columns.append(level)

        # Ensure `columns` and `partitions` do not overlap
        columns_and_parts = columns.copy()
        if not isinstance(partitions, (list, tuple)):
            if columns_and_parts and partitions:
                for part_name in partitions.partition_names:
                    if part_name in columns:
                        columns.remove(part_name)
                    else:
                        columns_and_parts.append(part_name)
                columns = columns or None

        # Always convert pieces to list
        if not isinstance(pieces, list):
            pieces = [pieces]

        tables = []
        multi_read = len(pieces) > 1
        for piece in pieces:
            if isinstance(piece, str):
                # `piece` is a file-path string
                path_or_frag = piece
                row_group = None
                partition_keys = None
            else:
                # `piece` contains (path, row_group, partition_keys)
                (path_or_frag, row_group, partition_keys) = piece

            # Convert row_group to a list and be sure to
            # check if msgpack converted it to a tuple
            if isinstance(row_group, tuple):
                row_group = list(row_group)
            if not isinstance(row_group, list):
                row_group = [row_group]

            # Read in arrow table and convert to pandas
            arrow_table = cls._read_table(
                path_or_frag,
                fs,
                row_group,
                columns,
                schema,
                filters,
                partitions,
                partition_keys,
                **kwargs,
            )
            if multi_read:
                tables.append(arrow_table)

        if multi_read:
            arrow_table = pa.concat_tables(tables)

        # Convert to pandas
        df = cls._arrow_table_to_pandas(
            arrow_table, categories, use_nullable_dtypes=use_nullable_dtypes, **kwargs
        )

        # For pyarrow.dataset api, need to convert partition columns
        # to categorigal manually for integer types.
        if partitions and isinstance(partitions, list):
            for partition in partitions:
                if df[partition.name].dtype.name != "category":
                    # We read directly from fragments, so the partition
                    # columns are already in our dataframe.  We just
                    # need to convert non-categorical types.
                    df[partition.name] = pd.Series(
                        pd.Categorical(
                            categories=partition.keys,
                            values=df[partition.name].values,
                        ),
                        index=df.index,
                    )

        # Note that `to_pandas(ignore_metadata=False)` means
        # pyarrow will use the pandas metadata to set the index.
        index_in_columns_and_parts = set(df.index.names).issubset(
            set(columns_and_parts)
        )
        if not index:
            if index_in_columns_and_parts:
                # User does not want to set index and a desired
                # column/partition has been set to the index
                df.reset_index(drop=False, inplace=True)
            else:
                # User does not want to set index and an
                # "unwanted" column has been set to the index
                df.reset_index(drop=True, inplace=True)
        else:
            if set(df.index.names) != set(index) and index_in_columns_and_parts:
                # The wrong index has been set and it contains
                # one or more desired columns/partitions
                df.reset_index(drop=False, inplace=True)
            elif index_in_columns_and_parts:
                # The correct index has already been set
                index = False
                columns_and_parts = list(set(columns_and_parts) - set(df.index.names))
        df = df[list(columns_and_parts)]

        if index:
            df = df.set_index(index)
        return df

    @classmethod
    def initialize_write(
        cls,
        df,
        fs,
        path,
        append=False,
        partition_on=None,
        ignore_divisions=False,
        division_info=None,
        schema="infer",
        index_cols=None,
        **kwargs,
    ):
        if schema == "infer" or isinstance(schema, dict):
            # Start with schema from _meta_nonempty
            inferred_schema = pyarrow_schema_dispatch(
                df._meta_nonempty.set_index(index_cols)
                if index_cols
                else df._meta_nonempty
            ).remove_metadata()

            # Use dict to update our inferred schema
            if isinstance(schema, dict):
                schema = pa.schema(schema)
                for name in schema.names:
                    i = inferred_schema.get_field_index(name)
                    j = schema.get_field_index(name)
                    inferred_schema = inferred_schema.set(i, schema.field(j))
            schema = inferred_schema

        # Check that target directory exists
        fs.mkdirs(path, exist_ok=True)
        if append and division_info is None:
            ignore_divisions = True

        full_metadata = None  # metadata for the full dataset, from _metadata
        tail_metadata = None  # metadata for at least the last file in the dataset
        i_offset = 0
        metadata_file_exists = False
        if append:
            # Extract metadata and get file offset if appending
            ds = pa_ds.dataset(path, filesystem=_wrapped_fs(fs), format="parquet")
            i_offset = len(ds.files)
            if i_offset > 0:
                try:
                    with fs.open(fs.sep.join([path, "_metadata"]), mode="rb") as fil:
                        full_metadata = pq.read_metadata(fil)
                    tail_metadata = full_metadata
                    metadata_file_exists = True
                except OSError:
                    try:
                        with fs.open(
                            sorted(ds.files, key=natural_sort_key)[-1], mode="rb"
                        ) as fil:
                            tail_metadata = pq.read_metadata(fil)
                    except OSError:
                        pass
            else:
                append = False  # No existing files, can skip the append logic

        # If appending, validate against the initial metadata file (if present)
        if append and tail_metadata is not None:
            arrow_schema = tail_metadata.schema.to_arrow_schema()
            names = arrow_schema.names
            has_pandas_metadata = (
                arrow_schema.metadata is not None and b"pandas" in arrow_schema.metadata
            )
            if has_pandas_metadata:
                pandas_metadata = json.loads(
                    arrow_schema.metadata[b"pandas"].decode("utf8")
                )
                categories = [
                    c["name"]
                    for c in pandas_metadata["columns"]
                    if c["pandas_type"] == "categorical"
                ]
            else:
                categories = None
            dtypes = _get_pyarrow_dtypes(arrow_schema, categories)
            if set(names) != set(df.columns) - set(partition_on):
                raise ValueError(
                    "Appended columns not the same.\n"
                    "Previous: {} | New: {}".format(names, list(df.columns))
                )
            elif (pd.Series(dtypes).loc[names] != df[names].dtypes).any():
                # TODO Coerce values for compatible but different dtypes
                raise ValueError(
                    "Appended dtypes differ.\n{}".format(
                        set(dtypes.items()) ^ set(df.dtypes.items())
                    )
                )

            # Check divisions if necessary
            if division_info["name"] not in names:
                ignore_divisions = True
            if not ignore_divisions:
                old_end = None
                row_groups = (
                    tail_metadata.row_group(i)
                    for i in range(tail_metadata.num_row_groups)
                )
                index_col_i = names.index(division_info["name"])
                for row_group in row_groups:
                    column = row_group.column(index_col_i)
                    if column.statistics:
                        if old_end is None:
                            old_end = column.statistics.max
                        elif column.statistics.max > old_end:
                            old_end = column.statistics.max
                        else:
                            # Existing column on disk isn't sorted, set
                            # `old_end = None` to skip check below
                            old_end = None
                            break

                divisions = division_info["divisions"]
                if old_end is not None and divisions[0] <= old_end:
                    raise ValueError(
                        "The divisions of the appended dataframe overlap with "
                        "previously written divisions. If this is desired, set "
                        "``ignore_divisions=True`` to append anyway.\n"
                        "- End of last written partition: {old_end}\n"
                        "- Start of first new partition: {divisions[0]}"
                    )

        extra_write_kwargs = {"schema": schema, "index_cols": index_cols}
        return i_offset, full_metadata, metadata_file_exists, extra_write_kwargs

    @classmethod
    def _pandas_to_arrow_table(
        cls, df: pd.DataFrame, preserve_index=False, schema=None
    ) -> pa.Table:
        try:
            return pa.Table.from_pandas(
                df, nthreads=1, preserve_index=preserve_index, schema=schema
            )
        except pa.ArrowException as exc:
            if schema is None:
                raise
            df_schema = pa.Schema.from_pandas(df)
            expected = textwrap.indent(
                schema.to_string(show_schema_metadata=False), "    "
            )
            actual = textwrap.indent(
                df_schema.to_string(show_schema_metadata=False), "    "
            )
            raise ValueError(
                f"Failed to convert partition to expected pyarrow schema:\n"
                f"    `{exc!r}`\n"
                f"\n"
                f"Expected partition schema:\n"
                f"{expected}\n"
                f"\n"
                f"Received partition schema:\n"
                f"{actual}\n"
                f"\n"
                f"This error *may* be resolved by passing in schema information for\n"
                f"the mismatched column(s) using the `schema` keyword in `to_parquet`."
            ) from None

    @classmethod
    def write_partition(
        cls,
        df,
        path,
        fs,
        filename,
        partition_on,
        return_metadata,
        fmd=None,
        compression=None,
        index_cols=None,
        schema=None,
        head=False,
        custom_metadata=None,
        **kwargs,
    ):
        _meta = None
        preserve_index = False
        if _index_in_schema(index_cols, schema):
            df.set_index(index_cols, inplace=True)
            preserve_index = True
        else:
            index_cols = []

        t = cls._pandas_to_arrow_table(df, preserve_index=preserve_index, schema=schema)
        if custom_metadata:
            _md = t.schema.metadata
            _md.update(custom_metadata)
            t = t.replace_schema_metadata(metadata=_md)

        if partition_on:
            md_list = _write_partitioned(
                t,
                df,
                path,
                filename,
                partition_on,
                fs,
                cls._pandas_to_arrow_table,
                preserve_index,
                index_cols=index_cols,
                compression=compression,
                return_metadata=return_metadata,
                **kwargs,
            )
            if md_list:
                _meta = md_list[0]
                for i in range(1, len(md_list)):
                    _append_row_groups(_meta, md_list[i])
        else:
            md_list = []
            with fs.open(fs.sep.join([path, filename]), "wb") as fil:
                pq.write_table(
                    t,
                    fil,
                    compression=compression,
                    metadata_collector=md_list if return_metadata else None,
                    **kwargs,
                )
            if md_list:
                _meta = md_list[0]
                _meta.set_file_path(filename)
        # Return the schema needed to write the metadata
        if return_metadata:
            d = {"meta": _meta}
            if head:
                # Only return schema if this is the "head" partition
                d["schema"] = t.schema
            return [d]
        else:
            return []

    @classmethod
    def write_metadata(cls, parts, meta, fs, path, append=False, **kwargs):
        schema = parts[0][0].get("schema", None)
        parts = [p for p in parts if p[0]["meta"] is not None]
        if parts:
            if not append:
                # Get only arguments specified in the function
                common_metadata_path = fs.sep.join([path, "_common_metadata"])
                keywords = getargspec(pq.write_metadata).args
                kwargs_meta = {k: v for k, v in kwargs.items() if k in keywords}
                with fs.open(common_metadata_path, "wb") as fil:
                    pq.write_metadata(schema, fil, **kwargs_meta)

            # Aggregate metadata and write to _metadata file
            metadata_path = fs.sep.join([path, "_metadata"])
            if append and meta is not None:
                _meta = meta
                i_start = 0
            else:
                _meta = parts[0][0]["meta"]
                i_start = 1
            for i in range(i_start, len(parts)):
                _append_row_groups(_meta, parts[i][0]["meta"])
            with fs.open(metadata_path, "wb") as fil:
                _meta.write_metadata_file(fil)

    #
    # Private Class Methods
    #

    @classmethod
    def _collect_dataset_info(
        cls,
        paths,
        fs,
        categories,
        index,
        gather_statistics,
        filters,
        split_row_groups,
        blocksize,
        aggregate_files,
        ignore_metadata_file,
        metadata_task_size,
        parquet_file_extension,
        kwargs,
    ):
        """pyarrow.dataset version of _collect_dataset_info
        Use pyarrow.dataset API to construct a dictionary of all
        general information needed to read the dataset.
        """

        # Use pyarrow.dataset API
        ds = None
        valid_paths = None  # Only used if `paths` is a list containing _metadata

        # Extract dataset-specific options
        _dataset_kwargs = kwargs.pop("dataset", {})

        if "partitioning" not in _dataset_kwargs:
            _dataset_kwargs["partitioning"] = "hive"

        if "format" not in _dataset_kwargs:
            _dataset_kwargs["format"] = pa_ds.ParquetFileFormat()
        _processed_dataset_kwargs = _process_kwargs(**_dataset_kwargs)

        # Case-dependent pyarrow.dataset creation
        has_metadata_file = False
        if len(paths) == 1 and fs.isdir(paths[0]):
            # Use _analyze_paths to avoid relative-path
            # problems (see GH#5608)
            paths, base, fns = _sort_and_analyze_paths(paths, fs)
            paths = fs.sep.join([base, fns[0]])

            meta_path = fs.sep.join([paths, "_metadata"])
            if not ignore_metadata_file and fs.exists(meta_path):
                # Use _metadata file
                ds = pa_ds.parquet_dataset(
                    meta_path,
                    filesystem=_wrapped_fs(fs),
                    **_processed_dataset_kwargs,
                )
                has_metadata_file = True
            elif parquet_file_extension:
                # Need to materialize all paths if we are missing the _metadata file
                # Raise error if all files have been filtered by extension
                len0 = len(paths)
                paths = [
                    path
                    for path in fs.find(paths)
                    if path.endswith(parquet_file_extension)
                ]
                if len0 and paths == []:
                    raise ValueError(
                        "No files satisfy the `parquet_file_extension` criteria "
                        f"(files must end with {parquet_file_extension})."
                    )

        elif len(paths) > 1:
            paths, base, fns = _sort_and_analyze_paths(paths, fs)
            meta_path = fs.sep.join([base, "_metadata"])
            if "_metadata" in fns:
                # Pyarrow cannot handle "_metadata" when `paths` is a list
                # Use _metadata file
                if not ignore_metadata_file:
                    ds = pa_ds.parquet_dataset(
                        meta_path,
                        filesystem=_wrapped_fs(fs),
                        **_processed_dataset_kwargs,
                    )
                    has_metadata_file = True

                # Populate valid_paths, since the original path list
                # must be used to filter the _metadata-based dataset
                fns.remove("_metadata")
                valid_paths = fns

        # Final "catch-all" pyarrow.dataset call
        if ds is None:
            ds = pa_ds.dataset(
                paths,
                filesystem=_wrapped_fs(fs),
                **_processed_dataset_kwargs,
            )

        # Get file_frag sample and extract physical_schema
        try:
            file_frag = next(ds.get_fragments())
            physical_schema = file_frag.physical_schema
        except StopIteration:
            file_frag = None
            physical_schema = ds.schema

        # Set split_row_groups for desired partitioning behavior
        #
        # Expected behavior for split_row_groups + blocksize combinations:
        # +======+==================+===========+=============================+
        # | Case | split_row_groups | blocksize | Behavior                    |
        # +======+==================+===========+=============================+
        # |  A   |  "infer"         |  not None | Go to E or G (using md)     |
        # +------+------------------+-----------+-----------------------------+
        # |  B   |  "infer"         |  None     | Go to H                     |
        # +------+------------------+-----------+-----------------------------+
        # |  C   |  "adaptive"      |  not None | Go to E                     |
        # +------+------------------+-----------+-----------------------------+
        # |  D   |  "adaptive"      |  None     | Go to H                     |
        # +======+==================+===========+=============================+
        # |  E*  |  True            |  not None | Adaptive partitioning       |
        # +------+------------------+-----------+-----------------------------+
        # |  F   |  True            |  None     | 1 row-group per partition   |
        # +------+------------------+-----------+-----------------------------+
        # |  G*  |  False           |  not None | 1+ full files per partition |
        # +------+------------------+-----------+-----------------------------+
        # |  H   |  False           |  None     | 1 full file per partition   |
        # +------+------------------+-----------+-----------------------------+
        # |  I   |  n               |  N/A      | n row-groups per partition  |
        # +======+==================+===========+=============================+
        # NOTES:
        # - Adaptive partitioning (E) means that the individual size of each
        #   row-group will be accounted for when deciding how many row-groups
        #   to map to each output partition.
        # - E, G and I will only aggregate data from multiple files into the
        #   same output partition if `bool(aggregate_files) == True`.
        # - Default partitioning will correspond to either E or G. All other
        #   behavior requires user input.

        if split_row_groups == "infer":
            if blocksize:
                # Sample row-group sizes in first file
                if file_frag is None:
                    # Empty dataset
                    split_row_groups = False
                else:
                    split_row_groups = _infer_split_row_groups(
                        [rg.total_byte_size for rg in file_frag.row_groups],
                        blocksize,
                        bool(aggregate_files),
                    )
            else:
                split_row_groups = False

        if split_row_groups == "adaptive":
            if blocksize:
                split_row_groups = True
            else:
                split_row_groups = False

        # Note on (hive) partitioning information:
        #
        #    - "partition_obj" : (list of PartitionObj) This is a list of
        #          simple objects providing `name` and `keys` attributes
        #          for each partition column.
        #    - "partition_names" : (list)  This is a list containing the
        #          names of partitioned columns.
        #
        partition_obj, partition_names = [], []
        if (
            ds.partitioning
            and ds.partitioning.dictionaries
            and all(arr is not None for arr in ds.partitioning.dictionaries)
        ):
            partition_names = list(ds.partitioning.schema.names)
            for i, name in enumerate(partition_names):
                partition_obj.append(
                    PartitionObj(name, ds.partitioning.dictionaries[i].to_pandas())
                )

        # Check the `aggregate_files` setting
        aggregation_depth = _get_aggregation_depth(aggregate_files, partition_names)

        return {
            "ds": ds,
            "physical_schema": physical_schema,
            "has_metadata_file": has_metadata_file,
            "schema": ds.schema,
            "fs": fs,
            "valid_paths": valid_paths,
            "gather_statistics": gather_statistics,
            "categories": categories,
            "index": index,
            "filters": filters,
            "split_row_groups": split_row_groups,
            "blocksize": blocksize,
            "aggregate_files": aggregate_files,
            "aggregation_depth": aggregation_depth,
            "partitions": partition_obj,
            "partition_names": partition_names,
            "metadata_task_size": metadata_task_size,
            "kwargs": {
                "dataset": _dataset_kwargs,
                "convert_string": config.get("dataframe.convert_string"),
                **kwargs,
            },
        }

    @classmethod
    def _create_dd_meta(cls, dataset_info, use_nullable_dtypes=False):
        """Use parquet schema and hive-partition information
        (stored in dataset_info) to construct DataFrame metadata.
        """

        # Collect necessary information from dataset_info
        schema = dataset_info["schema"]
        index = dataset_info["index"]
        categories = dataset_info["categories"]
        partition_obj = dataset_info["partitions"]
        partitions = dataset_info["partition_names"]
        physical_column_names = dataset_info.get("physical_schema", schema).names
        columns = None

        # Use pandas metadata to update categories
        pandas_metadata = _get_pandas_metadata(schema) or {}
        if pandas_metadata:
            if categories is None:
                categories = []
                for col in pandas_metadata["columns"]:
                    if (col["pandas_type"] == "categorical") and (
                        col["name"] not in categories
                    ):
                        categories.append(col["name"])

        # Use _arrow_table_to_pandas to generate meta
        arrow_to_pandas = dataset_info["kwargs"].get("arrow_to_pandas", {}).copy()
        convert_string = dataset_info["kwargs"].get("convert_string", False)
        meta = cls._arrow_table_to_pandas(
            schema.empty_table(),
            categories,
            arrow_to_pandas=arrow_to_pandas,
            use_nullable_dtypes=use_nullable_dtypes,
            convert_string=convert_string,
        )
        index_names = list(meta.index.names)
        column_names = list(meta.columns)
        if index_names and index_names != [None]:
            # Reset the index if non-null index name
            meta.reset_index(inplace=True)

        # Use index specified in the pandas metadata if
        # the index column was not specified by the user
        if (
            index is None
            and index_names
            and (
                # Only set to `[None]` if pandas metadata includes an index
                index_names != [None]
                or pandas_metadata.get("index_columns", None)
            )
        ):
            index = index_names

        # Set proper index for meta
        index_cols = index or ()
        if index_cols and index_cols != [None]:
            meta.set_index(index_cols, inplace=True)

        # Ensure that there is no overlap between partition columns
        # and explicit column storage
        if partitions:
            _partitions = [p for p in partitions if p not in physical_column_names]
            if not _partitions:
                partitions = []
                dataset_info["partitions"] = None
                dataset_info["partition_keys"] = {}
                dataset_info["partition_names"] = partitions
            elif len(_partitions) != len(partitions):
                raise ValueError(
                    "No partition-columns should be written in the \n"
                    "file unless they are ALL written in the file.\n"
                    "physical columns: {} | partitions: {}".format(
                        physical_column_names, partitions
                    )
                )

        # Get all available column names
        column_names, index_names = _normalize_index_columns(
            columns, column_names + partitions, index, index_names
        )
        all_columns = index_names + column_names

        if categories:
            # Check that categories are included in columns
            if not set(categories).intersection(all_columns):
                raise ValueError(
                    "categories not in available columns.\n"
                    "categories: {} | columns: {}".format(categories, list(all_columns))
                )

            # Make sure all categories are set to "unknown".
            # Cannot include index names in the `cols` argument.
            meta = clear_known_categories(
                meta, cols=[c for c in categories if c not in meta.index.names]
            )

        if partition_obj:
            # Update meta dtypes for partitioned columns
            for partition in partition_obj:
                if isinstance(index, list) and partition.name == index[0]:
                    # Index from directory structure
                    meta.index = pd.CategoricalIndex(
                        [], categories=partition.keys, name=index[0]
                    )
                elif partition.name == meta.index.name:
                    # Index created from a categorical column
                    meta.index = pd.CategoricalIndex(
                        [], categories=partition.keys, name=meta.index.name
                    )
                elif partition.name in meta.columns:
                    meta[partition.name] = pd.Series(
                        pd.Categorical(categories=partition.keys, values=[]),
                        index=meta.index,
                    )

        # Update `dataset_info` and return `meta`
        dataset_info["index"] = index
        dataset_info["index_cols"] = index_cols
        dataset_info["categories"] = categories

        return meta

    @classmethod
    def _construct_collection_plan(cls, dataset_info):
        """pyarrow.dataset version of _construct_collection_plan
        Use dataset_info to construct the general plan for
        generating the output DataFrame collection.

        The "plan" is essentially a list (called `parts`) of
        information that is needed to produce each output partition.
        After this function is returned, the information in each
        element of `parts` will be used to produce a single Dask-
        DataFrame partition (unless some elements of `parts`
        are aggregated together in a follow-up step).

        This method also returns ``stats`` (which is a list of
        parquet-metadata statistics for each element of parts),
        and ``common_metadata`` (which is a dictionary of kwargs
        that should be passed to the ``read_partition`` call for
        every output partition).
        """

        # Collect necessary dataset information from dataset_info
        ds = dataset_info["ds"]
        fs = dataset_info["fs"]
        filters = dataset_info["filters"]
        split_row_groups = dataset_info["split_row_groups"]
        gather_statistics = dataset_info["gather_statistics"]
        blocksize = dataset_info["blocksize"]
        aggregation_depth = dataset_info["aggregation_depth"]
        index_cols = dataset_info["index_cols"]
        schema = dataset_info["schema"]
        partition_names = dataset_info["partition_names"]
        partitions = dataset_info["partitions"]
        categories = dataset_info["categories"]
        has_metadata_file = dataset_info["has_metadata_file"]
        valid_paths = dataset_info["valid_paths"]
        kwargs = dataset_info["kwargs"]

        # Ensure metadata_task_size is set
        # (Using config file or defaults)
        metadata_task_size = _set_metadata_task_size(
            dataset_info["metadata_task_size"], fs
        )

        # Make sure that any `in`-predicate filters have iterable values
        filter_columns = set()
        if filters is not None:
            for filter in flatten(filters, container=list):
                col, op, val = filter
                if op == "in" and not isinstance(val, (set, list, tuple)):
                    raise TypeError(
                        "Value of 'in' filter must be a list, set or tuple."
                    )
                filter_columns.add(col)

        # Determine which columns need statistics.
        # At this point, gather_statistics is only True if
        # the user specified calculate_divisions=True
        stat_col_indices = {}
        _index_cols = index_cols if (gather_statistics and len(index_cols) == 1) else []
        for i, name in enumerate(schema.names):
            if name in _index_cols or name in filter_columns:
                if name in partition_names:
                    # Partition columns wont have statistics
                    continue
                stat_col_indices[name] = i

        # Decide final `gather_statistics` setting
        gather_statistics = _set_gather_statistics(
            gather_statistics,
            blocksize,
            split_row_groups,
            aggregation_depth,
            filter_columns,
            set(stat_col_indices),
        )

        # Add common kwargs
        common_kwargs = {
            "partitions": partitions,
            "categories": categories,
            "filters": filters,
            "schema": schema,
            **kwargs,
        }

        # Check if this is a very simple case where we can just return
        # the path names
        if gather_statistics is False and not (split_row_groups or filters):
            return (
                [
                    {"piece": (full_path, None, None)}
                    for full_path in sorted(ds.files, key=natural_sort_key)
                ],
                [],
                common_kwargs,
            )

        # Get/transate filters
        ds_filters = None
        if filters is not None:
            ds_filters = _filters_to_expression(filters)

        # Define subset of `dataset_info` required by _collect_file_parts
        dataset_info_kwargs = {
            "fs": fs,
            "split_row_groups": split_row_groups,
            "gather_statistics": gather_statistics,
            "filters": filters,
            "ds_filters": ds_filters,
            "schema": schema,
            "stat_col_indices": stat_col_indices,
            "aggregation_depth": aggregation_depth,
            "blocksize": blocksize,
            "partitions": partitions,
            "dataset_options": kwargs["dataset"],
        }

        # Main parts/stats-construction
        if (
            has_metadata_file
            or metadata_task_size == 0
            or metadata_task_size > len(ds.files)
        ):
            # We have a global _metadata file to work with.
            # Therefore, we can just loop over fragments on the client.

            # Start with sorted (by path) list of file-based fragments
            file_frags = sorted(
                (frag for frag in ds.get_fragments(ds_filters)),
                key=lambda x: natural_sort_key(x.path),
            )
            parts, stats = cls._collect_file_parts(file_frags, dataset_info_kwargs)
        else:
            # We DON'T have a global _metadata file to work with.
            # We should loop over files in parallel

            if filters and partitions:
                # Start with sorted (by path) list of file-based fragments
                all_files = sorted(
                    (frag for frag in ds.get_fragments(ds_filters)),
                    key=lambda x: natural_sort_key(x.path),
                )
            else:
                # Collect list of file paths.
                # If valid_paths is not None, the user passed in a list
                # of files containing a _metadata file.  Since we used
                # the _metadata file to generate our dataset object , we need
                # to ignore any file fragments that are not in the list.
                all_files = sorted(ds.files, key=natural_sort_key)
                if valid_paths:
                    all_files = [
                        filef
                        for filef in all_files
                        if filef.split(fs.sep)[-1] in valid_paths
                    ]

            parts, stats = [], []
            if all_files:
                # Build and compute a task graph to construct stats/parts
                gather_parts_dsk = {}
                name = "gather-pq-parts-" + tokenize(all_files, dataset_info_kwargs)
                finalize_list = []
                for task_i, file_i in enumerate(
                    range(0, len(all_files), metadata_task_size)
                ):
                    finalize_list.append((name, task_i))
                    gather_parts_dsk[finalize_list[-1]] = (
                        cls._collect_file_parts,
                        all_files[file_i : file_i + metadata_task_size],
                        dataset_info_kwargs,
                    )

                def _combine_parts(parts_and_stats):
                    parts, stats = [], []
                    for part, stat in parts_and_stats:
                        parts += part
                        if stat:
                            stats += stat
                    return parts, stats

                gather_parts_dsk["final-" + name] = (_combine_parts, finalize_list)
                parts, stats = Delayed("final-" + name, gather_parts_dsk).compute()

        return parts, stats, common_kwargs

    @classmethod
    def _collect_file_parts(
        cls,
        files_or_frags,
        dataset_info_kwargs,
    ):
        # Collect necessary information from dataset_info
        fs = dataset_info_kwargs["fs"]
        split_row_groups = dataset_info_kwargs["split_row_groups"]
        gather_statistics = dataset_info_kwargs["gather_statistics"]
        partitions = dataset_info_kwargs["partitions"]
        dataset_options = dataset_info_kwargs["dataset_options"]

        # Make sure we are processing a non-empty list
        if not isinstance(files_or_frags, list):
            files_or_frags = [files_or_frags]
        elif not files_or_frags:
            return [], []

        # Make sure we are starting with file fragments
        if isinstance(files_or_frags[0], str):
            # Check if we are using a simple file-partition map
            # without requiring any file or row-group statistics
            if not (split_row_groups or partitions) and gather_statistics is False:
                # Cool - We can return immediately
                return [
                    {"piece": (file_or_frag, None, None)}
                    for file_or_frag in files_or_frags
                ], None

            # Need more information - convert the path to a fragment
            file_frags = list(
                pa_ds.dataset(
                    files_or_frags,
                    filesystem=_wrapped_fs(fs),
                    **_process_kwargs(**dataset_options),
                ).get_fragments()
            )
        else:
            file_frags = files_or_frags

        # Collect settings from dataset_info
        filters = dataset_info_kwargs["filters"]
        ds_filters = dataset_info_kwargs["ds_filters"]
        schema = dataset_info_kwargs["schema"]
        stat_col_indices = dataset_info_kwargs["stat_col_indices"]
        aggregation_depth = dataset_info_kwargs["aggregation_depth"]
        blocksize = dataset_info_kwargs["blocksize"]

        # Intialize row-group and statistics data structures
        file_row_groups = defaultdict(list)
        file_row_group_stats = defaultdict(list)
        file_row_group_column_stats = defaultdict(list)
        single_rg_parts = int(split_row_groups) == 1
        hive_partition_keys = {}
        cmax_last = {}
        for file_frag in file_frags:
            fpath = file_frag.path

            # Extract hive-partition keys, and make sure they
            # are orederd the same as they are in `partitions`
            raw_keys = pa_ds._get_partition_keys(file_frag.partition_expression)
            hive_partition_keys[fpath] = [
                (hive_part.name, raw_keys[hive_part.name]) for hive_part in partitions
            ]

            for frag in file_frag.split_by_row_group(ds_filters, schema=schema):
                row_group_info = frag.row_groups
                if gather_statistics or split_row_groups:
                    # If we are gathering statistics or splitting by
                    # row-group, we may need to ensure our fragment
                    # metadata is complete.
                    if row_group_info is None:
                        frag.ensure_complete_metadata()
                        row_group_info = frag.row_groups
                    if not len(row_group_info):
                        continue
                else:
                    file_row_groups[fpath] = [None]
                    continue
                for row_group in row_group_info:
                    file_row_groups[fpath].append(row_group.id)
                    if gather_statistics:
                        statistics = _get_rg_statistics(
                            row_group, list(stat_col_indices)
                        )
                        if single_rg_parts:
                            s = {
                                "file_path_0": fpath,
                                "num-rows": row_group.num_rows,
                                "total_byte_size": row_group.total_byte_size,
                                "columns": [],
                            }
                        else:
                            s = {
                                "num-rows": row_group.num_rows,
                                "total_byte_size": row_group.total_byte_size,
                            }
                        cstats = []
                        for name in stat_col_indices.keys():
                            if name in statistics:
                                cmin = statistics[name]["min"]
                                cmax = statistics[name]["max"]
                                null_count = statistics[name]["null_count"]
                                cmin = (
                                    pd.Timestamp(cmin)
                                    if isinstance(cmin, datetime)
                                    else cmin
                                )
                                cmax = (
                                    pd.Timestamp(cmax)
                                    if isinstance(cmax, datetime)
                                    else cmax
                                )
                                last = cmax_last.get(name, None)
                                if not (
                                    filters
                                    or (blocksize and split_row_groups is True)
                                    or aggregation_depth
                                ):
                                    # Only think about bailing if we don't need
                                    # stats for filtering
                                    if cmin is None or (last and cmin < last):
                                        # We are collecting statistics for divisions
                                        # only (no filters) - Column isn't sorted, or
                                        # we have an all-null partition, so lets bail.
                                        #
                                        # Note: This assumes ascending order.
                                        #
                                        gather_statistics = False
                                        file_row_group_stats = {}
                                        file_row_group_column_stats = {}
                                        break

                                if single_rg_parts:
                                    s["columns"].append(
                                        {
                                            "name": name,
                                            "min": cmin,
                                            "max": cmax,
                                            "null_count": null_count,
                                        }
                                    )
                                else:
                                    cstats += [cmin, cmax, null_count]
                                cmax_last[name] = cmax
                            else:
                                if single_rg_parts:
                                    s["columns"].append({"name": name})
                                else:
                                    cstats += [None, None, None]
                        if gather_statistics:
                            file_row_group_stats[fpath].append(s)
                            if not single_rg_parts:
                                file_row_group_column_stats[fpath].append(tuple(cstats))

        # Check if we have empty parts to return
        if not file_row_groups:
            return [], []

        # Convert organized row-groups to parts
        return _row_groups_to_parts(
            gather_statistics,
            split_row_groups,
            aggregation_depth,
            file_row_groups,
            file_row_group_stats,
            file_row_group_column_stats,
            stat_col_indices,
            cls._make_part,
            make_part_kwargs={
                "fs": fs,
                "partition_keys": hive_partition_keys,
                "partition_obj": partitions,
                "data_path": "",
            },
        )

    @classmethod
    def _make_part(
        cls,
        filename,
        rg_list,
        fs=None,
        partition_keys=None,
        partition_obj=None,
        data_path=None,
    ):
        """Generate a partition-specific element of `parts`."""

        # Get full path (empty strings should be ignored)
        full_path = fs.sep.join([p for p in [data_path, filename] if p != ""])

        pkeys = partition_keys.get(full_path, None)
        if partition_obj and pkeys is None:
            return None  # This partition was filtered
        return {"piece": (full_path, rg_list, pkeys)}

    @classmethod
    def _read_table(
        cls,
        path_or_frag,
        fs,
        row_groups,
        columns,
        schema,
        filters,
        partitions,
        partition_keys,
        **kwargs,
    ):
        """Read in a pyarrow table"""

        if isinstance(path_or_frag, pa_ds.ParquetFileFragment):
            frag = path_or_frag

        else:
            frag = None

            # Check if we have partitioning information.
            # Will only have this if the engine="pyarrow-dataset"
            partitioning = kwargs.get("dataset", {}).get("partitioning", None)

            # Check if we need to generate a fragment.
            # NOTE: We only need a fragment if we are doing row-wise
            # filtering, or if we are missing necessary information
            # about the hive/directory partitioning. For the case
            # of filtering, we only need a fragment if we are applying
            # filters to "un-partitioned" columns. Partitioned-column
            # filters should have been applied earlier.
            missing_partitioning_info = (
                # Need to discover partition_keys
                (partitions and partition_keys is None)
                # Need to apply custom partitioning schema
                or (partitioning and not isinstance(partitioning, (str, list)))
            )
            if missing_partitioning_info or _need_filtering(filters, partition_keys):
                # Convert the path and row-group IDs to a single fragment
                ds = pa_ds.dataset(
                    path_or_frag,
                    filesystem=_wrapped_fs(fs),
                    **_process_kwargs(**kwargs.get("dataset", {})),
                )
                frags = list(ds.get_fragments())
                assert len(frags) == 1
                frag = (
                    _frag_subset(frags[0], row_groups)
                    if row_groups != [None]
                    else frags[0]
                )

                # Extract hive-partition keys, and make sure they
                # are ordered the same as they are in `partitions`
                raw_keys = pa_ds._get_partition_keys(frag.partition_expression)
                partition_keys = [
                    (hive_part.name, raw_keys[hive_part.name])
                    for hive_part in partitions
                ]

        if frag:
            cols = []
            for name in columns:
                if name is None:
                    if "__index_level_0__" in schema.names:
                        columns.append("__index_level_0__")
                else:
                    cols.append(name)

            arrow_table = frag.to_table(
                use_threads=False,
                schema=schema,
                columns=cols,
                filter=_filters_to_expression(filters) if filters else None,
            )
        else:
            arrow_table = _read_table_from_path(
                path_or_frag,
                fs,
                row_groups,
                columns,
                schema,
                filters,
                **kwargs,
            )

        # For pyarrow.dataset api, if we did not read directly from
        # fragments, we need to add the partitioned columns here.
        if partitions and isinstance(partitions, list):
            keys_dict = {k: v for (k, v) in partition_keys}
            for partition in partitions:
                if partition.name not in arrow_table.schema.names:
                    # We read from file paths, so the partition
                    # columns are NOT in our table yet.
                    cat = keys_dict.get(partition.name, None)
                    cat_ind = np.full(
                        len(arrow_table), partition.keys.index(cat), dtype="i4"
                    )
                    arr = pa.DictionaryArray.from_arrays(
                        cat_ind, pa.array(partition.keys)
                    )
                    arrow_table = arrow_table.append_column(partition.name, arr)

        return arrow_table

    @classmethod
    def _determine_type_mapper(
        cls, *, use_nullable_dtypes=False, convert_string=False, **kwargs
    ):
        user_mapper = kwargs.get("arrow_to_pandas", {}).get("types_mapper")
        type_mappers = []

        def pyarrow_type_mapper(pyarrow_dtype):
            # Special case pyarrow strings to use more feature complete dtype
            # See https://github.com/pandas-dev/pandas/issues/50074
            if pyarrow_dtype == pa.string():
                return pd.StringDtype("pyarrow")
            else:
                return pd.ArrowDtype(pyarrow_dtype)

        # always use the user-defined mapper first, if available
        if user_mapper is not None:
            type_mappers.append(user_mapper)

        # next in priority is converting strings
        if convert_string:
            type_mappers.append({pa.string(): pd.StringDtype("pyarrow")}.get)

        # and then nullable types
        if use_nullable_dtypes == "pandas":
            type_mappers.append(PYARROW_NULLABLE_DTYPE_MAPPING.get)
        elif use_nullable_dtypes:  # "pyarrow" or True
            type_mappers.append(pyarrow_type_mapper)

        def default_types_mapper(pyarrow_dtype):
            """Try all type mappers in order, starting from the user type mapper."""
            for type_converter in type_mappers:
                converted_type = type_converter(pyarrow_dtype)
                if converted_type is not None:
                    return converted_type

        if len(type_mappers) > 0:
            return default_types_mapper

    @classmethod
    def _arrow_table_to_pandas(
        cls,
        arrow_table: pa.Table,
        categories,
        use_nullable_dtypes=False,
        convert_string=False,
        **kwargs,
    ) -> pd.DataFrame:
        _kwargs = kwargs.get("arrow_to_pandas", {})
        _kwargs.update({"use_threads": False, "ignore_metadata": False})

        types_mapper = cls._determine_type_mapper(
            use_nullable_dtypes=use_nullable_dtypes,
            convert_string=convert_string,
            **kwargs,
        )
        if types_mapper is not None:
            _kwargs["types_mapper"] = types_mapper

        res = arrow_table.to_pandas(categories=categories, **_kwargs)
        # TODO: remove this when fixed in pyarrow: https://github.com/apache/arrow/issues/34283
        if (
            convert_string
            and isinstance(res.index, pd.Index)
            and not isinstance(res.index, pd.MultiIndex)
            and pd.api.types.is_string_dtype(res.index.dtype)
            and res.index.dtype
            not in (pd.StringDtype("pyarrow"), pd.ArrowDtype(pa.string()))
        ):
            res.index = res.index.astype(pd.StringDtype("pyarrow"))
        return res

    @classmethod
    def collect_file_metadata(cls, path, fs, file_path):
        with fs.open(path, "rb") as f:
            meta = pq.ParquetFile(f).metadata
        if file_path:
            meta.set_file_path(file_path)
        return meta

    @classmethod
    def aggregate_metadata(cls, meta_list, fs, out_path):
        meta = None
        for _meta in meta_list:
            if meta:
                _append_row_groups(meta, _meta)
            else:
                meta = _meta
        if out_path:
            metadata_path = fs.sep.join([out_path, "_metadata"])
            with fs.open(metadata_path, "wb") as fil:
                if not meta:
                    raise ValueError("Cannot write empty metdata!")
                meta.write_metadata_file(fil)
            return None
        else:
            return meta<|MERGE_RESOLUTION|>--- conflicted
+++ resolved
@@ -127,13 +127,9 @@
 
     md_list = []
     partition_keys = partition_keys[0] if len(partition_keys) == 1 else partition_keys
-<<<<<<< HEAD
     with check_observed_deprecation():
-        gb = data_df.groupby(partition_keys)
+        gb = data_df.groupby(partition_keys, dropna=False)
     for keys, subgroup in gb:
-=======
-    for keys, subgroup in data_df.groupby(partition_keys, dropna=False):
->>>>>>> 8ba5ad52
         if not isinstance(keys, tuple):
             keys = (keys,)
         subdir = fs.sep.join(
