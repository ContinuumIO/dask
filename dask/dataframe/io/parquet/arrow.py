from functools import partial
from collections import defaultdict
from datetime import datetime
import json
import warnings
from distutils.version import LooseVersion

import numpy as np
import pandas as pd
import pyarrow as pa
import pyarrow.parquet as pq
from ....utils import getargspec, natural_sort_key
from ..utils import _get_pyarrow_dtypes, _meta_from_dtypes
from ...utils import clear_known_categories
from ....core import flatten
from dask import delayed

from .utils import (
    _parse_pandas_metadata,
    _normalize_index_columns,
    Engine,
    _analyze_paths,
)


# Check PyArrow version for feature support
preserve_ind_supported = pa.__version__ >= LooseVersion("0.15.0")
read_row_groups_supported = preserve_ind_supported
if pa.__version__ >= LooseVersion("1.0.0"):
    from pyarrow import dataset as pa_ds
else:
    pa_ds = None
schema_field_supported = pa.__version__ >= LooseVersion("0.15.0")

#
#  Helper Utilities
#


def _append_row_groups(metadata, md):
    """Append row-group metadata and include a helpful
    error message if an inconsistent schema is detected.

    Used by `ArrowDatasetEngine` and `ArrowLegacyEngine`.
    """
    try:
        metadata.append_row_groups(md)
    except RuntimeError as err:
        if "requires equal schemas" in str(err):
            raise RuntimeError(
                "Schemas are inconsistent, try using "
                '`to_parquet(..., schema="infer")`, or pass an explicit '
                "pyarrow schema. Such as "
                '`to_parquet(..., schema={"column1": pa.string()})`'
            ) from err
        else:
            raise err


def _write_partitioned(
    table, root_path, filename, partition_cols, fs, index_cols=(), **kwargs
):
    """Write table to a partitioned dataset with pyarrow.

    Logic copied from pyarrow.parquet.
    (arrow/python/pyarrow/parquet.py::write_to_dataset)

    Used by `ArrowDatasetEngine` (and by `ArrowLegacyEngine`,
    through inherited `write_partition` method).

    TODO: Remove this in favor of pyarrow's `write_to_dataset`
          once ARROW-8244 is addressed.
    """
    fs.mkdirs(root_path, exist_ok=True)

    df = table.to_pandas(ignore_metadata=True)
    index_cols = list(index_cols) if index_cols else []
    preserve_index = False
    if index_cols and preserve_ind_supported:
        df.set_index(index_cols, inplace=True)
        preserve_index = True

    partition_keys = [df[col] for col in partition_cols]
    data_df = df.drop(partition_cols, axis="columns")
    data_cols = df.columns.drop(partition_cols)
    if len(data_cols) == 0 and not index_cols:
        raise ValueError("No data left to save outside partition columns")

    subschema = table.schema
    for col in table.schema.names:
        if col in partition_cols:
            subschema = subschema.remove(subschema.get_field_index(col))

    md_list = []
    for keys, subgroup in data_df.groupby(partition_keys):
        if not isinstance(keys, tuple):
            keys = (keys,)
        subdir = fs.sep.join(
            [
                "{colname}={value}".format(colname=name, value=val)
                for name, val in zip(partition_cols, keys)
            ]
        )
        subtable = pa.Table.from_pandas(
            subgroup, preserve_index=preserve_index, schema=subschema, safe=False
        )
        prefix = fs.sep.join([root_path, subdir])
        fs.mkdirs(prefix, exist_ok=True)
        full_path = fs.sep.join([prefix, filename])
        with fs.open(full_path, "wb") as f:
            pq.write_table(subtable, f, metadata_collector=md_list, **kwargs)
        md_list[-1].set_file_path(fs.sep.join([subdir, filename]))

    return md_list


def _index_in_schema(index, schema):
    """Simple utility to check if all `index` columns are included
    in the known `schema`.

    Used by `ArrowDatasetEngine` (and by `ArrowLegacyEngine`,
    through inherited `write_partition` method).
    """
    if index and schema is not None:
        # Make sure all index columns are in user-defined schema
        return len(set(index).intersection(schema.names)) == len(index)
    elif index:
        return True  # Schema is not user-specified, all good
    else:
        return False  # No index to check


class PartitionObj:
    """Simple object to provide a `name` and `keys` attribute
    for a single partition column. `ArrowDatasetEngine` will use
    a list of these objects to "duck type" a `ParquetPartitions`
    object (used in `ArrowLegacyEngine`). The larger purpose of this
    class is to allow the same `read_partition` definition to handle
    both Engine instances.

    Used by `ArrowDatasetEngine` only.
    """

    def __init__(self, name, keys):
        self.name = name
        self.keys = sorted(keys)


def _get_all_partition_keys(ds):
    """Collect all partition categories (without applying filters).
    This is needed for proper categorical encoding in `read_partition`.
    We also need to know the mapping between paths and partition
    values (`pkeys`).

    Used by `ArrowDatasetEngine` only.
    """
    categories = defaultdict(list)
    pkeys = defaultdict(list)
    for file_frag in ds.get_fragments():
        keys = pa_ds._get_partition_keys(file_frag.partition_expression)
        pkeys[file_frag.path] = keys
        for k, v in keys.items():
            if v not in categories[k]:
                categories[k].append(v)
    return categories, pkeys

<<<<<<< HEAD
=======
    index_cols = index or ()
    meta = _meta_from_dtypes(all_columns, dtypes, index_cols, column_index_names)
    if categories:
        # Make sure all categories are set to "unknown".
        # Cannot include index names in the `cols` argument.
        meta = clear_known_categories(
            meta, cols=[c for c in categories if c not in meta.index.names]
        )
>>>>>>> d0ae3aab

def _frag_subset(old_frag, row_groups):
    """Create new fragment with row-group subset.

    Used by `ArrowDatasetEngine` only.
    """
    return old_frag.format.make_fragment(
        old_frag.path,
        old_frag.filesystem,
        old_frag.partition_expression,
        row_groups=row_groups,
    )


def _collect_pyarrow_dataset_frags(
    ds, filters, valid_paths, fs, split_row_groups, gather_statistics, read_from_paths
):
    """Collect all dataset fragments while applying filters.

    Used by `ArrowDatasetEngine` only.
    """

    if not (split_row_groups or filters or gather_statistics):
        # Don't need to process real metadata if
        # we are not gathering statistics, splitting
        # by row-group, filtering, or dealing with partitions.
        metadata = []
        for i, frag in enumerate(ds.get_fragments()):
            if i == 0:
                if pa_ds._get_partition_keys(frag.partition_expression):
                    break
            metadata.append(frag.path)
        if len(metadata):
            partition_info = {
                "partitions": [],
                "partition_keys": {},
                "partition_names": [],
            }
            return metadata, partition_info

    # Get/transate filters
    ds_filters = None
    if filters is not None:
        ds_filters = pq._filters_to_expression(filters)

    # Get all partition keys (without filters) to populate partition_obj
    partition_obj = []  # See `partition_info` description below
    categories, pkeys = _get_all_partition_keys(ds)
    partition_names = list(categories)
    for name in partition_names:
        partition_obj.append(PartitionObj(name, categories[name]))

    # Split by row-groups and apply filters
    partition_keys = {}  # See `partition_info` description below
    metadata = []  # List of (fragment, row_group_info) tuples

    # Start with sorted (by path) list of file-based fragments
    file_frags = sorted(
        [frag for frag in ds.get_fragments(ds_filters)],
        key=lambda x: natural_sort_key(x.path),
    )

    # Loop over file fragments
    for file_frag in file_frags:
        # If valid_paths is not None, the user passed in a list
        # of files containing a _metadata file.  Since we used
        # the _metadata file to generate our dataset object , we need
        # to ignore any file fragments that are not in the list.
        if valid_paths and file_frag.path.split(fs.sep)[-1] not in valid_paths:
            continue
        # Store (filtered) partition keys
        if pkeys:
            partition_keys[file_frag.path] = [
                (name, pkeys[file_frag.path].get(name, None))
                for name in partition_names
            ]

        # Append fragements to our "metadata" list
        if ds_filters or (split_row_groups and not read_from_paths):
            # If we have filters, we need to split the row groups to apply them.
            # If any row-groups are filtered out, we convert the remaining row-groups
            # to a NEW (filtered) fragment, and append the filtered fragment to our
            # metadata.

            # Collect list of filtered row-group fragments
            filtered_row_group_frags = []
            row_group_info = []
            row_group_ids = []
            for rg_frag in file_frag.split_by_row_group(ds_filters, schema=ds.schema):
                filtered_row_group_frags.append(rg_frag)
                row_group_info.append(rg_frag.row_groups[0])
                row_group_ids.append(rg_frag.row_groups[0].id)

            # Row group count before (`num_row_groups_i`) and
            # after (`num_row_groups`) filtering
            num_row_groups_f = len(filtered_row_group_frags)
            num_row_groups_i = len(file_frag.row_groups)

            if split_row_groups:
                # Splitting by row-group.
                k = int(split_row_groups)
                if k == 1:
                    # Each output partition corresponds to a single
                    # row-group - The work is already done.
                    metadata.extend([(f, None) for f in filtered_row_group_frags])
                elif k >= num_row_groups_f:
                    # Split is larger than the number of row-groups in the file.
                    if num_row_groups_f < num_row_groups_i:
                        # 1+ row-groups are filtered - Need new fragment.
                        metadata.append(
                            (_frag_subset(file_frag, row_group_ids), row_group_info)
                        )
                    else:
                        # Nothing was filtered - Use original fragment.
                        metadata.append((file_frag, row_group_info))
                else:
                    # Splits are smaller than the number of row-groups in the file.
                    # We will need to create multiple new fragments.
                    for rg in range(0, num_row_groups_f, k):
                        new_row_groups = [
                            i for i in range(rg, rg + k) if i < num_row_groups_f
                        ]
                        if len(new_row_groups) == 1:
                            # Avoid creating new fragment if we don't need to,
                            # because it will require us to parse statistics twice.
                            metadata.append(
                                (filtered_row_group_frags[new_row_groups[0]], None)
                            )
                        else:
                            metadata.append(
                                (
                                    _frag_subset(file_frag, new_row_groups),
                                    [row_group_info[i] for i in new_row_groups],
                                )
                            )
            elif num_row_groups_f < num_row_groups_i:
                # 1+ row-groups are filtered - Need new fragment.
                metadata.append(
                    (_frag_subset(file_frag, row_group_ids), row_group_info)
                )
            else:
                # Use original fragment
                metadata.append((file_frag, row_group_info))
        else:
            # No filtering or splitting by row-group - Use original fragment.
            metadata.append((file_frag, None))

    # The final `metadata` object is a list of (fragment, row_group_info)
    # tuples.  This is different from a `FileMetadata` object (used by the
    # legacy code path), but it does contain much of the same information.
    #
    # The `partition_info` dict summarizes information needed to handle
    # nested-directory (hive) partitioning.
    #
    #    - "partitions" : (list of PartitionObj) This is a list of simple
    #          objects providing `name` and `keys` attributes for each
    #          partition column. The list is designed to "duck type" a
    #          `ParquetPartitions` object, so that the same code path can
    #          be used for both legacy and pyarrow.dataset-based logic.
    #    - "partition_keys" : (dict) The keys and values correspond to
    #          file paths and partition values, respectively. The partition
    #          values (or partition "keys") will be represented as a list
    #          of tuples. E.g. `[("year", 2020), ("state", "CA")]`
    #    - "partition_names" : (list)  This is a list containing the names
    #          of partitioned columns.
    partition_info = {
        "partitions": partition_obj,
        "partition_keys": partition_keys,
        "partition_names": partition_names,
    }
    return metadata, partition_info


def _get_pandas_metadata(schema):
    """Get pandas-specific metadata from schema.

    Used by `ArrowDatasetEngine` and `ArrowLegacyEngine`.
    """

    has_pandas_metadata = schema.metadata is not None and b"pandas" in schema.metadata
    if has_pandas_metadata:
        return json.loads(schema.metadata[b"pandas"].decode("utf8"))
    else:
        return {}


def _flatten_filters(filters):
    """Flatten DNF-formatted filters (list of tuples)"""
    return (
        set(flatten(tuple(flatten(filters, container=list)), container=tuple))
        if filters
        else []
    )


def _read_table_from_path(
    path,
    fs,
    row_groups,
    columns,
    schema,
    filters,
    partitions,
    partition_keys,
    piece_to_arrow_func,
    **kwargs,
):
    """Read arrow table from file path.

    Used in all cases by `ArrowLegacyEngine._read_table`.
    Used by `ArrowDatasetEngine._read_table` when dataset is
    not partitioned and no filters are specified (otherwise
    fragments are converted directly into tables).
    """
    if partition_keys or (not read_row_groups_supported and row_groups != [None]):
        tables = []
        for rg in row_groups:
            piece = pq.ParquetDatasetPiece(
                path,
                row_group=rg,
                partition_keys=partition_keys,
                open_file_func=partial(fs.open, mode="rb"),
            )
            arrow_table = piece_to_arrow_func(piece, columns, partitions, **kwargs)
            tables.append(arrow_table)

        if len(row_groups) > 1:
            # NOTE: Not covered by pytest
            return pa.concat_tables(tables)
        else:
            return tables[0]
    else:
        with fs.open(path, mode="rb") as fil:
            if row_groups == [None]:
                return pq.ParquetFile(fil).read(
                    columns=columns,
                    use_threads=False,
                    use_pandas_metadata=True,
                )
            else:
                return pq.ParquetFile(fil).read_row_groups(
                    row_groups,
                    columns=columns,
                    use_threads=False,
                    use_pandas_metadata=True,
                )


#
#  ArrowDatasetEngine
#


class ArrowDatasetEngine(Engine):

    #
    # Public Class Methods
    #

    @classmethod
    def read_metadata(
        cls,
        fs,
        paths,
        categories=None,
        index=None,
        gather_statistics=None,
        filters=None,
        split_row_groups=None,
        read_from_paths=None,
        **kwargs,
    ):
        # Reading from fragments by default if we are filtering.
        # Otherwise, we will read from (path, row-group) info
        # to avoid passing large object in the task graph.
        # (This does not affect `ArrowLegacyEngine` behavior)
        if read_from_paths is None:
            read_from_paths = filters is None

        # Gather necessary metadata information. This includes
        # the schema and (parquet) partitioning information.
        # This may also set split_row_groups and gather_statistics,
        # depending on _metadata availability.
        (
            schema,
            metadata,
            base_path,
            partition_info,
            split_row_groups,
            gather_statistics,
        ) = cls._gather_metadata(
            paths,
            fs,
            split_row_groups,
            gather_statistics,
            filters,
            index,
            read_from_paths,
            kwargs.get("dataset", {}),
        )

        # Process metadata to define `meta` and `index_cols`
        meta, index_cols, categories, index = cls._generate_dd_meta(
            schema, index, categories, partition_info
        )

        # Finally, construct our list of `parts`
        # (and a corresponding list of statistics)
        parts, stats = cls._construct_parts(
            fs,
            metadata,
            schema,
            filters,
            index_cols,
            base_path,
            partition_info,
            categories,
            split_row_groups,
            gather_statistics,
            read_from_paths,
        )

        return (meta, stats, parts, index)

    @classmethod
    def read_partition(
        cls,
        fs,
        piece,
        columns,
        index,
        categories=(),
        partitions=(),
        filters=None,
        schema=None,
        **kwargs,
    ):
        """Read in a single output partition.

        This method is also used by `ArrowLegacyEngine`.
        """
        if isinstance(index, list):
            for level in index:
                # unclear if we can use set ops here. I think the order matters.
                # Need the membership test to avoid duplicating index when
                # we slice with `columns` later on.
                if level not in columns:
                    columns.append(level)

        # Ensure `columns` and `partitions` do not overlap
        columns_and_parts = columns.copy()
        if not isinstance(partitions, (list, tuple)):
            if columns_and_parts and partitions:
                for part_name in partitions.partition_names:
                    if part_name in columns:
                        columns.remove(part_name)
                    else:
                        columns_and_parts.append(part_name)
                columns = columns or None

        if isinstance(piece, str):
            # `piece` is a file-path string
            path_or_frag = piece
            row_group = None
            partition_keys = None
        else:
            # `piece` contains (path, row_group, partition_keys)
            (path_or_frag, row_group, partition_keys) = piece

        if not isinstance(row_group, list):
            row_group = [row_group]

        # Read in arrow table and convert to pandas
        arrow_table = cls._read_table(
            path_or_frag,
            fs,
            row_group,
            columns,
            schema,
            filters,
            partitions,
            partition_keys,
            **kwargs,
        )

        # For pyarrow.dataset api, if we did not read directly from
        # fragments, we need to add the partitioned columns here.
        if partitions and isinstance(partitions, list):
            if not isinstance(path_or_frag, pa_ds.ParquetFileFragment):
                keys_dict = {k: v for (k, v) in partition_keys}
            else:
                keys_dict = {}
            for partition in partitions:
                if partition.name not in arrow_table.schema.names:
                    # We read from file paths, so the partition
                    # columns are NOT in our table yet.
                    cat = keys_dict.get(partition.name, None)
                    cat_ind = np.full(
                        len(arrow_table), partition.keys.index(cat), dtype="i4"
                    )
                    arr = pa.DictionaryArray.from_arrays(
                        cat_ind, pa.array(partition.keys)
                    )
                    arrow_table = arrow_table.append_column(partition.name, arr)

        df = cls._arrow_table_to_pandas(arrow_table, categories, **kwargs)

        # For pyarrow.dataset api, need to convert partition columns
        # to categorigal manually for integer types.
        if partitions and isinstance(partitions, list):
            for partition in partitions:
                if df[partition.name].dtype != pd.Categorical:
                    # We read directly from fragments, so the partition
                    # columns are already in our dataframe.  We just
                    # need to convert non-categorical types.
                    df[partition.name] = pd.Series(
                        pd.Categorical(
                            categories=partition.keys,
                            values=df[partition.name].values,
                        ),
                        index=df.index,
                    )

        # Note that `to_pandas(ignore_metadata=False)` means
        # pyarrow will use the pandas metadata to set the index.
        index_in_columns_and_parts = set(df.index.names).issubset(
            set(columns_and_parts)
        )
        if not index:
            if index_in_columns_and_parts:
                # User does not want to set index and a desired
                # column/partition has been set to the index
                df.reset_index(drop=False, inplace=True)
            else:
                # User does not want to set index and an
                # "unwanted" column has been set to the index
                df.reset_index(drop=True, inplace=True)
        else:
            if set(df.index.names) != set(index) and index_in_columns_and_parts:
                # The wrong index has been set and it contains
                # one or more desired columns/partitions
                df.reset_index(drop=False, inplace=True)
            elif index_in_columns_and_parts:
                # The correct index has already been set
                index = False
                columns_and_parts = list(
                    set(columns_and_parts).difference(set(df.index.names))
                )
        df = df[list(columns_and_parts)]

        if index:
            df = df.set_index(index)
        return df

    @staticmethod
    def initialize_write(
        df,
        fs,
        path,
        append=False,
        partition_on=None,
        ignore_divisions=False,
        division_info=None,
        schema=None,
        index_cols=None,
        **kwargs,
    ):
        # Infer schema if "infer"
        # (also start with inferred schema if user passes a dict)
        if schema == "infer" or isinstance(schema, dict):

            # Start with schema from _meta_nonempty
            _schema = pa.Schema.from_pandas(
                df._meta_nonempty.set_index(index_cols)
                if index_cols
                else df._meta_nonempty
            )

            # Use dict to update our inferred schema
            if isinstance(schema, dict):
                schema = pa.schema(schema)
                for name in schema.names:
                    i = _schema.get_field_index(name)
                    j = schema.get_field_index(name)
                    _schema = _schema.set(i, schema.field(j))

            # If we have object columns, we need to sample partitions
            # until we find non-null data for each column in `sample`
            sample = [col for col in df.columns if df[col].dtype == "object"]
            if schema_field_supported and sample and schema == "infer":
                delayed_schema_from_pandas = delayed(pa.Schema.from_pandas)
                for i in range(df.npartitions):
                    # Keep data on worker
                    _s = delayed_schema_from_pandas(
                        df[sample].to_delayed()[i]
                    ).compute()
                    for name, typ in zip(_s.names, _s.types):
                        if typ != "null":
                            i = _schema.get_field_index(name)
                            j = _s.get_field_index(name)
                            _schema = _schema.set(i, _s.field(j))
                            sample.remove(name)
                    if not sample:
                        break

            # Final (inferred) schema
            schema = _schema

        dataset = fmd = None
        i_offset = 0
        if append and division_info is None:
            ignore_divisions = True
        fs.mkdirs(path, exist_ok=True)

        if append:
            try:
                # Allow append if the dataset exists.
                # Also need dataset.metadata object if
                # ignore_divisions is False (to check divisions)
                dataset = pq.ParquetDataset(path, filesystem=fs)
                if not dataset.metadata and not ignore_divisions:
                    # TODO: Be more flexible about existing metadata.
                    raise NotImplementedError(
                        "_metadata file needed to `append` "
                        "with `engine='pyarrow'` "
                        "unless `ignore_divisions` is `True`"
                    )
                fmd = dataset.metadata
            except (IOError, ValueError, IndexError):
                # Original dataset does not exist - cannot append
                append = False
        if append:
            names = dataset.metadata.schema.names
            has_pandas_metadata = (
                dataset.schema.to_arrow_schema().metadata is not None
                and b"pandas" in dataset.schema.to_arrow_schema().metadata
            )
            if has_pandas_metadata:
                pandas_metadata = json.loads(
                    dataset.schema.to_arrow_schema().metadata[b"pandas"].decode("utf8")
                )
                categories = [
                    c["name"]
                    for c in pandas_metadata["columns"]
                    if c["pandas_type"] == "categorical"
                ]
            else:
                categories = None
            dtypes = _get_pyarrow_dtypes(dataset.schema.to_arrow_schema(), categories)
            if set(names) != set(df.columns) - set(partition_on):
                raise ValueError(
                    "Appended columns not the same.\n"
                    "Previous: {} | New: {}".format(names, list(df.columns))
                )
            elif (pd.Series(dtypes).loc[names] != df[names].dtypes).any():
                # TODO Coerce values for compatible but different dtypes
                raise ValueError(
                    "Appended dtypes differ.\n{}".format(
                        set(dtypes.items()) ^ set(df.dtypes.iteritems())
                    )
                )
            i_offset = len(dataset.pieces)

            if division_info["name"] not in names:
                ignore_divisions = True
            if not ignore_divisions:
                old_end = None
                row_groups = [
                    dataset.metadata.row_group(i)
                    for i in range(dataset.metadata.num_row_groups)
                ]
                for row_group in row_groups:
                    for i, name in enumerate(names):
                        if name != division_info["name"]:
                            continue
                        column = row_group.column(i)
                        if column.statistics:
                            if not old_end:
                                old_end = column.statistics.max
                            else:
                                old_end = max(old_end, column.statistics.max)
                            break

                divisions = division_info["divisions"]
                if divisions[0] < old_end:
                    raise ValueError(
                        "Appended divisions overlapping with the previous ones"
                        " (set ignore_divisions=True to append anyway).\n"
                        "Previous: {} | New: {}".format(old_end, divisions[0])
                    )

        return fmd, schema, i_offset

    @classmethod
    def _pandas_to_arrow_table(
        cls, df: pd.DataFrame, preserve_index=False, schema=None
    ) -> pa.Table:
        table = pa.Table.from_pandas(df, preserve_index=preserve_index, schema=schema)
        return table

    @classmethod
    def write_partition(
        cls,
        df,
        path,
        fs,
        filename,
        partition_on,
        return_metadata,
        fmd=None,
        compression=None,
        index_cols=None,
        schema=None,
        head=False,
        **kwargs,
    ):
        _meta = None
        preserve_index = False
        if _index_in_schema(index_cols, schema):
            df.set_index(index_cols, inplace=True)
            preserve_index = True
        else:
            index_cols = []

        t = cls._pandas_to_arrow_table(df, preserve_index=preserve_index, schema=schema)

        if partition_on:
            md_list = _write_partitioned(
                t,
                path,
                filename,
                partition_on,
                fs,
                index_cols=index_cols,
                compression=compression,
                **kwargs,
            )
            if md_list:
                _meta = md_list[0]
                for i in range(1, len(md_list)):
                    _append_row_groups(_meta, md_list[i])
        else:
            md_list = []
            with fs.open(fs.sep.join([path, filename]), "wb") as fil:
                pq.write_table(
                    t,
                    fil,
                    compression=compression,
                    metadata_collector=md_list,
                    **kwargs,
                )
            if md_list:
                _meta = md_list[0]
                _meta.set_file_path(filename)
        # Return the schema needed to write the metadata
        if return_metadata:
            d = {"meta": _meta}
            if head:
                # Only return schema if this is the "head" partition
                d["schema"] = t.schema
            return [d]
        else:
            return []

    @staticmethod
    def write_metadata(parts, fmd, fs, path, append=False, **kwargs):
        schema = parts[0][0].get("schema", None)
        parts = [p for p in parts if p[0]["meta"] is not None]
        if parts:
            if not append:
                # Get only arguments specified in the function
                common_metadata_path = fs.sep.join([path, "_common_metadata"])
                keywords = getargspec(pq.write_metadata).args
                kwargs_meta = {k: v for k, v in kwargs.items() if k in keywords}
                with fs.open(common_metadata_path, "wb") as fil:
                    pq.write_metadata(schema, fil, **kwargs_meta)

            # Aggregate metadata and write to _metadata file
            metadata_path = fs.sep.join([path, "_metadata"])
            if append and fmd is not None:
                _meta = fmd
                i_start = 0
            else:
                _meta = parts[0][0]["meta"]
                i_start = 1
            for i in range(i_start, len(parts)):
                _append_row_groups(_meta, parts[i][0]["meta"])
            with fs.open(metadata_path, "wb") as fil:
                _meta.write_metadata_file(fil)

    #
    # Private Class Methods
    #

    @classmethod
    def _gather_metadata(
        cls,
        paths,
        fs,
        split_row_groups,
        gather_statistics,
        filters,
        index,
        read_from_paths,
        dataset_kwargs,
    ):
        """pyarrow.dataset version of _gather_metadata
        Use pyarrow.dataset API to collect list of row-group fragments.
        Also, collect other information necessary for parquet-to-ddf
        mapping (e.g. schema, partition_info).

        This method is overridden in `ArrowLegacyEngine`.
        """
        # Use pyarrow.dataset API
        ds = None
        valid_paths = None  # Only used if `paths` is a list containing _metadata
        default_partitioning = pa_ds.HivePartitioning.discover(
            max_partition_dictionary_size=-1
        )
        if len(paths) == 1 and fs.isdir(paths[0]):

            # Use _analyze_paths to avoid relative-path
            # problems (see GH#5608)
            base, fns = _analyze_paths(paths, fs)
            paths = fs.sep.join([base, fns[0]])

            meta_path = fs.sep.join([paths, "_metadata"])
            if fs.exists(meta_path):
                # Use _metadata file
                ds = pa_ds.parquet_dataset(
                    meta_path,
                    filesystem=fs,
                    partitioning=dataset_kwargs.get(
                        "partitioning", default_partitioning
                    ),
                )
                if gather_statistics is None:
                    gather_statistics = True
        elif len(paths) > 1:
            base, fns = _analyze_paths(paths, fs)
            meta_path = fs.sep.join([base, "_metadata"])
            if "_metadata" in fns:
                # Pyarrow cannot handle "_metadata" when `paths` is a list
                # Use _metadata file
                ds = pa_ds.parquet_dataset(
                    meta_path,
                    filesystem=fs,
                    partitioning=dataset_kwargs.get(
                        "partitioning", default_partitioning
                    ),
                )
                if gather_statistics is None:
                    gather_statistics = True

                # Populate valid_paths, since the original path list
                # must be used to filter the _metadata-based dataset
                fns.remove("_metadata")
                valid_paths = fns

        if ds is None:
            ds = pa_ds.dataset(
                paths,
                filesystem=fs,
                format="parquet",
                partitioning=dataset_kwargs.get(
                    "partitioning", default_partitioning
                ),  # Assume "hive" by default
            )
        schema = ds.schema
        base = ""

        # At this point, we know if `split_row_groups` should be
        # set to `True` by default.  If the user has not specified
        # this option, we will only collect statistics if there is
        # a global "_metadata" file available, otherwise we will
        # opt for `gather_statistics=False`. For `ArrowDatasetEngine`,
        # statistics are only required to calculate divisions
        # and/or aggregate row-groups using `chunksize` (not for
        # filtering).
        #
        # By default, we will create an output partition for each
        # row group in the dataset (`split_row_groups=True`).
        # However, we will NOT split by row-group if
        # `gather_statistics=False`, because this can be
        # interpreted as an indication that metadata overhead should
        # be avoided at all costs.
        if gather_statistics is None:
            gather_statistics = False
        if split_row_groups is None:
            if gather_statistics:
                split_row_groups = True
            else:
                split_row_groups = False

        # Generate list of (fragment, row_group_info) tuples
        # and call it `metadata`
        metadata, partition_info = _collect_pyarrow_dataset_frags(
            ds,
            filters,
            valid_paths,
            fs,
            split_row_groups,
            gather_statistics,
            read_from_paths,
        )

        return (
            schema,
            metadata,
            base,
            partition_info,
            split_row_groups,
            gather_statistics,
        )

    @classmethod
    def _generate_dd_meta(cls, schema, index, categories, partition_info):
        """Use parquet metadata to construct DataFrame metadata.

        This method is used by both `ArrowDatasetEngine`
        and `ArrowLegacyEngine`.
        """
        partition_obj = partition_info["partitions"]
        partitions = partition_info["partition_names"]
        columns = None

        pandas_metadata = _get_pandas_metadata(schema)
        if pandas_metadata:
            (
                index_names,
                column_names,
                storage_name_mapping,
                column_index_names,
            ) = _parse_pandas_metadata(pandas_metadata)
            if categories is None:
                categories = []
                for col in pandas_metadata["columns"]:
                    if (col["pandas_type"] == "categorical") and (
                        col["name"] not in categories
                    ):
                        categories.append(col["name"])
        else:
            # No pandas metadata implies no index, unless selected by the user
            index_names = []
            column_names = schema.names
            storage_name_mapping = {k: k for k in column_names}
            column_index_names = [None]

        if index is None and index_names:
            index = index_names

        if set(column_names).intersection(partitions):
            raise ValueError(
                "partition(s) should not exist in columns.\n"
                "categories: {} | partitions: {}".format(column_names, partitions)
            )

        column_names, index_names = _normalize_index_columns(
            columns, column_names + partitions, index, index_names
        )

        all_columns = index_names + column_names

        # Check that categories are included in columns
        if categories and not set(categories).intersection(all_columns):
            raise ValueError(
                "categories not in available columns.\n"
                "categories: {} | columns: {}".format(categories, list(all_columns))
            )

        dtypes = _get_pyarrow_dtypes(schema, categories)
        dtypes = {storage_name_mapping.get(k, k): v for k, v in dtypes.items()}

        index_cols = index or ()
        meta = _meta_from_dtypes(all_columns, dtypes, index_cols, column_index_names)
        meta = clear_known_categories(meta, cols=categories)

        if partition_obj:

            for partition in partition_obj:
                if isinstance(index, list) and partition.name == index[0]:
                    # Index from directory structure
                    meta.index = pd.CategoricalIndex(
                        categories=partition.keys, name=index[0]
                    )
                elif partition.name == meta.index.name:
                    # Index created from a categorical column
                    meta.index = pd.CategoricalIndex(
                        categories=partition.keys, name=meta.index.name
                    )
                elif partition.name in meta.columns:
                    meta[partition.name] = pd.Series(
                        pd.Categorical(categories=partition.keys, values=[]),
                        index=meta.index,
                    )

        return meta, index_cols, categories, index

    @classmethod
    def _construct_parts(
        cls,
        fs,
        metadata,
        schema,
        filters,
        index_cols,
        data_path,
        partition_info,
        categories,
        split_row_groups,
        gather_statistics,
        read_from_paths,
    ):
        """Construct ``parts`` for ddf construction

        Use metadata (along with other data) to define a tuple
        for each ddf partition.  Also gather statistics if
        ``gather_statistics=True``, and other criteria is met.

        This method is used by both `ArrowDatasetEngine`
        and `ArrowLegacyEngine`.
        """

        partition_keys = partition_info["partition_keys"]
        partition_obj = partition_info["partitions"]

        # Check if `metadata` is just a list of paths
        # (not splitting by row-group or collecting statistics)
        if (
            isinstance(metadata, list)
            and len(metadata)
            and isinstance(metadata[0], str)
        ):
            parts = []
            stats = []
            for full_path in metadata:
                part = {
                    "piece": (full_path, None, partition_keys.get(full_path, None)),
                    "kwargs": {"partitions": partition_obj, "categories": categories},
                }
                parts.append(part)
            return parts, stats

        # Use final metadata info to update our options for
        # `parts`/`stats` construnction
        (
            gather_statistics,
            split_row_groups,
            stat_col_indices,
        ) = cls._update_metadata_options(
            gather_statistics,
            split_row_groups,
            metadata,
            schema,
            index_cols,
            filters,
            partition_info,
        )

        # Convert metadata into `parts` and `stats`
        return cls._process_metadata(
            metadata,
            schema,
            split_row_groups,
            gather_statistics,
            stat_col_indices,
            filters,
            categories,
            partition_info,
            data_path,
            fs,
            read_from_paths,
        )

    @classmethod
    def _update_metadata_options(
        cls,
        gather_statistics,
        split_row_groups,
        metadata,
        schema,
        index_cols,
        filters,
        partition_info,
    ):
        """Update read_parquet options given up-to-data metadata.

        The primary focus here is `gather_statistics`. We want to
        avoid setting this option to `True` if it is unnecessary.

        This method is used by both `ArrowDatasetEngine`
        and `ArrowLegacyEngine`.
        """

        # Cannot gather_statistics if our `metadata` is a list
        # of paths, or if we are building a multiindex (for now).
        # We also don't "need" to gather statistics if we don't
        # want to apply any filters or calculate divisions. Note
        # that the `ArrowDatasetEngine` doesn't even require
        # `gather_statistics=True` for filtering.
        if (
            isinstance(metadata, list)
            and len(metadata)
            and isinstance(metadata[0], str)
        ) or len(index_cols) > 1:
            gather_statistics = False
        elif filters is None and len(index_cols) == 0:
            gather_statistics = False

        # Determine which columns need statistics.
        flat_filters = _flatten_filters(filters)
        stat_col_indices = {}
        for i, name in enumerate(schema.names):
            if name in index_cols or name in flat_filters:
                if name in partition_info["partition_names"]:
                    # Partition columns wont have statistics
                    continue
                stat_col_indices[name] = i

        # If the user has not specified `gather_statistics`,
        # we will only do so if there are specific columns in
        # need of statistics.
        if gather_statistics is None:
            gather_statistics = len(stat_col_indices.keys()) > 0
        if split_row_groups is None:
            split_row_groups = False

        return (
            gather_statistics,
            split_row_groups,
            stat_col_indices,
        )

    @classmethod
    def _process_metadata(
        cls,
        metadata,
        schema,
        split_row_groups,
        gather_statistics,
        stat_col_indices,
        filters,
        categories,
        partition_info,
        data_path,
        fs,
        read_from_paths,
    ):
        """Process row-groups and statistics.

        This method is overridden in `ArrowLegacyEngine`.
        """

        partition_keys = partition_info["partition_keys"]
        partition_obj = partition_info["partitions"]

        # Get the number of row groups per file
        frag_map = {}
        single_rg_parts = int(split_row_groups) == 1
        file_row_groups = defaultdict(list)
        file_row_group_stats = defaultdict(list)
        file_row_group_column_stats = defaultdict(list)
        cmax_last = {}
        for (frag, row_group_info) in metadata:
            fpath = frag.path
            # Note that we include an optional `row_group_info` list
            # in each element of `metadata` to avoid the need to
            # re-read row-group statistics here. Once pyarrow allows
            # row-group statistics to be preserved after a `make_fragment`
            # call, we can always rely on `frag.row_groups`.
            row_group_info = row_group_info or frag.row_groups
            if gather_statistics or split_row_groups:
                # If we are gathering statistics or splitting by
                # row-group, we may need to ensure our fragment
                # metadata is complete.
                if row_group_info is None:
                    frag.ensure_complete_metadata()
                    row_group_info = frag.row_groups
                elif gather_statistics and row_group_info[0].statistics is None:
                    frag.ensure_complete_metadata()
                    row_group_info = frag.row_groups
                frag_map[(fpath, row_group_info[0].id)] = frag
            else:
                file_row_groups[fpath] = [None]
                frag_map[(fpath, None)] = frag
                continue
            for row_group in row_group_info:
                file_row_groups[fpath].append(row_group.id)
                if gather_statistics:
                    statistics = row_group.statistics
                    if single_rg_parts:
                        s = {
                            "file_path_0": fpath,
                            "num-rows": row_group.num_rows,
                            "total_byte_size": row_group.total_byte_size,
                            "columns": [],
                        }
                    else:
                        s = {
                            "num-rows": row_group.num_rows,
                            "total_byte_size": row_group.total_byte_size,
                        }
                    cstats = []
                    for name, i in stat_col_indices.items():
                        if name in statistics:
                            cmin = statistics[name]["min"]
                            cmax = statistics[name]["max"]
                            cnull = 0  # Not yet available/needed
                            last = cmax_last.get(name, None)
                            if not filters:
                                # Only think about bailing if we don't need
                                # stats for filtering
                                if cmin is None or (last and cmin < last):
                                    # We are collecting statistics for divisions
                                    # only (no filters) - Column isn't sorted, or
                                    # we have an all-null partition, so lets bail.
                                    #
                                    # Note: This assumes ascending order.
                                    #
                                    gather_statistics = False
                                    file_row_group_stats = {}
                                    file_row_group_column_stats = {}
                                    break

                            if single_rg_parts:
                                s["columns"].append(
                                    {
                                        "name": name,
                                        "min": pd.Timestamp(cmin)
                                        if isinstance(cmin, datetime)
                                        else cmin,
                                        "max": pd.Timestamp(cmax)
                                        if isinstance(cmax, datetime)
                                        else cmax,
                                        "null_count": cnull,
                                    }
                                )
                            else:
                                cstats += [cmin, cmax, cnull]
                            cmax_last[name] = cmax
                        else:
                            if single_rg_parts:
                                s["columns"].append({"name": name})
                            else:
                                cstats += [None, None, None]
                    if gather_statistics:
                        file_row_group_stats[fpath].append(s)
                        if not single_rg_parts:
                            file_row_group_column_stats[fpath].append(tuple(cstats))

        # Construct `parts` and `stats`
        parts = []
        stats = []
        if split_row_groups:
            # Create parts from each file,
            # limiting the number of row_groups in each piece
            split_row_groups = int(split_row_groups)
            for filename, row_groups in file_row_groups.items():
                row_group_count = len(row_groups)
                for i in range(0, row_group_count, split_row_groups):
                    i_end = i + split_row_groups
                    rg_list = row_groups[i:i_end]
                    # Get full path (empty strings should be ignored)
                    full_path = fs.sep.join(
                        [p for p in [data_path, filename] if p != ""]
                    )
                    pkeys = partition_keys.get(full_path, None)
                    if partition_obj and pkeys is None:
                        continue  # This partition was filtered
                    part = {
                        "piece": (
                            full_path
                            if read_from_paths
                            else frag_map[(full_path, rg_list[0])],
                            rg_list,
                            pkeys,
                        ),
                        "kwargs": {
                            "partitions": partition_obj,
                            "categories": categories,
                            "filters": filters,
                            "schema": schema,
                        },
                    }
                    parts.append(part)
                    if gather_statistics:
                        stat = cls._aggregate_stats(
                            filename,
                            file_row_group_stats[filename][i:i_end],
                            file_row_group_column_stats[filename][i:i_end],
                            stat_col_indices,
                        )
                        stats.append(stat)
        else:
            for filename, row_groups in file_row_groups.items():
                # Get full path (empty strings should be ignored)
                full_path = fs.sep.join([p for p in [data_path, filename] if p != ""])
                pkeys = partition_keys.get(full_path, None)
                if partition_obj and pkeys is None:
                    continue  # This partition was filtered
                part = {
                    "piece": (
                        full_path
                        if read_from_paths
                        else frag_map[(full_path, row_groups[0])],
                        row_groups,
                        pkeys,
                    ),
                    "kwargs": {
                        "partitions": partition_obj,
                        "categories": categories,
                        "filters": filters,
                        "schema": schema,
                    },
                }
                parts.append(part)
                if gather_statistics:
                    stat = cls._aggregate_stats(
                        filename,
                        file_row_group_stats[filename],
                        file_row_group_column_stats[filename],
                        stat_col_indices,
                    )
                    stats.append(stat)

        return parts, stats

    @classmethod
    def _aggregate_stats(
        cls,
        file_path,
        file_row_group_stats,
        file_row_group_column_stats,
        stat_col_indices,
    ):
        """Utility to aggregate the statistics for N row-groups
        into a single dictionary.

        Used by `_construct_parts`
        """
        if len(file_row_group_stats) < 1:
            # Empty statistics
            return {}
        elif len(file_row_group_column_stats) == 0:
            assert len(file_row_group_stats) == 1
            return file_row_group_stats[0]
        else:
            # Note: It would be better to avoid df_rgs and df_cols
            #       construction altogether. It makes it fast to aggregate
            #       the statistics for many row groups, but isn't
            #       worthwhile for a small number of row groups.
            if len(file_row_group_stats) > 1:
                df_rgs = pd.DataFrame(file_row_group_stats)
                s = {
                    "file_path_0": file_path,
                    "num-rows": df_rgs["num-rows"].sum(),
                    "total_byte_size": df_rgs["total_byte_size"].sum(),
                    "columns": [],
                }
            else:
                s = {
                    "file_path_0": file_path,
                    "num-rows": file_row_group_stats[0]["num-rows"],
                    "total_byte_size": file_row_group_stats[0]["total_byte_size"],
                    "columns": [],
                }

            df_cols = None
            if len(file_row_group_column_stats) > 1:
                df_cols = pd.DataFrame(file_row_group_column_stats)
            for ind, name in enumerate(stat_col_indices):
                i = ind * 3
                if df_cols is None:
                    s["columns"].append(
                        {
                            "name": name,
                            "min": file_row_group_column_stats[0][i],
                            "max": file_row_group_column_stats[0][i + 1],
                            "null_count": file_row_group_column_stats[0][i + 2],
                        }
                    )
                else:
                    s["columns"].append(
                        {
                            "name": name,
                            "min": df_cols.iloc[:, i].min(),
                            "max": df_cols.iloc[:, i + 1].max(),
                            "null_count": df_cols.iloc[:, i + 2].sum(),
                        }
                    )
            return s

    @classmethod
    def _read_table(
        cls,
        path_or_frag,
        fs,
        row_groups,
        columns,
        schema,
        filters,
        partitions,
        partition_keys,
        **kwargs,
    ):
        """Read in a pyarrow table.

        This method is overridden in `ArrowLegacyEngine`.
        """
        if isinstance(path_or_frag, pa_ds.ParquetFileFragment):
            cols = []
            for name in columns:
                if name is None:
                    if "__index_level_0__" in schema.names:
                        columns.append("__index_level_0__")
                else:
                    cols.append(name)

            return path_or_frag.to_table(
                use_threads=False,
                schema=schema,
                columns=cols,
                filter=pq._filters_to_expression(filters) if filters else None,
            )
        else:
            return _read_table_from_path(
                path_or_frag,
                fs,
                row_groups,
                columns,
                schema,
                filters,
                None,  # partitions,
                [],  # partition_keys,
                cls._parquet_piece_as_arrow,
                **kwargs,
            )

    @classmethod
    def _arrow_table_to_pandas(
        cls, arrow_table: pa.Table, categories, **kwargs
    ) -> pd.DataFrame:
        _kwargs = kwargs.get("arrow_to_pandas", {})
        _kwargs.update({"use_threads": False, "ignore_metadata": False})

        return arrow_table.to_pandas(categories=categories, **_kwargs)

    @classmethod
    def _parquet_piece_as_arrow(
        cls, piece: pq.ParquetDatasetPiece, columns, partitions, **kwargs
    ) -> pa.Table:
        arrow_table = piece.read(
            columns=columns,
            partitions=partitions,
            use_pandas_metadata=True,
            use_threads=False,
            **kwargs.get("read", {}),
        )
        return arrow_table


#
#  PyArrow Legacy API [PyArrow<1.0.0]
#


def _get_dataset_object(paths, fs, filters, dataset_kwargs):
    """Generate a ParquetDataset object"""
    kwargs = dataset_kwargs.copy()
    if "validate_schema" not in kwargs:
        kwargs["validate_schema"] = False
    if len(paths) > 1:
        # This is a list of files
        base, fns = _analyze_paths(paths, fs)
        proxy_metadata = None
        if "_metadata" in fns:
            # We have a _metadata file. PyArrow cannot handle
            #  "_metadata" when `paths` is a list. So, we shuld
            # open "_metadata" separately.
            paths.remove(fs.sep.join([base, "_metadata"]))
            fns.remove("_metadata")
            with fs.open(fs.sep.join([base, "_metadata"]), mode="rb") as fil:
                proxy_metadata = pq.ParquetFile(fil).metadata
        # Create our dataset from the list of data files.
        # Note #1: that this will not parse all the files (yet)
        # Note #2: Cannot pass filters for legacy pyarrow API (see issue#6512).
        #          We can handle partitions + filtering for list input after
        #          adopting new pyarrow.dataset API.
        dataset = pq.ParquetDataset(paths, filesystem=fs, **kwargs)
        if proxy_metadata:
            dataset.metadata = proxy_metadata
    elif fs.isdir(paths[0]):
        # This is a directory.  We can let pyarrow do its thing.
        # Note: In the future, it may be best to avoid listing the
        #       directory if we can get away with checking for the
        #       existence of _metadata.  Listing may be much more
        #       expensive in storage systems like S3.
        allpaths = fs.glob(paths[0] + fs.sep + "*")
        base, fns = _analyze_paths(allpaths, fs)
        dataset = pq.ParquetDataset(paths[0], filesystem=fs, filters=filters, **kwargs)
    else:
        # This is a single file.  No danger in gathering statistics
        # and/or splitting row-groups without a "_metadata" file
        base = paths[0]
        fns = [None]
        dataset = pq.ParquetDataset(paths[0], filesystem=fs, **kwargs)

    return dataset, base, fns


class ArrowLegacyEngine(ArrowDatasetEngine):

    #
    # Private Class Methods
    #

    @classmethod
    def _gather_metadata(
        cls,
        paths,
        fs,
        split_row_groups,
        gather_statistics,
        filters,
        index,
        read_from_paths,
        dataset_kwargs,
    ):
        """Gather parquet metadata into a single data structure.

        Use _metadata or aggregate footer metadata into a single
        object.  Also, collect other information necessary for
        parquet-to-ddf mapping (e.g. schema, partition_info).

        This method overrides `ArrowDatasetEngine._gather_metadata`.
        """

        # Step 1: Create a ParquetDataset object
        dataset, base, fns = _get_dataset_object(paths, fs, filters, dataset_kwargs)
        if fns == [None]:
            # This is a single file. No danger in gathering statistics
            # and/or splitting row-groups without a "_metadata" file
            if gather_statistics is None:
                gather_statistics = True
            if split_row_groups is None:
                split_row_groups = True

        # Step 2: Construct necessary (parquet) partitioning information
        partition_info = {
            "partitions": None,
            "partition_keys": {},
            "partition_names": [],
        }
        # The `partition_info` dict summarizes information needed to handle
        # nested-directory (hive) partitioning.
        #
        #    - "partitions" : (ParquetPartitions) PyArrow-specific  object
        #          needed to read in each partition correctly
        #    - "partition_keys" : (dict) The keys and values correspond to
        #          file paths and partition values, respectively. The partition
        #          values (or partition "keys") will be represented as a list
        #          of tuples. E.g. `[("year", 2020), ("state", "CA")]`
        #    - "partition_names" : (list)  This is a list containing the names
        #          of partitioned columns.
        fn_partitioned = False
        if dataset.partitions is not None:
            fn_partitioned = True
            partition_info["partition_names"] = [
                n for n in dataset.partitions.partition_names if n is not None
            ]
            partition_info["partitions"] = dataset.partitions
            for piece in dataset.pieces:
                partition_info["partition_keys"][piece.path] = piece.partition_keys

        # Make sure gather_statistics allows filtering
        # (if filters are desired)
        if filters:
            # Filters may require us to gather statistics
            if gather_statistics is False and partition_info["partition_names"]:
                warnings.warn(
                    "Filtering with gather_statistics=False. "
                    "Only partition columns will be filtered correctly."
                )
            elif gather_statistics is False:
                raise ValueError("Cannot apply filters with gather_statistics=False")
            elif not gather_statistics:
                gather_statistics = True

        # Step 3: Construct a single `metadata` object. We can
        #         directly use dataset.metadata if it is available.
        #         Otherwise, if `gather_statistics` or `split_row_groups`,
        #         we need to gether the footer metadata manually
        metadata = None
        if dataset.metadata:
            # We have a _metadata file.
            # PyArrow already did the work for us
            schema = dataset.metadata.schema.to_arrow_schema()
            if gather_statistics is None:
                gather_statistics = True
            if split_row_groups is None:
                split_row_groups = True
            return (
                schema,
                dataset.metadata,
                base,
                partition_info,
                split_row_groups,
                gather_statistics,
            )
        else:
            # No _metadata file.
            # May need to collect footer metadata manually
            if dataset.schema is not None:
                schema = dataset.schema.to_arrow_schema()
            else:
                schema = None
            if gather_statistics is None:
                gather_statistics = False
            if split_row_groups is None:
                split_row_groups = False
            metadata = None
            if not (split_row_groups or gather_statistics):
                # Don't need to construct real metadata if
                # we are not gathering statistics or splitting
                # by row-group
                metadata = [p.path for p in dataset.pieces]
                if schema is None:
                    schema = dataset.pieces[0].get_metadata().schema.to_arrow_schema()
                return (
                    schema,
                    metadata,
                    base,
                    partition_info,
                    split_row_groups,
                    gather_statistics,
                )
            # We have not detected a _metadata file, and the user has specified
            # that they want to split by row-group and/or gather statistics.
            # This is the only case where we MUST scan all files to collect
            # metadata.
            for piece, fn in zip(dataset.pieces, fns):
                md = piece.get_metadata()
                if schema is None:
                    schema = md.schema.to_arrow_schema()
                if fn_partitioned:
                    md.set_file_path(piece.path.replace(base + fs.sep, ""))
                elif fn:
                    md.set_file_path(fn)
                if metadata:
                    _append_row_groups(metadata, md)
                else:
                    metadata = md
            return (
                schema,
                metadata,
                base,
                partition_info,
                split_row_groups,
                gather_statistics,
            )

    @classmethod
    def _process_metadata(
        cls,
        metadata,
        schema,
        split_row_groups,
        gather_statistics,
        stat_col_indices,
        filters,
        categories,
        partition_info,
        data_path,
        fs,
        read_from_paths,
    ):
        """Process row-groups and statistics.

        This method is overrides the `ArrowDatasetEngine` implementation.
        """

        partition_keys = partition_info["partition_keys"]
        partition_obj = partition_info["partitions"]

        # Get the number of row groups per file
        single_rg_parts = int(split_row_groups) == 1
        file_row_groups = defaultdict(list)
        file_row_group_stats = defaultdict(list)
        file_row_group_column_stats = defaultdict(list)
        cmax_last = {}
        for rg in range(metadata.num_row_groups):
            row_group = metadata.row_group(rg)
            fpath = row_group.column(0).file_path
            if fpath is None:
                raise ValueError(
                    "Global metadata structure is missing a file_path string. "
                    "If the dataset includes a _metadata file, that file may "
                    "have one or more missing file_path fields."
                )
            if file_row_groups[fpath]:
                file_row_groups[fpath].append(file_row_groups[fpath][-1] + 1)
            else:
                file_row_groups[fpath].append(0)
            if gather_statistics:
                if single_rg_parts:
                    s = {
                        "file_path_0": fpath,
                        "num-rows": row_group.num_rows,
                        "total_byte_size": row_group.total_byte_size,
                        "columns": [],
                    }
                else:
                    s = {
                        "num-rows": row_group.num_rows,
                        "total_byte_size": row_group.total_byte_size,
                    }
                cstats = []
                for name, i in stat_col_indices.items():
                    column = row_group.column(i)
                    if column.statistics:
                        cmin = column.statistics.min
                        cmax = column.statistics.max
                        cnull = column.statistics.null_count
                        last = cmax_last.get(name, None)
                        if not filters:
                            # Only think about bailing if we don't need
                            # stats for filtering
                            if cmin is None or (last and cmin < last):
                                # We are collecting statistics for divisions
                                # only (no filters) - Column isn't sorted, or
                                # we have an all-null partition, so lets bail.
                                #
                                # Note: This assumes ascending order.
                                #
                                gather_statistics = False
                                file_row_group_stats = {}
                                file_row_group_column_stats = {}
                                break

                        if single_rg_parts:
                            to_ts = column.statistics.logical_type.type == "TIMESTAMP"
                            s["columns"].append(
                                {
                                    "name": name,
                                    "min": cmin if not to_ts else pd.Timestamp(cmin),
                                    "max": cmax if not to_ts else pd.Timestamp(cmax),
                                    "null_count": cnull,
                                }
                            )
                        else:
                            cstats += [cmin, cmax, cnull]
                        cmax_last[name] = cmax
                    else:

                        if not filters and column.num_values > 0:
                            # We are collecting statistics for divisions
                            # only (no filters) - Lets bail.
                            gather_statistics = False
                            file_row_group_stats = {}
                            file_row_group_column_stats = {}
                            break

                        if single_rg_parts:
                            s["columns"].append({"name": name})
                        else:
                            cstats += [None, None, None]
                if gather_statistics:
                    file_row_group_stats[fpath].append(s)
                    if not single_rg_parts:
                        file_row_group_column_stats[fpath].append(tuple(cstats))

        # Construct `parts` and `stats`
        parts = []
        stats = []
        if split_row_groups:
            # Create parts from each file,
            # limiting the number of row_groups in each piece
            split_row_groups = int(split_row_groups)
            for filename, row_groups in file_row_groups.items():
                row_group_count = len(row_groups)
                for i in range(0, row_group_count, split_row_groups):
                    i_end = i + split_row_groups
                    rg_list = row_groups[i:i_end]
                    # Get full path (empty strings should be ignored)
                    full_path = fs.sep.join(
                        [p for p in [data_path, filename] if p != ""]
                    )
                    pkeys = partition_keys.get(full_path, None)
                    if partition_obj and pkeys is None:
                        continue  # This partition was filtered
                    part = {
                        "piece": (full_path, rg_list, pkeys),
                        "kwargs": {
                            "partitions": partition_obj,
                            "categories": categories,
                            "filters": filters,
                            "schema": schema,
                        },
                    }
                    parts.append(part)
                    if gather_statistics:
                        stat = cls._aggregate_stats(
                            filename,
                            file_row_group_stats[filename][i:i_end],
                            file_row_group_column_stats[filename][i:i_end],
                            stat_col_indices,
                        )
                        stats.append(stat)
        else:
            for filename, row_groups in file_row_groups.items():
                # Get full path (empty strings should be ignored)
                full_path = fs.sep.join([p for p in [data_path, filename] if p != ""])
                pkeys = partition_keys.get(full_path, None)
                if partition_obj and pkeys is None:
                    continue  # This partition was filtered
                part = {
                    "piece": (full_path, None, pkeys),
                    "kwargs": {
                        "partitions": partition_obj,
                        "categories": categories,
                        "filters": filters,
                        "schema": schema,
                    },
                }
                parts.append(part)
                if gather_statistics:
                    stat = cls._aggregate_stats(
                        filename,
                        file_row_group_stats[filename],
                        file_row_group_column_stats[filename],
                        stat_col_indices,
                    )
                    stats.append(stat)

        return parts, stats

    @classmethod
    def _read_table(
        cls,
        path,
        fs,
        row_groups,
        columns,
        schema,
        filters,
        partitions,
        partition_keys,
        **kwargs,
    ):
        """Read in a pyarrow table.

        This method is overrides the `ArrowLegacyEngine` implementation.
        """

        return _read_table_from_path(
            path,
            fs,
            row_groups,
            columns,
            schema,
            filters,
            partitions,
            partition_keys,
            cls._parquet_piece_as_arrow,
            **kwargs,
        )

    @classmethod
    def collect_file_metadata(cls, path, fs, file_path):
        with fs.open(path, "rb") as f:
            meta = pq.ParquetFile(f).metadata
        if file_path:
            meta.set_file_path(file_path)
        return meta

    @classmethod
    def aggregate_metadata(cls, meta_list, fs, out_path):
        meta = None
        for _meta in meta_list:
            if meta:
                _append_row_groups(meta, _meta)
            else:
                meta = _meta
        if out_path:
            metadata_path = fs.sep.join([out_path, "_metadata"])
            with fs.open(metadata_path, "wb") as fil:
                if not meta:
                    raise ValueError("Cannot write empty metdata!")
                meta.write_metadata_file(fil)
            return None
        else:
            return meta


# Compatibility access to legacy ArrowEngine
# (now called `ArrowLegacyEngine`)
ArrowEngine = ArrowLegacyEngine<|MERGE_RESOLUTION|>--- conflicted
+++ resolved
@@ -164,17 +164,6 @@
                 categories[k].append(v)
     return categories, pkeys
 
-<<<<<<< HEAD
-=======
-    index_cols = index or ()
-    meta = _meta_from_dtypes(all_columns, dtypes, index_cols, column_index_names)
-    if categories:
-        # Make sure all categories are set to "unknown".
-        # Cannot include index names in the `cols` argument.
-        meta = clear_known_categories(
-            meta, cols=[c for c in categories if c not in meta.index.names]
-        )
->>>>>>> d0ae3aab
 
 def _frag_subset(old_frag, row_groups):
     """Create new fragment with row-group subset.
@@ -1050,7 +1039,12 @@
 
         index_cols = index or ()
         meta = _meta_from_dtypes(all_columns, dtypes, index_cols, column_index_names)
-        meta = clear_known_categories(meta, cols=categories)
+        if categories:
+            # Make sure all categories are set to "unknown".
+            # Cannot include index names in the `cols` argument.
+            meta = clear_known_categories(
+                meta, cols=[c for c in categories if c not in meta.index.names]
+            )
 
         if partition_obj:
 
