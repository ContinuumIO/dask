import json
import re
import warnings
from collections import defaultdict
from datetime import datetime
from functools import partial

import numpy as np
import pandas as pd
import pyarrow as pa
import pyarrow.parquet as pq
from packaging.version import parse as parse_version

from dask import delayed

from ....base import tokenize
from ....core import flatten
from ....delayed import Delayed
from ....utils import getargspec, natural_sort_key
from ...utils import clear_known_categories
from ..utils import _get_pyarrow_dtypes, _meta_from_dtypes
from .core import create_metadata_file
from .utils import (
    Engine,
    _flatten_filters,
    _get_aggregation_depth,
    _normalize_index_columns,
    _parse_pandas_metadata,
    _row_groups_to_parts,
    _sort_and_analyze_paths,
)

# Check PyArrow version for feature support
_pa_version = parse_version(pa.__version__)
from pyarrow import dataset as pa_ds

subset_stats_supported = _pa_version > parse_version("2.0.0")
del _pa_version

#
#  Helper Utilities
#


def _append_row_groups(metadata, md):
    """Append row-group metadata and include a helpful
    error message if an inconsistent schema is detected.

    Used by `ArrowDatasetEngine` and `ArrowLegacyEngine`.
    """
    try:
        metadata.append_row_groups(md)
    except RuntimeError as err:
        if "requires equal schemas" in str(err):
            raise RuntimeError(
                "Schemas are inconsistent, try using "
                '`to_parquet(..., schema="infer")`, or pass an explicit '
                "pyarrow schema. Such as "
                '`to_parquet(..., schema={"column1": pa.string()})`'
            ) from err
        else:
            raise err


def _write_partitioned(
    table, root_path, filename, partition_cols, fs, index_cols=(), **kwargs
):
    """Write table to a partitioned dataset with pyarrow.

    Logic copied from pyarrow.parquet.
    (arrow/python/pyarrow/parquet.py::write_to_dataset)

    Used by `ArrowDatasetEngine` (and by `ArrowLegacyEngine`,
    through inherited `write_partition` method).

    TODO: Remove this in favor of pyarrow's `write_to_dataset`
          once ARROW-8244 is addressed.
    """
    fs.mkdirs(root_path, exist_ok=True)

    df = table.to_pandas(ignore_metadata=True)
    index_cols = list(index_cols) if index_cols else []
    preserve_index = False
    if index_cols:
        df.set_index(index_cols, inplace=True)
        preserve_index = True

    partition_keys = [df[col] for col in partition_cols]
    data_df = df.drop(partition_cols, axis="columns")
    data_cols = df.columns.drop(partition_cols)
    if len(data_cols) == 0 and not index_cols:
        raise ValueError("No data left to save outside partition columns")

    subschema = table.schema
    for col in table.schema.names:
        if col in partition_cols:
            subschema = subschema.remove(subschema.get_field_index(col))

    md_list = []
    for keys, subgroup in data_df.groupby(partition_keys):
        if not isinstance(keys, tuple):
            keys = (keys,)
        subdir = fs.sep.join(
            [
                "{colname}={value}".format(colname=name, value=val)
                for name, val in zip(partition_cols, keys)
            ]
        )
        subtable = pa.Table.from_pandas(
            subgroup,
            nthreads=1,
            preserve_index=preserve_index,
            schema=subschema,
            safe=False,
        )
        prefix = fs.sep.join([root_path, subdir])
        fs.mkdirs(prefix, exist_ok=True)
        full_path = fs.sep.join([prefix, filename])
        with fs.open(full_path, "wb") as f:
            pq.write_table(subtable, f, metadata_collector=md_list, **kwargs)
        md_list[-1].set_file_path(fs.sep.join([subdir, filename]))

    return md_list


def _index_in_schema(index, schema):
    """Simple utility to check if all `index` columns are included
    in the known `schema`.

    Used by `ArrowDatasetEngine` (and by `ArrowLegacyEngine`,
    through inherited `write_partition` method).
    """
    if index and schema is not None:
        # Make sure all index columns are in user-defined schema
        return len(set(index).intersection(schema.names)) == len(index)
    elif index:
        return True  # Schema is not user-specified, all good
    else:
        return False  # No index to check


class PartitionObj:
    """Simple object to provide a `name` and `keys` attribute
    for a single partition column. `ArrowDatasetEngine` will use
    a list of these objects to "duck type" a `ParquetPartitions`
    object (used in `ArrowLegacyEngine`). The larger purpose of this
    class is to allow the same `read_partition` definition to handle
    both Engine instances.

    Used by `ArrowDatasetEngine` only.
    """

    def __init__(self, name, keys):
        self.name = name
        self.keys = sorted(keys)


def _frag_subset(old_frag, row_groups):
    """Create new fragment with row-group subset.

    Used by `ArrowDatasetEngine` only.
    """
    return old_frag.format.make_fragment(
        old_frag.path,
        old_frag.filesystem,
        old_frag.partition_expression,
        row_groups=row_groups,
    )


def _get_pandas_metadata(schema):
    """Get pandas-specific metadata from schema.

    Used by `ArrowDatasetEngine` and `ArrowLegacyEngine`.
    """

    has_pandas_metadata = schema.metadata is not None and b"pandas" in schema.metadata
    if has_pandas_metadata:
        return json.loads(schema.metadata[b"pandas"].decode("utf8"))
    else:
        return {}


def _read_table_from_path(
    path,
    fs,
    row_groups,
    columns,
    schema,
    filters,
    partitions,
    partition_keys,
    piece_to_arrow_func,
    **kwargs,
):
    """Read arrow table from file path.

    Used in all cases by `ArrowLegacyEngine._read_table`.
    Used by `ArrowDatasetEngine._read_table` when no filters
    are specified (otherwise fragments are converted directly
    into tables).
    """
    if partition_keys:
        tables = []
        for rg in row_groups:
            piece = pq.ParquetDatasetPiece(
                path,
                row_group=rg,
                partition_keys=partition_keys,
                open_file_func=partial(fs.open, mode="rb"),
            )
            arrow_table = piece_to_arrow_func(piece, columns, partitions, **kwargs)
            tables.append(arrow_table)

        if len(row_groups) > 1:
            # NOTE: Not covered by pytest
            return pa.concat_tables(tables)
        else:
            return tables[0]
    else:
        cache_type = "none" if columns or row_groups != [None] else "all"
        with fs.open(path, mode="rb", cache_type=cache_type) as fil:
            if row_groups == [None]:
                return pq.ParquetFile(fil).read(
                    columns=columns,
                    use_threads=False,
                    use_pandas_metadata=True,
                )
            else:
                return pq.ParquetFile(fil).read_row_groups(
                    row_groups,
                    columns=columns,
                    use_threads=False,
                    use_pandas_metadata=True,
                )


def _get_rg_statistics(row_group, col_indices):
    """Custom version of pyarrow's RowGroupInfo.statistics method
    (https://github.com/apache/arrow/blob/master/python/pyarrow/_dataset.pyx)

    We use col_indices to specify the specific subset of columns
    that we need statistics for.  This is more optimal than the
    upstream `RowGroupInfo.statistics` method, which will return
    statistics for all columns.
    """

    if subset_stats_supported:

        def name_stats(i):
            col = row_group.metadata.column(i)

            stats = col.statistics
            if stats is None or not stats.has_min_max:
                return None, None

            name = col.path_in_schema
            field_index = row_group.schema.get_field_index(name)
            if field_index < 0:
                return None, None

            return col.path_in_schema, {
                "min": stats.min,
                "max": stats.max,
            }

        return {
            name: stats
            for name, stats in map(name_stats, col_indices.values())
            if stats is not None
        }

    else:
        return row_group.statistics


def _need_fragments(filters, partition_keys):
    # Check if we need to generate a fragment for filtering.
    # We only need to do this if we are applying filters to
    # columns that were not already filtered by "partition".

    partition_cols = (
        set([v[0] for v in flatten(partition_keys, container=list) if len(v)])
        if partition_keys
        else set()
    )
    filtered_cols = (
        set([v[0] for v in flatten(filters, container=list) if len(v)])
        if filters
        else set()
    )

    return bool(filtered_cols - partition_cols)


#
#  ArrowDatasetEngine
#


class ArrowDatasetEngine(Engine):

    #
    # Public Class Methods
    #

    @classmethod
    def read_metadata(
        cls,
        fs,
        paths,
        categories=None,
        index=None,
        gather_statistics=None,
        filters=None,
        split_row_groups=None,
        chunksize=None,
        aggregate_files=None,
        ignore_metadata_file=False,
        metadata_task_size=None,
        **kwargs,
    ):

        # Stage 1: Collect general dataset information
        dataset_info = cls._collect_dataset_info(
            paths,
            fs,
            categories=categories,
            index=index,
            gather_statistics=gather_statistics,
            filters=filters,
            split_row_groups=split_row_groups,
            chunksize=chunksize,
            aggregate_files=aggregate_files,
            ignore_metadata_file=ignore_metadata_file,
            metadata_task_size=metadata_task_size,
            **kwargs.get("dataset", {}),
        )

        # Stage 2: Generate output `meta`
        meta = cls._create_dd_meta(dataset_info)

        # Stage 3: Generate parts and stats
        parts, stats, common_kwargs = cls._construct_collection_plan(dataset_info)

        # Add `common_kwargs` and `aggregation_depth` to the first
        # element of `parts`. We can return as a separate element
        # in the future, but should avoid breaking the API for now.
        if len(parts):
            parts[0]["common_kwargs"] = common_kwargs
            parts[0]["aggregation_depth"] = dataset_info["aggregation_depth"]

        return (meta, stats, parts, dataset_info["index"])

    @classmethod
    def multi_support(cls):
        return cls == ArrowDatasetEngine

    @classmethod
    def read_partition(
        cls,
        fs,
        pieces,
        columns,
        index,
        categories=(),
        partitions=(),
        filters=None,
        schema=None,
        **kwargs,
    ):
        """Read in a single output partition.

        This method is also used by `ArrowLegacyEngine`.
        """
        if isinstance(index, list):
            for level in index:
                # unclear if we can use set ops here. I think the order matters.
                # Need the membership test to avoid duplicating index when
                # we slice with `columns` later on.
                if level not in columns:
                    columns.append(level)

        # Ensure `columns` and `partitions` do not overlap
        columns_and_parts = columns.copy()
        if not isinstance(partitions, (list, tuple)):
            if columns_and_parts and partitions:
                for part_name in partitions.partition_names:
                    if part_name in columns:
                        columns.remove(part_name)
                    else:
                        columns_and_parts.append(part_name)
                columns = columns or None

        # Always convert pieces to list
        if not isinstance(pieces, list):
            pieces = [pieces]

        tables = []
        multi_read = len(pieces) > 1
        for piece in pieces:

            if isinstance(piece, str):
                # `piece` is a file-path string
                path_or_frag = piece
                row_group = None
                partition_keys = None
            else:
                # `piece` contains (path, row_group, partition_keys)
                (path_or_frag, row_group, partition_keys) = piece

            # Convert row_group to a list and be sure to
            # check if msgpack converted it to a tuple
            if isinstance(row_group, tuple):
                row_group = list(row_group)
            if not isinstance(row_group, list):
                row_group = [row_group]

            # Read in arrow table and convert to pandas
            arrow_table = cls._read_table(
                path_or_frag,
                fs,
                row_group,
                columns,
                schema,
                filters,
                partitions,
                partition_keys,
                **kwargs,
            )
            if multi_read:
                tables.append(arrow_table)

        if multi_read:
            arrow_table = pa.concat_tables(tables)

        # Convert to pandas
        df = cls._arrow_table_to_pandas(arrow_table, categories, **kwargs)

        # For pyarrow.dataset api, need to convert partition columns
        # to categorigal manually for integer types.
        if partitions and isinstance(partitions, list):
            for partition in partitions:
                if df[partition.name].dtype.name != "category":
                    # We read directly from fragments, so the partition
                    # columns are already in our dataframe.  We just
                    # need to convert non-categorical types.
                    df[partition.name] = pd.Series(
                        pd.Categorical(
                            categories=partition.keys,
                            values=df[partition.name].values,
                        ),
                        index=df.index,
                    )

        # Note that `to_pandas(ignore_metadata=False)` means
        # pyarrow will use the pandas metadata to set the index.
        index_in_columns_and_parts = set(df.index.names).issubset(
            set(columns_and_parts)
        )
        if not index:
            if index_in_columns_and_parts:
                # User does not want to set index and a desired
                # column/partition has been set to the index
                df.reset_index(drop=False, inplace=True)
            else:
                # User does not want to set index and an
                # "unwanted" column has been set to the index
                df.reset_index(drop=True, inplace=True)
        else:
            if set(df.index.names) != set(index) and index_in_columns_and_parts:
                # The wrong index has been set and it contains
                # one or more desired columns/partitions
                df.reset_index(drop=False, inplace=True)
            elif index_in_columns_and_parts:
                # The correct index has already been set
                index = False
                columns_and_parts = list(set(columns_and_parts) - set(df.index.names))
        df = df[list(columns_and_parts)]

        if index:
            df = df.set_index(index)
        return df

    @classmethod
    def _get_dataset_offset(cls, path, fs, append, ignore_divisions):
        fmd = None
        i_offset = 0
        if append:
            # Make sure there are existing file fragments.
            # Otherwise there is no need to set `append=True`
            i_offset = len(
                list(
                    pa_ds.dataset(path, filesystem=fs, format="parquet").get_fragments()
                )
            )
            if i_offset == 0:
                # No dataset to append to
                return fmd, i_offset, False
            try:
                fmd = pq.read_metadata(fs.sep.join([path, "_metadata"]))
            except (IOError, FileNotFoundError):
                # No _metadata file present - No appending allowed (for now)
                if not ignore_divisions:
                    # TODO: Be more flexible about existing metadata.
                    raise NotImplementedError(
                        "_metadata file needed to `append` "
                        "with `engine='pyarrow-dataset'` "
                        "unless `ignore_divisions` is `True`"
                    )
        return fmd, i_offset, append

    @classmethod
    def initialize_write(
        cls,
        df,
        fs,
        path,
        append=False,
        partition_on=None,
        ignore_divisions=False,
        division_info=None,
        schema=None,
        index_cols=None,
        **kwargs,
    ):
        # Infer schema if "infer"
        # (also start with inferred schema if user passes a dict)
        if schema == "infer" or isinstance(schema, dict):

            # Start with schema from _meta_nonempty
            _schema = pa.Schema.from_pandas(
                df._meta_nonempty.set_index(index_cols)
                if index_cols
                else df._meta_nonempty
            )

            # Use dict to update our inferred schema
            if isinstance(schema, dict):
                schema = pa.schema(schema)
                for name in schema.names:
                    i = _schema.get_field_index(name)
                    j = schema.get_field_index(name)
                    _schema = _schema.set(i, schema.field(j))

            # If we have object columns, we need to sample partitions
            # until we find non-null data for each column in `sample`
            sample = [col for col in df.columns if df[col].dtype == "object"]
            if sample and schema == "infer":
                delayed_schema_from_pandas = delayed(pa.Schema.from_pandas)
                for i in range(df.npartitions):
                    # Keep data on worker
                    _s = delayed_schema_from_pandas(
                        df[sample].to_delayed()[i]
                    ).compute()
                    for name, typ in zip(_s.names, _s.types):
                        if typ != "null":
                            i = _schema.get_field_index(name)
                            j = _s.get_field_index(name)
                            _schema = _schema.set(i, _s.field(j))
                            sample.remove(name)
                    if not sample:
                        break

            # Final (inferred) schema
            schema = _schema

        # Check that target directory exists
        fs.mkdirs(path, exist_ok=True)
        if append and division_info is None:
            ignore_divisions = True

        # Extract metadata and get file offset if appending
        fmd, i_offset, append = cls._get_dataset_offset(
            path, fs, append, ignore_divisions
        )

        # Inspect the intial metadata if appending
        if append:
            arrow_schema = fmd.schema.to_arrow_schema()
            names = arrow_schema.names
            has_pandas_metadata = (
                arrow_schema.metadata is not None and b"pandas" in arrow_schema.metadata
            )
            if has_pandas_metadata:
                pandas_metadata = json.loads(
                    arrow_schema.metadata[b"pandas"].decode("utf8")
                )
                categories = [
                    c["name"]
                    for c in pandas_metadata["columns"]
                    if c["pandas_type"] == "categorical"
                ]
            else:
                categories = None
            dtypes = _get_pyarrow_dtypes(arrow_schema, categories)
            if set(names) != set(df.columns) - set(partition_on):
                raise ValueError(
                    "Appended columns not the same.\n"
                    "Previous: {} | New: {}".format(names, list(df.columns))
                )
            elif (pd.Series(dtypes).loc[names] != df[names].dtypes).any():
                # TODO Coerce values for compatible but different dtypes
                raise ValueError(
                    "Appended dtypes differ.\n{}".format(
                        set(dtypes.items()) ^ set(df.dtypes.iteritems())
                    )
                )

            # Check divisions if necessary
            if division_info["name"] not in names:
                ignore_divisions = True
            if not ignore_divisions:
                old_end = None
                row_groups = [fmd.row_group(i) for i in range(fmd.num_row_groups)]
                for row_group in row_groups:
                    for i, name in enumerate(names):
                        if name != division_info["name"]:
                            continue
                        column = row_group.column(i)
                        if column.statistics:
                            if not old_end:
                                old_end = column.statistics.max
                            else:
                                old_end = max(old_end, column.statistics.max)
                            break

                divisions = division_info["divisions"]
                if divisions[0] < old_end:
                    raise ValueError(
                        "Appended divisions overlapping with the previous ones"
                        " (set ignore_divisions=True to append anyway).\n"
                        "Previous: {} | New: {}".format(old_end, divisions[0])
                    )

        return fmd, schema, i_offset

    @classmethod
    def _pandas_to_arrow_table(
        cls, df: pd.DataFrame, preserve_index=False, schema=None
    ) -> pa.Table:
        table = pa.Table.from_pandas(
            df, nthreads=1, preserve_index=preserve_index, schema=schema
        )
        return table

    @classmethod
    def write_partition(
        cls,
        df,
        path,
        fs,
        filename,
        partition_on,
        return_metadata,
        fmd=None,
        compression=None,
        index_cols=None,
        schema=None,
        head=False,
        custom_metadata=None,
        **kwargs,
    ):
        _meta = None
        preserve_index = False
        if _index_in_schema(index_cols, schema):
            df.set_index(index_cols, inplace=True)
            preserve_index = True
        else:
            index_cols = []

        t = cls._pandas_to_arrow_table(df, preserve_index=preserve_index, schema=schema)
        if custom_metadata:
            _md = t.schema.metadata
            _md.update(custom_metadata)
            t = t.replace_schema_metadata(metadata=_md)

        if partition_on:
            md_list = _write_partitioned(
                t,
                path,
                filename,
                partition_on,
                fs,
                index_cols=index_cols,
                compression=compression,
                **kwargs,
            )
            if md_list:
                _meta = md_list[0]
                for i in range(1, len(md_list)):
                    _append_row_groups(_meta, md_list[i])
        else:
            md_list = []
            with fs.open(fs.sep.join([path, filename]), "wb") as fil:
                pq.write_table(
                    t,
                    fil,
                    compression=compression,
                    metadata_collector=md_list,
                    **kwargs,
                )
            if md_list:
                _meta = md_list[0]
                _meta.set_file_path(filename)
        # Return the schema needed to write the metadata
        if return_metadata:
            d = {"meta": _meta}
            if head:
                # Only return schema if this is the "head" partition
                d["schema"] = t.schema
            return [d]
        else:
            return []

    @staticmethod
    def write_metadata(parts, fmd, fs, path, append=False, **kwargs):
        schema = parts[0][0].get("schema", None)
        parts = [p for p in parts if p[0]["meta"] is not None]
        if parts:
            if not append:
                # Get only arguments specified in the function
                common_metadata_path = fs.sep.join([path, "_common_metadata"])
                keywords = getargspec(pq.write_metadata).args
                kwargs_meta = {k: v for k, v in kwargs.items() if k in keywords}
                with fs.open(common_metadata_path, "wb") as fil:
                    pq.write_metadata(schema, fil, **kwargs_meta)

            # Aggregate metadata and write to _metadata file
            metadata_path = fs.sep.join([path, "_metadata"])
            if append and fmd is not None:
                _meta = fmd
                i_start = 0
            else:
                _meta = parts[0][0]["meta"]
                i_start = 1
            for i in range(i_start, len(parts)):
                _append_row_groups(_meta, parts[i][0]["meta"])
            with fs.open(metadata_path, "wb") as fil:
                _meta.write_metadata_file(fil)

    #
    # Private Class Methods
    #

    @classmethod
    def _collect_dataset_info(
        cls,
        paths,
        fs,
        categories=None,
        index=None,
        gather_statistics=None,
        filters=None,
        split_row_groups=None,
        chunksize=None,
        aggregate_files=None,
        ignore_metadata_file=False,
        metadata_task_size=None,
        **dataset_kwargs,
    ):
        """pyarrow.dataset version of _collect_dataset_info
        Use pyarrow.dataset API to construct a dictionary of all
        general information needed to read the dataset.

        This method is overriden by `ArrowLegacyEngine`.
        """

        # Use pyarrow.dataset API
        ds = None
        valid_paths = None  # Only used if `paths` is a list containing _metadata
        _dataset_kwargs = dataset_kwargs.copy()

        # Discover Partitioning - Note that we need to avoid creating
        # this factory until it is actually used.  The `partitioning`
        # object can be overridden if a "partitioning" kwarg is passed
        # in, containing a `dict` with a required "obj" argument and
        # optional "arg" and "kwarg" elements.  Note that the "obj"
        # value must support the "discover" attribute.
        partitioning_method = _dataset_kwargs.pop(
            "partitioning",
            {"obj": pa_ds.HivePartitioning},
        )

        # Check that we are not silently ignoring any dataset_kwargs
        if _dataset_kwargs:
            raise ValueError(f"Unsupported dataset_kwargs: {_dataset_kwargs.keys()}")

        # Case-dependent pyarrow.dataset creation
        has_metadata_file = False
        if len(paths) == 1 and fs.isdir(paths[0]):

            # Use _analyze_paths to avoid relative-path
            # problems (see GH#5608)
            paths, base, fns = _sort_and_analyze_paths(paths, fs)
            paths = fs.sep.join([base, fns[0]])

            meta_path = fs.sep.join([paths, "_metadata"])
            if not ignore_metadata_file and fs.exists(meta_path):
                # Use _metadata file
                ds = pa_ds.parquet_dataset(
                    meta_path,
                    filesystem=fs,
                    partitioning=partitioning_method["obj"].discover(
                        *partitioning_method.get("args", []),
                        **partitioning_method.get("kwargs", {}),
                    ),
                )
                has_metadata_file = True
                if gather_statistics is None:
                    gather_statistics = True

        elif len(paths) > 1:
            paths, base, fns = _sort_and_analyze_paths(paths, fs)
            meta_path = fs.sep.join([base, "_metadata"])
            if "_metadata" in fns:
                # Pyarrow cannot handle "_metadata" when `paths` is a list
                # Use _metadata file
                if not ignore_metadata_file:
                    ds = pa_ds.parquet_dataset(
                        meta_path,
                        filesystem=fs,
                        partitioning=partitioning_method["obj"].discover(
                            *partitioning_method.get("args", []),
                            **partitioning_method.get("kwargs", {}),
                        ),
                    )
                    has_metadata_file = True
                    if gather_statistics is None:
                        gather_statistics = True

                # Populate valid_paths, since the original path list
                # must be used to filter the _metadata-based dataset
                fns.remove("_metadata")
                valid_paths = fns

        # Final "catch-all" pyarrow.dataset call
        if ds is None:
            ds = pa_ds.dataset(
                paths,
                filesystem=fs,
                format="parquet",
                partitioning=partitioning_method["obj"].discover(
                    *partitioning_method.get("args", []),
                    **partitioning_method.get("kwargs", {}),
                ),
            )

        # At this point, we know if `split_row_groups` should be
        # set to `True` by default.  If the user has not specified
        # this option, we will only collect statistics if there is
        # a global "_metadata" file available, otherwise we will
        # opt for `gather_statistics=False`. For `ArrowDatasetEngine`,
        # statistics are only required to calculate divisions
        # and/or aggregate row-groups using `chunksize` (not for
        # filtering).
        #
        # By default, we will create an output partition for each
        # row group in the dataset (`split_row_groups=True`).
        # However, we will NOT split by row-group if
        # `gather_statistics=False`, because this can be
        # interpreted as an indication that metadata overhead should
        # be avoided at all costs.
        if gather_statistics is None:
            gather_statistics = False
        if split_row_groups is None:
            if gather_statistics:
                split_row_groups = True
            else:
                split_row_groups = False

        # Deal with directory partitioning
        # Get all partition keys (without filters) to populate partition_obj
        #
        # TODO: We should be able to avoid this pass over the file
        # fragments if we are not converting hive-partitioned columns
        # to "category" data-types.
        #
        partition_obj = []  # See `partition_info` description below
        hive_categories = defaultdict(list)
        file_frag = None
        for file_frag in ds.get_fragments():
            keys = pa_ds._get_partition_keys(file_frag.partition_expression)
            if not (keys or hive_categories):
                break  # Bail - This is not a hive-partitioned dataset
            for k, v in keys.items():
                if v not in hive_categories[k]:
                    hive_categories[k].append(v)

        physical_schema = ds.schema
        if file_frag is not None:
            # Check/correct order of `categories` using last file_frag
            #
            # Note that `_get_partition_keys` does NOT preserve the
            # partition-hierarchy order of the keys. Therefore, we
            # use custom regex logic to determine the "correct"
            # ordering of the `categories` output.
            #
            # Example (why we need to "reorder" `categories`):
            #
            #    # Fragment path has "hive" structure
            #    file_frag.path
            #
            #        '/data/path/b=x/c=x/part.1.parquet'
            #
            #    # `categories` may NOT preserve the hierachy order
            #    categories.keys()
            #
            #        dict_keys(['c', 'b'])
            #
            cat_keys = [
                o.split("=")[0]
                # Assume arrow always uses a normalized "/" sep
                for o in re.findall("[^/]*=", file_frag.path)
            ]
            if set(hive_categories) == set(cat_keys):
                hive_categories = {
                    k: hive_categories[k] for k in cat_keys if k in hive_categories
                }

            physical_schema = file_frag.physical_schema

        partition_names = list(hive_categories)
        for name in partition_names:
            partition_obj.append(PartitionObj(name, hive_categories[name]))

        # Check the `aggregate_files` setting
        aggregation_depth = _get_aggregation_depth(aggregate_files, partition_names)

        # Construct and return `datset_info`
        #
        # Note on (hive) partitioning information:
        #
        #    - "partitions" : (list of PartitionObj) This is a list of
        #          simple objects providing `name` and `keys` attributes
        #          for each partition column. The list is designed to
        #          "duck type" a `ParquetPartitions` object, so that the
        #          same code path can be used for both legacy and
        #          pyarrow.dataset-based logic.
        #    - "partition_names" : (list)  This is a list containing the
        #          names of partitioned columns.
        #    - "partitioning_method" : (dict) The `partitioning` options
        #          used for file discovory by pyarrow.
        #
        return {
            "ds": ds,
            "physical_schema": physical_schema,
            "has_metadata_file": has_metadata_file,
            "schema": ds.schema,
            "fs": fs,
            "valid_paths": valid_paths,
            "gather_statistics": gather_statistics,
            "categories": categories,
            "index": index,
            "filters": filters,
            "split_row_groups": split_row_groups,
            "chunksize": chunksize,
            "aggregate_files": aggregate_files,
            "aggregation_depth": aggregation_depth,
            "partitions": partition_obj,
            "partition_names": partition_names,
            "partitioning_method": partitioning_method,
            "metadata_task_size": metadata_task_size,
        }

    @classmethod
    def _create_dd_meta(cls, dataset_info):
        """Use parquet schema and hive-partition information
        (stored in dataset_info) to construct DataFrame metadata.

        This method is used by both arrow engines.
        """

        # Collect necessary information from dataset_info
        schema = dataset_info["schema"]
        index = dataset_info["index"]
        categories = dataset_info["categories"]
        partition_obj = dataset_info["partitions"]
        partitions = dataset_info["partition_names"]
        columns = None

        # Set index and column names using
        # pandas metadata (when available)
        pandas_metadata = _get_pandas_metadata(schema)
        if pandas_metadata:
            (
                index_names,
                column_names,
                storage_name_mapping,
                column_index_names,
            ) = _parse_pandas_metadata(pandas_metadata)
            if categories is None:
                categories = []
                for col in pandas_metadata["columns"]:
                    if (col["pandas_type"] == "categorical") and (
                        col["name"] not in categories
                    ):
                        categories.append(col["name"])
        else:
            # No pandas metadata implies no index, unless selected by the user
            index_names = []
            column_names = dataset_info.get("physical_schema", schema).names
            storage_name_mapping = {k: k for k in column_names}
            column_index_names = [None]
        if index is None and index_names:
            # Pandas metadata has provided the index name for us
            index = index_names

        # Ensure that there is no overlap between partition columns
        # and explicit column storage
        if partitions:
            _partitions = [p for p in partitions if p not in column_names]
            if not _partitions:
                partitions = []
                dataset_info["partitions"] = None
                dataset_info["partition_keys"] = {}
                dataset_info["partition_names"] = partitions
            elif len(_partitions) != len(partitions):
                raise ValueError(
                    "No partition-columns should be written in the \n"
                    "file unless they are ALL written in the file.\n"
                    "columns: {} | partitions: {}".format(column_names, partitions)
                )

        column_names, index_names = _normalize_index_columns(
            columns, column_names + partitions, index, index_names
        )

        all_columns = index_names + column_names

        # Check that categories are included in columns
        if categories and not set(categories).intersection(all_columns):
            raise ValueError(
                "categories not in available columns.\n"
                "categories: {} | columns: {}".format(categories, list(all_columns))
            )

        dtypes = _get_pyarrow_dtypes(schema, categories)
        dtypes = {storage_name_mapping.get(k, k): v for k, v in dtypes.items()}

        index_cols = index or ()
        meta = _meta_from_dtypes(all_columns, dtypes, index_cols, column_index_names)
        if categories:
            # Make sure all categories are set to "unknown".
            # Cannot include index names in the `cols` argument.
            meta = clear_known_categories(
                meta, cols=[c for c in categories if c not in meta.index.names]
            )

        if partition_obj:

            for partition in partition_obj:
                if isinstance(index, list) and partition.name == index[0]:
                    # Index from directory structure
                    meta.index = pd.CategoricalIndex(
                        [], categories=partition.keys, name=index[0]
                    )
                elif partition.name == meta.index.name:
                    # Index created from a categorical column
                    meta.index = pd.CategoricalIndex(
                        [], categories=partition.keys, name=meta.index.name
                    )
                elif partition.name in meta.columns:
                    meta[partition.name] = pd.Series(
                        pd.Categorical(categories=partition.keys, values=[]),
                        index=meta.index,
                    )

        # Update `dataset_info` and return `meta`
        dataset_info["index"] = index
        dataset_info["index_cols"] = index_cols
        dataset_info["categories"] = categories

        return meta

    @classmethod
    def _construct_collection_plan(cls, dataset_info):
        """pyarrow.dataset version of _construct_collection_plan
        Use dataset_info to construct the general plan for
        generating the output DataFrame collection.

        The "plan" is essentially a list (called `parts`) of
        information that is needed to produce each output partition.
        After this function is returned, the information in each
        element of `parts` will be used to produce a single Dask-
        DataFrame partition (unless some elements of `parts`
        are aggregated together in a follow-up step).

        This method also returns ``stats`` (which is a list of
        parquet-metadata statistics for each element of parts),
        and ``common_metadata`` (which is a dictionary of kwargs
        that should be passed to the ``read_partition`` call for
        every output partition).

        This method is overridden in `ArrowDatasetEngine`.
        """

        # Collect necessary dataset information from dataset_info
        ds = dataset_info["ds"]
        fs = dataset_info["fs"]
        filters = dataset_info["filters"]
        split_row_groups = dataset_info["split_row_groups"]
        gather_statistics = dataset_info["gather_statistics"]
        chunksize = dataset_info["chunksize"]
        aggregation_depth = dataset_info["aggregation_depth"]
        index_cols = dataset_info["index_cols"]
        schema = dataset_info["schema"]
        partition_names = dataset_info["partition_names"]
        partitioning_method = dataset_info["partitioning_method"]
        partitions = dataset_info["partitions"]
        categories = dataset_info["categories"]
        has_metadata_file = dataset_info["has_metadata_file"]
        valid_paths = dataset_info["valid_paths"]
        metadata_task_size = dataset_info["metadata_task_size"]

        # Check metadata_task_size setting
        if metadata_task_size is None:
            # Use 128 files per task by deault
            metadata_task_size = 128

        # Add common kwargs
        common_kwargs = {
            "partitioning": partitioning_method,
            "partitions": partitions,
            "categories": categories,
            "filters": filters,
            "schema": schema,
        }

        # Check if this is a very simple case where we can just return
        # the path names
        if not gather_statistics and not (split_row_groups or filters):
            return (
                [
                    {"piece": (full_path, None, None)}
                    for full_path in sorted(ds.files, key=natural_sort_key)
                ],
                [],
                common_kwargs,
            )

        # Cannot gather_statistics if our `metadata` is a list
        # of paths, or if we are building a multiindex (for now).
        # We also don't "need" to gather statistics if we don't
        # want to apply any filters or calculate divisions. Note
        # that the `ArrowDatasetEngine` doesn't even require
        # `gather_statistics=True` for filtering.
        if split_row_groups is None:
            split_row_groups = False
        _need_aggregation_stats = chunksize or (
            int(split_row_groups) > 1 and aggregation_depth
        )
        if len(index_cols) > 1:
            gather_statistics = False
        elif not _need_aggregation_stats and filters is None and len(index_cols) == 0:
            gather_statistics = False

        # Determine which columns need statistics.
        flat_filters = _flatten_filters(filters)
        stat_col_indices = {}
        for i, name in enumerate(schema.names):
            if name in index_cols or name in flat_filters:
                if name in partition_names:
                    # Partition columns wont have statistics
                    continue
                stat_col_indices[name] = i

        # If the user has not specified `gather_statistics`,
        # we will only do so if there are specific columns in
        # need of statistics.
        # NOTE: We cannot change `gather_statistics` from True
        # to False (even if `stat_col_indices` is empty), in
        # case a `chunksize` was specified, and the row-group
        # statistics are needed for part aggregation.
        if gather_statistics is None:
            gather_statistics = bool(stat_col_indices)

        # Get/transate filters
        ds_filters = None
        if filters is not None:
            ds_filters = pq._filters_to_expression(filters)

        # Define subset of `dataset_info` required by _collect_file_parts
        dataset_info_kwargs = {
            "fs": fs,
            "split_row_groups": split_row_groups,
            "gather_statistics": gather_statistics,
            "partitioning_method": partitioning_method,
            "filters": filters,
            "ds_filters": ds_filters,
            "schema": schema,
            "stat_col_indices": stat_col_indices,
            "aggregation_depth": aggregation_depth,
            "chunksize": chunksize,
            "partitions": partitions,
        }

        # Main parts/stats-construction
        if has_metadata_file or metadata_task_size == 0:
            # We have a global _metadata file to work with.
            # Therefore, we can just loop over fragments on the client.

            # Start with sorted (by path) list of file-based fragments
            file_frags = sorted(
                [frag for frag in ds.get_fragments(ds_filters)],
                key=lambda x: natural_sort_key(x.path),
            )
            parts, stats = cls._collect_file_parts(file_frags, dataset_info_kwargs)
        else:
            # We DON'T have a global _metadata file to work with.
            # We should loop over files in parallel

            # Collect list of file paths.
            # If valid_paths is not None, the user passed in a list
            # of files containing a _metadata file.  Since we used
            # the _metadata file to generate our dataset object , we need
            # to ignore any file fragments that are not in the list.
            all_files = sorted(ds.files, key=natural_sort_key)
            if valid_paths:
                all_files = [
                    filef
                    for filef in all_files
                    if filef.split(fs.sep)[-1] in valid_paths
                ]

            parts, stats = [], []
            if all_files:
                # Build and compute a task graph to construct stats/parts
                gather_parts_dsk = {}
                name = "gather-pq-parts-" + tokenize(all_files, dataset_info_kwargs)
                finalize_list = []
                for task_i, file_i in enumerate(
                    range(0, len(all_files), metadata_task_size)
                ):
                    finalize_list.append((name, task_i))
                    gather_parts_dsk[finalize_list[-1]] = (
                        cls._collect_file_parts,
                        all_files[file_i : file_i + metadata_task_size],
                        dataset_info_kwargs,
                    )

                def _combine_parts(parts_and_stats):
                    parts, stats = [], []
                    for part, stat in parts_and_stats:
                        parts += part
                        if stat:
                            stats += stat
                    return parts, stats

                gather_parts_dsk["final-" + name] = (_combine_parts, finalize_list)
                parts, stats = Delayed("final-" + name, gather_parts_dsk).compute()

        return parts, stats, common_kwargs

    @classmethod
    def _collect_file_parts(
        cls,
        files_or_frags,
        dataset_info_kwargs,
    ):

        # Collect necessary information from dataset_info
        fs = dataset_info_kwargs["fs"]
        split_row_groups = dataset_info_kwargs["split_row_groups"]
        gather_statistics = dataset_info_kwargs["gather_statistics"]
        partitions = dataset_info_kwargs["partitions"]

        # Make sure we are processing a non-empty list
        if not isinstance(files_or_frags, list):
            files_or_frags = [files_or_frags]
        elif not files_or_frags:
            return [], []

        # Make sure we are starting with file fragments
        if isinstance(files_or_frags[0], str):

            # Check if we are using a simple file-partition map
            # without requiring any file or row-group statistics
            if not (split_row_groups or partitions) and gather_statistics is False:
                # Cool - We can return immediately
                return [
                    {"piece": (file_or_frag, None, None)}
                    for file_or_frag in files_or_frags
                ], None

            # Need more information - convert the path to a fragment
            partitioning_method = dataset_info_kwargs["partitioning_method"]
            file_frags = list(
                pa_ds.dataset(
                    files_or_frags,
                    filesystem=fs,
                    format="parquet",
                    partitioning=partitioning_method["obj"].discover(
                        *partitioning_method.get("args", []),
                        **partitioning_method.get("kwargs", {}),
                    ),
                ).get_fragments()
            )
        else:
            file_frags = files_or_frags

        # Collect settings from dataset_info
        filters = dataset_info_kwargs["filters"]
        ds_filters = dataset_info_kwargs["ds_filters"]
        schema = dataset_info_kwargs["schema"]
        stat_col_indices = dataset_info_kwargs["stat_col_indices"]
        aggregation_depth = dataset_info_kwargs["aggregation_depth"]
        chunksize = dataset_info_kwargs["chunksize"]

        # Intialize row-group and statistiscs data structures
        file_row_groups = defaultdict(list)
        file_row_group_stats = defaultdict(list)
        file_row_group_column_stats = defaultdict(list)
        single_rg_parts = int(split_row_groups) == 1
        hive_partition_keys = {}
        cmax_last = {}
        for file_frag in file_frags:
            fpath = file_frag.path

            # Extract hive-partition keys, and make sure they
            # are orederd the same as they are in `partitions`
            raw_keys = pa_ds._get_partition_keys(file_frag.partition_expression)
            hive_partition_keys[fpath] = [
                (hive_part.name, raw_keys[hive_part.name]) for hive_part in partitions
            ]

            for frag in file_frag.split_by_row_group(ds_filters, schema=schema):
                row_group_info = frag.row_groups
                if gather_statistics or split_row_groups:
                    # If we are gathering statistics or splitting by
                    # row-group, we may need to ensure our fragment
                    # metadata is complete.
                    if row_group_info is None:
                        frag.ensure_complete_metadata()
                        row_group_info = frag.row_groups
                    if not len(row_group_info):
                        continue
                else:
                    file_row_groups[fpath] = [None]
                    continue
                for row_group in row_group_info:
                    file_row_groups[fpath].append(row_group.id)
                    if gather_statistics:
                        statistics = _get_rg_statistics(row_group, stat_col_indices)
                        if single_rg_parts:
                            s = {
                                "file_path_0": fpath,
                                "num-rows": row_group.num_rows,
                                "total_byte_size": row_group.total_byte_size,
                                "columns": [],
                            }
                        else:
                            s = {
                                "num-rows": row_group.num_rows,
                                "total_byte_size": row_group.total_byte_size,
                            }
                        cstats = []
                        for name, i in stat_col_indices.items():
                            if name in statistics:
                                cmin = statistics[name]["min"]
                                cmax = statistics[name]["max"]
                                last = cmax_last.get(name, None)
                                if not (filters or chunksize or aggregation_depth):
                                    # Only think about bailing if we don't need
                                    # stats for filtering
                                    if cmin is None or (last and cmin < last):
                                        # We are collecting statistics for divisions
                                        # only (no filters) - Column isn't sorted, or
                                        # we have an all-null partition, so lets bail.
                                        #
                                        # Note: This assumes ascending order.
                                        #
                                        gather_statistics = False
                                        file_row_group_stats = {}
                                        file_row_group_column_stats = {}
                                        break

                                if single_rg_parts:
                                    s["columns"].append(
                                        {
                                            "name": name,
                                            "min": pd.Timestamp(cmin)
                                            if isinstance(cmin, datetime)
                                            else cmin,
                                            "max": pd.Timestamp(cmax)
                                            if isinstance(cmax, datetime)
                                            else cmax,
                                        }
                                    )
                                else:
                                    cstats += [cmin, cmax]
                                cmax_last[name] = cmax
                            else:
                                if single_rg_parts:
                                    s["columns"].append({"name": name})
                                else:
                                    cstats += [None, None, None]
                        if gather_statistics:
                            file_row_group_stats[fpath].append(s)
                            if not single_rg_parts:
                                file_row_group_column_stats[fpath].append(tuple(cstats))

        # Check if we have empty parts to return
        if not file_row_groups:
            return [], []

        # Convert organized row-groups to parts
        return _row_groups_to_parts(
            gather_statistics,
            split_row_groups,
            aggregation_depth,
            file_row_groups,
            file_row_group_stats,
            file_row_group_column_stats,
            stat_col_indices,
            cls._make_part,
            make_part_kwargs={
                "fs": fs,
                "partition_keys": hive_partition_keys,
                "partition_obj": partitions,
                "data_path": "",
            },
        )

    @classmethod
    def _make_part(
        cls,
        filename,
        rg_list,
        fs=None,
        partition_keys=None,
        partition_obj=None,
        data_path=None,
    ):
        """Generate a partition-specific element of `parts`.

        This method is used by both `ArrowDatasetEngine`
        and `ArrowLegacyEngine`.
        """

        # Get full path (empty strings should be ignored)
        full_path = fs.sep.join([p for p in [data_path, filename] if p != ""])

        pkeys = partition_keys.get(full_path, None)
        if partition_obj and pkeys is None:
            return None  # This partition was filtered
        return {"piece": (full_path, rg_list, pkeys)}

    @classmethod
    def _read_table(
        cls,
        path_or_frag,
        fs,
        row_groups,
        columns,
        schema,
        filters,
        partitions,
        partition_keys,
        **kwargs,
    ):
        """Read in a pyarrow table.

        This method is overridden in `ArrowLegacyEngine`.
        """

        if isinstance(path_or_frag, pa_ds.ParquetFileFragment):
            frag = path_or_frag

        else:
            frag = None

            # Check if we have partitioning information.
            # Will only have this if the engine="pyarrow-dataset"
            partitioning = kwargs.pop("partitioning", None)

            # Check if we need to generate a fragment for filtering.
            # We only need to do this if we are applying filters to
            # columns that were not already filtered by "partition".
<<<<<<< HEAD
=======
            #
            # Note that we also generate a new fragment if the user
            # has passed in an explicit `arrow_fs` object.
>>>>>>> 7a9086b4
            if (partitions and partition_keys is None) or (
                partitioning and _need_fragments(filters, partition_keys)
            ):

                # We are filtering with "pyarrow-dataset".
                # Need to convert the path and row-group IDs
                # to a single "fragment" to read
                ds = pa_ds.dataset(
                    path_or_frag,
                    filesystem=fs,
                    format="parquet",
                    partitioning=partitioning["obj"].discover(
                        *partitioning.get("args", []),
                        **partitioning.get("kwargs", {}),
                    ),
                )
                frags = list(ds.get_fragments())
                assert len(frags) == 1
                frag = (
                    _frag_subset(frags[0], row_groups)
                    if row_groups != [None]
                    else frags[0]
                )

                # Extract hive-partition keys, and make sure they
                # are orderd the same as they are in `partitions`
                raw_keys = pa_ds._get_partition_keys(frag.partition_expression)
                partition_keys = [
                    (hive_part.name, raw_keys[hive_part.name])
                    for hive_part in partitions
                ]

        if frag:
            cols = []
            for name in columns:
                if name is None:
                    if "__index_level_0__" in schema.names:
                        columns.append("__index_level_0__")
                else:
                    cols.append(name)

            arrow_table = frag.to_table(
                use_threads=False,
                schema=schema,
                columns=cols,
                filter=pq._filters_to_expression(filters) if filters else None,
            )
        else:
            arrow_table = _read_table_from_path(
                path_or_frag,
                fs,
                row_groups,
                columns,
                schema,
                filters,
                None,  # partitions,
                [],  # partition_keys,
                cls._parquet_piece_as_arrow,
                **kwargs,
            )

        # For pyarrow.dataset api, if we did not read directly from
        # fragments, we need to add the partitioned columns here.
        if partitions and isinstance(partitions, list):
            keys_dict = {k: v for (k, v) in partition_keys}
            for partition in partitions:
                if partition.name not in arrow_table.schema.names:
                    # We read from file paths, so the partition
                    # columns are NOT in our table yet.
                    cat = keys_dict.get(partition.name, None)
                    cat_ind = np.full(
                        len(arrow_table), partition.keys.index(cat), dtype="i4"
                    )
                    arr = pa.DictionaryArray.from_arrays(
                        cat_ind, pa.array(partition.keys)
                    )
                    arrow_table = arrow_table.append_column(partition.name, arr)

        return arrow_table

    @classmethod
    def _arrow_table_to_pandas(
        cls, arrow_table: pa.Table, categories, **kwargs
    ) -> pd.DataFrame:
        _kwargs = kwargs.get("arrow_to_pandas", {})
        _kwargs.update({"use_threads": False, "ignore_metadata": False})

        return arrow_table.to_pandas(categories=categories, **_kwargs)

    @classmethod
    def _parquet_piece_as_arrow(
        cls, piece: pq.ParquetDatasetPiece, columns, partitions, **kwargs
    ) -> pa.Table:
        arrow_table = piece.read(
            columns=columns,
            partitions=partitions,
            use_pandas_metadata=True,
            use_threads=False,
            **kwargs.get("read", {}),
        )
        return arrow_table

    @classmethod
    def collect_file_metadata(cls, path, fs, file_path):
        with fs.open(path, "rb") as f:
            meta = pq.ParquetFile(f).metadata
        if file_path:
            meta.set_file_path(file_path)
        return meta

    @classmethod
    def aggregate_metadata(cls, meta_list, fs, out_path):
        meta = None
        for _meta in meta_list:
            if meta:
                _append_row_groups(meta, _meta)
            else:
                meta = _meta
        if out_path:
            metadata_path = fs.sep.join([out_path, "_metadata"])
            with fs.open(metadata_path, "wb") as fil:
                if not meta:
                    raise ValueError("Cannot write empty metdata!")
                meta.write_metadata_file(fil)
            return None
        else:
            return meta


#
#  PyArrow Legacy API [PyArrow<1.0.0]
#


def _get_dataset_object(paths, fs, filters, dataset_kwargs):
    """Generate a ParquetDataset object"""
    kwargs = dataset_kwargs.copy()
    ignore_metadata_file = kwargs.pop("ignore_metadata_file", False)
    if ignore_metadata_file:
        raise ValueError("ignore_metadata_file not supported for ArrowLegacyEngine.")

    if "validate_schema" not in kwargs:
        kwargs["validate_schema"] = False
    if len(paths) > 1:
        # This is a list of files
        paths, base, fns = _sort_and_analyze_paths(paths, fs)
        proxy_metadata = None
        if "_metadata" in fns:
            # We have a _metadata file. PyArrow cannot handle
            #  "_metadata" when `paths` is a list. So, we shuld
            # open "_metadata" separately.
            paths.remove(fs.sep.join([base, "_metadata"]))
            fns.remove("_metadata")
            with fs.open(fs.sep.join([base, "_metadata"]), mode="rb") as fil:
                proxy_metadata = pq.ParquetFile(fil).metadata
        # Create our dataset from the list of data files.
        # Note #1: that this will not parse all the files (yet)
        # Note #2: Cannot pass filters for legacy pyarrow API (see issue#6512).
        #          We can handle partitions + filtering for list input after
        #          adopting new pyarrow.dataset API.
        dataset = pq.ParquetDataset(paths, filesystem=fs, **kwargs)
        if proxy_metadata:
            dataset.metadata = proxy_metadata
    elif fs.isdir(paths[0]):
        # This is a directory.  We can let pyarrow do its thing.
        # Note: In the future, it may be best to avoid listing the
        #       directory if we can get away with checking for the
        #       existence of _metadata.  Listing may be much more
        #       expensive in storage systems like S3.
        allpaths = fs.glob(paths[0] + fs.sep + "*")
        allpaths, base, fns = _sort_and_analyze_paths(allpaths, fs)
        dataset = pq.ParquetDataset(paths[0], filesystem=fs, filters=filters, **kwargs)
    else:
        # This is a single file.  No danger in gathering statistics
        # and/or splitting row-groups without a "_metadata" file
        base = paths[0]
        fns = [None]
        dataset = pq.ParquetDataset(paths[0], filesystem=fs, **kwargs)

    return dataset, base, fns


class ArrowLegacyEngine(ArrowDatasetEngine):

    #
    # Private Class Methods
    #

    @classmethod
    def _collect_dataset_info(
        cls,
        paths,
        fs,
        categories=None,
        index=None,
        gather_statistics=None,
        filters=None,
        split_row_groups=None,
        chunksize=None,
        aggregate_files=None,
        ignore_metadata_file=False,
        metadata_task_size=None,
        **dataset_kwargs,
    ):
        """pyarrow-legacy version of _collect_dataset_info
        Use the ParquetDataset API to construct a dictionary of all
        general information needed to read the dataset.

        This method overrides `ArrowDatasetEngine._collect_dataset_info`.
        """

        if ignore_metadata_file:
            raise ValueError("ignore_metadata_file not supported in ArrowLegacyEngine")

        if metadata_task_size is not None:
            raise ValueError("metadata_task_size not supported in ArrowLegacyEngine")

        (
            schema,
            metadata,
            base,
            partition_info,
            split_row_groups,
            gather_statistics,
        ) = cls._gather_metadata(
            paths,
            fs,
            split_row_groups,
            gather_statistics,
            filters,
            index,
            dataset_kwargs,
        )

        # Check the `aggregate_files` setting
        aggregation_depth = _get_aggregation_depth(
            aggregate_files,
            partition_info["partition_names"],
        )

        return {
            "schema": schema,
            "metadata": metadata,
            "fs": fs,
            "base_path": base,
            "gather_statistics": gather_statistics,
            "categories": categories,
            "index": index,
            "filters": filters,
            "split_row_groups": split_row_groups,
            "chunksize": chunksize,
            "aggregate_files": aggregate_files,
            "aggregation_depth": aggregation_depth,
            "partition_keys": partition_info["partition_keys"],
            "partition_names": partition_info["partition_names"],
            "partitions": partition_info["partitions"],
        }

    @classmethod
    def _construct_collection_plan(cls, dataset_info):
        """pyarrow-legacy version of _construct_collection_plan

        This method overrides the `ArrowDatasetEngine` implementation.
        """

        # Wrap legacy `_construct_parts` implementation
        return cls._construct_parts(
            dataset_info["fs"],
            dataset_info["metadata"],
            dataset_info["schema"],
            dataset_info["filters"],
            dataset_info["index_cols"],
            dataset_info["base_path"],
            {
                "partition_keys": dataset_info["partition_keys"],
                "partition_names": dataset_info["partition_names"],
                "partitions": dataset_info["partitions"],
            },
            dataset_info["categories"],
            dataset_info["split_row_groups"],
            dataset_info["gather_statistics"],
            dataset_info["chunksize"],
            dataset_info["aggregation_depth"],
        )

    @classmethod
    def _gather_metadata(
        cls,
        paths,
        fs,
        split_row_groups,
        gather_statistics,
        filters,
        index,
        dataset_kwargs,
    ):
        """Gather parquet metadata into a single data structure.

        Use _metadata or aggregate footer metadata into a single
        object.  Also, collect other information necessary for
        parquet-to-ddf mapping (e.g. schema, partition_info).

        This method overrides `ArrowDatasetEngine._gather_metadata`.
        """

        # Step 1: Create a ParquetDataset object
        dataset, base, fns = _get_dataset_object(paths, fs, filters, dataset_kwargs)
        if fns == [None]:
            # This is a single file. No danger in gathering statistics
            # and/or splitting row-groups without a "_metadata" file
            if gather_statistics is None:
                gather_statistics = True
            if split_row_groups is None:
                split_row_groups = True

        # Step 2: Construct necessary (parquet) partitioning information
        partition_info = {
            "partitions": None,
            "partition_keys": {},
            "partition_names": [],
        }
        # The `partition_info` dict summarizes information needed to handle
        # nested-directory (hive) partitioning.
        #
        #    - "partitions" : (ParquetPartitions) PyArrow-specific  object
        #          needed to read in each partition correctly
        #    - "partition_keys" : (dict) The keys and values correspond to
        #          file paths and partition values, respectively. The partition
        #          values (or partition "keys") will be represented as a list
        #          of tuples. E.g. `[("year", 2020), ("state", "CA")]`
        #    - "partition_names" : (list)  This is a list containing the names
        #          of partitioned columns.  This list must be ordered correctly
        #          by partition level.
        fn_partitioned = False
        if dataset.partitions is not None:
            fn_partitioned = True
            partition_info["partition_names"] = [
                n.name for n in list(dataset.partitions) if n.name is not None
            ]
            partition_info["partitions"] = dataset.partitions
            for piece in dataset.pieces:
                partition_info["partition_keys"][piece.path] = piece.partition_keys

        # Make sure gather_statistics allows filtering
        # (if filters are desired)
        if filters:
            # Filters may require us to gather statistics
            if gather_statistics is False and partition_info["partition_names"]:
                warnings.warn(
                    "Filtering with gather_statistics=False. "
                    "Only partition columns will be filtered correctly."
                )
            elif gather_statistics is False:
                raise ValueError("Cannot apply filters with gather_statistics=False")
            elif not gather_statistics:
                gather_statistics = True

        # Step 3: Construct a single `metadata` object. We can
        #         directly use dataset.metadata if it is available.
        #         Otherwise, if `gather_statistics` or `split_row_groups`,
        #         we need to gether the footer metadata manually
        metadata = None
        if dataset.metadata:
            # We have a _metadata file.
            # PyArrow already did the work for us
            schema = dataset.metadata.schema.to_arrow_schema()
            if gather_statistics is None:
                gather_statistics = True
            if split_row_groups is None:
                split_row_groups = True
            return (
                schema,
                dataset.metadata,
                base,
                partition_info,
                split_row_groups,
                gather_statistics,
            )
        else:
            # No _metadata file.
            # May need to collect footer metadata manually
            if dataset.schema is not None:
                schema = dataset.schema.to_arrow_schema()
            else:
                schema = None
            if gather_statistics is None:
                gather_statistics = False
            if split_row_groups is None:
                split_row_groups = False
            metadata = None
            if not (split_row_groups or gather_statistics):
                # Don't need to construct real metadata if
                # we are not gathering statistics or splitting
                # by row-group
                metadata = [p.path for p in dataset.pieces]
                if schema is None:
                    schema = dataset.pieces[0].get_metadata().schema.to_arrow_schema()
                return (
                    schema,
                    metadata,
                    base,
                    partition_info,
                    split_row_groups,
                    gather_statistics,
                )
            # We have not detected a _metadata file, and the user has specified
            # that they want to split by row-group and/or gather statistics.
            # This is the only case where we MUST scan all files to collect
            # metadata.
            if len(dataset.pieces) > 1:
                # Perform metadata collection in parallel.
                metadata = create_metadata_file(
                    [p.path for p in dataset.pieces],
                    root_dir=base,
                    engine=cls,
                    out_dir=False,
                    fs=fs,
                )
                if schema is None:
                    schema = metadata.schema.to_arrow_schema()
            else:
                for piece, fn in zip(dataset.pieces, fns):
                    md = piece.get_metadata()
                    if schema is None:
                        schema = md.schema.to_arrow_schema()
                    if fn_partitioned:
                        md.set_file_path(piece.path.replace(base + fs.sep, ""))
                    elif fn:
                        md.set_file_path(fn)
                    if metadata:
                        _append_row_groups(metadata, md)
                    else:
                        metadata = md

            return (
                schema,
                metadata,
                base,
                partition_info,
                split_row_groups,
                gather_statistics,
            )

    @classmethod
    def _construct_parts(
        cls,
        fs,
        metadata,
        schema,
        filters,
        index_cols,
        data_path,
        partition_info,
        categories,
        split_row_groups,
        gather_statistics,
        chunksize,
        aggregation_depth,
    ):
        """Construct ``parts`` for ddf construction

        Use metadata (along with other data) to define a tuple
        for each ddf partition.  Also gather statistics if
        ``gather_statistics=True``, and other criteria is met.

        This method is only used by `ArrowLegacyEngine`.
        """

        partition_keys = partition_info["partition_keys"]
        partition_obj = partition_info["partitions"]

        # Check if `metadata` is just a list of paths
        # (not splitting by row-group or collecting statistics)
        if (
            isinstance(metadata, list)
            and len(metadata)
            and isinstance(metadata[0], str)
        ):
            parts = []
            stats = []
            for full_path in metadata:
                part = {"piece": (full_path, None, partition_keys.get(full_path, None))}
                parts.append(part)
            common_kwargs = {"partitions": partition_obj, "categories": categories}
            return parts, stats, common_kwargs

        # Use final metadata info to update our options for
        # `parts`/`stats` construnction
        (
            gather_statistics,
            split_row_groups,
            stat_col_indices,
        ) = cls._update_metadata_options(
            gather_statistics,
            split_row_groups,
            metadata,
            schema,
            index_cols,
            filters,
            partition_info,
            chunksize,
            aggregation_depth,
        )

        # Convert metadata into `parts` and `stats`
        return cls._process_metadata(
            metadata,
            schema,
            split_row_groups,
            gather_statistics,
            stat_col_indices,
            filters,
            categories,
            partition_info,
            data_path,
            fs,
            chunksize,
            aggregation_depth,
        )

    @classmethod
    def _update_metadata_options(
        cls,
        gather_statistics,
        split_row_groups,
        metadata,
        schema,
        index_cols,
        filters,
        partition_info,
        chunksize,
        aggregation_depth,
    ):
        """Update read_parquet options given up-to-data metadata.

        The primary focus here is `gather_statistics`. We want to
        avoid setting this option to `True` if it is unnecessary.

        This method is only used by `ArrowLegacyEngine`.
        """

        # Cannot gather_statistics if our `metadata` is a list
        # of paths, or if we are building a multiindex (for now).
        # We also don't "need" to gather statistics if we don't
        # want to apply any filters or calculate divisions. Note
        # that the `ArrowDatasetEngine` doesn't even require
        # `gather_statistics=True` for filtering.
        if split_row_groups is None:
            split_row_groups = False
        _need_aggregation_stats = chunksize or (
            int(split_row_groups) > 1 and aggregation_depth
        )
        if (
            isinstance(metadata, list)
            and len(metadata)
            and isinstance(metadata[0], str)
        ) or len(index_cols) > 1:
            gather_statistics = False
        elif not _need_aggregation_stats and filters is None and len(index_cols) == 0:
            gather_statistics = False

        # Determine which columns need statistics.
        flat_filters = _flatten_filters(filters)
        stat_col_indices = {}
        for i, name in enumerate(schema.names):
            if name in index_cols or name in flat_filters:
                if name in partition_info["partition_names"]:
                    # Partition columns wont have statistics
                    continue
                stat_col_indices[name] = i

        # If the user has not specified `gather_statistics`,
        # we will only do so if there are specific columns in
        # need of statistics.
        # NOTE: We cannot change `gather_statistics` from True
        # to False (even if `stat_col_indices` is empty), in
        # case a `chunksize` was specified, and the row-group
        # statistics are needed for part aggregation.
        if gather_statistics is None:
            gather_statistics = bool(stat_col_indices)

        return (
            gather_statistics,
            split_row_groups,
            stat_col_indices,
        )

    @classmethod
    def _organize_row_groups(
        cls,
        metadata,
        split_row_groups,
        gather_statistics,
        stat_col_indices,
        filters,
        chunksize,
        aggregation_depth,
    ):
        """Organize row-groups by file.

        This method is used by ArrowLegacyEngine._process_metadata
        """

        sorted_row_group_indices = range(metadata.num_row_groups)
        if aggregation_depth:
            sorted_row_group_indices = sorted(
                range(metadata.num_row_groups),
                key=lambda x: metadata.row_group(x).column(0).file_path,
            )

        # Get the number of row groups per file
        single_rg_parts = int(split_row_groups) == 1
        file_row_groups = defaultdict(list)
        file_row_group_stats = defaultdict(list)
        file_row_group_column_stats = defaultdict(list)
        cmax_last = {}
        for rg in sorted_row_group_indices:
            row_group = metadata.row_group(rg)

            # NOTE: Here we assume that all column chunks are stored
            # in the same file. This is not strictly required by the
            # parquet spec.
            fpath = row_group.column(0).file_path
            if fpath is None:
                raise ValueError(
                    "Global metadata structure is missing a file_path string. "
                    "If the dataset includes a _metadata file, that file may "
                    "have one or more missing file_path fields."
                )
            if file_row_groups[fpath]:
                file_row_groups[fpath].append(file_row_groups[fpath][-1] + 1)
            else:
                file_row_groups[fpath].append(0)
            if gather_statistics:
                if single_rg_parts:
                    s = {
                        "file_path_0": fpath,
                        "num-rows": row_group.num_rows,
                        "total_byte_size": row_group.total_byte_size,
                        "columns": [],
                    }
                else:
                    s = {
                        "num-rows": row_group.num_rows,
                        "total_byte_size": row_group.total_byte_size,
                    }
                cstats = []
                for name, i in stat_col_indices.items():
                    column = row_group.column(i)
                    if column.statistics:
                        cmin = column.statistics.min
                        cmax = column.statistics.max
                        last = cmax_last.get(name, None)
                        if not (filters or chunksize or aggregation_depth):
                            # Only think about bailing if we don't need
                            # stats for filtering
                            if cmin is None or (last and cmin < last):
                                # We are collecting statistics for divisions
                                # only (no filters) - Column isn't sorted, or
                                # we have an all-null partition, so lets bail.
                                #
                                # Note: This assumes ascending order.
                                #
                                gather_statistics = False
                                file_row_group_stats = {}
                                file_row_group_column_stats = {}
                                break

                        if single_rg_parts:
                            to_ts = column.statistics.logical_type.type == "TIMESTAMP"
                            s["columns"].append(
                                {
                                    "name": name,
                                    "min": cmin if not to_ts else pd.Timestamp(cmin),
                                    "max": cmax if not to_ts else pd.Timestamp(cmax),
                                }
                            )
                        else:
                            cstats += [cmin, cmax]
                        cmax_last[name] = cmax
                    else:

                        if (
                            not (filters or chunksize or aggregation_depth)
                            and column.num_values > 0
                        ):
                            # We are collecting statistics for divisions
                            # only (no filters) - Lets bail.
                            gather_statistics = False
                            file_row_group_stats = {}
                            file_row_group_column_stats = {}
                            break

                        if single_rg_parts:
                            s["columns"].append({"name": name})
                        else:
                            cstats += [None, None, None]
                if gather_statistics:
                    file_row_group_stats[fpath].append(s)
                    if not single_rg_parts:
                        file_row_group_column_stats[fpath].append(tuple(cstats))

        return (
            file_row_groups,
            file_row_group_stats,
            file_row_group_column_stats,
            gather_statistics,
        )

    @classmethod
    def _process_metadata(
        cls,
        metadata,
        schema,
        split_row_groups,
        gather_statistics,
        stat_col_indices,
        filters,
        categories,
        partition_info,
        data_path,
        fs,
        chunksize,
        aggregation_depth,
    ):
        """Process row-groups and statistics.

        This method is only used by `ArrowLegacyEngine`.
        """

        # Organize row-groups by file
        (
            file_row_groups,
            file_row_group_stats,
            file_row_group_column_stats,
            gather_statistics,
        ) = cls._organize_row_groups(
            metadata,
            split_row_groups,
            gather_statistics,
            stat_col_indices,
            filters,
            chunksize,
            aggregation_depth,
        )

        # Convert organized row-groups to parts
        parts, stats = _row_groups_to_parts(
            gather_statistics,
            split_row_groups,
            aggregation_depth,
            file_row_groups,
            file_row_group_stats,
            file_row_group_column_stats,
            stat_col_indices,
            cls._make_part,
            make_part_kwargs={
                "fs": fs,
                "partition_keys": partition_info.get("partition_keys", None),
                "partition_obj": partition_info.get("partitions", None),
                "data_path": data_path,
            },
        )

        # Add common kwargs
        common_kwargs = {
            "partitions": partition_info["partitions"],
            "categories": categories,
            "filters": filters,
        }

        return parts, stats, common_kwargs

    @classmethod
    def _read_table(
        cls,
        path,
        fs,
        row_groups,
        columns,
        schema,
        filters,
        partitions,
        partition_keys,
        **kwargs,
    ):
        """Read in a pyarrow table.

        This method is overrides the `ArrowLegacyEngine` implementation.
        """

        return _read_table_from_path(
            path,
            fs,
            row_groups,
            columns,
            schema,
            filters,
            partitions,
            partition_keys,
            cls._parquet_piece_as_arrow,
            **kwargs,
        )

    @classmethod
    def multi_support(cls):
        return cls == ArrowLegacyEngine

    @classmethod
    def _get_dataset_offset(cls, path, fs, append, ignore_divisions):
        dataset = fmd = None
        i_offset = 0
        if append:
            try:
                # Allow append if the dataset exists.
                # Also need dataset.metadata object if
                # ignore_divisions is False (to check divisions)
                dataset = pq.ParquetDataset(path, filesystem=fs)
                if not dataset.metadata and not ignore_divisions:
                    # TODO: Be more flexible about existing metadata.
                    raise NotImplementedError(
                        "_metadata file needed to `append` "
                        "with `engine='pyarrow-legacy'` "
                        "unless `ignore_divisions` is `True`"
                    )
                fmd = dataset.metadata
                i_offset = len(dataset.pieces)
            except (IOError, ValueError, IndexError):
                # Original dataset does not exist - cannot append
                append = False
        return fmd, i_offset, append


# Compatibility access to legacy ArrowEngine
# (now called `ArrowLegacyEngine`)
ArrowEngine = ArrowLegacyEngine<|MERGE_RESOLUTION|>--- conflicted
+++ resolved
@@ -1477,12 +1477,6 @@
             # Check if we need to generate a fragment for filtering.
             # We only need to do this if we are applying filters to
             # columns that were not already filtered by "partition".
-<<<<<<< HEAD
-=======
-            #
-            # Note that we also generate a new fragment if the user
-            # has passed in an explicit `arrow_fs` object.
->>>>>>> 7a9086b4
             if (partitions and partition_keys is None) or (
                 partitioning and _need_fragments(filters, partition_keys)
             ):
