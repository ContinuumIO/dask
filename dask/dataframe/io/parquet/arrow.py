import json
import operator
import textwrap
from collections import defaultdict
from datetime import datetime
from functools import reduce

import numpy as np
import pandas as pd
import pyarrow as pa
import pyarrow.parquet as pq
<<<<<<< HEAD

try:
    from pyarrow.parquet import filters_to_expression
except ImportError:
    from pyarrow.parquet import _filters_to_expression as filters_to_expression

# Check PyArrow version for feature support
from fsspec.core import expand_paths_if_needed, stringify_path
from fsspec.implementations.arrow import ArrowFSWrapper
from pyarrow import dataset as pa_ds
from pyarrow import fs as pa_fs
=======
from packaging.version import parse as parse_version
>>>>>>> f93dc15e

from dask import config
from dask.base import tokenize
from dask.core import flatten
from dask.dataframe.backends import pyarrow_schema_dispatch
from dask.dataframe.io.parquet.utils import (
    Engine,
    _get_aggregation_depth,
    _infer_split_row_groups,
    _normalize_index_columns,
    _process_open_file_options,
    _row_groups_to_parts,
    _set_gather_statistics,
    _set_metadata_task_size,
    _sort_and_analyze_paths,
)
from dask.dataframe.io.utils import _get_pyarrow_dtypes, _is_local_fs, _open_input_files
from dask.dataframe.utils import clear_known_categories
from dask.delayed import Delayed
from dask.utils import getargspec, natural_sort_key

<<<<<<< HEAD
=======
# Check PyArrow version for feature support
_pa_version = parse_version(pa.__version__)
from fsspec.core import expand_paths_if_needed, stringify_path
from fsspec.implementations.arrow import ArrowFSWrapper
from pyarrow import dataset as pa_ds
from pyarrow import fs as pa_fs

subset_stats_supported = _pa_version > parse_version("2.0.0")
pre_buffer_supported = _pa_version >= parse_version("5.0.0")
partitioning_supported = _pa_version >= parse_version("5.0.0")
nan_is_null_supported = _pa_version >= parse_version("6.0.0")
del _pa_version

>>>>>>> f93dc15e
PYARROW_NULLABLE_DTYPE_MAPPING = {
    pa.int8(): pd.Int8Dtype(),
    pa.int16(): pd.Int16Dtype(),
    pa.int32(): pd.Int32Dtype(),
    pa.int64(): pd.Int64Dtype(),
    pa.uint8(): pd.UInt8Dtype(),
    pa.uint16(): pd.UInt16Dtype(),
    pa.uint32(): pd.UInt32Dtype(),
    pa.uint64(): pd.UInt64Dtype(),
    pa.bool_(): pd.BooleanDtype(),
    pa.string(): pd.StringDtype(),
    pa.float32(): pd.Float32Dtype(),
    pa.float64(): pd.Float64Dtype(),
}


#
#  Helper Utilities
#


def _wrapped_fs(fs):
    """Return the wrapped filesystem if fs is ArrowFSWrapper"""
    return fs.fs if isinstance(fs, ArrowFSWrapper) else fs


def _append_row_groups(metadata, md):
    """Append row-group metadata and include a helpful
    error message if an inconsistent schema is detected.
    """
    try:
        metadata.append_row_groups(md)
    except RuntimeError as err:
        if "requires equal schemas" in str(err):
            raise RuntimeError(
                "Schemas are inconsistent, try using "
                '`to_parquet(..., schema="infer")`, or pass an explicit '
                "pyarrow schema. Such as "
                '`to_parquet(..., schema={"column1": pa.string()})`'
            ) from err
        else:
            raise err


def _write_partitioned(
    table,
    df,
    root_path,
    filename,
    partition_cols,
    fs,
    pandas_to_arrow_table,
    preserve_index,
    index_cols=(),
    return_metadata=True,
    **kwargs,
):
    """Write table to a partitioned dataset with pyarrow.

    Logic copied from pyarrow.parquet.
    (arrow/python/pyarrow/parquet.py::write_to_dataset)

    TODO: Remove this in favor of pyarrow's `write_to_dataset`
          once ARROW-8244 is addressed.
    """
    fs.mkdirs(root_path, exist_ok=True)

    if preserve_index:
        df.reset_index(inplace=True)
    df = df[table.schema.names]

    index_cols = list(index_cols) if index_cols else []
    preserve_index = False
    if index_cols:
        df.set_index(index_cols, inplace=True)
        preserve_index = True

    partition_keys = [df[col] for col in partition_cols]
    data_df = df.drop(partition_cols, axis="columns")
    data_cols = df.columns.drop(partition_cols)
    if len(data_cols) == 0 and not index_cols:
        raise ValueError("No data left to save outside partition columns")

    subschema = table.schema
    for col in table.schema.names:
        if col in partition_cols:
            subschema = subschema.remove(subschema.get_field_index(col))

    md_list = []
    partition_keys = partition_keys[0] if len(partition_keys) == 1 else partition_keys
    for keys, subgroup in data_df.groupby(partition_keys):
        if not isinstance(keys, tuple):
            keys = (keys,)
        subdir = fs.sep.join(
            [f"{name}={val}" for name, val in zip(partition_cols, keys)]
        )
        subtable = pandas_to_arrow_table(
            subgroup, preserve_index=preserve_index, schema=subschema
        )
        prefix = fs.sep.join([root_path, subdir])
        fs.mkdirs(prefix, exist_ok=True)
        full_path = fs.sep.join([prefix, filename])
        with fs.open(full_path, "wb") as f:
            pq.write_table(
                subtable,
                f,
                metadata_collector=md_list if return_metadata else None,
                **kwargs,
            )
        if return_metadata:
            md_list[-1].set_file_path(fs.sep.join([subdir, filename]))

    return md_list


def _index_in_schema(index, schema):
    """Simple utility to check if all `index` columns are included
    in the known `schema`.
    """
    if index and schema is not None:
        # Make sure all index columns are in user-defined schema
        return len(set(index).intersection(schema.names)) == len(index)
    elif index:
        return True  # Schema is not user-specified, all good
    else:
        return False  # No index to check


class PartitionObj:
    """Simple class providing a `name` and `keys` attribute
    for a single partition column.

    This class was originally designed as a mechanism to build a
    duck-typed version of pyarrow's deprecated `ParquetPartitions`
    class. Now that `ArrowLegacyEngine` is deprecated, this class
    can be modified/removed, but it is still used as a convenience.
    """

    def __init__(self, name, keys):
        self.name = name
        self.keys = sorted(keys)


def _frag_subset(old_frag, row_groups):
    """Create new fragment with row-group subset."""
    return old_frag.format.make_fragment(
        old_frag.path,
        old_frag.filesystem,
        old_frag.partition_expression,
        row_groups=row_groups,
    )


def _get_pandas_metadata(schema):
    """Get pandas-specific metadata from schema."""

    has_pandas_metadata = schema.metadata is not None and b"pandas" in schema.metadata
    if has_pandas_metadata:
        return json.loads(schema.metadata[b"pandas"].decode("utf8"))
    else:
        return {}


def _read_table_from_path(
    path,
    fs,
    row_groups,
    columns,
    schema,
    filters,
    **kwargs,
):
    """Read arrow table from file path.

    Used by `ArrowDatasetEngine._read_table` when no filters
    are specified (otherwise fragments are converted directly
    into tables).
    """

    # Define file-opening options
    read_kwargs = kwargs.get("read", {}).copy()
    precache_options, open_file_options = _process_open_file_options(
        read_kwargs.pop("open_file_options", {}),
        **(
            {
                "allow_precache": False,
                "default_cache": "none",
            }
            if _is_local_fs(fs)
            else {
                "columns": columns,
                "row_groups": row_groups if row_groups == [None] else [row_groups],
                "default_engine": "pyarrow",
                "default_cache": "none",
            }
        ),
    )

    # Use `pre_buffer=True` if the option is supported and an optimized
    # "pre-caching" method isn't already specified in `precache_options`
    # (The distinct fsspec and pyarrow optimizations will conflict)
    pre_buffer_default = precache_options.get("method", None) is None
    pre_buffer = {"pre_buffer": read_kwargs.pop("pre_buffer", pre_buffer_default)}

    with _open_input_files(
        [path],
        fs=fs,
        precache_options=precache_options,
        **open_file_options,
    )[0] as fil:
        if row_groups == [None]:
            return pq.ParquetFile(fil, **pre_buffer).read(
                columns=columns,
                use_threads=False,
                use_pandas_metadata=True,
                **read_kwargs,
            )
        else:
            return pq.ParquetFile(fil, **pre_buffer).read_row_groups(
                row_groups,
                columns=columns,
                use_threads=False,
                use_pandas_metadata=True,
                **read_kwargs,
            )


def _get_rg_statistics(row_group, col_names):
    """Custom version of pyarrow's RowGroupInfo.statistics method
    (https://github.com/apache/arrow/blob/master/python/pyarrow/_dataset.pyx)

    We use column names to specify the specific subset of columns
    that we need statistics for.  This is more optimal than the
    upstream `RowGroupInfo.statistics` method, which will return
    statistics for all columns.
    """

    row_group_schema = {
        col_name: i for i, col_name in enumerate(row_group.schema.names)
    }

    def name_stats(column_name):
        col = row_group.metadata.column(row_group_schema[column_name])

        stats = col.statistics
        if stats is None or not stats.has_min_max:
            return None, None

<<<<<<< HEAD
        name = col.path_in_schema
        field_index = row_group.schema.get_field_index(name)
        if field_index < 0:
            return None, None
=======
            name = col.path_in_schema
            field_index = row_group.schema.get_field_index(name)
            if field_index < 0:
                return None, None

            return col.path_in_schema, {
                "min": stats.min,
                "max": stats.max,
                "null_count": stats.null_count,
            }
>>>>>>> f93dc15e

        return col.path_in_schema, {
            "min": stats.min,
            "max": stats.max,
        }

    return {
        name: stats for name, stats in map(name_stats, col_names) if stats is not None
    }


def _need_fragments(filters, partition_keys):
    # Check if we need to generate a fragment for filtering.
    # We only need to do this if we are applying filters to
    # columns that were not already filtered by "partition".

    partition_cols = (
        {v[0] for v in flatten(partition_keys, container=list) if len(v)}
        if partition_keys
        else set()
    )
    filtered_cols = (
        {v[0] for v in flatten(filters, container=list) if len(v)} if filters else set()
    )

    return bool(filtered_cols - partition_cols)


def _filters_to_expression(filters, propagate_null=False, nan_is_null=True):
    # Mostly copied from: pq.filters_to_expression
    # TODO: Use pq.filters_to_expression if/when null-value
    # handling is resolved.
    # See: https://github.com/dask/dask/issues/9845

    nan_kwargs = dict(nan_is_null=nan_is_null) if nan_is_null_supported else {}
    if isinstance(filters, pa_ds.Expression):
        return filters

    if filters is not None:
        if len(filters) == 0 or any(len(f) == 0 for f in filters):
            raise ValueError("Malformed filters")
        if isinstance(filters[0][0], str):
            # We have encountered the situation where we have one nesting level
            # too few:
            #   We have [(,,), ..] instead of [[(,,), ..]]
            filters = [filters]

    def convert_single_predicate(col, op, val):
        field = pa_ds.field(col)

        # Handle null-value comparison
        if val is None or (nan_is_null and val is np.nan):
            if op == "is":
                return field.is_null(**nan_kwargs)
            elif op == "is not":
                return ~field.is_null(**nan_kwargs)
            else:
                raise ValueError(
                    f'"{(col, op, val)}" is not a supported predicate '
                    f'Please use "is" or "is not" for null comparison.'
                )

        if op == "=" or op == "==":
            expr = field == val
        elif op == "!=":
            expr = field != val
        elif op == "<":
            expr = field < val
        elif op == ">":
            expr = field > val
        elif op == "<=":
            expr = field <= val
        elif op == ">=":
            expr = field >= val
        elif op == "in":
            expr = field.isin(val)
        elif op == "not in":
            expr = ~field.isin(val)
        else:
            raise ValueError(
                f'"{(col, op, val)}" is not a valid operator in predicates.'
            )

        # (Optionally) Avoid null-value propagation
        if not propagate_null and op in ("!=", "not in"):
            return field.is_null(**nan_kwargs) | expr
        return expr

    disjunction_members = []

    for conjunction in filters:
        conjunction_members = [
            convert_single_predicate(col, op, val) for col, op, val in conjunction
        ]

        disjunction_members.append(reduce(operator.and_, conjunction_members))

    return reduce(operator.or_, disjunction_members)


#
#  ArrowDatasetEngine
#


class ArrowDatasetEngine(Engine):
    #
    # Public Class Methods
    #

    @classmethod
    def extract_filesystem(
        cls,
        urlpath,
        filesystem,
        dataset_options,
        open_file_options,
        storage_options,
    ):
        # Check if filesystem was specified as a dataset option
        if filesystem is None:
            fs = dataset_options.pop("filesystem", "fsspec")
        else:
            if "filesystem" in dataset_options:
                raise ValueError(
                    "Cannot specify a filesystem argument if the "
                    "'filesystem' dataset option is also defined."
                )
            fs = filesystem

        # Handle pyarrow-based filesystem
        if isinstance(fs, pa_fs.FileSystem) or fs in ("arrow", "pyarrow"):
            if isinstance(urlpath, (list, tuple, set)):
                if not urlpath:
                    raise ValueError("empty urlpath sequence")
                urlpath = [stringify_path(u) for u in urlpath]
            else:
                urlpath = [stringify_path(urlpath)]

            if fs in ("arrow", "pyarrow"):
                fs = type(pa_fs.FileSystem.from_uri(urlpath[0])[0])(
                    **(storage_options or {})
                )

            fsspec_fs = ArrowFSWrapper(fs)
            if urlpath[0].startswith("C:") and isinstance(fs, pa_fs.LocalFileSystem):
                # ArrowFSWrapper._strip_protocol not reliable on windows
                # See: https://github.com/fsspec/filesystem_spec/issues/1137
                from fsspec.implementations.local import LocalFileSystem

                fs_strip = LocalFileSystem()
            else:
                fs_strip = fsspec_fs
            paths = expand_paths_if_needed(urlpath, "rb", 1, fsspec_fs, None)
            return (
                fsspec_fs,
                [fs_strip._strip_protocol(u) for u in paths],
                dataset_options,
                {"open_file_func": fs.open_input_file},
            )

        # Use default file-system initialization
        return Engine.extract_filesystem(
            urlpath,
            fs,
            dataset_options,
            open_file_options,
            storage_options,
        )

    @classmethod
    def read_metadata(
        cls,
        fs,
        paths,
        categories=None,
        index=None,
        use_nullable_dtypes=False,
        gather_statistics=None,
        filters=None,
        split_row_groups="adaptive",
        blocksize=None,
        aggregate_files=None,
        ignore_metadata_file=False,
        metadata_task_size=0,
        parquet_file_extension=None,
        **kwargs,
    ):
        # Stage 1: Collect general dataset information
        dataset_info = cls._collect_dataset_info(
            paths,
            fs,
            categories,
            index,
            gather_statistics,
            filters,
            split_row_groups,
            blocksize,
            aggregate_files,
            ignore_metadata_file,
            metadata_task_size,
            parquet_file_extension,
            kwargs,
        )

        # Stage 2: Generate output `meta`
        meta = cls._create_dd_meta(
            dataset_info, use_nullable_dtypes=use_nullable_dtypes
        )

        # Stage 3: Generate parts and stats
        parts, stats, common_kwargs = cls._construct_collection_plan(dataset_info)

        # Add `common_kwargs` and `aggregation_depth` to the first
        # element of `parts`. We can return as a separate element
        # in the future, but should avoid breaking the API for now.
        if len(parts):
            parts[0]["common_kwargs"] = common_kwargs
            parts[0]["aggregation_depth"] = dataset_info["aggregation_depth"]
            parts[0]["split_row_groups"] = dataset_info["split_row_groups"]

        return (meta, stats, parts, dataset_info["index"])

    @classmethod
    def multi_support(cls):
        return cls == ArrowDatasetEngine

    @classmethod
    def read_partition(
        cls,
        fs,
        pieces,
        columns,
        index,
        use_nullable_dtypes=False,
        categories=(),
        partitions=(),
        filters=None,
        schema=None,
        **kwargs,
    ):
        """Read in a single output partition"""

        if isinstance(index, list):
            for level in index:
                # unclear if we can use set ops here. I think the order matters.
                # Need the membership test to avoid duplicating index when
                # we slice with `columns` later on.
                if level not in columns:
                    columns.append(level)

        # Ensure `columns` and `partitions` do not overlap
        columns_and_parts = columns.copy()
        if not isinstance(partitions, (list, tuple)):
            if columns_and_parts and partitions:
                for part_name in partitions.partition_names:
                    if part_name in columns:
                        columns.remove(part_name)
                    else:
                        columns_and_parts.append(part_name)
                columns = columns or None

        # Always convert pieces to list
        if not isinstance(pieces, list):
            pieces = [pieces]

        tables = []
        multi_read = len(pieces) > 1
        for piece in pieces:
            if isinstance(piece, str):
                # `piece` is a file-path string
                path_or_frag = piece
                row_group = None
                partition_keys = None
            else:
                # `piece` contains (path, row_group, partition_keys)
                (path_or_frag, row_group, partition_keys) = piece

            # Convert row_group to a list and be sure to
            # check if msgpack converted it to a tuple
            if isinstance(row_group, tuple):
                row_group = list(row_group)
            if not isinstance(row_group, list):
                row_group = [row_group]

            # Read in arrow table and convert to pandas
            arrow_table = cls._read_table(
                path_or_frag,
                fs,
                row_group,
                columns,
                schema,
                filters,
                partitions,
                partition_keys,
                **kwargs,
            )
            if multi_read:
                tables.append(arrow_table)

        if multi_read:
            arrow_table = pa.concat_tables(tables)

        # Convert to pandas
        df = cls._arrow_table_to_pandas(
            arrow_table, categories, use_nullable_dtypes=use_nullable_dtypes, **kwargs
        )

        # For pyarrow.dataset api, need to convert partition columns
        # to categorigal manually for integer types.
        if partitions and isinstance(partitions, list):
            for partition in partitions:
                if df[partition.name].dtype.name != "category":
                    # We read directly from fragments, so the partition
                    # columns are already in our dataframe.  We just
                    # need to convert non-categorical types.
                    df[partition.name] = pd.Series(
                        pd.Categorical(
                            categories=partition.keys,
                            values=df[partition.name].values,
                        ),
                        index=df.index,
                    )

        # Note that `to_pandas(ignore_metadata=False)` means
        # pyarrow will use the pandas metadata to set the index.
        index_in_columns_and_parts = set(df.index.names).issubset(
            set(columns_and_parts)
        )
        if not index:
            if index_in_columns_and_parts:
                # User does not want to set index and a desired
                # column/partition has been set to the index
                df.reset_index(drop=False, inplace=True)
            else:
                # User does not want to set index and an
                # "unwanted" column has been set to the index
                df.reset_index(drop=True, inplace=True)
        else:
            if set(df.index.names) != set(index) and index_in_columns_and_parts:
                # The wrong index has been set and it contains
                # one or more desired columns/partitions
                df.reset_index(drop=False, inplace=True)
            elif index_in_columns_and_parts:
                # The correct index has already been set
                index = False
                columns_and_parts = list(set(columns_and_parts) - set(df.index.names))
        df = df[list(columns_and_parts)]

        if index:
            df = df.set_index(index)
        return df

    @classmethod
    def initialize_write(
        cls,
        df,
        fs,
        path,
        append=False,
        partition_on=None,
        ignore_divisions=False,
        division_info=None,
        schema="infer",
        index_cols=None,
        **kwargs,
    ):
        if schema == "infer" or isinstance(schema, dict):
            # Start with schema from _meta_nonempty
            inferred_schema = pyarrow_schema_dispatch(
                df._meta_nonempty.set_index(index_cols)
                if index_cols
                else df._meta_nonempty
            ).remove_metadata()

            # Use dict to update our inferred schema
            if isinstance(schema, dict):
                schema = pa.schema(schema)
                for name in schema.names:
                    i = inferred_schema.get_field_index(name)
                    j = schema.get_field_index(name)
                    inferred_schema = inferred_schema.set(i, schema.field(j))
            schema = inferred_schema

        # Check that target directory exists
        fs.mkdirs(path, exist_ok=True)
        if append and division_info is None:
            ignore_divisions = True

        full_metadata = None  # metadata for the full dataset, from _metadata
        tail_metadata = None  # metadata for at least the last file in the dataset
        i_offset = 0
        metadata_file_exists = False
        if append:
            # Extract metadata and get file offset if appending
            ds = pa_ds.dataset(path, filesystem=_wrapped_fs(fs), format="parquet")
            i_offset = len(ds.files)
            if i_offset > 0:
                try:
                    with fs.open(fs.sep.join([path, "_metadata"]), mode="rb") as fil:
                        full_metadata = pq.read_metadata(fil)
                    tail_metadata = full_metadata
                    metadata_file_exists = True
                except OSError:
                    try:
                        with fs.open(
                            sorted(ds.files, key=natural_sort_key)[-1], mode="rb"
                        ) as fil:
                            tail_metadata = pq.read_metadata(fil)
                    except OSError:
                        pass
            else:
                append = False  # No existing files, can skip the append logic

        # If appending, validate against the initial metadata file (if present)
        if append and tail_metadata is not None:
            arrow_schema = tail_metadata.schema.to_arrow_schema()
            names = arrow_schema.names
            has_pandas_metadata = (
                arrow_schema.metadata is not None and b"pandas" in arrow_schema.metadata
            )
            if has_pandas_metadata:
                pandas_metadata = json.loads(
                    arrow_schema.metadata[b"pandas"].decode("utf8")
                )
                categories = [
                    c["name"]
                    for c in pandas_metadata["columns"]
                    if c["pandas_type"] == "categorical"
                ]
            else:
                categories = None
            dtypes = _get_pyarrow_dtypes(arrow_schema, categories)
            if set(names) != set(df.columns) - set(partition_on):
                raise ValueError(
                    "Appended columns not the same.\n"
                    "Previous: {} | New: {}".format(names, list(df.columns))
                )
            elif (pd.Series(dtypes).loc[names] != df[names].dtypes).any():
                # TODO Coerce values for compatible but different dtypes
                raise ValueError(
                    "Appended dtypes differ.\n{}".format(
                        set(dtypes.items()) ^ set(df.dtypes.items())
                    )
                )

            # Check divisions if necessary
            if division_info["name"] not in names:
                ignore_divisions = True
            if not ignore_divisions:
                old_end = None
                row_groups = (
                    tail_metadata.row_group(i)
                    for i in range(tail_metadata.num_row_groups)
                )
                index_col_i = names.index(division_info["name"])
                for row_group in row_groups:
                    column = row_group.column(index_col_i)
                    if column.statistics:
                        if old_end is None:
                            old_end = column.statistics.max
                        elif column.statistics.max > old_end:
                            old_end = column.statistics.max
                        else:
                            # Existing column on disk isn't sorted, set
                            # `old_end = None` to skip check below
                            old_end = None
                            break

                divisions = division_info["divisions"]
                if old_end is not None and divisions[0] <= old_end:
                    raise ValueError(
                        "The divisions of the appended dataframe overlap with "
                        "previously written divisions. If this is desired, set "
                        "``ignore_divisions=True`` to append anyway.\n"
                        "- End of last written partition: {old_end}\n"
                        "- Start of first new partition: {divisions[0]}"
                    )

        extra_write_kwargs = {"schema": schema, "index_cols": index_cols}
        return i_offset, full_metadata, metadata_file_exists, extra_write_kwargs

    @classmethod
    def _pandas_to_arrow_table(
        cls, df: pd.DataFrame, preserve_index=False, schema=None
    ) -> pa.Table:
        try:
            return pa.Table.from_pandas(
                df, nthreads=1, preserve_index=preserve_index, schema=schema
            )
        except pa.ArrowException as exc:
            if schema is None:
                raise
            df_schema = pa.Schema.from_pandas(df)
            expected = textwrap.indent(
                schema.to_string(show_schema_metadata=False), "    "
            )
            actual = textwrap.indent(
                df_schema.to_string(show_schema_metadata=False), "    "
            )
            raise ValueError(
                f"Failed to convert partition to expected pyarrow schema:\n"
                f"    `{exc!r}`\n"
                f"\n"
                f"Expected partition schema:\n"
                f"{expected}\n"
                f"\n"
                f"Received partition schema:\n"
                f"{actual}\n"
                f"\n"
                f"This error *may* be resolved by passing in schema information for\n"
                f"the mismatched column(s) using the `schema` keyword in `to_parquet`."
            ) from None

    @classmethod
    def write_partition(
        cls,
        df,
        path,
        fs,
        filename,
        partition_on,
        return_metadata,
        fmd=None,
        compression=None,
        index_cols=None,
        schema=None,
        head=False,
        custom_metadata=None,
        **kwargs,
    ):
        _meta = None
        preserve_index = False
        if _index_in_schema(index_cols, schema):
            df.set_index(index_cols, inplace=True)
            preserve_index = True
        else:
            index_cols = []

        t = cls._pandas_to_arrow_table(df, preserve_index=preserve_index, schema=schema)
        if custom_metadata:
            _md = t.schema.metadata
            _md.update(custom_metadata)
            t = t.replace_schema_metadata(metadata=_md)

        if partition_on:
            md_list = _write_partitioned(
                t,
                df,
                path,
                filename,
                partition_on,
                fs,
                cls._pandas_to_arrow_table,
                preserve_index,
                index_cols=index_cols,
                compression=compression,
                return_metadata=return_metadata,
                **kwargs,
            )
            if md_list:
                _meta = md_list[0]
                for i in range(1, len(md_list)):
                    _append_row_groups(_meta, md_list[i])
        else:
            md_list = []
            with fs.open(fs.sep.join([path, filename]), "wb") as fil:
                pq.write_table(
                    t,
                    fil,
                    compression=compression,
                    metadata_collector=md_list if return_metadata else None,
                    **kwargs,
                )
            if md_list:
                _meta = md_list[0]
                _meta.set_file_path(filename)
        # Return the schema needed to write the metadata
        if return_metadata:
            d = {"meta": _meta}
            if head:
                # Only return schema if this is the "head" partition
                d["schema"] = t.schema
            return [d]
        else:
            return []

    @classmethod
    def write_metadata(cls, parts, meta, fs, path, append=False, **kwargs):
        schema = parts[0][0].get("schema", None)
        parts = [p for p in parts if p[0]["meta"] is not None]
        if parts:
            if not append:
                # Get only arguments specified in the function
                common_metadata_path = fs.sep.join([path, "_common_metadata"])
                keywords = getargspec(pq.write_metadata).args
                kwargs_meta = {k: v for k, v in kwargs.items() if k in keywords}
                with fs.open(common_metadata_path, "wb") as fil:
                    pq.write_metadata(schema, fil, **kwargs_meta)

            # Aggregate metadata and write to _metadata file
            metadata_path = fs.sep.join([path, "_metadata"])
            if append and meta is not None:
                _meta = meta
                i_start = 0
            else:
                _meta = parts[0][0]["meta"]
                i_start = 1
            for i in range(i_start, len(parts)):
                _append_row_groups(_meta, parts[i][0]["meta"])
            with fs.open(metadata_path, "wb") as fil:
                _meta.write_metadata_file(fil)

    #
    # Private Class Methods
    #

    @classmethod
    def _collect_dataset_info(
        cls,
        paths,
        fs,
        categories,
        index,
        gather_statistics,
        filters,
        split_row_groups,
        blocksize,
        aggregate_files,
        ignore_metadata_file,
        metadata_task_size,
        parquet_file_extension,
        kwargs,
    ):
        """pyarrow.dataset version of _collect_dataset_info
        Use pyarrow.dataset API to construct a dictionary of all
        general information needed to read the dataset.
        """

        # Use pyarrow.dataset API
        ds = None
        valid_paths = None  # Only used if `paths` is a list containing _metadata

        # Extract dataset-specific options
        _dataset_kwargs = kwargs.pop("dataset", {})

        if "partitioning" not in _dataset_kwargs:
            _dataset_kwargs["partitioning"] = "hive"

        if "format" not in _dataset_kwargs:
            _dataset_kwargs["format"] = pa_ds.ParquetFileFormat()

        # Case-dependent pyarrow.dataset creation
        has_metadata_file = False
        if len(paths) == 1 and fs.isdir(paths[0]):
            # Use _analyze_paths to avoid relative-path
            # problems (see GH#5608)
            paths, base, fns = _sort_and_analyze_paths(paths, fs)
            paths = fs.sep.join([base, fns[0]])

            meta_path = fs.sep.join([paths, "_metadata"])
            if not ignore_metadata_file and fs.exists(meta_path):
                # Use _metadata file
                ds = pa_ds.parquet_dataset(
                    meta_path,
                    filesystem=_wrapped_fs(fs),
                    **_dataset_kwargs,
                )
                has_metadata_file = True
            elif parquet_file_extension:
                # Need to materialize all paths if we are missing the _metadata file
                # Raise error if all files have been filtered by extension
                len0 = len(paths)
                paths = [
                    path
                    for path in fs.find(paths)
                    if path.endswith(parquet_file_extension)
                ]
                if len0 and paths == []:
                    raise ValueError(
                        "No files satisfy the `parquet_file_extension` criteria "
                        f"(files must end with {parquet_file_extension})."
                    )

        elif len(paths) > 1:
            paths, base, fns = _sort_and_analyze_paths(paths, fs)
            meta_path = fs.sep.join([base, "_metadata"])
            if "_metadata" in fns:
                # Pyarrow cannot handle "_metadata" when `paths` is a list
                # Use _metadata file
                if not ignore_metadata_file:
                    ds = pa_ds.parquet_dataset(
                        meta_path,
                        filesystem=_wrapped_fs(fs),
                        **_dataset_kwargs,
                    )
                    has_metadata_file = True

                # Populate valid_paths, since the original path list
                # must be used to filter the _metadata-based dataset
                fns.remove("_metadata")
                valid_paths = fns

        # Final "catch-all" pyarrow.dataset call
        if ds is None:
            ds = pa_ds.dataset(
                paths,
                filesystem=_wrapped_fs(fs),
                **_dataset_kwargs,
            )

        # Deal with directory partitioning
        # Get all partition keys (without filters) to populate partition_obj
        partition_obj = []  # See `partition_info` description below
        hive_categories = defaultdict(list)
        try:
            file_frag = next(ds.get_fragments())
        except StopIteration:
            file_frag = None
        physical_schema = ds.schema
        if file_frag is not None:
            physical_schema = file_frag.physical_schema

            # Check/correct order of `categories` using last file_frag
            # TODO: Remove this after pyarrow>=5.0.0 is required
            #
            # Note that `_get_partition_keys` does NOT preserve the
            # partition-hierarchy order of the keys. Therefore, we
            # use custom logic to determine the "correct" oredering
            # of the `categories` output.
            #
            # Example (why we need to "reorder" `categories`):
            #
            #    # Fragment path has "hive" structure
            #    file_frag.path
            #
            #        '/data/path/b=x/c=x/part.1.parquet'
            #
            #    # `categories` may NOT preserve the hierachy order
            #    categories.keys()
            #
            #        dict_keys(['c', 'b'])
            #
            cat_keys = [
                part.split("=")[0]
                for part in file_frag.path.split(fs.sep)
                if "=" in part
            ]
            if set(hive_categories) == set(cat_keys):
                hive_categories = {
                    k: hive_categories[k] for k in cat_keys if k in hive_categories
                }

        if ds.partitioning.dictionaries and all(
            arr is not None for arr in ds.partitioning.dictionaries
        ):
            # Use ds.partitioning for pyarrow>=5.0.0
            partition_names = list(ds.partitioning.schema.names)
            for i, name in enumerate(partition_names):
                partition_obj.append(
                    PartitionObj(name, ds.partitioning.dictionaries[i].to_pandas())
                )
        else:
            partition_names = list(hive_categories)
            for name in partition_names:
                partition_obj.append(PartitionObj(name, hive_categories[name]))

        # Check the `aggregate_files` setting
        aggregation_depth = _get_aggregation_depth(aggregate_files, partition_names)

        # Set split_row_groups for desired partitioning behavior
        #
        # Expected behavior for split_row_groups + blocksize combinations:
        # +======+==================+===========+=============================+
        # | Case | split_row_groups | blocksize | Behavior                    |
        # +======+==================+===========+=============================+
        # |  A   |  "infer"         |  not None | Go to E or G (using md)     |
        # +------+------------------+-----------+-----------------------------+
        # |  B   |  "infer"         |  None     | Go to H                     |
        # +------+------------------+-----------+-----------------------------+
        # |  C   |  "adaptive"      |  not None | Go to E                     |
        # +------+------------------+-----------+-----------------------------+
        # |  D   |  "adaptive"      |  None     | Go to H                     |
        # +======+==================+===========+=============================+
        # |  E*  |  True            |  not None | Adaptive partitioning       |
        # +------+------------------+-----------+-----------------------------+
        # |  F   |  True            |  None     | 1 row-group per partition   |
        # +------+------------------+-----------+-----------------------------+
        # |  G*  |  False           |  not None | 1+ full files per partition |
        # +------+------------------+-----------+-----------------------------+
        # |  H   |  False           |  None     | 1 full file per partition   |
        # +------+------------------+-----------+-----------------------------+
        # |  I   |  n               |  N/A      | n row-groups per partition  |
        # +======+==================+===========+=============================+
        # NOTES:
        # - Adaptive partitioning (E) means that the individual size of each
        #   row-group will be accounted for when deciding how many row-groups
        #   to map to each output partition.
        # - E, G and I will only aggregate data from multiple files into the
        #   same output partition if `bool(aggregate_files) == True`.
        # - Default partitioning will correspond to either E or G. All other
        #   behavior requires user input.

        if split_row_groups == "infer":
            if blocksize:
                # Sample row-group sizes in first file
                try:
                    file_frag = next(iter(ds.get_fragments()))
                    split_row_groups = _infer_split_row_groups(
                        [rg.total_byte_size for rg in file_frag.row_groups],
                        blocksize,
                        bool(aggregate_files),
                    )
                except StopIteration:
                    # Empty dataset
                    split_row_groups = False
            else:
                split_row_groups = False

        if split_row_groups == "adaptive":
            if blocksize:
                split_row_groups = True
            else:
                split_row_groups = False

        # Note on (hive) partitioning information:
        #
        #    - "partitions" : (list of PartitionObj) This is a list of
        #          simple objects providing `name` and `keys` attributes
        #          for each partition column.
        #    - "partition_names" : (list)  This is a list containing the
        #          names of partitioned columns.
        #
        return {
            "ds": ds,
            "physical_schema": physical_schema,
            "has_metadata_file": has_metadata_file,
            "schema": ds.schema,
            "fs": fs,
            "valid_paths": valid_paths,
            "gather_statistics": gather_statistics,
            "categories": categories,
            "index": index,
            "filters": filters,
            "split_row_groups": split_row_groups,
            "blocksize": blocksize,
            "aggregate_files": aggregate_files,
            "aggregation_depth": aggregation_depth,
            "partitions": partition_obj,
            "partition_names": partition_names,
            "metadata_task_size": metadata_task_size,
            "kwargs": {
                "dataset": _dataset_kwargs,
                "convert_string": config.get("dataframe.convert_string"),
                **kwargs,
            },
        }

    @classmethod
    def _create_dd_meta(cls, dataset_info, use_nullable_dtypes=False):
        """Use parquet schema and hive-partition information
        (stored in dataset_info) to construct DataFrame metadata.
        """

        # Collect necessary information from dataset_info
        schema = dataset_info["schema"]
        index = dataset_info["index"]
        categories = dataset_info["categories"]
        partition_obj = dataset_info["partitions"]
        partitions = dataset_info["partition_names"]
        physical_column_names = dataset_info.get("physical_schema", schema).names
        columns = None

        # Use pandas metadata to update categories
        pandas_metadata = _get_pandas_metadata(schema) or {}
        if pandas_metadata:
            if categories is None:
                categories = []
                for col in pandas_metadata["columns"]:
                    if (col["pandas_type"] == "categorical") and (
                        col["name"] not in categories
                    ):
                        categories.append(col["name"])

        # Use _arrow_table_to_pandas to generate meta
        arrow_to_pandas = dataset_info["kwargs"].get("arrow_to_pandas", {}).copy()
        convert_string = dataset_info["kwargs"].get("convert_string", False)
        meta = cls._arrow_table_to_pandas(
            schema.empty_table(),
            categories,
            arrow_to_pandas=arrow_to_pandas,
            use_nullable_dtypes=use_nullable_dtypes,
            convert_string=convert_string,
        )
        index_names = list(meta.index.names)
        column_names = list(meta.columns)
        if index_names and index_names != [None]:
            # Reset the index if non-null index name
            meta.reset_index(inplace=True)

        # Use index specified in the pandas metadata if
        # the index column was not specified by the user
        if (
            index is None
            and index_names
            and (
                # Only set to `[None]` if pandas metadata includes an index
                index_names != [None]
                or pandas_metadata.get("index_columns", None)
            )
        ):
            index = index_names

        # Set proper index for meta
        index_cols = index or ()
        if index_cols and index_cols != [None]:
            meta.set_index(index_cols, inplace=True)

        # Ensure that there is no overlap between partition columns
        # and explicit column storage
        if partitions:
            _partitions = [p for p in partitions if p not in physical_column_names]
            if not _partitions:
                partitions = []
                dataset_info["partitions"] = None
                dataset_info["partition_keys"] = {}
                dataset_info["partition_names"] = partitions
            elif len(_partitions) != len(partitions):
                raise ValueError(
                    "No partition-columns should be written in the \n"
                    "file unless they are ALL written in the file.\n"
                    "physical columns: {} | partitions: {}".format(
                        physical_column_names, partitions
                    )
                )

        # Get all available column names
        column_names, index_names = _normalize_index_columns(
            columns, column_names + partitions, index, index_names
        )
        all_columns = index_names + column_names

        if categories:
            # Check that categories are included in columns
            if not set(categories).intersection(all_columns):
                raise ValueError(
                    "categories not in available columns.\n"
                    "categories: {} | columns: {}".format(categories, list(all_columns))
                )

            # Make sure all categories are set to "unknown".
            # Cannot include index names in the `cols` argument.
            meta = clear_known_categories(
                meta, cols=[c for c in categories if c not in meta.index.names]
            )

        if partition_obj:
            # Update meta dtypes for partitioned columns
            for partition in partition_obj:
                if isinstance(index, list) and partition.name == index[0]:
                    # Index from directory structure
                    meta.index = pd.CategoricalIndex(
                        [], categories=partition.keys, name=index[0]
                    )
                elif partition.name == meta.index.name:
                    # Index created from a categorical column
                    meta.index = pd.CategoricalIndex(
                        [], categories=partition.keys, name=meta.index.name
                    )
                elif partition.name in meta.columns:
                    meta[partition.name] = pd.Series(
                        pd.Categorical(categories=partition.keys, values=[]),
                        index=meta.index,
                    )

        # Update `dataset_info` and return `meta`
        dataset_info["index"] = index
        dataset_info["index_cols"] = index_cols
        dataset_info["categories"] = categories

        return meta

    @classmethod
    def _construct_collection_plan(cls, dataset_info):
        """pyarrow.dataset version of _construct_collection_plan
        Use dataset_info to construct the general plan for
        generating the output DataFrame collection.

        The "plan" is essentially a list (called `parts`) of
        information that is needed to produce each output partition.
        After this function is returned, the information in each
        element of `parts` will be used to produce a single Dask-
        DataFrame partition (unless some elements of `parts`
        are aggregated together in a follow-up step).

        This method also returns ``stats`` (which is a list of
        parquet-metadata statistics for each element of parts),
        and ``common_metadata`` (which is a dictionary of kwargs
        that should be passed to the ``read_partition`` call for
        every output partition).
        """

        # Collect necessary dataset information from dataset_info
        ds = dataset_info["ds"]
        fs = dataset_info["fs"]
        filters = dataset_info["filters"]
        split_row_groups = dataset_info["split_row_groups"]
        gather_statistics = dataset_info["gather_statistics"]
        blocksize = dataset_info["blocksize"]
        aggregation_depth = dataset_info["aggregation_depth"]
        index_cols = dataset_info["index_cols"]
        schema = dataset_info["schema"]
        partition_names = dataset_info["partition_names"]
        partitions = dataset_info["partitions"]
        categories = dataset_info["categories"]
        has_metadata_file = dataset_info["has_metadata_file"]
        valid_paths = dataset_info["valid_paths"]
        kwargs = dataset_info["kwargs"]

        # Ensure metadata_task_size is set
        # (Using config file or defaults)
        metadata_task_size = _set_metadata_task_size(
            dataset_info["metadata_task_size"], fs
        )

        # Make sure that any `in`-predicate filters have iterable values
        filter_columns = set()
        if filters is not None:
            for filter in flatten(filters, container=list):
                col, op, val = filter
                if op == "in" and not isinstance(val, (set, list, tuple)):
                    raise TypeError(
                        "Value of 'in' filter must be a list, set or tuple."
                    )
                filter_columns.add(col)

        # Determine which columns need statistics.
        # At this point, gather_statistics is only True if
        # the user specified calculate_divisions=True
        stat_col_indices = {}
        _index_cols = index_cols if (gather_statistics and len(index_cols) == 1) else []
        for i, name in enumerate(schema.names):
            if name in _index_cols or name in filter_columns:
                if name in partition_names:
                    # Partition columns wont have statistics
                    continue
                stat_col_indices[name] = i

        # Decide final `gather_statistics` setting
        gather_statistics = _set_gather_statistics(
            gather_statistics,
            blocksize,
            split_row_groups,
            aggregation_depth,
            filter_columns,
            set(stat_col_indices),
        )

        # Add common kwargs
        common_kwargs = {
            "partitions": partitions,
            "categories": categories,
            "filters": filters,
            "schema": schema,
            **kwargs,
        }

        # Check if this is a very simple case where we can just return
        # the path names
        if gather_statistics is False and not (split_row_groups or filters):
            return (
                [
                    {"piece": (full_path, None, None)}
                    for full_path in sorted(ds.files, key=natural_sort_key)
                ],
                [],
                common_kwargs,
            )

        # Get/transate filters
        ds_filters = None
        if filters is not None:
            ds_filters = _filters_to_expression(filters)

        # Define subset of `dataset_info` required by _collect_file_parts
        dataset_info_kwargs = {
            "fs": fs,
            "split_row_groups": split_row_groups,
            "gather_statistics": gather_statistics,
            "filters": filters,
            "ds_filters": ds_filters,
            "schema": schema,
            "stat_col_indices": stat_col_indices,
            "aggregation_depth": aggregation_depth,
            "blocksize": blocksize,
            "partitions": partitions,
            "dataset_options": kwargs["dataset"],
        }

        # Main parts/stats-construction
        if (
            has_metadata_file
            or metadata_task_size == 0
            or metadata_task_size > len(ds.files)
        ):
            # We have a global _metadata file to work with.
            # Therefore, we can just loop over fragments on the client.

            # Start with sorted (by path) list of file-based fragments
            file_frags = sorted(
                (frag for frag in ds.get_fragments(ds_filters)),
                key=lambda x: natural_sort_key(x.path),
            )
            parts, stats = cls._collect_file_parts(file_frags, dataset_info_kwargs)
        else:
            # We DON'T have a global _metadata file to work with.
            # We should loop over files in parallel

            if filters and partitions:
                # Start with sorted (by path) list of file-based fragments
                all_files = sorted(
                    (frag for frag in ds.get_fragments(ds_filters)),
                    key=lambda x: natural_sort_key(x.path),
                )
            else:
                # Collect list of file paths.
                # If valid_paths is not None, the user passed in a list
                # of files containing a _metadata file.  Since we used
                # the _metadata file to generate our dataset object , we need
                # to ignore any file fragments that are not in the list.
                all_files = sorted(ds.files, key=natural_sort_key)
                if valid_paths:
                    all_files = [
                        filef
                        for filef in all_files
                        if filef.split(fs.sep)[-1] in valid_paths
                    ]

            parts, stats = [], []
            if all_files:
                # Build and compute a task graph to construct stats/parts
                gather_parts_dsk = {}
                name = "gather-pq-parts-" + tokenize(all_files, dataset_info_kwargs)
                finalize_list = []
                for task_i, file_i in enumerate(
                    range(0, len(all_files), metadata_task_size)
                ):
                    finalize_list.append((name, task_i))
                    gather_parts_dsk[finalize_list[-1]] = (
                        cls._collect_file_parts,
                        all_files[file_i : file_i + metadata_task_size],
                        dataset_info_kwargs,
                    )

                def _combine_parts(parts_and_stats):
                    parts, stats = [], []
                    for part, stat in parts_and_stats:
                        parts += part
                        if stat:
                            stats += stat
                    return parts, stats

                gather_parts_dsk["final-" + name] = (_combine_parts, finalize_list)
                parts, stats = Delayed("final-" + name, gather_parts_dsk).compute()

        return parts, stats, common_kwargs

    @classmethod
    def _collect_file_parts(
        cls,
        files_or_frags,
        dataset_info_kwargs,
    ):
        # Collect necessary information from dataset_info
        fs = dataset_info_kwargs["fs"]
        split_row_groups = dataset_info_kwargs["split_row_groups"]
        gather_statistics = dataset_info_kwargs["gather_statistics"]
        partitions = dataset_info_kwargs["partitions"]
        dataset_options = dataset_info_kwargs["dataset_options"]

        # Make sure we are processing a non-empty list
        if not isinstance(files_or_frags, list):
            files_or_frags = [files_or_frags]
        elif not files_or_frags:
            return [], []

        # Make sure we are starting with file fragments
        if isinstance(files_or_frags[0], str):
            # Check if we are using a simple file-partition map
            # without requiring any file or row-group statistics
            if not (split_row_groups or partitions) and gather_statistics is False:
                # Cool - We can return immediately
                return [
                    {"piece": (file_or_frag, None, None)}
                    for file_or_frag in files_or_frags
                ], None

            # Need more information - convert the path to a fragment
            file_frags = list(
                pa_ds.dataset(
                    files_or_frags,
                    filesystem=_wrapped_fs(fs),
                    **dataset_options,
                ).get_fragments()
            )
        else:
            file_frags = files_or_frags

        # Collect settings from dataset_info
        filters = dataset_info_kwargs["filters"]
        ds_filters = dataset_info_kwargs["ds_filters"]
        schema = dataset_info_kwargs["schema"]
        stat_col_indices = dataset_info_kwargs["stat_col_indices"]
        aggregation_depth = dataset_info_kwargs["aggregation_depth"]
        blocksize = dataset_info_kwargs["blocksize"]

        # Intialize row-group and statistics data structures
        file_row_groups = defaultdict(list)
        file_row_group_stats = defaultdict(list)
        file_row_group_column_stats = defaultdict(list)
        single_rg_parts = int(split_row_groups) == 1
        hive_partition_keys = {}
        cmax_last = {}
        for file_frag in file_frags:
            fpath = file_frag.path

            # Extract hive-partition keys, and make sure they
            # are orederd the same as they are in `partitions`
            raw_keys = pa_ds._get_partition_keys(file_frag.partition_expression)
            hive_partition_keys[fpath] = [
                (hive_part.name, raw_keys[hive_part.name]) for hive_part in partitions
            ]

            for frag in file_frag.split_by_row_group(ds_filters, schema=schema):
                row_group_info = frag.row_groups
                if gather_statistics or split_row_groups:
                    # If we are gathering statistics or splitting by
                    # row-group, we may need to ensure our fragment
                    # metadata is complete.
                    if row_group_info is None:
                        frag.ensure_complete_metadata()
                        row_group_info = frag.row_groups
                    if not len(row_group_info):
                        continue
                else:
                    file_row_groups[fpath] = [None]
                    continue
                for row_group in row_group_info:
                    file_row_groups[fpath].append(row_group.id)
                    if gather_statistics:
                        statistics = _get_rg_statistics(
                            row_group, list(stat_col_indices)
                        )
                        if single_rg_parts:
                            s = {
                                "file_path_0": fpath,
                                "num-rows": row_group.num_rows,
                                "total_byte_size": row_group.total_byte_size,
                                "columns": [],
                            }
                        else:
                            s = {
                                "num-rows": row_group.num_rows,
                                "total_byte_size": row_group.total_byte_size,
                            }
                        cstats = []
                        for name in stat_col_indices.keys():
                            if name in statistics:
                                cmin = statistics[name]["min"]
                                cmax = statistics[name]["max"]
                                null_count = statistics[name]["null_count"]
                                cmin = (
                                    pd.Timestamp(cmin)
                                    if isinstance(cmin, datetime)
                                    else cmin
                                )
                                cmax = (
                                    pd.Timestamp(cmax)
                                    if isinstance(cmax, datetime)
                                    else cmax
                                )
                                last = cmax_last.get(name, None)
                                if not (
                                    filters
                                    or (blocksize and split_row_groups is True)
                                    or aggregation_depth
                                ):
                                    # Only think about bailing if we don't need
                                    # stats for filtering
                                    if cmin is None or (last and cmin < last):
                                        # We are collecting statistics for divisions
                                        # only (no filters) - Column isn't sorted, or
                                        # we have an all-null partition, so lets bail.
                                        #
                                        # Note: This assumes ascending order.
                                        #
                                        gather_statistics = False
                                        file_row_group_stats = {}
                                        file_row_group_column_stats = {}
                                        break

                                if single_rg_parts:
                                    s["columns"].append(
                                        {
                                            "name": name,
                                            "min": cmin,
                                            "max": cmax,
                                            "null_count": null_count,
                                        }
                                    )
                                else:
                                    cstats += [cmin, cmax, null_count]
                                cmax_last[name] = cmax
                            else:
                                if single_rg_parts:
                                    s["columns"].append({"name": name})
                                else:
                                    cstats += [None, None, None]
                        if gather_statistics:
                            file_row_group_stats[fpath].append(s)
                            if not single_rg_parts:
                                file_row_group_column_stats[fpath].append(tuple(cstats))

        # Check if we have empty parts to return
        if not file_row_groups:
            return [], []

        # Convert organized row-groups to parts
        return _row_groups_to_parts(
            gather_statistics,
            split_row_groups,
            aggregation_depth,
            file_row_groups,
            file_row_group_stats,
            file_row_group_column_stats,
            stat_col_indices,
            cls._make_part,
            make_part_kwargs={
                "fs": fs,
                "partition_keys": hive_partition_keys,
                "partition_obj": partitions,
                "data_path": "",
            },
        )

    @classmethod
    def _make_part(
        cls,
        filename,
        rg_list,
        fs=None,
        partition_keys=None,
        partition_obj=None,
        data_path=None,
    ):
        """Generate a partition-specific element of `parts`."""

        # Get full path (empty strings should be ignored)
        full_path = fs.sep.join([p for p in [data_path, filename] if p != ""])

        pkeys = partition_keys.get(full_path, None)
        if partition_obj and pkeys is None:
            return None  # This partition was filtered
        return {"piece": (full_path, rg_list, pkeys)}

    @classmethod
    def _read_table(
        cls,
        path_or_frag,
        fs,
        row_groups,
        columns,
        schema,
        filters,
        partitions,
        partition_keys,
        **kwargs,
    ):
        """Read in a pyarrow table"""

        if isinstance(path_or_frag, pa_ds.ParquetFileFragment):
            frag = path_or_frag

        else:
            frag = None

            # Check if we have partitioning information.
            # Will only have this if the engine="pyarrow-dataset"
            partitioning = kwargs.get("dataset", {}).get("partitioning", None)

            # Check if we need to generate a fragment for filtering.
            # We only need to do this if we are applying filters to
            # columns that were not already filtered by "partition".
            if (partitions and partition_keys is None) or (
                partitioning and _need_fragments(filters, partition_keys)
            ):
                # We are filtering with "pyarrow-dataset".
                # Need to convert the path and row-group IDs
                # to a single "fragment" to read
                ds = pa_ds.dataset(
                    path_or_frag,
                    filesystem=_wrapped_fs(fs),
                    **kwargs.get("dataset", {}),
                )
                frags = list(ds.get_fragments())
                assert len(frags) == 1
                frag = (
                    _frag_subset(frags[0], row_groups)
                    if row_groups != [None]
                    else frags[0]
                )

                # Extract hive-partition keys, and make sure they
                # are ordered the same as they are in `partitions`
                raw_keys = pa_ds._get_partition_keys(frag.partition_expression)
                partition_keys = [
                    (hive_part.name, raw_keys[hive_part.name])
                    for hive_part in partitions
                ]

        if frag:
            cols = []
            for name in columns:
                if name is None:
                    if "__index_level_0__" in schema.names:
                        columns.append("__index_level_0__")
                else:
                    cols.append(name)

            arrow_table = frag.to_table(
                use_threads=False,
                schema=schema,
                columns=cols,
                filter=_filters_to_expression(filters) if filters else None,
            )
        else:
            arrow_table = _read_table_from_path(
                path_or_frag,
                fs,
                row_groups,
                columns,
                schema,
                filters,
                **kwargs,
            )

        # For pyarrow.dataset api, if we did not read directly from
        # fragments, we need to add the partitioned columns here.
        if partitions and isinstance(partitions, list):
            keys_dict = {k: v for (k, v) in partition_keys}
            for partition in partitions:
                if partition.name not in arrow_table.schema.names:
                    # We read from file paths, so the partition
                    # columns are NOT in our table yet.
                    cat = keys_dict.get(partition.name, None)
                    cat_ind = np.full(
                        len(arrow_table), partition.keys.index(cat), dtype="i4"
                    )
                    arr = pa.DictionaryArray.from_arrays(
                        cat_ind, pa.array(partition.keys)
                    )
                    arrow_table = arrow_table.append_column(partition.name, arr)

        return arrow_table

    @classmethod
    def _determine_type_mapper(
        cls, *, use_nullable_dtypes=False, convert_string=False, **kwargs
    ):
        user_mapper = kwargs.get("arrow_to_pandas", {}).get("types_mapper")
        type_mappers = []

        def pyarrow_type_mapper(pyarrow_dtype):
            # Special case pyarrow strings to use more feature complete dtype
            # See https://github.com/pandas-dev/pandas/issues/50074
            if pyarrow_dtype == pa.string():
                return pd.StringDtype("pyarrow")
            else:
                return pd.ArrowDtype(pyarrow_dtype)

        # always use the user-defined mapper first, if available
        if user_mapper is not None:
            type_mappers.append(user_mapper)

        # next in priority is converting strings
        if convert_string:
            type_mappers.append({pa.string(): pd.StringDtype("pyarrow")}.get)

        # and then nullable types
        if use_nullable_dtypes == "pandas":
            type_mappers.append(PYARROW_NULLABLE_DTYPE_MAPPING.get)
        elif use_nullable_dtypes:  # "pyarrow" or True
            type_mappers.append(pyarrow_type_mapper)

        def default_types_mapper(pyarrow_dtype):
            """Try all type mappers in order, starting from the user type mapper."""
            for type_converter in type_mappers:
                converted_type = type_converter(pyarrow_dtype)
                if converted_type is not None:
                    return converted_type

        if len(type_mappers) > 0:
            return default_types_mapper

    @classmethod
    def _arrow_table_to_pandas(
        cls,
        arrow_table: pa.Table,
        categories,
        use_nullable_dtypes=False,
        convert_string=False,
        **kwargs,
    ) -> pd.DataFrame:
        _kwargs = kwargs.get("arrow_to_pandas", {})
        _kwargs.update({"use_threads": False, "ignore_metadata": False})

        types_mapper = cls._determine_type_mapper(
            use_nullable_dtypes=use_nullable_dtypes,
            convert_string=convert_string,
            **kwargs,
        )
        if types_mapper is not None:
            _kwargs["types_mapper"] = types_mapper

        res = arrow_table.to_pandas(categories=categories, **_kwargs)
        # TODO: remove this when fixed in pyarrow: https://github.com/apache/arrow/issues/34283
        if (
            convert_string
            and isinstance(res.index, pd.Index)
            and not isinstance(res.index, pd.MultiIndex)
            and pd.api.types.is_string_dtype(res.index.dtype)
            and res.index.dtype
            not in (pd.StringDtype("pyarrow"), pd.ArrowDtype(pa.string()))
        ):
            res.index = res.index.astype(pd.StringDtype("pyarrow"))
        return res

    @classmethod
    def collect_file_metadata(cls, path, fs, file_path):
        with fs.open(path, "rb") as f:
            meta = pq.ParquetFile(f).metadata
        if file_path:
            meta.set_file_path(file_path)
        return meta

    @classmethod
    def aggregate_metadata(cls, meta_list, fs, out_path):
        meta = None
        for _meta in meta_list:
            if meta:
                _append_row_groups(meta, _meta)
            else:
                meta = _meta
        if out_path:
            metadata_path = fs.sep.join([out_path, "_metadata"])
            with fs.open(metadata_path, "wb") as fil:
                if not meta:
                    raise ValueError("Cannot write empty metdata!")
                meta.write_metadata_file(fil)
            return None
        else:
            return meta<|MERGE_RESOLUTION|>--- conflicted
+++ resolved
@@ -9,21 +9,12 @@
 import pandas as pd
 import pyarrow as pa
 import pyarrow.parquet as pq
-<<<<<<< HEAD
-
-try:
-    from pyarrow.parquet import filters_to_expression
-except ImportError:
-    from pyarrow.parquet import _filters_to_expression as filters_to_expression
 
 # Check PyArrow version for feature support
 from fsspec.core import expand_paths_if_needed, stringify_path
 from fsspec.implementations.arrow import ArrowFSWrapper
 from pyarrow import dataset as pa_ds
 from pyarrow import fs as pa_fs
-=======
-from packaging.version import parse as parse_version
->>>>>>> f93dc15e
 
 from dask import config
 from dask.base import tokenize
@@ -45,22 +36,6 @@
 from dask.delayed import Delayed
 from dask.utils import getargspec, natural_sort_key
 
-<<<<<<< HEAD
-=======
-# Check PyArrow version for feature support
-_pa_version = parse_version(pa.__version__)
-from fsspec.core import expand_paths_if_needed, stringify_path
-from fsspec.implementations.arrow import ArrowFSWrapper
-from pyarrow import dataset as pa_ds
-from pyarrow import fs as pa_fs
-
-subset_stats_supported = _pa_version > parse_version("2.0.0")
-pre_buffer_supported = _pa_version >= parse_version("5.0.0")
-partitioning_supported = _pa_version >= parse_version("5.0.0")
-nan_is_null_supported = _pa_version >= parse_version("6.0.0")
-del _pa_version
-
->>>>>>> f93dc15e
 PYARROW_NULLABLE_DTYPE_MAPPING = {
     pa.int8(): pd.Int8Dtype(),
     pa.int16(): pd.Int16Dtype(),
@@ -309,27 +284,15 @@
         if stats is None or not stats.has_min_max:
             return None, None
 
-<<<<<<< HEAD
         name = col.path_in_schema
         field_index = row_group.schema.get_field_index(name)
         if field_index < 0:
             return None, None
-=======
-            name = col.path_in_schema
-            field_index = row_group.schema.get_field_index(name)
-            if field_index < 0:
-                return None, None
-
-            return col.path_in_schema, {
-                "min": stats.min,
-                "max": stats.max,
-                "null_count": stats.null_count,
-            }
->>>>>>> f93dc15e
 
         return col.path_in_schema, {
             "min": stats.min,
             "max": stats.max,
+            "null_count": stats.null_count,
         }
 
     return {
@@ -360,7 +323,6 @@
     # handling is resolved.
     # See: https://github.com/dask/dask/issues/9845
 
-    nan_kwargs = dict(nan_is_null=nan_is_null) if nan_is_null_supported else {}
     if isinstance(filters, pa_ds.Expression):
         return filters
 
@@ -379,9 +341,9 @@
         # Handle null-value comparison
         if val is None or (nan_is_null and val is np.nan):
             if op == "is":
-                return field.is_null(**nan_kwargs)
+                return field.is_null(nan_is_null=nan_is_null)
             elif op == "is not":
-                return ~field.is_null(**nan_kwargs)
+                return ~field.is_null(nan_is_null=nan_is_null)
             else:
                 raise ValueError(
                     f'"{(col, op, val)}" is not a supported predicate '
@@ -411,7 +373,7 @@
 
         # (Optionally) Avoid null-value propagation
         if not propagate_null and op in ("!=", "not in"):
-            return field.is_null(**nan_kwargs) | expr
+            return field.is_null(nan_is_null=nan_is_null) | expr
         return expr
 
     disjunction_members = []
