from functools import partial
from collections import defaultdict
from datetime import datetime
import json
import warnings
from distutils.version import LooseVersion

import numpy as np
import pandas as pd
import pyarrow as pa
import pyarrow.parquet as pq
from ....utils import getargspec, natural_sort_key
from ..utils import _get_pyarrow_dtypes, _meta_from_dtypes
from ...utils import clear_known_categories
from ....core import flatten
from dask import delayed

from .utils import (
    _parse_pandas_metadata,
    _normalize_index_columns,
    Engine,
    _analyze_paths,
)


# Check PyArrow version for feature support
preserve_ind_supported = pa.__version__ >= LooseVersion("0.15.0")
read_row_groups_supported = preserve_ind_supported
if pa.__version__ >= LooseVersion("1.0.0"):
    from pyarrow import dataset as pa_ds
else:
    pa_ds = None
schema_field_supported = pa.__version__ >= LooseVersion("0.15.0")


#
#  Helper Utilities
#


def _append_row_groups(metadata, md):
    """Append row-group metadata and include a helpful
    error message if an inconsistent schema is detected.

    Used by `ArrowDatasetEngine` and `ArrowLegacyEngine`.
    """
    try:
        metadata.append_row_groups(md)
    except RuntimeError as err:
        if "requires equal schemas" in str(err):
            raise RuntimeError(
                "Schemas are inconsistent, try using "
                '`to_parquet(..., schema="infer")`, or pass an explicit '
                "pyarrow schema. Such as "
                '`to_parquet(..., schema={"column1": pa.string()})`'
            ) from err
        else:
            raise err


def _write_partitioned(
    table, root_path, filename, partition_cols, fs, index_cols=(), **kwargs
):
    """Write table to a partitioned dataset with pyarrow.

    Logic copied from pyarrow.parquet.
    (arrow/python/pyarrow/parquet.py::write_to_dataset)

    Used by `ArrowDatasetEngine` (and by `ArrowLegacyEngine`,
    through inherited `write_partition` method).

    TODO: Remove this in favor of pyarrow's `write_to_dataset`
          once ARROW-8244 is addressed.
    """
    fs.mkdirs(root_path, exist_ok=True)

    df = table.to_pandas(ignore_metadata=True)
    index_cols = list(index_cols) if index_cols else []
    preserve_index = False
    if index_cols and preserve_ind_supported:
        df.set_index(index_cols, inplace=True)
        preserve_index = True

    partition_keys = [df[col] for col in partition_cols]
    data_df = df.drop(partition_cols, axis="columns")
    data_cols = df.columns.drop(partition_cols)
    if len(data_cols) == 0 and not index_cols:
        raise ValueError("No data left to save outside partition columns")

    subschema = table.schema
    for col in table.schema.names:
        if col in partition_cols:
            subschema = subschema.remove(subschema.get_field_index(col))

    md_list = []
    for keys, subgroup in data_df.groupby(partition_keys):
        if not isinstance(keys, tuple):
            keys = (keys,)
        subdir = fs.sep.join(
            [
                "{colname}={value}".format(colname=name, value=val)
                for name, val in zip(partition_cols, keys)
            ]
        )
        subtable = pa.Table.from_pandas(
            subgroup, preserve_index=preserve_index, schema=subschema, safe=False
        )
        prefix = fs.sep.join([root_path, subdir])
        fs.mkdirs(prefix, exist_ok=True)
        full_path = fs.sep.join([prefix, filename])
        with fs.open(full_path, "wb") as f:
            pq.write_table(subtable, f, metadata_collector=md_list, **kwargs)
        md_list[-1].set_file_path(fs.sep.join([subdir, filename]))

    return md_list


def _index_in_schema(index, schema):
    """Simple utility to check if all `index` columns are included
    in the known `schema`.

    Used by `ArrowDatasetEngine` (and by `ArrowLegacyEngine`,
    through inherited `write_partition` method).
    """
    if index and schema is not None:
        # Make sure all index columns are in user-defined schema
        return len(set(index).intersection(schema.names)) == len(index)
    elif index:
        return True  # Schema is not user-specified, all good
    else:
        return False  # No index to check


class PartitionObj:
    """Simple object to provide a `name` and `keys` attribute
    for a single partition column. `ArrowDatasetEngine` will use
    a list of these objects to "duck type" a `ParquetPartitions`
    object (used in `ArrowLegacyEngine`). The larger purpose of this
    class is to allow the same `read_partition` definition to handle
    both Engine instances.

    Used by `ArrowDatasetEngine` only.
    """

    def __init__(self, name, keys):
        self.name = name
        self.keys = sorted(keys)


def _get_all_partition_keys(ds):
    """Collect all partition categories (without applying filters).
    This is needed for proper categorical encoding in `read_partition`.
    We also need to know the mapping between paths and partition
    values (`pkeys`).

    Used by `ArrowDatasetEngine` only.
    """
    categories = defaultdict(list)
    pkeys = defaultdict(list)
    for file_frag in ds.get_fragments():
        keys = pa_ds._get_partition_keys(file_frag.partition_expression)
        pkeys[file_frag.path] = keys
        for k, v in keys.items():
            if v not in categories[k]:
                categories[k].append(v)
    return categories, pkeys


def _frag_subset(old_frag, row_groups):
    """Create new fragment with row-group subset.

    Used by `ArrowDatasetEngine` only.
    """
    return old_frag.format.make_fragment(
        old_frag.path,
        old_frag.filesystem,
        old_frag.partition_expression,
        row_groups=row_groups,
    )


def _collect_pyarrow_dataset_frags(
    ds, filters, valid_paths, fs, split_row_groups, gather_statistics, read_from_paths
):
    """Collect all dataset fragments while applying filters.

    Used by `ArrowDatasetEngine` only.
    """

    if not (split_row_groups or filters or gather_statistics):
        # Don't need to process real metadata if
        # we are not gathering statistics, splitting
        # by row-group, filtering, or dealing with partitions.
        metadata = []
        for i, frag in enumerate(ds.get_fragments()):
            if i == 0:
                if pa_ds._get_partition_keys(frag.partition_expression):
                    break
            metadata.append(frag.path)
        if len(metadata):
            partition_info = {
                "partitions": [],
                "partition_keys": {},
                "partition_names": [],
            }
            return metadata, partition_info

    # Get/transate filters
    ds_filters = None
    if filters is not None:
        ds_filters = pq._filters_to_expression(filters)

    # Get all partition keys (without filters) to populate partition_obj
    partition_obj = []  # See `partition_info` description below
    categories, pkeys = _get_all_partition_keys(ds)
    partition_names = list(categories)
    for name in partition_names:
        partition_obj.append(PartitionObj(name, categories[name]))

    # Split by row-groups and apply filters
    partition_keys = {}  # See `partition_info` description below
    metadata = []  # List of (fragment, row_group_info) tuples

    # Start with sorted (by path) list of file-based fragments
    file_frags = sorted(
        [frag for frag in ds.get_fragments(ds_filters)],
        key=lambda x: natural_sort_key(x.path),
    )

    # Loop over file fragments
    for file_frag in file_frags:
        # If valid_paths is not None, the user passed in a list
        # of files containing a _metadata file.  Since we used
        # the _metadata file to generate our dataset object , we need
        # to ignore any file fragments that are not in the list.
        if valid_paths and file_frag.path.split(fs.sep)[-1] not in valid_paths:
            continue
        # Store (filtered) partition keys
        if pkeys:
            partition_keys[file_frag.path] = [
                (name, pkeys[file_frag.path].get(name, None))
                for name in partition_names
            ]

        # Append fragements to our "metadata" list
        if ds_filters or (split_row_groups and not read_from_paths):
            # If we have filters, we need to split the row groups to apply them.
            # If any row-groups are filtered out, we convert the remaining row-groups
            # to a NEW (filtered) fragment, and append the filtered fragment to our
            # metadata.

            # Collect list of filtered row-group fragments
            filtered_row_group_frags = []
            row_group_info = []
            row_group_ids = []
            for rg_frag in file_frag.split_by_row_group(ds_filters, schema=ds.schema):
                filtered_row_group_frags.append(rg_frag)
                row_group_info.append(rg_frag.row_groups[0])
                row_group_ids.append(rg_frag.row_groups[0].id)

            # Row group count before (`num_row_groups_i`) and
            # after (`num_row_groups`) filtering
            num_row_groups_f = len(filtered_row_group_frags)
            num_row_groups_i = len(file_frag.row_groups)

            if split_row_groups:
                # Splitting by row-group.
                k = int(split_row_groups)
                if k == 1:
                    # Each output partition corresponds to a single
                    # row-group - The work is already done.
                    metadata.extend([(f, None) for f in filtered_row_group_frags])
                elif k >= num_row_groups_f:
                    # Split is larger than the number of row-groups in the file.
                    if num_row_groups_f < num_row_groups_i:
                        # 1+ row-groups are filtered - Need new fragment.
                        metadata.append(
                            (_frag_subset(file_frag, row_group_ids), row_group_info)
                        )
                    else:
                        # Nothing was filtered - Use original fragment.
                        metadata.append((file_frag, row_group_info))
                else:
                    # Splits are smaller than the number of row-groups in the file.
                    # We will need to create multiple new fragments.
                    for rg in range(0, num_row_groups_f, k):
                        new_row_groups = [
                            i for i in range(rg, rg + k) if i < num_row_groups_f
                        ]
                        if len(new_row_groups) == 1:
                            # Avoid creating new fragment if we don't need to,
                            # because it will require us to parse statistics twice.
                            metadata.append(
                                (filtered_row_group_frags[new_row_groups[0]], None)
                            )
                        else:
                            metadata.append(
                                (
                                    _frag_subset(file_frag, new_row_groups),
                                    [row_group_info[i] for i in new_row_groups],
                                )
                            )
            elif num_row_groups_f < num_row_groups_i:
                # 1+ row-groups are filtered - Need new fragment.
                metadata.append(
                    (_frag_subset(file_frag, row_group_ids), row_group_info)
                )
            else:
                # Use original fragment
                metadata.append((file_frag, row_group_info))
        else:
            # No filtering or splitting by row-group - Use original fragment.
            metadata.append((file_frag, None))

    # The final `metadata` object is a list of (fragment, row_group_info)
    # tuples.  This is different from a `FileMetadata` object (used by the
    # legacy code path), but it does contain much of the same information.
    #
    # The `partition_info` dict summarizes information needed to handle
    # nested-directory (hive) partitioning.
    #
    #    - "partitions" : (list of PartitionObj) This is a list of simple
    #          objects providing `name` and `keys` attributes for each
    #          partition column. The list is designed to "duck type" a
    #          `ParquetPartitions` object, so that the same code path can
    #          be used for both legacy and pyarrow.dataset-based logic.
    #    - "partition_keys" : (dict) The keys and values correspond to
    #          file paths and partition values, respectively. The partition
    #          values (or partition "keys") will be represented as a list
    #          of tuples. E.g. `[("year", 2020), ("state", "CA")]`
    #    - "partition_names" : (list)  This is a list containing the names
    #          of partitioned columns.
    partition_info = {
        "partitions": partition_obj,
        "partition_keys": partition_keys,
        "partition_names": partition_names,
    }
    return metadata, partition_info


def _get_pandas_metadata(schema):
    """Get pandas-specific metadata from schema.

    Used by `ArrowDatasetEngine` and `ArrowLegacyEngine`.
    """

    has_pandas_metadata = schema.metadata is not None and b"pandas" in schema.metadata
    if has_pandas_metadata:
        return json.loads(schema.metadata[b"pandas"].decode("utf8"))
    else:
        return {}


def _flatten_filters(filters):
    """Flatten DNF-formatted filters (list of tuples)"""
    return (
        set(flatten(tuple(flatten(filters, container=list)), container=tuple))
        if filters
        else []
    )


def _read_table_from_path(
    path,
    fs,
    row_groups,
    columns,
    schema,
    filters,
    partitions,
    partition_keys,
    piece_to_arrow_func,
    **kwargs,
):
    """Read arrow table from file path.

    Used in all cases by `ArrowLegacyEngine._read_table`.
    Used by `ArrowDatasetEngine._read_table` when dataset is
    not partitioned and no filters are specified (otherwise
    fragments are converted directly into tables).
    """
    if partition_keys or (not read_row_groups_supported and row_groups != [None]):
        tables = []
        for rg in row_groups:
            piece = pq.ParquetDatasetPiece(
                path,
                row_group=rg,
                partition_keys=partition_keys,
                open_file_func=partial(fs.open, mode="rb"),
            )
            arrow_table = piece_to_arrow_func(piece, columns, partitions, **kwargs)
            tables.append(arrow_table)

        if len(row_groups) > 1:
            # NOTE: Not covered by pytest
            return pa.concat_tables(tables)
        else:
            return tables[0]
    else:
        with fs.open(path, mode="rb") as fil:
            if row_groups == [None]:
                return pq.ParquetFile(fil).read(
                    columns=columns,
                    use_threads=False,
                    use_pandas_metadata=True,
                )
            else:
                return pq.ParquetFile(fil).read_row_groups(
                    row_groups,
                    columns=columns,
                    use_threads=False,
                    use_pandas_metadata=True,
                )


#
#  ArrowDatasetEngine
#


class ArrowDatasetEngine(Engine):

    #
    # Public Class Methods
    #

    @classmethod
    def read_metadata(
        cls,
        fs,
        paths,
        categories=None,
        index=None,
        gather_statistics=None,
        filters=None,
        split_row_groups=None,
        read_from_paths=None,
        **kwargs,
    ):
        # Reading from fragments by default if we are filtering.
        # Otherwise, we will read from (path, row-group) info
        # to avoid passing large object in the task graph.
        # (This does not affect `ArrowLegacyEngine` behavior)
        if read_from_paths is None:
            read_from_paths = filters is None

        # Gather necessary metadata information. This includes
        # the schema and (parquet) partitioning information.
        # This may also set split_row_groups and gather_statistics,
        # depending on _metadata availability.
        (
            schema,
            metadata,
            base_path,
            partition_info,
            split_row_groups,
            gather_statistics,
        ) = cls._gather_metadata(
            paths,
            fs,
            split_row_groups,
            gather_statistics,
            filters,
            index,
            read_from_paths,
            kwargs.get("dataset", {}),
        )

        # Process metadata to define `meta` and `index_cols`
        meta, index_cols, categories, index = cls._generate_dd_meta(
            schema, index, categories, partition_info
        )

        # Finally, construct our list of `parts`
        # (and a corresponding list of statistics)
        parts, stats = cls._construct_parts(
            fs,
            metadata,
            schema,
            filters,
            index_cols,
            base_path,
            partition_info,
            categories,
            split_row_groups,
            gather_statistics,
            read_from_paths,
        )

        return (meta, stats, parts, index)

    @classmethod
    def read_partition(
        cls,
        fs,
        piece,
        columns,
        index,
        categories=(),
        partitions=(),
        filters=None,
        schema=None,
        **kwargs,
    ):
        """Read in a single output partition.

        This method is also used by `ArrowLegacyEngine`.
        """
        if isinstance(index, list):
            for level in index:
                # unclear if we can use set ops here. I think the order matters.
                # Need the membership test to avoid duplicating index when
                # we slice with `columns` later on.
                if level not in columns:
                    columns.append(level)

        # Ensure `columns` and `partitions` do not overlap
        columns_and_parts = columns.copy()
        if not isinstance(partitions, (list, tuple)):
            if columns_and_parts and partitions:
                for part_name in partitions.partition_names:
                    if part_name in columns:
                        columns.remove(part_name)
                    else:
                        columns_and_parts.append(part_name)
                columns = columns or None

        if isinstance(piece, str):
            # `piece` is a file-path string
            path_or_frag = piece
            row_group = None
            partition_keys = None
        else:
            # `piece` contains (path, row_group, partition_keys)
            (path_or_frag, row_group, partition_keys) = piece

        if not isinstance(row_group, list):
            row_group = [row_group]

        # Read in arrow table and convert to pandas
        arrow_table = cls._read_table(
            path_or_frag,
            fs,
            row_group,
            columns,
            schema,
            filters,
            partitions,
            partition_keys,
            **kwargs,
        )

        # For pyarrow.dataset api, if we did not read directly from
        # fragments, we need to add the partitioned columns here.
        if partitions and isinstance(partitions, list):
            if not isinstance(path_or_frag, pa_ds.ParquetFileFragment):
                keys_dict = {k: v for (k, v) in partition_keys}
            else:
                keys_dict = {}
            for partition in partitions:
                if partition.name not in arrow_table.schema.names:
                    # We read from file paths, so the partition
                    # columns are NOT in our table yet.
                    cat = keys_dict.get(partition.name, None)
                    cat_ind = np.full(
                        len(arrow_table), partition.keys.index(cat), dtype="i4"
                    )
                    arr = pa.DictionaryArray.from_arrays(
                        cat_ind, pa.array(partition.keys)
                    )
                    arrow_table = arrow_table.append_column(partition.name, arr)

        df = cls._arrow_table_to_pandas(arrow_table, categories, **kwargs)

        # For pyarrow.dataset api, need to convert partition columns
        # to categorigal manually for integer types.
        if partitions and isinstance(partitions, list):
            for partition in partitions:
                if df[partition.name].dtype != pd.Categorical:
                    # We read directly from fragments, so the partition
                    # columns are already in our dataframe.  We just
                    # need to convert non-categorical types.
                    df[partition.name] = pd.Series(
                        pd.Categorical(
                            categories=partition.keys,
                            values=df[partition.name].values,
                        ),
                        index=df.index,
                    )

        # Note that `to_pandas(ignore_metadata=False)` means
        # pyarrow will use the pandas metadata to set the index.
        index_in_columns_and_parts = set(df.index.names).issubset(
            set(columns_and_parts)
        )
        if not index:
            if index_in_columns_and_parts:
                # User does not want to set index and a desired
                # column/partition has been set to the index
                df.reset_index(drop=False, inplace=True)
            else:
                # User does not want to set index and an
                # "unwanted" column has been set to the index
                df.reset_index(drop=True, inplace=True)
        else:
            if set(df.index.names) != set(index) and index_in_columns_and_parts:
                # The wrong index has been set and it contains
                # one or more desired columns/partitions
                df.reset_index(drop=False, inplace=True)
            elif index_in_columns_and_parts:
                # The correct index has already been set
                index = False
                columns_and_parts = list(
                    set(columns_and_parts).difference(set(df.index.names))
                )
        df = df[list(columns_and_parts)]

        if index:
            df = df.set_index(index)
        return df

    @staticmethod
    def initialize_write(
        df,
        fs,
        path,
        append=False,
        partition_on=None,
        ignore_divisions=False,
        division_info=None,
        schema=None,
        index_cols=None,
        **kwargs,
    ):
        # Infer schema if "infer"
        # (also start with inferred schema if user passes a dict)
        if schema == "infer" or isinstance(schema, dict):

            # Start with schema from _meta_nonempty
            _schema = pa.Schema.from_pandas(
                df._meta_nonempty.set_index(index_cols)
                if index_cols
                else df._meta_nonempty
            )

            # Use dict to update our inferred schema
            if isinstance(schema, dict):
                schema = pa.schema(schema)
                for name in schema.names:
                    i = _schema.get_field_index(name)
                    j = schema.get_field_index(name)
                    _schema = _schema.set(i, schema.field(j))

            # If we have object columns, we need to sample partitions
            # until we find non-null data for each column in `sample`
            sample = [col for col in df.columns if df[col].dtype == "object"]
            if schema_field_supported and sample and schema == "infer":
                delayed_schema_from_pandas = delayed(pa.Schema.from_pandas)
                for i in range(df.npartitions):
                    # Keep data on worker
                    _s = delayed_schema_from_pandas(
                        df[sample].to_delayed()[i]
                    ).compute()
                    for name, typ in zip(_s.names, _s.types):
                        if typ != "null":
                            i = _schema.get_field_index(name)
                            j = _s.get_field_index(name)
                            _schema = _schema.set(i, _s.field(j))
                            sample.remove(name)
                    if not sample:
                        break

            # Final (inferred) schema
            schema = _schema

        dataset = fmd = None
        i_offset = 0
        if append and division_info is None:
            ignore_divisions = True
        fs.mkdirs(path, exist_ok=True)

        if append:
            try:
                # Allow append if the dataset exists.
                # Also need dataset.metadata object if
                # ignore_divisions is False (to check divisions)
                dataset = pq.ParquetDataset(path, filesystem=fs)
                if not dataset.metadata and not ignore_divisions:
                    # TODO: Be more flexible about existing metadata.
                    raise NotImplementedError(
                        "_metadata file needed to `append` "
                        "with `engine='pyarrow'` "
                        "unless `ignore_divisions` is `True`"
                    )
                fmd = dataset.metadata
            except (IOError, ValueError, IndexError):
                # Original dataset does not exist - cannot append
                append = False
        if append:
            names = dataset.metadata.schema.names
            has_pandas_metadata = (
                dataset.schema.to_arrow_schema().metadata is not None
                and b"pandas" in dataset.schema.to_arrow_schema().metadata
            )
            if has_pandas_metadata:
                pandas_metadata = json.loads(
                    dataset.schema.to_arrow_schema().metadata[b"pandas"].decode("utf8")
                )
                categories = [
                    c["name"]
                    for c in pandas_metadata["columns"]
                    if c["pandas_type"] == "categorical"
                ]
            else:
                categories = None
            dtypes = _get_pyarrow_dtypes(dataset.schema.to_arrow_schema(), categories)
            if set(names) != set(df.columns) - set(partition_on):
                raise ValueError(
                    "Appended columns not the same.\n"
                    "Previous: {} | New: {}".format(names, list(df.columns))
                )
            elif (pd.Series(dtypes).loc[names] != df[names].dtypes).any():
                # TODO Coerce values for compatible but different dtypes
                raise ValueError(
                    "Appended dtypes differ.\n{}".format(
                        set(dtypes.items()) ^ set(df.dtypes.iteritems())
                    )
                )
            i_offset = len(dataset.pieces)

            if division_info["name"] not in names:
                ignore_divisions = True
            if not ignore_divisions:
                old_end = None
                row_groups = [
                    dataset.metadata.row_group(i)
                    for i in range(dataset.metadata.num_row_groups)
                ]
                for row_group in row_groups:
                    for i, name in enumerate(names):
                        if name != division_info["name"]:
                            continue
                        column = row_group.column(i)
                        if column.statistics:
                            if not old_end:
                                old_end = column.statistics.max
                            else:
                                old_end = max(old_end, column.statistics.max)
                            break

                divisions = division_info["divisions"]
                if divisions[0] < old_end:
                    raise ValueError(
                        "Appended divisions overlapping with the previous ones"
                        " (set ignore_divisions=True to append anyway).\n"
                        "Previous: {} | New: {}".format(old_end, divisions[0])
                    )

        return fmd, schema, i_offset

    @classmethod
    def _pandas_to_arrow_table(
        cls, df: pd.DataFrame, preserve_index=False, schema=None
    ) -> pa.Table:
        table = pa.Table.from_pandas(df, preserve_index=preserve_index, schema=schema)
        return table

    @classmethod
    def write_partition(
        cls,
        df,
        path,
        fs,
        filename,
        partition_on,
        return_metadata,
        fmd=None,
        compression=None,
        index_cols=None,
        schema=None,
        head=False,
        **kwargs,
    ):
        _meta = None
        preserve_index = False
        if _index_in_schema(index_cols, schema):
            df.set_index(index_cols, inplace=True)
            preserve_index = True
        else:
            index_cols = []

        t = cls._pandas_to_arrow_table(df, preserve_index=preserve_index, schema=schema)

        if partition_on:
            md_list = _write_partitioned(
                t,
                path,
                filename,
                partition_on,
                fs,
                index_cols=index_cols,
                compression=compression,
                **kwargs,
            )
            if md_list:
                _meta = md_list[0]
                for i in range(1, len(md_list)):
                    _append_row_groups(_meta, md_list[i])
        else:
            md_list = []
            with fs.open(fs.sep.join([path, filename]), "wb") as fil:
                pq.write_table(
                    t,
                    fil,
                    compression=compression,
                    metadata_collector=md_list,
                    **kwargs,
                )
            if md_list:
                _meta = md_list[0]
                _meta.set_file_path(filename)
        # Return the schema needed to write the metadata
        if return_metadata:
            d = {"meta": _meta}
            if head:
                # Only return schema if this is the "head" partition
                d["schema"] = t.schema
            return [d]
        else:
            return []

    @staticmethod
    def write_metadata(parts, fmd, fs, path, append=False, **kwargs):
        schema = parts[0][0].get("schema", None)
        parts = [p for p in parts if p[0]["meta"] is not None]
        if parts:
            if not append:
                # Get only arguments specified in the function
                common_metadata_path = fs.sep.join([path, "_common_metadata"])
                keywords = getargspec(pq.write_metadata).args
                kwargs_meta = {k: v for k, v in kwargs.items() if k in keywords}
                with fs.open(common_metadata_path, "wb") as fil:
                    pq.write_metadata(schema, fil, **kwargs_meta)

            # Aggregate metadata and write to _metadata file
            metadata_path = fs.sep.join([path, "_metadata"])
            if append and fmd is not None:
                _meta = fmd
                i_start = 0
            else:
                _meta = parts[0][0]["meta"]
                i_start = 1
            for i in range(i_start, len(parts)):
                _append_row_groups(_meta, parts[i][0]["meta"])
            with fs.open(metadata_path, "wb") as fil:
                _meta.write_metadata_file(fil)

<<<<<<< HEAD
    #
    # Private Class Methods
    #

    @classmethod
    def _gather_metadata(
        cls,
        paths,
        fs,
        split_row_groups,
        gather_statistics,
        filters,
        index,
        read_from_paths,
        dataset_kwargs,
    ):
        """pyarrow.dataset version of _gather_metadata
        Use pyarrow.dataset API to collect list of row-group fragments.
        Also, collect other information necessary for parquet-to-ddf
        mapping (e.g. schema, partition_info).

        This method is overridden in `ArrowLegacyEngine`.
        """
        # Use pyarrow.dataset API
        ds = None
        valid_paths = None  # Only used if `paths` is a list containing _metadata
        default_partitioning = pa_ds.HivePartitioning.discover(
            max_partition_dictionary_size=-1
        )
        if len(paths) == 1 and fs.isdir(paths[0]):

            # Use _analyze_paths to avoid relative-path
            # problems (see GH#5608)
            base, fns = _analyze_paths(paths, fs)
            paths = fs.sep.join([base, fns[0]])

            meta_path = fs.sep.join([paths, "_metadata"])
            if fs.exists(meta_path):
                # Use _metadata file
                ds = pa_ds.parquet_dataset(
                    meta_path,
                    filesystem=fs,
                    partitioning=dataset_kwargs.get(
                        "partitioning", default_partitioning
                    ),
                )
                if gather_statistics is None:
                    gather_statistics = True
        elif len(paths) > 1:
            base, fns = _analyze_paths(paths, fs)
            meta_path = fs.sep.join([base, "_metadata"])
            if "_metadata" in fns:
                # Pyarrow cannot handle "_metadata" when `paths` is a list
                # Use _metadata file
                ds = pa_ds.parquet_dataset(
                    meta_path,
                    filesystem=fs,
                    partitioning=dataset_kwargs.get(
                        "partitioning", default_partitioning
                    ),
                )
                if gather_statistics is None:
                    gather_statistics = True

                # Populate valid_paths, since the original path list
                # must be used to filter the _metadata-based dataset
                fns.remove("_metadata")
                valid_paths = fns

        if ds is None:
            ds = pa_ds.dataset(
                paths,
                filesystem=fs,
                format="parquet",
                partitioning=dataset_kwargs.get(
                    "partitioning", default_partitioning
                ),  # Assume "hive" by default
            )
        schema = ds.schema
        base = ""

        # At this point, we know if `split_row_groups` should be
        # set to `True` by default.  If the user has not specified
        # this option, we will only collect statistics if there is
        # a global "_metadata" file available, otherwise we will
        # opt for `gather_statistics=False`. For `ArrowDatasetEngine`,
        # statistics are only required to calculate divisions
        # and/or aggregate row-groups using `chunksize` (not for
        # filtering).
        #
        # By default, we will create an output partition for each
        # row group in the dataset (`split_row_groups=True`).
        # However, we will NOT split by row-group if
        # `gather_statistics=False`, because this can be
        # interpreted as an indication that metadata overhead should
        # be avoided at all costs.
        if gather_statistics is None:
            gather_statistics = False
        if split_row_groups is None:
            if gather_statistics:
                split_row_groups = True
            else:
                split_row_groups = False

        # Generate list of (fragment, row_group_info) tuples
        # and call it `metadata`
        metadata, partition_info = _collect_pyarrow_dataset_frags(
            ds,
            filters,
            valid_paths,
            fs,
            split_row_groups,
            gather_statistics,
            read_from_paths,
        )

        return (
            schema,
            metadata,
            base,
            partition_info,
            split_row_groups,
            gather_statistics,
        )

    @classmethod
    def _generate_dd_meta(cls, schema, index, categories, partition_info):
        """Use parquet metadata to construct DataFrame metadata.

        This method is used by both `ArrowDatasetEngine`
        and `ArrowLegacyEngine`.
        """
        partition_obj = partition_info["partitions"]
        partitions = partition_info["partition_names"]
        columns = None

        pandas_metadata = _get_pandas_metadata(schema)
        if pandas_metadata:
            (
                index_names,
                column_names,
                storage_name_mapping,
                column_index_names,
            ) = _parse_pandas_metadata(pandas_metadata)
            if categories is None:
                categories = []
                for col in pandas_metadata["columns"]:
                    if (col["pandas_type"] == "categorical") and (
                        col["name"] not in categories
                    ):
                        categories.append(col["name"])
        else:
            # No pandas metadata implies no index, unless selected by the user
            index_names = []
            column_names = schema.names
            storage_name_mapping = {k: k for k in column_names}
            column_index_names = [None]

        if index is None and index_names:
            index = index_names

        if set(column_names).intersection(partitions):
            raise ValueError(
                "partition(s) should not exist in columns.\n"
                "categories: {} | partitions: {}".format(column_names, partitions)
            )

        column_names, index_names = _normalize_index_columns(
            columns, column_names + partitions, index, index_names
        )

        all_columns = index_names + column_names

        # Check that categories are included in columns
        if categories and not set(categories).intersection(all_columns):
            raise ValueError(
                "categories not in available columns.\n"
                "categories: {} | columns: {}".format(categories, list(all_columns))
            )

        dtypes = _get_pyarrow_dtypes(schema, categories)
        dtypes = {storage_name_mapping.get(k, k): v for k, v in dtypes.items()}

        index_cols = index or ()
        meta = _meta_from_dtypes(all_columns, dtypes, index_cols, column_index_names)
        meta = clear_known_categories(meta, cols=categories)

        if partition_obj:

            for partition in partition_obj:
                if isinstance(index, list) and partition.name == index[0]:
                    # Index from directory structure
                    meta.index = pd.CategoricalIndex(
                        categories=partition.keys, name=index[0]
                    )
                elif partition.name == meta.index.name:
                    # Index created from a categorical column
                    meta.index = pd.CategoricalIndex(
                        categories=partition.keys, name=meta.index.name
                    )
                elif partition.name in meta.columns:
                    meta[partition.name] = pd.Series(
                        pd.Categorical(categories=partition.keys, values=[]),
                        index=meta.index,
                    )

        return meta, index_cols, categories, index

    @classmethod
    def _construct_parts(
        cls,
        fs,
        metadata,
        schema,
        filters,
        index_cols,
        data_path,
        partition_info,
        categories,
        split_row_groups,
        gather_statistics,
        read_from_paths,
    ):
        """Construct ``parts`` for ddf construction

        Use metadata (along with other data) to define a tuple
        for each ddf partition.  Also gather statistics if
        ``gather_statistics=True``, and other criteria is met.

        This method is used by both `ArrowDatasetEngine`
        and `ArrowLegacyEngine`.
        """

        partition_keys = partition_info["partition_keys"]
        partition_obj = partition_info["partitions"]

        # Check if `metadata` is just a list of paths
        # (not splitting by row-group or collecting statistics)
        if (
            isinstance(metadata, list)
            and len(metadata)
            and isinstance(metadata[0], str)
        ):
            parts = []
            stats = []
            for full_path in metadata:
                part = {
                    "piece": (full_path, None, partition_keys.get(full_path, None)),
                    "kwargs": {"partitions": partition_obj, "categories": categories},
                }
                parts.append(part)
            return parts, stats

        # Use final metadata info to update our options for
        # `parts`/`stats` construnction
        (
            gather_statistics,
            split_row_groups,
            stat_col_indices,
        ) = cls._update_metadata_options(
            gather_statistics,
            split_row_groups,
            metadata,
            schema,
            index_cols,
            filters,
            partition_info,
        )

        # Convert metadata into `parts` and `stats`
        return cls._process_metadata(
            metadata,
            schema,
            split_row_groups,
            gather_statistics,
            stat_col_indices,
            filters,
            categories,
            partition_info,
            data_path,
            fs,
            read_from_paths,
        )

    @classmethod
    def _update_metadata_options(
        cls,
        gather_statistics,
        split_row_groups,
        metadata,
        schema,
        index_cols,
        filters,
        partition_info,
    ):
        """Update read_parquet options given up-to-data metadata.

        The primary focus here is `gather_statistics`. We want to
        avoid setting this option to `True` if it is unnecessary.

        This method is used by both `ArrowDatasetEngine`
        and `ArrowLegacyEngine`.
        """

        # Cannot gather_statistics if our `metadata` is a list
        # of paths, or if we are building a multiindex (for now).
        # We also don't "need" to gather statistics if we don't
        # want to apply any filters or calculate divisions. Note
        # that the `ArrowDatasetEngine` doesn't even require
        # `gather_statistics=True` for filtering.
        if (
            isinstance(metadata, list)
            and len(metadata)
            and isinstance(metadata[0], str)
        ) or len(index_cols) > 1:
            gather_statistics = False
        elif filters is None and len(index_cols) == 0:
            gather_statistics = False

        # Determine which columns need statistics.
        flat_filters = _flatten_filters(filters)
        stat_col_indices = {}
        for i, name in enumerate(schema.names):
            if name in index_cols or name in flat_filters:
                if name in partition_info["partition_names"]:
                    # Partition columns wont have statistics
                    continue
                stat_col_indices[name] = i

        # If the user has not specified `gather_statistics`,
        # we will only do so if there are specific columns in
        # need of statistics.
        if gather_statistics is None:
            gather_statistics = len(stat_col_indices.keys()) > 0
        if split_row_groups is None:
            split_row_groups = False

        return (
            gather_statistics,
            split_row_groups,
            stat_col_indices,
        )

    @classmethod
    def _process_metadata(
        cls,
        metadata,
        schema,
        split_row_groups,
        gather_statistics,
        stat_col_indices,
        filters,
        categories,
        partition_info,
        data_path,
        fs,
        read_from_paths,
    ):
        """Process row-groups and statistics.

        This method is overridden in `ArrowLegacyEngine`.
        """

        partition_keys = partition_info["partition_keys"]
        partition_obj = partition_info["partitions"]

        # Get the number of row groups per file
        frag_map = {}
        single_rg_parts = int(split_row_groups) == 1
        file_row_groups = defaultdict(list)
        file_row_group_stats = defaultdict(list)
        file_row_group_column_stats = defaultdict(list)
        cmax_last = {}
        for (frag, row_group_info) in metadata:
            fpath = frag.path
            # Note that we include an optional `row_group_info` list
            # in each element of `metadata` to avoid the need to
            # re-read row-group statistics here. Once pyarrow allows
            # row-group statistics to be preserved after a `make_fragment`
            # call, we can always rely on `frag.row_groups`.
            row_group_info = row_group_info or frag.row_groups
            if gather_statistics or split_row_groups:
                # If we are gathering statistics or splitting by
                # row-group, we may need to ensure our fragment
                # metadata is complete.
                if row_group_info is None:
                    frag.ensure_complete_metadata()
                    row_group_info = frag.row_groups
                elif gather_statistics and row_group_info[0].statistics is None:
                    frag.ensure_complete_metadata()
                    row_group_info = frag.row_groups
                frag_map[(fpath, row_group_info[0].id)] = frag
            else:
                file_row_groups[fpath] = [None]
                frag_map[(fpath, None)] = frag
                continue
            for row_group in row_group_info:
                file_row_groups[fpath].append(row_group.id)
                if gather_statistics:
                    statistics = row_group.statistics
                    if single_rg_parts:
                        s = {
                            "file_path_0": fpath,
                            "num-rows": row_group.num_rows,
                            "total_byte_size": row_group.total_byte_size,
                            "columns": [],
                        }
                    else:
                        s = {
                            "num-rows": row_group.num_rows,
                            "total_byte_size": row_group.total_byte_size,
                        }
                    cstats = []
                    for name, i in stat_col_indices.items():
                        if name in statistics:
                            cmin = statistics[name]["min"]
                            cmax = statistics[name]["max"]
                            cnull = 0  # Not yet available/needed
                            last = cmax_last.get(name, None)
                            if not filters:
                                # Only think about bailing if we don't need
                                # stats for filtering
                                if cmin is None or (last and cmin < last):
                                    # We are collecting statistics for divisions
                                    # only (no filters) - Column isn't sorted, or
                                    # we have an all-null partition, so lets bail.
                                    #
                                    # Note: This assumes ascending order.
                                    #
                                    gather_statistics = False
                                    file_row_group_stats = {}
                                    file_row_group_column_stats = {}
                                    break

                            if single_rg_parts:
                                s["columns"].append(
                                    {
                                        "name": name,
                                        "min": pd.Timestamp(cmin)
                                        if isinstance(cmin, datetime)
                                        else cmin,
                                        "max": pd.Timestamp(cmax)
                                        if isinstance(cmax, datetime)
                                        else cmax,
                                        "null_count": cnull,
                                    }
                                )
                            else:
                                cstats += [cmin, cmax, cnull]
                            cmax_last[name] = cmax
                        else:
                            if single_rg_parts:
                                s["columns"].append({"name": name})
                            else:
                                cstats += [None, None, None]
                    if gather_statistics:
                        file_row_group_stats[fpath].append(s)
                        if not single_rg_parts:
                            file_row_group_column_stats[fpath].append(tuple(cstats))

        # Construct `parts` and `stats`
        parts = []
        stats = []
        if split_row_groups:
            # Create parts from each file,
            # limiting the number of row_groups in each piece
            split_row_groups = int(split_row_groups)
            for filename, row_groups in file_row_groups.items():
                row_group_count = len(row_groups)
                for i in range(0, row_group_count, split_row_groups):
                    i_end = i + split_row_groups
                    rg_list = row_groups[i:i_end]
                    # Get full path (empty strings should be ignored)
                    full_path = fs.sep.join(
                        [p for p in [data_path, filename] if p != ""]
                    )
                    pkeys = partition_keys.get(full_path, None)
                    if partition_obj and pkeys is None:
                        continue  # This partition was filtered
                    part = {
                        "piece": (
                            full_path
                            if read_from_paths
                            else frag_map[(full_path, rg_list[0])],
                            rg_list,
                            pkeys,
                        ),
                        "kwargs": {
                            "partitions": partition_obj,
                            "categories": categories,
                            "filters": filters,
                            "schema": schema,
                        },
                    }
                    parts.append(part)
                    if gather_statistics:
                        stat = cls._aggregate_stats(
                            filename,
                            file_row_group_stats[filename][i:i_end],
                            file_row_group_column_stats[filename][i:i_end],
                            stat_col_indices,
                        )
                        stats.append(stat)
        else:
            for filename, row_groups in file_row_groups.items():
                # Get full path (empty strings should be ignored)
                full_path = fs.sep.join([p for p in [data_path, filename] if p != ""])
                pkeys = partition_keys.get(full_path, None)
                if partition_obj and pkeys is None:
                    continue  # This partition was filtered
                part = {
                    "piece": (
                        full_path
                        if read_from_paths
                        else frag_map[(full_path, row_groups[0])],
                        row_groups,
                        pkeys,
                    ),
                    "kwargs": {
                        "partitions": partition_obj,
                        "categories": categories,
                        "filters": filters,
                        "schema": schema,
                    },
                }
                parts.append(part)
                if gather_statistics:
                    stat = cls._aggregate_stats(
                        filename,
                        file_row_group_stats[filename],
                        file_row_group_column_stats[filename],
                        stat_col_indices,
                    )
                    stats.append(stat)

        return parts, stats

    @classmethod
    def _aggregate_stats(
        cls,
        file_path,
        file_row_group_stats,
        file_row_group_column_stats,
        stat_col_indices,
    ):
        """Utility to aggregate the statistics for N row-groups
        into a single dictionary.

        Used by `_construct_parts`
        """
        if len(file_row_group_stats) < 1:
            # Empty statistics
            return {}
        elif len(file_row_group_column_stats) == 0:
            assert len(file_row_group_stats) == 1
            return file_row_group_stats[0]
        else:
            # Note: It would be better to avoid df_rgs and df_cols
            #       construction altogether. It makes it fast to aggregate
            #       the statistics for many row groups, but isn't
            #       worthwhile for a small number of row groups.
            if len(file_row_group_stats) > 1:
                df_rgs = pd.DataFrame(file_row_group_stats)
                s = {
                    "file_path_0": file_path,
                    "num-rows": df_rgs["num-rows"].sum(),
                    "total_byte_size": df_rgs["total_byte_size"].sum(),
                    "columns": [],
                }
            else:
                s = {
                    "file_path_0": file_path,
                    "num-rows": file_row_group_stats[0]["num-rows"],
                    "total_byte_size": file_row_group_stats[0]["total_byte_size"],
                    "columns": [],
                }

            df_cols = None
            if len(file_row_group_column_stats) > 1:
                df_cols = pd.DataFrame(file_row_group_column_stats)
            for ind, name in enumerate(stat_col_indices):
                i = ind * 3
                if df_cols is None:
                    s["columns"].append(
                        {
                            "name": name,
                            "min": file_row_group_column_stats[0][i],
                            "max": file_row_group_column_stats[0][i + 1],
                            "null_count": file_row_group_column_stats[0][i + 2],
                        }
                    )
                else:
                    s["columns"].append(
                        {
                            "name": name,
                            "min": df_cols.iloc[:, i].min(),
                            "max": df_cols.iloc[:, i + 1].max(),
                            "null_count": df_cols.iloc[:, i + 2].sum(),
                        }
                    )
            return s

    @classmethod
    def _read_table(
        cls,
        path_or_frag,
        fs,
        row_groups,
        columns,
        schema,
        filters,
        partitions,
        partition_keys,
        **kwargs,
    ):
        """Read in a pyarrow table.

        This method is overridden in `ArrowLegacyEngine`.
        """
        if isinstance(path_or_frag, pa_ds.ParquetFileFragment):
            cols = []
            for name in columns:
                if name is None:
                    if "__index_level_0__" in schema.names:
                        columns.append("__index_level_0__")
                else:
                    cols.append(name)

            return path_or_frag.to_table(
                use_threads=False,
                schema=schema,
                columns=cols,
                filter=pq._filters_to_expression(filters) if filters else None,
            )
        else:
            return _read_table_from_path(
                path_or_frag,
                fs,
                row_groups,
                columns,
                schema,
                filters,
                None,  # partitions,
                [],  # partition_keys,
                cls._parquet_piece_as_arrow,
                **kwargs,
            )

    @classmethod
    def _arrow_table_to_pandas(
        cls, arrow_table: pa.Table, categories, **kwargs
    ) -> pd.DataFrame:
        _kwargs = kwargs.get("arrow_to_pandas", {})
        _kwargs.update({"use_threads": False, "ignore_metadata": False})

        return arrow_table.to_pandas(categories=categories, **_kwargs)

    @classmethod
    def _parquet_piece_as_arrow(
        cls, piece: pq.ParquetDatasetPiece, columns, partitions, **kwargs
    ) -> pa.Table:
        arrow_table = piece.read(
            columns=columns,
            partitions=partitions,
            use_pandas_metadata=True,
            use_threads=False,
            **kwargs.get("read", {}),
        )
        return arrow_table


#
#  PyArrow Legacy API [PyArrow<1.0.0]
#


def _get_dataset_object(paths, fs, filters, dataset_kwargs):
    """Generate a ParquetDataset object"""
    kwargs = dataset_kwargs.copy()
    if "validate_schema" not in kwargs:
        kwargs["validate_schema"] = False
    if len(paths) > 1:
        # This is a list of files
        base, fns = _analyze_paths(paths, fs)
        proxy_metadata = None
        if "_metadata" in fns:
            # We have a _metadata file. PyArrow cannot handle
            #  "_metadata" when `paths` is a list. So, we shuld
            # open "_metadata" separately.
            paths.remove(fs.sep.join([base, "_metadata"]))
            fns.remove("_metadata")
            with fs.open(fs.sep.join([base, "_metadata"]), mode="rb") as fil:
                proxy_metadata = pq.ParquetFile(fil).metadata
        # Create our dataset from the list of data files.
        # Note #1: that this will not parse all the files (yet)
        # Note #2: Cannot pass filters for legacy pyarrow API (see issue#6512).
        #          We can handle partitions + filtering for list input after
        #          adopting new pyarrow.dataset API.
        dataset = pq.ParquetDataset(paths, filesystem=fs, **kwargs)
        if proxy_metadata:
            dataset.metadata = proxy_metadata
    elif fs.isdir(paths[0]):
        # This is a directory.  We can let pyarrow do its thing.
        # Note: In the future, it may be best to avoid listing the
        #       directory if we can get away with checking for the
        #       existence of _metadata.  Listing may be much more
        #       expensive in storage systems like S3.
        allpaths = fs.glob(paths[0] + fs.sep + "*")
        base, fns = _analyze_paths(allpaths, fs)
        dataset = pq.ParquetDataset(paths[0], filesystem=fs, filters=filters, **kwargs)
    else:
        # This is a single file.  No danger in gathering statistics
        # and/or splitting row-groups without a "_metadata" file
        base = paths[0]
        fns = [None]
        dataset = pq.ParquetDataset(paths[0], filesystem=fs, **kwargs)

    return dataset, base, fns


class ArrowLegacyEngine(ArrowDatasetEngine):

    #
    # Private Class Methods
    #

    @classmethod
    def _gather_metadata(
        cls,
        paths,
        fs,
        split_row_groups,
        gather_statistics,
        filters,
        index,
        read_from_paths,
        dataset_kwargs,
    ):
        """Gather parquet metadata into a single data structure.

        Use _metadata or aggregate footer metadata into a single
        object.  Also, collect other information necessary for
        parquet-to-ddf mapping (e.g. schema, partition_info).

        This method overrides `ArrowDatasetEngine._gather_metadata`.
        """

        # Step 1: Create a ParquetDataset object
        dataset, base, fns = _get_dataset_object(paths, fs, filters, dataset_kwargs)
        if fns == [None]:
            # This is a single file. No danger in gathering statistics
            # and/or splitting row-groups without a "_metadata" file
            if gather_statistics is None:
                gather_statistics = True
            if split_row_groups is None:
                split_row_groups = True

        # Step 2: Construct necessary (parquet) partitioning information
        partition_info = {
            "partitions": None,
            "partition_keys": {},
            "partition_names": [],
        }
        # The `partition_info` dict summarizes information needed to handle
        # nested-directory (hive) partitioning.
        #
        #    - "partitions" : (ParquetPartitions) PyArrow-specific  object
        #          needed to read in each partition correctly
        #    - "partition_keys" : (dict) The keys and values correspond to
        #          file paths and partition values, respectively. The partition
        #          values (or partition "keys") will be represented as a list
        #          of tuples. E.g. `[("year", 2020), ("state", "CA")]`
        #    - "partition_names" : (list)  This is a list containing the names
        #          of partitioned columns.
        fn_partitioned = False
        if dataset.partitions is not None:
            fn_partitioned = True
            partition_info["partition_names"] = [
                n for n in dataset.partitions.partition_names if n is not None
            ]
            partition_info["partitions"] = dataset.partitions
            for piece in dataset.pieces:
                partition_info["partition_keys"][piece.path] = piece.partition_keys

        # Make sure gather_statistics allows filtering
        # (if filters are desired)
        if filters:
            # Filters may require us to gather statistics
            if gather_statistics is False and partition_info["partition_names"]:
                warnings.warn(
                    "Filtering with gather_statistics=False. "
                    "Only partition columns will be filtered correctly."
                )
            elif gather_statistics is False:
                raise ValueError("Cannot apply filters with gather_statistics=False")
            elif not gather_statistics:
                gather_statistics = True

        # Step 3: Construct a single `metadata` object. We can
        #         directly use dataset.metadata if it is available.
        #         Otherwise, if `gather_statistics` or `split_row_groups`,
        #         we need to gether the footer metadata manually
        metadata = None
        if dataset.metadata:
            # We have a _metadata file.
            # PyArrow already did the work for us
            schema = dataset.metadata.schema.to_arrow_schema()
            if gather_statistics is None:
                gather_statistics = True
            if split_row_groups is None:
                split_row_groups = True
            return (
                schema,
                dataset.metadata,
                base,
                partition_info,
                split_row_groups,
                gather_statistics,
            )
        else:
            # No _metadata file.
            # May need to collect footer metadata manually
            if dataset.schema is not None:
                schema = dataset.schema.to_arrow_schema()
            else:
                schema = None
            if gather_statistics is None:
                gather_statistics = False
            if split_row_groups is None:
                split_row_groups = False
            metadata = None
            if not (split_row_groups or gather_statistics):
                # Don't need to construct real metadata if
                # we are not gathering statistics or splitting
                # by row-group
                metadata = [p.path for p in dataset.pieces]
                if schema is None:
                    schema = dataset.pieces[0].get_metadata().schema.to_arrow_schema()
                return (
                    schema,
                    metadata,
                    base,
                    partition_info,
                    split_row_groups,
                    gather_statistics,
                )
            # We have not detected a _metadata file, and the user has specified
            # that they want to split by row-group and/or gather statistics.
            # This is the only case where we MUST scan all files to collect
            # metadata.
            for piece, fn in zip(dataset.pieces, fns):
                md = piece.get_metadata()
                if schema is None:
                    schema = md.schema.to_arrow_schema()
                if fn_partitioned:
                    md.set_file_path(piece.path.replace(base + fs.sep, ""))
                elif fn:
                    md.set_file_path(fn)
                if metadata:
                    _append_row_groups(metadata, md)
                else:
                    metadata = md
            return (
                schema,
                metadata,
                base,
                partition_info,
                split_row_groups,
                gather_statistics,
            )

    @classmethod
    def _process_metadata(
        cls,
        metadata,
        schema,
        split_row_groups,
        gather_statistics,
        stat_col_indices,
        filters,
        categories,
        partition_info,
        data_path,
        fs,
        read_from_paths,
    ):
        """Process row-groups and statistics.

        This method is overrides the `ArrowDatasetEngine` implementation.
        """

        partition_keys = partition_info["partition_keys"]
        partition_obj = partition_info["partitions"]

        # Get the number of row groups per file
        single_rg_parts = int(split_row_groups) == 1
        file_row_groups = defaultdict(list)
        file_row_group_stats = defaultdict(list)
        file_row_group_column_stats = defaultdict(list)
        cmax_last = {}
        for rg in range(metadata.num_row_groups):
            row_group = metadata.row_group(rg)
            fpath = row_group.column(0).file_path
            if fpath is None:
                raise ValueError(
                    "Global metadata structure is missing a file_path string. "
                    "If the dataset includes a _metadata file, that file may "
                    "have one or more missing file_path fields."
                )
            if file_row_groups[fpath]:
                file_row_groups[fpath].append(file_row_groups[fpath][-1] + 1)
            else:
                file_row_groups[fpath].append(0)
            if gather_statistics:
                if single_rg_parts:
                    s = {
                        "file_path_0": fpath,
                        "num-rows": row_group.num_rows,
                        "total_byte_size": row_group.total_byte_size,
                        "columns": [],
                    }
                else:
                    s = {
                        "num-rows": row_group.num_rows,
                        "total_byte_size": row_group.total_byte_size,
                    }
                cstats = []
                for name, i in stat_col_indices.items():
                    column = row_group.column(i)
                    if column.statistics:
                        cmin = column.statistics.min
                        cmax = column.statistics.max
                        cnull = column.statistics.null_count
                        last = cmax_last.get(name, None)
                        if not filters:
                            # Only think about bailing if we don't need
                            # stats for filtering
                            if cmin is None or (last and cmin < last):
                                # We are collecting statistics for divisions
                                # only (no filters) - Column isn't sorted, or
                                # we have an all-null partition, so lets bail.
                                #
                                # Note: This assumes ascending order.
                                #
                                gather_statistics = False
                                file_row_group_stats = {}
                                file_row_group_column_stats = {}
                                break

                        if single_rg_parts:
                            to_ts = column.statistics.logical_type.type == "TIMESTAMP"
                            s["columns"].append(
                                {
                                    "name": name,
                                    "min": cmin if not to_ts else pd.Timestamp(cmin),
                                    "max": cmax if not to_ts else pd.Timestamp(cmax),
                                    "null_count": cnull,
                                }
                            )
                        else:
                            cstats += [cmin, cmax, cnull]
                        cmax_last[name] = cmax
                    else:

                        if not filters and column.num_values > 0:
                            # We are collecting statistics for divisions
                            # only (no filters) - Lets bail.
                            gather_statistics = False
                            file_row_group_stats = {}
                            file_row_group_column_stats = {}
                            break

                        if single_rg_parts:
                            s["columns"].append({"name": name})
                        else:
                            cstats += [None, None, None]
                if gather_statistics:
                    file_row_group_stats[fpath].append(s)
                    if not single_rg_parts:
                        file_row_group_column_stats[fpath].append(tuple(cstats))

        # Construct `parts` and `stats`
        parts = []
        stats = []
        if split_row_groups:
            # Create parts from each file,
            # limiting the number of row_groups in each piece
            split_row_groups = int(split_row_groups)
            for filename, row_groups in file_row_groups.items():
                row_group_count = len(row_groups)
                for i in range(0, row_group_count, split_row_groups):
                    i_end = i + split_row_groups
                    rg_list = row_groups[i:i_end]
                    # Get full path (empty strings should be ignored)
                    full_path = fs.sep.join(
                        [p for p in [data_path, filename] if p != ""]
                    )
                    pkeys = partition_keys.get(full_path, None)
                    if partition_obj and pkeys is None:
                        continue  # This partition was filtered
                    part = {
                        "piece": (full_path, rg_list, pkeys),
                        "kwargs": {
                            "partitions": partition_obj,
                            "categories": categories,
                            "filters": filters,
                            "schema": schema,
                        },
                    }
                    parts.append(part)
                    if gather_statistics:
                        stat = cls._aggregate_stats(
                            filename,
                            file_row_group_stats[filename][i:i_end],
                            file_row_group_column_stats[filename][i:i_end],
                            stat_col_indices,
                        )
                        stats.append(stat)
        else:
            for filename, row_groups in file_row_groups.items():
                # Get full path (empty strings should be ignored)
                full_path = fs.sep.join([p for p in [data_path, filename] if p != ""])
                pkeys = partition_keys.get(full_path, None)
                if partition_obj and pkeys is None:
                    continue  # This partition was filtered
                part = {
                    "piece": (full_path, None, pkeys),
                    "kwargs": {
                        "partitions": partition_obj,
                        "categories": categories,
                        "filters": filters,
                        "schema": schema,
                    },
                }
                parts.append(part)
                if gather_statistics:
                    stat = cls._aggregate_stats(
                        filename,
                        file_row_group_stats[filename],
                        file_row_group_column_stats[filename],
                        stat_col_indices,
                    )
                    stats.append(stat)

        return parts, stats

    @classmethod
    def _read_table(
        cls,
        path,
        fs,
        row_groups,
        columns,
        schema,
        filters,
        partitions,
        partition_keys,
        **kwargs,
    ):
        """Read in a pyarrow table.

        This method is overrides the `ArrowLegacyEngine` implementation.
        """

        return _read_table_from_path(
            path,
            fs,
            row_groups,
            columns,
            schema,
            filters,
            partitions,
            partition_keys,
            cls._parquet_piece_as_arrow,
            **kwargs,
        )


# Compatibility access to legacy ArrowEngine
# (now called `ArrowLegacyEngine`)
ArrowEngine = ArrowLegacyEngine
=======
    @classmethod
    def collect_file_metadata(cls, path, fs, file_path):
        with fs.open(path, "rb") as f:
            meta = pq.ParquetFile(f).metadata
        if file_path:
            meta.set_file_path(file_path)
        return meta

    @classmethod
    def aggregate_metadata(cls, meta_list, fs, out_path):
        meta = None
        for _meta in meta_list:
            if meta:
                _append_row_groups(meta, _meta)
            else:
                meta = _meta
        if out_path:
            metadata_path = fs.sep.join([out_path, "_metadata"])
            with fs.open(metadata_path, "wb") as fil:
                if not meta:
                    raise ValueError("Cannot write empty metdata!")
                meta.write_metadata_file(fil)
            return None
        else:
            return meta
>>>>>>> de2c7b5b
<|MERGE_RESOLUTION|>--- conflicted
+++ resolved
@@ -855,7 +855,6 @@
             with fs.open(metadata_path, "wb") as fil:
                 _meta.write_metadata_file(fil)
 
-<<<<<<< HEAD
     #
     # Private Class Methods
     #
@@ -1933,11 +1932,6 @@
             **kwargs,
         )
 
-
-# Compatibility access to legacy ArrowEngine
-# (now called `ArrowLegacyEngine`)
-ArrowEngine = ArrowLegacyEngine
-=======
     @classmethod
     def collect_file_metadata(cls, path, fs, file_path):
         with fs.open(path, "rb") as f:
@@ -1963,4 +1957,8 @@
             return None
         else:
             return meta
->>>>>>> de2c7b5b
+
+
+# Compatibility access to legacy ArrowEngine
+# (now called `ArrowLegacyEngine`)
+ArrowEngine = ArrowLegacyEngine