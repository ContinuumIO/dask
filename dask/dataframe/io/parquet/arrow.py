from functools import partial
from collections import defaultdict
import json
import warnings
from distutils.version import LooseVersion

# import warnings
from distutils.version import LooseVersion

import pandas as pd
import pyarrow as pa
import pyarrow.parquet as pq
from pyarrow.compat import guid
from ....utils import getargspec

# from ....utils import natural_sort_key
from ..utils import _get_pyarrow_dtypes, _meta_from_dtypes
from ...utils import clear_known_categories

from .utils import (
    _parse_pandas_metadata,
    _normalize_index_columns,
    Engine,
    _analyze_paths,
)

preserve_ind_supported = pa.__version__ >= LooseVersion("0.15.0")
<<<<<<< HEAD
=======

>>>>>>> 7138f470


<<<<<<< HEAD
=======
    def __init__(self, path):
        self.path = path
        self.partition_keys = None
        self.row_group = None


def _determine_dataset_parts(fs, paths, gather_statistics, filters, dataset_kwargs):
    """ Determine how to access metadata and break read into ``parts``

    This logic is mostly to handle `gather_statistics=False` cases,
    because this also means we should avoid scanning every file in the
    dataset.
    """
    parts = []
    if len(paths) > 1:
        base, fns = _analyze_paths(paths, fs)
        if "_metadata" in fns:
            # We have a _metadata file
            # PyArrow cannot handle "_metadata"
            # when `paths` is a list.
            paths.remove(base + fs.sep + "_metadata")
            fns.remove("_metadata")
            if gather_statistics is not False:
                # If we are allowed to gather statistics,
                # lets use "_metadata" instead of opening
                # every file. Note that we don't need to check if
                # the dataset is flat here, because PyArrow cannot
                # properly handle partitioning in this case anyway.
                dataset = pq.ParquetDataset(
                    base + fs.sep + "_metadata",
                    filesystem=fs,
                    filters=filters,
                    **dataset_kwargs,
                )
                dataset.metadata = dataset.pieces[0].get_metadata()
                dataset.pieces = [SimplePiece(path) for path in paths]
                dataset.partitions = None
                return parts, dataset
        if gather_statistics is not False:
            # This scans all the files
            dataset = pq.ParquetDataset(
                paths, filesystem=fs, filters=filters, **dataset_kwargs
            )
            if dataset.schema is None:
                # The dataset may have inconsistent schemas between files.
                # If so, we should try to use a "_common_metadata" file
                proxy_path = (
                    base + fs.sep + "_common_metadata"
                    if "_common_metadata" in fns
                    else paths[0]
                )
                dataset.schema = pq.ParquetDataset(proxy_path, filesystem=fs).schema
        else:
            # Rely on schema for 0th file.
            # Will need to pass a list of paths to read_partition
            dataset = pq.ParquetDataset(paths[0], filesystem=fs, **dataset_kwargs)
            parts = [base + fs.sep + fn for fn in fns]
    elif fs.isdir(paths[0]):
        # This is a directory, check for _metadata, then _common_metadata
        allpaths = fs.glob(paths[0] + fs.sep + "*")
        base, fns = _analyze_paths(allpaths, fs)
        # Check if dataset is "not flat" (partitioned into directories).
        # If so, we will need to let pyarrow generate the `dataset` object.
        not_flat = any([fs.isdir(p) for p in fs.glob(fs.sep.join([base, "*"]))])
        if "_metadata" in fns and "validate_schema" not in dataset_kwargs:
            dataset_kwargs["validate_schema"] = False
        if not_flat or "_metadata" in fns or gather_statistics is not False:
            # Let arrow do its thing (use _metadata or scan files)
            dataset = pq.ParquetDataset(
                paths, filesystem=fs, filters=filters, **dataset_kwargs
            )
            if dataset.schema is None:
                # The dataset may have inconsistent schemas between files.
                # If so, we should try to use a "_common_metadata" file
                proxy_path = (
                    base + fs.sep + "_common_metadata"
                    if "_common_metadata" in fns
                    else allpaths[0]
                )
                dataset.schema = pq.ParquetDataset(proxy_path, filesystem=fs).schema
        else:
            # Use _common_metadata file if it is available.
            # Otherwise, just use 0th file
            if "_common_metadata" in fns:
                dataset = pq.ParquetDataset(
                    base + fs.sep + "_common_metadata", filesystem=fs, **dataset_kwargs
                )
            else:
                dataset = pq.ParquetDataset(
                    allpaths[0], filesystem=fs, **dataset_kwargs
                )
            parts = [base + fs.sep + fn for fn in fns if fn != "_common_metadata"]
    else:
        # There is only one file to read
        dataset = pq.ParquetDataset(paths, filesystem=fs, **dataset_kwargs)
    return parts, dataset


>>>>>>> 7138f470
def _write_partitioned(table, root_path, partition_cols, fs, index_cols=(), **kwargs):
    """ Write table to a partitioned dataset with pyarrow.

        Logic copied from pyarrow.parquet.
        (arrow/python/pyarrow/parquet.py::write_to_dataset)

        TODO: Remove this in favor of pyarrow's `write_to_dataset`
              once ARROW-8244 is addressed.
    """
    fs.mkdirs(root_path, exist_ok=True)

    df = table.to_pandas(ignore_metadata=True)
    index_cols = list(index_cols) if index_cols else []
    preserve_index = False
    if index_cols and preserve_ind_supported:
        df.set_index(index_cols, inplace=True)
        preserve_index = True

    partition_keys = [df[col] for col in partition_cols]
    data_df = df.drop(partition_cols, axis="columns")
    data_cols = df.columns.drop(partition_cols)
    if len(data_cols) == 0 and not index_cols:
        raise ValueError("No data left to save outside partition columns")

    subschema = table.schema
    for col in table.schema.names:
        if col in partition_cols:
            subschema = subschema.remove(subschema.get_field_index(col))

    md_list = []
    for keys, subgroup in data_df.groupby(partition_keys):
        if not isinstance(keys, tuple):
            keys = (keys,)
        subdir = fs.sep.join(
            [
                "{colname}={value}".format(colname=name, value=val)
                for name, val in zip(partition_cols, keys)
            ]
        )
        subtable = pa.Table.from_pandas(
            subgroup, preserve_index=preserve_index, schema=subschema, safe=False
        )
        prefix = fs.sep.join([root_path, subdir])
        fs.mkdir(prefix, exists_ok=True)
        outfile = guid() + ".parquet"
        full_path = fs.sep.join([prefix, outfile])
        with fs.open(full_path, "wb") as f:
            pq.write_table(subtable, f, metadata_collector=md_list, **kwargs)
        md_list[-1].set_file_path(fs.sep.join([subdir, outfile]))

    return md_list


def _index_in_schema(index, schema):
    if index and schema is not None:
        # Make sure all index columns are in user-defined schema
        return len(set(index).intersection(schema.names)) == len(index)
    elif index:
        return True  # Schema is not user-specified, all good
    else:
        return False  # No index to check


<<<<<<< HEAD
def _gather_metadata(
    paths, fs, split_row_groups, gather_statistics, filters, dataset_kwargs
):
    """ Gather parquet metadata

        Use _metadata or aggregate footer metadata into a single
        object.  Also, collect other information necessary for
        parquet-to-ddf mapping (e.g. schema, partition_info).
    """
    if len(paths) > 1:
        # This is a list of files
        base, fns = _analyze_paths(paths, fs)
        proxy_metadata = None
        if "_metadata" in fns:
            # We have a _metadata file. PyArrow cannot handle
            #  "_metadata" when `paths` is a list.
            paths.remove(fs.sep.join([base, "_metadata"]))
            fns.remove("_metadata")
            proxy_metadata = (
                pq.ParquetDataset(
                    fs.sep.join([base, "_metadata"]),
                    filesystem=fs,
                    filters=filters,
                    **dataset_kwargs,
                )
                .pieces[0]
                .get_metadata()
            )
        dataset = pq.ParquetDataset(
            paths, filesystem=fs, filters=filters, **dataset_kwargs
        )
        if proxy_metadata:
            dataset.metadata = proxy_metadata
    elif fs.isdir(paths[0]):
        # This is a directory
        allpaths = fs.glob(paths[0] + fs.sep + "*")
        base, fns = _analyze_paths(allpaths, fs)
        if "_metadata" in fns and "validate_schema" not in dataset_kwargs:
            dataset_kwargs["validate_schema"] = False
        dataset = pq.ParquetDataset(
            paths[0], filesystem=fs, filters=filters, **dataset_kwargs
        )
    else:
        # This is a single file
        base = paths[0]
        fns = [None]
        dataset = pq.ParquetDataset(
            paths[0], filesystem=fs, filters=filters, **dataset_kwargs
        )
        if gather_statistics is None:
            gather_statistics = True
        if split_row_groups is None:
            split_row_groups = True

    partition_info = {"partitions": None, "partition_keys": {}, "partition_names": []}
    fn_partitioned = False
    if dataset.partitions is not None:
        fn_partitioned = True
        partition_info["partition_names"] = [
            n for n in dataset.partitions.partition_names if n is not None
        ]
        partition_info["partitions"] = dataset.partitions
        for piece in dataset.pieces:
            partition_info["partition_keys"][piece.path] = piece.partition_keys

    metadata = None
    if dataset.metadata:
        # We have a metadata file
        schema = dataset.metadata.schema.to_arrow_schema()
        if gather_statistics is None:
            gather_statistics = True
        if split_row_groups is None:
            split_row_groups = True
        return (
            schema,
            dataset.metadata,
            base,
            partition_info,
            split_row_groups,
            gather_statistics,
        )
    else:
        # Collect proper metadata manually
        if dataset.schema is not None:
            schema = dataset.schema.to_arrow_schema()
        else:
            schema = None
        if gather_statistics is None:
            gather_statistics = False
        if split_row_groups is None:
            split_row_groups = False
        metadata = None
        if split_row_groups is False and gather_statistics is not True:
            # Don't need to construct real metadata if splitting by file
            # and we don't need column statistics
            metadata = [p.path for p in dataset.pieces]
            return (
                schema,
                metadata,
                base,
                partition_info,
                split_row_groups,
                gather_statistics,
            )
        for piece, fn in zip(dataset.pieces, fns):
            md = piece.get_metadata()
            if schema is None:
                schema = md.schema.to_arrow_schema()
            if fn_partitioned:
                md.set_file_path(piece.path.replace(base + fs.sep, ""))
            elif fn:
                md.set_file_path(fn)
            if metadata:
                metadata.append_row_groups(md)
            else:
                metadata = md
        return (
            schema,
            metadata,
            base,
            partition_info,
            split_row_groups,
            gather_statistics,
        )


def _aggregate_stats(
    file_path, file_row_group_stats, file_row_group_column_stats, stat_col_indices
):
    """ Utility to aggregate the statistics for N row-groups
        into a single dictionary.
    """
    if len(file_row_group_stats) < 1:
        raise ValueError("Empty statistics.")
    elif len(file_row_group_column_stats) == 0:
        assert len(file_row_group_stats) == 1
        return file_row_group_stats[0]
    else:
        df_rgs = pd.DataFrame(file_row_group_stats)
        s = {
            "file_path_0": file_path,
            "num-rows": df_rgs["num-rows"].sum(),
            "total_byte_size": df_rgs["total_byte_size"].sum(),
            "columns": [],
        }
        df_cols = pd.DataFrame(file_row_group_column_stats)
        for ind, name in enumerate(stat_col_indices):
            i = ind * 3
            s["columns"].append(
                {
                    "name": name,
                    "min": df_cols.iloc[:, i].min(),
                    "max": df_cols.iloc[:, i + 1].max(),
                    "null_count": df_cols.iloc[:, i + 2].sum(),
                }
            )
        return s


def _flatten_seq(seq):
    """ Simple utility to flatten nested list/tuple
    """
    t = []
    if seq is None:
        return t
    for i in seq:
        if not isinstance(i, (list, tuple)):
            t.append(i)
        else:
            t.extend(_flatten_seq(i))
    return t


def _construct_parts(
    fs,
    metadata,
    schema,
    filters,
    index_cols,
    data_path,
    partition_keys,
    partition_obj,
    categories,
    split_row_groups,
    gather_statistics,
):
    """ Construct ``parts`` for ddf construction

        Use metadata (along with other data) to define a tuple
        for each ddf partition.  Also gather statistics if
        ``gather_statistics=True``, and other criteria is met.
    """

    parts = []
    stats = []

    # Check if `metadata` is just a list of paths
    # (not splitting by row-group or collecting statistics)
    if isinstance(metadata, list):
        for full_path in metadata:
            part = {
                "piece": (full_path, None, partition_keys.get(full_path, None)),
                "kwargs": {"partitions": partition_obj, "categories": categories},
            }
            parts.append(part)
        return parts, stats

    # Determine which columns need statistics
    flat_filters = set(_flatten_seq(filters))
    stat_col_indices = {}
    for i, name in enumerate(schema.names):
        if name in index_cols or name in flat_filters:
            stat_col_indices[name] = i
    stat_cols = list(stat_col_indices.keys())
    gather_statistics = gather_statistics and len(stat_cols) > 0

    # get the number of row groups per file
    file_row_groups = defaultdict(int)
    file_row_group_stats = defaultdict(list)
    file_row_group_column_stats = defaultdict(list)
    single_rg_parts = int(split_row_groups) == 1
    for rg in range(metadata.num_row_groups):
        row_group = metadata.row_group(rg)
        fpath = row_group.column(0).file_path
        if fpath is None:
            raise ValueError("metadata is missing file_path string.")
        file_row_groups[fpath] += 1
        if gather_statistics:
            if single_rg_parts:
                s = {
                    "file_path_0": fpath,
                    "num-rows": row_group.num_rows,
                    "total_byte_size": row_group.total_byte_size,
                    "columns": [],
                }
            else:
                s = {
                    "num-rows": row_group.num_rows,
                    "total_byte_size": row_group.total_byte_size,
                }
            cstats = []
            for name, i in stat_col_indices.items():
                column = row_group.column(i)
                if column.statistics:
                    if single_rg_parts:
                        cmin = column.statistics.min
                        cmax = column.statistics.max
                        to_ts = isinstance(cmin, pd.datetime)
                        s["columns"].append(
                            {
                                "name": name,
                                "min": cmin if not to_ts else pd.Timestamp(cmin),
                                "max": cmax if not to_ts else pd.Timestamp(cmax),
                                "null_count": column.statistics.null_count,
                            }
                        )
                    else:
                        cstats += [
                            column.statistics.min,
                            column.statistics.max,
                            column.statistics.null_count,
                        ]
                else:
                    if single_rg_parts:
                        s["columns"].append({"name": name})
                    else:
                        cstats += [None, None, None]
            file_row_group_stats[fpath].append(s)
            if not single_rg_parts:
                file_row_group_column_stats[fpath].append(tuple(cstats))

    if split_row_groups:
        # create parts from each file, limiting the number of row_groups in each piece
        split_row_groups = int(split_row_groups)
        for filename, row_group_count in file_row_groups.items():
            row_groups = range(row_group_count)
            for i in range(0, row_group_count, split_row_groups):
                rg_list = list(row_groups[i : i + split_row_groups])
                full_path = (
                    fs.sep.join([data_path, filename])
                    if filename != ""
                    else data_path  # This is a single file
                )
                pkeys = partition_keys.get(full_path, None)
                if partition_obj and pkeys is None:
                    continue  # This partition was filtered
                part = {
                    "piece": (full_path, rg_list, pkeys),
                    "kwargs": {"partitions": partition_obj, "categories": categories},
                }
                parts.append(part)
                if gather_statistics:
                    stat = _aggregate_stats(
                        filename,
                        file_row_group_stats[filename][rg_list[0] : rg_list[-1] + 1],
                        file_row_group_column_stats[filename][
                            rg_list[0] : rg_list[-1] + 1
                        ],
                        stat_col_indices,
                    )
                    stats.append(stat)
    else:
        for filename in file_row_groups:
            full_path = (
                fs.sep.join([data_path, filename])
                if filename != ""
                else data_path  # This is a single file
            )
            pkeys = partition_keys.get(full_path, None)
            if partition_obj and pkeys is None:
                continue  # This partition was filtered
            part = {
                "piece": (full_path, None, pkeys),
                "kwargs": {"partitions": partition_obj, "categories": categories},
            }
            parts.append(part)
            if gather_statistics:
                stat = _aggregate_stats(
                    filename,
                    file_row_group_stats[filename],
                    file_row_group_column_stats[filename],
                    stat_col_indices,
                )
                stats.append(stat)

    return parts, stats


=======
>>>>>>> 7138f470
class ArrowEngine(Engine):
    @classmethod
    def read_metadata(
        cls,
        fs,
        paths,
        categories=None,
        index=None,
        gather_statistics=None,
        filters=None,
        split_row_groups=None,
        **kwargs,
    ):

        (
            schema,
            metadata,
            base_path,
            partition_info,
            split_row_groups,
            gather_statistics,
        ) = _gather_metadata(
            paths,
            fs,
            split_row_groups,
            gather_statistics,
            filters,
            kwargs.get("dataset", {}),
        )
        partition_obj = partition_info["partitions"]
        partition_keys = partition_info["partition_keys"]
        partitions = partition_info["partition_names"]
        columns = None

        has_pandas_metadata = (
            schema.metadata is not None and b"pandas" in schema.metadata
        )

        if has_pandas_metadata:
            pandas_metadata = json.loads(schema.metadata[b"pandas"].decode("utf8"))
            (
                index_names,
                column_names,
                storage_name_mapping,
                column_index_names,
            ) = _parse_pandas_metadata(pandas_metadata)
            if categories is None:
                categories = []
                for col in pandas_metadata["columns"]:
                    if (col["pandas_type"] == "categorical") and (
                        col["name"] not in categories
                    ):
                        categories.append(col["name"])
        else:
            index_names = []
            column_names = schema.names
            storage_name_mapping = {k: k for k in column_names}
            column_index_names = [None]

        if index is None and index_names:
            index = index_names

        if set(column_names).intersection(partitions):
            raise ValueError(
                "partition(s) should not exist in columns.\n"
                "categories: {} | partitions: {}".format(column_names, partitions)
            )

        column_names, index_names = _normalize_index_columns(
            columns, column_names + partitions, index, index_names
        )

        all_columns = index_names + column_names

        # Check that categories are included in columns
        if categories and not set(categories).intersection(all_columns):
            raise ValueError(
                "categories not in available columns.\n"
                "categories: {} | columns: {}".format(categories, list(all_columns))
            )

        dtypes = _get_pyarrow_dtypes(schema, categories)
        dtypes = {storage_name_mapping.get(k, k): v for k, v in dtypes.items()}

        index_cols = index or ()
        meta = _meta_from_dtypes(all_columns, dtypes, index_cols, column_index_names)
        meta = clear_known_categories(meta, cols=categories)

        # Cannot gather_statistics if our `metadata` is a list
        # of paths, or if we are building a multiindex (for now).
        # We also don't "need" to gather statistics if we don't
        # want to apply any filters or calculate divisions
        if isinstance(metadata, list) or len(index_cols) > 1:
            gather_statistics = False
        elif filters is None and len(index_cols) == 0:
            gather_statistics = False

        if filters:
            # Filters may require us to gather statistics
            if gather_statistics is False and partitions:
                warnings.warn(
                    "Filtering with gather_statistics=False. "
                    "Only partition columns will be filtered correctly."
                )
            elif gather_statistics is False:
                raise ValueError("Cannot apply filters with gather_statistics=False")
            elif not gather_statistics:
                gather_statistics = True

        # Finally, construct our list of `parts`
        # (and a corresponing list of statistics)
        parts, stats = _construct_parts(
            fs,
            metadata,
            schema,
            filters,
            index_cols,
            base_path,
            partition_keys,
            partition_obj,
            categories,
            split_row_groups,
            gather_statistics,
        )

        if partition_obj:
            for partition in partition_obj:
                if isinstance(index, list) and partition.name == index[0]:
                    meta.index = pd.CategoricalIndex(
                        categories=partition.keys, name=index[0]
                    )
                elif partition.name == meta.index.name:
                    meta.index = pd.CategoricalIndex(
                        categories=partition.keys, name=meta.index.name
                    )
                elif partition.name in meta.columns:
                    meta[partition.name] = pd.Series(
                        pd.Categorical(categories=partition.keys, values=[]),
                        index=meta.index,
                    )

<<<<<<< HEAD
=======
        # Create `parts`
        # This is a list of row-group-descriptor dicts, or file-paths
        # if we have a list of files and gather_statistics=False
        if not parts:
            if split_row_groups and row_groups_per_piece:
                # TODO: This block can be removed after ARROW-2801
                parts = []
                rg_tot = 0
                for i, piece in enumerate(pieces):
                    num_row_groups = row_groups_per_piece[i]
                    for rg in range(num_row_groups):
                        parts.append((piece.path, rg, piece.partition_keys))
                        # Setting file_path here, because it may be
                        # missing from the row-group/column-chunk stats
                        if "file_path_0" not in stats[rg_tot]:
                            stats[rg_tot]["file_path_0"] = piece.path
                        rg_tot += 1
            else:
                parts = [
                    (piece.path, piece.row_group, piece.partition_keys)
                    for piece in pieces
                ]
        parts = [
            {
                "piece": piece,
                "kwargs": {"partitions": dataset.partitions, "categories": categories},
            }
            for piece in parts
        ]

>>>>>>> 7138f470
        return (meta, stats, parts, index)

    @classmethod
    def read_partition(
        cls, fs, piece, columns, index, categories=(), partitions=(), **kwargs
    ):
        if isinstance(index, list):
            for level in index:
                # unclear if we can use set ops here. I think the order matters.
                # Need the membership test to avoid duplicating index when
                # we slice with `columns` later on.
                if level not in columns:
                    columns.append(level)

        # Ensure `columns` and `partitions` do not overlap
        columns_and_parts = columns.copy()
        if columns_and_parts and partitions:
            for part_name in partitions.partition_names:
                if part_name in columns:
                    columns.remove(part_name)
                else:
                    columns_and_parts.append(part_name)
            columns = columns or None

        if isinstance(piece, str):
            # `piece` is a file-path string
            path = piece
            row_group = None
            partition_keys = None
        else:
            # `piece` contains (path, row_group, partition_keys)
            (path, row_group, partition_keys) = piece

        if not isinstance(row_group, list):
            row_group = [row_group]

        dfs = []
        for rg in row_group:
            piece = pq.ParquetDatasetPiece(
                path,
                row_group=rg,
                partition_keys=partition_keys,
                open_file_func=partial(fs.open, mode="rb"),
            )

            arrow_table = cls._parquet_piece_as_arrow(
                piece, columns, partitions, **kwargs
            )
            df = cls._arrow_table_to_pandas(arrow_table, categories, **kwargs)

            if len(row_group) > 1:
                dfs.append(df)

        if len(row_group) > 1:
            df = pd.concat(dfs)

        # Note that `to_pandas(ignore_metadata=False)` means
        # pyarrow will use the pandas metadata to set the index.
        index_in_columns_and_parts = set(df.index.names).issubset(
            set(columns_and_parts)
        )
        if not index:
            if index_in_columns_and_parts:
                # User does not want to set index and a desired
                # column/partition has been set to the index
                df.reset_index(drop=False, inplace=True)
            else:
                # User does not want to set index and an
                # "unwanted" column has been set to the index
                df.reset_index(drop=True, inplace=True)
        else:
            if set(df.index.names) != set(index) and index_in_columns_and_parts:
                # The wrong index has been set and it contains
                # one or more desired columns/partitions
                df.reset_index(drop=False, inplace=True)
            elif index_in_columns_and_parts:
                # The correct index has already been set
                index = False
                columns_and_parts = list(
                    set(columns_and_parts).difference(set(df.index.names))
                )
        df = df[list(columns_and_parts)]

        if index:
            df = df.set_index(index)
        return df

    @classmethod
    def _arrow_table_to_pandas(
        cls, arrow_table: pa.Table, categories, **kwargs
    ) -> pd.DataFrame:
        _kwargs = kwargs.get("arrow_to_pandas", {})
        _kwargs.update({"use_threads": False, "ignore_metadata": False})

        return arrow_table.to_pandas(categories=categories, **_kwargs)

    @classmethod
    def _parquet_piece_as_arrow(
        cls, piece: pq.ParquetDatasetPiece, columns, partitions, **kwargs
    ) -> pa.Table:
        arrow_table = piece.read(
            columns=columns,
            partitions=partitions,
            use_pandas_metadata=True,
            use_threads=False,
            **kwargs.get("read", {}),
        )
        return arrow_table

    @staticmethod
    def initialize_write(
        df,
        fs,
        path,
        append=False,
        partition_on=None,
        ignore_divisions=False,
        division_info=None,
        **kwargs,
    ):
        dataset = fmd = None
        i_offset = 0
        if append and division_info is None:
            ignore_divisions = True
        fs.mkdirs(path, exist_ok=True)

        if append:
            try:
                # Allow append if the dataset exists.
                # Also need dataset.metadata object if
                # ignore_divisions is False (to check divisions)
                dataset = pq.ParquetDataset(path, filesystem=fs)
                if not dataset.metadata and not ignore_divisions:
                    # TODO: Be more flexible about existing metadata.
                    raise NotImplementedError(
                        "_metadata file needed to `append` "
                        "with `engine='pyarrow'` "
                        "unless `ignore_divisions` is `True`"
                    )
                fmd = dataset.metadata
            except (IOError, ValueError, IndexError):
                # Original dataset does not exist - cannot append
                append = False
        if append:
            names = dataset.metadata.schema.names
            has_pandas_metadata = (
                dataset.schema.to_arrow_schema().metadata is not None
                and b"pandas" in dataset.schema.to_arrow_schema().metadata
            )
            if has_pandas_metadata:
                pandas_metadata = json.loads(
                    dataset.schema.to_arrow_schema().metadata[b"pandas"].decode("utf8")
                )
                categories = [
                    c["name"]
                    for c in pandas_metadata["columns"]
                    if c["pandas_type"] == "categorical"
                ]
            else:
                categories = None
            dtypes = _get_pyarrow_dtypes(dataset.schema.to_arrow_schema(), categories)
            if set(names) != set(df.columns) - set(partition_on):
                raise ValueError(
                    "Appended columns not the same.\n"
                    "Previous: {} | New: {}".format(names, list(df.columns))
                )
            elif (pd.Series(dtypes).loc[names] != df[names].dtypes).any():
                # TODO Coerce values for compatible but different dtypes
                raise ValueError(
                    "Appended dtypes differ.\n{}".format(
                        set(dtypes.items()) ^ set(df.dtypes.iteritems())
                    )
                )
            i_offset = len(dataset.pieces)

            if division_info["name"] not in names:
                ignore_divisions = True
            if not ignore_divisions:
                old_end = None
                row_groups = [
                    dataset.metadata.row_group(i)
                    for i in range(dataset.metadata.num_row_groups)
                ]
                for row_group in row_groups:
                    for i, name in enumerate(names):
                        if name != division_info["name"]:
                            continue
                        column = row_group.column(i)
                        if column.statistics:
                            if not old_end:
                                old_end = column.statistics.max
                            else:
                                old_end = max(old_end, column.statistics.max)
                            break

                divisions = division_info["divisions"]
                if divisions[0] < old_end:
                    raise ValueError(
                        "Appended divisions overlapping with the previous ones"
                        " (set ignore_divisions=True to append anyway).\n"
                        "Previous: {} | New: {}".format(old_end, divisions[0])
                    )

        return fmd, i_offset

    @staticmethod
    def write_partition(
        df,
        path,
        fs,
        filename,
        partition_on,
        return_metadata,
        fmd=None,
        compression=None,
        index_cols=None,
        schema=None,
        **kwargs,
    ):
        _meta = None
        preserve_index = False
        if _index_in_schema(index_cols, schema):
            df.set_index(index_cols, inplace=True)
            preserve_index = True
        else:
            index_cols = []
        t = pa.Table.from_pandas(df, preserve_index=preserve_index, schema=schema)
        if partition_on:
            md_list = _write_partitioned(
                t, path, partition_on, fs, index_cols=index_cols, **kwargs
            )
            if md_list:
                _meta = md_list[0]
                for i in range(1, len(md_list)):
                    _meta.append_row_groups(md_list[i])
        else:
            md_list = []
            with fs.open(fs.sep.join([path, filename]), "wb") as fil:
                pq.write_table(
                    t,
                    fil,
                    compression=compression,
                    metadata_collector=md_list,
                    **kwargs,
                )
            if md_list:
                _meta = md_list[0]
                _meta.set_file_path(filename)
        # Return the schema needed to write the metadata
        if return_metadata:
            return [{"schema": t.schema, "meta": _meta}]
        else:
            return []

    @staticmethod
    def write_metadata(parts, fmd, fs, path, append=False, **kwargs):
        if parts:
            if not append:
                # Get only arguments specified in the function
                common_metadata_path = fs.sep.join([path, "_common_metadata"])
                keywords = getargspec(pq.write_metadata).args
                kwargs_meta = {k: v for k, v in kwargs.items() if k in keywords}
                with fs.open(common_metadata_path, "wb") as fil:
                    pq.write_metadata(parts[0][0]["schema"], fil, **kwargs_meta)

            # Aggregate metadata and write to _metadata file
            metadata_path = fs.sep.join([path, "_metadata"])
            if append and fmd is not None:
                _meta = fmd
                i_start = 0
            else:
                _meta = parts[0][0]["meta"]
                i_start = 1
            for i in range(i_start, len(parts)):
                _meta.append_row_groups(parts[i][0]["meta"])
            with fs.open(metadata_path, "wb") as fil:
                _meta.write_metadata_file(fil)<|MERGE_RESOLUTION|>--- conflicted
+++ resolved
@@ -25,113 +25,8 @@
 )
 
 preserve_ind_supported = pa.__version__ >= LooseVersion("0.15.0")
-<<<<<<< HEAD
-=======
-
->>>>>>> 7138f470
-
-
-<<<<<<< HEAD
-=======
-    def __init__(self, path):
-        self.path = path
-        self.partition_keys = None
-        self.row_group = None
-
-
-def _determine_dataset_parts(fs, paths, gather_statistics, filters, dataset_kwargs):
-    """ Determine how to access metadata and break read into ``parts``
-
-    This logic is mostly to handle `gather_statistics=False` cases,
-    because this also means we should avoid scanning every file in the
-    dataset.
-    """
-    parts = []
-    if len(paths) > 1:
-        base, fns = _analyze_paths(paths, fs)
-        if "_metadata" in fns:
-            # We have a _metadata file
-            # PyArrow cannot handle "_metadata"
-            # when `paths` is a list.
-            paths.remove(base + fs.sep + "_metadata")
-            fns.remove("_metadata")
-            if gather_statistics is not False:
-                # If we are allowed to gather statistics,
-                # lets use "_metadata" instead of opening
-                # every file. Note that we don't need to check if
-                # the dataset is flat here, because PyArrow cannot
-                # properly handle partitioning in this case anyway.
-                dataset = pq.ParquetDataset(
-                    base + fs.sep + "_metadata",
-                    filesystem=fs,
-                    filters=filters,
-                    **dataset_kwargs,
-                )
-                dataset.metadata = dataset.pieces[0].get_metadata()
-                dataset.pieces = [SimplePiece(path) for path in paths]
-                dataset.partitions = None
-                return parts, dataset
-        if gather_statistics is not False:
-            # This scans all the files
-            dataset = pq.ParquetDataset(
-                paths, filesystem=fs, filters=filters, **dataset_kwargs
-            )
-            if dataset.schema is None:
-                # The dataset may have inconsistent schemas between files.
-                # If so, we should try to use a "_common_metadata" file
-                proxy_path = (
-                    base + fs.sep + "_common_metadata"
-                    if "_common_metadata" in fns
-                    else paths[0]
-                )
-                dataset.schema = pq.ParquetDataset(proxy_path, filesystem=fs).schema
-        else:
-            # Rely on schema for 0th file.
-            # Will need to pass a list of paths to read_partition
-            dataset = pq.ParquetDataset(paths[0], filesystem=fs, **dataset_kwargs)
-            parts = [base + fs.sep + fn for fn in fns]
-    elif fs.isdir(paths[0]):
-        # This is a directory, check for _metadata, then _common_metadata
-        allpaths = fs.glob(paths[0] + fs.sep + "*")
-        base, fns = _analyze_paths(allpaths, fs)
-        # Check if dataset is "not flat" (partitioned into directories).
-        # If so, we will need to let pyarrow generate the `dataset` object.
-        not_flat = any([fs.isdir(p) for p in fs.glob(fs.sep.join([base, "*"]))])
-        if "_metadata" in fns and "validate_schema" not in dataset_kwargs:
-            dataset_kwargs["validate_schema"] = False
-        if not_flat or "_metadata" in fns or gather_statistics is not False:
-            # Let arrow do its thing (use _metadata or scan files)
-            dataset = pq.ParquetDataset(
-                paths, filesystem=fs, filters=filters, **dataset_kwargs
-            )
-            if dataset.schema is None:
-                # The dataset may have inconsistent schemas between files.
-                # If so, we should try to use a "_common_metadata" file
-                proxy_path = (
-                    base + fs.sep + "_common_metadata"
-                    if "_common_metadata" in fns
-                    else allpaths[0]
-                )
-                dataset.schema = pq.ParquetDataset(proxy_path, filesystem=fs).schema
-        else:
-            # Use _common_metadata file if it is available.
-            # Otherwise, just use 0th file
-            if "_common_metadata" in fns:
-                dataset = pq.ParquetDataset(
-                    base + fs.sep + "_common_metadata", filesystem=fs, **dataset_kwargs
-                )
-            else:
-                dataset = pq.ParquetDataset(
-                    allpaths[0], filesystem=fs, **dataset_kwargs
-                )
-            parts = [base + fs.sep + fn for fn in fns if fn != "_common_metadata"]
-    else:
-        # There is only one file to read
-        dataset = pq.ParquetDataset(paths, filesystem=fs, **dataset_kwargs)
-    return parts, dataset
-
-
->>>>>>> 7138f470
+
+
 def _write_partitioned(table, root_path, partition_cols, fs, index_cols=(), **kwargs):
     """ Write table to a partitioned dataset with pyarrow.
 
@@ -195,7 +90,6 @@
         return False  # No index to check
 
 
-<<<<<<< HEAD
 def _gather_metadata(
     paths, fs, split_row_groups, gather_statistics, filters, dataset_kwargs
 ):
@@ -524,8 +418,6 @@
     return parts, stats
 
 
-=======
->>>>>>> 7138f470
 class ArrowEngine(Engine):
     @classmethod
     def read_metadata(
@@ -667,39 +559,6 @@
                         index=meta.index,
                     )
 
-<<<<<<< HEAD
-=======
-        # Create `parts`
-        # This is a list of row-group-descriptor dicts, or file-paths
-        # if we have a list of files and gather_statistics=False
-        if not parts:
-            if split_row_groups and row_groups_per_piece:
-                # TODO: This block can be removed after ARROW-2801
-                parts = []
-                rg_tot = 0
-                for i, piece in enumerate(pieces):
-                    num_row_groups = row_groups_per_piece[i]
-                    for rg in range(num_row_groups):
-                        parts.append((piece.path, rg, piece.partition_keys))
-                        # Setting file_path here, because it may be
-                        # missing from the row-group/column-chunk stats
-                        if "file_path_0" not in stats[rg_tot]:
-                            stats[rg_tot]["file_path_0"] = piece.path
-                        rg_tot += 1
-            else:
-                parts = [
-                    (piece.path, piece.row_group, piece.partition_keys)
-                    for piece in pieces
-                ]
-        parts = [
-            {
-                "piece": piece,
-                "kwargs": {"partitions": dataset.partitions, "categories": categories},
-            }
-            for piece in parts
-        ]
-
->>>>>>> 7138f470
         return (meta, stats, parts, index)
 
     @classmethod
