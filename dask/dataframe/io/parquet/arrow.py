import json
import re
import warnings
from collections import defaultdict
from datetime import datetime
from functools import partial

import numpy as np
import pandas as pd
import pyarrow as pa
import pyarrow.parquet as pq
from packaging.version import parse as parse_version

from dask import delayed

from ....core import flatten
from ....utils import getargspec, natural_sort_key
from ...utils import clear_known_categories
from ..utils import _get_pyarrow_dtypes, _meta_from_dtypes
from .core import create_metadata_file
from .utils import (
    Engine,
    _flatten_filters,
    _get_aggregation_depth,
    _normalize_index_columns,
    _parse_pandas_metadata,
    _row_groups_to_parts,
    _sort_and_analyze_paths,
)

# Check PyArrow version for feature support
_pa_version = parse_version(pa.__version__)
from pyarrow import dataset as pa_ds

subset_stats_supported = _pa_version > parse_version("2.0.0")
del _pa_version

#
#  Helper Utilities
#


def _append_row_groups(metadata, md):
    """Append row-group metadata and include a helpful
    error message if an inconsistent schema is detected.

    Used by `ArrowDatasetEngine` and `ArrowLegacyEngine`.
    """
    try:
        metadata.append_row_groups(md)
    except RuntimeError as err:
        if "requires equal schemas" in str(err):
            raise RuntimeError(
                "Schemas are inconsistent, try using "
                '`to_parquet(..., schema="infer")`, or pass an explicit '
                "pyarrow schema. Such as "
                '`to_parquet(..., schema={"column1": pa.string()})`'
            ) from err
        else:
            raise err


def _write_partitioned(
    table, root_path, filename, partition_cols, fs, index_cols=(), **kwargs
):
    """Write table to a partitioned dataset with pyarrow.

    Logic copied from pyarrow.parquet.
    (arrow/python/pyarrow/parquet.py::write_to_dataset)

    Used by `ArrowDatasetEngine` (and by `ArrowLegacyEngine`,
    through inherited `write_partition` method).

    TODO: Remove this in favor of pyarrow's `write_to_dataset`
          once ARROW-8244 is addressed.
    """
    fs.mkdirs(root_path, exist_ok=True)

    df = table.to_pandas(ignore_metadata=True)
    index_cols = list(index_cols) if index_cols else []
    preserve_index = False
    if index_cols:
        df.set_index(index_cols, inplace=True)
        preserve_index = True

    partition_keys = [df[col] for col in partition_cols]
    data_df = df.drop(partition_cols, axis="columns")
    data_cols = df.columns.drop(partition_cols)
    if len(data_cols) == 0 and not index_cols:
        raise ValueError("No data left to save outside partition columns")

    subschema = table.schema
    for col in table.schema.names:
        if col in partition_cols:
            subschema = subschema.remove(subschema.get_field_index(col))

    md_list = []
    for keys, subgroup in data_df.groupby(partition_keys):
        if not isinstance(keys, tuple):
            keys = (keys,)
        subdir = fs.sep.join(
            [
                "{colname}={value}".format(colname=name, value=val)
                for name, val in zip(partition_cols, keys)
            ]
        )
        subtable = pa.Table.from_pandas(
            subgroup,
            nthreads=1,
            preserve_index=preserve_index,
            schema=subschema,
            safe=False,
        )
        prefix = fs.sep.join([root_path, subdir])
        fs.mkdirs(prefix, exist_ok=True)
        full_path = fs.sep.join([prefix, filename])
        with fs.open(full_path, "wb") as f:
            pq.write_table(subtable, f, metadata_collector=md_list, **kwargs)
        md_list[-1].set_file_path(fs.sep.join([subdir, filename]))

    return md_list


def _index_in_schema(index, schema):
    """Simple utility to check if all `index` columns are included
    in the known `schema`.

    Used by `ArrowDatasetEngine` (and by `ArrowLegacyEngine`,
    through inherited `write_partition` method).
    """
    if index and schema is not None:
        # Make sure all index columns are in user-defined schema
        return len(set(index).intersection(schema.names)) == len(index)
    elif index:
        return True  # Schema is not user-specified, all good
    else:
        return False  # No index to check


class PartitionObj:
    """Simple object to provide a `name` and `keys` attribute
    for a single partition column. `ArrowDatasetEngine` will use
    a list of these objects to "duck type" a `ParquetPartitions`
    object (used in `ArrowLegacyEngine`). The larger purpose of this
    class is to allow the same `read_partition` definition to handle
    both Engine instances.

    Used by `ArrowDatasetEngine` only.
    """

    def __init__(self, name, keys):
        self.name = name
        self.keys = sorted(keys)


def _get_all_partition_keys(ds):
    """Collect all partition categories (without applying filters).
    This is needed for proper categorical encoding in `read_partition`.
    We also need to know the mapping between paths and partition
    values (`pkeys`).

    Used by `ArrowDatasetEngine` only.
    """
    categories = defaultdict(list)
    pkeys = defaultdict(list)
    file_frag = None
    for file_frag in ds.get_fragments():
        keys = pa_ds._get_partition_keys(file_frag.partition_expression)
        pkeys[file_frag.path] = keys
        for k, v in keys.items():
            if v not in categories[k]:
                categories[k].append(v)

    if file_frag is not None:
        # Check/correct order of `categories` using last file_frag
        #
        # Note that `_get_partition_keys` does NOT preserve the
        # partition-hierarchy order of the keys. Therefore, we
        # use custom regex logic to determine the "correct"
        # ordering of the `categories` output.
        #
        # Example (why we need to "reorder" `categories`):
        #
        #    # Fragment path has "hive" structure
        #    file_frag.path
        #
        #        '/data/path/b=x/c=x/part.1.parquet'
        #
        #    # `categories` may NOT preserve the hierachy order
        #    categories.keys()
        #
        #        dict_keys(['c', 'b'])
        #
        cat_keys = [
            o.split("=")[0]
            # Assume arrow always uses a normalized "/" sep
            for o in re.findall("[^/]*=", file_frag.path)
        ]
        if set(categories) == set(cat_keys):
            return {k: categories[k] for k in cat_keys if k in categories}, pkeys
    return categories, pkeys


def _frag_subset(old_frag, row_groups):
    """Create new fragment with row-group subset.

    Used by `ArrowDatasetEngine` only.
    """
    return old_frag.format.make_fragment(
        old_frag.path,
        old_frag.filesystem,
        old_frag.partition_expression,
        row_groups=row_groups,
    )


def _collect_pyarrow_dataset_frags(
    ds, filters, valid_paths, fs, split_row_groups, gather_statistics
):
    """Collect all dataset fragments while applying filters.

    Used by `ArrowDatasetEngine` only.
    """

    if not (split_row_groups or filters or gather_statistics):
        # Don't need to process real metadata if
        # we are not gathering statistics, splitting
        # by row-group, filtering, or dealing with partitions.
        metadata = []
        for i, frag in enumerate(ds.get_fragments()):
            if i == 0:
                if pa_ds._get_partition_keys(frag.partition_expression):
                    break
            metadata.append(frag.path)
        if len(metadata):
            partition_info = {
                "partitions": [],
                "partition_keys": {},
                "partition_names": [],
            }
            return sorted(metadata, key=natural_sort_key), partition_info

    # Get/transate filters
    ds_filters = None
    if filters is not None:
        ds_filters = pq._filters_to_expression(filters)

    # Get all partition keys (without filters) to populate partition_obj
    partition_obj = []  # See `partition_info` description below
    categories, pkeys = _get_all_partition_keys(ds)
    partition_names = list(categories)
    for name in partition_names:
        partition_obj.append(PartitionObj(name, categories[name]))

    # Split by row-groups and apply filters
    partition_keys = {}  # See `partition_info` description below
    metadata = []  # List of (fragment, row_group_info) tuples

    # Start with sorted (by path) list of file-based fragments
    file_frags = sorted(
        [frag for frag in ds.get_fragments(ds_filters)],
        key=lambda x: natural_sort_key(x.path),
    )

    # Loop over file fragments
    for file_frag in file_frags:
        # If valid_paths is not None, the user passed in a list
        # of files containing a _metadata file.  Since we used
        # the _metadata file to generate our dataset object , we need
        # to ignore any file fragments that are not in the list.
        if valid_paths and file_frag.path.split(fs.sep)[-1] not in valid_paths:
            continue
        # Store (filtered) partition keys
        if pkeys:
            partition_keys[file_frag.path] = [
                (name, pkeys[file_frag.path].get(name, None))
                for name in partition_names
            ]

        # Append fragments to our "metadata" list
        if ds_filters is not None:
            # If we have filters, we need to split the row groups to apply them.
            # If any row-groups are filtered out, we convert the remaining row-groups
            # to a NEW (filtered) fragment, and append the filtered fragment to our
            # metadata.

            # Collect list of filtered row-group fragments
            filtered_row_group_frags = []
            row_group_info = []
            row_group_ids = []
            for rg_frag in file_frag.split_by_row_group(ds_filters, schema=ds.schema):
                filtered_row_group_frags.append(rg_frag)
                row_group_info.append(rg_frag.row_groups[0])
                row_group_ids.append(rg_frag.row_groups[0].id)

            # Row group count before (`num_row_groups_i`) and
            # after (`num_row_groups`) filtering
            num_row_groups_f = len(filtered_row_group_frags)
            num_row_groups_i = len(file_frag.row_groups)

            if split_row_groups:
                # Splitting by row-group.
                k = int(split_row_groups)
                if k == 1:
                    # Each output partition corresponds to a single
                    # row-group - The work is already done.
                    metadata.extend([(f, None) for f in filtered_row_group_frags])
                elif k >= num_row_groups_f:
                    # Split is larger than the number of row-groups in the file.
                    if num_row_groups_f < num_row_groups_i:
                        # 1+ row-groups are filtered - Need new fragment.
                        metadata.append(
                            (_frag_subset(file_frag, row_group_ids), row_group_info)
                        )
                    else:
                        # Nothing was filtered - Use original fragment.
                        metadata.append((file_frag, row_group_info))
                else:
                    # Splits are smaller than the number of row-groups in the file.
                    # We will need to create multiple new fragments.
                    for rg in range(0, num_row_groups_f, k):
                        new_row_groups = [
                            i for i in range(rg, rg + k) if i < num_row_groups_f
                        ]
                        if len(new_row_groups) == 1:
                            # Avoid creating new fragment if we don't need to,
                            # because it will require us to parse statistics twice.
                            metadata.append(
                                (filtered_row_group_frags[new_row_groups[0]], None)
                            )
                        else:
                            metadata.append(
                                (
                                    _frag_subset(file_frag, new_row_groups),
                                    [row_group_info[i] for i in new_row_groups],
                                )
                            )
            elif num_row_groups_f < num_row_groups_i:
                # 1+ row-groups are filtered - Need new fragment.
                metadata.append(
                    (_frag_subset(file_frag, row_group_ids), row_group_info)
                )
            else:
                # Use original fragment
                metadata.append((file_frag, row_group_info))
        else:
            # No filtering or splitting by row-group - Use original fragment.
            metadata.append((file_frag, None))

    # The final `metadata` object is a list of (fragment, row_group_info)
    # tuples.  This is different from a `FileMetadata` object (used by the
    # legacy code path), but it does contain much of the same information.
    #
    # The `partition_info` dict summarizes information needed to handle
    # nested-directory (hive) partitioning.
    #
    #    - "partitions" : (list of PartitionObj) This is a list of simple
    #          objects providing `name` and `keys` attributes for each
    #          partition column. The list is designed to "duck type" a
    #          `ParquetPartitions` object, so that the same code path can
    #          be used for both legacy and pyarrow.dataset-based logic.
    #    - "partition_keys" : (dict) The keys and values correspond to
    #          file paths and partition values, respectively. The partition
    #          values (or partition "keys") will be represented as a list
    #          of tuples. E.g. `[("year", 2020), ("state", "CA")]`
    #    - "partition_names" : (list)  This is a list containing the names
    #          of partitioned columns.
    partition_info = {
        "partitions": partition_obj,
        "partition_keys": partition_keys,
        "partition_names": partition_names,
    }
    return metadata, partition_info


def _get_pandas_metadata(schema):
    """Get pandas-specific metadata from schema.

    Used by `ArrowDatasetEngine` and `ArrowLegacyEngine`.
    """

    has_pandas_metadata = schema.metadata is not None and b"pandas" in schema.metadata
    if has_pandas_metadata:
        return json.loads(schema.metadata[b"pandas"].decode("utf8"))
    else:
        return {}


def _read_table_from_path(
    path,
    fs,
    row_groups,
    columns,
    schema,
    filters,
    partitions,
    partition_keys,
    piece_to_arrow_func,
    **kwargs,
):
    """Read arrow table from file path.

    Used in all cases by `ArrowLegacyEngine._read_table`.
    Used by `ArrowDatasetEngine._read_table` when no filters
    are specified (otherwise fragments are converted directly
    into tables).
    """
    if partition_keys:
        tables = []
        for rg in row_groups:
            piece = pq.ParquetDatasetPiece(
                path,
                row_group=rg,
                partition_keys=partition_keys,
                open_file_func=partial(fs.open, mode="rb"),
            )
            arrow_table = piece_to_arrow_func(piece, columns, partitions, **kwargs)
            tables.append(arrow_table)

        if len(row_groups) > 1:
            # NOTE: Not covered by pytest
            return pa.concat_tables(tables)
        else:
            return tables[0]
    else:
        with fs.open(path, mode="rb") as fil:
            if row_groups == [None]:
                return pq.ParquetFile(fil).read(
                    columns=columns,
                    use_threads=False,
                    use_pandas_metadata=True,
                )
            else:
                return pq.ParquetFile(fil).read_row_groups(
                    row_groups,
                    columns=columns,
                    use_threads=False,
                    use_pandas_metadata=True,
                )


def _get_rg_statistics(row_group, col_indices):
    """Custom version of pyarrow's RowGroupInfo.statistics method
    (https://github.com/apache/arrow/blob/master/python/pyarrow/_dataset.pyx)

    We use col_indices to specify the specific subset of columns
    that we need statistics for.  This is more optimal than the
    upstream `RowGroupInfo.statistics` method, which will return
    statistics for all columns.
    """

    if subset_stats_supported:

        def name_stats(i):
            col = row_group.metadata.column(i)

            stats = col.statistics
            if stats is None or not stats.has_min_max:
                return None, None

            name = col.path_in_schema
            field_index = row_group.schema.get_field_index(name)
            if field_index < 0:
                return None, None

            return col.path_in_schema, {
                "min": stats.min,
                "max": stats.max,
            }

        return {
            name: stats
            for name, stats in map(name_stats, col_indices.values())
            if stats is not None
        }

    else:
        return row_group.statistics


def _need_fragments(filters, partition_keys):
    # Check if we need to generate a fragment for filtering.
    # We only need to do this if we are applying filters to
    # columns that were not already filtered by "partition".

    partition_cols = (
        set([v[0] for v in flatten(partition_keys, container=list) if len(v)])
        if partition_keys
        else set()
    )
    filtered_cols = (
        set([v[0] for v in flatten(filters, container=list) if len(v)])
        if filters
        else set()
    )

    return bool(filtered_cols - partition_cols)


#
#  ArrowDatasetEngine
#


class ArrowDatasetEngine(Engine):

    #
    # Public Class Methods
    #

    @classmethod
    def read_metadata(
        cls,
        fs,
        paths,
        categories=None,
        index=None,
        gather_statistics=None,
        filters=None,
        split_row_groups=None,
        read_from_paths=None,
        chunksize=None,
        aggregate_files=None,
<<<<<<< HEAD
        categorical_partitions=True,
=======
        ignore_metadata_file=False,
>>>>>>> 4229c16c
        **kwargs,
    ):
        # Gather necessary metadata information. This includes
        # the schema and (parquet) partitioning information.
        # This may also set split_row_groups and gather_statistics,
        # depending on _metadata availability.
<<<<<<< HEAD
        _dataset_kwargs = kwargs.get("dataset", {})
        _dataset_kwargs["categorical_partitions"] = categorical_partitions
=======
        dataset_kwargs = kwargs.get("dataset", {})
        if ignore_metadata_file:
            dataset_kwargs["ignore_metadata_file"] = ignore_metadata_file
>>>>>>> 4229c16c
        (
            schema,
            metadata,
            base_path,
            partition_info,
            split_row_groups,
            gather_statistics,
        ) = cls._gather_metadata(
            paths,
            fs,
            split_row_groups,
            gather_statistics,
            filters,
            index,
<<<<<<< HEAD
            _dataset_kwargs,
=======
            dataset_kwargs,
>>>>>>> 4229c16c
        )

        # Process metadata to define `meta` and `index_cols`
        meta, index_cols, categories, index, partition_info = cls._generate_dd_meta(
            schema, index, categories, partition_info
        )

        # Check the `aggregate_files` setting
        aggregation_depth = _get_aggregation_depth(
            aggregate_files,
            partition_info["partition_names"],
        )

        # Finally, construct our list of `parts`
        # (and a corresponding list of statistics)
        parts, stats, common_kwargs = cls._construct_parts(
            fs,
            metadata,
            schema,
            filters,
            index_cols,
            base_path,
            partition_info,
            categories,
            split_row_groups,
            gather_statistics,
            read_from_paths,
            chunksize,
            aggregation_depth,
        )

        # Add `common_kwargs` and `aggregation_depth` to the first
        # element of `parts`. We can return as a separate element
        # in the future, but should avoid breaking the API for now.
        if len(parts):
            parts[0]["common_kwargs"] = common_kwargs
            parts[0]["aggregation_depth"] = aggregation_depth

        return (meta, stats, parts, index)

    @classmethod
    def multi_support(cls):
        return cls == ArrowDatasetEngine

    @classmethod
    def read_partition(
        cls,
        fs,
        pieces,
        columns,
        index,
        categories=(),
        partitions=(),
        filters=None,
        schema=None,
        **kwargs,
    ):
        """Read in a single output partition.

        This method is also used by `ArrowLegacyEngine`.
        """
        if isinstance(index, list):
            for level in index:
                # unclear if we can use set ops here. I think the order matters.
                # Need the membership test to avoid duplicating index when
                # we slice with `columns` later on.
                if level not in columns:
                    columns.append(level)

        # Ensure `columns` and `partitions` do not overlap
        columns_and_parts = columns.copy()
        if not isinstance(partitions, (list, tuple)):
            if columns_and_parts and partitions:
                for part_name in partitions.partition_names:
                    if part_name in columns:
                        columns.remove(part_name)
                    else:
                        columns_and_parts.append(part_name)
                columns = columns or None

        # Check if hive/directory partitions should be
        # converted to a "category" dtype
        categorical_partitions = kwargs.pop("categorical_partitions", True)

        # Always convert pieces to list
        if not isinstance(pieces, list):
            pieces = [pieces]

        tables = []
        multi_read = len(pieces) > 1
        for piece in pieces:

            if isinstance(piece, str):
                # `piece` is a file-path string
                path_or_frag = piece
                row_group = None
                partition_keys = None
            else:
                # `piece` contains (path, row_group, partition_keys)
                (path_or_frag, row_group, partition_keys) = piece

            # Convert row_group to a list and be sure to
            # check if msgpack converted it to a tuple
            if isinstance(row_group, tuple):
                row_group = list(row_group)
            if not isinstance(row_group, list):
                row_group = [row_group]

            # Read in arrow table and convert to pandas
            arrow_table = cls._read_table(
                path_or_frag,
                fs,
                row_group,
                columns,
                schema,
                filters,
                partitions,
                partition_keys,
                **kwargs,
            )
            if multi_read:
                tables.append(arrow_table)

        if multi_read:
            arrow_table = pa.concat_tables(tables)

        # For pyarrow.dataset api, if we did not read directly from
        # fragments, we need to add the partitioned columns here.
        if partitions and isinstance(partitions, list):
            keys_dict = {k: v for (k, v) in partition_keys}
            for partition in partitions:
                if partition.name not in arrow_table.schema.names:
                    # We read from file paths, so the partition
                    # columns are NOT in our table yet.
                    cat = keys_dict.get(partition.name, None)
                    if categorical_partitions:
                        cat_ind = np.full(
                            len(arrow_table), partition.keys.index(cat), dtype="i4"
                        )
                        arr = pa.DictionaryArray.from_arrays(
                            cat_ind, pa.array(partition.keys)
                        )
                    else:
                        arr = pa.array(np.full(len(arrow_table), cat))
                    arrow_table = arrow_table.append_column(partition.name, arr)

        df = cls._arrow_table_to_pandas(arrow_table, categories, **kwargs)

        # For pyarrow.dataset api, need to convert partition columns
        # to categorigal manually.
        if categorical_partitions and partitions and isinstance(partitions, list):
            for partition in partitions:
                if df[partition.name].dtype.name != "category":
                    # We read directly from fragments, so the partition
                    # columns are already in our dataframe.  We just
                    # need to convert non-categorical types.
                    df[partition.name] = pd.Series(
                        pd.Categorical(
                            categories=partition.keys,
                            values=df[partition.name].values,
                        ),
                        index=df.index,
                    )

        # Note that `to_pandas(ignore_metadata=False)` means
        # pyarrow will use the pandas metadata to set the index.
        index_in_columns_and_parts = set(df.index.names).issubset(
            set(columns_and_parts)
        )
        if not index:
            if index_in_columns_and_parts:
                # User does not want to set index and a desired
                # column/partition has been set to the index
                df.reset_index(drop=False, inplace=True)
            else:
                # User does not want to set index and an
                # "unwanted" column has been set to the index
                df.reset_index(drop=True, inplace=True)
        else:
            if set(df.index.names) != set(index) and index_in_columns_and_parts:
                # The wrong index has been set and it contains
                # one or more desired columns/partitions
                df.reset_index(drop=False, inplace=True)
            elif index_in_columns_and_parts:
                # The correct index has already been set
                index = False
                columns_and_parts = list(set(columns_and_parts) - set(df.index.names))
        df = df[list(columns_and_parts)]

        if index:
            df = df.set_index(index)
        return df

    @classmethod
    def _get_dataset_offset(cls, path, fs, append, ignore_divisions):
        fmd = None
        i_offset = 0
        if append:
            # Make sure there are existing file fragments.
            # Otherwise there is no need to set `append=True`
            i_offset = len(
                list(
                    pa_ds.dataset(path, filesystem=fs, format="parquet").get_fragments()
                )
            )
            if i_offset == 0:
                # No dataset to append to
                return fmd, i_offset, False
            try:
                fmd = pq.read_metadata(fs.sep.join([path, "_metadata"]))
            except (IOError, FileNotFoundError):
                # No _metadata file present - No appending allowed (for now)
                if not ignore_divisions:
                    # TODO: Be more flexible about existing metadata.
                    raise NotImplementedError(
                        "_metadata file needed to `append` "
                        "with `engine='pyarrow-dataset'` "
                        "unless `ignore_divisions` is `True`"
                    )
        return fmd, i_offset, append

    @classmethod
    def initialize_write(
        cls,
        df,
        fs,
        path,
        append=False,
        partition_on=None,
        ignore_divisions=False,
        division_info=None,
        schema=None,
        index_cols=None,
        **kwargs,
    ):
        # Infer schema if "infer"
        # (also start with inferred schema if user passes a dict)
        if schema == "infer" or isinstance(schema, dict):

            # Start with schema from _meta_nonempty
            _schema = pa.Schema.from_pandas(
                df._meta_nonempty.set_index(index_cols)
                if index_cols
                else df._meta_nonempty
            )

            # Use dict to update our inferred schema
            if isinstance(schema, dict):
                schema = pa.schema(schema)
                for name in schema.names:
                    i = _schema.get_field_index(name)
                    j = schema.get_field_index(name)
                    _schema = _schema.set(i, schema.field(j))

            # If we have object columns, we need to sample partitions
            # until we find non-null data for each column in `sample`
            sample = [col for col in df.columns if df[col].dtype == "object"]
            if sample and schema == "infer":
                delayed_schema_from_pandas = delayed(pa.Schema.from_pandas)
                for i in range(df.npartitions):
                    # Keep data on worker
                    _s = delayed_schema_from_pandas(
                        df[sample].to_delayed()[i]
                    ).compute()
                    for name, typ in zip(_s.names, _s.types):
                        if typ != "null":
                            i = _schema.get_field_index(name)
                            j = _s.get_field_index(name)
                            _schema = _schema.set(i, _s.field(j))
                            sample.remove(name)
                    if not sample:
                        break

            # Final (inferred) schema
            schema = _schema

        # Check that target directory exists
        fs.mkdirs(path, exist_ok=True)
        if append and division_info is None:
            ignore_divisions = True

        # Extract metadata and get file offset if appending
        fmd, i_offset, append = cls._get_dataset_offset(
            path, fs, append, ignore_divisions
        )

        # Inspect the intial metadata if appending
        if append:
            arrow_schema = fmd.schema.to_arrow_schema()
            names = arrow_schema.names
            has_pandas_metadata = (
                arrow_schema.metadata is not None and b"pandas" in arrow_schema.metadata
            )
            if has_pandas_metadata:
                pandas_metadata = json.loads(
                    arrow_schema.metadata[b"pandas"].decode("utf8")
                )
                categories = [
                    c["name"]
                    for c in pandas_metadata["columns"]
                    if c["pandas_type"] == "categorical"
                ]
            else:
                categories = None
            dtypes = _get_pyarrow_dtypes(arrow_schema, categories)
            if set(names) != set(df.columns) - set(partition_on):
                raise ValueError(
                    "Appended columns not the same.\n"
                    "Previous: {} | New: {}".format(names, list(df.columns))
                )
            elif (pd.Series(dtypes).loc[names] != df[names].dtypes).any():
                # TODO Coerce values for compatible but different dtypes
                raise ValueError(
                    "Appended dtypes differ.\n{}".format(
                        set(dtypes.items()) ^ set(df.dtypes.iteritems())
                    )
                )

            # Check divisions if necessary
            if division_info["name"] not in names:
                ignore_divisions = True
            if not ignore_divisions:
                old_end = None
                row_groups = [fmd.row_group(i) for i in range(fmd.num_row_groups)]
                for row_group in row_groups:
                    for i, name in enumerate(names):
                        if name != division_info["name"]:
                            continue
                        column = row_group.column(i)
                        if column.statistics:
                            if not old_end:
                                old_end = column.statistics.max
                            else:
                                old_end = max(old_end, column.statistics.max)
                            break

                divisions = division_info["divisions"]
                if divisions[0] < old_end:
                    raise ValueError(
                        "Appended divisions overlapping with the previous ones"
                        " (set ignore_divisions=True to append anyway).\n"
                        "Previous: {} | New: {}".format(old_end, divisions[0])
                    )

        return fmd, schema, i_offset

    @classmethod
    def _pandas_to_arrow_table(
        cls, df: pd.DataFrame, preserve_index=False, schema=None
    ) -> pa.Table:
        table = pa.Table.from_pandas(
            df, nthreads=1, preserve_index=preserve_index, schema=schema
        )
        return table

    @classmethod
    def write_partition(
        cls,
        df,
        path,
        fs,
        filename,
        partition_on,
        return_metadata,
        fmd=None,
        compression=None,
        index_cols=None,
        schema=None,
        head=False,
        custom_metadata=None,
        **kwargs,
    ):
        _meta = None
        preserve_index = False
        if _index_in_schema(index_cols, schema):
            df.set_index(index_cols, inplace=True)
            preserve_index = True
        else:
            index_cols = []

        t = cls._pandas_to_arrow_table(df, preserve_index=preserve_index, schema=schema)
        if custom_metadata:
            _md = t.schema.metadata
            _md.update(custom_metadata)
            t = t.replace_schema_metadata(metadata=_md)

        if partition_on:
            md_list = _write_partitioned(
                t,
                path,
                filename,
                partition_on,
                fs,
                index_cols=index_cols,
                compression=compression,
                **kwargs,
            )
            if md_list:
                _meta = md_list[0]
                for i in range(1, len(md_list)):
                    _append_row_groups(_meta, md_list[i])
        else:
            md_list = []
            with fs.open(fs.sep.join([path, filename]), "wb") as fil:
                pq.write_table(
                    t,
                    fil,
                    compression=compression,
                    metadata_collector=md_list,
                    **kwargs,
                )
            if md_list:
                _meta = md_list[0]
                _meta.set_file_path(filename)
        # Return the schema needed to write the metadata
        if return_metadata:
            d = {"meta": _meta}
            if head:
                # Only return schema if this is the "head" partition
                d["schema"] = t.schema
            return [d]
        else:
            return []

    @staticmethod
    def write_metadata(parts, fmd, fs, path, append=False, **kwargs):
        schema = parts[0][0].get("schema", None)
        parts = [p for p in parts if p[0]["meta"] is not None]
        if parts:
            if not append:
                # Get only arguments specified in the function
                common_metadata_path = fs.sep.join([path, "_common_metadata"])
                keywords = getargspec(pq.write_metadata).args
                kwargs_meta = {k: v for k, v in kwargs.items() if k in keywords}
                with fs.open(common_metadata_path, "wb") as fil:
                    pq.write_metadata(schema, fil, **kwargs_meta)

            # Aggregate metadata and write to _metadata file
            metadata_path = fs.sep.join([path, "_metadata"])
            if append and fmd is not None:
                _meta = fmd
                i_start = 0
            else:
                _meta = parts[0][0]["meta"]
                i_start = 1
            for i in range(i_start, len(parts)):
                _append_row_groups(_meta, parts[i][0]["meta"])
            with fs.open(metadata_path, "wb") as fil:
                _meta.write_metadata_file(fil)

    #
    # Private Class Methods
    #

    @classmethod
    def _gather_metadata(
        cls,
        paths,
        fs,
        split_row_groups,
        gather_statistics,
        filters,
        index,
        dataset_kwargs,
    ):
        """pyarrow.dataset version of _gather_metadata
        Use pyarrow.dataset API to collect list of row-group fragments.
        Also, collect other information necessary for parquet-to-ddf
        mapping (e.g. schema, partition_info).

        This method is overridden in `ArrowLegacyEngine`.
        """
        # Use pyarrow.dataset API
        ds = None
        valid_paths = None  # Only used if `paths` is a list containing _metadata
        _dataset_kwargs = dataset_kwargs.copy()

        # Discover Partitioning - Note that we need to avoid creating
        # this factory until it is actually used.  The `partitioning`
        # object can be overridden if a "partitioning" kwarg is passed
        # in, containing a `dict` with a required "obj" argument and
        # optional "arg" and "kwargs" elements.  Note that the "obj"
        # value must support the "discover" attribute.
<<<<<<< HEAD
        partitioning = dataset_kwargs.get(
            "partitioning", {"obj": pa_ds.HivePartitioning}
=======
        partitioning = _dataset_kwargs.pop(
            "partitioning",
            {"obj": pa_ds.HivePartitioning},
>>>>>>> 4229c16c
        )

        # Check if the user wants to ignore the global metadata file
        ignore_metadata_file = _dataset_kwargs.pop(
            "ignore_metadata_file",
            False,
        )

        # Check that we are not silently ignoring any dataset_kwargs
        if _dataset_kwargs:
            raise ValueError(f"Unsupported dataset_kwargs: {_dataset_kwargs.keys()}")

        if len(paths) == 1 and fs.isdir(paths[0]):

            # Use _analyze_paths to avoid relative-path
            # problems (see GH#5608)
            paths, base, fns = _sort_and_analyze_paths(paths, fs)
            paths = fs.sep.join([base, fns[0]])

            meta_path = fs.sep.join([paths, "_metadata"])
            if not ignore_metadata_file and fs.exists(meta_path):
                # Use _metadata file
                ds = pa_ds.parquet_dataset(
                    meta_path,
                    filesystem=fs,
                    partitioning=partitioning["obj"].discover(
                        *partitioning.get("args", []),
                        **partitioning.get("kwargs", {}),
                    ),
                )
                if gather_statistics is None:
                    gather_statistics = True
        elif len(paths) > 1:
            paths, base, fns = _sort_and_analyze_paths(paths, fs)
            meta_path = fs.sep.join([base, "_metadata"])
            if "_metadata" in fns:
                # Pyarrow cannot handle "_metadata" when `paths` is a list
                # Use _metadata file
                if not ignore_metadata_file:
                    ds = pa_ds.parquet_dataset(
                        meta_path,
                        filesystem=fs,
                        partitioning=partitioning["obj"].discover(
                            *partitioning.get("args", []),
                            **partitioning.get("kwargs", {}),
                        ),
                    )
                    if gather_statistics is None:
                        gather_statistics = True

                # Populate valid_paths, since the original path list
                # must be used to filter the _metadata-based dataset
                fns.remove("_metadata")
                valid_paths = fns

        if ds is None:
            ds = pa_ds.dataset(
                paths,
                filesystem=fs,
                format="parquet",
                partitioning=partitioning["obj"].discover(
                    *partitioning.get("args", []),
                    **partitioning.get("kwargs", {}),
                ),
            )
        schema = ds.schema
        base = ""

        # At this point, we know if `split_row_groups` should be
        # set to `True` by default.  If the user has not specified
        # this option, we will only collect statistics if there is
        # a global "_metadata" file available, otherwise we will
        # opt for `gather_statistics=False`. For `ArrowDatasetEngine`,
        # statistics are only required to calculate divisions
        # and/or aggregate row-groups using `chunksize` (not for
        # filtering).
        #
        # By default, we will create an output partition for each
        # row group in the dataset (`split_row_groups=True`).
        # However, we will NOT split by row-group if
        # `gather_statistics=False`, because this can be
        # interpreted as an indication that metadata overhead should
        # be avoided at all costs.
        if gather_statistics is None:
            gather_statistics = False
        if split_row_groups is None:
            if gather_statistics:
                split_row_groups = True
            else:
                split_row_groups = False

        # Generate list of (fragment, row_group_info) tuples
        # and call it `metadata`
        metadata, partition_info = _collect_pyarrow_dataset_frags(
            ds,
            filters,
            valid_paths,
            fs,
            split_row_groups,
            gather_statistics,
        )

        # Store dict needed to produce a `partitioning`
        # factory at IO time. This object is needed to
        # reproduce a `fragment` (for row-wise filtering)
        # on the worker.
        partition_info["partitioning"] = partitioning
        partition_info["categorical_partitions"] = dataset_kwargs.pop(
            "categorical_partitions", True
        )

        return (
            schema,
            metadata,
            base,
            partition_info,
            split_row_groups,
            gather_statistics,
        )

    @classmethod
    def _generate_dd_meta(cls, schema, index, categories, partition_info):
        """Use parquet metadata to construct DataFrame metadata.

        This method is used by both `ArrowDatasetEngine`
        and `ArrowLegacyEngine`.
        """
        partition_obj = partition_info["partitions"]
        partitions = partition_info["partition_names"]
        categorical_partitions = partition_info.get("categorical_partitions", True)
        columns = None

        pandas_metadata = _get_pandas_metadata(schema)
        if pandas_metadata:
            (
                index_names,
                column_names,
                storage_name_mapping,
                column_index_names,
            ) = _parse_pandas_metadata(pandas_metadata)
            if categories is None:
                categories = []
                for col in pandas_metadata["columns"]:
                    if (col["pandas_type"] == "categorical") and (
                        col["name"] not in categories
                    ):
                        categories.append(col["name"])
        else:
            # No pandas metadata implies no index, unless selected by the user
            index_names = []
            column_names = schema.names
            storage_name_mapping = {k: k for k in column_names}
            column_index_names = [None]

        if index is None and index_names:
            index = index_names

        # Ensure that there is no overlap between partition columns
        # and explicit column storage
        if partitions:
            _partitions = [p for p in partitions if p not in column_names]
            if not _partitions:
                partitions = []
                partition_info["partitions"] = None
                partition_info["partition_keys"] = {}
                partition_info["partition_names"] = partitions
            elif len(_partitions) != len(partitions):
                raise ValueError(
                    "No partition-columns should be written in the \n"
                    "file unless they are ALL written in the file.\n"
                    "columns: {} | partitions: {}".format(column_names, partitions)
                )

        column_names, index_names = _normalize_index_columns(
            columns, column_names + partitions, index, index_names
        )

        all_columns = index_names + column_names

        # Check that categories are included in columns
        if categories and not set(categories).intersection(all_columns):
            raise ValueError(
                "categories not in available columns.\n"
                "categories: {} | columns: {}".format(categories, list(all_columns))
            )

        dtypes = _get_pyarrow_dtypes(schema, categories)
        dtypes = {storage_name_mapping.get(k, k): v for k, v in dtypes.items()}

        index_cols = index or ()
        meta = _meta_from_dtypes(all_columns, dtypes, index_cols, column_index_names)
        if categories:
            # Make sure all categories are set to "unknown".
            # Cannot include index names in the `cols` argument.
            meta = clear_known_categories(
                meta, cols=[c for c in categories if c not in meta.index.names]
            )

        if partition_obj and categorical_partitions:

            for partition in partition_obj:
                if isinstance(index, list) and partition.name == index[0]:
                    # Index from directory structure
                    meta.index = pd.CategoricalIndex(
                        [], categories=partition.keys, name=index[0]
                    )
                elif partition.name == meta.index.name:
                    # Index created from a categorical column
                    meta.index = pd.CategoricalIndex(
                        [], categories=partition.keys, name=meta.index.name
                    )
                elif partition.name in meta.columns:
                    meta[partition.name] = pd.Series(
                        pd.Categorical(categories=partition.keys, values=[]),
                        index=meta.index,
                    )

        return meta, index_cols, categories, index, partition_info

    @classmethod
    def _construct_parts(
        cls,
        fs,
        metadata,
        schema,
        filters,
        index_cols,
        data_path,
        partition_info,
        categories,
        split_row_groups,
        gather_statistics,
        read_from_paths,
        chunksize,
        aggregation_depth,
    ):
        """Construct ``parts`` for ddf construction

        Use metadata (along with other data) to define a tuple
        for each ddf partition.  Also gather statistics if
        ``gather_statistics=True``, and other criteria is met.

        This method is used by both `ArrowDatasetEngine`
        and `ArrowLegacyEngine`.
        """

        partition_keys = partition_info["partition_keys"]
        partition_obj = partition_info["partitions"]

        # Check if `metadata` is just a list of paths
        # (not splitting by row-group or collecting statistics)
        if (
            isinstance(metadata, list)
            and len(metadata)
            and isinstance(metadata[0], str)
        ):
            parts = []
            stats = []
            for full_path in metadata:
                part = {"piece": (full_path, None, partition_keys.get(full_path, None))}
                parts.append(part)
            common_kwargs = {"partitions": partition_obj, "categories": categories}
            return parts, stats, common_kwargs

        # Use final metadata info to update our options for
        # `parts`/`stats` construnction
        (
            gather_statistics,
            split_row_groups,
            stat_col_indices,
        ) = cls._update_metadata_options(
            gather_statistics,
            split_row_groups,
            metadata,
            schema,
            index_cols,
            filters,
            partition_info,
            chunksize,
            aggregation_depth,
        )

        # Convert metadata into `parts` and `stats`
        return cls._process_metadata(
            metadata,
            schema,
            split_row_groups,
            gather_statistics,
            stat_col_indices,
            filters,
            categories,
            partition_info,
            data_path,
            fs,
            read_from_paths,
            chunksize,
            aggregation_depth,
        )

    @classmethod
    def _update_metadata_options(
        cls,
        gather_statistics,
        split_row_groups,
        metadata,
        schema,
        index_cols,
        filters,
        partition_info,
        chunksize,
        aggregation_depth,
    ):
        """Update read_parquet options given up-to-data metadata.

        The primary focus here is `gather_statistics`. We want to
        avoid setting this option to `True` if it is unnecessary.

        This method is used by both `ArrowDatasetEngine`
        and `ArrowLegacyEngine`.
        """

        # Cannot gather_statistics if our `metadata` is a list
        # of paths, or if we are building a multiindex (for now).
        # We also don't "need" to gather statistics if we don't
        # want to apply any filters or calculate divisions. Note
        # that the `ArrowDatasetEngine` doesn't even require
        # `gather_statistics=True` for filtering.
        if split_row_groups is None:
            split_row_groups = False
        _need_aggregation_stats = chunksize or (
            int(split_row_groups) > 1 and aggregation_depth
        )
        if (
            isinstance(metadata, list)
            and len(metadata)
            and isinstance(metadata[0], str)
        ) or len(index_cols) > 1:
            gather_statistics = False
        elif not _need_aggregation_stats and filters is None and len(index_cols) == 0:
            gather_statistics = False

        # Determine which columns need statistics.
        flat_filters = _flatten_filters(filters)
        stat_col_indices = {}
        for i, name in enumerate(schema.names):
            if name in index_cols or name in flat_filters:
                if name in partition_info["partition_names"]:
                    # Partition columns wont have statistics
                    continue
                stat_col_indices[name] = i

        # If the user has not specified `gather_statistics`,
        # we will only do so if there are specific columns in
        # need of statistics.
        # NOTE: We cannot change `gather_statistics` from True
        # to False (even if `stat_col_indices` is empty), in
        # case a `chunksize` was specified, and the row-group
        # statistics are needed for part aggregation.
        if gather_statistics is None:
            gather_statistics = bool(stat_col_indices)

        return (
            gather_statistics,
            split_row_groups,
            stat_col_indices,
        )

    @classmethod
    def _organize_row_groups(
        cls,
        metadata,
        split_row_groups,
        gather_statistics,
        stat_col_indices,
        filters,
        chunksize,
        aggregation_depth,
    ):
        """Organize row-groups by file.

        This method is used by ArrowDatasetEngine._process_metadata
        """

        # Get the number of row groups per file
        frag_map = {}
        single_rg_parts = int(split_row_groups) == 1
        file_row_groups = defaultdict(list)
        file_row_group_stats = defaultdict(list)
        file_row_group_column_stats = defaultdict(list)
        cmax_last = {}
        for (frag, row_group_info) in metadata:
            fpath = frag.path
            # Note that we include an optional `row_group_info` list
            # in each element of `metadata` to avoid the need to
            # re-read row-group statistics here. Once pyarrow allows
            # row-group statistics to be preserved after a `make_fragment`
            # call, we can always rely on `frag.row_groups`.
            row_group_info = row_group_info or frag.row_groups
            if gather_statistics or split_row_groups:
                # If we are gathering statistics or splitting by
                # row-group, we may need to ensure our fragment
                # metadata is complete.
                if row_group_info is None:
                    frag.ensure_complete_metadata()
                    row_group_info = frag.row_groups
                if len(row_group_info):
                    frag_map[(fpath, row_group_info[0].id)] = frag
                else:
                    # All row-groups were filtered
                    continue
            else:
                file_row_groups[fpath] = [None]
                frag_map[(fpath, None)] = frag
                continue
            for row_group in row_group_info:
                file_row_groups[fpath].append(row_group.id)
                if gather_statistics:
                    statistics = _get_rg_statistics(row_group, stat_col_indices)
                    if single_rg_parts:
                        s = {
                            "file_path_0": fpath,
                            "num-rows": row_group.num_rows,
                            "total_byte_size": row_group.total_byte_size,
                            "columns": [],
                        }
                    else:
                        s = {
                            "num-rows": row_group.num_rows,
                            "total_byte_size": row_group.total_byte_size,
                        }
                    cstats = []
                    for name, i in stat_col_indices.items():
                        if name in statistics:
                            cmin = statistics[name]["min"]
                            cmax = statistics[name]["max"]
                            last = cmax_last.get(name, None)
                            if not (filters or chunksize or aggregation_depth):
                                # Only think about bailing if we don't need
                                # stats for filtering
                                if cmin is None or (last and cmin < last):
                                    # We are collecting statistics for divisions
                                    # only (no filters) - Column isn't sorted, or
                                    # we have an all-null partition, so lets bail.
                                    #
                                    # Note: This assumes ascending order.
                                    #
                                    gather_statistics = False
                                    file_row_group_stats = {}
                                    file_row_group_column_stats = {}
                                    break

                            if single_rg_parts:
                                s["columns"].append(
                                    {
                                        "name": name,
                                        "min": pd.Timestamp(cmin)
                                        if isinstance(cmin, datetime)
                                        else cmin,
                                        "max": pd.Timestamp(cmax)
                                        if isinstance(cmax, datetime)
                                        else cmax,
                                    }
                                )
                            else:
                                cstats += [cmin, cmax]
                            cmax_last[name] = cmax
                        else:
                            if single_rg_parts:
                                s["columns"].append({"name": name})
                            else:
                                cstats += [None, None, None]
                    if gather_statistics:
                        file_row_group_stats[fpath].append(s)
                        if not single_rg_parts:
                            file_row_group_column_stats[fpath].append(tuple(cstats))

        return (
            file_row_groups,
            file_row_group_stats,
            file_row_group_column_stats,
            gather_statistics,
            frag_map,
        )

    @classmethod
    def _make_part(
        cls,
        filename,
        rg_list,
        fs=None,
        partition_keys=None,
        partition_obj=None,
        data_path=None,
        frag_map=None,
    ):
        """Generate a partition-specific element of `parts`.

        This method is used by both `ArrowDatasetEngine`
        and `ArrowLegacyEngine`.
        """

        # Get full path (empty strings should be ignored)
        full_path = fs.sep.join([p for p in [data_path, filename] if p != ""])

        pkeys = partition_keys.get(full_path, None)
        if partition_obj and pkeys is None:
            return None  # This partition was filtered
        return {
            "piece": (
                frag_map[(full_path, rg_list[0])] if frag_map else full_path,
                rg_list,
                pkeys,
            ),
        }

    @classmethod
    def _process_metadata(
        cls,
        metadata,
        schema,
        split_row_groups,
        gather_statistics,
        stat_col_indices,
        filters,
        categories,
        partition_info,
        data_path,
        fs,
        read_from_paths,
        chunksize,
        aggregation_depth,
    ):
        """Process row-groups and statistics.

        This method is overridden in `ArrowLegacyEngine`.
        """

        # Organize row-groups by file
        (
            file_row_groups,
            file_row_group_stats,
            file_row_group_column_stats,
            gather_statistics,
            frag_map,
        ) = cls._organize_row_groups(
            metadata,
            split_row_groups,
            gather_statistics,
            stat_col_indices,
            filters,
            chunksize,
            aggregation_depth,
        )

        # Check if we need to pass a fragment for each output partition.
        # By default, we will avoid passing fragments in the graph unless
        # the user has specified `read_from_paths=False`
        partitions = partition_info.get("partitions", None)
        pass_frags = (
            filters
            and (read_from_paths is False)
            and _need_fragments(filters, partition_info.get("partition_keys", None))
        )

        # Convert organized row-groups to parts
        parts, stats = _row_groups_to_parts(
            gather_statistics,
            split_row_groups,
            aggregation_depth,
            file_row_groups,
            file_row_group_stats,
            file_row_group_column_stats,
            stat_col_indices,
            cls._make_part,
            make_part_kwargs={
                "fs": fs,
                "partition_keys": partition_info.get("partition_keys", None),
                "partition_obj": partitions,
                "data_path": data_path,
                "frag_map": frag_map if pass_frags else None,
            },
        )

        # Add common kwargs
        common_kwargs = {
            "partitioning": partition_info["partitioning"],
            "partitions": partitions,
            "categorical_partitions": partition_info.get(
                "categorical_partitions", True
            ),
            "categories": categories,
            "filters": filters,
            "schema": schema,
        }

        return parts, stats, common_kwargs

    @classmethod
    def _read_table(
        cls,
        path_or_frag,
        fs,
        row_groups,
        columns,
        schema,
        filters,
        partitions,
        partition_keys,
        **kwargs,
    ):
        """Read in a pyarrow table.

        This method is overridden in `ArrowLegacyEngine`.
        """

        if isinstance(path_or_frag, pa_ds.ParquetFileFragment):
            frag = path_or_frag

        else:
            frag = None

            # Check if we have partitioning information.
            # Will only have this if the engine="pyarrow-dataset"
            partitioning = kwargs.pop("partitioning", None)

            # Check if we need to generate a fragment for filtering.
            # We only need to do this if we are applying filters to
            # columns that were not already filtered by "partition".
            if partitioning and _need_fragments(filters, partition_keys):

                # We are filtering with "pyarrow-dataset".
                # Need to convert the path and row-group IDs
                # to a single "fragment" to read
                ds = pa_ds.dataset(
                    path_or_frag,
                    filesystem=fs,
                    format="parquet",
                    partitioning=partitioning["obj"].discover(
                        *partitioning.get("args", []),
                        **partitioning.get("kwargs", {}),
                    ),
                )
                frags = list(ds.get_fragments())
                assert len(frags) == 1
                frag = (
                    _frag_subset(frags[0], row_groups)
                    if row_groups != [None]
                    else frags[0]
                )

        if frag:
            cols = []
            for name in columns:
                if name is None:
                    if "__index_level_0__" in schema.names:
                        columns.append("__index_level_0__")
                else:
                    cols.append(name)

            return frag.to_table(
                use_threads=False,
                schema=schema,
                columns=cols,
                filter=pq._filters_to_expression(filters) if filters else None,
            )
        else:
            return _read_table_from_path(
                path_or_frag,
                fs,
                row_groups,
                columns,
                schema,
                filters,
                None,  # partitions,
                [],  # partition_keys,
                cls._parquet_piece_as_arrow,
                **kwargs,
            )

    @classmethod
    def _arrow_table_to_pandas(
        cls, arrow_table: pa.Table, categories, **kwargs
    ) -> pd.DataFrame:
        _kwargs = kwargs.get("arrow_to_pandas", {})
        _kwargs.update({"use_threads": False, "ignore_metadata": False})

        return arrow_table.to_pandas(categories=categories, **_kwargs)

    @classmethod
    def _parquet_piece_as_arrow(
        cls, piece: pq.ParquetDatasetPiece, columns, partitions, **kwargs
    ) -> pa.Table:
        arrow_table = piece.read(
            columns=columns,
            partitions=partitions,
            use_pandas_metadata=True,
            use_threads=False,
            **kwargs.get("read", {}),
        )
        return arrow_table

    @classmethod
    def collect_file_metadata(cls, path, fs, file_path):
        with fs.open(path, "rb") as f:
            meta = pq.ParquetFile(f).metadata
        if file_path:
            meta.set_file_path(file_path)
        return meta

    @classmethod
    def aggregate_metadata(cls, meta_list, fs, out_path):
        meta = None
        for _meta in meta_list:
            if meta:
                _append_row_groups(meta, _meta)
            else:
                meta = _meta
        if out_path:
            metadata_path = fs.sep.join([out_path, "_metadata"])
            with fs.open(metadata_path, "wb") as fil:
                if not meta:
                    raise ValueError("Cannot write empty metdata!")
                meta.write_metadata_file(fil)
            return None
        else:
            return meta


#
#  PyArrow Legacy API [PyArrow<1.0.0]
#


def _get_dataset_object(paths, fs, filters, dataset_kwargs):
    """Generate a ParquetDataset object"""
    kwargs = dataset_kwargs.copy()
    ignore_metadata_file = kwargs.pop("ignore_metadata_file", False)
    if ignore_metadata_file:
        raise ValueError("ignore_metadata_file not supported for ArrowLegacyEngine.")

    if "validate_schema" not in kwargs:
        kwargs["validate_schema"] = False
    if len(paths) > 1:
        # This is a list of files
        paths, base, fns = _sort_and_analyze_paths(paths, fs)
        proxy_metadata = None
        if "_metadata" in fns:
            # We have a _metadata file. PyArrow cannot handle
            #  "_metadata" when `paths` is a list. So, we shuld
            # open "_metadata" separately.
            paths.remove(fs.sep.join([base, "_metadata"]))
            fns.remove("_metadata")
            with fs.open(fs.sep.join([base, "_metadata"]), mode="rb") as fil:
                proxy_metadata = pq.ParquetFile(fil).metadata
        # Create our dataset from the list of data files.
        # Note #1: that this will not parse all the files (yet)
        # Note #2: Cannot pass filters for legacy pyarrow API (see issue#6512).
        #          We can handle partitions + filtering for list input after
        #          adopting new pyarrow.dataset API.
        dataset = pq.ParquetDataset(paths, filesystem=fs, **kwargs)
        if proxy_metadata:
            dataset.metadata = proxy_metadata
    elif fs.isdir(paths[0]):
        # This is a directory.  We can let pyarrow do its thing.
        # Note: In the future, it may be best to avoid listing the
        #       directory if we can get away with checking for the
        #       existence of _metadata.  Listing may be much more
        #       expensive in storage systems like S3.
        allpaths = fs.glob(paths[0] + fs.sep + "*")
        allpaths, base, fns = _sort_and_analyze_paths(allpaths, fs)
        dataset = pq.ParquetDataset(paths[0], filesystem=fs, filters=filters, **kwargs)
    else:
        # This is a single file.  No danger in gathering statistics
        # and/or splitting row-groups without a "_metadata" file
        base = paths[0]
        fns = [None]
        dataset = pq.ParquetDataset(paths[0], filesystem=fs, **kwargs)

    return dataset, base, fns


class ArrowLegacyEngine(ArrowDatasetEngine):

    #
    # Private Class Methods
    #

    @classmethod
    def _gather_metadata(
        cls,
        paths,
        fs,
        split_row_groups,
        gather_statistics,
        filters,
        index,
        dataset_kwargs,
    ):
        """Gather parquet metadata into a single data structure.

        Use _metadata or aggregate footer metadata into a single
        object.  Also, collect other information necessary for
        parquet-to-ddf mapping (e.g. schema, partition_info).

        This method overrides `ArrowDatasetEngine._gather_metadata`.
        """

        categorical_partitions = dataset_kwargs.pop("categorical_partitions", True)
        if not categorical_partitions:
            raise ValueError(
                "`categorical_partitions=False` is not supported for "
                "`engine='pyarrow-legacy'`. Try `engine='pyarrow-datset'`."
            )

        # Step 1: Create a ParquetDataset object
        dataset, base, fns = _get_dataset_object(paths, fs, filters, dataset_kwargs)
        if fns == [None]:
            # This is a single file. No danger in gathering statistics
            # and/or splitting row-groups without a "_metadata" file
            if gather_statistics is None:
                gather_statistics = True
            if split_row_groups is None:
                split_row_groups = True

        # Step 2: Construct necessary (parquet) partitioning information
        partition_info = {
            "partitions": None,
            "partition_keys": {},
            "partition_names": [],
        }
        # The `partition_info` dict summarizes information needed to handle
        # nested-directory (hive) partitioning.
        #
        #    - "partitions" : (ParquetPartitions) PyArrow-specific  object
        #          needed to read in each partition correctly
        #    - "partition_keys" : (dict) The keys and values correspond to
        #          file paths and partition values, respectively. The partition
        #          values (or partition "keys") will be represented as a list
        #          of tuples. E.g. `[("year", 2020), ("state", "CA")]`
        #    - "partition_names" : (list)  This is a list containing the names
        #          of partitioned columns.  This list must be ordered correctly
        #          by partition level.
        fn_partitioned = False
        if dataset.partitions is not None:
            fn_partitioned = True
            partition_info["partition_names"] = [
                n.name for n in list(dataset.partitions) if n.name is not None
            ]
            partition_info["partitions"] = dataset.partitions
            for piece in dataset.pieces:
                partition_info["partition_keys"][piece.path] = piece.partition_keys

        # Make sure gather_statistics allows filtering
        # (if filters are desired)
        if filters:
            # Filters may require us to gather statistics
            if gather_statistics is False and partition_info["partition_names"]:
                warnings.warn(
                    "Filtering with gather_statistics=False. "
                    "Only partition columns will be filtered correctly."
                )
            elif gather_statistics is False:
                raise ValueError("Cannot apply filters with gather_statistics=False")
            elif not gather_statistics:
                gather_statistics = True

        # Step 3: Construct a single `metadata` object. We can
        #         directly use dataset.metadata if it is available.
        #         Otherwise, if `gather_statistics` or `split_row_groups`,
        #         we need to gether the footer metadata manually
        metadata = None
        if dataset.metadata:
            # We have a _metadata file.
            # PyArrow already did the work for us
            schema = dataset.metadata.schema.to_arrow_schema()
            if gather_statistics is None:
                gather_statistics = True
            if split_row_groups is None:
                split_row_groups = True
            return (
                schema,
                dataset.metadata,
                base,
                partition_info,
                split_row_groups,
                gather_statistics,
            )
        else:
            # No _metadata file.
            # May need to collect footer metadata manually
            if dataset.schema is not None:
                schema = dataset.schema.to_arrow_schema()
            else:
                schema = None
            if gather_statistics is None:
                gather_statistics = False
            if split_row_groups is None:
                split_row_groups = False
            metadata = None
            if not (split_row_groups or gather_statistics):
                # Don't need to construct real metadata if
                # we are not gathering statistics or splitting
                # by row-group
                metadata = [p.path for p in dataset.pieces]
                if schema is None:
                    schema = dataset.pieces[0].get_metadata().schema.to_arrow_schema()
                return (
                    schema,
                    metadata,
                    base,
                    partition_info,
                    split_row_groups,
                    gather_statistics,
                )
            # We have not detected a _metadata file, and the user has specified
            # that they want to split by row-group and/or gather statistics.
            # This is the only case where we MUST scan all files to collect
            # metadata.
            if len(dataset.pieces) > 1:
                # Perform metadata collection in parallel.
                metadata = create_metadata_file(
                    [p.path for p in dataset.pieces],
                    root_dir=base,
                    engine=cls,
                    out_dir=False,
                    fs=fs,
                )
                if schema is None:
                    schema = metadata.schema.to_arrow_schema()
            else:
                for piece, fn in zip(dataset.pieces, fns):
                    md = piece.get_metadata()
                    if schema is None:
                        schema = md.schema.to_arrow_schema()
                    if fn_partitioned:
                        md.set_file_path(piece.path.replace(base + fs.sep, ""))
                    elif fn:
                        md.set_file_path(fn)
                    if metadata:
                        _append_row_groups(metadata, md)
                    else:
                        metadata = md

            return (
                schema,
                metadata,
                base,
                partition_info,
                split_row_groups,
                gather_statistics,
            )

    @classmethod
    def _organize_row_groups(
        cls,
        metadata,
        split_row_groups,
        gather_statistics,
        stat_col_indices,
        filters,
        chunksize,
        aggregation_depth,
    ):
        """Organize row-groups by file.

        This method is used by ArrowLegacyEngine._process_metadata
        """

        sorted_row_group_indices = range(metadata.num_row_groups)
        if aggregation_depth:
            sorted_row_group_indices = sorted(
                range(metadata.num_row_groups),
                key=lambda x: metadata.row_group(x).column(0).file_path,
            )

        # Get the number of row groups per file
        single_rg_parts = int(split_row_groups) == 1
        file_row_groups = defaultdict(list)
        file_row_group_stats = defaultdict(list)
        file_row_group_column_stats = defaultdict(list)
        cmax_last = {}
        for rg in sorted_row_group_indices:
            row_group = metadata.row_group(rg)

            # NOTE: Here we assume that all column chunks are stored
            # in the same file. This is not strictly required by the
            # parquet spec.
            fpath = row_group.column(0).file_path
            if fpath is None:
                raise ValueError(
                    "Global metadata structure is missing a file_path string. "
                    "If the dataset includes a _metadata file, that file may "
                    "have one or more missing file_path fields."
                )
            if file_row_groups[fpath]:
                file_row_groups[fpath].append(file_row_groups[fpath][-1] + 1)
            else:
                file_row_groups[fpath].append(0)
            if gather_statistics:
                if single_rg_parts:
                    s = {
                        "file_path_0": fpath,
                        "num-rows": row_group.num_rows,
                        "total_byte_size": row_group.total_byte_size,
                        "columns": [],
                    }
                else:
                    s = {
                        "num-rows": row_group.num_rows,
                        "total_byte_size": row_group.total_byte_size,
                    }
                cstats = []
                for name, i in stat_col_indices.items():
                    column = row_group.column(i)
                    if column.statistics:
                        cmin = column.statistics.min
                        cmax = column.statistics.max
                        last = cmax_last.get(name, None)
                        if not (filters or chunksize or aggregation_depth):
                            # Only think about bailing if we don't need
                            # stats for filtering
                            if cmin is None or (last and cmin < last):
                                # We are collecting statistics for divisions
                                # only (no filters) - Column isn't sorted, or
                                # we have an all-null partition, so lets bail.
                                #
                                # Note: This assumes ascending order.
                                #
                                gather_statistics = False
                                file_row_group_stats = {}
                                file_row_group_column_stats = {}
                                break

                        if single_rg_parts:
                            to_ts = column.statistics.logical_type.type == "TIMESTAMP"
                            s["columns"].append(
                                {
                                    "name": name,
                                    "min": cmin if not to_ts else pd.Timestamp(cmin),
                                    "max": cmax if not to_ts else pd.Timestamp(cmax),
                                }
                            )
                        else:
                            cstats += [cmin, cmax]
                        cmax_last[name] = cmax
                    else:

                        if (
                            not (filters or chunksize or aggregation_depth)
                            and column.num_values > 0
                        ):
                            # We are collecting statistics for divisions
                            # only (no filters) - Lets bail.
                            gather_statistics = False
                            file_row_group_stats = {}
                            file_row_group_column_stats = {}
                            break

                        if single_rg_parts:
                            s["columns"].append({"name": name})
                        else:
                            cstats += [None, None, None]
                if gather_statistics:
                    file_row_group_stats[fpath].append(s)
                    if not single_rg_parts:
                        file_row_group_column_stats[fpath].append(tuple(cstats))

        return (
            file_row_groups,
            file_row_group_stats,
            file_row_group_column_stats,
            gather_statistics,
        )

    @classmethod
    def _process_metadata(
        cls,
        metadata,
        schema,
        split_row_groups,
        gather_statistics,
        stat_col_indices,
        filters,
        categories,
        partition_info,
        data_path,
        fs,
        read_from_paths,
        chunksize,
        aggregation_depth,
    ):
        """Process row-groups and statistics.

        This method is overrides the `ArrowDatasetEngine` implementation.
        """

        # Organize row-groups by file
        (
            file_row_groups,
            file_row_group_stats,
            file_row_group_column_stats,
            gather_statistics,
        ) = cls._organize_row_groups(
            metadata,
            split_row_groups,
            gather_statistics,
            stat_col_indices,
            filters,
            chunksize,
            aggregation_depth,
        )

        # Convert organized row-groups to parts
        parts, stats = _row_groups_to_parts(
            gather_statistics,
            split_row_groups,
            aggregation_depth,
            file_row_groups,
            file_row_group_stats,
            file_row_group_column_stats,
            stat_col_indices,
            cls._make_part,
            make_part_kwargs={
                "fs": fs,
                "partition_keys": partition_info.get("partition_keys", None),
                "partition_obj": partition_info.get("partitions", None),
                "data_path": data_path,
            },
        )

        # Add common kwargs
        common_kwargs = {
            "partitions": partition_info["partitions"],
            "categories": categories,
            "filters": filters,
        }

        return parts, stats, common_kwargs

    @classmethod
    def _read_table(
        cls,
        path,
        fs,
        row_groups,
        columns,
        schema,
        filters,
        partitions,
        partition_keys,
        **kwargs,
    ):
        """Read in a pyarrow table.

        This method is overrides the `ArrowLegacyEngine` implementation.
        """

        return _read_table_from_path(
            path,
            fs,
            row_groups,
            columns,
            schema,
            filters,
            partitions,
            partition_keys,
            cls._parquet_piece_as_arrow,
            **kwargs,
        )

    @classmethod
    def multi_support(cls):
        return cls == ArrowLegacyEngine

    @classmethod
    def _get_dataset_offset(cls, path, fs, append, ignore_divisions):
        dataset = fmd = None
        i_offset = 0
        if append:
            try:
                # Allow append if the dataset exists.
                # Also need dataset.metadata object if
                # ignore_divisions is False (to check divisions)
                dataset = pq.ParquetDataset(path, filesystem=fs)
                if not dataset.metadata and not ignore_divisions:
                    # TODO: Be more flexible about existing metadata.
                    raise NotImplementedError(
                        "_metadata file needed to `append` "
                        "with `engine='pyarrow-legacy'` "
                        "unless `ignore_divisions` is `True`"
                    )
                fmd = dataset.metadata
                i_offset = len(dataset.pieces)
            except (IOError, ValueError, IndexError):
                # Original dataset does not exist - cannot append
                append = False
        return fmd, i_offset, append


# Compatibility access to legacy ArrowEngine
# (now called `ArrowLegacyEngine`)
ArrowEngine = ArrowLegacyEngine<|MERGE_RESOLUTION|>--- conflicted
+++ resolved
@@ -521,25 +521,18 @@
         read_from_paths=None,
         chunksize=None,
         aggregate_files=None,
-<<<<<<< HEAD
+        ignore_metadata_file=False,
         categorical_partitions=True,
-=======
-        ignore_metadata_file=False,
->>>>>>> 4229c16c
         **kwargs,
     ):
         # Gather necessary metadata information. This includes
         # the schema and (parquet) partitioning information.
         # This may also set split_row_groups and gather_statistics,
         # depending on _metadata availability.
-<<<<<<< HEAD
         _dataset_kwargs = kwargs.get("dataset", {})
         _dataset_kwargs["categorical_partitions"] = categorical_partitions
-=======
-        dataset_kwargs = kwargs.get("dataset", {})
         if ignore_metadata_file:
-            dataset_kwargs["ignore_metadata_file"] = ignore_metadata_file
->>>>>>> 4229c16c
+            _dataset_kwargs["ignore_metadata_file"] = ignore_metadata_file
         (
             schema,
             metadata,
@@ -554,11 +547,7 @@
             gather_statistics,
             filters,
             index,
-<<<<<<< HEAD
             _dataset_kwargs,
-=======
-            dataset_kwargs,
->>>>>>> 4229c16c
         )
 
         # Process metadata to define `meta` and `index_cols`
@@ -1042,14 +1031,8 @@
         # in, containing a `dict` with a required "obj" argument and
         # optional "arg" and "kwargs" elements.  Note that the "obj"
         # value must support the "discover" attribute.
-<<<<<<< HEAD
-        partitioning = dataset_kwargs.get(
+        partitioning = _dataset_kwargs.get(
             "partitioning", {"obj": pa_ds.HivePartitioning}
-=======
-        partitioning = _dataset_kwargs.pop(
-            "partitioning",
-            {"obj": pa_ds.HivePartitioning},
->>>>>>> 4229c16c
         )
 
         # Check if the user wants to ignore the global metadata file
@@ -1057,6 +1040,9 @@
             "ignore_metadata_file",
             False,
         )
+
+        # Check if partition columns should be conveted to "category"
+        categorical_partitions = _dataset_kwargs.pop("categorical_partitions", True)
 
         # Check that we are not silently ignoring any dataset_kwargs
         if _dataset_kwargs:
@@ -1157,9 +1143,7 @@
         # reproduce a `fragment` (for row-wise filtering)
         # on the worker.
         partition_info["partitioning"] = partitioning
-        partition_info["categorical_partitions"] = dataset_kwargs.pop(
-            "categorical_partitions", True
-        )
+        partition_info["categorical_partitions"] = categorical_partitions
 
         return (
             schema,
