import math
import warnings

import tlz as toolz
from fsspec.core import get_fs_token_paths
from fsspec.implementations.local import LocalFileSystem
from fsspec.utils import stringify_path
from packaging.version import parse as parse_version

from ....base import compute_as_if_collection, tokenize
from ....delayed import Delayed
from ....highlevelgraph import HighLevelGraph
from ....layers import DataFrameIOLayer
from ....utils import apply, import_required, natural_sort_key, parse_bytes
from ...core import DataFrame, Scalar, new_dd_object
from ...methods import concat
from .utils import _sort_and_analyze_paths

try:
    import snappy

    snappy.compress
except (ImportError, AttributeError):
    snappy = None


__all__ = ("read_parquet", "to_parquet")

NONE_LABEL = "__null_dask_index__"

# ----------------------------------------------------------------------
# User API


class ParquetFunctionWrapper:
    """
    Parquet Function-Wrapper Class
    Reads parquet data from disk to produce a partition
    (given a `part` argument).
    """

    def __init__(
        self,
        engine,
        fs,
        meta,
        columns,
        index,
        kwargs,
        common_kwargs,
    ):
        self.engine = engine
        self.fs = fs
        self.meta = meta
        self.columns = columns
        self.index = index

        # `kwargs` = user-defined kwargs to be passed
        #            identically for all partitions.
        #
        # `common_kwargs` = kwargs set by engine to be
        #                   passed identically for all
        #                   partitions.
        self.common_kwargs = toolz.merge(common_kwargs, kwargs or {})

    def project_columns(self, columns):
        """Return a new ParquetFunctionWrapper object with
        a sub-column projection.
        """
        if columns == self.columns:
            return self
        return ParquetFunctionWrapper(
            self.engine,
            self.fs,
            self.meta,
            columns,
            self.index,
            None,  # Already merged into common_kwargs
            self.common_kwargs,
        )

    def __call__(self, part):

        if not isinstance(part, list):
            part = [part]

        return read_parquet_part(
            self.fs,
            self.engine,
            self.meta,
            [(p["piece"], p.get("kwargs", {})) for p in part],
            self.columns,
            self.index,
            self.common_kwargs,
        )


def read_parquet(
    path,
    columns=None,
    filters=None,
    categories=None,
    index=None,
    storage_options=None,
    engine="auto",
    gather_statistics=None,
    ignore_metadata_file=False,
    split_row_groups=None,
    read_from_paths=None,
    chunksize=None,
    aggregate_files=None,
    categorical_partitions=True,
    **kwargs,
):
    """
    Read a Parquet file into a Dask DataFrame

    This reads a directory of Parquet data into a Dask.dataframe, one file per
    partition.  It selects the index among the sorted columns if any exist.

    Parameters
    ----------
    path : str or list
        Source directory for data, or path(s) to individual parquet files.
        Prefix with a protocol like ``s3://`` to read from alternative
        filesystems. To read from multiple files you can pass a globstring or a
        list of paths, with the caveat that they must all have the same
        protocol.
    columns : str or list, default None
        Field name(s) to read in as columns in the output. By default all
        non-index fields will be read (as determined by the pandas parquet
        metadata, if present). Provide a single field name instead of a list to
        read in the data as a Series.
    filters : Union[List[Tuple[str, str, Any]], List[List[Tuple[str, str, Any]]]], default None
        List of filters to apply, like ``[[('col1', '==', 0), ...], ...]``.
        Using this argument will NOT result in row-wise filtering of the final
        partitions unless ``engine="pyarrow-dataset"`` is also specified.  For
        other engines, filtering is only performed at the partition level, i.e.,
        to prevent the loading of some row-groups and/or files.

        For the "pyarrow" engines, predicates can be expressed in disjunctive
        normal form (DNF). This means that the innermost tuple describes a single
        column predicate. These inner predicates are combined with an AND
        conjunction into a larger predicate. The outer-most list then combines all
        of the combined filters with an OR disjunction.

        Predicates can also be expressed as a List[Tuple]. These are evaluated
        as an AND conjunction. To express OR in predictates, one must use the
        (preferred for "pyarrow") List[List[Tuple]] notation.

        Note that the "fastparquet" engine does not currently support DNF for
        the filtering of partitioned columns (List[Tuple] is required).
    index : str, list or False, default None
        Field name(s) to use as the output frame index. By default will be
        inferred from the pandas parquet file metadata (if present). Use False
        to read all fields as columns.
    categories : list or dict, default None
        For any fields listed here, if the parquet encoding is Dictionary,
        the column will be created with dtype category. Use only if it is
        guaranteed that the column is encoded as dictionary in all row-groups.
        If a list, assumes up to 2**16-1 labels; if a dict, specify the number
        of labels expected; if None, will load categories automatically for
        data written by dask/fastparquet, not otherwise.
    storage_options : dict, default None
        Key/value pairs to be passed on to the file-system backend, if any.
    engine : str, default 'auto'
        Parquet reader library to use. Options include: 'auto', 'fastparquet',
        'pyarrow', 'pyarrow-dataset', and 'pyarrow-legacy'. Defaults to 'auto',
        which selects the FastParquetEngine if fastparquet is installed (and
        ArrowDatasetEngine otherwise).  If 'pyarrow' or 'pyarrow-dataset' is
        specified, the ArrowDatasetEngine (which leverages the pyarrow.dataset
        API) will be used. If 'pyarrow-legacy' is specified, ArrowLegacyEngine
        will be used (which leverages the pyarrow.parquet.ParquetDataset API).
        NOTE: The 'pyarrow-legacy' option (ArrowLegacyEngine) is deprecated
        for pyarrow>=5.
    gather_statistics : bool, default None
        Gather the statistics for each dataset partition. By default,
        this will only be done if the _metadata file is available. Otherwise,
        statistics will only be gathered if True, because the footer of
        every file will be parsed (which is very slow on some systems).
    ignore_metadata_file : bool, default False
        Whether to ignore the global ``_metadata`` file (when one is present).
    split_row_groups : bool or int, default None
        Default is True if a _metadata file is available or if
        the dataset is composed of a single file (otherwise defult is False).
        If True, then each output dataframe partition will correspond to a single
        parquet-file row-group. If False, each partition will correspond to a
        complete file.  If a positive integer value is given, each dataframe
        partition will correspond to that number of parquet row-groups (or fewer).
        Only the "pyarrow" engine supports this argument.
    read_from_paths : bool, default None
        Only used by ``ArrowDatasetEngine`` when ``filters`` are specified.
        Determines whether the engine should avoid inserting large pyarrow
        (``ParquetFileFragment``) objects in the task graph.  If this option
        is True, ``read_partition`` will need to regenerate the appropriate
        fragment object from the path and row-group IDs.  This will reduce the
        size of the task graph, but will add minor overhead to ``read_partition``.
        By default (None), ``ArrowDatasetEngine`` will set this option to
        ``False`` when there are filters.
    chunksize : int or str, default None
        The desired size of each output ``DataFrame`` partition in terms of total
        (uncompressed) parquet storage space. If specified, adjacent row-groups
        and/or files will be aggregated into the same output partition until the
        cumulative ``total_byte_size`` parquet-metadata statistic reaches this
        value. Use `aggregate_files` to enable/disable inter-file aggregation.
    aggregate_files : bool or str, default None
        Whether distinct file paths may be aggregated into the same output
        partition. This parameter requires `gather_statistics=True`, and is
        only used when `chunksize` is specified or when `split_row_groups` is
        an integer >1. A setting of True means that any two file paths may be
        aggregated into the same output partition, while False means that
        inter-file aggregation is prohibited.

        For "hive-partitioned" datasets, a "partition"-column name can also be
        specified. In this case, we allow the aggregation of any two files
        sharing a file path up to, and including, the corresponding directory name.
        For example, if ``aggregate_files`` is set to ``"section"`` for the
        directory structure below, ``03.parquet`` and ``04.parquet`` may be
        aggregated together, but ``01.parquet`` and ``02.parquet`` cannot be.
        If, however, ``aggregate_files`` is set to ``"region"``, ``01.parquet``
        may be aggregated with ``02.parquet``, and ``03.parquet`` may be aggregated
        with ``04.parquet``::

            dataset-path/
            ├── region=1/
            │   ├── section=a/
            │   │   └── 01.parquet
            │   ├── section=b/
            │   └── └── 02.parquet
            └── region=2/
                ├── section=a/
                │   ├── 03.parquet
                └── └── 04.parquet

        Note that the default behavior of ``aggregate_files`` is False.
    categorical_partitions : bool, default True
        Specify if directory-partitioned (hive) columns should be read in as
        "category" dtypes.
    **kwargs: dict (of dicts)
        Passthrough key-word arguments for read backend.
        The top-level keys correspond to the appropriate operation type, and
        the second level corresponds to the kwargs that will be passed on to
        the underlying ``pyarrow`` or ``fastparquet`` function.
        Supported top-level keys: 'dataset' (for opening a ``pyarrow`` dataset),
        'file' (for opening a ``fastparquet`` ``ParquetFile``), 'read' (for the
        backend read function), 'arrow_to_pandas' (for controlling the arguments
        passed to convert from a ``pyarrow.Table.to_pandas()``)

    Examples
    --------
    >>> df = dd.read_parquet('s3://bucket/my-parquet-data')  # doctest: +SKIP

    See Also
    --------
    to_parquet
    pyarrow.parquet.ParquetDataset
    """

    if isinstance(columns, str):
        df = read_parquet(
            path,
            columns=[columns],
            filters=filters,
            categories=categories,
            index=index,
            storage_options=storage_options,
            engine=engine,
            gather_statistics=gather_statistics,
            ignore_metadata_file=ignore_metadata_file,
            split_row_groups=split_row_groups,
            read_from_paths=read_from_paths,
            chunksize=chunksize,
            aggregate_files=aggregate_files,
            categorical_partitions=categorical_partitions,
        )
        return df[columns]

    if columns is not None:
        columns = list(columns)

    label = "read-parquet-"
    output_name = label + tokenize(
        path,
        columns,
        filters,
        categories,
        index,
        storage_options,
        engine,
        gather_statistics,
        ignore_metadata_file,
        split_row_groups,
        read_from_paths,
        chunksize,
        aggregate_files,
        categorical_partitions,
    )

    if isinstance(engine, str):
        engine = get_engine(engine)

    if hasattr(path, "name"):
        path = stringify_path(path)
    fs, _, paths = get_fs_token_paths(path, mode="rb", storage_options=storage_options)

    paths = sorted(paths, key=natural_sort_key)  # numeric rather than glob ordering

    auto_index_allowed = False
    if index is None:
        # User is allowing auto-detected index
        auto_index_allowed = True
    if index and isinstance(index, str):
        index = [index]

    if chunksize or (
        split_row_groups and int(split_row_groups) > 1 and aggregate_files
    ):
        # Require `gather_statistics=True` if `chunksize` is used,
        # or if `split_row_groups>1` and we are aggregating files.
        if gather_statistics is False:
            raise ValueError("read_parquet options require gather_statistics=True")
        gather_statistics = True

    read_metadata_result = engine.read_metadata(
        fs,
        paths,
        categories=categories,
        index=index,
        gather_statistics=gather_statistics,
        filters=filters,
        split_row_groups=split_row_groups,
        read_from_paths=read_from_paths,
        chunksize=chunksize,
        aggregate_files=aggregate_files,
<<<<<<< HEAD
        categorical_partitions=categorical_partitions,
=======
        ignore_metadata_file=ignore_metadata_file,
>>>>>>> 4229c16c
        **kwargs,
    )

    # In the future, we may want to give the engine the
    # option to return a dedicated element for `common_kwargs`.
    # However, to avoid breaking the API, we just embed this
    # data in the first element of `parts` for now.
    # The logic below is inteded to handle backward and forward
    # compatibility with a user-defined engine.
    meta, statistics, parts, index = read_metadata_result[:4]
    common_kwargs = {}
    aggregation_depth = False
    if len(parts):
        # For now, `common_kwargs` and `aggregation_depth`
        # may be stored in the first element of `parts`
        common_kwargs = parts[0].pop("common_kwargs", {})
        aggregation_depth = parts[0].pop("aggregation_depth", aggregation_depth)

    # Parse dataset statistics from metadata (if available)
    parts, divisions, index, index_in_columns = process_statistics(
        parts,
        statistics,
        filters,
        index,
        chunksize,
        split_row_groups,
        fs,
        aggregation_depth,
    )

    # Account for index and columns arguments.
    # Modify `meta` dataframe accordingly
    meta, index, columns = set_index_columns(
        meta, index, columns, index_in_columns, auto_index_allowed
    )
    if meta.index.name == NONE_LABEL:
        meta.index.name = None

    # Set the index that was previously treated as a column
    if index_in_columns:
        meta = meta.set_index(index)
        if meta.index.name == NONE_LABEL:
            meta.index.name = None

    if len(divisions) < 2:
        # empty dataframe - just use meta
        graph = {(output_name, 0): meta}
        divisions = (None, None)
    else:
        # Create Blockwise layer
        layer = DataFrameIOLayer(
            output_name,
            columns,
            parts,
            ParquetFunctionWrapper(
                engine,
                fs,
                meta,
                columns,
                index,
                kwargs,
                common_kwargs,
            ),
            label=label,
        )
        graph = HighLevelGraph({output_name: layer}, {output_name: set()})

    return new_dd_object(graph, output_name, meta, divisions)


def check_multi_support(engine):
    # Helper function to check that the engine
    # supports a multi-partition read
    return hasattr(engine, "multi_support") and engine.multi_support()


def read_parquet_part(fs, engine, meta, part, columns, index, kwargs):
    """Read a part of a parquet dataset

    This function is used by `read_parquet`."""
    if isinstance(part, list):
        if len(part) == 1 or part[0][1] or not check_multi_support(engine):
            # Part kwargs expected
            func = engine.read_partition
            dfs = [
                func(fs, rg, columns.copy(), index, **toolz.merge(kwargs, kw))
                for (rg, kw) in part
            ]
            df = concat(dfs, axis=0) if len(dfs) > 1 else dfs[0]
        else:
            # No part specific kwargs, let engine read
            # list of parts at once
            df = engine.read_partition(
                fs, [p[0] for p in part], columns.copy(), index, **kwargs
            )
    else:
        # NOTE: `kwargs` are the same for all parts, while `part_kwargs` may
        #       be different for each part.
        rg, part_kwargs = part
        df = engine.read_partition(
            fs, rg, columns, index, **toolz.merge(kwargs, part_kwargs)
        )

    if meta.columns.name:
        df.columns.name = meta.columns.name
    columns = columns or []
    index = index or []
    df = df[[c for c in columns if c not in index]]
    if index == [NONE_LABEL]:
        df.index.name = None
    return df


def to_parquet(
    df,
    path,
    engine="auto",
    compression="default",
    write_index=True,
    append=False,
    overwrite=False,
    ignore_divisions=False,
    partition_on=None,
    storage_options=None,
    custom_metadata=None,
    write_metadata_file=True,
    compute=True,
    compute_kwargs=None,
    schema=None,
    **kwargs,
):
    """Store Dask.dataframe to Parquet files

    Notes
    -----
    Each partition will be written to a separate file.

    Parameters
    ----------
    df : dask.dataframe.DataFrame
    path : string or pathlib.Path
        Destination directory for data.  Prepend with protocol like ``s3://``
        or ``hdfs://`` for remote data.
    engine : {'auto', 'fastparquet', 'pyarrow'}, default 'auto'
        Parquet library to use. If only one library is installed, it will use
        that one; if both, it will use 'fastparquet'.
    compression : string or dict, default 'default'
        Either a string like ``"snappy"`` or a dictionary mapping column names
        to compressors like ``{"name": "gzip", "values": "snappy"}``. The
        default is ``"default"``, which uses the default compression for
        whichever engine is selected.
    write_index : boolean, default True
        Whether or not to write the index. Defaults to True.
    append : bool, default False
        If False (default), construct data-set from scratch. If True, add new
        row-group(s) to an existing data-set. In the latter case, the data-set
        must exist, and the schema must match the input data.
    overwrite : bool, default False
        Whether or not to remove the contents of `path` before writing the dataset.
        The default is False.  If True, the specified path must correspond to
        a directory (but not the current working directory).  This option cannot
        be set to True if `append=True`.
        NOTE: `overwrite=True` will remove the original data even if the current
        write operation fails.  Use at your own risk.
    ignore_divisions : bool, default False
        If False (default) raises error when previous divisions overlap with
        the new appended divisions. Ignored if append=False.
    partition_on : list, default None
        Construct directory-based partitioning by splitting on these fields'
        values. Each dask partition will result in one or more datafiles,
        there will be no global groupby.
    storage_options : dict, default None
        Key/value pairs to be passed on to the file-system backend, if any.
    custom_metadata : dict, default None
        Custom key/value metadata to include in all footer metadata (and
        in the global "_metadata" file, if applicable).  Note that the custom
        metadata may not contain the reserved b"pandas" key.
    write_metadata_file : bool, default True
        Whether to write the special "_metadata" file.
    compute : bool, default True
        If :obj:`True` (default) then the result is computed immediately. If  :obj:`False`
        then a ``dask.dataframe.Scalar`` object is returned for future computation.
    compute_kwargs : dict, default True
        Options to be passed in to the compute method
    schema : Schema object, dict, or {"infer", None}, default None
        Global schema to use for the output dataset. Alternatively, a `dict`
        of pyarrow types can be specified (e.g. `schema={"id": pa.string()}`).
        For this case, fields excluded from the dictionary will be inferred
        from `_meta_nonempty`.  If "infer", the first non-empty and non-null
        partition will be used to infer the type for "object" columns. If
        None (default), we let the backend infer the schema for each distinct
        output partition. If the partitions produce inconsistent schemas,
        pyarrow will throw an error when writing the shared _metadata file.
        Note that this argument is ignored by the "fastparquet" engine.
    **kwargs :
        Extra options to be passed on to the specific backend.

    Examples
    --------
    >>> df = dd.read_csv(...)  # doctest: +SKIP
    >>> df.to_parquet('/path/to/output/', ...)  # doctest: +SKIP

    See Also
    --------
    read_parquet: Read parquet data to dask.dataframe
    """
    compute_kwargs = compute_kwargs or {}

    if compression == "default":
        if snappy is not None:
            compression = "snappy"
        else:
            compression = None

    partition_on = partition_on or []
    if isinstance(partition_on, str):
        partition_on = [partition_on]

    if set(partition_on) - set(df.columns):
        raise ValueError(
            "Partitioning on non-existent column. "
            "partition_on=%s ."
            "columns=%s" % (str(partition_on), str(list(df.columns)))
        )

    if isinstance(engine, str):
        engine = get_engine(engine)

    if hasattr(path, "name"):
        path = stringify_path(path)
    fs, _, _ = get_fs_token_paths(path, mode="wb", storage_options=storage_options)
    # Trim any protocol information from the path before forwarding
    path = fs._strip_protocol(path)

    if overwrite:
        if isinstance(fs, LocalFileSystem):
            working_dir = fs.expand_path(".")[0]
            if path.rstrip("/") == working_dir.rstrip("/"):
                raise ValueError(
                    "Cannot clear the contents of the current working directory!"
                )
        if append:
            raise ValueError("Cannot use both `overwrite=True` and `append=True`!")
        if fs.isdir(path):
            # Only remove path contents if
            # (1) The path exists
            # (2) The path is a directory
            # (3) The path is not the current working directory
            fs.rm(path, recursive=True)

    # Save divisions and corresponding index name. This is necessary,
    # because we may be resetting the index to write the file
    division_info = {"divisions": df.divisions, "name": df.index.name}
    if division_info["name"] is None:
        # As of 0.24.2, pandas will rename an index with name=None
        # when df.reset_index() is called.  The default name is "index",
        # but dask will always change the name to the NONE_LABEL constant
        if NONE_LABEL not in df.columns:
            division_info["name"] = NONE_LABEL
        elif write_index:
            raise ValueError(
                "Index must have a name if __null_dask_index__ is a column."
            )
        else:
            warnings.warn(
                "If read back by Dask, column named __null_dask_index__ "
                "will be set to the index (and renamed to None)."
            )

    # There are some "resrved" names that may be used as the default column
    # name after resetting the index. However, we don't want to treat it as
    # a "special" name if the string is already used as a "real" column name.
    reserved_names = []
    for name in ["index", "level_0"]:
        if name not in df.columns:
            reserved_names.append(name)

    # If write_index==True (default), reset the index and record the
    # name of the original index in `index_cols` (we will set the name
    # to the NONE_LABEL constant if it is originally `None`).
    # `fastparquet` will use `index_cols` to specify the index column(s)
    # in the metadata.  `pyarrow` will revert the `reset_index` call
    # below if `index_cols` is populated (because pyarrow will want to handle
    # index preservation itself).  For both engines, the column index
    # will be written to "pandas metadata" if write_index=True
    index_cols = []
    if write_index:
        real_cols = set(df.columns)
        none_index = list(df._meta.index.names) == [None]
        df = df.reset_index()
        if none_index:
            df.columns = [
                c if c not in reserved_names else NONE_LABEL for c in df.columns
            ]
        index_cols = [c for c in set(df.columns) - real_cols]
    else:
        # Not writing index - might as well drop it
        df = df.reset_index(drop=True)

    _to_parquet_kwargs = {
        "engine",
        "compression",
        "write_index",
        "append",
        "ignore_divisions",
        "partition_on",
        "storage_options",
        "write_metadata_file",
        "compute",
    }
    kwargs_pass = {k: v for k, v in kwargs.items() if k not in _to_parquet_kwargs}

    # Engine-specific initialization steps to write the dataset.
    # Possibly create parquet metadata, and load existing stuff if appending
    meta, schema, i_offset = engine.initialize_write(
        df,
        fs,
        path,
        append=append,
        ignore_divisions=ignore_divisions,
        partition_on=partition_on,
        division_info=division_info,
        index_cols=index_cols,
        schema=schema,
        **kwargs_pass,
    )

    # Use i_offset and df.npartitions to define file-name list
    filenames = ["part.%i.parquet" % (i + i_offset) for i in range(df.npartitions)]

    # Construct IO graph
    dsk = {}
    name = "to-parquet-" + tokenize(
        df,
        fs,
        path,
        append,
        ignore_divisions,
        partition_on,
        division_info,
        index_cols,
        schema,
    )
    part_tasks = []
    kwargs_pass["fmd"] = meta
    kwargs_pass["compression"] = compression
    kwargs_pass["index_cols"] = index_cols
    kwargs_pass["schema"] = schema
    if custom_metadata:
        if b"pandas" in custom_metadata.keys():
            raise ValueError(
                "User-defined key/value metadata (custom_metadata) can not "
                "contain a b'pandas' key.  This key is reserved by Pandas, "
                "and overwriting the corresponding value can render the "
                "entire dataset unreadable."
            )
        kwargs_pass["custom_metadata"] = custom_metadata
    for d, filename in enumerate(filenames):
        dsk[(name, d)] = (
            apply,
            engine.write_partition,
            [
                (df._name, d),
                path,
                fs,
                filename,
                partition_on,
                write_metadata_file,
            ],
            toolz.merge(kwargs_pass, {"head": True}) if d == 0 else kwargs_pass,
        )
        part_tasks.append((name, d))

    final_name = "metadata-" + name
    # Collect metadata and write _metadata

    if write_metadata_file:
        dsk[(final_name, 0)] = (
            apply,
            engine.write_metadata,
            [
                part_tasks,
                meta,
                fs,
                path,
            ],
            {"append": append, "compression": compression},
        )
    else:
        dsk[(final_name, 0)] = (lambda x: None, part_tasks)

    graph = HighLevelGraph.from_collections(name, dsk, dependencies=[df])

    if compute:
        if write_metadata_file:
            return compute_as_if_collection(
                DataFrame, graph, (final_name, 0), **compute_kwargs
            )
        else:
            return compute_as_if_collection(
                DataFrame, graph, part_tasks, **compute_kwargs
            )
    else:
        return Scalar(graph, final_name, "")


def create_metadata_file(
    paths,
    root_dir=None,
    out_dir=None,
    engine="pyarrow",
    storage_options=None,
    split_every=32,
    compute=True,
    compute_kwargs=None,
    fs=None,
):
    """Construct a global _metadata file from a list of parquet files.

    Dask's read_parquet function is designed to leverage a global
    _metadata file whenever one is available.  The to_parquet
    function will generate this file automatically by default, but it
    may not exist if the dataset was generated outside of Dask.  This
    utility provides a mechanism to generate a _metadata file from a
    list of existing parquet files.

    NOTE: This utility is not yet supported for the "fastparquet" engine.

    Parameters
    ----------
    paths : list(string)
        List of files to collect footer metadata from.
    root_dir : string, optional
        Root directory of dataset.  The `file_path` fields in the new
        _metadata file will relative to this directory.  If None, a common
        root directory will be inferred.
    out_dir : string or False, optional
        Directory location to write the final _metadata file.  By default,
        this will be set to `root_dir`.  If False is specified, the global
        metadata will be returned as an in-memory object (and will not be
        written to disk).
    engine : str or Engine, default 'pyarrow'
        Parquet Engine to use. Only 'pyarrow' is supported if a string
        is passed.
    storage_options : dict, optional
        Key/value pairs to be passed on to the file-system backend, if any.
    split_every : int, optional
        The final metadata object that is written to _metadata can be much
        smaller than the list of footer metadata. In order to avoid the
        aggregation of all metadata within a single task, a tree reduction
        is used.  This argument specifies the maximum number of metadata
        inputs to be handled by any one task in the tree. Defaults to 32.
    compute : bool, optional
        If True (default) then the result is computed immediately. If False
        then a ``dask.delayed`` object is returned for future computation.
    compute_kwargs : dict, optional
        Options to be passed in to the compute method
    fs : fsspec object, optional
        File-system instance to use for file handling. If prefixes have
        been removed from the elements of ``paths`` before calling this
        function, an ``fs`` argument must be provided to ensure correct
        behavior on remote file systems ("naked" paths cannot be used
        to infer file-system information).
    """

    # Get engine.
    # Note that "fastparquet" is not yet supported
    if isinstance(engine, str):
        if engine not in ("pyarrow", "arrow"):
            raise ValueError(
                f"{engine} is not a supported engine for create_metadata_file "
                "Try engine='pyarrow'."
            )
        engine = get_engine(engine)

    # Process input path list
    if fs is None:
        # Only do this if an fsspec file-system object is not
        # already defined. The prefixes may already be stripped.
        fs, _, paths = get_fs_token_paths(
            paths, mode="rb", storage_options=storage_options
        )
    ap_kwargs = {"root": root_dir} if root_dir else {}
    paths, root_dir, fns = _sort_and_analyze_paths(paths, fs, **ap_kwargs)
    out_dir = root_dir if out_dir is None else out_dir

    # Start constructing a raw graph
    dsk = {}
    name = "gen-metadata-" + tokenize(paths, fs)
    collect_name = "collect-" + name
    agg_name = "agg-" + name

    # Define a "collect" task for each file in the input list.
    # Each tasks will:
    #   1. Extract the footer metadata from a distinct file
    #   2. Populate the `file_path` field in the metadata
    #   3. Return the extracted/modified metadata
    for p, (fn, path) in enumerate(zip(fns, paths)):
        key = (collect_name, p, 0)
        dsk[key] = (engine.collect_file_metadata, path, fs, fn)

    # Build a reduction tree to aggregate all footer metadata
    # into a single metadata object.  Each task in the tree
    # will take in a list of metadata objects as input, and will
    # usually output a single (aggregated) metadata object.
    # The final task in the tree will write the result to disk
    # instead of returning it (this behavior is triggered by
    # passing a file path to `engine.aggregate_metadata`).
    parts = len(paths)
    widths = [parts]
    while parts > 1:
        parts = math.ceil(parts / split_every)
        widths.append(parts)
    height = len(widths)
    for depth in range(1, height):
        for group in range(widths[depth]):
            p_max = widths[depth - 1]
            lstart = split_every * group
            lstop = min(lstart + split_every, p_max)
            dep_task_name = collect_name if depth == 1 else agg_name
            node_list = [(dep_task_name, p, depth - 1) for p in range(lstart, lstop)]
            if depth == height - 1:
                assert group == 0
                dsk[name] = (engine.aggregate_metadata, node_list, fs, out_dir)
            else:
                dsk[(agg_name, group, depth)] = (
                    engine.aggregate_metadata,
                    node_list,
                    None,
                    None,
                )

    # There will be no aggregation tasks if there is only one file
    if len(paths) == 1:
        dsk[name] = (engine.aggregate_metadata, [(collect_name, 0, 0)], fs, out_dir)

    # Convert the raw graph to a `Delayed` object
    graph = HighLevelGraph.from_collections(name, dsk, dependencies=[])
    out = Delayed(name, graph)

    # Optionally compute the result
    if compute:
        if compute_kwargs is None:
            compute_kwargs = dict()
        out = out.compute(**compute_kwargs)
    return out


_ENGINES = {}


def get_engine(engine):
    """Get the parquet engine backend implementation.

    Parameters
    ----------
    engine : str, default 'auto'
        Backend parquet library to use. Options include: 'auto', 'fastparquet',
        'pyarrow', 'pyarrow-dataset', and 'pyarrow-legacy'. Defaults to 'auto',
        which selects the FastParquetEngine if fastparquet is installed (and
        ArrowLegacyEngine otherwise).  If 'pyarrow-dataset' is specified, the
        ArrowDatasetEngine (which leverages the pyarrow.dataset API) will be used
        for newer PyArrow versions (>=1.0.0). If 'pyarrow' or 'pyarrow-legacy' are
        specified, the ArrowLegacyEngine will be used (which leverages the
        pyarrow.parquet.ParquetDataset API).
        NOTE: 'pyarrow-dataset' enables row-wise filtering, but requires
        pyarrow>=1.0. The behavior of 'pyarrow' will most likely change to
        ArrowDatasetEngine in a future release, and the 'pyarrow-legacy'
        option will be deprecated once the ParquetDataset API is deprecated.
    gather_statistics : bool or None (default).

    Returns
    -------
    A dict containing a ``'read'`` and ``'write'`` function.
    """
    if engine in _ENGINES:
        return _ENGINES[engine]

    if engine == "auto":
        for eng in ["fastparquet", "pyarrow"]:
            try:
                return get_engine(eng)
            except RuntimeError:
                pass
        else:
            raise RuntimeError("Please install either fastparquet or pyarrow")

    elif engine == "fastparquet":
        import_required("fastparquet", "`fastparquet` not installed")
        from .fastparquet import FastParquetEngine

        _ENGINES["fastparquet"] = eng = FastParquetEngine
        return eng

    elif engine in ("pyarrow", "arrow", "pyarrow-legacy", "pyarrow-dataset"):

        pa = import_required("pyarrow", "`pyarrow` not installed")
        pa_version = parse_version(pa.__version__)

        if engine in ("pyarrow", "arrow"):
            engine = "pyarrow-dataset"
        elif pa_version.major >= 5 and engine == "pyarrow-legacy":
            warnings.warn(
                "`ArrowLegacyEngine` ('pyarrow-legacy') is deprecated for "
                "pyarrow>=5 and will be removed in a future release. Please "
                "use `engine='pyarrow'` or `engine='pyarrow-dataset'`.",
                FutureWarning,
            )

        if engine == "pyarrow-dataset":
            from .arrow import ArrowDatasetEngine

            _ENGINES[engine] = eng = ArrowDatasetEngine
        else:
            from .arrow import ArrowLegacyEngine

            _ENGINES[engine] = eng = ArrowLegacyEngine
        return eng

    else:
        raise ValueError(
            'Unsupported engine: "{0}".'.format(engine)
            + '  Valid choices include "pyarrow" and "fastparquet".'
        )


#####################
# Utility Functions #
#####################


def sorted_columns(statistics):
    """Find sorted columns given row-group statistics

    This finds all columns that are sorted, along with appropriate divisions
    values for those columns

    Returns
    -------
    out: List of {'name': str, 'divisions': List[str]} dictionaries
    """
    if not statistics:
        return []

    out = []
    for i, c in enumerate(statistics[0]["columns"]):
        if not all(
            "min" in s["columns"][i] and "max" in s["columns"][i] for s in statistics
        ):
            continue
        divisions = [c["min"]]
        max = c["max"]
        success = c["min"] is not None
        for stats in statistics[1:]:
            c = stats["columns"][i]
            if c["min"] is None:
                success = False
                break
            if c["min"] >= max:
                divisions.append(c["min"])
                max = c["max"]
            else:
                success = False
                break

        if success:
            divisions.append(max)
            assert divisions == sorted(divisions)
            out.append({"name": c["name"], "divisions": divisions})

    return out


def apply_filters(parts, statistics, filters):
    """Apply filters onto parts/statistics pairs

    Parameters
    ----------
    parts: list
        Tokens corresponding to row groups to read in the future
    statistics: List[dict]
        List of statistics for each part, including min and max values
    filters: Union[List[Tuple[str, str, Any]], List[List[Tuple[str, str, Any]]]]
        List of filters to apply, like ``[[('x', '=', 0), ...], ...]``. This
        implements partition-level (hive) filtering only, i.e., to prevent the
        loading of some row-groups and/or files.

        Predicates can be expressed in disjunctive normal form (DNF). This means
        that the innermost tuple describes a single column predicate. These
        inner predicates are combined with an AND conjunction into a larger
        predicate. The outer-most list then combines all of the combined
        filters with an OR disjunction.

        Predicates can also be expressed as a List[Tuple]. These are evaluated
        as an AND conjunction. To express OR in predictates, one must use the
        (preferred) List[List[Tuple]] notation.

        Note that the "fastparquet" engine does not currently support DNF for
        the filtering of partitioned columns (List[Tuple] is required).
    Returns
    -------
    parts, statistics: the same as the input, but possibly a subset
    """

    def apply_conjunction(parts, statistics, conjunction):
        for column, operator, value in conjunction:
            out_parts = []
            out_statistics = []
            for part, stats in zip(parts, statistics):
                if "filter" in stats and stats["filter"]:
                    continue  # Filtered by engine
                try:
                    c = toolz.groupby("name", stats["columns"])[column][0]
                    min = c["min"]
                    max = c["max"]
                except KeyError:
                    out_parts.append(part)
                    out_statistics.append(stats)
                else:
                    if (
                        operator == "=="
                        and min <= value <= max
                        or operator == "<"
                        and min < value
                        or operator == "<="
                        and min <= value
                        or operator == ">"
                        and max > value
                        or operator == ">="
                        and max >= value
                        or operator == "in"
                        and any(min <= item <= max for item in value)
                    ):
                        out_parts.append(part)
                        out_statistics.append(stats)

            parts, statistics = out_parts, out_statistics

        return parts, statistics

    conjunction, *disjunction = filters if isinstance(filters[0], list) else [filters]

    out_parts, out_statistics = apply_conjunction(parts, statistics, conjunction)
    for conjunction in disjunction:
        for part, stats in zip(*apply_conjunction(parts, statistics, conjunction)):
            if part not in out_parts:
                out_parts.append(part)
                out_statistics.append(stats)

    return out_parts, out_statistics


def process_statistics(
    parts,
    statistics,
    filters,
    index,
    chunksize,
    split_row_groups,
    fs,
    aggregation_depth,
):
    """Process row-group column statistics in metadata
    Used in read_parquet.
    """
    index_in_columns = False
    if statistics:
        result = list(
            zip(
                *[
                    (part, stats)
                    for part, stats in zip(parts, statistics)
                    if stats["num-rows"] > 0
                ]
            )
        )
        parts, statistics = result or [[], []]
        if filters:
            parts, statistics = apply_filters(parts, statistics, filters)

        # Aggregate parts/statistics if we are splitting by row-group
        if chunksize or (split_row_groups and int(split_row_groups) > 1):
            parts, statistics = aggregate_row_groups(
                parts, statistics, chunksize, split_row_groups, fs, aggregation_depth
            )

        out = sorted_columns(statistics)

        if index and isinstance(index, str):
            index = [index]
        if index and out:
            # Only one valid column
            out = [o for o in out if o["name"] in index]
        if index is not False and len(out) == 1:
            # Use only sorted column with statistics as the index
            divisions = out[0]["divisions"]
            if index is None:
                index_in_columns = True
                index = [out[0]["name"]]
            elif index != [out[0]["name"]]:
                raise ValueError("Specified index is invalid.\nindex: {}".format(index))
        elif index is not False and len(out) > 1:
            if any(o["name"] == NONE_LABEL for o in out):
                # Use sorted column matching NONE_LABEL as the index
                [o] = [o for o in out if o["name"] == NONE_LABEL]
                divisions = o["divisions"]
                if index is None:
                    index = [o["name"]]
                    index_in_columns = True
                elif index != [o["name"]]:
                    raise ValueError(
                        "Specified index is invalid.\nindex: {}".format(index)
                    )
            else:
                # Multiple sorted columns found, cannot autodetect the index
                warnings.warn(
                    "Multiple sorted columns found %s, cannot\n "
                    "autodetect index. Will continue without an index.\n"
                    "To pick an index column, use the index= keyword; to \n"
                    "silence this warning use index=False."
                    "" % [o["name"] for o in out],
                    RuntimeWarning,
                )
                index = False
                divisions = [None] * (len(parts) + 1)
        else:
            divisions = [None] * (len(parts) + 1)
    else:
        divisions = [None] * (len(parts) + 1)

    return parts, divisions, index, index_in_columns


def set_index_columns(meta, index, columns, index_in_columns, auto_index_allowed):
    """Handle index/column arguments, and modify `meta`
    Used in read_parquet.
    """
    ignore_index_column_intersection = False
    if columns is None:
        # User didn't specify columns, so ignore any intersection
        # of auto-detected values with the index (if necessary)
        ignore_index_column_intersection = True
        # Do not allow "un-named" fields to be read in as columns.
        # These were intended to be un-named indices at write time.
        _index = index or []
        columns = [
            c for c in meta.columns if c not in (None, NONE_LABEL) or c in _index
        ]

    if not set(columns).issubset(set(meta.columns)):
        raise ValueError(
            "The following columns were not found in the dataset %s\n"
            "The following columns were found %s"
            % (set(columns) - set(meta.columns), meta.columns)
        )

    if index:
        if isinstance(index, str):
            index = [index]
        if isinstance(columns, str):
            columns = [columns]

        if ignore_index_column_intersection:
            columns = [col for col in columns if col not in index]
        if set(index).intersection(columns):
            if auto_index_allowed:
                raise ValueError(
                    "Specified index and column arguments must not intersect"
                    " (set index=False or remove the detected index from columns).\n"
                    "index: {} | column: {}".format(index, columns)
                )
            else:
                raise ValueError(
                    "Specified index and column arguments must not intersect.\n"
                    "index: {} | column: {}".format(index, columns)
                )

        # Leaving index as a column in `meta`, because the index
        # will be reset below (in case the index was detected after
        # meta was created)
        if index_in_columns:
            meta = meta[columns + index]
        else:
            meta = meta[columns]

    else:
        meta = meta[list(columns)]

    return meta, index, columns


def aggregate_row_groups(
    parts, stats, chunksize, split_row_groups, fs, aggregation_depth
):
    if not stats[0].get("file_path_0", None):
        return parts, stats

    parts_agg = []
    stats_agg = []

    use_row_group_criteria = split_row_groups and int(split_row_groups) > 1
    use_chunksize_criteria = bool(chunksize)
    if use_chunksize_criteria:
        chunksize = parse_bytes(chunksize)
    next_part, next_stat = [parts[0].copy()], stats[0].copy()
    for i in range(1, len(parts)):
        stat, part = stats[i], parts[i]

        # Criteria #1 for aggregating parts: parts are within the same file
        same_path = stat["file_path_0"] == next_stat["file_path_0"]
        multi_path_allowed = False

        if aggregation_depth:

            # Criteria #2 for aggregating parts: The part does not include
            # row-group information, or both parts include the same kind
            # of row_group aggregation (all None, or all indices)
            multi_path_allowed = len(part["piece"]) == 1
            if not (same_path or multi_path_allowed):
                rgs = set(list(part["piece"][1]) + list(next_part[-1]["piece"][1]))
                multi_path_allowed = (rgs == {None}) or (None not in rgs)

            # Criteria #3 for aggregating parts: The parts share a
            # directory at the "depth" allowed by `aggregation_depth`
            if not same_path and multi_path_allowed:
                if aggregation_depth is True:
                    multi_path_allowed = True
                elif isinstance(aggregation_depth, int):
                    # Make sure files share the same directory
                    root = stat["file_path_0"].split(fs.sep)[:-aggregation_depth]
                    next_root = next_stat["file_path_0"].split(fs.sep)[
                        :-aggregation_depth
                    ]
                    multi_path_allowed = root == next_root
                else:
                    raise ValueError(
                        f"{aggregation_depth} not supported for `aggregation_depth`"
                    )

        def _check_row_group_criteria(stat, next_stat):
            if use_row_group_criteria:
                return (next_stat["num-row-groups"] + stat["num-row-groups"]) <= int(
                    split_row_groups
                )
            else:
                return False

        def _check_chunksize_criteria(stat, next_stat):
            if use_chunksize_criteria:
                return (
                    next_stat["total_byte_size"] + stat["total_byte_size"]
                ) <= chunksize
            else:
                return False

        stat["num-row-groups"] = stat.get("num-row-groups", 1)
        next_stat["num-row-groups"] = next_stat.get("num-row-groups", 1)

        if (same_path or multi_path_allowed) and (
            (
                _check_row_group_criteria(stat, next_stat)
                or _check_chunksize_criteria(stat, next_stat)
            )
        ):

            # Update part list
            next_part.append(part)

            # Update Statistics
            next_stat["total_byte_size"] += stat["total_byte_size"]
            next_stat["num-rows"] += stat["num-rows"]
            next_stat["num-row-groups"] += stat["num-row-groups"]
            for col, col_add in zip(next_stat["columns"], stat["columns"]):
                if col["name"] != col_add["name"]:
                    raise ValueError("Columns are different!!")
                if "min" in col:
                    col["min"] = min(col["min"], col_add["min"])
                if "max" in col:
                    col["max"] = max(col["max"], col_add["max"])
        else:
            parts_agg.append(next_part)
            stats_agg.append(next_stat)
            next_part, next_stat = [part.copy()], stat.copy()

    parts_agg.append(next_part)
    stats_agg.append(next_stat)

    return parts_agg, stats_agg


DataFrame.to_parquet.__doc__ = to_parquet.__doc__<|MERGE_RESOLUTION|>--- conflicted
+++ resolved
@@ -332,11 +332,8 @@
         read_from_paths=read_from_paths,
         chunksize=chunksize,
         aggregate_files=aggregate_files,
-<<<<<<< HEAD
+        ignore_metadata_file=ignore_metadata_file,
         categorical_partitions=categorical_partitions,
-=======
-        ignore_metadata_file=ignore_metadata_file,
->>>>>>> 4229c16c
         **kwargs,
     )
 
