--- conflicted
+++ resolved
@@ -14,12 +14,8 @@
 from ....delayed import Delayed
 from ....utils import import_required, natural_sort_key, parse_bytes, apply
 from ...methods import concat
-<<<<<<< HEAD
 from ....highlevelgraph import HighLevelGraph
 from ....blockwise import Blockwise, blockwise_token
-=======
-from ....highlevelgraph import Layer, HighLevelGraph
->>>>>>> b3346609
 
 
 try:
@@ -54,17 +50,9 @@
         meta,
         columns,
         index,
-<<<<<<< HEAD
         kwargs,
         kwargs_engine,
-=======
-        parts,
-        kwargs,
-        part_ids=None,
-        annotations=None,
->>>>>>> b3346609
     ):
-        super().__init__(annotations=annotations)
         self.name = name
         self.read_partition = engine.read_partition
         self.fs = fs
@@ -102,7 +90,6 @@
         )
 
 
-<<<<<<< HEAD
 class BlockwiseParquet(Blockwise):
     """
     Specialized BlockwiseIO Layer for read_parquet.
@@ -122,6 +109,7 @@
         kwargs,
         part_ids=None,
         kwargs_engine=None,
+        annotations=None,
     ):
         self.name = name
         self.engine = engine
@@ -158,6 +146,7 @@
             [(self.io_name, "i")],
             {self.io_name: (len(self.part_ids),)},
             io_deps={self.io_name: io_arg_map},
+            annotations=annotations,
         )
 
     def __repr__(self):
@@ -166,8 +155,6 @@
         )
 
 
-=======
->>>>>>> b3346609
 def read_parquet(
     path,
     columns=None,
@@ -355,7 +342,6 @@
     if meta.index.name == NONE_LABEL:
         meta.index.name = None
 
-<<<<<<< HEAD
     subgraph = BlockwiseParquet(
         name,
         engine,
@@ -367,9 +353,6 @@
         kwargs,
         kwargs_engine=kwargs_engine,
     )
-=======
-    subgraph = ParquetSubgraph(name, engine, fs, meta, columns, index, parts, kwargs)
->>>>>>> b3346609
 
     # Set the index that was previously treated as a column
     if index_in_columns:
