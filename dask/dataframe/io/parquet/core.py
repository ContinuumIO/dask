from __future__ import annotations

import importlib
import math
import warnings

import tlz as toolz
from fsspec.core import get_fs_token_paths
from fsspec.utils import stringify_path
from packaging.version import parse as parse_version

from dask.base import tokenize
from dask.blockwise import BlockIndex
from dask.dataframe.core import DataFrame, Scalar, new_dd_object
from dask.dataframe.io.parquet.utils import Engine, _sort_and_analyze_paths
from dask.dataframe.io.utils import _is_local_fs
from dask.dataframe.methods import concat
from dask.delayed import Delayed
from dask.highlevelgraph import HighLevelGraph
from dask.layers import DataFrameIOLayer
from dask.utils import apply, import_required, natural_sort_key, parse_bytes

__all__ = ("read_parquet", "to_parquet")

NONE_LABEL = "__null_dask_index__"

# ----------------------------------------------------------------------
# User API


class ParquetFunctionWrapper:
    """
    Parquet Function-Wrapper Class
    Reads parquet data from disk to produce a partition
    (given a `part` argument).
    """

    def __init__(
        self,
        engine,
        fs,
        meta,
        columns,
        index,
        kwargs,
        common_kwargs,
    ):
        self.engine = engine
        self.fs = fs
        self.meta = meta
        self.columns = columns
        self.index = index

        # `kwargs` = user-defined kwargs to be passed
        #            identically for all partitions.
        #
        # `common_kwargs` = kwargs set by engine to be
        #                   passed identically for all
        #                   partitions.
        self.common_kwargs = toolz.merge(common_kwargs, kwargs or {})

    def project_columns(self, columns):
        """Return a new ParquetFunctionWrapper object
        with a sub-column projection.
        """
        if columns == self.columns:
            return self
        return ParquetFunctionWrapper(
            self.engine,
            self.fs,
            self.meta,
            columns,
            self.index,
            None,  # Already merged into common_kwargs
            self.common_kwargs,
        )

    def __call__(self, part):

        if not isinstance(part, list):
            part = [part]

        return read_parquet_part(
            self.fs,
            self.engine,
            self.meta,
            [(p["piece"], p.get("kwargs", {})) for p in part],
            self.columns,
            self.index,
            self.common_kwargs,
        )


class ToParquetFunctionWrapper:
    """
    Parquet Function-Wrapper Class

    Writes a DataFrame partition into a distinct parquet
    file. When called, the function also requires the
    current block index (via ``blockwise.BlockIndex``).
    """

    def __init__(
        self,
        engine,
        path,
        fs,
        partition_on,
        write_metadata_file,
        i_offset,
        name_function,
        kwargs_pass,
    ):
        self.engine = engine
        self.path = path
        self.fs = fs
        self.partition_on = partition_on
        self.write_metadata_file = write_metadata_file
        self.i_offset = i_offset
        self.name_function = name_function
        self.kwargs_pass = kwargs_pass

        # NOTE: __name__ must be with "to-parquet"
        # for the name of the resulting `Blockwise`
        # layer to begin with "to-parquet"
        self.__name__ = "to-parquet"

    def __dask_tokenize__(self):
        return (
            self.engine,
            self.path,
            self.fs,
            self.partition_on,
            self.write_metadata_file,
            self.i_offset,
            self.name_function,
            self.kwargs_pass,
        )

    def __call__(self, df, block_index: tuple[int]):
        # Get partition index from block index tuple
        part_i = block_index[0]
        filename = (
            f"part.{part_i + self.i_offset}.parquet"
            if self.name_function is None
            else self.name_function(part_i + self.i_offset)
        )

        # Write out data
        return self.engine.write_partition(
            df,
            self.path,
            self.fs,
            filename,
            self.partition_on,
            self.write_metadata_file,
            **(dict(self.kwargs_pass, head=True) if part_i == 0 else self.kwargs_pass),
        )


def read_parquet(
    path,
    columns=None,
    filters=None,
    categories=None,
    index=None,
    storage_options=None,
    engine="auto",
    gather_statistics=None,
    ignore_metadata_file=False,
    metadata_task_size=None,
    split_row_groups=False,
    chunksize=None,
    aggregate_files=None,
    parquet_file_extension=(".parq", ".parquet", ".pq"),
    **kwargs,
):
    """
    Read a Parquet file into a Dask DataFrame

    This reads a directory of Parquet data into a Dask.dataframe, one file per
    partition.  It selects the index among the sorted columns if any exist.

    Parameters
    ----------
    path : str or list
        Source directory for data, or path(s) to individual parquet files.
        Prefix with a protocol like ``s3://`` to read from alternative
        filesystems. To read from multiple files you can pass a globstring or a
        list of paths, with the caveat that they must all have the same
        protocol.
    columns : str or list, default None
        Field name(s) to read in as columns in the output. By default all
        non-index fields will be read (as determined by the pandas parquet
        metadata, if present). Provide a single field name instead of a list to
        read in the data as a Series.
    filters : Union[List[Tuple[str, str, Any]], List[List[Tuple[str, str, Any]]]], default None
        List of filters to apply, like ``[[('col1', '==', 0), ...], ...]``.
        Using this argument will NOT result in row-wise filtering of the final
        partitions unless ``engine="pyarrow"`` is also specified.  For
        other engines, filtering is only performed at the partition level, that is,
        to prevent the loading of some row-groups and/or files.

        For the "pyarrow" engine, predicates can be expressed in disjunctive
        normal form (DNF). This means that the inner-most tuple describes a single
        column predicate. These inner predicates are combined with an AND
        conjunction into a larger predicate. The outer-most list then combines all
        of the combined filters with an OR disjunction.

        Predicates can also be expressed as a ``List[Tuple]``. These are evaluated
        as an AND conjunction. To express OR in predictates, one must use the
        (preferred for "pyarrow") ``List[List[Tuple]]`` notation.

        Note that the "fastparquet" engine does not currently support DNF for
        the filtering of partitioned columns (``List[Tuple]`` is required).
    index : str, list or False, default None
        Field name(s) to use as the output frame index. By default will be
        inferred from the pandas parquet file metadata, if present. Use ``False``
        to read all fields as columns.
    categories : list or dict, default None
        For any fields listed here, if the parquet encoding is Dictionary,
        the column will be created with dtype category. Use only if it is
        guaranteed that the column is encoded as dictionary in all row-groups.
        If a list, assumes up to 2**16-1 labels; if a dict, specify the number
        of labels expected; if None, will load categories automatically for
        data written by dask/fastparquet, not otherwise.
    storage_options : dict, default None
        Key/value pairs to be passed on to the file-system backend, if any.
    open_file_options : dict, default None
        Key/value arguments to be passed along to ``AbstractFileSystem.open``
        when each parquet data file is open for reading. Experimental
        (optimized) "precaching" for remote file systems (e.g. S3, GCS) can
        be enabled by adding ``{"method": "parquet"}`` under the
        ``"precache_options"`` key. Also, a custom file-open function can be
        used (instead of ``AbstractFileSystem.open``), by specifying the
        desired function under the ``"open_file_func"`` key.
    engine : {'auto', 'fastparquet', 'pyarrow'}, default 'auto'
        Parquet library to use. Options include: 'auto', 'fastparquet', and
        'pyarrow'. Defaults to 'auto', which uses ``fastparquet`` if it is
        installed, and falls back to ``pyarrow`` otherwise. Note that in the
        future this default ordering for 'auto' will switch, with ``pyarrow``
        being used if it is installed, and falling back to ``fastparquet``.
    gather_statistics : bool, default None
        Gather the statistics for each dataset partition. By default,
        this will only be done if the _metadata file is available. Otherwise,
        statistics will only be gathered if True, because the footer of
        every file will be parsed (which is very slow on some systems).
    ignore_metadata_file : bool, default False
        Whether to ignore the global ``_metadata`` file (when one is present).
        If ``True``, or if the global ``_metadata`` file is missing, the parquet
        metadata may be gathered and processed in parallel. Parallel metadata
        processing is currently supported for ``ArrowDatasetEngine`` only.
    metadata_task_size : int, default configurable
        If parquet metadata is processed in parallel (see ``ignore_metadata_file``
        description above), this argument can be used to specify the number of
        dataset files to be processed by each task in the Dask graph.  If this
        argument is set to ``0``, parallel metadata processing will be disabled.
        The default values for local and remote filesystems can be specified
        with the "metadata-task-size-local" and "metadata-task-size-remote"
        config fields, respectively (see "dataframe.parquet").
<<<<<<< HEAD
    split_row_groups : bool or int, default False
=======
    split_row_groups : bool or int, default None
        Default is ``True`` if a _metadata file is available or if
        the dataset is composed of a single file (otherwise default is ``False``).
>>>>>>> 80251270
        If True, then each output dataframe partition will correspond to a single
        parquet-file row-group. If False, each partition will correspond to a
        complete file.  If a positive integer value is given, each dataframe
        partition will correspond to that number of parquet row-groups (or fewer).
    chunksize : int or str, default None
        The desired size of each output ``DataFrame`` partition in terms of total
        (uncompressed) parquet storage space. If specified, adjacent row-groups
        and/or files will be aggregated into the same output partition until the
        cumulative ``total_byte_size`` parquet-metadata statistic reaches this
        value. Use `aggregate_files` to enable/disable inter-file aggregation.
    aggregate_files : bool or str, default None
        Whether distinct file paths may be aggregated into the same output
        partition. This parameter requires ``gather_statistics=True``, and is
        only used when ``chunksize`` is specified or when ``split_row_groups`` is
        an integer > 1. A setting of ``True`` means that any two file paths may be
        aggregated into the same output partition, while ``False`` means that
        inter-file aggregation is prohibited.

        For "hive-partitioned" datasets, a "partition"-column name can also be
        specified. In this case, we allow the aggregation of any two files
        sharing a file path up to, and including, the corresponding directory name.
        For example, if ``aggregate_files`` is set to ``"section"`` for the
        directory structure below, ``03.parquet`` and ``04.parquet`` may be
        aggregated together, but ``01.parquet`` and ``02.parquet`` cannot be.
        If, however, ``aggregate_files`` is set to ``"region"``, ``01.parquet``
        may be aggregated with ``02.parquet``, and ``03.parquet`` may be aggregated
        with ``04.parquet``::

            dataset-path/
            ├── region=1/
            │   ├── section=a/
            │   │   └── 01.parquet
            │   ├── section=b/
            │   └── └── 02.parquet
            └── region=2/
                ├── section=a/
                │   ├── 03.parquet
                └── └── 04.parquet

        Note that the default behavior of ``aggregate_files`` is ``False``.
    parquet_file_extension: str, tuple[str], or None, default (".parq", ".parquet", ".pq")
        A file extension or an iterable of extensions to use when discovering
        parquet files in a directory. Files that don't match these extensions
        will be ignored. This argument only applies when ``paths`` corresponds
        to a directory and no ``_metadata`` file is present (or
        ``ignore_metadata_file=True``). Passing in ``parquet_file_extension=None``
        will treat all files in the directory as parquet files.

        The purpose of this argument is to ensure that the engine will ignore
        unsupported metadata files (like Spark's '_SUCCESS' and 'crc' files).
        It may be necessary to change this argument if the data files in your
        parquet dataset do not end in ".parq", ".parquet", or ".pq".
    **kwargs: dict (of dicts)
        Passthrough key-word arguments for read backend.
        The top-level keys correspond to the appropriate operation type, and
        the second level corresponds to the kwargs that will be passed on to
        the underlying ``pyarrow`` or ``fastparquet`` function.
        Supported top-level keys: 'dataset' (for opening a ``pyarrow`` dataset),
        'file' or 'dataset' (for opening a ``fastparquet.ParquetFile``), 'read'
        (for the backend read function), 'arrow_to_pandas' (for controlling the
        arguments passed to convert from a ``pyarrow.Table.to_pandas()``).
        Any element of kwargs that is not defined under these top-level keys
        will be passed through to the `engine.read_partitions` classmethod as a
        stand-alone argument (and will be ignored by the engine implementations
        defined in ``dask.dataframe``).

    Examples
    --------
    >>> df = dd.read_parquet('s3://bucket/my-parquet-data')  # doctest: +SKIP

    See Also
    --------
    to_parquet
    pyarrow.parquet.ParquetDataset
    """

    if "read_from_paths" in kwargs:
        kwargs.pop("read_from_paths")
        warnings.warn(
            "`read_from_paths` is no longer supported and will be ignored.",
            FutureWarning,
        )

    # We support a top-level `parquet_file_extension` kwarg, but
    # must check if the deprecated `require_extension` option is
    # being passed to the engine. If `parquet_file_extension` is
    # set to the default value, and `require_extension` was also
    # specified, we will use `require_extension` but warn the user.
    if (
        "dataset" in kwargs
        and "require_extension" in kwargs["dataset"]
        and parquet_file_extension == (".parq", ".parquet", ".pq")
    ):
        parquet_file_extension = kwargs["dataset"].pop("require_extension")
        warnings.warn(
            "require_extension is deprecated, and will be removed from "
            "read_parquet in a future release. Please use the top-level "
            "parquet_file_extension argument instead.",
            FutureWarning,
        )

    # Store initial function arguments
    input_kwargs = {
        "columns": columns,
        "filters": filters,
        "categories": categories,
        "index": index,
        "storage_options": storage_options,
        "engine": engine,
        "gather_statistics": gather_statistics,
        "ignore_metadata_file": ignore_metadata_file,
        "metadata_task_size": metadata_task_size,
        "split_row_groups": split_row_groups,
        "chunksize=": chunksize,
        "aggregate_files": aggregate_files,
        "parquet_file_extension": parquet_file_extension,
        **kwargs,
    }

    if isinstance(columns, str):
        input_kwargs["columns"] = [columns]
        df = read_parquet(path, **input_kwargs)
        return df[columns]

    if columns is not None:
        columns = list(columns)

    if isinstance(engine, str):
        engine = get_engine(engine, bool(kwargs))

    if hasattr(path, "name"):
        path = stringify_path(path)

    # Update input_kwargs and tokenize inputs
    label = "read-parquet-"
    input_kwargs.update({"columns": columns, "engine": engine})
    output_name = label + tokenize(path, **input_kwargs)

    fs, _, paths = get_fs_token_paths(path, mode="rb", storage_options=storage_options)
    paths = sorted(paths, key=natural_sort_key)  # numeric rather than glob ordering

    auto_index_allowed = False
    if index is None:
        # User is allowing auto-detected index
        auto_index_allowed = True
    if index and isinstance(index, str):
        index = [index]

    if chunksize or (
        split_row_groups and int(split_row_groups) > 1 and aggregate_files
    ):
        # Require `gather_statistics=True` if `chunksize` is used,
        # or if `split_row_groups>1` and we are aggregating files.
        if gather_statistics is False:
            raise ValueError("read_parquet options require gather_statistics=True")
        gather_statistics = True

    read_metadata_result = engine.read_metadata(
        fs,
        paths,
        categories=categories,
        index=index,
        gather_statistics=gather_statistics,
        filters=filters,
        split_row_groups=split_row_groups,
        chunksize=chunksize,
        aggregate_files=aggregate_files,
        ignore_metadata_file=ignore_metadata_file,
        metadata_task_size=metadata_task_size,
        parquet_file_extension=parquet_file_extension,
        **kwargs,
    )

    # In the future, we may want to give the engine the
    # option to return a dedicated element for `common_kwargs`.
    # However, to avoid breaking the API, we just embed this
    # data in the first element of `parts` for now.
    # The logic below is inteded to handle backward and forward
    # compatibility with a user-defined engine.
    meta, statistics, parts, index = read_metadata_result[:4]
    common_kwargs = {}
    aggregation_depth = False
    if len(parts):
        # For now, `common_kwargs` and `aggregation_depth`
        # may be stored in the first element of `parts`
        common_kwargs = parts[0].pop("common_kwargs", {})
        aggregation_depth = parts[0].pop("aggregation_depth", aggregation_depth)

    # Parse dataset statistics from metadata (if available)
    parts, divisions, index, index_in_columns = process_statistics(
        parts,
        statistics,
        filters,
        index,
        chunksize,
        split_row_groups,
        fs,
        aggregation_depth,
    )

    # Account for index and columns arguments.
    # Modify `meta` dataframe accordingly
    meta, index, columns = set_index_columns(
        meta, index, columns, index_in_columns, auto_index_allowed
    )
    if meta.index.name == NONE_LABEL:
        meta.index.name = None

    # Set the index that was previously treated as a column
    if index_in_columns:
        meta = meta.set_index(index)
        if meta.index.name == NONE_LABEL:
            meta.index.name = None

    if len(divisions) < 2:
        # empty dataframe - just use meta
        graph = {(output_name, 0): meta}
        divisions = (None, None)
    else:
        # Create Blockwise layer
        layer = DataFrameIOLayer(
            output_name,
            columns,
            parts,
            ParquetFunctionWrapper(
                engine,
                fs,
                meta,
                columns,
                index,
                {},  # All kwargs should now be in `common_kwargs`
                common_kwargs,
            ),
            label=label,
            creation_info={
                "func": read_parquet,
                "args": (path,),
                "kwargs": input_kwargs,
            },
        )
        graph = HighLevelGraph({output_name: layer}, {output_name: set()})

    return new_dd_object(graph, output_name, meta, divisions)


def check_multi_support(engine):
    # Helper function to check that the engine
    # supports a multi-partition read
    return hasattr(engine, "multi_support") and engine.multi_support()


def read_parquet_part(fs, engine, meta, part, columns, index, kwargs):
    """Read a part of a parquet dataset

    This function is used by `read_parquet`."""
    if isinstance(part, list):
        if len(part) == 1 or part[0][1] or not check_multi_support(engine):
            # Part kwargs expected
            func = engine.read_partition
            dfs = [
                func(fs, rg, columns.copy(), index, **toolz.merge(kwargs, kw))
                for (rg, kw) in part
            ]
            df = concat(dfs, axis=0) if len(dfs) > 1 else dfs[0]
        else:
            # No part specific kwargs, let engine read
            # list of parts at once
            df = engine.read_partition(
                fs, [p[0] for p in part], columns.copy(), index, **kwargs
            )
    else:
        # NOTE: `kwargs` are the same for all parts, while `part_kwargs` may
        #       be different for each part.
        rg, part_kwargs = part
        df = engine.read_partition(
            fs, rg, columns, index, **toolz.merge(kwargs, part_kwargs)
        )

    if meta.columns.name:
        df.columns.name = meta.columns.name
    columns = columns or []
    index = index or []
    df = df[[c for c in columns if c not in index]]
    if index == [NONE_LABEL]:
        df.index.name = None
    return df


def to_parquet(
    df,
    path,
    engine="auto",
    compression="snappy",
    write_index=True,
    append=False,
    overwrite=False,
    ignore_divisions=False,
    partition_on=None,
    storage_options=None,
    custom_metadata=None,
    write_metadata_file=True,
    compute=True,
    compute_kwargs=None,
    schema=None,
    name_function=None,
    **kwargs,
):
    """Store Dask.dataframe to Parquet files

    Notes
    -----
    Each partition will be written to a separate file.

    Parameters
    ----------
    df : dask.dataframe.DataFrame
    path : string or pathlib.Path
        Destination directory for data.  Prepend with protocol like ``s3://``
        or ``hdfs://`` for remote data.
    engine : {'auto', 'fastparquet', 'pyarrow'}, default 'auto'
        Parquet library to use. Options include: 'auto', 'fastparquet', and
        'pyarrow'. Defaults to 'auto', which uses ``fastparquet`` if it is
        installed, and falls back to ``pyarrow`` otherwise. Note that in the
        future this default ordering for 'auto' will switch, with ``pyarrow``
        being used if it is installed, and falling back to ``fastparquet``.
    compression : string or dict, default 'snappy'
        Either a string like ``"snappy"`` or a dictionary mapping column names
        to compressors like ``{"name": "gzip", "values": "snappy"}``. Defaults
        to ``"snappy"``.
    write_index : boolean, default True
        Whether or not to write the index. Defaults to True.
    append : bool, default False
        If False (default), construct data-set from scratch. If True, add new
        row-group(s) to an existing data-set. In the latter case, the data-set
        must exist, and the schema must match the input data.
    overwrite : bool, default False
        Whether or not to remove the contents of `path` before writing the dataset.
        The default is False.  If True, the specified path must correspond to
        a directory (but not the current working directory).  This option cannot
        be set to True if `append=True`.
        NOTE: `overwrite=True` will remove the original data even if the current
        write operation fails.  Use at your own risk.
    ignore_divisions : bool, default False
        If False (default) raises error when previous divisions overlap with
        the new appended divisions. Ignored if append=False.
    partition_on : list, default None
        Construct directory-based partitioning by splitting on these fields'
        values. Each dask partition will result in one or more datafiles,
        there will be no global groupby.
    storage_options : dict, default None
        Key/value pairs to be passed on to the file-system backend, if any.
    custom_metadata : dict, default None
        Custom key/value metadata to include in all footer metadata (and
        in the global "_metadata" file, if applicable).  Note that the custom
        metadata may not contain the reserved b"pandas" key.
    write_metadata_file : bool, default True
        Whether to write the special "_metadata" file.
    compute : bool, default True
        If :obj:`True` (default) then the result is computed immediately. If  :obj:`False`
        then a ``dask.dataframe.Scalar`` object is returned for future computation.
    compute_kwargs : dict, default True
        Options to be passed in to the compute method
    schema : Schema object, dict, or {"infer", None}, default None
        Global schema to use for the output dataset. Alternatively, a `dict`
        of pyarrow types can be specified (e.g. `schema={"id": pa.string()}`).
        For this case, fields excluded from the dictionary will be inferred
        from `_meta_nonempty`.  If "infer", the first non-empty and non-null
        partition will be used to infer the type for "object" columns. If
        None (default), we let the backend infer the schema for each distinct
        output partition. If the partitions produce inconsistent schemas,
        pyarrow will throw an error when writing the shared _metadata file.
        Note that this argument is ignored by the "fastparquet" engine.
    name_function : callable, default None
        Function to generate the filename for each output partition.
        The function should accept an integer (partition index) as input and
        return a string which will be used as the filename for the corresponding
        partition. Should preserve the lexicographic order of partitions.
        If not specified, files will created using the convention
        ``part.0.parquet``, ``part.1.parquet``, ``part.2.parquet``, ...
        and so on for each partition in the DataFrame.
    **kwargs :
        Extra options to be passed on to the specific backend.

    Examples
    --------
    >>> df = dd.read_csv(...)  # doctest: +SKIP
    >>> df.to_parquet('/path/to/output/', ...)  # doctest: +SKIP

    By default, files will be created in the specified output directory using the
    convention ``part.0.parquet``, ``part.1.parquet``, ``part.2.parquet``, ... and so on for
    each partition in the DataFrame. To customize the names of each file, you can use the
    ``name_function=`` keyword argument. The function passed to ``name_function`` will be
    used to generate the filename for each partition and should expect a partition's index
    integer as input and return a string which will be used as the filename for the corresponding
    partition. Strings produced by ``name_function`` must preserve the order of their respective
    partition indices.

    For example:

    >>> name_function = lambda x: f"data-{x}.parquet"
    >>> df.to_parquet('/path/to/output/', name_function=name_function)  # doctest: +SKIP

    will result in the following files being created::

        /path/to/output/
            ├── data-0.parquet
            ├── data-1.parquet
            ├── data-2.parquet
            └── ...

    See Also
    --------
    read_parquet: Read parquet data to dask.dataframe
    """
    compute_kwargs = compute_kwargs or {}

    if compression == "default":
        warnings.warn(
            "compression='default' is deprecated and will be removed in a "
            "future version, the default for all engines is 'snappy' now.",
            FutureWarning,
        )
        compression = "snappy"

    partition_on = partition_on or []
    if isinstance(partition_on, str):
        partition_on = [partition_on]

    if set(partition_on) - set(df.columns):
        raise ValueError(
            "Partitioning on non-existent column. "
            "partition_on=%s ."
            "columns=%s" % (str(partition_on), str(list(df.columns)))
        )

    if isinstance(engine, str):
        engine = get_engine(engine, bool(kwargs))

    if hasattr(path, "name"):
        path = stringify_path(path)
    fs, _, _ = get_fs_token_paths(path, mode="wb", storage_options=storage_options)
    # Trim any protocol information from the path before forwarding
    path = fs._strip_protocol(path)

    if overwrite:
        if _is_local_fs(fs):
            working_dir = fs.expand_path(".")[0]
            if path.rstrip("/") == working_dir.rstrip("/"):
                raise ValueError(
                    "Cannot clear the contents of the current working directory!"
                )
        if append:
            raise ValueError("Cannot use both `overwrite=True` and `append=True`!")
        if fs.exists(path) and fs.isdir(path):
            # Only remove path contents if
            # (1) The path exists
            # (2) The path is a directory
            # (3) The path is not the current working directory
            fs.rm(path, recursive=True)

    # Save divisions and corresponding index name. This is necessary,
    # because we may be resetting the index to write the file
    division_info = {"divisions": df.divisions, "name": df.index.name}
    if division_info["name"] is None:
        # As of 0.24.2, pandas will rename an index with name=None
        # when df.reset_index() is called.  The default name is "index",
        # but dask will always change the name to the NONE_LABEL constant
        if NONE_LABEL not in df.columns:
            division_info["name"] = NONE_LABEL
        elif write_index:
            raise ValueError(
                "Index must have a name if __null_dask_index__ is a column."
            )
        else:
            warnings.warn(
                "If read back by Dask, column named __null_dask_index__ "
                "will be set to the index (and renamed to None)."
            )

    # There are some "resrved" names that may be used as the default column
    # name after resetting the index. However, we don't want to treat it as
    # a "special" name if the string is already used as a "real" column name.
    reserved_names = []
    for name in ["index", "level_0"]:
        if name not in df.columns:
            reserved_names.append(name)

    # If write_index==True (default), reset the index and record the
    # name of the original index in `index_cols` (we will set the name
    # to the NONE_LABEL constant if it is originally `None`).
    # `fastparquet` will use `index_cols` to specify the index column(s)
    # in the metadata.  `pyarrow` will revert the `reset_index` call
    # below if `index_cols` is populated (because pyarrow will want to handle
    # index preservation itself).  For both engines, the column index
    # will be written to "pandas metadata" if write_index=True
    index_cols = []
    if write_index:
        real_cols = set(df.columns)
        none_index = list(df._meta.index.names) == [None]
        df = df.reset_index()
        if none_index:
            df.columns = [
                c if c not in reserved_names else NONE_LABEL for c in df.columns
            ]
        index_cols = [c for c in set(df.columns) - real_cols]
    else:
        # Not writing index - might as well drop it
        df = df.reset_index(drop=True)

    _to_parquet_kwargs = {
        "engine",
        "compression",
        "write_index",
        "append",
        "ignore_divisions",
        "partition_on",
        "storage_options",
        "write_metadata_file",
        "compute",
    }
    kwargs_pass = {k: v for k, v in kwargs.items() if k not in _to_parquet_kwargs}

    # Engine-specific initialization steps to write the dataset.
    # Possibly create parquet metadata, and load existing stuff if appending
    if custom_metadata:
        if b"pandas" in custom_metadata.keys():
            raise ValueError(
                "User-defined key/value metadata (custom_metadata) can not "
                "contain a b'pandas' key.  This key is reserved by Pandas, "
                "and overwriting the corresponding value can render the "
                "entire dataset unreadable."
            )
        kwargs_pass["custom_metadata"] = custom_metadata
    meta, schema, i_offset = engine.initialize_write(
        df,
        fs,
        path,
        append=append,
        ignore_divisions=ignore_divisions,
        partition_on=partition_on,
        division_info=division_info,
        index_cols=index_cols,
        schema=schema,
        **kwargs_pass,
    )

    # Check that custom name_function is valid,
    # and that it will produce unique names
    if name_function is not None:
        if not callable(name_function):
            raise ValueError("``name_function`` must be a callable with one argument.")
        filenames = [name_function(i + i_offset) for i in range(df.npartitions)]
        if len(set(filenames)) < len(filenames):
            raise ValueError("``name_function`` must produce unique filenames.")

    # Create Blockwise layer for parquet-data write
    kwargs_pass["fmd"] = meta
    kwargs_pass["compression"] = compression
    kwargs_pass["index_cols"] = index_cols
    kwargs_pass["schema"] = schema
    data_write = df.map_partitions(
        ToParquetFunctionWrapper(
            engine,
            path,
            fs,
            partition_on,
            write_metadata_file,
            i_offset,
            name_function,
            kwargs_pass,
        ),
        BlockIndex((df.npartitions,)),
        # Pass in the original metadata to avoid
        # metadata emulation in `map_partitions`.
        # This is necessary, because we are not
        # expecting a dataframe-like output.
        meta=df._meta,
        enforce_metadata=False,
        transform_divisions=False,
        align_dataframes=False,
    )

    # Collect metadata and write _metadata.
    # TODO: Use tree-reduction layer (when available)
    if write_metadata_file:
        final_name = "metadata-" + data_write._name
        dsk = {
            (final_name, 0): (
                apply,
                engine.write_metadata,
                [
                    data_write.__dask_keys__(),
                    meta,
                    fs,
                    path,
                ],
                {"append": append, "compression": compression},
            )
        }
    else:
        # NOTE: We still define a single task to tie everything together
        # when we are not writing a _metadata file. We do not want to
        # return `data_write` (or a `data_write.to_bag()`), because calling
        # `compute()` on a multi-partition collection requires the overhead
        # of trying to concatenate results on the client.
        final_name = "store-" + data_write._name
        dsk = {(final_name, 0): (lambda x: None, data_write.__dask_keys__())}

    # Convert data_write + dsk to computable collection
    graph = HighLevelGraph.from_collections(final_name, dsk, dependencies=(data_write,))
    out = Scalar(graph, final_name, "")
    if compute:
        return out.compute(**compute_kwargs)
    return out


def create_metadata_file(
    paths,
    root_dir=None,
    out_dir=None,
    engine="pyarrow",
    storage_options=None,
    split_every=32,
    compute=True,
    compute_kwargs=None,
    fs=None,
):
    """Construct a global _metadata file from a list of parquet files.

    Dask's read_parquet function is designed to leverage a global
    _metadata file whenever one is available.  The to_parquet
    function will generate this file automatically by default, but it
    may not exist if the dataset was generated outside of Dask.  This
    utility provides a mechanism to generate a _metadata file from a
    list of existing parquet files.

    NOTE: This utility is not yet supported for the "fastparquet" engine.

    Parameters
    ----------
    paths : list(string)
        List of files to collect footer metadata from.
    root_dir : string, optional
        Root directory of dataset.  The `file_path` fields in the new
        _metadata file will relative to this directory.  If None, a common
        root directory will be inferred.
    out_dir : string or False, optional
        Directory location to write the final _metadata file.  By default,
        this will be set to `root_dir`.  If False is specified, the global
        metadata will be returned as an in-memory object (and will not be
        written to disk).
    engine : str or Engine, default 'pyarrow'
        Parquet Engine to use. Only 'pyarrow' is supported if a string
        is passed.
    storage_options : dict, optional
        Key/value pairs to be passed on to the file-system backend, if any.
    split_every : int, optional
        The final metadata object that is written to _metadata can be much
        smaller than the list of footer metadata. In order to avoid the
        aggregation of all metadata within a single task, a tree reduction
        is used.  This argument specifies the maximum number of metadata
        inputs to be handled by any one task in the tree. Defaults to 32.
    compute : bool, optional
        If True (default) then the result is computed immediately. If False
        then a ``dask.delayed`` object is returned for future computation.
    compute_kwargs : dict, optional
        Options to be passed in to the compute method
    fs : fsspec object, optional
        File-system instance to use for file handling. If prefixes have
        been removed from the elements of ``paths`` before calling this
        function, an ``fs`` argument must be provided to ensure correct
        behavior on remote file systems ("naked" paths cannot be used
        to infer file-system information).
    """

    # Get engine.
    # Note that "fastparquet" is not yet supported
    if isinstance(engine, str):
        if engine not in ("pyarrow", "arrow"):
            raise ValueError(
                f"{engine} is not a supported engine for create_metadata_file "
                "Try engine='pyarrow'."
            )
        engine = get_engine(engine)

    # Process input path list
    if fs is None:
        # Only do this if an fsspec file-system object is not
        # already defined. The prefixes may already be stripped.
        fs, _, paths = get_fs_token_paths(
            paths, mode="rb", storage_options=storage_options
        )
    ap_kwargs = {"root": root_dir} if root_dir else {}
    paths, root_dir, fns = _sort_and_analyze_paths(paths, fs, **ap_kwargs)
    out_dir = root_dir if out_dir is None else out_dir

    # Start constructing a raw graph
    dsk = {}
    name = "gen-metadata-" + tokenize(paths, fs)
    collect_name = "collect-" + name
    agg_name = "agg-" + name

    # Define a "collect" task for each file in the input list.
    # Each tasks will:
    #   1. Extract the footer metadata from a distinct file
    #   2. Populate the `file_path` field in the metadata
    #   3. Return the extracted/modified metadata
    for p, (fn, path) in enumerate(zip(fns, paths)):
        key = (collect_name, p, 0)
        dsk[key] = (engine.collect_file_metadata, path, fs, fn)

    # Build a reduction tree to aggregate all footer metadata
    # into a single metadata object.  Each task in the tree
    # will take in a list of metadata objects as input, and will
    # usually output a single (aggregated) metadata object.
    # The final task in the tree will write the result to disk
    # instead of returning it (this behavior is triggered by
    # passing a file path to `engine.aggregate_metadata`).
    parts = len(paths)
    widths = [parts]
    while parts > 1:
        parts = math.ceil(parts / split_every)
        widths.append(parts)
    height = len(widths)
    for depth in range(1, height):
        for group in range(widths[depth]):
            p_max = widths[depth - 1]
            lstart = split_every * group
            lstop = min(lstart + split_every, p_max)
            dep_task_name = collect_name if depth == 1 else agg_name
            node_list = [(dep_task_name, p, depth - 1) for p in range(lstart, lstop)]
            if depth == height - 1:
                assert group == 0
                dsk[name] = (engine.aggregate_metadata, node_list, fs, out_dir)
            else:
                dsk[(agg_name, group, depth)] = (
                    engine.aggregate_metadata,
                    node_list,
                    None,
                    None,
                )

    # There will be no aggregation tasks if there is only one file
    if len(paths) == 1:
        dsk[name] = (engine.aggregate_metadata, [(collect_name, 0, 0)], fs, out_dir)

    # Convert the raw graph to a `Delayed` object
    graph = HighLevelGraph.from_collections(name, dsk, dependencies=[])
    out = Delayed(name, graph)

    # Optionally compute the result
    if compute:
        if compute_kwargs is None:
            compute_kwargs = dict()
        out = out.compute(**compute_kwargs)
    return out


_ENGINES: dict[str, Engine] = {}


# TODO: remove _warn_engine_default_changing once the default has changed to
# pyarrow.
def get_engine(engine, _warn_engine_default_changing=False):
    """Get the parquet engine backend implementation.

    Parameters
    ----------
    engine : str, default 'auto'
        Parquet library to use. Options include: 'auto', 'fastparquet', and
        'pyarrow'. Defaults to 'auto', which uses ``fastparquet`` if it is
        installed, and falls back to ``pyarrow`` otherwise. Note that in the
        future this default ordering for 'auto' will switch, with ``pyarrow``
        being used if it is installed, and falling back to ``fastparquet``.

    Returns
    -------
    A dict containing a ``'read'`` and ``'write'`` function.
    """
    if engine in _ENGINES:
        return _ENGINES[engine]

    if engine == "auto":
        try:
            engine = get_engine("fastparquet")
            if _warn_engine_default_changing and importlib.util.find_spec("pyarrow"):
                warnings.warn(
                    "engine='auto' will switch to using pyarrow by default in "
                    "a future version. To continue using fastparquet even if "
                    "pyarrow is installed in the future please explicitly "
                    "specify engine='fastparquet'.",
                    FutureWarning,
                )
            return engine
        except RuntimeError:
            pass

        try:
            return get_engine("pyarrow")
        except RuntimeError:
            raise RuntimeError("Please install either fastparquet or pyarrow") from None

    elif engine == "fastparquet":
        import_required("fastparquet", "`fastparquet` not installed")
        from dask.dataframe.io.parquet.fastparquet import FastParquetEngine

        _ENGINES["fastparquet"] = eng = FastParquetEngine
        return eng

    elif engine in ("pyarrow", "arrow", "pyarrow-dataset"):
        pa = import_required("pyarrow", "`pyarrow` not installed")
        pa_version = parse_version(pa.__version__)

        if engine in ("pyarrow-dataset", "arrow"):
            engine = "pyarrow"

        if engine == "pyarrow":
            if pa_version.major < 1:
                raise ImportError(
                    f"pyarrow-{pa_version.major} does not support the "
                    f"pyarrow.dataset API. Please install pyarrow>=1."
                )

            from dask.dataframe.io.parquet.arrow import ArrowDatasetEngine

            _ENGINES[engine] = eng = ArrowDatasetEngine
        return eng

    else:
        raise ValueError(
            f'Unsupported engine: "{engine}".'
            '  Valid choices include "pyarrow" and "fastparquet".'
        )


#####################
# Utility Functions #
#####################


def sorted_columns(statistics):
    """Find sorted columns given row-group statistics

    This finds all columns that are sorted, along with appropriate divisions
    values for those columns

    Returns
    -------
    out: List of {'name': str, 'divisions': List[str]} dictionaries
    """
    if not statistics:
        return []

    out = []
    for i, c in enumerate(statistics[0]["columns"]):
        if not all(
            "min" in s["columns"][i] and "max" in s["columns"][i] for s in statistics
        ):
            continue
        divisions = [c["min"]]
        max = c["max"]
        success = c["min"] is not None
        for stats in statistics[1:]:
            c = stats["columns"][i]
            if c["min"] is None:
                success = False
                break
            if c["min"] >= max:
                divisions.append(c["min"])
                max = c["max"]
            else:
                success = False
                break

        if success:
            divisions.append(max)
            assert divisions == sorted(divisions)
            out.append({"name": c["name"], "divisions": divisions})

    return out


def apply_filters(parts, statistics, filters):
    """Apply filters onto parts/statistics pairs

    Parameters
    ----------
    parts: list
        Tokens corresponding to row groups to read in the future
    statistics: List[dict]
        List of statistics for each part, including min and max values
    filters: Union[List[Tuple[str, str, Any]], List[List[Tuple[str, str, Any]]]]
        List of filters to apply, like ``[[('x', '=', 0), ...], ...]``. This
        implements partition-level (hive) filtering only, i.e., to prevent the
        loading of some row-groups and/or files.

        Predicates can be expressed in disjunctive normal form (DNF). This means
        that the innermost tuple describes a single column predicate. These
        inner predicates are combined with an AND conjunction into a larger
        predicate. The outer-most list then combines all of the combined
        filters with an OR disjunction.

        Predicates can also be expressed as a List[Tuple]. These are evaluated
        as an AND conjunction. To express OR in predictates, one must use the
        (preferred) List[List[Tuple]] notation.

        Note that the "fastparquet" engine does not currently support DNF for
        the filtering of partitioned columns (List[Tuple] is required).
    Returns
    -------
    parts, statistics: the same as the input, but possibly a subset
    """

    def apply_conjunction(parts, statistics, conjunction):
        for column, operator, value in conjunction:
            if operator == "in" and not isinstance(value, (list, set, tuple)):
                raise TypeError("Value of 'in' filter must be a list, set, or tuple.")
            out_parts = []
            out_statistics = []
            for part, stats in zip(parts, statistics):
                if "filter" in stats and stats["filter"]:
                    continue  # Filtered by engine
                try:
                    c = toolz.groupby("name", stats["columns"])[column][0]
                    min = c["min"]
                    max = c["max"]
                except KeyError:
                    out_parts.append(part)
                    out_statistics.append(stats)
                else:
                    if (
                        operator in ("==", "=")
                        and min <= value <= max
                        or operator == "!="
                        and (min != value or max != value)
                        or operator == "<"
                        and min < value
                        or operator == "<="
                        and min <= value
                        or operator == ">"
                        and max > value
                        or operator == ">="
                        and max >= value
                        or operator == "in"
                        and any(min <= item <= max for item in value)
                    ):
                        out_parts.append(part)
                        out_statistics.append(stats)

            parts, statistics = out_parts, out_statistics

        return parts, statistics

    conjunction, *disjunction = filters if isinstance(filters[0], list) else [filters]

    out_parts, out_statistics = apply_conjunction(parts, statistics, conjunction)
    for conjunction in disjunction:
        for part, stats in zip(*apply_conjunction(parts, statistics, conjunction)):
            if part not in out_parts:
                out_parts.append(part)
                out_statistics.append(stats)

    return out_parts, out_statistics


def process_statistics(
    parts,
    statistics,
    filters,
    index,
    chunksize,
    split_row_groups,
    fs,
    aggregation_depth,
):
    """Process row-group column statistics in metadata
    Used in read_parquet.
    """
    index_in_columns = False
    if statistics and len(parts) != len(statistics):
        # It is up to the Engine to guarantee that these
        # lists are the same length (if statistics are defined).
        # This misalignment may be indicative of a bug or
        # incorrect read_parquet usage, so throw a warning.
        warnings.warn(
            f"Length of partition statistics ({len(statistics)}) "
            f"does not match the partition count ({len(parts)}). "
            f"This may indicate a bug or incorrect read_parquet "
            f"usage. We must ignore the statistics and disable: "
            f"filtering, divisions, and/or file aggregation."
        )
        statistics = []

    if statistics:
        result = list(
            zip(
                *[
                    (part, stats)
                    for part, stats in zip(parts, statistics)
                    if stats["num-rows"] > 0
                ]
            )
        )
        parts, statistics = result or [[], []]
        if filters:
            parts, statistics = apply_filters(parts, statistics, filters)

        # Aggregate parts/statistics if we are splitting by row-group
        if chunksize or (split_row_groups and int(split_row_groups) > 1):
            parts, statistics = aggregate_row_groups(
                parts, statistics, chunksize, split_row_groups, fs, aggregation_depth
            )

        out = sorted_columns(statistics)

        if index and isinstance(index, str):
            index = [index]
        if index and out:
            # Only one valid column
            out = [o for o in out if o["name"] in index]
        if index is not False and len(out) == 1:
            # Use only sorted column with statistics as the index
            divisions = out[0]["divisions"]
            if index is None:
                index_in_columns = True
                index = [out[0]["name"]]
            elif index != [out[0]["name"]]:
                raise ValueError(f"Specified index is invalid.\nindex: {index}")
        elif index is not False and len(out) > 1:
            if any(o["name"] == NONE_LABEL for o in out):
                # Use sorted column matching NONE_LABEL as the index
                [o] = [o for o in out if o["name"] == NONE_LABEL]
                divisions = o["divisions"]
                if index is None:
                    index = [o["name"]]
                    index_in_columns = True
                elif index != [o["name"]]:
                    raise ValueError(f"Specified index is invalid.\nindex: {index}")
            else:
                # Multiple sorted columns found, cannot autodetect the index
                warnings.warn(
                    "Multiple sorted columns found %s, cannot\n "
                    "autodetect index. Will continue without an index.\n"
                    "To pick an index column, use the index= keyword; to \n"
                    "silence this warning use index=False."
                    "" % [o["name"] for o in out],
                    RuntimeWarning,
                )
                index = False
                divisions = [None] * (len(parts) + 1)
        else:
            divisions = [None] * (len(parts) + 1)
    else:
        divisions = [None] * (len(parts) + 1)

    return parts, divisions, index, index_in_columns


def set_index_columns(meta, index, columns, index_in_columns, auto_index_allowed):
    """Handle index/column arguments, and modify `meta`
    Used in read_parquet.
    """
    ignore_index_column_intersection = False
    if columns is None:
        # User didn't specify columns, so ignore any intersection
        # of auto-detected values with the index (if necessary)
        ignore_index_column_intersection = True
        # Do not allow "un-named" fields to be read in as columns.
        # These were intended to be un-named indices at write time.
        _index = index or []
        columns = [
            c for c in meta.columns if c not in (None, NONE_LABEL) or c in _index
        ]

    if not set(columns).issubset(set(meta.columns)):
        raise ValueError(
            "The following columns were not found in the dataset %s\n"
            "The following columns were found %s"
            % (set(columns) - set(meta.columns), meta.columns)
        )

    if index:
        if isinstance(index, str):
            index = [index]
        if isinstance(columns, str):
            columns = [columns]

        if ignore_index_column_intersection:
            columns = [col for col in columns if col not in index]
        if set(index).intersection(columns):
            if auto_index_allowed:
                raise ValueError(
                    "Specified index and column arguments must not intersect"
                    " (set index=False or remove the detected index from columns).\n"
                    "index: {} | column: {}".format(index, columns)
                )
            else:
                raise ValueError(
                    "Specified index and column arguments must not intersect.\n"
                    "index: {} | column: {}".format(index, columns)
                )

        # Leaving index as a column in `meta`, because the index
        # will be reset below (in case the index was detected after
        # meta was created)
        if index_in_columns:
            meta = meta[columns + index]
        else:
            meta = meta[columns]

    else:
        meta = meta[list(columns)]

    return meta, index, columns


def aggregate_row_groups(
    parts, stats, chunksize, split_row_groups, fs, aggregation_depth
):
    if not stats or not stats[0].get("file_path_0", None):
        return parts, stats

    parts_agg = []
    stats_agg = []

    use_row_group_criteria = split_row_groups and int(split_row_groups) > 1
    use_chunksize_criteria = bool(chunksize)
    if use_chunksize_criteria:
        chunksize = parse_bytes(chunksize)
    next_part, next_stat = [parts[0].copy()], stats[0].copy()
    for i in range(1, len(parts)):
        stat, part = stats[i], parts[i]

        # Criteria #1 for aggregating parts: parts are within the same file
        same_path = stat["file_path_0"] == next_stat["file_path_0"]
        multi_path_allowed = False

        if aggregation_depth:

            # Criteria #2 for aggregating parts: The part does not include
            # row-group information, or both parts include the same kind
            # of row_group aggregation (all None, or all indices)
            multi_path_allowed = len(part["piece"]) == 1
            if not (same_path or multi_path_allowed):
                rgs = set(list(part["piece"][1]) + list(next_part[-1]["piece"][1]))
                multi_path_allowed = (rgs == {None}) or (None not in rgs)

            # Criteria #3 for aggregating parts: The parts share a
            # directory at the "depth" allowed by `aggregation_depth`
            if not same_path and multi_path_allowed:
                if aggregation_depth is True:
                    multi_path_allowed = True
                elif isinstance(aggregation_depth, int):
                    # Make sure files share the same directory
                    root = stat["file_path_0"].split(fs.sep)[:-aggregation_depth]
                    next_root = next_stat["file_path_0"].split(fs.sep)[
                        :-aggregation_depth
                    ]
                    multi_path_allowed = root == next_root
                else:
                    raise ValueError(
                        f"{aggregation_depth} not supported for `aggregation_depth`"
                    )

        def _check_row_group_criteria(stat, next_stat):
            if use_row_group_criteria:
                return (next_stat["num-row-groups"] + stat["num-row-groups"]) <= int(
                    split_row_groups
                )
            else:
                return False

        def _check_chunksize_criteria(stat, next_stat):
            if use_chunksize_criteria:
                return (
                    next_stat["total_byte_size"] + stat["total_byte_size"]
                ) <= chunksize
            else:
                return False

        stat["num-row-groups"] = stat.get("num-row-groups", 1)
        next_stat["num-row-groups"] = next_stat.get("num-row-groups", 1)

        if (same_path or multi_path_allowed) and (
            _check_row_group_criteria(stat, next_stat)
            or _check_chunksize_criteria(stat, next_stat)
        ):

            # Update part list
            next_part.append(part)

            # Update Statistics
            next_stat["total_byte_size"] += stat["total_byte_size"]
            next_stat["num-rows"] += stat["num-rows"]
            next_stat["num-row-groups"] += stat["num-row-groups"]
            for col, col_add in zip(next_stat["columns"], stat["columns"]):
                if col["name"] != col_add["name"]:
                    raise ValueError("Columns are different!!")
                if "min" in col:
                    col["min"] = min(col["min"], col_add["min"])
                if "max" in col:
                    col["max"] = max(col["max"], col_add["max"])
        else:
            parts_agg.append(next_part)
            stats_agg.append(next_stat)
            next_part, next_stat = [part.copy()], stat.copy()

    parts_agg.append(next_part)
    stats_agg.append(next_stat)

    return parts_agg, stats_agg


DataFrame.to_parquet.__doc__ = to_parquet.__doc__<|MERGE_RESOLUTION|>--- conflicted
+++ resolved
@@ -258,13 +258,7 @@
         The default values for local and remote filesystems can be specified
         with the "metadata-task-size-local" and "metadata-task-size-remote"
         config fields, respectively (see "dataframe.parquet").
-<<<<<<< HEAD
     split_row_groups : bool or int, default False
-=======
-    split_row_groups : bool or int, default None
-        Default is ``True`` if a _metadata file is available or if
-        the dataset is composed of a single file (otherwise default is ``False``).
->>>>>>> 80251270
         If True, then each output dataframe partition will correspond to a single
         parquet-file row-group. If False, each partition will correspond to a
         complete file.  If a positive integer value is given, each dataframe
