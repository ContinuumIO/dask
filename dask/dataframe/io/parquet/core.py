from distutils.version import LooseVersion

import tlz as toolz
import warnings
from ....bytes import core  # noqa
from fsspec.core import get_fs_token_paths
from fsspec.utils import stringify_path

from ...core import DataFrame, new_dd_object
from ....base import tokenize
from ....delayed import Delayed
from ....utils import import_required, natural_sort_key, parse_bytes
from ...methods import concat
<<<<<<< HEAD
from ....highlevelgraph import Layer, HighLevelGraph
=======
from ....highlevelgraph import Layer
from ....blockwise import Blockwise
>>>>>>> 5589bfdd


try:
    import snappy

    snappy.compress
except (ImportError, AttributeError):
    snappy = None


__all__ = ("read_parquet", "to_parquet")

NONE_LABEL = "__null_dask_index__"

# ----------------------------------------------------------------------
# User API


class ParquetSubgraph(Layer):
    """
    Subgraph for reading Parquet files.

    Enables optimizations (see optimize_read_parquet_getitem).
    """

    def __init__(
        self, name, engine, fs, meta, columns, index, parts, kwargs, part_ids=None
    ):
        self.name = name
        self.engine = engine
        self.fs = fs
        self.meta = meta
        self.columns = columns
        self.index = index
        self.parts = parts
        self.kwargs = kwargs
        self.part_ids = list(range(len(parts))) if part_ids is None else part_ids

    def __repr__(self):
        return "ParquetSubgraph<name='{}', n_parts={}, columns={}>".format(
            self.name, len(self.part_ids), list(self.columns)
        )

    def __getitem__(self, key):
        try:
            name, i = key
        except ValueError:
            # too many / few values to unpack
            raise KeyError(key) from None

        if name != self.name:
            raise KeyError(key)

        if i not in self.part_ids:
            raise KeyError(key)

        part = self.parts[i]
        if not isinstance(part, list):
            part = [part]

        return (
            read_parquet_part,
            self.fs,
            self.engine.read_partition,
            self.meta,
            [p["piece"] for p in part],
            self.columns,
            self.index,
            toolz.merge(part[0]["kwargs"], self.kwargs or {}),
        )

    def __len__(self):
        return len(self.part_ids)

    def __iter__(self):
        for i in self.part_ids:
            yield (self.name, i)

    def is_materialized(self):
        return False  # Never materialized

    def get_dependencies(self, all_hlg_keys):
        return {k: set() for k in self}

    def cull(self, keys, all_hlg_keys):
        ret = ParquetSubgraph(
            name=self.name,
            engine=self.engine,
            fs=self.fs,
            meta=self.meta,
            columns=self.columns,
            index=self.index,
            parts=self.parts,
            kwargs=self.kwargs,
            part_ids={i for i in self.part_ids if (self.name, i) in keys},
        )
        return ret, ret.get_dependencies(all_hlg_keys)

    def map_tasks(self, func):
        # ParquetSubgraph has no input tasks
        return self


class BlockwiseParquet(Blockwise):
    """
    Specialized Blockwise Layer for read_parquet.

    Enables HighLevelGraph optimizations.
    """

    def __init__(
        self, name, engine, fs, meta, columns, index, parts, kwargs, part_ids=None
    ):
        self.name = name
        self.engine = engine
        self.fs = fs
        self.meta = meta
        self.columns = columns
        self.index = index
        self.parts = parts
        self.kwargs = kwargs
        self.part_ids = list(range(len(parts))) if part_ids is None else part_ids

        self.io_name = "blockwise-io-" + name
        dsk_io = ParquetSubgraph(
            self.io_name,
            self.engine,
            self.fs,
            self.meta,
            self.columns,
            self.index,
            self.parts,
            self.kwargs,
            part_ids=self.part_ids,
        )

        super().__init__(
            self.name,
            "i",
            None,
            [(self.io_name, "i")],
            {self.io_name: (len(self.part_ids),)},
            io_subgraph=(self.io_name, dsk_io),
        )

    def __repr__(self):
        return "BlockwiseParquet<name='{}', n_parts={}, columns={}>".format(
            self.name, len(self.part_ids), list(self.columns)
        )


def read_parquet(
    path,
    columns=None,
    filters=None,
    categories=None,
    index=None,
    storage_options=None,
    engine="auto",
    gather_statistics=None,
    split_row_groups=None,
    chunksize=None,
    **kwargs,
):
    """
    Read a Parquet file into a Dask DataFrame

    This reads a directory of Parquet data into a Dask.dataframe, one file per
    partition.  It selects the index among the sorted columns if any exist.

    Parameters
    ----------
    path : string or list
        Source directory for data, or path(s) to individual parquet files.
        Prefix with a protocol like ``s3://`` to read from alternative
        filesystems. To read from multiple files you can pass a globstring or a
        list of paths, with the caveat that they must all have the same
        protocol.
    columns : string, list or None (default)
        Field name(s) to read in as columns in the output. By default all
        non-index fields will be read (as determined by the pandas parquet
        metadata, if present). Provide a single field name instead of a list to
        read in the data as a Series.
    filters : Union[List[Tuple[str, str, Any]], List[List[Tuple[str, str, Any]]]]
        List of filters to apply, like ``[[('x', '=', 0), ...], ...]``. This
        implements partition-level (hive) filtering only, i.e., to prevent the
        loading of some row-groups and/or files.

        Predicates can be expressed in disjunctive normal form (DNF). This means
        that the innermost tuple describes a single column predicate. These
        inner predicates are combined with an AND conjunction into a larger
        predicate. The outer-most list then combines all of the combined
        filters with an OR disjunction.

        Predicates can also be expressed as a List[Tuple]. These are evaluated
        as an AND conjunction. To express OR in predictates, one must use the
        (preferred) List[List[Tuple]] notation.
    index : string, list, False or None (default)
        Field name(s) to use as the output frame index. By default will be
        inferred from the pandas parquet file metadata (if present). Use False
        to read all fields as columns.
    categories : list, dict or None
        For any fields listed here, if the parquet encoding is Dictionary,
        the column will be created with dtype category. Use only if it is
        guaranteed that the column is encoded as dictionary in all row-groups.
        If a list, assumes up to 2**16-1 labels; if a dict, specify the number
        of labels expected; if None, will load categories automatically for
        data written by dask/fastparquet, not otherwise.
    storage_options : dict
        Key/value pairs to be passed on to the file-system backend, if any.
    engine : {'auto', 'fastparquet', 'pyarrow'}, default 'auto'
        Parquet reader library to use. If only one library is installed, it
        will use that one; if both, it will use 'fastparquet'
    gather_statistics : bool or None (default).
        Gather the statistics for each dataset partition. By default,
        this will only be done if the _metadata file is available. Otherwise,
        statistics will only be gathered if True, because the footer of
        every file will be parsed (which is very slow on some systems).
    split_row_groups : bool or int
        Default is True if a _metadata file is available or if
        the dataset is composed of a single file (otherwise defult is False).
        If True, then each output dataframe partition will correspond to a single
        parquet-file row-group. If False, each partition will correspond to a
        complete file.  If a positive integer value is given, each dataframe
        partition will correspond to that number of parquet row-groups (or fewer).
        Only the "pyarrow" engine supports this argument.
    chunksize : int, str
        The target task partition size.  If set, consecutive row-groups
        from the same file will be aggregated into the same output
        partition until the aggregate size reaches this value.
    **kwargs: dict (of dicts)
        Passthrough key-word arguments for read backend.
        The top-level keys correspond to the appropriate operation type, and
        the second level corresponds to the kwargs that will be passed on to
        the underlying `pyarrow` or `fastparquet` function.
        Supported top-level keys: 'dataset' (for opening a `pyarrow` dataset),
        'file' (for opening a `fastparquet` `ParquetFile`), 'read' (for the
        backend read function), 'arrow_to_pandas' (for controlling the arguments
        passed to convert from a `pyarrow.Table.to_pandas()`)

    Examples
    --------
    >>> df = dd.read_parquet('s3://bucket/my-parquet-data')  # doctest: +SKIP

    See Also
    --------
    to_parquet
    """

    if isinstance(columns, str):
        df = read_parquet(
            path,
            [columns],
            filters,
            categories,
            index,
            storage_options,
            engine,
            gather_statistics,
        )
        return df[columns]

    if columns is not None:
        columns = list(columns)

    name = "read-parquet-" + tokenize(
        path,
        columns,
        filters,
        categories,
        index,
        storage_options,
        engine,
        gather_statistics,
    )

    if isinstance(engine, str):
        engine = get_engine(engine)

    if hasattr(path, "name"):
        path = stringify_path(path)
    fs, _, paths = get_fs_token_paths(path, mode="rb", storage_options=storage_options)

    paths = sorted(paths, key=natural_sort_key)  # numeric rather than glob ordering

    auto_index_allowed = False
    if index is None:
        # User is allowing auto-detected index
        auto_index_allowed = True
    if index and isinstance(index, str):
        index = [index]

    meta, statistics, parts, index = engine.read_metadata(
        fs,
        paths,
        categories=categories,
        index=index,
        gather_statistics=gather_statistics,
        filters=filters,
        split_row_groups=split_row_groups,
        **kwargs,
    )

    # Parse dataset statistics from metadata (if available)
    parts, divisions, index, index_in_columns = process_statistics(
        parts, statistics, filters, index, chunksize
    )

    # Account for index and columns arguments.
    # Modify `meta` dataframe accordingly
    meta, index, columns = set_index_columns(
        meta, index, columns, index_in_columns, auto_index_allowed
    )
    if meta.index.name == NONE_LABEL:
        meta.index.name = None

    subgraph = BlockwiseParquet(name, engine, fs, meta, columns, index, parts, kwargs)

    # Set the index that was previously treated as a column
    if index_in_columns:
        meta = meta.set_index(index)
        if meta.index.name == NONE_LABEL:
            meta.index.name = None

    if len(divisions) < 2:
        # empty dataframe - just use meta
        subgraph = {(name, 0): meta}
        divisions = (None, None)

    return new_dd_object(subgraph, name, meta, divisions)


def read_parquet_part(fs, func, meta, part, columns, index, kwargs):
    """Read a part of a parquet dataset

    This function is used by `read_parquet`."""

    if isinstance(part, list):
        dfs = [func(fs, rg, columns.copy(), index, **kwargs) for rg in part]
        df = concat(dfs, axis=0)
    else:
        df = func(fs, part, columns, index, **kwargs)

    if meta.columns.name:
        df.columns.name = meta.columns.name
    columns = columns or []
    index = index or []
    df = df[[c for c in columns if c not in index]]
    if index == [NONE_LABEL]:
        df.index.name = None
    return df


def to_parquet(
    df,
    path,
    engine="auto",
    compression="default",
    write_index=True,
    append=False,
    ignore_divisions=False,
    partition_on=None,
    storage_options=None,
    write_metadata_file=True,
    compute=True,
    compute_kwargs=None,
    schema=None,
    **kwargs,
):
    """Store Dask.dataframe to Parquet files

    Notes
    -----
    Each partition will be written to a separate file.

    Parameters
    ----------
    df : dask.dataframe.DataFrame
    path : string or pathlib.Path
        Destination directory for data.  Prepend with protocol like ``s3://``
        or ``hdfs://`` for remote data.
    engine : {'auto', 'fastparquet', 'pyarrow'}, default 'auto'
        Parquet library to use. If only one library is installed, it will use
        that one; if both, it will use 'fastparquet'.
    compression : string or dict, optional
        Either a string like ``"snappy"`` or a dictionary mapping column names
        to compressors like ``{"name": "gzip", "values": "snappy"}``. The
        default is ``"default"``, which uses the default compression for
        whichever engine is selected.
    write_index : boolean, optional
        Whether or not to write the index. Defaults to True.
    append : bool, optional
        If False (default), construct data-set from scratch. If True, add new
        row-group(s) to an existing data-set. In the latter case, the data-set
        must exist, and the schema must match the input data.
    ignore_divisions : bool, optional
        If False (default) raises error when previous divisions overlap with
        the new appended divisions. Ignored if append=False.
    partition_on : list, optional
        Construct directory-based partitioning by splitting on these fields'
        values. Each dask partition will result in one or more datafiles,
        there will be no global groupby.
    storage_options : dict, optional
        Key/value pairs to be passed on to the file-system backend, if any.
    write_metadata_file : bool, optional
        Whether to write the special "_metadata" file.
    compute : bool, optional
        If True (default) then the result is computed immediately. If False
        then a ``dask.delayed`` object is returned for future computation.
    compute_kwargs : dict, optional
        Options to be passed in to the compute method
    schema : Schema object, dict, or {"infer", None}, optional
        Global schema to use for the output dataset. Alternatively, a `dict`
        of pyarrow types can be specified (e.g. `schema={"id": pa.string()}`).
        For this case, fields excluded from the dictionary will be inferred
        from `_meta_nonempty`.  If "infer", the first non-empty and non-null
        partition will be used to infer the type for "object" columns. If
        None (default), we let the backend infer the schema for each distinct
        output partition. If the partitions produce inconsistent schemas,
        pyarrow will throw an error when writing the shared _metadata file.
        Note that this argument is ignored by the "fastparquet" engine.
    **kwargs :
        Extra options to be passed on to the specific backend.

    Examples
    --------
    >>> df = dd.read_csv(...)  # doctest: +SKIP
    >>> dd.to_parquet(df, '/path/to/output/',...)  # doctest: +SKIP

    See Also
    --------
    read_parquet: Read parquet data to dask.dataframe
    """

    if compression == "default":
        if snappy is not None:
            compression = "snappy"
        else:
            compression = None

    partition_on = partition_on or []
    if isinstance(partition_on, str):
        partition_on = [partition_on]

    if set(partition_on) - set(df.columns):
        raise ValueError(
            "Partitioning on non-existent column. "
            "partition_on=%s ."
            "columns=%s" % (str(partition_on), str(list(df.columns)))
        )

    if isinstance(engine, str):
        engine = get_engine(engine)

    if hasattr(path, "name"):
        path = stringify_path(path)
    fs, _, _ = get_fs_token_paths(path, mode="wb", storage_options=storage_options)
    # Trim any protocol information from the path before forwarding
    path = fs._strip_protocol(path)

    # Save divisions and corresponding index name. This is necessary,
    # because we may be resetting the index to write the file
    division_info = {"divisions": df.divisions, "name": df.index.name}
    if division_info["name"] is None:
        # As of 0.24.2, pandas will rename an index with name=None
        # when df.reset_index() is called.  The default name is "index",
        # but dask will always change the name to the NONE_LABEL constant
        if NONE_LABEL not in df.columns:
            division_info["name"] = NONE_LABEL
        elif write_index:
            raise ValueError(
                "Index must have a name if __null_dask_index__ is a column."
            )
        else:
            warnings.warn(
                "If read back by Dask, column named __null_dask_index__ "
                "will be set to the index (and renamed to None)."
            )

    # There are some "resrved" names that may be used as the default column
    # name after resetting the index. However, we don't want to treat it as
    # a "special" name if the string is already used as a "real" column name.
    reserved_names = []
    for name in ["index", "level_0"]:
        if name not in df.columns:
            reserved_names.append(name)

    # If write_index==True (default), reset the index and record the
    # name of the original index in `index_cols` (we will set the name
    # to the NONE_LABEL constant if it is originally `None`).
    # `fastparquet` will use `index_cols` to specify the index column(s)
    # in the metadata.  `pyarrow` will revert the `reset_index` call
    # below if `index_cols` is populated (because pyarrow will want to handle
    # index preservation itself).  For both engines, the column index
    # will be written to "pandas metadata" if write_index=True
    index_cols = []
    if write_index:
        real_cols = set(df.columns)
        none_index = list(df._meta.index.names) == [None]
        df = df.reset_index()
        if none_index:
            df.columns = [
                c if c not in reserved_names else NONE_LABEL for c in df.columns
            ]
        index_cols = [c for c in set(df.columns).difference(real_cols)]
    else:
        # Not writing index - might as well drop it
        df = df.reset_index(drop=True)

    _to_parquet_kwargs = {
        "engine",
        "compression",
        "write_index",
        "append",
        "ignore_divisions",
        "partition_on",
        "storage_options",
        "write_metadata_file",
        "compute",
    }
    kwargs_pass = {k: v for k, v in kwargs.items() if k not in _to_parquet_kwargs}

    # Engine-specific initialization steps to write the dataset.
    # Possibly create parquet metadata, and load existing stuff if appending
    meta, schema, i_offset = engine.initialize_write(
        df,
        fs,
        path,
        append=append,
        ignore_divisions=ignore_divisions,
        partition_on=partition_on,
        division_info=division_info,
        index_cols=index_cols,
        schema=schema,
        **kwargs_pass,
    )

    # Use i_offset and df.npartitions to define file-name list
    filenames = ["part.%i.parquet" % (i + i_offset) for i in range(df.npartitions)]

    # Construct IO graph
    dsk = {}
    name = "to-parquet-" + tokenize(
        df,
        fs,
        path,
        append,
        ignore_divisions,
        partition_on,
        division_info,
        index_cols,
        schema,
    )
    part_tasks = []
    for d, filename in enumerate(filenames):
        kwargs_pass["fmd"] = meta
        kwargs_pass["compression"] = compression
        kwargs_pass["index_cols"] = index_cols
        kwargs_pass["schema"] = schema
        dsk[(name, d)] = (
            _write_partition,
            engine.write_partition,
            (df._name, d),
            path,
            fs,
            filename,
            partition_on,
            write_metadata_file,
            kwargs_pass,
        )
        part_tasks.append((name, d))

    # Collect metadata and write _metadata
    if write_metadata_file:
        dsk[name] = (
            _write_metadata,
            engine.write_metadata,
            part_tasks,
            meta,
            fs,
            path,
            append,
            {"compression": compression},
        )
    else:
        dsk[name] = (lambda x: None, part_tasks)

    graph = HighLevelGraph.from_collections(name, dsk, dependencies=[df])
    out = Delayed(name, graph)

    if compute:
        if compute_kwargs is None:
            compute_kwargs = dict()
        out = out.compute(**compute_kwargs)
    return out


_ENGINES = {}


def get_engine(engine):
    """Get the parquet engine backend implementation.

    Parameters
    ----------
    engine : {'auto', 'fastparquet', 'pyarrow'}, default 'auto'
        Parquet reader library to use. Defaults to fastparquet if both are
        installed

    Returns
    -------
    A dict containing a ``'read'`` and ``'write'`` function.
    """
    if engine in _ENGINES:
        return _ENGINES[engine]

    if engine == "auto":
        for eng in ["fastparquet", "pyarrow"]:
            try:
                return get_engine(eng)
            except RuntimeError:
                pass
        else:
            raise RuntimeError("Please install either fastparquet or pyarrow")

    elif engine == "fastparquet":
        import_required("fastparquet", "`fastparquet` not installed")
        from .fastparquet import FastParquetEngine

        _ENGINES["fastparquet"] = eng = FastParquetEngine
        return eng

    elif engine == "pyarrow" or engine == "arrow":
        pa = import_required("pyarrow", "`pyarrow` not installed")
        from .arrow import ArrowEngine

        if LooseVersion(pa.__version__) < "0.13.1":
            raise RuntimeError("PyArrow version >= 0.13.1 required")

        _ENGINES["pyarrow"] = eng = ArrowEngine
        return eng

    else:
        raise ValueError(
            'Unsupported engine: "{0}".'.format(engine)
            + '  Valid choices include "pyarrow" and "fastparquet".'
        )


#####################
# Utility Functions #
#####################


def sorted_columns(statistics):
    """Find sorted columns given row-group statistics

    This finds all columns that are sorted, along with appropriate divisions
    values for those columns

    Returns
    -------
    out: List of {'name': str, 'divisions': List[str]} dictionaries
    """
    if not statistics:
        return []

    out = []
    for i, c in enumerate(statistics[0]["columns"]):
        if not all(
            "min" in s["columns"][i] and "max" in s["columns"][i] for s in statistics
        ):
            continue
        divisions = [c["min"]]
        max = c["max"]
        success = True
        for stats in statistics[1:]:
            c = stats["columns"][i]
            if c["min"] is None:
                success = False
                break
            if c["min"] >= max:
                divisions.append(c["min"])
                max = c["max"]
            else:
                success = False
                break

        if success:
            divisions.append(max)
            assert divisions == sorted(divisions)
            out.append({"name": c["name"], "divisions": divisions})

    return out


def apply_filters(parts, statistics, filters):
    """Apply filters onto parts/statistics pairs

    Parameters
    ----------
    parts: list
        Tokens corresponding to row groups to read in the future
    statistics: List[dict]
        List of statistics for each part, including min and max values
    filters: Union[List[Tuple[str, str, Any]], List[List[Tuple[str, str, Any]]]]
        List of filters to apply, like ``[[('x', '=', 0), ...], ...]``. This
        implements partition-level (hive) filtering only, i.e., to prevent the
        loading of some row-groups and/or files.

        Predicates can be expressed in disjunctive normal form (DNF). This means
        that the innermost tuple describes a single column predicate. These
        inner predicates are combined with an AND conjunction into a larger
        predicate. The outer-most list then combines all of the combined
        filters with an OR disjunction.

        Predicates can also be expressed as a List[Tuple]. These are evaluated
        as an AND conjunction. To express OR in predictates, one must use the
        (preferred) List[List[Tuple]] notation.

    Returns
    -------
    parts, statistics: the same as the input, but possibly a subset
    """

    def apply_conjunction(parts, statistics, conjunction):
        for column, operator, value in conjunction:
            out_parts = []
            out_statistics = []
            for part, stats in zip(parts, statistics):
                if "filter" in stats and stats["filter"]:
                    continue  # Filtered by engine
                try:
                    c = toolz.groupby("name", stats["columns"])[column][0]
                    min = c["min"]
                    max = c["max"]
                except KeyError:
                    out_parts.append(part)
                    out_statistics.append(stats)
                else:
                    if (
                        operator == "=="
                        and min <= value <= max
                        or operator == "<"
                        and min < value
                        or operator == "<="
                        and min <= value
                        or operator == ">"
                        and max > value
                        or operator == ">="
                        and max >= value
                        or operator == "in"
                        and any(min <= item <= max for item in value)
                    ):
                        out_parts.append(part)
                        out_statistics.append(stats)

            parts, statistics = out_parts, out_statistics

        return parts, statistics

    conjunction, *disjunction = filters if isinstance(filters[0], list) else [filters]

    out_parts, out_statistics = apply_conjunction(parts, statistics, conjunction)
    for conjunction in disjunction:
        for part, stats in zip(*apply_conjunction(parts, statistics, conjunction)):
            if part not in out_parts:
                out_parts.append(part)
                out_statistics.append(stats)

    return out_parts, out_statistics


def process_statistics(parts, statistics, filters, index, chunksize):
    """Process row-group column statistics in metadata
    Used in read_parquet.
    """
    index_in_columns = False
    if statistics:
        result = list(
            zip(
                *[
                    (part, stats)
                    for part, stats in zip(parts, statistics)
                    if stats["num-rows"] > 0
                ]
            )
        )
        parts, statistics = result or [[], []]
        if filters:
            parts, statistics = apply_filters(parts, statistics, filters)

        # Aggregate parts/statistics if we are splitting by row-group
        if chunksize:
            parts, statistics = aggregate_row_groups(parts, statistics, chunksize)

        out = sorted_columns(statistics)

        if index and isinstance(index, str):
            index = [index]
        if index and out:
            # Only one valid column
            out = [o for o in out if o["name"] in index]
        if index is not False and len(out) == 1:
            # Use only sorted column with statistics as the index
            divisions = out[0]["divisions"]
            if index is None:
                index_in_columns = True
                index = [out[0]["name"]]
            elif index != [out[0]["name"]]:
                raise ValueError("Specified index is invalid.\nindex: {}".format(index))
        elif index is not False and len(out) > 1:
            if any(o["name"] == NONE_LABEL for o in out):
                # Use sorted column matching NONE_LABEL as the index
                [o] = [o for o in out if o["name"] == NONE_LABEL]
                divisions = o["divisions"]
                if index is None:
                    index = [o["name"]]
                    index_in_columns = True
                elif index != [o["name"]]:
                    raise ValueError(
                        "Specified index is invalid.\nindex: {}".format(index)
                    )
            else:
                # Multiple sorted columns found, cannot autodetect the index
                warnings.warn(
                    "Multiple sorted columns found %s, cannot\n "
                    "autodetect index. Will continue without an index.\n"
                    "To pick an index column, use the index= keyword; to \n"
                    "silence this warning use index=False."
                    "" % [o["name"] for o in out],
                    RuntimeWarning,
                )
                index = False
                divisions = [None] * (len(parts) + 1)
        else:
            divisions = [None] * (len(parts) + 1)
    else:
        divisions = [None] * (len(parts) + 1)

    return parts, divisions, index, index_in_columns


def set_index_columns(meta, index, columns, index_in_columns, auto_index_allowed):
    """Handle index/column arguments, and modify `meta`
    Used in read_parquet.
    """
    ignore_index_column_intersection = False
    if columns is None:
        # User didn't specify columns, so ignore any intersection
        # of auto-detected values with the index (if necessary)
        ignore_index_column_intersection = True
        columns = [c for c in meta.columns]

    if not set(columns).issubset(set(meta.columns)):
        raise ValueError(
            "The following columns were not found in the dataset %s\n"
            "The following columns were found %s"
            % (set(columns) - set(meta.columns), meta.columns)
        )

    if index:
        if isinstance(index, str):
            index = [index]
        if isinstance(columns, str):
            columns = [columns]

        if ignore_index_column_intersection:
            columns = [col for col in columns if col not in index]
        if set(index).intersection(columns):
            if auto_index_allowed:
                raise ValueError(
                    "Specified index and column arguments must not intersect"
                    " (set index=False or remove the detected index from columns).\n"
                    "index: {} | column: {}".format(index, columns)
                )
            else:
                raise ValueError(
                    "Specified index and column arguments must not intersect.\n"
                    "index: {} | column: {}".format(index, columns)
                )

        # Leaving index as a column in `meta`, because the index
        # will be reset below (in case the index was detected after
        # meta was created)
        if index_in_columns:
            meta = meta[columns + index]
        else:
            meta = meta[columns]

    else:
        meta = meta[list(columns)]

    return meta, index, columns


def aggregate_row_groups(parts, stats, chunksize):
    if not stats[0].get("file_path_0", None):
        return parts, stats

    parts_agg = []
    stats_agg = []
    chunksize = parse_bytes(chunksize)
    next_part, next_stat = [parts[0].copy()], stats[0].copy()
    for i in range(1, len(parts)):
        stat, part = stats[i], parts[i]
        if (stat["file_path_0"] == next_stat["file_path_0"]) and (
            (next_stat["total_byte_size"] + stat["total_byte_size"]) <= chunksize
        ):
            # Update part list
            next_part.append(part)

            # Update Statistics
            next_stat["total_byte_size"] += stat["total_byte_size"]
            next_stat["num-rows"] += stat["num-rows"]
            for col, col_add in zip(next_stat["columns"], stat["columns"]):
                if col["name"] != col_add["name"]:
                    raise ValueError("Columns are different!!")
                if "null_count" in col:
                    col["null_count"] += col_add["null_count"]
                if "min" in col:
                    col["min"] = min(col["min"], col_add["min"])
                if "max" in col:
                    col["max"] = max(col["max"], col_add["max"])
        else:
            parts_agg.append(next_part)
            stats_agg.append(next_stat)
            next_part, next_stat = [part.copy()], stat.copy()

    parts_agg.append(next_part)
    stats_agg.append(next_stat)

    return parts_agg, stats_agg


def _write_partition(
    write_func,
    df,
    path,
    fs,
    filename,
    partition_on,
    return_metadata,
    kwargs,
):
    """Engine.write_partition wrapper.
    The only purpose of this wrapper is to unpack kwargs.
    """
    return write_func(
        df,
        path,
        fs,
        filename,
        partition_on,
        return_metadata,
        **kwargs,
    )


def _write_metadata(write_func, parts, fmd, fs, path, append, kwargs):
    """Engine.write_metadata wrapper.
    The only purpose of this wrapper is to unpack kwargs.
    """
    return write_func(parts, fmd, fs, path, append=append, **kwargs)


DataFrame.to_parquet.__doc__ = to_parquet.__doc__<|MERGE_RESOLUTION|>--- conflicted
+++ resolved
@@ -11,12 +11,8 @@
 from ....delayed import Delayed
 from ....utils import import_required, natural_sort_key, parse_bytes
 from ...methods import concat
-<<<<<<< HEAD
 from ....highlevelgraph import Layer, HighLevelGraph
-=======
-from ....highlevelgraph import Layer
 from ....blockwise import Blockwise
->>>>>>> 5589bfdd
 
 
 try:
