from __future__ import annotations

import math
import warnings

import tlz as toolz
from fsspec.core import get_fs_token_paths
from fsspec.utils import stringify_path
from packaging.version import parse as parse_version

<<<<<<< HEAD
from ....base import compute_as_if_collection, tokenize
from ....blockwise import BlockIndex
from ....delayed import Delayed
from ....highlevelgraph import HighLevelGraph
from ....layers import DataFrameIOLayer
from ....utils import apply, import_required, parse_bytes
from ...core import DataFrame, Scalar, new_dd_object
from ...methods import concat
from ..utils import _is_local_fs
from .utils import Engine, _sort_and_analyze_paths

try:
    import snappy

    snappy.compress
except (ImportError, AttributeError):
    snappy = None

=======
from dask.base import compute_as_if_collection, tokenize
from dask.blockwise import BlockIndex
from dask.dataframe.core import DataFrame, Scalar, new_dd_object
from dask.dataframe.io.parquet.utils import Engine, _sort_and_analyze_paths
from dask.dataframe.io.utils import _is_local_fs
from dask.dataframe.methods import concat
from dask.delayed import Delayed
from dask.highlevelgraph import HighLevelGraph
from dask.layers import DataFrameIOLayer
from dask.utils import apply, import_required, natural_sort_key, parse_bytes
>>>>>>> 68cce799

__all__ = ("read_parquet", "to_parquet")

NONE_LABEL = "__null_dask_index__"

# ----------------------------------------------------------------------
# User API


class ParquetFunctionWrapper:
    """
    Parquet Function-Wrapper Class
    Reads parquet data from disk to produce a partition
    (given a `part` argument).
    """

    def __init__(
        self,
        engine,
        fs,
        meta,
        columns,
        index,
        kwargs,
        common_kwargs,
    ):
        self.engine = engine
        self.fs = fs
        self.meta = meta
        self.columns = columns
        self.index = index

        # `kwargs` = user-defined kwargs to be passed
        #            identically for all partitions.
        #
        # `common_kwargs` = kwargs set by engine to be
        #                   passed identically for all
        #                   partitions.
        self.common_kwargs = toolz.merge(common_kwargs, kwargs or {})

    def project_columns(self, columns):
        """Return a new ParquetFunctionWrapper object
        with a sub-column projection.
        """
        if columns == self.columns:
            return self
        return ParquetFunctionWrapper(
            self.engine,
            self.fs,
            self.meta,
            columns,
            self.index,
            None,  # Already merged into common_kwargs
            self.common_kwargs,
        )

    def __call__(self, part):

        if not isinstance(part, list):
            part = [part]

        return read_parquet_part(
            self.fs,
            self.engine,
            self.meta,
            [(p["piece"], p.get("kwargs", {})) for p in part],
            self.columns,
            self.index,
            self.common_kwargs,
        )


class ToParquetFunctionWrapper:
    """
    Parquet Function-Wrapper Class

    Writes a DataFrame partition into a distinct parquet
    file. When called, the function also requires the
    current block index (via ``blockwise.BlockIndex``).
    """

    def __init__(
        self,
        engine,
        path,
        fs,
        partition_on,
        write_metadata_file,
        i_offset,
        name_function,
        kwargs_pass,
    ):
        self.engine = engine
        self.path = path
        self.fs = fs
        self.partition_on = partition_on
        self.write_metadata_file = write_metadata_file
        self.i_offset = i_offset
        self.name_function = name_function
        self.kwargs_pass = kwargs_pass

        # NOTE: __name__ must be with "to-parquet"
        # for the name of the resulting `Blockwise`
        # layer to begin with "to-parquet"
        self.__name__ = "to-parquet"

    def __dask_tokenize__(self):
        return (
            self.engine,
            self.path,
            self.fs,
            self.partition_on,
            self.write_metadata_file,
            self.i_offset,
            self.name_function,
            self.kwargs_pass,
        )

    def __call__(self, df, block_index: tuple[int]):
        # Get partition index from block index tuple
        part_i = block_index[0]
        filename = (
            f"part.{part_i + self.i_offset}.parquet"
            if self.name_function is None
            else self.name_function(part_i + self.i_offset)
        )

        # Write out data
        return self.engine.write_partition(
            df,
            self.path,
            self.fs,
            filename,
            self.partition_on,
            self.write_metadata_file,
            **(dict(self.kwargs_pass, head=True) if part_i == 0 else self.kwargs_pass),
        )


def read_parquet(
    path,
    columns=None,
    filters=None,
    categories=None,
    index=None,
    storage_options=None,
    engine="auto",
    gather_statistics=None,
    ignore_metadata_file=False,
    metadata_task_size=None,
    split_row_groups=None,
    chunksize=None,
    aggregate_files=None,
    **kwargs,
):
    """
    Read a Parquet file into a Dask DataFrame

    This reads a directory of Parquet data into a Dask.dataframe, one file per
    partition.  It selects the index among the sorted columns if any exist.

    Parameters
    ----------
    path : str or list
        Source directory for data, or path(s) to individual parquet files.
        Prefix with a protocol like ``s3://`` to read from alternative
        filesystems. To read from multiple files you can pass a globstring or a
        list of paths, with the caveat that they must all have the same
        protocol.
    columns : str or list, default None
        Field name(s) to read in as columns in the output. By default all
        non-index fields will be read (as determined by the pandas parquet
        metadata, if present). Provide a single field name instead of a list to
        read in the data as a Series.
    filters : Union[List[Tuple[str, str, Any]], List[List[Tuple[str, str, Any]]]], default None
        List of filters to apply, like ``[[('col1', '==', 0), ...], ...]``.
        Using this argument will NOT result in row-wise filtering of the final
        partitions unless ``engine="pyarrow-dataset"`` is also specified.  For
        other engines, filtering is only performed at the partition level, i.e.,
        to prevent the loading of some row-groups and/or files.

        For the "pyarrow" engines, predicates can be expressed in disjunctive
        normal form (DNF). This means that the innermost tuple describes a single
        column predicate. These inner predicates are combined with an AND
        conjunction into a larger predicate. The outer-most list then combines all
        of the combined filters with an OR disjunction.

        Predicates can also be expressed as a List[Tuple]. These are evaluated
        as an AND conjunction. To express OR in predictates, one must use the
        (preferred for "pyarrow") List[List[Tuple]] notation.

        Note that the "fastparquet" engine does not currently support DNF for
        the filtering of partitioned columns (List[Tuple] is required).
    index : str, list or False, default None
        Field name(s) to use as the output frame index. By default will be
        inferred from the pandas parquet file metadata (if present). Use False
        to read all fields as columns.
    categories : list or dict, default None
        For any fields listed here, if the parquet encoding is Dictionary,
        the column will be created with dtype category. Use only if it is
        guaranteed that the column is encoded as dictionary in all row-groups.
        If a list, assumes up to 2**16-1 labels; if a dict, specify the number
        of labels expected; if None, will load categories automatically for
        data written by dask/fastparquet, not otherwise.
    storage_options : dict, default None
        Key/value pairs to be passed on to the file-system backend, if any.
    open_file_options : dict, default None
        Key/value arguments to be passed along to ``AbstractFileSystem.open``
        when each parquet data file is open for reading. Experimental
        (optimized) "precaching" for remote file systems (e.g. S3, GCS) can
        be enabled by adding ``{"method": "parquet"}`` under the
        ``"precache_options"`` key. Also, a custom file-open function can be
        used (instead of ``AbstractFileSystem.open``), by specifying the
        desired function under the ``"open_file_func"`` key.
    engine : str, default 'auto'
        Parquet reader library to use. Options include: 'auto', 'fastparquet',
        and 'pyarrow'. Defaults to 'auto', which selects FastParquetEngine
        if fastparquet is installed (and ArrowDatasetEngine otherwise). If
        'pyarrow' is specified, ArrowDatasetEngine (which leverages the
        pyarrow.dataset API) will be used.
        NOTE: The 'pyarrow-legacy' option (ArrowLegacyEngine) is deprecated.
    gather_statistics : bool, default None
        Gather the statistics for each dataset partition. By default,
        this will only be done if the _metadata file is available. Otherwise,
        statistics will only be gathered if True, because the footer of
        every file will be parsed (which is very slow on some systems).
    ignore_metadata_file : bool, default False
        Whether to ignore the global ``_metadata`` file (when one is present).
        If ``True``, or if the global ``_metadata`` file is missing, the parquet
        metadata may be gathered and processed in parallel. Parallel metadata
        processing is currently supported for ``ArrowDatasetEngine`` only.
    metadata_task_size : int, default configurable
        If parquet metadata is processed in parallel (see ``ignore_metadata_file``
        description above), this argument can be used to specify the number of
        dataset files to be processed by each task in the Dask graph.  If this
        argument is set to ``0``, parallel metadata processing will be disabled.
        The default values for local and remote filesystems can be specified
        with the "metadata-task-size-local" and "metadata-task-size-remote"
        config fields, respectively (see "dataframe.parquet").
    split_row_groups : bool or int, default None
        Default is True if a _metadata file is available or if
        the dataset is composed of a single file (otherwise defult is False).
        If True, then each output dataframe partition will correspond to a single
        parquet-file row-group. If False, each partition will correspond to a
        complete file.  If a positive integer value is given, each dataframe
        partition will correspond to that number of parquet row-groups (or fewer).
    chunksize : int or str, default None
        The desired size of each output ``DataFrame`` partition in terms of total
        (uncompressed) parquet storage space. If specified, adjacent row-groups
        and/or files will be aggregated into the same output partition until the
        cumulative ``total_byte_size`` parquet-metadata statistic reaches this
        value. Use `aggregate_files` to enable/disable inter-file aggregation.
    aggregate_files : bool or str, default None
        Whether distinct file paths may be aggregated into the same output
        partition. This parameter requires `gather_statistics=True`, and is
        only used when `chunksize` is specified or when `split_row_groups` is
        an integer >1. A setting of True means that any two file paths may be
        aggregated into the same output partition, while False means that
        inter-file aggregation is prohibited.

        For "hive-partitioned" datasets, a "partition"-column name can also be
        specified. In this case, we allow the aggregation of any two files
        sharing a file path up to, and including, the corresponding directory name.
        For example, if ``aggregate_files`` is set to ``"section"`` for the
        directory structure below, ``03.parquet`` and ``04.parquet`` may be
        aggregated together, but ``01.parquet`` and ``02.parquet`` cannot be.
        If, however, ``aggregate_files`` is set to ``"region"``, ``01.parquet``
        may be aggregated with ``02.parquet``, and ``03.parquet`` may be aggregated
        with ``04.parquet``::

            dataset-path/
            ├── region=1/
            │   ├── section=a/
            │   │   └── 01.parquet
            │   ├── section=b/
            │   └── └── 02.parquet
            └── region=2/
                ├── section=a/
                │   ├── 03.parquet
                └── └── 04.parquet

        Note that the default behavior of ``aggregate_files`` is False.
    require_extension: str or tuple(str), default (".parq", ".parquet". ".pq")
        Required file extension for all parquet data files. Other file
        extensions will be ignored. Note that ``require_extension=False``
        will skip the file-extension check altogether.
    dataset_options: dict, default None
        Dictionary of engine-specific key-word arguments for initializing a
        "dataset" object for metadata processing and possibly for reading data.
        For the "pyarrow" engine, these arguments will be used to initialize a
        ``pyarrow.dataset.Dataset`` object using the ``pyarrow.dataset.dataset``
        function (or ``pyarrow.dataset.parquet_dataset`` if a ``_metadata`` file
        is detected). For "fastparquet", these arguments will be used with the
        ``fastparquet.ParquetFile`` constructor. See ``validate_dataset_options``
        in ``arrow.ArrowDatasetOptions``  and ``fastparquet.FastParquetOptions``
        for more details.
    read_options: dict, default None
        Dictionary of engine-specific key-word arguments to be passed through
        to the backend-IO function when reading data. Since the specific IO
        function may vary (depending on dataset properties and other options),
        passing options in this way is NOT typically recommended. However,
        specific read options with explicit support may be documented in
        ``validate_read_options`` in ``arrow.ArrowDatasetOptions`` and
        ``fastparquet.FastParquetOptions``.
    **kwargs: dict, default None
        Dictionary of key-word arguments to be be passed through to the engine
        backend. For example, 'arrow_to_pandas' can be used with the "pyarrow"
        engine to control the arguments used to convert from ``pyarrow.Table``
        to pandas (with ``pyarrow.Table.to_pandas()``). By default, these
        arguments will be passed through to the ``engine.read_partition``
        classmethod, but will not be passed through to the backend IO function.
        Options with known support will be documented in
        ``validate_other_options`` in ``arrow.ArrowDatasetOptions``
        and ``fastparquet.FastParquetOptions``.

    Examples
    --------
    >>> df = dd.read_parquet('s3://bucket/my-parquet-data')  # doctest: +SKIP

    See Also
    --------
    to_parquet
    arrow.ArrowDatasetEngine
    fastparquet.FastParquetEngine
    """

    if "read_from_paths" in kwargs:
        kwargs.pop("read_from_paths")
        warnings.warn(
            "`read_from_paths` is no longer supported and will be ignored.",
            FutureWarning,
        )

    # Store initial function arguments.
    # Start with just the "core" arguments
    core_options = {
        "path": path,
        "columns": columns,
        "filters": filters,
        "categories": categories,
        "index": index,
        "storage_options": storage_options,
        "engine": engine,
        "gather_statistics": gather_statistics,
        "ignore_metadata_file": ignore_metadata_file,
        "metadata_task_size": metadata_task_size,
        "split_row_groups": split_row_groups,
        "chunksize": chunksize,
        "aggregate_files": aggregate_files,
    }
    engine_options = kwargs.copy()

    if isinstance(columns, str):
        core_options["columns"] = [columns]
        df = read_parquet(**core_options, **engine_options)
        return df[columns]

    if columns is not None:
        columns = list(columns)

    if isinstance(engine, str):
        engine = get_engine(engine)

    if hasattr(path, "name"):
        path = stringify_path(path)

    # Update core_options and tokenize inputs
    label = "read-parquet-"
    core_options.update({"columns": columns, "engine": engine})
    output_name = label + tokenize(path, **core_options, **engine_options)

    # Extract EngineOptions and compatible filesystem and paths
    valid_engine_options = engine.get_engine_options(core_options, **engine_options)
    fs, paths = valid_engine_options.get_fs_and_paths()

    auto_index_allowed = False
    if index is None:
        # User is allowing auto-detected index
        auto_index_allowed = True
    if index and isinstance(index, str):
        index = [index]

    if chunksize or (
        split_row_groups and int(split_row_groups) > 1 and aggregate_files
    ):
        # Require `gather_statistics=True` if `chunksize` is used,
        # or if `split_row_groups>1` and we are aggregating files.
        if gather_statistics is False:
            raise ValueError("read_parquet options require gather_statistics=True")
        gather_statistics = True

    read_metadata_result = engine.read_metadata(
        fs,
        paths,
        categories=categories,
        index=index,
        gather_statistics=gather_statistics,
        filters=filters,
        split_row_groups=split_row_groups,
        chunksize=chunksize,
        aggregate_files=aggregate_files,
        ignore_metadata_file=ignore_metadata_file,
        metadata_task_size=metadata_task_size,
        **valid_engine_options.to_dict(),
    )

    # In the future, we may want to give the engine the
    # option to return a dedicated element for `common_kwargs`.
    # However, to avoid breaking the API, we just embed this
    # data in the first element of `parts` for now.
    # The logic below is inteded to handle backward and forward
    # compatibility with a user-defined engine.
    meta, statistics, parts, index = read_metadata_result[:4]
    common_kwargs = {}
    aggregation_depth = False
    if len(parts):
        # For now, `common_kwargs` and `aggregation_depth`
        # may be stored in the first element of `parts`
        common_kwargs = parts[0].pop("common_kwargs", {})
        aggregation_depth = parts[0].pop("aggregation_depth", aggregation_depth)

    # Parse dataset statistics from metadata (if available)
    parts, divisions, index, index_in_columns = process_statistics(
        parts,
        statistics,
        filters,
        index,
        chunksize,
        split_row_groups,
        aggregation_depth,
    )

    # Account for index and columns arguments.
    # Modify `meta` dataframe accordingly
    meta, index, columns = set_index_columns(
        meta, index, columns, index_in_columns, auto_index_allowed
    )
    if meta.index.name == NONE_LABEL:
        meta.index.name = None

    # Set the index that was previously treated as a column
    if index_in_columns:
        meta = meta.set_index(index)
        if meta.index.name == NONE_LABEL:
            meta.index.name = None

    if len(divisions) < 2:
        # empty dataframe - just use meta
        graph = {(output_name, 0): meta}
        divisions = (None, None)
    else:
        # Create Blockwise layer
        layer = DataFrameIOLayer(
            output_name,
            columns,
            parts,
            ParquetFunctionWrapper(
                engine,
                fs,
                meta,
                columns,
                index,
                {},  # All kwargs should now be in `common_kwargs`
                common_kwargs,
            ),
            label=label,
            creation_info={
                "func": read_parquet,
                "kwargs": {**core_options, **engine_options},
            },
        )
        graph = HighLevelGraph({output_name: layer}, {output_name: set()})

    return new_dd_object(graph, output_name, meta, divisions)


def check_multi_support(engine):
    # Helper function to check that the engine
    # supports a multi-partition read
    return hasattr(engine, "multi_support") and engine.multi_support()


def read_parquet_part(fs, engine, meta, part, columns, index, kwargs):
    """Read a part of a parquet dataset

    This function is used by `read_parquet`."""
    if isinstance(part, list):
        if len(part) == 1 or part[0][1] or not check_multi_support(engine):
            # Part kwargs expected
            func = engine.read_partition
            dfs = [
                func(fs, rg, columns.copy(), index, **toolz.merge(kwargs, kw))
                for (rg, kw) in part
            ]
            df = concat(dfs, axis=0) if len(dfs) > 1 else dfs[0]
        else:
            # No part specific kwargs, let engine read
            # list of parts at once
            df = engine.read_partition(
                fs, [p[0] for p in part], columns.copy(), index, **kwargs
            )
    else:
        # NOTE: `kwargs` are the same for all parts, while `part_kwargs` may
        #       be different for each part.
        rg, part_kwargs = part
        df = engine.read_partition(
            fs, rg, columns, index, **toolz.merge(kwargs, part_kwargs)
        )

    if meta.columns.name:
        df.columns.name = meta.columns.name
    columns = columns or []
    index = index or []
    df = df[[c for c in columns if c not in index]]
    if index == [NONE_LABEL]:
        df.index.name = None
    return df


def to_parquet(
    df,
    path,
    engine="auto",
    compression="snappy",
    write_index=True,
    append=False,
    overwrite=False,
    ignore_divisions=False,
    partition_on=None,
    storage_options=None,
    custom_metadata=None,
    write_metadata_file=True,
    compute=True,
    compute_kwargs=None,
    schema=None,
    name_function=None,
    **kwargs,
):
    """Store Dask.dataframe to Parquet files

    Notes
    -----
    Each partition will be written to a separate file.

    Parameters
    ----------
    df : dask.dataframe.DataFrame
    path : string or pathlib.Path
        Destination directory for data.  Prepend with protocol like ``s3://``
        or ``hdfs://`` for remote data.
    engine : {'auto', 'fastparquet', 'pyarrow'}, default 'auto'
        Parquet library to use. If only one library is installed, it will use
        that one; if both, it will use 'fastparquet'.
    compression : string or dict, default 'snappy'
        Either a string like ``"snappy"`` or a dictionary mapping column names
        to compressors like ``{"name": "gzip", "values": "snappy"}``. Defaults
        to ``"snappy"``.
    write_index : boolean, default True
        Whether or not to write the index. Defaults to True.
    append : bool, default False
        If False (default), construct data-set from scratch. If True, add new
        row-group(s) to an existing data-set. In the latter case, the data-set
        must exist, and the schema must match the input data.
    overwrite : bool, default False
        Whether or not to remove the contents of `path` before writing the dataset.
        The default is False.  If True, the specified path must correspond to
        a directory (but not the current working directory).  This option cannot
        be set to True if `append=True`.
        NOTE: `overwrite=True` will remove the original data even if the current
        write operation fails.  Use at your own risk.
    ignore_divisions : bool, default False
        If False (default) raises error when previous divisions overlap with
        the new appended divisions. Ignored if append=False.
    partition_on : list, default None
        Construct directory-based partitioning by splitting on these fields'
        values. Each dask partition will result in one or more datafiles,
        there will be no global groupby.
    storage_options : dict, default None
        Key/value pairs to be passed on to the file-system backend, if any.
    custom_metadata : dict, default None
        Custom key/value metadata to include in all footer metadata (and
        in the global "_metadata" file, if applicable).  Note that the custom
        metadata may not contain the reserved b"pandas" key.
    write_metadata_file : bool, default True
        Whether to write the special "_metadata" file.
    compute : bool, default True
        If :obj:`True` (default) then the result is computed immediately. If  :obj:`False`
        then a ``dask.dataframe.Scalar`` object is returned for future computation.
    compute_kwargs : dict, default True
        Options to be passed in to the compute method
    schema : Schema object, dict, or {"infer", None}, default None
        Global schema to use for the output dataset. Alternatively, a `dict`
        of pyarrow types can be specified (e.g. `schema={"id": pa.string()}`).
        For this case, fields excluded from the dictionary will be inferred
        from `_meta_nonempty`.  If "infer", the first non-empty and non-null
        partition will be used to infer the type for "object" columns. If
        None (default), we let the backend infer the schema for each distinct
        output partition. If the partitions produce inconsistent schemas,
        pyarrow will throw an error when writing the shared _metadata file.
        Note that this argument is ignored by the "fastparquet" engine.
    name_function : callable, default None
        Function to generate the filename for each output partition.
        The function should accept an integer (partition index) as input and
        return a string which will be used as the filename for the corresponding
        partition. Should preserve the lexicographic order of partitions.
        If not specified, files will created using the convention
        ``part.0.parquet``, ``part.1.parquet``, ``part.2.parquet``, ...
        and so on for each partition in the DataFrame.
    **kwargs :
        Extra options to be passed on to the specific backend.

    Examples
    --------
    >>> df = dd.read_csv(...)  # doctest: +SKIP
    >>> df.to_parquet('/path/to/output/', ...)  # doctest: +SKIP

    By default, files will be created in the specified output directory using the
    convention ``part.0.parquet``, ``part.1.parquet``, ``part.2.parquet``, ... and so on for
    each partition in the DataFrame. To customize the names of each file, you can use the
    ``name_function=`` keyword argument. The function passed to ``name_function`` will be
    used to generate the filename for each partition and should expect a partition's index
    integer as input and return a string which will be used as the filename for the corresponding
    partition. Strings produced by ``name_function`` must preserve the order of their respective
    partition indices.

    For example:

    >>> name_function = lambda x: f"data-{x}.parquet"
    >>> df.to_parquet('/path/to/output/', name_function=name_function)  # doctest: +SKIP

    will result in the following files being created::

        /path/to/output/
            ├── data-0.parquet
            ├── data-1.parquet
            ├── data-2.parquet
            └── ...

    See Also
    --------
    read_parquet: Read parquet data to dask.dataframe
    """
    compute_kwargs = compute_kwargs or {}

    if compression == "default":
        warnings.warn(
            "compression='default' is deprecated and will be removed in a "
            "future version, the default for all engines is 'snappy' now.",
            FutureWarning,
        )
        compression = "snappy"

    partition_on = partition_on or []
    if isinstance(partition_on, str):
        partition_on = [partition_on]

    if set(partition_on) - set(df.columns):
        raise ValueError(
            "Partitioning on non-existent column. "
            "partition_on=%s ."
            "columns=%s" % (str(partition_on), str(list(df.columns)))
        )

    if isinstance(engine, str):
        engine = get_engine(engine)

    if hasattr(path, "name"):
        path = stringify_path(path)
    fs, _, _ = get_fs_token_paths(path, mode="wb", storage_options=storage_options)
    # Trim any protocol information from the path before forwarding
    path = fs._strip_protocol(path)

    if overwrite:
        if _is_local_fs(fs):
            working_dir = fs.expand_path(".")[0]
            if path.rstrip("/") == working_dir.rstrip("/"):
                raise ValueError(
                    "Cannot clear the contents of the current working directory!"
                )
        if append:
            raise ValueError("Cannot use both `overwrite=True` and `append=True`!")
        if fs.exists(path) and fs.isdir(path):
            # Only remove path contents if
            # (1) The path exists
            # (2) The path is a directory
            # (3) The path is not the current working directory
            fs.rm(path, recursive=True)

    # Save divisions and corresponding index name. This is necessary,
    # because we may be resetting the index to write the file
    division_info = {"divisions": df.divisions, "name": df.index.name}
    if division_info["name"] is None:
        # As of 0.24.2, pandas will rename an index with name=None
        # when df.reset_index() is called.  The default name is "index",
        # but dask will always change the name to the NONE_LABEL constant
        if NONE_LABEL not in df.columns:
            division_info["name"] = NONE_LABEL
        elif write_index:
            raise ValueError(
                "Index must have a name if __null_dask_index__ is a column."
            )
        else:
            warnings.warn(
                "If read back by Dask, column named __null_dask_index__ "
                "will be set to the index (and renamed to None)."
            )

    # There are some "resrved" names that may be used as the default column
    # name after resetting the index. However, we don't want to treat it as
    # a "special" name if the string is already used as a "real" column name.
    reserved_names = []
    for name in ["index", "level_0"]:
        if name not in df.columns:
            reserved_names.append(name)

    # If write_index==True (default), reset the index and record the
    # name of the original index in `index_cols` (we will set the name
    # to the NONE_LABEL constant if it is originally `None`).
    # `fastparquet` will use `index_cols` to specify the index column(s)
    # in the metadata.  `pyarrow` will revert the `reset_index` call
    # below if `index_cols` is populated (because pyarrow will want to handle
    # index preservation itself).  For both engines, the column index
    # will be written to "pandas metadata" if write_index=True
    index_cols = []
    if write_index:
        real_cols = set(df.columns)
        none_index = list(df._meta.index.names) == [None]
        df = df.reset_index()
        if none_index:
            df.columns = [
                c if c not in reserved_names else NONE_LABEL for c in df.columns
            ]
        index_cols = [c for c in set(df.columns) - real_cols]
    else:
        # Not writing index - might as well drop it
        df = df.reset_index(drop=True)

    _to_parquet_kwargs = {
        "engine",
        "compression",
        "write_index",
        "append",
        "ignore_divisions",
        "partition_on",
        "storage_options",
        "write_metadata_file",
        "compute",
    }
    kwargs_pass = {k: v for k, v in kwargs.items() if k not in _to_parquet_kwargs}

    # Engine-specific initialization steps to write the dataset.
    # Possibly create parquet metadata, and load existing stuff if appending
    if custom_metadata:
        if b"pandas" in custom_metadata.keys():
            raise ValueError(
                "User-defined key/value metadata (custom_metadata) can not "
                "contain a b'pandas' key.  This key is reserved by Pandas, "
                "and overwriting the corresponding value can render the "
                "entire dataset unreadable."
            )
        kwargs_pass["custom_metadata"] = custom_metadata
    meta, schema, i_offset = engine.initialize_write(
        df,
        fs,
        path,
        append=append,
        ignore_divisions=ignore_divisions,
        partition_on=partition_on,
        division_info=division_info,
        index_cols=index_cols,
        schema=schema,
        **kwargs_pass,
    )

    # Check that custom name_function is valid,
    # and that it will produce unique names
    if name_function is not None:
        if not callable(name_function):
            raise ValueError("``name_function`` must be a callable with one argument.")
        filenames = [name_function(i + i_offset) for i in range(df.npartitions)]
        if len(set(filenames)) < len(filenames):
            raise ValueError("``name_function`` must produce unique filenames.")

    # Create Blockwise layer for parquet-data write
    kwargs_pass["fmd"] = meta
    kwargs_pass["compression"] = compression
    kwargs_pass["index_cols"] = index_cols
    kwargs_pass["schema"] = schema
    data_write = df.map_partitions(
        ToParquetFunctionWrapper(
            engine,
            path,
            fs,
            partition_on,
            write_metadata_file,
            i_offset,
            name_function,
            kwargs_pass,
        ),
        BlockIndex((df.npartitions,)),
        # Pass in the original metadata to avoid
        # metadata emulation in `map_partitions`.
        # This is necessary, because we are not
        # expecting a dataframe-like output.
        meta=df._meta,
        enforce_metadata=False,
        transform_divisions=False,
        align_dataframes=False,
    )

    # Collect metadata and write _metadata.
    # TODO: Use tree-reduction layer (when available)
    meta_name = "metadata-" + data_write._name
    if write_metadata_file:
        dsk = {
            (meta_name, 0): (
                apply,
                engine.write_metadata,
                [
                    data_write.__dask_keys__(),
                    meta,
                    fs,
                    path,
                ],
                {"append": append, "compression": compression},
            )
        }
    else:
        dsk = {(meta_name, 0): (lambda x: None, data_write.__dask_keys__())}

    # Convert data_write + dsk to computable collection
    graph = HighLevelGraph.from_collections(meta_name, dsk, dependencies=(data_write,))
    if compute:
        return compute_as_if_collection(
            Scalar, graph, [(meta_name, 0)], **compute_kwargs
        )
    else:
        return Scalar(graph, meta_name, "")


def create_metadata_file(
    paths,
    root_dir=None,
    out_dir=None,
    engine="pyarrow",
    storage_options=None,
    split_every=32,
    compute=True,
    compute_kwargs=None,
    fs=None,
):
    """Construct a global _metadata file from a list of parquet files.

    Dask's read_parquet function is designed to leverage a global
    _metadata file whenever one is available.  The to_parquet
    function will generate this file automatically by default, but it
    may not exist if the dataset was generated outside of Dask.  This
    utility provides a mechanism to generate a _metadata file from a
    list of existing parquet files.

    NOTE: This utility is not yet supported for the "fastparquet" engine.

    Parameters
    ----------
    paths : list(string)
        List of files to collect footer metadata from.
    root_dir : string, optional
        Root directory of dataset.  The `file_path` fields in the new
        _metadata file will relative to this directory.  If None, a common
        root directory will be inferred.
    out_dir : string or False, optional
        Directory location to write the final _metadata file.  By default,
        this will be set to `root_dir`.  If False is specified, the global
        metadata will be returned as an in-memory object (and will not be
        written to disk).
    engine : str or Engine, default 'pyarrow'
        Parquet Engine to use. Only 'pyarrow' is supported if a string
        is passed.
    storage_options : dict, optional
        Key/value pairs to be passed on to the file-system backend, if any.
    split_every : int, optional
        The final metadata object that is written to _metadata can be much
        smaller than the list of footer metadata. In order to avoid the
        aggregation of all metadata within a single task, a tree reduction
        is used.  This argument specifies the maximum number of metadata
        inputs to be handled by any one task in the tree. Defaults to 32.
    compute : bool, optional
        If True (default) then the result is computed immediately. If False
        then a ``dask.delayed`` object is returned for future computation.
    compute_kwargs : dict, optional
        Options to be passed in to the compute method
    fs : fsspec object, optional
        File-system instance to use for file handling. If prefixes have
        been removed from the elements of ``paths`` before calling this
        function, an ``fs`` argument must be provided to ensure correct
        behavior on remote file systems ("naked" paths cannot be used
        to infer file-system information).
    """

    # Get engine.
    # Note that "fastparquet" is not yet supported
    if isinstance(engine, str):
        if engine not in ("pyarrow", "arrow"):
            raise ValueError(
                f"{engine} is not a supported engine for create_metadata_file "
                "Try engine='pyarrow'."
            )
        engine = get_engine(engine)

    # Process input path list
    if fs is None:
        # Only do this if an fsspec file-system object is not
        # already defined. The prefixes may already be stripped.
        fs, _, paths = get_fs_token_paths(
            paths, mode="rb", storage_options=storage_options
        )
    ap_kwargs = {"root": root_dir} if root_dir else {}
    paths, root_dir, fns = _sort_and_analyze_paths(paths, fs, **ap_kwargs)
    out_dir = root_dir if out_dir is None else out_dir

    # Start constructing a raw graph
    dsk = {}
    name = "gen-metadata-" + tokenize(paths, fs)
    collect_name = "collect-" + name
    agg_name = "agg-" + name

    # Define a "collect" task for each file in the input list.
    # Each tasks will:
    #   1. Extract the footer metadata from a distinct file
    #   2. Populate the `file_path` field in the metadata
    #   3. Return the extracted/modified metadata
    for p, (fn, path) in enumerate(zip(fns, paths)):
        key = (collect_name, p, 0)
        dsk[key] = (engine.collect_file_metadata, path, fs, fn)

    # Build a reduction tree to aggregate all footer metadata
    # into a single metadata object.  Each task in the tree
    # will take in a list of metadata objects as input, and will
    # usually output a single (aggregated) metadata object.
    # The final task in the tree will write the result to disk
    # instead of returning it (this behavior is triggered by
    # passing a file path to `engine.aggregate_metadata`).
    parts = len(paths)
    widths = [parts]
    while parts > 1:
        parts = math.ceil(parts / split_every)
        widths.append(parts)
    height = len(widths)
    for depth in range(1, height):
        for group in range(widths[depth]):
            p_max = widths[depth - 1]
            lstart = split_every * group
            lstop = min(lstart + split_every, p_max)
            dep_task_name = collect_name if depth == 1 else agg_name
            node_list = [(dep_task_name, p, depth - 1) for p in range(lstart, lstop)]
            if depth == height - 1:
                assert group == 0
                dsk[name] = (engine.aggregate_metadata, node_list, fs, out_dir)
            else:
                dsk[(agg_name, group, depth)] = (
                    engine.aggregate_metadata,
                    node_list,
                    None,
                    None,
                )

    # There will be no aggregation tasks if there is only one file
    if len(paths) == 1:
        dsk[name] = (engine.aggregate_metadata, [(collect_name, 0, 0)], fs, out_dir)

    # Convert the raw graph to a `Delayed` object
    graph = HighLevelGraph.from_collections(name, dsk, dependencies=[])
    out = Delayed(name, graph)

    # Optionally compute the result
    if compute:
        if compute_kwargs is None:
            compute_kwargs = dict()
        out = out.compute(**compute_kwargs)
    return out


_ENGINES: dict[str, Engine] = {}


def get_engine(engine):
    """Get the parquet engine backend implementation.

    Parameters
    ----------
    engine : str, default 'auto'
        Backend parquet library to use. Options include: 'auto', 'fastparquet',
        and 'pyarrow'. Defaults to 'auto', which selects the FastParquetEngine
        if fastparquet is installed (and ArrowDatasetEngine otherwise).
        If 'pyarrow' is specified, the ArrowDatasetEngine (which leverages the
        pyarrow.dataset API) will be used.
    gather_statistics : bool or None (default).

    Returns
    -------
    A dict containing a ``'read'`` and ``'write'`` function.
    """
    if engine in _ENGINES:
        return _ENGINES[engine]

    if engine == "auto":
        for eng in ["fastparquet", "pyarrow"]:
            try:
                return get_engine(eng)
            except RuntimeError:
                pass
        else:
            raise RuntimeError("Please install either fastparquet or pyarrow")

    elif engine == "fastparquet":
        import_required("fastparquet", "`fastparquet` not installed")
        from dask.dataframe.io.parquet.fastparquet import FastParquetEngine

        _ENGINES["fastparquet"] = eng = FastParquetEngine
        return eng

    elif engine in ("pyarrow", "arrow", "pyarrow-legacy", "pyarrow-dataset"):

        pa = import_required("pyarrow", "`pyarrow` not installed")
        pa_version = parse_version(pa.__version__)

        if engine in ("pyarrow", "arrow"):
            engine = "pyarrow-dataset"

        if engine == "pyarrow-dataset":
            if pa_version.major < 1:
                raise ImportError(
                    f"pyarrow-{pa_version.major} does not support the "
                    f"pyarrow.dataset API. Please install pyarrow>=1."
                )

            from dask.dataframe.io.parquet.arrow import ArrowDatasetEngine

            _ENGINES[engine] = eng = ArrowDatasetEngine
        else:
            from dask.dataframe.io.parquet.arrow import ArrowLegacyEngine

            warnings.warn(
                "`ArrowLegacyEngine` ('pyarrow-legacy') is deprecated "
                "and will be removed in the near future. Please use "
                "`engine='pyarrow'` instead.",
                FutureWarning,
                stacklevel=3,
            )
            _ENGINES[engine] = eng = ArrowLegacyEngine
        return eng

    else:
        raise ValueError(
            f'Unsupported engine: "{engine}".'
            '  Valid choices include "pyarrow" and "fastparquet".'
        )


#####################
# Utility Functions #
#####################


def sorted_columns(statistics):
    """Find sorted columns given row-group statistics

    This finds all columns that are sorted, along with appropriate divisions
    values for those columns

    Returns
    -------
    out: List of {'name': str, 'divisions': List[str]} dictionaries
    """
    if not statistics:
        return []

    out = []
    for i, c in enumerate(statistics[0]["columns"]):
        if not all(
            "min" in s["columns"][i] and "max" in s["columns"][i] for s in statistics
        ):
            continue
        divisions = [c["min"]]
        max = c["max"]
        success = c["min"] is not None
        for stats in statistics[1:]:
            c = stats["columns"][i]
            if c["min"] is None:
                success = False
                break
            if c["min"] >= max:
                divisions.append(c["min"])
                max = c["max"]
            else:
                success = False
                break

        if success:
            divisions.append(max)
            assert divisions == sorted(divisions)
            out.append({"name": c["name"], "divisions": divisions})

    return out


def apply_filters(parts, statistics, filters):
    """Apply filters onto parts/statistics pairs

    Parameters
    ----------
    parts: list
        Tokens corresponding to row groups to read in the future
    statistics: List[dict]
        List of statistics for each part, including min and max values
    filters: Union[List[Tuple[str, str, Any]], List[List[Tuple[str, str, Any]]]]
        List of filters to apply, like ``[[('x', '=', 0), ...], ...]``. This
        implements partition-level (hive) filtering only, i.e., to prevent the
        loading of some row-groups and/or files.

        Predicates can be expressed in disjunctive normal form (DNF). This means
        that the innermost tuple describes a single column predicate. These
        inner predicates are combined with an AND conjunction into a larger
        predicate. The outer-most list then combines all of the combined
        filters with an OR disjunction.

        Predicates can also be expressed as a List[Tuple]. These are evaluated
        as an AND conjunction. To express OR in predictates, one must use the
        (preferred) List[List[Tuple]] notation.

        Note that the "fastparquet" engine does not currently support DNF for
        the filtering of partitioned columns (List[Tuple] is required).
    Returns
    -------
    parts, statistics: the same as the input, but possibly a subset
    """

    def apply_conjunction(parts, statistics, conjunction):
        for column, operator, value in conjunction:
            out_parts = []
            out_statistics = []
            for part, stats in zip(parts, statistics):
                if "filter" in stats and stats["filter"]:
                    continue  # Filtered by engine
                try:
                    c = toolz.groupby("name", stats["columns"])[column][0]
                    min = c["min"]
                    max = c["max"]
                except KeyError:
                    out_parts.append(part)
                    out_statistics.append(stats)
                else:
                    if (
                        operator in ("==", "=")
                        and min <= value <= max
                        or operator == "!="
                        and (min != value or max != value)
                        or operator == "<"
                        and min < value
                        or operator == "<="
                        and min <= value
                        or operator == ">"
                        and max > value
                        or operator == ">="
                        and max >= value
                        or operator == "in"
                        and any(min <= item <= max for item in value)
                    ):
                        out_parts.append(part)
                        out_statistics.append(stats)

            parts, statistics = out_parts, out_statistics

        return parts, statistics

    conjunction, *disjunction = filters if isinstance(filters[0], list) else [filters]

    out_parts, out_statistics = apply_conjunction(parts, statistics, conjunction)
    for conjunction in disjunction:
        for part, stats in zip(*apply_conjunction(parts, statistics, conjunction)):
            if part not in out_parts:
                out_parts.append(part)
                out_statistics.append(stats)

    return out_parts, out_statistics


def process_statistics(
    parts,
    statistics,
    filters,
    index,
    chunksize,
    split_row_groups,
    aggregation_depth,
):
    """Process row-group column statistics in metadata
    Used in read_parquet.
    """
    index_in_columns = False
    if statistics and len(parts) != len(statistics):
        # It is up to the Engine to guarantee that these
        # lists are the same length (if statistics are defined).
        # This misalignment may be indicative of a bug or
        # incorrect read_parquet usage, so throw a warning.
        warnings.warn(
            f"Length of partition statistics ({len(statistics)}) "
            f"does not match the partition count ({len(parts)}). "
            f"This may indicate a bug or incorrect read_parquet "
            f"usage. We must ignore the statistics and disable: "
            f"filtering, divisions, and/or file aggregation."
        )
        statistics = []

    if statistics:
        result = list(
            zip(
                *[
                    (part, stats)
                    for part, stats in zip(parts, statistics)
                    if stats["num-rows"] > 0
                ]
            )
        )
        parts, statistics = result or [[], []]
        if filters:
            parts, statistics = apply_filters(parts, statistics, filters)

        # Aggregate parts/statistics if we are splitting by row-group
        if chunksize or (split_row_groups and int(split_row_groups) > 1):
            parts, statistics = aggregate_row_groups(
                parts, statistics, chunksize, split_row_groups, aggregation_depth
            )

        out = sorted_columns(statistics)

        if index and isinstance(index, str):
            index = [index]
        if index and out:
            # Only one valid column
            out = [o for o in out if o["name"] in index]
        if index is not False and len(out) == 1:
            # Use only sorted column with statistics as the index
            divisions = out[0]["divisions"]
            if index is None:
                index_in_columns = True
                index = [out[0]["name"]]
            elif index != [out[0]["name"]]:
                raise ValueError(f"Specified index is invalid.\nindex: {index}")
        elif index is not False and len(out) > 1:
            if any(o["name"] == NONE_LABEL for o in out):
                # Use sorted column matching NONE_LABEL as the index
                [o] = [o for o in out if o["name"] == NONE_LABEL]
                divisions = o["divisions"]
                if index is None:
                    index = [o["name"]]
                    index_in_columns = True
                elif index != [o["name"]]:
                    raise ValueError(f"Specified index is invalid.\nindex: {index}")
            else:
                # Multiple sorted columns found, cannot autodetect the index
                warnings.warn(
                    "Multiple sorted columns found %s, cannot\n "
                    "autodetect index. Will continue without an index.\n"
                    "To pick an index column, use the index= keyword; to \n"
                    "silence this warning use index=False."
                    "" % [o["name"] for o in out],
                    RuntimeWarning,
                )
                index = False
                divisions = [None] * (len(parts) + 1)
        else:
            divisions = [None] * (len(parts) + 1)
    else:
        divisions = [None] * (len(parts) + 1)

    return parts, divisions, index, index_in_columns


def set_index_columns(meta, index, columns, index_in_columns, auto_index_allowed):
    """Handle index/column arguments, and modify `meta`
    Used in read_parquet.
    """
    ignore_index_column_intersection = False
    if columns is None:
        # User didn't specify columns, so ignore any intersection
        # of auto-detected values with the index (if necessary)
        ignore_index_column_intersection = True
        # Do not allow "un-named" fields to be read in as columns.
        # These were intended to be un-named indices at write time.
        _index = index or []
        columns = [
            c for c in meta.columns if c not in (None, NONE_LABEL) or c in _index
        ]

    if not set(columns).issubset(set(meta.columns)):
        raise ValueError(
            "The following columns were not found in the dataset %s\n"
            "The following columns were found %s"
            % (set(columns) - set(meta.columns), meta.columns)
        )

    if index:
        if isinstance(index, str):
            index = [index]
        if isinstance(columns, str):
            columns = [columns]

        if ignore_index_column_intersection:
            columns = [col for col in columns if col not in index]
        if set(index).intersection(columns):
            if auto_index_allowed:
                raise ValueError(
                    "Specified index and column arguments must not intersect"
                    " (set index=False or remove the detected index from columns).\n"
                    "index: {} | column: {}".format(index, columns)
                )
            else:
                raise ValueError(
                    "Specified index and column arguments must not intersect.\n"
                    "index: {} | column: {}".format(index, columns)
                )

        # Leaving index as a column in `meta`, because the index
        # will be reset below (in case the index was detected after
        # meta was created)
        if index_in_columns:
            meta = meta[columns + index]
        else:
            meta = meta[columns]

    else:
        meta = meta[list(columns)]

    return meta, index, columns


def aggregate_row_groups(parts, stats, chunksize, split_row_groups, aggregation_depth):
    if not stats or not stats[0].get("file_path_0", None):
        return parts, stats

    parts_agg = []
    stats_agg = []

    use_row_group_criteria = split_row_groups and int(split_row_groups) > 1
    use_chunksize_criteria = bool(chunksize)
    if use_chunksize_criteria:
        chunksize = parse_bytes(chunksize)
    next_part, next_stat = [parts[0].copy()], stats[0].copy()
    for i in range(1, len(parts)):
        stat, part = stats[i], parts[i]

        # Criteria #1 for aggregating parts: parts are within the same file
        same_path = stat["file_path_0"] == next_stat["file_path_0"]
        multi_path_allowed = False

        if aggregation_depth:

            # Criteria #2 for aggregating parts: The part does not include
            # row-group information, or both parts include the same kind
            # of row_group aggregation (all None, or all indices)
            multi_path_allowed = len(part["piece"]) == 1
            if not (same_path or multi_path_allowed):
                rgs = set(list(part["piece"][1]) + list(next_part[-1]["piece"][1]))
                multi_path_allowed = (rgs == {None}) or (None not in rgs)

            # Criteria #3 for aggregating parts: The parts share a
            # directory at the "depth" allowed by `aggregation_depth`
            if not same_path and multi_path_allowed:
                if aggregation_depth is True:
                    multi_path_allowed = True
                elif isinstance(aggregation_depth, int):
                    # Make sure files share the same directory
                    root = stat["file_path_0"].split("/")[:-aggregation_depth]
                    next_root = next_stat["file_path_0"].split("/")[:-aggregation_depth]
                    multi_path_allowed = root == next_root
                else:
                    raise ValueError(
                        f"{aggregation_depth} not supported for `aggregation_depth`"
                    )

        def _check_row_group_criteria(stat, next_stat):
            if use_row_group_criteria:
                return (next_stat["num-row-groups"] + stat["num-row-groups"]) <= int(
                    split_row_groups
                )
            else:
                return False

        def _check_chunksize_criteria(stat, next_stat):
            if use_chunksize_criteria:
                return (
                    next_stat["total_byte_size"] + stat["total_byte_size"]
                ) <= chunksize
            else:
                return False

        stat["num-row-groups"] = stat.get("num-row-groups", 1)
        next_stat["num-row-groups"] = next_stat.get("num-row-groups", 1)

        if (same_path or multi_path_allowed) and (
            _check_row_group_criteria(stat, next_stat)
            or _check_chunksize_criteria(stat, next_stat)
        ):

            # Update part list
            next_part.append(part)

            # Update Statistics
            next_stat["total_byte_size"] += stat["total_byte_size"]
            next_stat["num-rows"] += stat["num-rows"]
            next_stat["num-row-groups"] += stat["num-row-groups"]
            for col, col_add in zip(next_stat["columns"], stat["columns"]):
                if col["name"] != col_add["name"]:
                    raise ValueError("Columns are different!!")
                if "min" in col:
                    col["min"] = min(col["min"], col_add["min"])
                if "max" in col:
                    col["max"] = max(col["max"], col_add["max"])
        else:
            parts_agg.append(next_part)
            stats_agg.append(next_stat)
            next_part, next_stat = [part.copy()], stat.copy()

    parts_agg.append(next_part)
    stats_agg.append(next_stat)

    return parts_agg, stats_agg


DataFrame.to_parquet.__doc__ = to_parquet.__doc__<|MERGE_RESOLUTION|>--- conflicted
+++ resolved
@@ -8,26 +8,6 @@
 from fsspec.utils import stringify_path
 from packaging.version import parse as parse_version
 
-<<<<<<< HEAD
-from ....base import compute_as_if_collection, tokenize
-from ....blockwise import BlockIndex
-from ....delayed import Delayed
-from ....highlevelgraph import HighLevelGraph
-from ....layers import DataFrameIOLayer
-from ....utils import apply, import_required, parse_bytes
-from ...core import DataFrame, Scalar, new_dd_object
-from ...methods import concat
-from ..utils import _is_local_fs
-from .utils import Engine, _sort_and_analyze_paths
-
-try:
-    import snappy
-
-    snappy.compress
-except (ImportError, AttributeError):
-    snappy = None
-
-=======
 from dask.base import compute_as_if_collection, tokenize
 from dask.blockwise import BlockIndex
 from dask.dataframe.core import DataFrame, Scalar, new_dd_object
@@ -37,8 +17,7 @@
 from dask.delayed import Delayed
 from dask.highlevelgraph import HighLevelGraph
 from dask.layers import DataFrameIOLayer
-from dask.utils import apply, import_required, natural_sort_key, parse_bytes
->>>>>>> 68cce799
+from dask.utils import apply, import_required, parse_bytes
 
 __all__ = ("read_parquet", "to_parquet")
 
