--- conflicted
+++ resolved
@@ -319,8 +319,6 @@
     # ideally, this should be done as a method of the file-system
     path = infer_storage_options(path)["path"]
 
-<<<<<<< HEAD
-=======
     # Save divisions and corresponding index name
     # TODO: What if the division are not along the index?
     division_info = { 'divisions': df.divisions,
@@ -328,7 +326,6 @@
     if division_info['name'] == None:
         division_info['name'] = 'index'
 
->>>>>>> 006b6368
     # By default, for simplicity, we are preserving the index as a column.
     # Any read operation will need to specify the index name to get the same
     # dataframe back (for a round trip)
