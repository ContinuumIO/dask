--- conflicted
+++ resolved
@@ -37,7 +37,6 @@
 class ParquetFunctionWrapper:
     """
     Parquet Function-Wrapper Class
-
     Reads parquet data from disk to produce a partition
     (given a `part` argument).
     """
@@ -51,13 +50,7 @@
         columns,
         index,
         kwargs,
-<<<<<<< HEAD
         common_kwargs,
-=======
-        part_ids=None,
-        common_kwargs=None,
-        annotations=None,
->>>>>>> ee0f112b
     ):
         self.name = name
         self.read_partition = engine.read_partition
@@ -65,23 +58,6 @@
         self.meta = meta
         self.columns = columns
         self.index = index
-<<<<<<< HEAD
-=======
-        self.parts = parts
-        self.kwargs = kwargs
-        self.part_ids = list(range(len(parts))) if part_ids is None else part_ids
-
-        # `kwargs` = user-defined kwargs to be passed for all parts
-        self.kwargs = kwargs
-
-        # `common_kwargs` = engine-gathered kwargs to be passed for all parts
-        self.common_kwargs = common_kwargs if common_kwargs else {}
-
-    def __repr__(self):
-        return "ParquetSubgraph<name='{}', n_parts={}, columns={}>".format(
-            self.name, len(self.part_ids), list(self.columns)
-        )
->>>>>>> ee0f112b
 
         # `kwargs` = user-defined kwargs to be passed
         #            indetically for all partitions.
@@ -111,7 +87,6 @@
 class BlockwiseParquet(Blockwise):
     """
     Specialized BlockwiseIO Layer for read_parquet.
-
     Enables HighLevelGraph optimizations (e.g. optimize_read_parquet_getitem).
     """
 
@@ -145,7 +120,6 @@
             self.engine,
             self.fs,
             self.meta,
-<<<<<<< HEAD
             self.columns,
             self.index,
             self.kwargs,
@@ -171,40 +145,6 @@
     def __repr__(self):
         return "BlockwiseParquet<name='{}', n_parts={}, columns={}>".format(
             self.name, len(self.part_ids), list(self.columns)
-=======
-            [(p["piece"], p.get("kwargs", {})) for p in part],
-            self.columns,
-            self.index,
-            toolz.merge(self.common_kwargs, self.kwargs or {}),
-        )
-
-    def __len__(self):
-        return len(self.part_ids)
-
-    def __iter__(self):
-        for i in self.part_ids:
-            yield (self.name, i)
-
-    def is_materialized(self):
-        return False  # Never materialized
-
-    def get_dependencies(self, all_hlg_keys):
-        return {k: set() for k in self}
-
-    def cull(self, keys, all_hlg_keys):
-        ret = ParquetSubgraph(
-            name=self.name,
-            engine=self.engine,
-            fs=self.fs,
-            meta=self.meta,
-            columns=self.columns,
-            index=self.index,
-            parts=self.parts,
-            kwargs=self.kwargs,
-            part_ids={i for i in self.part_ids if (self.name, i) in keys},
-            common_kwargs=self.common_kwargs,
-            annotations=self.annotations,
->>>>>>> ee0f112b
         )
 
 
@@ -218,6 +158,7 @@
     engine="auto",
     gather_statistics=None,
     split_row_groups=None,
+    read_from_paths=None,
     chunksize=None,
     **kwargs,
 ):
@@ -295,8 +236,6 @@
         complete file.  If a positive integer value is given, each dataframe
         partition will correspond to that number of parquet row-groups (or fewer).
         Only the "pyarrow" engine supports this argument.
-<<<<<<< HEAD
-=======
     read_from_paths : bool or None (default)
         Only used by ``ArrowDatasetEngine`` when ``filters`` are specified.
         Determines whether the engine should avoid inserting large pyarrow
@@ -306,7 +245,6 @@
         size of the task graph, but will add minor overhead to ``read_partition``.
         By default (None), ``ArrowDatasetEngine`` will set this option to
         ``False`` when there are filters.
->>>>>>> ee0f112b
     chunksize : int, str
         The target task partition size.  If set, consecutive row-groups
         from the same file will be aggregated into the same output
@@ -333,17 +271,6 @@
     if isinstance(columns, str):
         df = read_parquet(
             path,
-<<<<<<< HEAD
-            [columns],
-            filters,
-            categories,
-            index,
-            storage_options,
-            engine,
-            gather_statistics,
-            split_row_groups,
-            chunksize,
-=======
             columns=[columns],
             filters=filters,
             categories=categories,
@@ -354,7 +281,6 @@
             split_row_groups=split_row_groups,
             read_from_paths=read_from_paths,
             chunksize=chunksize,
->>>>>>> ee0f112b
         )
         return df[columns]
 
@@ -370,11 +296,8 @@
         storage_options,
         engine,
         gather_statistics,
-<<<<<<< HEAD
-=======
         split_row_groups,
         read_from_paths,
->>>>>>> ee0f112b
         chunksize,
     )
 
@@ -402,11 +325,7 @@
         gather_statistics=True if chunksize else gather_statistics,
         filters=filters,
         split_row_groups=split_row_groups,
-<<<<<<< HEAD
-        engine=engine,
-=======
         read_from_paths=read_from_paths,
->>>>>>> ee0f112b
         **kwargs,
     )
 
@@ -440,11 +359,7 @@
     if meta.index.name == NONE_LABEL:
         meta.index.name = None
 
-<<<<<<< HEAD
     subgraph = BlockwiseParquet(
-=======
-    subgraph = ParquetSubgraph(
->>>>>>> ee0f112b
         name,
         engine,
         fs,
