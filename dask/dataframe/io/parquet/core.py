--- conflicted
+++ resolved
@@ -1,9 +1,6 @@
 import math
 import warnings
-<<<<<<< HEAD
-=======
 from functools import partial
->>>>>>> ec2e4148
 from typing import Tuple
 
 import tlz as toolz
@@ -815,31 +812,6 @@
         transform_divisions=False,
         align_dataframes=False,
     )
-<<<<<<< HEAD
-
-    # Collect metadata and write _metadata.
-    # TODO: Use tree-reduction layer (when available)
-    dsk = {}
-    meta_name = "metadata-" + data_write._name
-    part_tasks = [(data_write._name, d) for d in range(df.npartitions)]
-    if write_metadata_file:
-        dsk[(meta_name, 0)] = (
-            apply,
-            engine.write_metadata,
-            [
-                part_tasks,
-                meta,
-                fs,
-                path,
-            ],
-            {"append": append, "compression": compression},
-        )
-    else:
-        dsk[(meta_name, 0)] = (lambda x: None, part_tasks)
-
-    # Convert data_write + dsk to computable collection
-    graph = HighLevelGraph.from_collections(meta_name, dsk, dependencies=(data_write,))
-=======
 
     # Convert data_write + metadata write to computable collection
     meta_name = "metadata-" + data_write._name
@@ -865,7 +837,6 @@
         ),
         dependencies=(data_write,),
     )
->>>>>>> ec2e4148
     if compute:
         return compute_as_if_collection(
             Scalar, graph, [(meta_name, 0)], **compute_kwargs
