from __future__ import annotations

import contextlib
import math
import warnings

import tlz as toolz
from fsspec.core import get_fs_token_paths
from fsspec.utils import stringify_path
from packaging.version import parse as parse_version

import dask
from dask.base import tokenize
from dask.blockwise import BlockIndex
from dask.dataframe.backends import dataframe_creation_dispatch
from dask.dataframe.core import DataFrame, Scalar
from dask.dataframe.io.io import from_map
from dask.dataframe.io.parquet.utils import (
    Engine,
    _sort_and_analyze_paths,
    _split_user_options,
)
from dask.dataframe.io.utils import DataFrameIOFunction, _is_local_fs
from dask.dataframe.methods import concat
from dask.delayed import Delayed
from dask.highlevelgraph import HighLevelGraph
from dask.layers import DataFrameIOLayer
from dask.utils import apply, import_required, natural_sort_key, parse_bytes

__all__ = ("read_parquet", "to_parquet")

NONE_LABEL = "__null_dask_index__"

# ----------------------------------------------------------------------
# User API


class ParquetFunctionWrapper(DataFrameIOFunction):
    """
    Parquet Function-Wrapper Class
    Reads parquet data from disk to produce a partition
    (given a `part` argument).
    """

    def __init__(
        self,
        engine,
        fs,
        meta,
        columns,
        index,
        use_nullable_dtypes,
        kwargs,
        common_kwargs,
    ):
        self.engine = engine
        self.fs = fs
        self.meta = meta
        self._columns = columns
        self.index = index
        self.use_nullable_dtypes = use_nullable_dtypes

        # `kwargs` = user-defined kwargs to be passed
        #            identically for all partitions.
        #
        # `common_kwargs` = kwargs set by engine to be
        #                   passed identically for all
        #                   partitions.
        self.common_kwargs = toolz.merge(common_kwargs, kwargs or {})

    @property
    def columns(self):
        return self._columns

    def project_columns(self, columns):
        """Return a new ParquetFunctionWrapper object
        with a sub-column projection.
        """
        if columns == self.columns:
            return self
        return ParquetFunctionWrapper(
            self.engine,
            self.fs,
            self.meta,
            columns,
            self.index,
            self.use_nullable_dtypes,
            None,  # Already merged into common_kwargs
            self.common_kwargs,
        )

    def __call__(self, part):
        if not isinstance(part, list):
            part = [part]

        return read_parquet_part(
            self.fs,
            self.engine,
            self.meta,
            [
                # Temporary workaround for HLG serialization bug
                # (see: https://github.com/dask/dask/issues/8581)
                (p.data["piece"], p.data.get("kwargs", {}))
                if hasattr(p, "data")
                else (p["piece"], p.get("kwargs", {}))
                for p in part
            ],
            self.columns,
            self.index,
            self.use_nullable_dtypes,
            self.common_kwargs,
        )


class ToParquetFunctionWrapper:
    """
    Parquet Function-Wrapper Class

    Writes a DataFrame partition into a distinct parquet
    file. When called, the function also requires the
    current block index (via ``blockwise.BlockIndex``).
    """

    def __init__(
        self,
        engine,
        path,
        fs,
        partition_on,
        write_metadata_file,
        i_offset,
        name_function,
        kwargs_pass,
    ):
        self.engine = engine
        self.path = path
        self.fs = fs
        self.partition_on = partition_on
        self.write_metadata_file = write_metadata_file
        self.i_offset = i_offset
        self.name_function = name_function
        self.kwargs_pass = kwargs_pass

        # NOTE: __name__ must be with "to-parquet"
        # for the name of the resulting `Blockwise`
        # layer to begin with "to-parquet"
        self.__name__ = "to-parquet"

    def __dask_tokenize__(self):
        return (
            self.engine,
            self.path,
            self.fs,
            self.partition_on,
            self.write_metadata_file,
            self.i_offset,
            self.name_function,
            self.kwargs_pass,
        )

    def __call__(self, df, block_index: tuple[int]):
        # Get partition index from block index tuple
        part_i = block_index[0]
        filename = (
            f"part.{part_i + self.i_offset}.parquet"
            if self.name_function is None
            else self.name_function(part_i + self.i_offset)
        )

        # Write out data
        return self.engine.write_partition(
            df,
            self.path,
            self.fs,
            filename,
            self.partition_on,
            self.write_metadata_file,
            **(dict(self.kwargs_pass, head=True) if part_i == 0 else self.kwargs_pass),
        )


@dataframe_creation_dispatch.register_inplace("pandas")
def read_parquet(
    path,
    columns=None,
    filters=None,
    categories=None,
    index=None,
    storage_options=None,
    engine="auto",
    use_nullable_dtypes: bool = False,
    calculate_divisions=None,
    ignore_metadata_file=False,
    metadata_task_size=None,
    split_row_groups="infer",
    blocksize="default",
    aggregate_files=None,
    parquet_file_extension=(".parq", ".parquet", ".pq"),
    filesystem=None,
    **kwargs,
):
    """
    Read a Parquet file into a Dask DataFrame

    This reads a directory of Parquet data into a Dask.dataframe, one file per
    partition.  It selects the index among the sorted columns if any exist.

    Parameters
    ----------
    path : str or list
        Source directory for data, or path(s) to individual parquet files.
        Prefix with a protocol like ``s3://`` to read from alternative
        filesystems. To read from multiple files you can pass a globstring or a
        list of paths, with the caveat that they must all have the same
        protocol.
    columns : str or list, default None
        Field name(s) to read in as columns in the output. By default all
        non-index fields will be read (as determined by the pandas parquet
        metadata, if present). Provide a single field name instead of a list to
        read in the data as a Series.
    filters : Union[List[Tuple[str, str, Any]], List[List[Tuple[str, str, Any]]]], default None
        List of filters to apply, like ``[[('col1', '==', 0), ...], ...]``.
        Using this argument will NOT result in row-wise filtering of the final
        partitions unless ``engine="pyarrow"`` is also specified.  For
        other engines, filtering is only performed at the partition level, that is,
        to prevent the loading of some row-groups and/or files.

        For the "pyarrow" engine, predicates can be expressed in disjunctive
        normal form (DNF). This means that the inner-most tuple describes a single
        column predicate. These inner predicates are combined with an AND
        conjunction into a larger predicate. The outer-most list then combines all
        of the combined filters with an OR disjunction.

        Predicates can also be expressed as a ``List[Tuple]``. These are evaluated
        as an AND conjunction. To express OR in predicates, one must use the
        (preferred for "pyarrow") ``List[List[Tuple]]`` notation.

        Note that the "fastparquet" engine does not currently support DNF for
        the filtering of partitioned columns (``List[Tuple]`` is required).
    index : str, list or False, default None
        Field name(s) to use as the output frame index. By default will be
        inferred from the pandas parquet file metadata, if present. Use ``False``
        to read all fields as columns.
    categories : list or dict, default None
        For any fields listed here, if the parquet encoding is Dictionary,
        the column will be created with dtype category. Use only if it is
        guaranteed that the column is encoded as dictionary in all row-groups.
        If a list, assumes up to 2**16-1 labels; if a dict, specify the number
        of labels expected; if None, will load categories automatically for
        data written by dask/fastparquet, not otherwise.
    storage_options : dict, default None
        Key/value pairs to be passed on to the file-system backend, if any.
        Note that the default file-system backend can be configured with the
        ``filesystem`` argument, described below.
    open_file_options : dict, default None
        Key/value arguments to be passed along to ``AbstractFileSystem.open``
        when each parquet data file is open for reading. Experimental
        (optimized) "precaching" for remote file systems (e.g. S3, GCS) can
        be enabled by adding ``{"method": "parquet"}`` under the
        ``"precache_options"`` key. Also, a custom file-open function can be
        used (instead of ``AbstractFileSystem.open``), by specifying the
        desired function under the ``"open_file_func"`` key.
    engine : {'auto', 'pyarrow', 'fastparquet'}, default 'auto'
        Parquet library to use. Defaults to 'auto', which uses ``pyarrow`` if
        it is installed, and falls back to ``fastparquet`` otherwise.
    use_nullable_dtypes : {False, True}
        Whether to use extension dtypes for the resulting ``DataFrame``.
        ``use_nullable_dtypes=True`` is only supported when ``engine="pyarrow"``.

        .. note::

            Use the ``dataframe.dtype_backend`` config option to select which
            dtype implementation to use.

            ``dataframe.dtype_backend="pandas"`` (the default) will use
            pandas' ``numpy``-backed nullable dtypes (e.g. ``Int64``,
            ``string[python]``, etc.) while ``dataframe.dtype_backend="pyarrow"``
            will use ``pyarrow``-backed extension dtypes (e.g. ``int64[pyarrow]``,
            ``string[pyarrow]``, etc.). ``dataframe.dtype_backend="pyarrow"``
            requires ``pandas`` 1.5+.

    calculate_divisions : bool, default False
        Whether to use min/max statistics from the footer metadata (or global
        ``_metadata`` file) to calculate divisions for the output DataFrame
        collection. Divisions will not be calculated if statistics are missing.
        This option will be ignored if ``index`` is not specified and there is
        no physical index column specified in the custom "pandas" Parquet
        metadata. Note that ``calculate_divisions=True`` may be extremely slow
        when no global ``_metadata`` file is present, especially when reading
        from remote storage. Set this to ``True`` only when known divisions
        are needed for your workload (see :ref:`dataframe-design-partitions`).
    ignore_metadata_file : bool, default False
        Whether to ignore the global ``_metadata`` file (when one is present).
        If ``True``, or if the global ``_metadata`` file is missing, the parquet
        metadata may be gathered and processed in parallel. Parallel metadata
        processing is currently supported for ``ArrowDatasetEngine`` only.
    metadata_task_size : int, default configurable
        If parquet metadata is processed in parallel (see ``ignore_metadata_file``
        description above), this argument can be used to specify the number of
        dataset files to be processed by each task in the Dask graph.  If this
        argument is set to ``0``, parallel metadata processing will be disabled.
        The default values for local and remote filesystems can be specified
        with the "metadata-task-size-local" and "metadata-task-size-remote"
        config fields, respectively (see "dataframe.parquet").
    split_row_groups : 'infer', 'adaptive', bool, or int, default 'infer'
        If True, then each output dataframe partition will correspond to a single
        parquet-file row-group. If False, each partition will correspond to a
        complete file.  If a positive integer value is given, each dataframe
        partition will correspond to that number of parquet row-groups (or fewer).
        If 'adaptive', the metadata of each file will be used to ensure that every
        partition satisfies ``blocksize``. If 'infer' (the default), the
        uncompressed storage-size metadata in the first file will be used to
        automatically set ``split_row_groups`` to either 'adaptive' or ``False``.
    blocksize : int or str, default 'default'
        The desired size of each output ``DataFrame`` partition in terms of total
        (uncompressed) parquet storage space. This argument is currenlty used to
        set the default value of ``split_row_groups`` (using row-group metadata
        from a single file), and will be ignored if ``split_row_groups`` is not
        set to 'infer' or 'adaptive'. Default may be engine-dependant, but is
        128 MiB for the 'pyarrow' and 'fastparquet' engines.
    aggregate_files : bool or str, default None
        WARNING: The ``aggregate_files`` argument will be deprecated in the future.
        Please consider using ``from_map`` to create a DataFrame collection with a
        custom file-to-partition mapping. If you strongly oppose the deprecation of
        ``aggregate_files``, comment at https://github.com/dask/dask/issues/9051".

        Whether distinct file paths may be aggregated into the same output
        partition. This parameter is only used when `split_row_groups` is set to
        'infer', 'adaptive' or to an integer >1. A setting of True means that any
        two file paths may be aggregated into the same output partition, while
        False means that inter-file aggregation is prohibited.

        For "hive-partitioned" datasets, a "partition"-column name can also be
        specified. In this case, we allow the aggregation of any two files
        sharing a file path up to, and including, the corresponding directory name.
        For example, if ``aggregate_files`` is set to ``"section"`` for the
        directory structure below, ``03.parquet`` and ``04.parquet`` may be
        aggregated together, but ``01.parquet`` and ``02.parquet`` cannot be.
        If, however, ``aggregate_files`` is set to ``"region"``, ``01.parquet``
        may be aggregated with ``02.parquet``, and ``03.parquet`` may be aggregated
        with ``04.parquet``::

            dataset-path/
            ├── region=1/
            │   ├── section=a/
            │   │   └── 01.parquet
            │   ├── section=b/
            │   └── └── 02.parquet
            └── region=2/
                ├── section=a/
                │   ├── 03.parquet
                └── └── 04.parquet

        Note that the default behavior of ``aggregate_files`` is ``False``.
    parquet_file_extension: str, tuple[str], or None, default (".parq", ".parquet", ".pq")
        A file extension or an iterable of extensions to use when discovering
        parquet files in a directory. Files that don't match these extensions
        will be ignored. This argument only applies when ``paths`` corresponds
        to a directory and no ``_metadata`` file is present (or
        ``ignore_metadata_file=True``). Passing in ``parquet_file_extension=None``
        will treat all files in the directory as parquet files.

        The purpose of this argument is to ensure that the engine will ignore
        unsupported metadata files (like Spark's '_SUCCESS' and 'crc' files).
        It may be necessary to change this argument if the data files in your
        parquet dataset do not end in ".parq", ".parquet", or ".pq".
    filesystem: "fsspec", "arrow", fsspec.AbstractFileSystem, or pyarrow.fs.FileSystem
        Filesystem backend to use. Note that the "fastparquet" engine only
        supports "fsspec" or an explicit ``pyarrow.fs.FileSystem`` object.
        Default is "fsspec".
    dataset: dict, default None
        Dictionary of options to use when creating a ``pyarrow.dataset.Dataset``
        or ``fastparquet.ParquetFile`` object. These options may include a
        "filesystem" key (or "fs" for the "fastparquet" engine) to configure
        the desired file-system backend. However, the top-level ``filesystem``
        argument will always take precedence.
    read: dict, default None
        Dictionary of options to pass through to ``engine.read_partitions``
        using the ``read`` key-word argument.
    arrow_to_pandas: dict, default None
        Dictionary of options to use when converting from ``pyarrow.Table`` to
        a pandas ``DataFrame`` object. Only used by the "arrow" engine.
    **kwargs: dict (of dicts)
        Options to pass through to ``engine.read_partitions`` as stand-alone
        key-word arguments. Note that these options will be ignored by the
        engines defined in ``dask.dataframe``, but may be used by other custom
        implementations.

    Examples
    --------
    >>> df = dd.read_parquet('s3://bucket/my-parquet-data')  # doctest: +SKIP

    See Also
    --------
    to_parquet
    pyarrow.parquet.ParquetDataset
    """

<<<<<<< HEAD
    # "Pre-deprecation" warning for `chunksize`
    if chunksize:
=======
    if use_nullable_dtypes:
        use_nullable_dtypes = dask.config.get("dataframe.dtype_backend")

    # Handle `chunksize` deprecation
    if "chunksize" in kwargs:
        if blocksize != "default":
            raise ValueError(
                "The `chunksize` argument is now deprecated. "
                "Please use the `blocksize` argument instead."
            )
        blocksize = kwargs.pop("chunksize")
>>>>>>> 556d3df9
        warnings.warn(
            "The `chunksize` argument is deprecated, and will be "
            "removed in a future release. Setting the `blocksize` "
            "argument instead. Please see documentation on the "
            "`blocksize` argument for more information.",
            FutureWarning,
        )

    # "Pre-deprecation" warning for `aggregate_files`
    if aggregate_files:
        warnings.warn(
            "The `aggregate_files` argument will be deprecated in the future. "
            "Please consider using `from_map` to create a DataFrame collection "
            "with a custom file-to-partition mapping.\n\n"
            "If you strongly oppose the deprecation of `aggregate_files`, "
            "please comment at https://github.com/dask/dask/issues/9051",
            FutureWarning,
        )

    if "read_from_paths" in kwargs:
        kwargs.pop("read_from_paths")
        warnings.warn(
            "`read_from_paths` is no longer supported and will be ignored.",
            FutureWarning,
        )

    # Handle gather_statistics deprecation
    if "gather_statistics" in kwargs:
        if calculate_divisions is None:
            calculate_divisions = kwargs.pop("gather_statistics")
            warnings.warn(
                "``gather_statistics`` is deprecated and will be removed in a "
                "future release. Please use ``calculate_divisions`` instead.",
                FutureWarning,
            )
        else:
            warnings.warn(
                f"``gather_statistics`` is deprecated. Ignoring this option "
                f"in favor of ``calculate_divisions={calculate_divisions}``",
                FutureWarning,
            )
    calculate_divisions = bool(calculate_divisions)

    # We support a top-level `parquet_file_extension` kwarg, but
    # must check if the deprecated `require_extension` option is
    # being passed to the engine. If `parquet_file_extension` is
    # set to the default value, and `require_extension` was also
    # specified, we will use `require_extension` but warn the user.
    if (
        "dataset" in kwargs
        and "require_extension" in kwargs["dataset"]
        and parquet_file_extension == (".parq", ".parquet", ".pq")
    ):
        parquet_file_extension = kwargs["dataset"].pop("require_extension")
        warnings.warn(
            "require_extension is deprecated, and will be removed from "
            "read_parquet in a future release. Please use the top-level "
            "parquet_file_extension argument instead.",
            FutureWarning,
        )

    if use_nullable_dtypes:
        use_nullable_dtypes = dask.config.get("dataframe.dtype_backend")

    convert_strings = dask.config.get("dataframe.convert_string")

    # Store initial function arguments
    input_kwargs = {
        "columns": columns,
        "filters": filters,
        "categories": categories,
        "index": index,
        "storage_options": storage_options,
        "engine": engine,
        "use_nullable_dtypes": use_nullable_dtypes,
        "convert_strings": convert_strings,
        "calculate_divisions": calculate_divisions,
        "ignore_metadata_file": ignore_metadata_file,
        "metadata_task_size": metadata_task_size,
        "split_row_groups": split_row_groups,
        "blocksize": blocksize,
        "aggregate_files": aggregate_files,
        "parquet_file_extension": parquet_file_extension,
        "filesystem": filesystem,
        **kwargs,
    }

    if isinstance(columns, str):
        input_kwargs["columns"] = [columns]
        df = read_parquet(path, **input_kwargs)
        return df[columns]

    if columns is not None:
        columns = list(columns)

    if isinstance(engine, str):
        engine = get_engine(engine)

    if hasattr(path, "name"):
        path = stringify_path(path)

    # Update input_kwargs
    input_kwargs.update({"columns": columns, "engine": engine})

    # Process and split user options
    (
        dataset_options,
        read_options,
        open_file_options,
        other_options,
    ) = _split_user_options(**kwargs)

    other_options["convert_strings"] = convert_strings

    # Extract global filesystem and paths
    fs, paths, dataset_options, open_file_options = engine.extract_filesystem(
        path,
        filesystem,
        dataset_options,
        open_file_options,
        storage_options,
    )
    read_options["open_file_options"] = open_file_options
    paths = sorted(paths, key=natural_sort_key)  # numeric rather than glob ordering

    auto_index_allowed = False
    if index is None:
        # User is allowing auto-detected index
        auto_index_allowed = True
    if index and isinstance(index, str):
        index = [index]

    if split_row_groups in ("infer", "adaptive"):
        # Using blocksize to plan partitioning
        blocksize = engine.default_blocksize() if blocksize == "default" else blocksize
    else:
        # Not using blocksize - Set to `None`
        blocksize = None

    read_metadata_result = engine.read_metadata(
        fs,
        paths,
        categories=categories,
        index=index,
        use_nullable_dtypes=use_nullable_dtypes,
        gather_statistics=calculate_divisions,
        filters=filters,
        split_row_groups=split_row_groups,
        blocksize=blocksize,
        aggregate_files=aggregate_files,
        ignore_metadata_file=ignore_metadata_file,
        metadata_task_size=metadata_task_size,
        parquet_file_extension=parquet_file_extension,
        dataset=dataset_options,
        read=read_options,
        **other_options,
    )

    # In the future, we may want to give the engine the
    # option to return a dedicated element for `common_kwargs`.
    # However, to avoid breaking the API, we just embed this
    # data in the first element of `parts` for now.
    # The logic below is inteded to handle backward and forward
    # compatibility with a user-defined engine.
    meta, statistics, parts, index = read_metadata_result[:4]
    common_kwargs = {}
    aggregation_depth = False
    if len(parts):
        # For now, `common_kwargs` and `aggregation_depth`
        # may be stored in the first element of `parts`
        common_kwargs = parts[0].pop("common_kwargs", {})
        aggregation_depth = parts[0].pop("aggregation_depth", aggregation_depth)
        split_row_groups = parts[0].pop("split_row_groups", split_row_groups)

    # Parse dataset statistics from metadata (if available)
    parts, divisions, index = process_statistics(
        parts,
        statistics,
        filters,
        index,
        (blocksize if split_row_groups is True else None),
        split_row_groups,
        fs,
        aggregation_depth,
    )

    # Account for index and columns arguments.
    # Modify `meta` dataframe accordingly
    meta, index, columns = set_index_columns(meta, index, columns, auto_index_allowed)
    if meta.index.name == NONE_LABEL:
        meta.index.name = None

    if len(divisions) < 2:
        # empty dataframe - just use meta
        divisions = (None, None)
        io_func = lambda x: x
        parts = [meta]
    else:
        # Use IO function wrapper
        io_func = ParquetFunctionWrapper(
            engine,
            fs,
            meta,
            columns,
            index,
            use_nullable_dtypes,
            {"convert_strings": convert_strings},
            common_kwargs,
        )

    # If we are using a remote filesystem and retries is not set, bump it
    # to be more fault tolerant, as transient transport errors can occur.
    # The specific number 5 isn't hugely motivated: it's less than ten and more
    # than two.
    annotations = dask.config.get("annotations", {})
    if "retries" not in annotations and not _is_local_fs(fs):
        ctx = dask.annotate(retries=5)
    else:
        ctx = contextlib.nullcontext()  # type: ignore

    with ctx:
        # Construct the output collection with from_map
        return from_map(
            io_func,
            parts,
            meta=meta,
            divisions=divisions,
            label="read-parquet",
            token=tokenize(path, **input_kwargs),
            enforce_metadata=False,
            creation_info={
                "func": read_parquet,
                "args": (path,),
                "kwargs": input_kwargs,
            },
        )


def check_multi_support(engine):
    # Helper function to check that the engine
    # supports a multi-partition read
    return hasattr(engine, "multi_support") and engine.multi_support()


def read_parquet_part(
    fs, engine, meta, part, columns, index, use_nullable_dtypes, kwargs
):
    """Read a part of a parquet dataset

    This function is used by `read_parquet`."""
    if isinstance(part, list):
        if len(part) == 1 or part[0][1] or not check_multi_support(engine):
            # Part kwargs expected
            func = engine.read_partition
            dfs = [
                func(
                    fs,
                    rg,
                    columns.copy(),
                    index,
                    use_nullable_dtypes=use_nullable_dtypes,
                    **toolz.merge(kwargs, kw),
                )
                for (rg, kw) in part
            ]
            df = concat(dfs, axis=0) if len(dfs) > 1 else dfs[0]
        else:
            # No part specific kwargs, let engine read
            # list of parts at once
            df = engine.read_partition(
                fs,
                [p[0] for p in part],
                columns.copy(),
                index,
                use_nullable_dtypes=use_nullable_dtypes,
                **kwargs,
            )
    else:
        # NOTE: `kwargs` are the same for all parts, while `part_kwargs` may
        #       be different for each part.
        rg, part_kwargs = part
        df = engine.read_partition(
            fs,
            rg,
            columns,
            index,
            use_nullable_dtypes=use_nullable_dtypes,
            **toolz.merge(kwargs, part_kwargs),
        )

    if meta.columns.name:
        df.columns.name = meta.columns.name
    columns = columns or []
    index = index or []
    df = df[[c for c in columns if c not in index]]
    if index == [NONE_LABEL]:
        df.index.name = None
    return df


def to_parquet(
    df,
    path,
    engine="auto",
    compression="snappy",
    write_index=True,
    append=False,
    overwrite=False,
    ignore_divisions=False,
    partition_on=None,
    storage_options=None,
    custom_metadata=None,
    write_metadata_file=None,
    compute=True,
    compute_kwargs=None,
    schema="infer",
    name_function=None,
    **kwargs,
):
    """Store Dask.dataframe to Parquet files

    Notes
    -----
    Each partition will be written to a separate file.

    Parameters
    ----------
    df : dask.dataframe.DataFrame
    path : string or pathlib.Path
        Destination directory for data.  Prepend with protocol like ``s3://``
        or ``hdfs://`` for remote data.
    engine : {'auto', 'pyarrow', 'fastparquet'}, default 'auto'
        Parquet library to use. Defaults to 'auto', which uses ``pyarrow`` if
        it is installed, and falls back to ``fastparquet`` otherwise.
    compression : string or dict, default 'snappy'
        Either a string like ``"snappy"`` or a dictionary mapping column names
        to compressors like ``{"name": "gzip", "values": "snappy"}``. Defaults
        to ``"snappy"``.
    write_index : boolean, default True
        Whether or not to write the index. Defaults to True.
    append : bool, default False
        If False (default), construct data-set from scratch. If True, add new
        row-group(s) to an existing data-set. In the latter case, the data-set
        must exist, and the schema must match the input data.
    overwrite : bool, default False
        Whether or not to remove the contents of `path` before writing the dataset.
        The default is False.  If True, the specified path must correspond to
        a directory (but not the current working directory).  This option cannot
        be set to True if `append=True`.
        NOTE: `overwrite=True` will remove the original data even if the current
        write operation fails.  Use at your own risk.
    ignore_divisions : bool, default False
        If False (default) raises error when previous divisions overlap with
        the new appended divisions. Ignored if append=False.
    partition_on : list, default None
        Construct directory-based partitioning by splitting on these fields'
        values. Each dask partition will result in one or more datafiles,
        there will be no global groupby.
    storage_options : dict, default None
        Key/value pairs to be passed on to the file-system backend, if any.
    custom_metadata : dict, default None
        Custom key/value metadata to include in all footer metadata (and
        in the global "_metadata" file, if applicable).  Note that the custom
        metadata may not contain the reserved b"pandas" key.
    write_metadata_file : bool or None, default None
        Whether to write the special ``_metadata`` file. If ``None`` (the
        default), a ``_metadata`` file will only be written if ``append=True``
        and the dataset already has a ``_metadata`` file.
    compute : bool, default True
        If ``True`` (default) then the result is computed immediately. If
        ``False`` then a ``dask.dataframe.Scalar`` object is returned for
        future computation.
    compute_kwargs : dict, default True
        Options to be passed in to the compute method
    schema : pyarrow.Schema, dict, "infer", or None, default "infer"
        Global schema to use for the output dataset. Defaults to "infer", which
        will infer the schema from the dask dataframe metadata. This is usually
        sufficient for common schemas, but notably will fail for ``object``
        dtype columns that contain things other than strings. These columns
        will require an explicit schema be specified. The schema for a subset
        of columns can be overridden by passing in a dict of column names to
        pyarrow types (for example ``schema={"field": pa.string()}``); columns
        not present in this dict will still be automatically inferred.
        Alternatively, a full ``pyarrow.Schema`` may be passed, in which case
        no schema inference will be done. Passing in ``schema=None`` will
        disable the use of a global file schema - each written file may use a
        different schema dependent on the dtypes of the corresponding
        partition. Note that this argument is ignored by the "fastparquet"
        engine.
    name_function : callable, default None
        Function to generate the filename for each output partition.
        The function should accept an integer (partition index) as input and
        return a string which will be used as the filename for the corresponding
        partition. Should preserve the lexicographic order of partitions.
        If not specified, files will created using the convention
        ``part.0.parquet``, ``part.1.parquet``, ``part.2.parquet``, ...
        and so on for each partition in the DataFrame.
    **kwargs :
        Extra options to be passed on to the specific backend.

    Examples
    --------
    >>> df = dd.read_csv(...)  # doctest: +SKIP
    >>> df.to_parquet('/path/to/output/', ...)  # doctest: +SKIP

    By default, files will be created in the specified output directory using the
    convention ``part.0.parquet``, ``part.1.parquet``, ``part.2.parquet``, ... and so on for
    each partition in the DataFrame. To customize the names of each file, you can use the
    ``name_function=`` keyword argument. The function passed to ``name_function`` will be
    used to generate the filename for each partition and should expect a partition's index
    integer as input and return a string which will be used as the filename for the corresponding
    partition. Strings produced by ``name_function`` must preserve the order of their respective
    partition indices.

    For example:

    >>> name_function = lambda x: f"data-{x}.parquet"
    >>> df.to_parquet('/path/to/output/', name_function=name_function)  # doctest: +SKIP

    will result in the following files being created::

        /path/to/output/
            ├── data-0.parquet
            ├── data-1.parquet
            ├── data-2.parquet
            └── ...

    See Also
    --------
    read_parquet: Read parquet data to dask.dataframe
    """
    compute_kwargs = compute_kwargs or {}

    partition_on = partition_on or []
    if isinstance(partition_on, str):
        partition_on = [partition_on]

    if set(partition_on) - set(df.columns):
        raise ValueError(
            "Partitioning on non-existent column. "
            "partition_on=%s ."
            "columns=%s" % (str(partition_on), str(list(df.columns)))
        )

    if df.columns.inferred_type not in {"string", "empty"}:
        raise ValueError("parquet doesn't support non-string column names")

    if isinstance(engine, str):
        engine = get_engine(engine)

    if hasattr(path, "name"):
        path = stringify_path(path)
    fs, _, _ = get_fs_token_paths(path, mode="wb", storage_options=storage_options)
    # Trim any protocol information from the path before forwarding
    path = fs._strip_protocol(path)

    if overwrite:
        if append:
            raise ValueError("Cannot use both `overwrite=True` and `append=True`!")

        if fs.exists(path) and fs.isdir(path):
            # Check for any previous parquet layers reading from a file in the
            # output directory, since deleting those files now would result in
            # errors or incorrect results.
            for layer_name, layer in df.dask.layers.items():
                if layer_name.startswith("read-parquet-") and isinstance(
                    layer, DataFrameIOLayer
                ):
                    path_with_slash = path.rstrip("/") + "/"  # ensure trailing slash
                    for input in layer.inputs:
                        if input["piece"][0].startswith(path_with_slash):
                            raise ValueError(
                                "Reading and writing to the same parquet file within the "
                                "same task graph is not supported."
                            )

            # Don't remove the directory if it's the current working directory
            if _is_local_fs(fs):
                working_dir = fs.expand_path(".")[0]
                if path.rstrip("/") == working_dir.rstrip("/"):
                    raise ValueError(
                        "Cannot clear the contents of the current working directory!"
                    )

            # It's safe to clear the output directory
            fs.rm(path, recursive=True)

    # Always skip divisions checks if divisions are unknown
    if not df.known_divisions:
        ignore_divisions = True

    # Save divisions and corresponding index name. This is necessary,
    # because we may be resetting the index to write the file
    division_info = {"divisions": df.divisions, "name": df.index.name}
    if division_info["name"] is None:
        # As of 0.24.2, pandas will rename an index with name=None
        # when df.reset_index() is called.  The default name is "index",
        # but dask will always change the name to the NONE_LABEL constant
        if NONE_LABEL not in df.columns:
            division_info["name"] = NONE_LABEL
        elif write_index:
            raise ValueError(
                "Index must have a name if __null_dask_index__ is a column."
            )
        else:
            warnings.warn(
                "If read back by Dask, column named __null_dask_index__ "
                "will be set to the index (and renamed to None)."
            )

    # There are some "resrved" names that may be used as the default column
    # name after resetting the index. However, we don't want to treat it as
    # a "special" name if the string is already used as a "real" column name.
    reserved_names = []
    for name in ["index", "level_0"]:
        if name not in df.columns:
            reserved_names.append(name)

    # If write_index==True (default), reset the index and record the
    # name of the original index in `index_cols` (we will set the name
    # to the NONE_LABEL constant if it is originally `None`).
    # `fastparquet` will use `index_cols` to specify the index column(s)
    # in the metadata.  `pyarrow` will revert the `reset_index` call
    # below if `index_cols` is populated (because pyarrow will want to handle
    # index preservation itself).  For both engines, the column index
    # will be written to "pandas metadata" if write_index=True
    index_cols = []
    if write_index:
        real_cols = set(df.columns)
        none_index = list(df._meta.index.names) == [None]
        df = df.reset_index()
        if none_index:
            df.columns = [
                c if c not in reserved_names else NONE_LABEL for c in df.columns
            ]
        index_cols = [c for c in set(df.columns) - real_cols]
    else:
        # Not writing index - might as well drop it
        df = df.reset_index(drop=True)

    if custom_metadata and b"pandas" in custom_metadata.keys():
        raise ValueError(
            "User-defined key/value metadata (custom_metadata) can not "
            "contain a b'pandas' key.  This key is reserved by Pandas, "
            "and overwriting the corresponding value can render the "
            "entire dataset unreadable."
        )

    # Engine-specific initialization steps to write the dataset.
    # Possibly create parquet metadata, and load existing stuff if appending
    i_offset, fmd, metadata_file_exists, extra_write_kwargs = engine.initialize_write(
        df,
        fs,
        path,
        append=append,
        ignore_divisions=ignore_divisions,
        partition_on=partition_on,
        division_info=division_info,
        index_cols=index_cols,
        schema=schema,
        custom_metadata=custom_metadata,
        **kwargs,
    )

    # By default we only write a metadata file when appending if one already
    # exists
    if append and write_metadata_file is None:
        write_metadata_file = metadata_file_exists

    # Check that custom name_function is valid,
    # and that it will produce unique names
    if name_function is not None:
        if not callable(name_function):
            raise ValueError("``name_function`` must be a callable with one argument.")
        filenames = [name_function(i + i_offset) for i in range(df.npartitions)]
        if len(set(filenames)) < len(filenames):
            raise ValueError("``name_function`` must produce unique filenames.")

    # If we are using a remote filesystem and retries is not set, bump it
    # to be more fault tolerant, as transient transport errors can occur.
    # The specific number 5 isn't hugely motivated: it's less than ten and more
    # than two.
    annotations = dask.config.get("annotations", {})
    if "retries" not in annotations and not _is_local_fs(fs):
        ctx = dask.annotate(retries=5)
    else:
        ctx = contextlib.nullcontext()

    # Create Blockwise layer for parquet-data write
    with ctx:
        data_write = df.map_partitions(
            ToParquetFunctionWrapper(
                engine,
                path,
                fs,
                partition_on,
                write_metadata_file,
                i_offset,
                name_function,
                toolz.merge(
                    kwargs,
                    {"compression": compression, "custom_metadata": custom_metadata},
                    extra_write_kwargs,
                ),
            ),
            BlockIndex((df.npartitions,)),
            # Pass in the original metadata to avoid
            # metadata emulation in `map_partitions`.
            # This is necessary, because we are not
            # expecting a dataframe-like output.
            meta=df._meta,
            enforce_metadata=False,
            transform_divisions=False,
            align_dataframes=False,
        )

    # Collect metadata and write _metadata.
    # TODO: Use tree-reduction layer (when available)
    if write_metadata_file:
        final_name = "metadata-" + data_write._name
        dsk = {
            (final_name, 0): (
                apply,
                engine.write_metadata,
                [
                    data_write.__dask_keys__(),
                    fmd,
                    fs,
                    path,
                ],
                {"append": append, "compression": compression},
            )
        }
    else:
        # NOTE: We still define a single task to tie everything together
        # when we are not writing a _metadata file. We do not want to
        # return `data_write` (or a `data_write.to_bag()`), because calling
        # `compute()` on a multi-partition collection requires the overhead
        # of trying to concatenate results on the client.
        final_name = "store-" + data_write._name
        dsk = {(final_name, 0): (lambda x: None, data_write.__dask_keys__())}

    # Convert data_write + dsk to computable collection
    graph = HighLevelGraph.from_collections(final_name, dsk, dependencies=(data_write,))
    out = Scalar(graph, final_name, "")

    if compute:
        out = out.compute(**compute_kwargs)

    # Invalidate the filesystem listing cache for the output path after write.
    # We do this before returning, even if `compute=False`. This helps ensure
    # that reading files that were just written succeeds.
    fs.invalidate_cache(path)

    return out


def create_metadata_file(
    paths,
    root_dir=None,
    out_dir=None,
    engine="pyarrow",
    storage_options=None,
    split_every=32,
    compute=True,
    compute_kwargs=None,
    fs=None,
):
    """Construct a global _metadata file from a list of parquet files.

    Dask's read_parquet function is designed to leverage a global
    _metadata file whenever one is available.  The to_parquet
    function will generate this file automatically by default, but it
    may not exist if the dataset was generated outside of Dask.  This
    utility provides a mechanism to generate a _metadata file from a
    list of existing parquet files.

    NOTE: This utility is not yet supported for the "fastparquet" engine.

    Parameters
    ----------
    paths : list(string)
        List of files to collect footer metadata from.
    root_dir : string, optional
        Root directory of dataset.  The `file_path` fields in the new
        _metadata file will relative to this directory.  If None, a common
        root directory will be inferred.
    out_dir : string or False, optional
        Directory location to write the final _metadata file.  By default,
        this will be set to `root_dir`.  If False is specified, the global
        metadata will be returned as an in-memory object (and will not be
        written to disk).
    engine : str or Engine, default 'pyarrow'
        Parquet Engine to use. Only 'pyarrow' is supported if a string
        is passed.
    storage_options : dict, optional
        Key/value pairs to be passed on to the file-system backend, if any.
    split_every : int, optional
        The final metadata object that is written to _metadata can be much
        smaller than the list of footer metadata. In order to avoid the
        aggregation of all metadata within a single task, a tree reduction
        is used.  This argument specifies the maximum number of metadata
        inputs to be handled by any one task in the tree. Defaults to 32.
    compute : bool, optional
        If True (default) then the result is computed immediately. If False
        then a ``dask.delayed`` object is returned for future computation.
    compute_kwargs : dict, optional
        Options to be passed in to the compute method
    fs : fsspec object, optional
        File-system instance to use for file handling. If prefixes have
        been removed from the elements of ``paths`` before calling this
        function, an ``fs`` argument must be provided to ensure correct
        behavior on remote file systems ("naked" paths cannot be used
        to infer file-system information).
    """

    # Get engine.
    # Note that "fastparquet" is not yet supported
    if isinstance(engine, str):
        if engine not in ("pyarrow", "arrow"):
            raise ValueError(
                f"{engine} is not a supported engine for create_metadata_file "
                "Try engine='pyarrow'."
            )
        engine = get_engine(engine)

    # Process input path list
    if fs is None:
        # Only do this if an fsspec file-system object is not
        # already defined. The prefixes may already be stripped.
        fs, _, paths = get_fs_token_paths(
            paths, mode="rb", storage_options=storage_options
        )
    ap_kwargs = {"root": root_dir} if root_dir else {}
    paths, root_dir, fns = _sort_and_analyze_paths(paths, fs, **ap_kwargs)
    out_dir = root_dir if out_dir is None else out_dir

    # Start constructing a raw graph
    dsk = {}
    name = "gen-metadata-" + tokenize(paths, fs)
    collect_name = "collect-" + name
    agg_name = "agg-" + name

    # Define a "collect" task for each file in the input list.
    # Each tasks will:
    #   1. Extract the footer metadata from a distinct file
    #   2. Populate the `file_path` field in the metadata
    #   3. Return the extracted/modified metadata
    for p, (fn, path) in enumerate(zip(fns, paths)):
        key = (collect_name, p, 0)
        dsk[key] = (engine.collect_file_metadata, path, fs, fn)

    # Build a reduction tree to aggregate all footer metadata
    # into a single metadata object.  Each task in the tree
    # will take in a list of metadata objects as input, and will
    # usually output a single (aggregated) metadata object.
    # The final task in the tree will write the result to disk
    # instead of returning it (this behavior is triggered by
    # passing a file path to `engine.aggregate_metadata`).
    parts = len(paths)
    widths = [parts]
    while parts > 1:
        parts = math.ceil(parts / split_every)
        widths.append(parts)
    height = len(widths)
    for depth in range(1, height):
        for group in range(widths[depth]):
            p_max = widths[depth - 1]
            lstart = split_every * group
            lstop = min(lstart + split_every, p_max)
            dep_task_name = collect_name if depth == 1 else agg_name
            node_list = [(dep_task_name, p, depth - 1) for p in range(lstart, lstop)]
            if depth == height - 1:
                assert group == 0
                dsk[name] = (engine.aggregate_metadata, node_list, fs, out_dir)
            else:
                dsk[(agg_name, group, depth)] = (
                    engine.aggregate_metadata,
                    node_list,
                    None,
                    None,
                )

    # There will be no aggregation tasks if there is only one file
    if len(paths) == 1:
        dsk[name] = (engine.aggregate_metadata, [(collect_name, 0, 0)], fs, out_dir)

    # Convert the raw graph to a `Delayed` object
    graph = HighLevelGraph.from_collections(name, dsk, dependencies=[])
    out = Delayed(name, graph)

    # Optionally compute the result
    if compute:
        if compute_kwargs is None:
            compute_kwargs = dict()
        out = out.compute(**compute_kwargs)
    return out


_ENGINES: dict[str, Engine] = {}


def get_engine(engine):
    """Get the parquet engine backend implementation.

    Parameters
    ----------
    engine : {'auto', 'pyarrow', 'fastparquet'}, default 'auto'
        Parquet library to use. Defaults to 'auto', which uses ``pyarrow`` if
        it is installed, and falls back to ``fastparquet`` otherwise.

    Returns
    -------
    A dict containing a ``'read'`` and ``'write'`` function.
    """
    if engine in _ENGINES:
        return _ENGINES[engine]

    if engine == "auto":
        try:
            return get_engine("pyarrow")
        except RuntimeError:
            pass

        try:
            return get_engine("fastparquet")
        except RuntimeError:
            raise RuntimeError("Please install either pyarrow or fastparquet") from None

    elif engine == "fastparquet":
        import_required("fastparquet", "`fastparquet` not installed")
        from dask.dataframe.io.parquet.fastparquet import FastParquetEngine

        _ENGINES["fastparquet"] = eng = FastParquetEngine
        return eng

    elif engine in ("pyarrow", "arrow", "pyarrow-dataset"):
        pa = import_required("pyarrow", "`pyarrow` not installed")
        pa_version = parse_version(pa.__version__)

        if engine in ("pyarrow-dataset", "arrow"):
            engine = "pyarrow"

        if engine == "pyarrow":
            if pa_version.major < 1:
                raise ImportError(
                    f"pyarrow-{pa_version.major} does not support the "
                    f"pyarrow.dataset API. Please install pyarrow>=1."
                )

            from dask.dataframe.io.parquet.arrow import ArrowDatasetEngine

            _ENGINES[engine] = eng = ArrowDatasetEngine
        return eng

    else:
        raise ValueError(
            f'Unsupported engine: "{engine}".'
            '  Valid choices include "pyarrow" and "fastparquet".'
        )


#####################
# Utility Functions #
#####################


def sorted_columns(statistics, columns=None):
    """Find sorted columns given row-group statistics

    This finds all columns that are sorted, along with the
    appropriate ``divisions`` for those columns. If the (optional)
    ``columns`` argument is used, the search will be restricted
    to the specified column set.

    Returns
    -------
    out: List of {'name': str, 'divisions': List[str]} dictionaries
    """
    if not statistics:
        return []

    out = []
    for i, c in enumerate(statistics[0]["columns"]):
        if columns and c["name"] not in columns:
            continue
        if not all(
            "min" in s["columns"][i] and "max" in s["columns"][i] for s in statistics
        ):
            continue
        divisions = [c["min"]]
        max = c["max"]
        success = c["min"] is not None
        for stats in statistics[1:]:
            c = stats["columns"][i]
            if c["min"] is None:
                success = False
                break
            if c["min"] >= max:
                divisions.append(c["min"])
                max = c["max"]
            else:
                success = False
                break

        if success:
            divisions.append(max)
            assert divisions == sorted(divisions)
            out.append({"name": c["name"], "divisions": divisions})

    return out


def apply_filters(parts, statistics, filters):
    """Apply filters onto parts/statistics pairs

    Parameters
    ----------
    parts: list
        Tokens corresponding to row groups to read in the future
    statistics: List[dict]
        List of statistics for each part, including min and max values
    filters: Union[List[Tuple[str, str, Any]], List[List[Tuple[str, str, Any]]]]
        List of filters to apply, like ``[[('x', '=', 0), ...], ...]``. This
        implements partition-level (hive) filtering only, i.e., to prevent the
        loading of some row-groups and/or files.

        Predicates can be expressed in disjunctive normal form (DNF). This means
        that the innermost tuple describes a single column predicate. These
        inner predicates are combined with an AND conjunction into a larger
        predicate. The outer-most list then combines all of the combined
        filters with an OR disjunction.

        Predicates can also be expressed as a List[Tuple]. These are evaluated
        as an AND conjunction. To express OR in predicates, one must use the
        (preferred) List[List[Tuple]] notation.

        Note that the "fastparquet" engine does not currently support DNF for
        the filtering of partitioned columns (List[Tuple] is required).
    Returns
    -------
    parts, statistics: the same as the input, but possibly a subset
    """

    def apply_conjunction(parts, statistics, conjunction):
        for column, operator, value in conjunction:
            if operator == "in" and not isinstance(value, (list, set, tuple)):
                raise TypeError("Value of 'in' filter must be a list, set, or tuple.")
            out_parts = []
            out_statistics = []
            for part, stats in zip(parts, statistics):
                if "filter" in stats and stats["filter"]:
                    continue  # Filtered by engine
                try:
                    c = toolz.groupby("name", stats["columns"])[column][0]
                    min = c["min"]
                    max = c["max"]
                except KeyError:
                    out_parts.append(part)
                    out_statistics.append(stats)
                else:
                    if (
                        operator in ("==", "=")
                        and min <= value <= max
                        or operator == "!="
                        and (min != value or max != value)
                        or operator == "<"
                        and min < value
                        or operator == "<="
                        and min <= value
                        or operator == ">"
                        and max > value
                        or operator == ">="
                        and max >= value
                        or operator == "in"
                        and any(min <= item <= max for item in value)
                    ):
                        out_parts.append(part)
                        out_statistics.append(stats)

            parts, statistics = out_parts, out_statistics

        return parts, statistics

    conjunction, *disjunction = filters if isinstance(filters[0], list) else [filters]

    out_parts, out_statistics = apply_conjunction(parts, statistics, conjunction)
    for conjunction in disjunction:
        for part, stats in zip(*apply_conjunction(parts, statistics, conjunction)):
            if part not in out_parts:
                out_parts.append(part)
                out_statistics.append(stats)

    return out_parts, out_statistics


def process_statistics(
    parts,
    statistics,
    filters,
    index,
    blocksize,
    split_row_groups,
    fs,
    aggregation_depth,
):
    """Process row-group column statistics in metadata
    Used in read_parquet.
    """
    if statistics and len(parts) != len(statistics):
        # It is up to the Engine to guarantee that these
        # lists are the same length (if statistics are defined).
        # This misalignment may be indicative of a bug or
        # incorrect read_parquet usage, so throw a warning.
        warnings.warn(
            f"Length of partition statistics ({len(statistics)}) "
            f"does not match the partition count ({len(parts)}). "
            f"This may indicate a bug or incorrect read_parquet "
            f"usage. We must ignore the statistics and disable: "
            f"filtering, divisions, and/or file aggregation."
        )
        statistics = []

    divisions = None
    if statistics:
        result = list(
            zip(
                *[
                    (part, stats)
                    for part, stats in zip(parts, statistics)
                    if stats["num-rows"] > 0
                ]
            )
        )
        parts, statistics = result or [[], []]
        if filters:
            parts, statistics = apply_filters(parts, statistics, filters)

        # Aggregate parts/statistics if we are splitting by row-group
        if blocksize or (split_row_groups and int(split_row_groups) > 1):
            parts, statistics = aggregate_row_groups(
                parts, statistics, blocksize, split_row_groups, fs, aggregation_depth
            )

        # Convert str index to list
        index = [index] if isinstance(index, str) else index

        # TODO: Remove `filters` criteria below after deprecation cycle.
        # We can then remove the `sorted_col_names` logic and warning.
        # See: https://github.com/dask/dask/pull/9661
        process_columns = index if index and len(index) == 1 else None
        if filters:
            process_columns = None

        # Use statistics to define divisions
        if process_columns or filters:
            sorted_col_names = []
            for sorted_column_info in sorted_columns(
                statistics, columns=process_columns
            ):
                if index and sorted_column_info["name"] in index:
                    divisions = sorted_column_info["divisions"]
                    break
                else:
                    # Filtered columns may also be sorted
                    sorted_col_names.append(sorted_column_info["name"])

            if index is None and sorted_col_names:
                assert bool(filters)  # Should only get here when filtering
                warnings.warn(
                    f"Sorted columns detected: {sorted_col_names}\n"
                    f"Use the `index` argument to set a sorted column as your "
                    f"index to create a DataFrame collection with known `divisions`.",
                    UserWarning,
                )

    divisions = divisions or (None,) * (len(parts) + 1)
    return parts, divisions, index


def set_index_columns(meta, index, columns, auto_index_allowed):
    """Handle index/column arguments, and modify `meta`
    Used in read_parquet.
    """
    ignore_index_column_intersection = False
    if columns is None:
        # User didn't specify columns, so ignore any intersection
        # of auto-detected values with the index (if necessary)
        ignore_index_column_intersection = True
        # Do not allow "un-named" fields to be read in as columns.
        # These were intended to be un-named indices at write time.
        _index = index or []
        columns = [
            c for c in meta.columns if c not in (None, NONE_LABEL) or c in _index
        ]

    if not set(columns).issubset(set(meta.columns)):
        raise ValueError(
            "The following columns were not found in the dataset %s\n"
            "The following columns were found %s"
            % (set(columns) - set(meta.columns), meta.columns)
        )

    if index:
        if isinstance(index, str):
            index = [index]
        if isinstance(columns, str):
            columns = [columns]

        if ignore_index_column_intersection:
            columns = [col for col in columns if col not in index]
        if set(index).intersection(columns):
            if auto_index_allowed:
                raise ValueError(
                    "Specified index and column arguments must not intersect"
                    " (set index=False or remove the detected index from columns).\n"
                    "index: {} | column: {}".format(index, columns)
                )
            else:
                raise ValueError(
                    "Specified index and column arguments must not intersect.\n"
                    "index: {} | column: {}".format(index, columns)
                )

    return meta[list(columns)], index, columns


def aggregate_row_groups(
    parts, stats, blocksize, split_row_groups, fs, aggregation_depth
):
    if not stats or not stats[0].get("file_path_0", None):
        return parts, stats

    parts_agg = []
    stats_agg = []

    use_row_group_criteria = split_row_groups and int(split_row_groups) > 1
    use_blocksize_criteria = bool(blocksize)
    if use_blocksize_criteria:
        blocksize = parse_bytes(blocksize)
    next_part, next_stat = [parts[0].copy()], stats[0].copy()
    for i in range(1, len(parts)):
        stat, part = stats[i], parts[i]

        # Criteria #1 for aggregating parts: parts are within the same file
        same_path = stat["file_path_0"] == next_stat["file_path_0"]
        multi_path_allowed = False

        if aggregation_depth:
            # Criteria #2 for aggregating parts: The part does not include
            # row-group information, or both parts include the same kind
            # of row_group aggregation (all None, or all indices)
            multi_path_allowed = len(part["piece"]) == 1
            if not (same_path or multi_path_allowed):
                rgs = set(list(part["piece"][1]) + list(next_part[-1]["piece"][1]))
                multi_path_allowed = (rgs == {None}) or (None not in rgs)

            # Criteria #3 for aggregating parts: The parts share a
            # directory at the "depth" allowed by `aggregation_depth`
            if not same_path and multi_path_allowed:
                if aggregation_depth is True:
                    multi_path_allowed = True
                elif isinstance(aggregation_depth, int):
                    # Make sure files share the same directory
                    root = stat["file_path_0"].split(fs.sep)[:-aggregation_depth]
                    next_root = next_stat["file_path_0"].split(fs.sep)[
                        :-aggregation_depth
                    ]
                    multi_path_allowed = root == next_root
                else:
                    raise ValueError(
                        f"{aggregation_depth} not supported for `aggregation_depth`"
                    )

        def _check_row_group_criteria(stat, next_stat):
            if use_row_group_criteria:
                return (next_stat["num-row-groups"] + stat["num-row-groups"]) <= int(
                    split_row_groups
                )
            else:
                return False

        def _check_blocksize_criteria(stat, next_stat):
            if use_blocksize_criteria:
                return (
                    next_stat["total_byte_size"] + stat["total_byte_size"]
                ) <= blocksize
            else:
                return False

        stat["num-row-groups"] = stat.get("num-row-groups", 1)
        next_stat["num-row-groups"] = next_stat.get("num-row-groups", 1)

        if (same_path or multi_path_allowed) and (
            _check_row_group_criteria(stat, next_stat)
            or _check_blocksize_criteria(stat, next_stat)
        ):
            # Update part list
            next_piece = next_part[-1]["piece"]
            this_piece = part["piece"]
            if (
                same_path
                and len(next_piece) > 1
                and next_piece[1] != [None]
                and this_piece[1] != [None]
            ):
                next_piece[1].extend(this_piece[1])
            else:
                next_part.append(part)

            # Update Statistics
            next_stat["total_byte_size"] += stat["total_byte_size"]
            next_stat["num-rows"] += stat["num-rows"]
            next_stat["num-row-groups"] += stat["num-row-groups"]
            for col, col_add in zip(next_stat["columns"], stat["columns"]):
                if col["name"] != col_add["name"]:
                    raise ValueError("Columns are different!!")
                if "min" in col:
                    col["min"] = min(col["min"], col_add["min"])
                if "max" in col:
                    col["max"] = max(col["max"], col_add["max"])
        else:
            parts_agg.append(next_part)
            stats_agg.append(next_stat)
            next_part, next_stat = [part.copy()], stat.copy()

    parts_agg.append(next_part)
    stats_agg.append(next_stat)

    return parts_agg, stats_agg


DataFrame.to_parquet.__doc__ = to_parquet.__doc__<|MERGE_RESOLUTION|>--- conflicted
+++ resolved
@@ -396,10 +396,6 @@
     pyarrow.parquet.ParquetDataset
     """
 
-<<<<<<< HEAD
-    # "Pre-deprecation" warning for `chunksize`
-    if chunksize:
-=======
     if use_nullable_dtypes:
         use_nullable_dtypes = dask.config.get("dataframe.dtype_backend")
 
@@ -411,7 +407,6 @@
                 "Please use the `blocksize` argument instead."
             )
         blocksize = kwargs.pop("chunksize")
->>>>>>> 556d3df9
         warnings.warn(
             "The `chunksize` argument is deprecated, and will be "
             "removed in a future release. Setting the `blocksize` "
