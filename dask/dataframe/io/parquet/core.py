import math
import warnings

import tlz as toolz
from fsspec.core import get_fs_token_paths
from fsspec.implementations.local import LocalFileSystem
from fsspec.utils import stringify_path

from ....base import tokenize
from ....delayed import Delayed
from ....highlevelgraph import HighLevelGraph
from ....layers import DataFrameIOLayer
from ....utils import apply, import_required, natural_sort_key, parse_bytes
from ...core import DataFrame, Scalar, new_dd_object
from ...methods import concat
from .utils import _sort_and_analyze_paths

try:
    import snappy

    snappy.compress
except (ImportError, AttributeError):
    snappy = None


__all__ = ("read_parquet", "to_parquet")

NONE_LABEL = "__null_dask_index__"

# ----------------------------------------------------------------------
# User API


class ParquetFunctionWrapper:
    """
    Parquet Function-Wrapper Class
    Reads parquet data from disk to produce a partition
    (given a `part` argument).
    """

    def __init__(
        self,
        engine,
        fs,
        meta,
        columns,
        index,
        kwargs,
        common_kwargs,
    ):
        self.engine = engine
        self.fs = fs
        self.meta = meta
        self.columns = columns
        self.index = index

        # `kwargs` = user-defined kwargs to be passed
        #            identically for all partitions.
        #
        # `common_kwargs` = kwargs set by engine to be
        #                   passed identically for all
        #                   partitions.
        self.common_kwargs = toolz.merge(common_kwargs, kwargs or {})

    def project_columns(self, columns):
        """Return a new ParquetFunctionWrapper object with
        a sub-column projection.
        """
        if columns == self.columns:
            return self
        return ParquetFunctionWrapper(
            self.engine,
            self.fs,
            self.meta,
            columns,
            self.index,
            None,  # Already merged into common_kwargs
            self.common_kwargs,
        )

    def __call__(self, part):

        if not isinstance(part, list):
            part = [part]

        return read_parquet_part(
            self.fs,
            self.engine,
            self.meta,
            [(p["piece"], p.get("kwargs", {})) for p in part],
            self.columns,
            self.index,
            self.common_kwargs,
        )


def read_parquet(
    path,
    columns=None,
    filters=None,
    categories=None,
    index=None,
    storage_options=None,
    engine="auto",
    gather_statistics=None,
    split_row_groups=None,
    read_from_paths=None,
    chunksize=None,
    aggregate_files=None,
    **kwargs,
):
    """
    Read a Parquet file into a Dask DataFrame

    This reads a directory of Parquet data into a Dask.dataframe, one file per
    partition.  It selects the index among the sorted columns if any exist.

    Parameters
    ----------
    path : str or list
        Source directory for data, or path(s) to individual parquet files.
        Prefix with a protocol like ``s3://`` to read from alternative
        filesystems. To read from multiple files you can pass a globstring or a
        list of paths, with the caveat that they must all have the same
        protocol.
    columns : str or list, default None
        Field name(s) to read in as columns in the output. By default all
        non-index fields will be read (as determined by the pandas parquet
        metadata, if present). Provide a single field name instead of a list to
        read in the data as a Series.
    filters : Union[List[Tuple[str, str, Any]], List[List[Tuple[str, str, Any]]]], default None
        List of filters to apply, like ``[[('col1', '==', 0), ...], ...]``.
        Using this argument will NOT result in row-wise filtering of the final
        partitions unless ``engine="pyarrow-dataset"`` is also specified.  For
        other engines, filtering is only performed at the partition level, i.e.,
        to prevent the loading of some row-groups and/or files.

        For the "pyarrow" engines, predicates can be expressed in disjunctive
        normal form (DNF). This means that the innermost tuple describes a single
        column predicate. These inner predicates are combined with an AND
        conjunction into a larger predicate. The outer-most list then combines all
        of the combined filters with an OR disjunction.

        Predicates can also be expressed as a List[Tuple]. These are evaluated
        as an AND conjunction. To express OR in predictates, one must use the
        (preferred for "pyarrow") List[List[Tuple]] notation.

        Note that the "fastparquet" engine does not currently support DNF for
        the filtering of partitioned columns (List[Tuple] is required).
    index : str, list or False, default None
        Field name(s) to use as the output frame index. By default will be
        inferred from the pandas parquet file metadata (if present). Use False
        to read all fields as columns.
    categories : list or dict, default None
        For any fields listed here, if the parquet encoding is Dictionary,
        the column will be created with dtype category. Use only if it is
        guaranteed that the column is encoded as dictionary in all row-groups.
        If a list, assumes up to 2**16-1 labels; if a dict, specify the number
        of labels expected; if None, will load categories automatically for
        data written by dask/fastparquet, not otherwise.
    storage_options : dict, default None
        Key/value pairs to be passed on to the file-system backend, if any.
    engine : str, default 'auto'
        Parquet reader library to use. Options include: 'auto', 'fastparquet',
        'pyarrow', 'pyarrow-dataset', and 'pyarrow-legacy'. Defaults to 'auto',
        which selects the FastParquetEngine if fastparquet is installed (and
        ArrowLegacyEngine otherwise).  If 'pyarrow-dataset' is specified, the
        ArrowDatasetEngine (which leverages the pyarrow.dataset API) will be used
        for newer PyArrow versions (>=1.0.0). If 'pyarrow' or 'pyarrow-legacy' are
        specified, the ArrowLegacyEngine will be used (which leverages the
        pyarrow.parquet.ParquetDataset API).
        NOTE: 'pyarrow-dataset' enables row-wise filtering, but requires
        pyarrow>=1.0. The behavior of 'pyarrow' will most likely change to
        ArrowDatasetEngine in a future release, and the 'pyarrow-legacy'
        option will be deprecated once the ParquetDataset API is deprecated.
    gather_statistics : bool, default None
        Gather the statistics for each dataset partition. By default,
        this will only be done if the _metadata file is available. Otherwise,
        statistics will only be gathered if True, because the footer of
        every file will be parsed (which is very slow on some systems).
    split_row_groups : bool or int, default None
        Default is True if a _metadata file is available or if
        the dataset is composed of a single file (otherwise defult is False).
        If True, then each output dataframe partition will correspond to a single
        parquet-file row-group. If False, each partition will correspond to a
        complete file.  If a positive integer value is given, each dataframe
        partition will correspond to that number of parquet row-groups (or fewer).
        Only the "pyarrow" engine supports this argument.
    read_from_paths : bool, default None
        Only used by ``ArrowDatasetEngine`` when ``filters`` are specified.
        Determines whether the engine should avoid inserting large pyarrow
        (``ParquetFileFragment``) objects in the task graph.  If this option
        is True, ``read_partition`` will need to regenerate the appropriate
        fragment object from the path and row-group IDs.  This will reduce the
        size of the task graph, but will add minor overhead to ``read_partition``.
        By default (None), ``ArrowDatasetEngine`` will set this option to
        ``False`` when there are filters.
    chunksize : int or str, default None
        The desired size of each output ``DataFrame`` partition in terms of total
        (uncompressed) parquet storage space. If specified, adjacent row-groups
        and/or files will be aggregated into the same output partition until the
        cumulative ``total_byte_size`` parquet-metadata statistic reaches this
        value. Use `aggregate_files` to enable/disable inter-file aggregation.
    aggregate_files : bool or str, default None
        Whether distinct file paths may be aggregated into the same output
        partition. This parameter requires `gather_statistics=True`, and is
        only used when `chunksize` is specified or when `split_row_groups` is
        an integer >1. A setting of True means that any two file paths may be
        aggregated into the same output partition, while False means that
        inter-file aggregation is prohibited.

        For "hive-partitioned" datasets, a "partition"-column name can also be
        specified. In this case, we allow the aggregation of any two files
        sharing a file path up to, and including, the corresponding directory name.
        For example, if ``aggregate_files`` is set to ``"section"`` for the
        directory structure below, ``03.parquet`` and ``04.parquet`` may be
        aggregated together, but ``01.parquet`` and ``02.parquet`` cannot be.
        If, however, ``aggregate_files`` is set to ``"region"``, ``01.parquet``
        may be aggregated with ``02.parquet``, and ``03.parquet`` may be aggregated
        with ``04.parquet``::

            dataset-path/
            ├── region=1/
            │   ├── section=a/
            │   │   └── 01.parquet
            │   ├── section=b/
            │   └── └── 02.parquet
            └── region=2/
                ├── section=a/
                │   ├── 03.parquet
                └── └── 04.parquet

        Note that the default behavior of ``aggregate_files`` is False.
    **kwargs: dict (of dicts)
        Passthrough key-word arguments for read backend.
        The top-level keys correspond to the appropriate operation type, and
        the second level corresponds to the kwargs that will be passed on to
        the underlying ``pyarrow`` or ``fastparquet`` function.
        Supported top-level keys: 'dataset' (for opening a ``pyarrow`` dataset),
        'file' (for opening a ``fastparquet`` ``ParquetFile``), 'read' (for the
        backend read function), 'arrow_to_pandas' (for controlling the arguments
        passed to convert from a ``pyarrow.Table.to_pandas()``)

    Examples
    --------
    >>> df = dd.read_parquet('s3://bucket/my-parquet-data')  # doctest: +SKIP

    See Also
    --------
    to_parquet
    pyarrow.parquet.ParquetDataset
    """

    if isinstance(columns, str):
        df = read_parquet(
            path,
            columns=[columns],
            filters=filters,
            categories=categories,
            index=index,
            storage_options=storage_options,
            engine=engine,
            gather_statistics=gather_statistics,
            split_row_groups=split_row_groups,
            read_from_paths=read_from_paths,
            chunksize=chunksize,
            aggregate_files=aggregate_files,
        )
        return df[columns]

    if columns is not None:
        columns = list(columns)

    label = "read-parquet-"
    output_name = label + tokenize(
        path,
        columns,
        filters,
        categories,
        index,
        storage_options,
        engine,
        gather_statistics,
        split_row_groups,
        read_from_paths,
        chunksize,
        aggregate_files,
    )

    if isinstance(engine, str):
        engine = get_engine(engine)

    if hasattr(path, "name"):
        path = stringify_path(path)
    fs, _, paths = get_fs_token_paths(path, mode="rb", storage_options=storage_options)

    paths = sorted(paths, key=natural_sort_key)  # numeric rather than glob ordering

    auto_index_allowed = False
    if index is None:
        # User is allowing auto-detected index
        auto_index_allowed = True
    if index and isinstance(index, str):
        index = [index]

    if chunksize or (
        split_row_groups and int(split_row_groups) > 1 and aggregate_files
    ):
        # Require `gather_statistics=True` if `chunksize` is used,
        # or if `split_row_groups>1` and we are aggregating files.
        if gather_statistics is False:
            raise ValueError("read_parquet options require gather_statistics=True")
        gather_statistics = True

    read_metadata_result = engine.read_metadata(
        fs,
        paths,
        categories=categories,
        index=index,
        gather_statistics=gather_statistics,
        filters=filters,
        split_row_groups=split_row_groups,
        read_from_paths=read_from_paths,
        chunksize=chunksize,
        aggregate_files=aggregate_files,
        **kwargs,
    )

    # In the future, we may want to give the engine the
    # option to return a dedicated element for `common_kwargs`.
    # However, to avoid breaking the API, we just embed this
    # data in the first element of `parts` for now.
    # The logic below is inteded to handle backward and forward
    # compatibility with a user-defined engine.
    meta, statistics, parts, index = read_metadata_result[:4]
    common_kwargs = {}
    aggregation_depth = False
    if len(parts):
        # For now, `common_kwargs` and `aggregation_depth`
        # may be stored in the first element of `parts`
        common_kwargs = parts[0].pop("common_kwargs", {})
        aggregation_depth = parts[0].pop("aggregation_depth", aggregation_depth)

    # Parse dataset statistics from metadata (if available)
    parts, divisions, index, index_in_columns = process_statistics(
        parts,
        statistics,
        filters,
        index,
        chunksize,
        split_row_groups,
        fs,
        aggregation_depth,
    )

    # Account for index and columns arguments.
    # Modify `meta` dataframe accordingly
    meta, index, columns = set_index_columns(
        meta, index, columns, index_in_columns, auto_index_allowed
    )
    if meta.index.name == NONE_LABEL:
        meta.index.name = None

    # Set the index that was previously treated as a column
    if index_in_columns:
        meta = meta.set_index(index)
        if meta.index.name == NONE_LABEL:
            meta.index.name = None

    if len(divisions) < 2:
        # empty dataframe - just use meta
        graph = {(output_name, 0): meta}
        divisions = (None, None)
    else:
        # Create Blockwise layer
        layer = DataFrameIOLayer(
            output_name,
            columns,
            parts,
            ParquetFunctionWrapper(
                engine,
                fs,
                meta,
                columns,
                index,
                kwargs,
                common_kwargs,
            ),
            label=label,
        )
        graph = HighLevelGraph({output_name: layer}, {output_name: set()})

    return new_dd_object(graph, output_name, meta, divisions)


def check_multi_support(engine):
    # Helper function to check that the engine
    # supports a multi-partition read
    return hasattr(engine, "multi_support") and engine.multi_support()


def read_parquet_part(fs, engine, meta, part, columns, index, kwargs):
    """Read a part of a parquet dataset

    This function is used by `read_parquet`."""
    if isinstance(part, list):
        if len(part) == 1 or part[0][1] or not check_multi_support(engine):
            # Part kwargs expected
            func = engine.read_partition
            dfs = [
                func(fs, rg, columns.copy(), index, **toolz.merge(kwargs, kw))
                for (rg, kw) in part
            ]
            df = concat(dfs, axis=0) if len(dfs) > 1 else dfs[0]
        else:
            # No part specific kwargs, let engine read
            # list of parts at once
            df = engine.read_partition(
                fs, [p[0] for p in part], columns.copy(), index, **kwargs
            )
    else:
        # NOTE: `kwargs` are the same for all parts, while `part_kwargs` may
        #       be different for each part.
        rg, part_kwargs = part
        df = engine.read_partition(
            fs, rg, columns, index, **toolz.merge(kwargs, part_kwargs)
        )

    if meta.columns.name:
        df.columns.name = meta.columns.name
    columns = columns or []
    index = index or []
    df = df[[c for c in columns if c not in index]]
    if index == [NONE_LABEL]:
        df.index.name = None
    return df


def to_parquet(
    df,
    path,
    engine="auto",
    compression="default",
    write_index=True,
    append=False,
    overwrite=False,
    ignore_divisions=False,
    partition_on=None,
    storage_options=None,
    custom_metadata=None,
    write_metadata_file=True,
    compute=True,
    compute_kwargs=None,
    schema=None,
    **kwargs,
):
    """Store Dask.dataframe to Parquet files

    Notes
    -----
    Each partition will be written to a separate file.

    Parameters
    ----------
    df : dask.dataframe.DataFrame
    path : string or pathlib.Path
        Destination directory for data.  Prepend with protocol like ``s3://``
        or ``hdfs://`` for remote data.
    engine : {'auto', 'fastparquet', 'pyarrow'}, default 'auto'
        Parquet library to use. If only one library is installed, it will use
        that one; if both, it will use 'fastparquet'.
    compression : string or dict, default 'default'
        Either a string like ``"snappy"`` or a dictionary mapping column names
        to compressors like ``{"name": "gzip", "values": "snappy"}``. The
        default is ``"default"``, which uses the default compression for
        whichever engine is selected.
    write_index : boolean, default True
        Whether or not to write the index. Defaults to True.
    append : bool, default False
        If False (default), construct data-set from scratch. If True, add new
        row-group(s) to an existing data-set. In the latter case, the data-set
        must exist, and the schema must match the input data.
    overwrite : bool, default False
        Whether or not to remove the contents of `path` before writing the dataset.
        The default is False.  If True, the specified path must correspond to
        a directory (but not the current working directory).  This option cannot
        be set to True if `append=True`.
        NOTE: `overwrite=True` will remove the original data even if the current
        write operation fails.  Use at your own risk.
    ignore_divisions : bool, default False
        If False (default) raises error when previous divisions overlap with
        the new appended divisions. Ignored if append=False.
    partition_on : list, default None
        Construct directory-based partitioning by splitting on these fields'
        values. Each dask partition will result in one or more datafiles,
        there will be no global groupby.
    storage_options : dict, default None
        Key/value pairs to be passed on to the file-system backend, if any.
    custom_metadata : dict, default None
        Custom key/value metadata to include in all footer metadata (and
        in the global "_metadata" file, if applicable).  Note that the custom
        metadata may not contain the reserved b"pandas" key.
    write_metadata_file : bool, default True
        Whether to write the special "_metadata" file.
    compute : bool, default True
        If :obj:`True` (default) then the result is computed immediately. If  :obj:`False`
        then a ``dask.dataframe.Scalar`` object is returned for future computation.
    compute_kwargs : dict, default True
        Options to be passed in to the compute method
    schema : Schema object, dict, or {"infer", None}, default None
        Global schema to use for the output dataset. Alternatively, a `dict`
        of pyarrow types can be specified (e.g. `schema={"id": pa.string()}`).
        For this case, fields excluded from the dictionary will be inferred
        from `_meta_nonempty`.  If "infer", the first non-empty and non-null
        partition will be used to infer the type for "object" columns. If
        None (default), we let the backend infer the schema for each distinct
        output partition. If the partitions produce inconsistent schemas,
        pyarrow will throw an error when writing the shared _metadata file.
        Note that this argument is ignored by the "fastparquet" engine.
    **kwargs :
        Extra options to be passed on to the specific backend.

    Examples
    --------
    >>> df = dd.read_csv(...)  # doctest: +SKIP
    >>> df.to_parquet('/path/to/output/', ...)  # doctest: +SKIP

    See Also
    --------
    read_parquet: Read parquet data to dask.dataframe
    """

    if compression == "default":
        if snappy is not None:
            compression = "snappy"
        else:
            compression = None

    partition_on = partition_on or []
    if isinstance(partition_on, str):
        partition_on = [partition_on]

    if set(partition_on) - set(df.columns):
        raise ValueError(
            "Partitioning on non-existent column. "
            "partition_on=%s ."
            "columns=%s" % (str(partition_on), str(list(df.columns)))
        )

    if isinstance(engine, str):
        engine = get_engine(engine)

    if hasattr(path, "name"):
        path = stringify_path(path)
    fs, _, _ = get_fs_token_paths(path, mode="wb", storage_options=storage_options)
    # Trim any protocol information from the path before forwarding
    path = fs._strip_protocol(path)

    if overwrite:
        if isinstance(fs, LocalFileSystem):
            working_dir = fs.expand_path(".")[0]
            if path.rstrip("/") == working_dir.rstrip("/"):
                raise ValueError(
                    "Cannot clear the contents of the current working directory!"
                )
        if append:
            raise ValueError("Cannot use both `overwrite=True` and `append=True`!")
        if fs.isdir(path):
            # Only remove path contents if
            # (1) The path exists
            # (2) The path is a directory
            # (3) The path is not the current working directory
            fs.rm(path, recursive=True)

    # Save divisions and corresponding index name. This is necessary,
    # because we may be resetting the index to write the file
    division_info = {"divisions": df.divisions, "name": df.index.name}
    if division_info["name"] is None:
        # As of 0.24.2, pandas will rename an index with name=None
        # when df.reset_index() is called.  The default name is "index",
        # but dask will always change the name to the NONE_LABEL constant
        if NONE_LABEL not in df.columns:
            division_info["name"] = NONE_LABEL
        elif write_index:
            raise ValueError(
                "Index must have a name if __null_dask_index__ is a column."
            )
        else:
            warnings.warn(
                "If read back by Dask, column named __null_dask_index__ "
                "will be set to the index (and renamed to None)."
            )

    # There are some "resrved" names that may be used as the default column
    # name after resetting the index. However, we don't want to treat it as
    # a "special" name if the string is already used as a "real" column name.
    reserved_names = []
    for name in ["index", "level_0"]:
        if name not in df.columns:
            reserved_names.append(name)

    # If write_index==True (default), reset the index and record the
    # name of the original index in `index_cols` (we will set the name
    # to the NONE_LABEL constant if it is originally `None`).
    # `fastparquet` will use `index_cols` to specify the index column(s)
    # in the metadata.  `pyarrow` will revert the `reset_index` call
    # below if `index_cols` is populated (because pyarrow will want to handle
    # index preservation itself).  For both engines, the column index
    # will be written to "pandas metadata" if write_index=True
    index_cols = []
    if write_index:
        real_cols = set(df.columns)
        none_index = list(df._meta.index.names) == [None]
        df = df.reset_index()
        if none_index:
            df.columns = [
                c if c not in reserved_names else NONE_LABEL for c in df.columns
            ]
        index_cols = [c for c in set(df.columns) - real_cols]
    else:
        # Not writing index - might as well drop it
        df = df.reset_index(drop=True)

    _to_parquet_kwargs = {
        "engine",
        "compression",
        "write_index",
        "append",
        "ignore_divisions",
        "partition_on",
        "storage_options",
        "write_metadata_file",
        "compute",
    }
    kwargs_pass = {k: v for k, v in kwargs.items() if k not in _to_parquet_kwargs}

    # Engine-specific initialization steps to write the dataset.
    # Possibly create parquet metadata, and load existing stuff if appending
    meta, schema, i_offset = engine.initialize_write(
        df,
        fs,
        path,
        append=append,
        ignore_divisions=ignore_divisions,
        partition_on=partition_on,
        division_info=division_info,
        index_cols=index_cols,
        schema=schema,
        **kwargs_pass,
    )

    # Use i_offset and df.npartitions to define file-name list
    filenames = ["part.%i.parquet" % (i + i_offset) for i in range(df.npartitions)]

    # Construct IO graph
    dsk = {}
    name = "to-parquet-" + tokenize(
        df,
        fs,
        path,
        append,
        ignore_divisions,
        partition_on,
        division_info,
        index_cols,
        schema,
    )
    part_tasks = []
    kwargs_pass["fmd"] = meta
    kwargs_pass["compression"] = compression
    kwargs_pass["index_cols"] = index_cols
    kwargs_pass["schema"] = schema
    if custom_metadata:
        if b"pandas" in custom_metadata.keys():
            raise ValueError(
                "User-defined key/value metadata (custom_metadata) can not "
                "contain a b'pandas' key.  This key is reserved by Pandas, "
                "and overwriting the corresponding value can render the "
                "entire dataset unreadable."
            )
        kwargs_pass["custom_metadata"] = custom_metadata
    for d, filename in enumerate(filenames):
        dsk[(name, d)] = (
            apply,
            engine.write_partition,
            [
                (df._name, d),
                path,
                fs,
                filename,
                partition_on,
                write_metadata_file,
            ],
            toolz.merge(kwargs_pass, {"head": True}) if d == 0 else kwargs_pass,
        )
        part_tasks.append((name, d))

    final_name = "metadata-" + name
    # Collect metadata and write _metadata
    if write_metadata_file:
        dsk[(final_name, 0)] = (
            apply,
            engine.write_metadata,
            [
                part_tasks,
                meta,
                fs,
                path,
            ],
            {"append": append, "compression": compression},
        )
    else:
        dsk[(final_name, 0)] = (lambda x: None, part_tasks)

    graph = HighLevelGraph.from_collections(name, dsk, dependencies=[df])
    out = Scalar(graph, final_name, "")

    if compute:
        if compute_kwargs is None:
            compute_kwargs = dict()
        out = out.compute(**compute_kwargs)
    return out


def create_metadata_file(
    paths,
    root_dir=None,
    out_dir=None,
    engine="pyarrow",
    storage_options=None,
    split_every=32,
    compute=True,
    compute_kwargs=None,
    fs=None,
):
    """Construct a global _metadata file from a list of parquet files.

    Dask's read_parquet function is designed to leverage a global
    _metadata file whenever one is available.  The to_parquet
    function will generate this file automatically by default, but it
    may not exist if the dataset was generated outside of Dask.  This
    utility provides a mechanism to generate a _metadata file from a
    list of existing parquet files.

    NOTE: This utility is not yet supported for the "fastparquet" engine.

    Parameters
    ----------
    paths : list(string)
        List of files to collect footer metadata from.
    root_dir : string, optional
        Root directory of dataset.  The `file_path` fields in the new
        _metadata file will relative to this directory.  If None, a common
        root directory will be inferred.
    out_dir : string or False, optional
        Directory location to write the final _metadata file.  By default,
        this will be set to `root_dir`.  If False is specified, the global
        metadata will be returned as an in-memory object (and will not be
        written to disk).
    engine : str or Engine, default 'pyarrow'
        Parquet Engine to use. Only 'pyarrow' is supported if a string
        is passed.
    storage_options : dict, optional
        Key/value pairs to be passed on to the file-system backend, if any.
    split_every : int, optional
        The final metadata object that is written to _metadata can be much
        smaller than the list of footer metadata. In order to avoid the
        aggregation of all metadata within a single task, a tree reduction
        is used.  This argument specifies the maximum number of metadata
        inputs to be handled by any one task in the tree. Defaults to 32.
    compute : bool, optional
        If True (default) then the result is computed immediately. If False
        then a ``dask.delayed`` object is returned for future computation.
    compute_kwargs : dict, optional
        Options to be passed in to the compute method
    fs : fsspec object, optional
        File-system instance to use for file handling. If prefixes have
        been removed from the elements of ``paths`` before calling this
        function, an ``fs`` argument must be provided to ensure correct
        behavior on remote file systems ("naked" paths cannot be used
        to infer file-system information).
    """

    # Get engine.
    # Note that "fastparquet" is not yet supported
    if isinstance(engine, str):
        if engine not in ("pyarrow", "arrow"):
            raise ValueError(
                f"{engine} is not a supported engine for create_metadata_file "
                "Try engine='pyarrow'."
            )
        engine = get_engine(engine)

    # Process input path list
    if fs is None:
        # Only do this if an fsspec file-system object is not
        # already defined. The prefixes may already be stripped.
        fs, _, paths = get_fs_token_paths(
            paths, mode="rb", storage_options=storage_options
        )
    ap_kwargs = {"root": root_dir} if root_dir else {}
    paths, root_dir, fns = _sort_and_analyze_paths(paths, fs, **ap_kwargs)
    out_dir = root_dir if out_dir is None else out_dir

    # Start constructing a raw graph
    dsk = {}
    name = "gen-metadata-" + tokenize(paths, fs)
    collect_name = "collect-" + name
    agg_name = "agg-" + name

    # Define a "collect" task for each file in the input list.
    # Each tasks will:
    #   1. Extract the footer metadata from a distinct file
    #   2. Populate the `file_path` field in the metadata
    #   3. Return the extracted/modified metadata
    for p, (fn, path) in enumerate(zip(fns, paths)):
        key = (collect_name, p, 0)
        dsk[key] = (engine.collect_file_metadata, path, fs, fn)

    # Build a reduction tree to aggregate all footer metadata
    # into a single metadata object.  Each task in the tree
    # will take in a list of metadata objects as input, and will
    # usually output a single (aggregated) metadata object.
    # The final task in the tree will write the result to disk
    # instead of returning it (this behavior is triggered by
    # passing a file path to `engine.aggregate_metadata`).
    parts = len(paths)
    widths = [parts]
    while parts > 1:
        parts = math.ceil(parts / split_every)
        widths.append(parts)
    height = len(widths)
    for depth in range(1, height):
        for group in range(widths[depth]):
            p_max = widths[depth - 1]
            lstart = split_every * group
            lstop = min(lstart + split_every, p_max)
            dep_task_name = collect_name if depth == 1 else agg_name
            node_list = [(dep_task_name, p, depth - 1) for p in range(lstart, lstop)]
            if depth == height - 1:
                assert group == 0
                dsk[name] = (engine.aggregate_metadata, node_list, fs, out_dir)
            else:
                dsk[(agg_name, group, depth)] = (
                    engine.aggregate_metadata,
                    node_list,
                    None,
                    None,
                )

    # There will be no aggregation tasks if there is only one file
    if len(paths) == 1:
        dsk[name] = (engine.aggregate_metadata, [(collect_name, 0, 0)], fs, out_dir)

    # Convert the raw graph to a `Delayed` object
    graph = HighLevelGraph.from_collections(name, dsk, dependencies=[])
    out = Delayed(name, graph)

    # Optionally compute the result
    if compute:
        if compute_kwargs is None:
            compute_kwargs = dict()
        out = out.compute(**compute_kwargs)
    return out


_ENGINES = {}


def get_engine(engine):
    """Get the parquet engine backend implementation.

    Parameters
    ----------
    engine : str, default 'auto'
        Backend parquet library to use. Options include: 'auto', 'fastparquet',
        'pyarrow', 'pyarrow-dataset', and 'pyarrow-legacy'. Defaults to 'auto',
        which selects the FastParquetEngine if fastparquet is installed (and
        ArrowLegacyEngine otherwise).  If 'pyarrow-dataset' is specified, the
        ArrowDatasetEngine (which leverages the pyarrow.dataset API) will be used
        for newer PyArrow versions (>=1.0.0). If 'pyarrow' or 'pyarrow-legacy' are
        specified, the ArrowLegacyEngine will be used (which leverages the
        pyarrow.parquet.ParquetDataset API).
        NOTE: 'pyarrow-dataset' enables row-wise filtering, but requires
        pyarrow>=1.0. The behavior of 'pyarrow' will most likely change to
        ArrowDatasetEngine in a future release, and the 'pyarrow-legacy'
        option will be deprecated once the ParquetDataset API is deprecated.
    gather_statistics : bool or None (default).

    Returns
    -------
    A dict containing a ``'read'`` and ``'write'`` function.
    """
    if engine in _ENGINES:
        return _ENGINES[engine]

    if engine == "auto":
        for eng in ["fastparquet", "pyarrow"]:
            try:
                return get_engine(eng)
            except RuntimeError:
                pass
        else:
            raise RuntimeError("Please install either fastparquet or pyarrow")

    elif engine == "fastparquet":
        import_required("fastparquet", "`fastparquet` not installed")
        from .fastparquet import FastParquetEngine

        _ENGINES["fastparquet"] = eng = FastParquetEngine
        return eng

    elif engine in ("pyarrow", "arrow", "pyarrow-legacy", "pyarrow-dataset"):
<<<<<<< HEAD
        pa = import_required("pyarrow", "`pyarrow` not installed")
        pa_version = parse_version(pa.__version__)

        if pa_version < parse_version("0.13.1"):
            raise RuntimeError("PyArrow version >= 0.13.1 required")

        if pa_version.major >= 1 and engine in ("pyarrow", "arrow"):
            engine = "pyarrow-dataset"
        elif pa_version.major < 1 and engine == "pyarrow-datset":
            raise ValueError(
                "`ArrowDatasetEngine` ('pyarrow-dataset') requires "
                "pyarrow>=1. Please use `engine='pyarrow'`."
            )
        elif pa_version.major >= 5 and engine == "pyarrow-legacy":
            raise ValueError(
                "`ArrowLegacyEngine` ('pyarrow-legacy') is deprecated "
                "for pyarrow>=5. Please use `engine='pyarrow'`."
            )

        if engine == "pyarrow-dataset" and pa_version.major >= 1:
=======
        if engine == "pyarrow-dataset":
>>>>>>> d3bf07ce
            from .arrow import ArrowDatasetEngine

            _ENGINES[engine] = eng = ArrowDatasetEngine
        else:
            from .arrow import ArrowLegacyEngine

            _ENGINES[engine] = eng = ArrowLegacyEngine
        return eng

    else:
        raise ValueError(
            'Unsupported engine: "{0}".'.format(engine)
            + '  Valid choices include "pyarrow" and "fastparquet".'
        )


#####################
# Utility Functions #
#####################


def sorted_columns(statistics):
    """Find sorted columns given row-group statistics

    This finds all columns that are sorted, along with appropriate divisions
    values for those columns

    Returns
    -------
    out: List of {'name': str, 'divisions': List[str]} dictionaries
    """
    if not statistics:
        return []

    out = []
    for i, c in enumerate(statistics[0]["columns"]):
        if not all(
            "min" in s["columns"][i] and "max" in s["columns"][i] for s in statistics
        ):
            continue
        divisions = [c["min"]]
        max = c["max"]
        success = c["min"] is not None
        for stats in statistics[1:]:
            c = stats["columns"][i]
            if c["min"] is None:
                success = False
                break
            if c["min"] >= max:
                divisions.append(c["min"])
                max = c["max"]
            else:
                success = False
                break

        if success:
            divisions.append(max)
            assert divisions == sorted(divisions)
            out.append({"name": c["name"], "divisions": divisions})

    return out


def apply_filters(parts, statistics, filters):
    """Apply filters onto parts/statistics pairs

    Parameters
    ----------
    parts: list
        Tokens corresponding to row groups to read in the future
    statistics: List[dict]
        List of statistics for each part, including min and max values
    filters: Union[List[Tuple[str, str, Any]], List[List[Tuple[str, str, Any]]]]
        List of filters to apply, like ``[[('x', '=', 0), ...], ...]``. This
        implements partition-level (hive) filtering only, i.e., to prevent the
        loading of some row-groups and/or files.

        Predicates can be expressed in disjunctive normal form (DNF). This means
        that the innermost tuple describes a single column predicate. These
        inner predicates are combined with an AND conjunction into a larger
        predicate. The outer-most list then combines all of the combined
        filters with an OR disjunction.

        Predicates can also be expressed as a List[Tuple]. These are evaluated
        as an AND conjunction. To express OR in predictates, one must use the
        (preferred) List[List[Tuple]] notation.

        Note that the "fastparquet" engine does not currently support DNF for
        the filtering of partitioned columns (List[Tuple] is required).
    Returns
    -------
    parts, statistics: the same as the input, but possibly a subset
    """

    def apply_conjunction(parts, statistics, conjunction):
        for column, operator, value in conjunction:
            out_parts = []
            out_statistics = []
            for part, stats in zip(parts, statistics):
                if "filter" in stats and stats["filter"]:
                    continue  # Filtered by engine
                try:
                    c = toolz.groupby("name", stats["columns"])[column][0]
                    min = c["min"]
                    max = c["max"]
                except KeyError:
                    out_parts.append(part)
                    out_statistics.append(stats)
                else:
                    if (
                        operator == "=="
                        and min <= value <= max
                        or operator == "<"
                        and min < value
                        or operator == "<="
                        and min <= value
                        or operator == ">"
                        and max > value
                        or operator == ">="
                        and max >= value
                        or operator == "in"
                        and any(min <= item <= max for item in value)
                    ):
                        out_parts.append(part)
                        out_statistics.append(stats)

            parts, statistics = out_parts, out_statistics

        return parts, statistics

    conjunction, *disjunction = filters if isinstance(filters[0], list) else [filters]

    out_parts, out_statistics = apply_conjunction(parts, statistics, conjunction)
    for conjunction in disjunction:
        for part, stats in zip(*apply_conjunction(parts, statistics, conjunction)):
            if part not in out_parts:
                out_parts.append(part)
                out_statistics.append(stats)

    return out_parts, out_statistics


def process_statistics(
    parts,
    statistics,
    filters,
    index,
    chunksize,
    split_row_groups,
    fs,
    aggregation_depth,
):
    """Process row-group column statistics in metadata
    Used in read_parquet.
    """
    index_in_columns = False
    if statistics:
        result = list(
            zip(
                *[
                    (part, stats)
                    for part, stats in zip(parts, statistics)
                    if stats["num-rows"] > 0
                ]
            )
        )
        parts, statistics = result or [[], []]
        if filters:
            parts, statistics = apply_filters(parts, statistics, filters)

        # Aggregate parts/statistics if we are splitting by row-group
        if chunksize or (split_row_groups and int(split_row_groups) > 1):
            parts, statistics = aggregate_row_groups(
                parts, statistics, chunksize, split_row_groups, fs, aggregation_depth
            )

        out = sorted_columns(statistics)

        if index and isinstance(index, str):
            index = [index]
        if index and out:
            # Only one valid column
            out = [o for o in out if o["name"] in index]
        if index is not False and len(out) == 1:
            # Use only sorted column with statistics as the index
            divisions = out[0]["divisions"]
            if index is None:
                index_in_columns = True
                index = [out[0]["name"]]
            elif index != [out[0]["name"]]:
                raise ValueError("Specified index is invalid.\nindex: {}".format(index))
        elif index is not False and len(out) > 1:
            if any(o["name"] == NONE_LABEL for o in out):
                # Use sorted column matching NONE_LABEL as the index
                [o] = [o for o in out if o["name"] == NONE_LABEL]
                divisions = o["divisions"]
                if index is None:
                    index = [o["name"]]
                    index_in_columns = True
                elif index != [o["name"]]:
                    raise ValueError(
                        "Specified index is invalid.\nindex: {}".format(index)
                    )
            else:
                # Multiple sorted columns found, cannot autodetect the index
                warnings.warn(
                    "Multiple sorted columns found %s, cannot\n "
                    "autodetect index. Will continue without an index.\n"
                    "To pick an index column, use the index= keyword; to \n"
                    "silence this warning use index=False."
                    "" % [o["name"] for o in out],
                    RuntimeWarning,
                )
                index = False
                divisions = [None] * (len(parts) + 1)
        else:
            divisions = [None] * (len(parts) + 1)
    else:
        divisions = [None] * (len(parts) + 1)

    return parts, divisions, index, index_in_columns


def set_index_columns(meta, index, columns, index_in_columns, auto_index_allowed):
    """Handle index/column arguments, and modify `meta`
    Used in read_parquet.
    """
    ignore_index_column_intersection = False
    if columns is None:
        # User didn't specify columns, so ignore any intersection
        # of auto-detected values with the index (if necessary)
        ignore_index_column_intersection = True
        # Do not allow "un-named" fields to be read in as columns.
        # These were intended to be un-named indices at write time.
        _index = index or []
        columns = [
            c for c in meta.columns if c not in (None, NONE_LABEL) or c in _index
        ]

    if not set(columns).issubset(set(meta.columns)):
        raise ValueError(
            "The following columns were not found in the dataset %s\n"
            "The following columns were found %s"
            % (set(columns) - set(meta.columns), meta.columns)
        )

    if index:
        if isinstance(index, str):
            index = [index]
        if isinstance(columns, str):
            columns = [columns]

        if ignore_index_column_intersection:
            columns = [col for col in columns if col not in index]
        if set(index).intersection(columns):
            if auto_index_allowed:
                raise ValueError(
                    "Specified index and column arguments must not intersect"
                    " (set index=False or remove the detected index from columns).\n"
                    "index: {} | column: {}".format(index, columns)
                )
            else:
                raise ValueError(
                    "Specified index and column arguments must not intersect.\n"
                    "index: {} | column: {}".format(index, columns)
                )

        # Leaving index as a column in `meta`, because the index
        # will be reset below (in case the index was detected after
        # meta was created)
        if index_in_columns:
            meta = meta[columns + index]
        else:
            meta = meta[columns]

    else:
        meta = meta[list(columns)]

    return meta, index, columns


def aggregate_row_groups(
    parts, stats, chunksize, split_row_groups, fs, aggregation_depth
):
    if not stats[0].get("file_path_0", None):
        return parts, stats

    parts_agg = []
    stats_agg = []

    use_row_group_criteria = split_row_groups and int(split_row_groups) > 1
    use_chunksize_criteria = bool(chunksize)
    if use_chunksize_criteria:
        chunksize = parse_bytes(chunksize)
    next_part, next_stat = [parts[0].copy()], stats[0].copy()
    for i in range(1, len(parts)):
        stat, part = stats[i], parts[i]

        # Criteria #1 for aggregating parts: parts are within the same file
        same_path = stat["file_path_0"] == next_stat["file_path_0"]
        multi_path_allowed = False

        if aggregation_depth:

            # Criteria #2 for aggregating parts: The part does not include
            # row-group information, or both parts include the same kind
            # of row_group aggregation (all None, or all indices)
            multi_path_allowed = len(part["piece"]) == 1
            if not (same_path or multi_path_allowed):
                rgs = set(list(part["piece"][1]) + list(next_part[-1]["piece"][1]))
                multi_path_allowed = (rgs == {None}) or (None not in rgs)

            # Criteria #3 for aggregating parts: The parts share a
            # directory at the "depth" allowed by `aggregation_depth`
            if not same_path and multi_path_allowed:
                if aggregation_depth is True:
                    multi_path_allowed = True
                elif isinstance(aggregation_depth, int):
                    # Make sure files share the same directory
                    root = stat["file_path_0"].split(fs.sep)[:-aggregation_depth]
                    next_root = next_stat["file_path_0"].split(fs.sep)[
                        :-aggregation_depth
                    ]
                    multi_path_allowed = root == next_root
                else:
                    raise ValueError(
                        f"{aggregation_depth} not supported for `aggregation_depth`"
                    )

        def _check_row_group_criteria(stat, next_stat):
            if use_row_group_criteria:
                return (next_stat["num-row-groups"] + stat["num-row-groups"]) <= int(
                    split_row_groups
                )
            else:
                return False

        def _check_chunksize_criteria(stat, next_stat):
            if use_chunksize_criteria:
                return (
                    next_stat["total_byte_size"] + stat["total_byte_size"]
                ) <= chunksize
            else:
                return False

        stat["num-row-groups"] = stat.get("num-row-groups", 1)
        next_stat["num-row-groups"] = next_stat.get("num-row-groups", 1)

        if (same_path or multi_path_allowed) and (
            (
                _check_row_group_criteria(stat, next_stat)
                or _check_chunksize_criteria(stat, next_stat)
            )
        ):

            # Update part list
            next_part.append(part)

            # Update Statistics
            next_stat["total_byte_size"] += stat["total_byte_size"]
            next_stat["num-rows"] += stat["num-rows"]
            next_stat["num-row-groups"] += stat["num-row-groups"]
            for col, col_add in zip(next_stat["columns"], stat["columns"]):
                if col["name"] != col_add["name"]:
                    raise ValueError("Columns are different!!")
                if "min" in col:
                    col["min"] = min(col["min"], col_add["min"])
                if "max" in col:
                    col["max"] = max(col["max"], col_add["max"])
        else:
            parts_agg.append(next_part)
            stats_agg.append(next_stat)
            next_part, next_stat = [part.copy()], stat.copy()

    parts_agg.append(next_part)
    stats_agg.append(next_stat)

    return parts_agg, stats_agg


DataFrame.to_parquet.__doc__ = to_parquet.__doc__<|MERGE_RESOLUTION|>--- conflicted
+++ resolved
@@ -911,30 +911,19 @@
         return eng
 
     elif engine in ("pyarrow", "arrow", "pyarrow-legacy", "pyarrow-dataset"):
-<<<<<<< HEAD
+
         pa = import_required("pyarrow", "`pyarrow` not installed")
         pa_version = parse_version(pa.__version__)
 
-        if pa_version < parse_version("0.13.1"):
-            raise RuntimeError("PyArrow version >= 0.13.1 required")
-
-        if pa_version.major >= 1 and engine in ("pyarrow", "arrow"):
+        if engine in ("pyarrow", "arrow"):
             engine = "pyarrow-dataset"
-        elif pa_version.major < 1 and engine == "pyarrow-datset":
-            raise ValueError(
-                "`ArrowDatasetEngine` ('pyarrow-dataset') requires "
-                "pyarrow>=1. Please use `engine='pyarrow'`."
-            )
         elif pa_version.major >= 5 and engine == "pyarrow-legacy":
             raise ValueError(
                 "`ArrowLegacyEngine` ('pyarrow-legacy') is deprecated "
                 "for pyarrow>=5. Please use `engine='pyarrow'`."
             )
 
-        if engine == "pyarrow-dataset" and pa_version.major >= 1:
-=======
         if engine == "pyarrow-dataset":
->>>>>>> d3bf07ce
             from .arrow import ArrowDatasetEngine
 
             _ENGINES[engine] = eng = ArrowDatasetEngine
