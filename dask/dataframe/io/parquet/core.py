import math
import warnings
from distutils.version import LooseVersion

import tlz as toolz
from fsspec.core import get_fs_token_paths
from fsspec.implementations.local import LocalFileSystem
from fsspec.utils import stringify_path

from ....base import tokenize
from ....delayed import Delayed
from ....highlevelgraph import HighLevelGraph, Layer
from ....utils import apply, import_required, natural_sort_key, parse_bytes
from ...core import DataFrame, new_dd_object
from ...methods import concat
<<<<<<< HEAD
from ....highlevelgraph import HighLevelGraph
from ....layers import DataFrameIOLayer

=======
from .utils import _sort_and_analyze_paths
>>>>>>> 989b487d

try:
    import snappy

    snappy.compress
except (ImportError, AttributeError):
    snappy = None


__all__ = ("read_parquet", "to_parquet")

NONE_LABEL = "__null_dask_index__"

# ----------------------------------------------------------------------
# User API


class ParquetFunctionWrapper:
    """
    Parquet Function-Wrapper Class
    Reads parquet data from disk to produce a partition
    (given a `part` argument).
    """

    def __init__(
        self,
        engine,
        fs,
        meta,
        columns,
        index,
        kwargs,
        common_kwargs,
    ):
        self.read_partition = engine.read_partition
        self.fs = fs
        self.meta = meta
        self.columns = columns
        self.index = index

        # `kwargs` = user-defined kwargs to be passed
        #            indetically for all partitions.
        self.kwargs = kwargs

        # `common_kwargs` = kwargs set by engine to be
        #                   passed identically for all
        #                   partitions.
        self.common_kwargs = common_kwargs

    def __call__(self, part):

        # May need to deserialize in distributed
        if isinstance(part, tuple) and part[0] == "serialized":
            from distributed.protocol import deserialize

            part = deserialize(*part[1:])

        if not isinstance(part, list):
            part = [part]

        return read_parquet_part(
            self.fs,
            self.read_partition,
            self.meta,
            [(p["piece"], p.get("kwargs", {})) for p in part],
            self.columns,
            self.index,
            toolz.merge(self.common_kwargs, self.kwargs or {}),
        )


def read_parquet(
    path,
    columns=None,
    filters=None,
    categories=None,
    index=None,
    storage_options=None,
    engine="auto",
    gather_statistics=None,
    split_row_groups=None,
    large_graph_objects=False,
    chunksize=None,
    **kwargs,
):
    """
    Read a Parquet file into a Dask DataFrame

    This reads a directory of Parquet data into a Dask.dataframe, one file per
    partition.  It selects the index among the sorted columns if any exist.

    Parameters
    ----------
    path : string or list
        Source directory for data, or path(s) to individual parquet files.
        Prefix with a protocol like ``s3://`` to read from alternative
        filesystems. To read from multiple files you can pass a globstring or a
        list of paths, with the caveat that they must all have the same
        protocol.
    columns : string, list or None (default)
        Field name(s) to read in as columns in the output. By default all
        non-index fields will be read (as determined by the pandas parquet
        metadata, if present). Provide a single field name instead of a list to
        read in the data as a Series.
    filters : Union[List[Tuple[str, str, Any]], List[List[Tuple[str, str, Any]]]]
        List of filters to apply, like ``[[('x', '=', 0), ...], ...]``. Using this
        argument will NOT result in row-wise filtering of the final partitions
        unless ``engine="pyarrow-dataset"`` is also specified.  For other engines,
        filtering is only performed at the partition level, i.e., to prevent the
        loading of some row-groups and/or files.

        For the "pyarrow" engines, predicates can be expressed in disjunctive
        normal form (DNF). This means that the innermost tuple describes a single
        column predicate. These inner predicates are combined with an AND
        conjunction into a larger predicate. The outer-most list then combines all
        of the combined filters with an OR disjunction.

        Predicates can also be expressed as a List[Tuple]. These are evaluated
        as an AND conjunction. To express OR in predictates, one must use the
        (preferred for "pyarrow") List[List[Tuple]] notation.

        Note that the "fastparquet" engine does not currently support DNF for
        the filtering of partitioned columns (List[Tuple] is required).
    index : string, list, False or None (default)
        Field name(s) to use as the output frame index. By default will be
        inferred from the pandas parquet file metadata (if present). Use False
        to read all fields as columns.
    categories : list, dict or None
        For any fields listed here, if the parquet encoding is Dictionary,
        the column will be created with dtype category. Use only if it is
        guaranteed that the column is encoded as dictionary in all row-groups.
        If a list, assumes up to 2**16-1 labels; if a dict, specify the number
        of labels expected; if None, will load categories automatically for
        data written by dask/fastparquet, not otherwise.
    storage_options : dict
        Key/value pairs to be passed on to the file-system backend, if any.
    engine : str, default 'auto'
        Parquet reader library to use. Options include: 'auto', 'fastparquet',
        'pyarrow', 'pyarrow-dataset', and 'pyarrow-legacy'. Defaults to 'auto',
        which selects the FastParquetEngine if fastparquet is installed (and
        ArrowLegacyEngine otherwise).  If 'pyarrow-dataset' is specified, the
        ArrowDatasetEngine (which leverages the pyarrow.dataset API) will be used
        for newer PyArrow versions (>=1.0.0). If 'pyarrow' or 'pyarrow-legacy' are
        specified, the ArrowLegacyEngine will be used (which leverages the
        pyarrow.parquet.ParquetDataset API).
        NOTE: 'pyarrow-dataset' enables row-wise filtering, but requires
        pyarrow>=1.0. The behavior of 'pyarrow' will most likely change to
        ArrowDatasetEngine in a future release, and the 'pyarrow-legacy'
        option will be deprecated once the ParquetDataset API is deprecated.
    gather_statistics : bool or None (default).
        Gather the statistics for each dataset partition. By default,
        this will only be done if the _metadata file is available. Otherwise,
        statistics will only be gathered if True, because the footer of
        every file will be parsed (which is very slow on some systems).
    split_row_groups : bool or int
        Default is True if a _metadata file is available or if
        the dataset is composed of a single file (otherwise defult is False).
        If True, then each output dataframe partition will correspond to a single
        parquet-file row-group. If False, each partition will correspond to a
        complete file.  If a positive integer value is given, each dataframe
        partition will correspond to that number of parquet row-groups (or fewer).
        Only the "pyarrow" engine supports this argument.
    large_graph_objects : bool
        Only used by ``ArrowDatasetEngine`` when ``filters`` are specified.
        If False, the default, the engine is not allowed to insert large/complex
        objects in the task graph (e.g. ``ParquetFileFragment`` objects). For
        smaller datasets (i.e. smaller graphs), setting this option to True
        may improve performance.
    chunksize : int, str
        The target task partition size.  If set, consecutive row-groups
        from the same file will be aggregated into the same output
        partition until the aggregate size reaches this value.
    **kwargs: dict (of dicts)
        Passthrough key-word arguments for read backend.
        The top-level keys correspond to the appropriate operation type, and
        the second level corresponds to the kwargs that will be passed on to
        the underlying ``pyarrow`` or ``fastparquet`` function.
        Supported top-level keys: 'dataset' (for opening a ``pyarrow`` dataset),
        'file' (for opening a ``fastparquet`` ``ParquetFile``), 'read' (for the
        backend read function), 'arrow_to_pandas' (for controlling the arguments
        passed to convert from a ``pyarrow.Table.to_pandas()``)

    Examples
    --------
    >>> df = dd.read_parquet('s3://bucket/my-parquet-data')  # doctest: +SKIP

    See Also
    --------
    to_parquet
    """

    if isinstance(columns, str):
        df = read_parquet(
            path,
            columns=[columns],
            filters=filters,
            categories=categories,
            index=index,
            storage_options=storage_options,
            engine=engine,
            gather_statistics=gather_statistics,
            split_row_groups=split_row_groups,
            large_graph_objects=large_graph_objects,
            chunksize=chunksize,
        )
        return df[columns]

    if columns is not None:
        columns = list(columns)

    label = "read-parquet-"
    output_name = label + tokenize(
        path,
        columns,
        filters,
        categories,
        index,
        storage_options,
        engine,
        gather_statistics,
        split_row_groups,
        large_graph_objects,
        chunksize,
    )

    if isinstance(engine, str):
        engine = get_engine(engine)

    if hasattr(path, "name"):
        path = stringify_path(path)
    fs, _, paths = get_fs_token_paths(path, mode="rb", storage_options=storage_options)

    paths = sorted(paths, key=natural_sort_key)  # numeric rather than glob ordering

    auto_index_allowed = False
    if index is None:
        # User is allowing auto-detected index
        auto_index_allowed = True
    if index and isinstance(index, str):
        index = [index]

    read_metadata_result = engine.read_metadata(
        fs,
        paths,
        categories=categories,
        index=index,
        gather_statistics=True if chunksize else gather_statistics,
        filters=filters,
        split_row_groups=split_row_groups,
        large_graph_objects=large_graph_objects,
        **kwargs,
    )

    # In the future, we may want to give the engine the
    # option to return a dedicated element for `common_kwargs`.
    # However, to avoid breaking the API, we just embed this
    # data in the first element of `parts` for now.
    # The logic below is inteded to handle backward and forward
    # compatibility with a user-defined engine.
    meta, statistics, parts, index = read_metadata_result[:4]
    common_kwargs = {}
    if len(read_metadata_result) > 4:
        # Engine may return common_kwargs as a separate element
        common_kwargs = read_metadata_result[4]
    elif len(parts):
        # If the engine does not return a dedicated
        # common_kwargs argument, it may be stored in
        # the first element of `parts`
        common_kwargs = parts[0].pop("common_kwargs", {})

    # Parse dataset statistics from metadata (if available)
    parts, divisions, index, index_in_columns = process_statistics(
        parts, statistics, filters, index, chunksize
    )

    # Account for index and columns arguments.
    # Modify `meta` dataframe accordingly
    meta, index, columns = set_index_columns(
        meta, index, columns, index_in_columns, auto_index_allowed
    )
    if meta.index.name == NONE_LABEL:
        meta.index.name = None

    # Set the index that was previously treated as a column
    if index_in_columns:
        meta = meta.set_index(index)
        if meta.index.name == NONE_LABEL:
            meta.index.name = None

    if len(divisions) < 2:
        # empty dataframe - just use meta
        graph = {(output_name, 0): meta}
        divisions = (None, None)
    else:
        # Create Blockwise layer
        layer = DataFrameIOLayer(
            output_name,
            columns,
            parts,
            ParquetFunctionWrapper(
                engine,
                fs,
                meta,
                columns,
                index,
                kwargs,
                common_kwargs,
            ),
            label=label,
            # If `large_graph_objects=True`, the engine
            # is allowed pass complex (non-msgpack-serializable)
            # objects in the graph.  For these cases, we should
            # call `serialize` on `parts` (to be safe)
            serialize=large_graph_objects,
        )
        graph = HighLevelGraph({output_name: layer}, {output_name: set()})

    return new_dd_object(graph, output_name, meta, divisions)


def read_parquet_part(fs, func, meta, part, columns, index, kwargs):
    """Read a part of a parquet dataset

    This function is used by `read_parquet`."""

    if isinstance(part, list):
        dfs = [
            func(fs, rg, columns.copy(), index, **toolz.merge(kwargs, kw))
            for (rg, kw) in part
        ]
        df = concat(dfs, axis=0)
    else:
        # NOTE: `kwargs` are the same for all parts, while `part_kwargs` may
        #       be different for each part.
        rg, part_kwargs = part
        df = func(fs, rg, columns, index, **toolz.merge(kwargs, part_kwargs))

    if meta.columns.name:
        df.columns.name = meta.columns.name
    columns = columns or []
    index = index or []
    df = df[[c for c in columns if c not in index]]
    if index == [NONE_LABEL]:
        df.index.name = None
    return df


def to_parquet(
    df,
    path,
    engine="auto",
    compression="default",
    write_index=True,
    append=False,
    overwrite=False,
    ignore_divisions=False,
    partition_on=None,
    storage_options=None,
    custom_metadata=None,
    write_metadata_file=True,
    compute=True,
    compute_kwargs=None,
    schema=None,
    **kwargs,
):
    """Store Dask.dataframe to Parquet files

    Notes
    -----
    Each partition will be written to a separate file.

    Parameters
    ----------
    df : dask.dataframe.DataFrame
    path : string or pathlib.Path
        Destination directory for data.  Prepend with protocol like ``s3://``
        or ``hdfs://`` for remote data.
    engine : {'auto', 'fastparquet', 'pyarrow'}, default 'auto'
        Parquet library to use. If only one library is installed, it will use
        that one; if both, it will use 'fastparquet'.
    compression : string or dict, default 'default'
        Either a string like ``"snappy"`` or a dictionary mapping column names
        to compressors like ``{"name": "gzip", "values": "snappy"}``. The
        default is ``"default"``, which uses the default compression for
        whichever engine is selected.
    write_index : boolean, default True
        Whether or not to write the index. Defaults to True.
    append : bool, default False
        If False (default), construct data-set from scratch. If True, add new
        row-group(s) to an existing data-set. In the latter case, the data-set
        must exist, and the schema must match the input data.
    overwrite : bool, default False
        Whether or not to remove the contents of `path` before writing the dataset.
        The default is False.  If True, the specified path must correspond to
        a directory (but not the current working directory).  This option cannot
        be set to True if `append=True`.
        NOTE: `overwrite=True` will remove the original data even if the current
        write operation fails.  Use at your own risk.
    ignore_divisions : bool, default False
        If False (default) raises error when previous divisions overlap with
        the new appended divisions. Ignored if append=False.
    partition_on : list, default None
        Construct directory-based partitioning by splitting on these fields'
        values. Each dask partition will result in one or more datafiles,
        there will be no global groupby.
    storage_options : dict, default None
        Key/value pairs to be passed on to the file-system backend, if any.
    custom_metadata : dict, default None
        Custom key/value metadata to include in all footer metadata (and
        in the global "_metadata" file, if applicable).  Note that the custom
        metadata may not contain the reserved b"pandas" key.
    write_metadata_file : bool, default True
        Whether to write the special "_metadata" file.
    compute : bool, default True
        If True (default) then the result is computed immediately. If False
        then a ``dask.delayed`` object is returned for future computation.
    compute_kwargs : dict, default True
        Options to be passed in to the compute method
    schema : Schema object, dict, or {"infer", None}, default None
        Global schema to use for the output dataset. Alternatively, a `dict`
        of pyarrow types can be specified (e.g. `schema={"id": pa.string()}`).
        For this case, fields excluded from the dictionary will be inferred
        from `_meta_nonempty`.  If "infer", the first non-empty and non-null
        partition will be used to infer the type for "object" columns. If
        None (default), we let the backend infer the schema for each distinct
        output partition. If the partitions produce inconsistent schemas,
        pyarrow will throw an error when writing the shared _metadata file.
        Note that this argument is ignored by the "fastparquet" engine.
    **kwargs :
        Extra options to be passed on to the specific backend.

    Examples
    --------
    >>> df = dd.read_csv(...)  # doctest: +SKIP
    >>> df.to_parquet('/path/to/output/', ...)  # doctest: +SKIP

    See Also
    --------
    read_parquet: Read parquet data to dask.dataframe
    """

    if compression == "default":
        if snappy is not None:
            compression = "snappy"
        else:
            compression = None

    partition_on = partition_on or []
    if isinstance(partition_on, str):
        partition_on = [partition_on]

    if set(partition_on) - set(df.columns):
        raise ValueError(
            "Partitioning on non-existent column. "
            "partition_on=%s ."
            "columns=%s" % (str(partition_on), str(list(df.columns)))
        )

    if isinstance(engine, str):
        engine = get_engine(engine)

    if hasattr(path, "name"):
        path = stringify_path(path)
    fs, _, _ = get_fs_token_paths(path, mode="wb", storage_options=storage_options)
    # Trim any protocol information from the path before forwarding
    path = fs._strip_protocol(path)

    if overwrite:
        if isinstance(fs, LocalFileSystem):
            working_dir = fs.expand_path(".")[0]
            if path == working_dir:
                raise ValueError(
                    "Cannot clear the contents of the current working directory!"
                )
        if append:
            raise ValueError("Cannot use both `overwrite=True` and `append=True`!")
        if fs.isdir(path):
            # Only remove path contents if
            # (1) The path exists
            # (2) The path is a directory
            # (3) The path is not the current working directory
            fs.rm(path, recursive=True)

    # Save divisions and corresponding index name. This is necessary,
    # because we may be resetting the index to write the file
    division_info = {"divisions": df.divisions, "name": df.index.name}
    if division_info["name"] is None:
        # As of 0.24.2, pandas will rename an index with name=None
        # when df.reset_index() is called.  The default name is "index",
        # but dask will always change the name to the NONE_LABEL constant
        if NONE_LABEL not in df.columns:
            division_info["name"] = NONE_LABEL
        elif write_index:
            raise ValueError(
                "Index must have a name if __null_dask_index__ is a column."
            )
        else:
            warnings.warn(
                "If read back by Dask, column named __null_dask_index__ "
                "will be set to the index (and renamed to None)."
            )

    # There are some "resrved" names that may be used as the default column
    # name after resetting the index. However, we don't want to treat it as
    # a "special" name if the string is already used as a "real" column name.
    reserved_names = []
    for name in ["index", "level_0"]:
        if name not in df.columns:
            reserved_names.append(name)

    # If write_index==True (default), reset the index and record the
    # name of the original index in `index_cols` (we will set the name
    # to the NONE_LABEL constant if it is originally `None`).
    # `fastparquet` will use `index_cols` to specify the index column(s)
    # in the metadata.  `pyarrow` will revert the `reset_index` call
    # below if `index_cols` is populated (because pyarrow will want to handle
    # index preservation itself).  For both engines, the column index
    # will be written to "pandas metadata" if write_index=True
    index_cols = []
    if write_index:
        real_cols = set(df.columns)
        none_index = list(df._meta.index.names) == [None]
        df = df.reset_index()
        if none_index:
            df.columns = [
                c if c not in reserved_names else NONE_LABEL for c in df.columns
            ]
        index_cols = [c for c in set(df.columns) - real_cols]
    else:
        # Not writing index - might as well drop it
        df = df.reset_index(drop=True)

    _to_parquet_kwargs = {
        "engine",
        "compression",
        "write_index",
        "append",
        "ignore_divisions",
        "partition_on",
        "storage_options",
        "write_metadata_file",
        "compute",
    }
    kwargs_pass = {k: v for k, v in kwargs.items() if k not in _to_parquet_kwargs}

    # Engine-specific initialization steps to write the dataset.
    # Possibly create parquet metadata, and load existing stuff if appending
    meta, schema, i_offset = engine.initialize_write(
        df,
        fs,
        path,
        append=append,
        ignore_divisions=ignore_divisions,
        partition_on=partition_on,
        division_info=division_info,
        index_cols=index_cols,
        schema=schema,
        **kwargs_pass,
    )

    # Use i_offset and df.npartitions to define file-name list
    filenames = ["part.%i.parquet" % (i + i_offset) for i in range(df.npartitions)]

    # Construct IO graph
    dsk = {}
    name = "to-parquet-" + tokenize(
        df,
        fs,
        path,
        append,
        ignore_divisions,
        partition_on,
        division_info,
        index_cols,
        schema,
    )
    part_tasks = []
    kwargs_pass["fmd"] = meta
    kwargs_pass["compression"] = compression
    kwargs_pass["index_cols"] = index_cols
    kwargs_pass["schema"] = schema
    if custom_metadata:
        if b"pandas" in custom_metadata.keys():
            raise ValueError(
                "User-defined key/value metadata (custom_metadata) can not "
                "contain a b'pandas' key.  This key is reserved by Pandas, "
                "and overwriting the corresponding value can render the "
                "entire dataset unreadable."
            )
        kwargs_pass["custom_metadata"] = custom_metadata
    for d, filename in enumerate(filenames):
        dsk[(name, d)] = (
            apply,
            engine.write_partition,
            [
                (df._name, d),
                path,
                fs,
                filename,
                partition_on,
                write_metadata_file,
            ],
            toolz.merge(kwargs_pass, {"head": True}) if d == 0 else kwargs_pass,
        )
        part_tasks.append((name, d))

    # Collect metadata and write _metadata
    if write_metadata_file:
        dsk[name] = (
            apply,
            engine.write_metadata,
            [
                part_tasks,
                meta,
                fs,
                path,
            ],
            {"append": append, "compression": compression},
        )
    else:
        dsk[name] = (lambda x: None, part_tasks)

    graph = HighLevelGraph.from_collections(name, dsk, dependencies=[df])
    out = Delayed(name, graph)

    if compute:
        if compute_kwargs is None:
            compute_kwargs = dict()
        out = out.compute(**compute_kwargs)
    return out


def create_metadata_file(
    paths,
    root_dir=None,
    out_dir=None,
    engine="pyarrow",
    storage_options=None,
    split_every=32,
    compute=True,
    compute_kwargs=None,
    fs=None,
):
    """Construct a global _metadata file from a list of parquet files.

    Dask's read_parquet function is designed to leverage a global
    _metadata file whenever one is available.  The to_parquet
    function will generate this file automatically by default, but it
    may not exist if the dataset was generated outside of Dask.  This
    utility provides a mechanism to generate a _metadata file from a
    list of existing parquet files.

    NOTE: This utility is not yet supported for the "fastparquet" engine.

    Parameters
    ----------
    paths : list(string)
        List of files to collect footer metadata from.
    root_dir : string, optional
        Root directory of dataset.  The `file_path` fields in the new
        _metadata file will relative to this directory.  If None, a common
        root directory will be inferred.
    out_dir : string or False, optional
        Directory location to write the final _metadata file.  By default,
        this will be set to `root_dir`.  If False is specified, the global
        metadata will be returned as an in-memory object (and will not be
        written to disk).
    engine : str or Engine, default 'pyarrow'
        Parquet Engine to use. Only 'pyarrow' is supported if a string
        is passed.
    storage_options : dict, optional
        Key/value pairs to be passed on to the file-system backend, if any.
    split_every : int, optional
        The final metadata object that is written to _metadata can be much
        smaller than the list of footer metadata. In order to avoid the
        aggregation of all metadata within a single task, a tree reduction
        is used.  This argument specifies the maximum number of metadata
        inputs to be handled by any one task in the tree. Defaults to 32.
    compute : bool, optional
        If True (default) then the result is computed immediately. If False
        then a ``dask.delayed`` object is returned for future computation.
    compute_kwargs : dict, optional
        Options to be passed in to the compute method
    fs : fsspec object, optional
        File-system instance to use for file handling. If prefixes have
        been removed from the elements of ``paths`` before calling this
        function, an ``fs`` argument must be provided to ensure correct
        behavior on remote file systems ("naked" paths cannot be used
        to infer file-system information).
    """

    # Get engine.
    # Note that "fastparquet" is not yet supported
    if isinstance(engine, str):
        if engine not in ("pyarrow", "arrow"):
            raise ValueError(
                f"{engine} is not a supported engine for create_metadata_file "
                "Try engine='pyarrow'."
            )
        engine = get_engine(engine)

    # Process input path list
    if fs is None:
        # Only do this if an fsspec file-system object is not
        # already defined. The prefixes may already be stripped.
        fs, _, paths = get_fs_token_paths(
            paths, mode="rb", storage_options=storage_options
        )
    ap_kwargs = {"root": root_dir} if root_dir else {}
    paths, root_dir, fns = _sort_and_analyze_paths(paths, fs, **ap_kwargs)
    out_dir = root_dir if out_dir is None else out_dir

    # Start constructing a raw graph
    dsk = {}
    name = "gen-metadata-" + tokenize(paths, fs)
    collect_name = "collect-" + name
    agg_name = "agg-" + name

    # Define a "collect" task for each file in the input list.
    # Each tasks will:
    #   1. Extract the footer metadata from a distinct file
    #   2. Populate the `file_path` field in the metadata
    #   3. Return the extracted/modified metadata
    for p, (fn, path) in enumerate(zip(fns, paths)):
        key = (collect_name, p, 0)
        dsk[key] = (engine.collect_file_metadata, path, fs, fn)

    # Build a reduction tree to aggregate all footer metadata
    # into a single metadata object.  Each task in the tree
    # will take in a list of metadata objects as input, and will
    # usually output a single (aggregated) metadata object.
    # The final task in the tree will write the result to disk
    # instead of returning it (this behavior is triggered by
    # passing a file path to `engine.aggregate_metadata`).
    parts = len(paths)
    widths = [parts]
    while parts > 1:
        parts = math.ceil(parts / split_every)
        widths.append(parts)
    height = len(widths)
    for depth in range(1, height):
        for group in range(widths[depth]):
            p_max = widths[depth - 1]
            lstart = split_every * group
            lstop = min(lstart + split_every, p_max)
            dep_task_name = collect_name if depth == 1 else agg_name
            node_list = [(dep_task_name, p, depth - 1) for p in range(lstart, lstop)]
            if depth == height - 1:
                assert group == 0
                dsk[name] = (engine.aggregate_metadata, node_list, fs, out_dir)
            else:
                dsk[(agg_name, group, depth)] = (
                    engine.aggregate_metadata,
                    node_list,
                    None,
                    None,
                )

    # There will be no aggregation tasks if there is only one file
    if len(paths) == 1:
        dsk[name] = (engine.aggregate_metadata, [(collect_name, 0, 0)], fs, out_dir)

    # Convert the raw graph to a `Delayed` object
    graph = HighLevelGraph.from_collections(name, dsk, dependencies=[])
    out = Delayed(name, graph)

    # Optionally compute the result
    if compute:
        if compute_kwargs is None:
            compute_kwargs = dict()
        out = out.compute(**compute_kwargs)
    return out


_ENGINES = {}


def get_engine(engine):
    """Get the parquet engine backend implementation.

    Parameters
    ----------
    engine : str, default 'auto'
        Backend parquet library to use. Options include: 'auto', 'fastparquet',
        'pyarrow', 'pyarrow-dataset', and 'pyarrow-legacy'. Defaults to 'auto',
        which selects the FastParquetEngine if fastparquet is installed (and
        ArrowLegacyEngine otherwise).  If 'pyarrow-dataset' is specified, the
        ArrowDatasetEngine (which leverages the pyarrow.dataset API) will be used
        for newer PyArrow versions (>=1.0.0). If 'pyarrow' or 'pyarrow-legacy' are
        specified, the ArrowLegacyEngine will be used (which leverages the
        pyarrow.parquet.ParquetDataset API).
        NOTE: 'pyarrow-dataset' enables row-wise filtering, but requires
        pyarrow>=1.0. The behavior of 'pyarrow' will most likely change to
        ArrowDatasetEngine in a future release, and the 'pyarrow-legacy'
        option will be deprecated once the ParquetDataset API is deprecated.
    gather_statistics : bool or None (default).

    Returns
    -------
    A dict containing a ``'read'`` and ``'write'`` function.
    """
    if engine in _ENGINES:
        return _ENGINES[engine]

    if engine == "auto":
        for eng in ["fastparquet", "pyarrow"]:
            try:
                return get_engine(eng)
            except RuntimeError:
                pass
        else:
            raise RuntimeError("Please install either fastparquet or pyarrow")

    elif engine == "fastparquet":
        import_required("fastparquet", "`fastparquet` not installed")
        from .fastparquet import FastParquetEngine

        _ENGINES["fastparquet"] = eng = FastParquetEngine
        return eng

    elif engine in ("pyarrow", "arrow", "pyarrow-legacy", "pyarrow-dataset"):
        pa = import_required("pyarrow", "`pyarrow` not installed")

        if LooseVersion(pa.__version__) < "0.13.1":
            raise RuntimeError("PyArrow version >= 0.13.1 required")

        if engine == "pyarrow-dataset" and LooseVersion(pa.__version__) >= "1.0.0":
            from .arrow import ArrowDatasetEngine

            _ENGINES[engine] = eng = ArrowDatasetEngine
        else:
            from .arrow import ArrowLegacyEngine

            _ENGINES[engine] = eng = ArrowLegacyEngine
        return eng

    else:
        raise ValueError(
            'Unsupported engine: "{0}".'.format(engine)
            + '  Valid choices include "pyarrow" and "fastparquet".'
        )


#####################
# Utility Functions #
#####################


def sorted_columns(statistics):
    """Find sorted columns given row-group statistics

    This finds all columns that are sorted, along with appropriate divisions
    values for those columns

    Returns
    -------
    out: List of {'name': str, 'divisions': List[str]} dictionaries
    """
    if not statistics:
        return []

    out = []
    for i, c in enumerate(statistics[0]["columns"]):
        if not all(
            "min" in s["columns"][i] and "max" in s["columns"][i] for s in statistics
        ):
            continue
        divisions = [c["min"]]
        max = c["max"]
        success = c["min"] is not None
        for stats in statistics[1:]:
            c = stats["columns"][i]
            if c["min"] is None:
                success = False
                break
            if c["min"] >= max:
                divisions.append(c["min"])
                max = c["max"]
            else:
                success = False
                break

        if success:
            divisions.append(max)
            assert divisions == sorted(divisions)
            out.append({"name": c["name"], "divisions": divisions})

    return out


def apply_filters(parts, statistics, filters):
    """Apply filters onto parts/statistics pairs

    Parameters
    ----------
    parts: list
        Tokens corresponding to row groups to read in the future
    statistics: List[dict]
        List of statistics for each part, including min and max values
    filters: Union[List[Tuple[str, str, Any]], List[List[Tuple[str, str, Any]]]]
        List of filters to apply, like ``[[('x', '=', 0), ...], ...]``. This
        implements partition-level (hive) filtering only, i.e., to prevent the
        loading of some row-groups and/or files.

        Predicates can be expressed in disjunctive normal form (DNF). This means
        that the innermost tuple describes a single column predicate. These
        inner predicates are combined with an AND conjunction into a larger
        predicate. The outer-most list then combines all of the combined
        filters with an OR disjunction.

        Predicates can also be expressed as a List[Tuple]. These are evaluated
        as an AND conjunction. To express OR in predictates, one must use the
        (preferred) List[List[Tuple]] notation.

        Note that the "fastparquet" engine does not currently support DNF for
        the filtering of partitioned columns (List[Tuple] is required).
    Returns
    -------
    parts, statistics: the same as the input, but possibly a subset
    """

    def apply_conjunction(parts, statistics, conjunction):
        for column, operator, value in conjunction:
            out_parts = []
            out_statistics = []
            for part, stats in zip(parts, statistics):
                if "filter" in stats and stats["filter"]:
                    continue  # Filtered by engine
                try:
                    c = toolz.groupby("name", stats["columns"])[column][0]
                    min = c["min"]
                    max = c["max"]
                except KeyError:
                    out_parts.append(part)
                    out_statistics.append(stats)
                else:
                    if (
                        operator == "=="
                        and min <= value <= max
                        or operator == "<"
                        and min < value
                        or operator == "<="
                        and min <= value
                        or operator == ">"
                        and max > value
                        or operator == ">="
                        and max >= value
                        or operator == "in"
                        and any(min <= item <= max for item in value)
                    ):
                        out_parts.append(part)
                        out_statistics.append(stats)

            parts, statistics = out_parts, out_statistics

        return parts, statistics

    conjunction, *disjunction = filters if isinstance(filters[0], list) else [filters]

    out_parts, out_statistics = apply_conjunction(parts, statistics, conjunction)
    for conjunction in disjunction:
        for part, stats in zip(*apply_conjunction(parts, statistics, conjunction)):
            if part not in out_parts:
                out_parts.append(part)
                out_statistics.append(stats)

    return out_parts, out_statistics


def process_statistics(parts, statistics, filters, index, chunksize):
    """Process row-group column statistics in metadata
    Used in read_parquet.
    """
    index_in_columns = False
    if statistics:
        result = list(
            zip(
                *[
                    (part, stats)
                    for part, stats in zip(parts, statistics)
                    if stats["num-rows"] > 0
                ]
            )
        )
        parts, statistics = result or [[], []]
        if filters:
            parts, statistics = apply_filters(parts, statistics, filters)

        # Aggregate parts/statistics if we are splitting by row-group
        if chunksize:
            parts, statistics = aggregate_row_groups(parts, statistics, chunksize)

        out = sorted_columns(statistics)

        if index and isinstance(index, str):
            index = [index]
        if index and out:
            # Only one valid column
            out = [o for o in out if o["name"] in index]
        if index is not False and len(out) == 1:
            # Use only sorted column with statistics as the index
            divisions = out[0]["divisions"]
            if index is None:
                index_in_columns = True
                index = [out[0]["name"]]
            elif index != [out[0]["name"]]:
                raise ValueError("Specified index is invalid.\nindex: {}".format(index))
        elif index is not False and len(out) > 1:
            if any(o["name"] == NONE_LABEL for o in out):
                # Use sorted column matching NONE_LABEL as the index
                [o] = [o for o in out if o["name"] == NONE_LABEL]
                divisions = o["divisions"]
                if index is None:
                    index = [o["name"]]
                    index_in_columns = True
                elif index != [o["name"]]:
                    raise ValueError(
                        "Specified index is invalid.\nindex: {}".format(index)
                    )
            else:
                # Multiple sorted columns found, cannot autodetect the index
                warnings.warn(
                    "Multiple sorted columns found %s, cannot\n "
                    "autodetect index. Will continue without an index.\n"
                    "To pick an index column, use the index= keyword; to \n"
                    "silence this warning use index=False."
                    "" % [o["name"] for o in out],
                    RuntimeWarning,
                )
                index = False
                divisions = [None] * (len(parts) + 1)
        else:
            divisions = [None] * (len(parts) + 1)
    else:
        divisions = [None] * (len(parts) + 1)

    return parts, divisions, index, index_in_columns


def set_index_columns(meta, index, columns, index_in_columns, auto_index_allowed):
    """Handle index/column arguments, and modify `meta`
    Used in read_parquet.
    """
    ignore_index_column_intersection = False
    if columns is None:
        # User didn't specify columns, so ignore any intersection
        # of auto-detected values with the index (if necessary)
        ignore_index_column_intersection = True
        # Do not allow "un-named" fields to be read in as columns.
        # These were intended to be un-named indices at write time.
        _index = index or []
        columns = [
            c for c in meta.columns if c not in (None, NONE_LABEL) or c in _index
        ]

    if not set(columns).issubset(set(meta.columns)):
        raise ValueError(
            "The following columns were not found in the dataset %s\n"
            "The following columns were found %s"
            % (set(columns) - set(meta.columns), meta.columns)
        )

    if index:
        if isinstance(index, str):
            index = [index]
        if isinstance(columns, str):
            columns = [columns]

        if ignore_index_column_intersection:
            columns = [col for col in columns if col not in index]
        if set(index).intersection(columns):
            if auto_index_allowed:
                raise ValueError(
                    "Specified index and column arguments must not intersect"
                    " (set index=False or remove the detected index from columns).\n"
                    "index: {} | column: {}".format(index, columns)
                )
            else:
                raise ValueError(
                    "Specified index and column arguments must not intersect.\n"
                    "index: {} | column: {}".format(index, columns)
                )

        # Leaving index as a column in `meta`, because the index
        # will be reset below (in case the index was detected after
        # meta was created)
        if index_in_columns:
            meta = meta[columns + index]
        else:
            meta = meta[columns]

    else:
        meta = meta[list(columns)]

    return meta, index, columns


def aggregate_row_groups(parts, stats, chunksize):
    if not stats[0].get("file_path_0", None):
        return parts, stats

    parts_agg = []
    stats_agg = []
    chunksize = parse_bytes(chunksize)
    next_part, next_stat = [parts[0].copy()], stats[0].copy()
    for i in range(1, len(parts)):
        stat, part = stats[i], parts[i]
        if (stat["file_path_0"] == next_stat["file_path_0"]) and (
            (next_stat["total_byte_size"] + stat["total_byte_size"]) <= chunksize
        ):
            # Update part list
            next_part.append(part)

            # Update Statistics
            next_stat["total_byte_size"] += stat["total_byte_size"]
            next_stat["num-rows"] += stat["num-rows"]
            for col, col_add in zip(next_stat["columns"], stat["columns"]):
                if col["name"] != col_add["name"]:
                    raise ValueError("Columns are different!!")
                if "min" in col:
                    col["min"] = min(col["min"], col_add["min"])
                if "max" in col:
                    col["max"] = max(col["max"], col_add["max"])
        else:
            parts_agg.append(next_part)
            stats_agg.append(next_stat)
            next_part, next_stat = [part.copy()], stat.copy()

    parts_agg.append(next_part)
    stats_agg.append(next_stat)

    return parts_agg, stats_agg


DataFrame.to_parquet.__doc__ = to_parquet.__doc__<|MERGE_RESOLUTION|>--- conflicted
+++ resolved
@@ -9,17 +9,12 @@
 
 from ....base import tokenize
 from ....delayed import Delayed
-from ....highlevelgraph import HighLevelGraph, Layer
+from ....highlevelgraph import HighLevelGraph
+from ....layers import DataFrameIOLayer
 from ....utils import apply, import_required, natural_sort_key, parse_bytes
 from ...core import DataFrame, new_dd_object
 from ...methods import concat
-<<<<<<< HEAD
-from ....highlevelgraph import HighLevelGraph
-from ....layers import DataFrameIOLayer
-
-=======
 from .utils import _sort_and_analyze_paths
->>>>>>> 989b487d
 
 try:
     import snappy
