from distutils.version import LooseVersion
from collections import defaultdict

from collections import OrderedDict
import copy
import json
import pickle
import warnings

import tlz as toolz

import numpy as np
import pandas as pd

try:
    import fastparquet
    from fastparquet import ParquetFile
    from fastparquet.util import get_file_scheme
    from fastparquet.util import ex_from_sep, val_to_num, groupby_types
    from fastparquet.writer import partition_on_columns, make_part_file
except ImportError:
    pass

from .utils import (
    _parse_pandas_metadata,
    _normalize_index_columns,
    _analyze_paths,
    _flatten_filters,
    _row_groups_to_parts,
)
from ..utils import _meta_from_dtypes
from ...utils import UNKNOWN_CATEGORIES
from ...methods import concat

<<<<<<< HEAD
try:
    # Required for distrubuted
    import pickle
except ImportError:
    pickle = None

=======
>>>>>>> ee0f112b

#########################
# Fastparquet interface #
#########################
from .utils import Engine


def _paths_to_cats(paths, file_scheme):
    """
    Extract categorical fields and labels from hive- or drill-style paths.
    FixMe: This has been pasted from https://github.com/dask/fastparquet/pull/471
    Use fastparquet.api.paths_to_cats from fastparquet>0.3.2 instead.

    Parameters
    ----------
    paths (Iterable[str]): file paths relative to root
    file_scheme (str):

    Returns
    -------
    cats (OrderedDict[str, List[Any]]): a dict of field names and their values
    """
    if file_scheme in ["simple", "flat", "other"]:
        cats = {}
        return cats

    cats = OrderedDict()
    raw_cats = OrderedDict()
    s = ex_from_sep("/")
    paths = toolz.unique(paths)
    if file_scheme == "hive":
        partitions = toolz.unique((k, v) for path in paths for k, v in s.findall(path))
        for key, val in partitions:
            cats.setdefault(key, set()).add(val_to_num(val))
            raw_cats.setdefault(key, set()).add(val)
    else:
        i_val = toolz.unique(
            (i, val) for path in paths for i, val in enumerate(path.split("/")[:-1])
        )
        for i, val in i_val:
            key = "dir%i" % i
            cats.setdefault(key, set()).add(val_to_num(val))
            raw_cats.setdefault(key, set()).add(val)

    for key, v in cats.items():
        # Check that no partition names map to the same value after transformation by val_to_num
        raw = raw_cats[key]
        if len(v) != len(raw):
            conflicts_by_value = OrderedDict()
            for raw_val in raw_cats[key]:
                conflicts_by_value.setdefault(val_to_num(raw_val), set()).add(raw_val)
            conflicts = [
                c for k in conflicts_by_value.values() if len(k) > 1 for c in k
            ]
            raise ValueError("Partition names map to the same value: %s" % conflicts)
        vals_by_type = groupby_types(v)

        # Check that all partition names map to the same type after transformation by val_to_num
        if len(vals_by_type) > 1:
            examples = [x[0] for x in vals_by_type.values()]
            warnings.warn(
                "Partition names coerce to values of different types, e.g. %s"
                % examples
            )

    cats = OrderedDict([(key, list(v)) for key, v in cats.items()])
    return cats


paths_to_cats = (
    _paths_to_cats  # FixMe: use fastparquet.api.paths_to_cats for fastparquet>0.3.2
)


def _determine_pf_parts(fs, paths, gather_statistics, **kwargs):
    """Determine how to access metadata and break read into ``parts``

    This logic is mostly to handle `gather_statistics=False` cases,
    because this also means we should avoid scanning every file in the
    dataset.  If _metadata is available, set `gather_statistics=True`
    (if `gather_statistics=None`).
    """
    parts = []
    if len(paths) > 1:
        base, fns = _analyze_paths(paths, fs)
        if gather_statistics is not False:
            # This scans all the files, allowing index/divisions
            # and filtering
            if "_metadata" not in fns:
                paths_use = paths
            else:
                paths_use = base + fs.sep + "_metadata"
            pf = ParquetFile(
                paths_use, open_with=fs.open, sep=fs.sep, **kwargs.get("file", {})
            )
        else:
            if "_metadata" in fns:
                # We have a _metadata file, lets use it
                pf = ParquetFile(
                    base + fs.sep + "_metadata",
                    open_with=fs.open,
                    sep=fs.sep,
                    **kwargs.get("file", {}),
                )
            else:
                # Rely on metadata for 0th file.
                # Will need to pass a list of paths to read_partition
                scheme = get_file_scheme(fns)
                pf = ParquetFile(paths[0], open_with=fs.open, **kwargs.get("file", {}))
                pf.file_scheme = scheme
                pf.cats = paths_to_cats(fns, scheme)
                parts = paths.copy()
    elif fs.isdir(paths[0]):
        # This is a directory, check for _metadata, then _common_metadata
        paths = fs.glob(paths[0] + fs.sep + "*")
        base, fns = _analyze_paths(paths, fs)
        if "_metadata" in fns:
            # Using _metadata file (best-case scenario)
            pf = ParquetFile(
                base + fs.sep + "_metadata",
                open_with=fs.open,
                sep=fs.sep,
                **kwargs.get("file", {}),
            )
            if gather_statistics is None:
                gather_statistics = True

        elif gather_statistics is not False:
            # Scan every file
            pf = ParquetFile(paths, open_with=fs.open, **kwargs.get("file", {}))
        else:
            # Use _common_metadata file if it is available.
            # Otherwise, just use 0th file
            if "_common_metadata" in fns:
                pf = ParquetFile(
                    base + fs.sep + "_common_metadata",
                    open_with=fs.open,
                    **kwargs.get("file", {}),
                )
                fns.remove("_common_metadata")
            else:
                pf = ParquetFile(paths[0], open_with=fs.open, **kwargs.get("file", {}))
            scheme = get_file_scheme(fns)
            pf.file_scheme = scheme
            pf.cats = paths_to_cats(fns, scheme)
<<<<<<< HEAD
            # parts = paths.copy()
=======
>>>>>>> ee0f112b
            parts = [fs.sep.join([base, fn]) for fn in fns]
    else:
        # There is only one file to read
        base = None
        pf = ParquetFile(
            paths[0], open_with=fs.open, sep=fs.sep, **kwargs.get("file", {})
        )

    return parts, pf, gather_statistics, base


class FastParquetEngine(Engine):
    @classmethod
    def _generate_dd_meta(cls, pf, index, categories):
        columns = None
        if pf.fmd.key_value_metadata:
            pandas_md = [
                x.value for x in pf.fmd.key_value_metadata if x.key == "pandas"
            ]
        else:
            pandas_md = []

        if len(pandas_md) == 0:
            index_names = []
            column_names = pf.columns + list(pf.cats)
            storage_name_mapping = {k: k for k in column_names}
            column_index_names = [None]

        elif len(pandas_md) == 1:
            (
                index_names,
                column_names,
                storage_name_mapping,
                column_index_names,
            ) = _parse_pandas_metadata(json.loads(pandas_md[0]))
            #  auto-ranges should not be created by fastparquet
            column_names.extend(pf.cats)

        else:
            raise ValueError("File has multiple entries for 'pandas' metadata")

        if index is None and len(index_names) > 0:
            if len(index_names) == 1 and index_names[0] is not None:
                index = index_names[0]
            else:
                index = index_names

        # Normalize user inputs
        column_names, index_names = _normalize_index_columns(
            columns, column_names, index, index_names
        )

        all_columns = index_names + column_names

        categories_dict = None
        if isinstance(categories, dict):
            categories_dict = categories

        if categories is None:
            categories = pf.categories
        elif isinstance(categories, str):
            categories = [categories]
        else:
            categories = list(categories)

        # Check that categories are included in columns
        if categories and not set(categories).intersection(all_columns):
            raise ValueError(
                "categories not in available columns.\n"
                "categories: {} | columns: {}".format(categories, list(all_columns))
            )

        dtypes = pf._dtypes(categories)
        dtypes = {storage_name_mapping.get(k, k): v for k, v in dtypes.items()}

        index_cols = index or ()
        meta = _meta_from_dtypes(all_columns, dtypes, index_cols, column_index_names)
        if isinstance(index_cols, str):
            index_cols = [index_cols]

        # fastparquet doesn't handle multiindex
        if len(index_names) > 1:
            raise ValueError("Cannot read DataFrame with MultiIndex.")

        for cat in categories:
            if cat in meta:
                meta[cat] = pd.Series(
                    pd.Categorical([], categories=[UNKNOWN_CATEGORIES]),
                    index=meta.index,
                )

        for catcol in pf.cats:
            if catcol in meta.columns:
                meta[catcol] = meta[catcol].cat.set_categories(pf.cats[catcol])
            elif meta.index.name == catcol:
                meta.index = meta.index.set_categories(pf.cats[catcol])

        return meta, dtypes, index_cols, categories_dict, categories, index

    @classmethod
    def _update_metadata_options(
        cls,
        pf,
        parts,
        gather_statistics,
        split_row_groups,
        index_cols,
        filters,
    ):
        # Cannot gather_statistics if our `parts` is alreadey a list
        # of paths, or if we are building a multiindex (for now).
        # We also don't "need" to gather statistics if we don't
        # want to apply any filters or calculate divisions.
        if (
            isinstance(parts, list) and len(parts) and isinstance(parts[0], str)
        ) or len(index_cols) > 1:
            gather_statistics = False
        elif filters is None and len(index_cols) == 0:
            gather_statistics = False

<<<<<<< HEAD
=======
        # Make sure gather_statistics allows filtering
        # (if filters are desired)
        if filters:
            # Filters may require us to gather statistics
            if gather_statistics is False and pf.info.get("partitions", None):
                warnings.warn(
                    "Filtering with gather_statistics=False. "
                    "Only partition columns will be filtered correctly."
                )
            elif gather_statistics is False:
                raise ValueError("Cannot apply filters with gather_statistics=False")
            elif not gather_statistics:
                gather_statistics = True

>>>>>>> ee0f112b
        # Determine which columns need statistics.
        flat_filters = _flatten_filters(filters)
        stat_col_indices = {}
        for i, name in enumerate(pf.columns):
            if name in index_cols or name in flat_filters:
                stat_col_indices[name] = i

        # If the user has not specified `gather_statistics`,
        # we will only do so if there are specific columns in
        # need of statistics.
<<<<<<< HEAD
        if gather_statistics is None:
            gather_statistics = len(stat_col_indices.keys()) > 0
=======
        # NOTE: We cannot change `gather_statistics` from True
        # to False (even if `stat_col_indices` is empty), in
        # case a `chunksize` was specified, and the row-group
        # statistics are needed for part aggregation.
        if gather_statistics is None:
            gather_statistics = bool(stat_col_indices)
>>>>>>> ee0f112b
        if split_row_groups is None:
            split_row_groups = False

        return (
            gather_statistics,
            split_row_groups,
            stat_col_indices,
        )

    @classmethod
    def _organize_row_groups(
        cls,
        pf,
        split_row_groups,
        gather_statistics,
        stat_col_indices,
        filters,
        dtypes,
        base_path,
        paths,
    ):
        """Organize row-groups by file."""

        # Get partitioning metadata
        pqpartitions = pf.info.get("partitions", None)

<<<<<<< HEAD
        # Get the number of row groups per file
        single_rg_parts = int(split_row_groups) == 1
        global_lookup = {}
=======
        # Store types specified in pandas metadata
        pandas_type = {}
        if pf.row_groups and pf.pandas_metadata:
            for c in pf.pandas_metadata.get("columns", []):
                if "field_name" in c:
                    pandas_type[c["field_name"]] = c.get("pandas_type", None)

        # Get the number of row groups per file
        single_rg_parts = int(split_row_groups) == 1
>>>>>>> ee0f112b
        file_row_groups = defaultdict(list)
        file_row_group_stats = defaultdict(list)
        file_row_group_column_stats = defaultdict(list)
        cmax_last = {}
        for rg, row_group in enumerate(pf.row_groups):

            # We can filter partition columns here without dealing
            # with statistics
            if (
                pqpartitions
                and filters
                and fastparquet.api.filter_out_cats(row_group, filters)
            ):
                continue

<<<<<<< HEAD
            fpath = row_group.columns[0].file_path
            if fpath is None:
                if paths and pf.fn in paths:
                    # There doesn't need to be a file_path
                    # in all cases for Fastparquet
=======
            # NOTE: Here we assume that all column chunks are stored
            # in the same file. This is not strictly required by the
            # parquet spec.
            fpath = row_group.columns[0].file_path
            if fpath is None:
                if paths and pf.fn in paths:
                    # There doesn't need to be a file_path if the
                    # row group is in the same file as the metadata.
                    # Assume this is a single-file dataset.
>>>>>>> ee0f112b
                    fpath = pf.fn
                    base_path = base_path or ""
                else:
                    raise ValueError(
                        "Global metadata structure is missing a file_path string. "
                        "If the dataset includes a _metadata file, that file may "
                        "have one or more missing file_path fields."
                    )

<<<<<<< HEAD
            if file_row_groups[fpath]:
                file_row_groups[fpath].append(file_row_groups[fpath][-1] + 1)
            else:
                file_row_groups[fpath].append(0)

            # Store mapping of local row-group to global row_group
            global_lookup[(fpath, file_row_groups[fpath][-1])] = rg
=======
            # Append a tuple to file_row_groups. This tuple will
            # be structured as: `(<local-row-group-id>, <global-row-group-id>)`
            if file_row_groups[fpath]:
                file_row_groups[fpath].append((file_row_groups[fpath][-1][0] + 1, rg))
            else:
                file_row_groups[fpath].append((0, rg))
>>>>>>> ee0f112b

            if gather_statistics:
                if single_rg_parts:
                    s = {
                        "file_path_0": fpath,
                        "num-rows": row_group.num_rows,
                        "total_byte_size": row_group.total_byte_size,
                        "columns": [],
                    }
                else:
                    s = {
                        "num-rows": row_group.num_rows,
                        "total_byte_size": row_group.total_byte_size,
                    }
                cstats = []
                for name, i in stat_col_indices.items():
                    column = row_group.columns[i]
<<<<<<< HEAD
                    col = column.meta_data.path_in_schema[0]
                    if column.meta_data.statistics:
                        cmin = None
                        cmax = None
                        if pf.statistics["min"][col][0] is not None:
                            cmin = pf.statistics["min"][col][rg]
                            cmax = pf.statistics["max"][col][rg]
                        elif dtypes[col] == "object":
                            cmin = column.meta_data.statistics.min_value
                            cmax = column.meta_data.statistics.max_value
                            if isinstance(cmin, (bytes, bytearray)):
                                cmin = cmin.decode("utf-8")
                                cmax = cmax.decode("utf-8")
                        if isinstance(cmin, np.datetime64):
                            tz = getattr(dtypes[col], "tz", None)
                            cmin = pd.Timestamp(cmin, tz=tz)
                            cmax = pd.Timestamp(cmax, tz=tz)
                        cnull = column.meta_data.statistics.null_count
=======
                    if column.meta_data.statistics:
                        cmin = None
                        cmax = None
                        # TODO: Avoid use of `pf.statistics`
                        if pf.statistics["min"][name][0] is not None:
                            cmin = pf.statistics["min"][name][rg]
                            cmax = pf.statistics["max"][name][rg]
                        elif dtypes[name] == "object":
                            cmin = column.meta_data.statistics.min_value
                            cmax = column.meta_data.statistics.max_value
                            # Older versions may not have cmin/cmax_value
                            if cmin is None:
                                cmin = column.meta_data.statistics.min
                            if cmax is None:
                                cmax = column.meta_data.statistics.max
                            # Decode bytes as long as "bytes" is not the
                            # expected `pandas_type` for this column
                            if (
                                isinstance(cmin, (bytes, bytearray))
                                and pandas_type.get(name, None) != "bytes"
                            ):
                                cmin = cmin.decode("utf-8")
                                cmax = cmax.decode("utf-8")
                        if isinstance(cmin, np.datetime64):
                            tz = getattr(dtypes[name], "tz", None)
                            cmin = pd.Timestamp(cmin, tz=tz)
                            cmax = pd.Timestamp(cmax, tz=tz)
>>>>>>> ee0f112b
                        last = cmax_last.get(name, None)

                        if not filters:
                            # Only think about bailing if we don't need
                            # stats for filtering
                            if cmin is None or (last and cmin < last):
                                # We are collecting statistics for divisions
                                # only (no filters) - Column isn't sorted, or
                                # we have an all-null partition, so lets bail.
                                #
                                # Note: This assumes ascending order.
                                #
                                gather_statistics = False
                                file_row_group_stats = {}
                                file_row_group_column_stats = {}
                                break

                        if single_rg_parts:
                            s["columns"].append(
                                {
                                    "name": name,
                                    "min": cmin,
                                    "max": cmax,
<<<<<<< HEAD
                                    "null_count": cnull,
                                }
                            )
                        else:
                            cstats += [cmin, cmax, cnull]
=======
                                }
                            )
                        else:
                            cstats += [cmin, cmax]
>>>>>>> ee0f112b
                        cmax_last[name] = cmax
                    else:
                        if not filters and column.meta_data.num_values > 0:
                            # We are collecting statistics for divisions
                            # only (no filters) - Lets bail.
                            gather_statistics = False
                            file_row_group_stats = {}
                            file_row_group_column_stats = {}
                            break

                        if single_rg_parts:
                            s["columns"].append({"name": name})
                        else:
                            cstats += [None, None, None]
                if gather_statistics:
                    file_row_group_stats[fpath].append(s)
                    if not single_rg_parts:
                        file_row_group_column_stats[fpath].append(tuple(cstats))

        return (
            file_row_groups,
            file_row_group_stats,
            file_row_group_column_stats,
            gather_statistics,
<<<<<<< HEAD
            global_lookup,
=======
>>>>>>> ee0f112b
            base_path,
        )

    @classmethod
    def _get_thrift_row_groups(
        cls,
        pf,
        filename,
        row_groups,
<<<<<<< HEAD
        global_lookup,
    ):
        real_row_groups = []
        for rg in row_groups:
            row_group = pf.row_groups[global_lookup[(filename, rg)]]
=======
    ):
        """Turn a set of row-groups into bytes-serialized form
        using thrift via pickle.
        """

        real_row_groups = []
        for rg, rg_global in row_groups:
            row_group = pf.row_groups[rg_global]
>>>>>>> ee0f112b
            row_group.statistics = None
            row_group.helper = None
            for c, col in enumerate(row_group.columns):
                if c:
                    col.file_path = None
                col.meta_data.key_value_metadata = None
<<<<<<< HEAD
                col.meta_data.statistics = None
=======
                # NOTE: Fastparquet may need the null count in the
                # statistics, so we cannot just set statistics
                # to none.  Set attributes separately:
                if col.meta_data.statistics:
                    col.meta_data.statistics.distinct_count = None
                    col.meta_data.statistics.max = None
                    col.meta_data.statistics.min = None
                    col.meta_data.statistics.max_value = None
                    col.meta_data.statistics.min_value = None
>>>>>>> ee0f112b
                col.meta_data.encodings = None
                col.meta_data.total_uncompressed_size = None
                col.meta_data.encoding_stats = None
            real_row_groups.append(row_group)
<<<<<<< HEAD
        return pickle.dumps(real_row_groups) if pickle else real_row_groups
=======
        return pickle.dumps(real_row_groups)
>>>>>>> ee0f112b

    @classmethod
    def _make_part(
        cls,
        filename,
        rg_list,
        fs=None,
        pf=None,
        base_path=None,
        partitions=None,
<<<<<<< HEAD
        global_lookup=None,
    ):
        if partitions:
            real_row_groups = cls._get_thrift_row_groups(
                pf, filename, rg_list, global_lookup
=======
    ):
        """Generate a partition-specific element of `parts`."""

        if partitions:
            real_row_groups = cls._get_thrift_row_groups(
                pf,
                filename,
                rg_list,
>>>>>>> ee0f112b
            )
            part = {"piece": (real_row_groups,)}
        else:
            # Get full path (empty strings should be ignored)
            full_path = fs.sep.join([p for p in [base_path, filename] if p != ""])
<<<<<<< HEAD
            part = {"piece": (full_path, rg_list)}
=======
            row_groups = [rg[0] for rg in rg_list]  # Don't need global IDs
            part = {"piece": (full_path, row_groups)}
>>>>>>> ee0f112b

        return part

    @classmethod
    def _process_metadata(
        cls,
        pf,
        dtypes,
        split_row_groups,
        gather_statistics,
        stat_col_indices,
        filters,
        categories,
        base_path,
        paths,
        fs,
    ):

        # Organize row-groups by file
        (
            file_row_groups,
            file_row_group_stats,
            file_row_group_column_stats,
            gather_statistics,
<<<<<<< HEAD
            global_lookup,
=======
>>>>>>> ee0f112b
            base_path,
        ) = cls._organize_row_groups(
            pf,
            split_row_groups,
            gather_statistics,
            stat_col_indices,
            filters,
            dtypes,
            base_path,
            paths,
        )

        # Convert organized row-groups to parts
        parts, stats = _row_groups_to_parts(
            gather_statistics,
            split_row_groups,
            file_row_groups,
            file_row_group_stats,
            file_row_group_column_stats,
            stat_col_indices,
            cls._make_part,
            make_part_kwargs={
                "fs": fs,
                "pf": pf,
                "base_path": base_path,
                "partitions": pf.info.get("partitions", None),
<<<<<<< HEAD
                "global_lookup": global_lookup,
=======
>>>>>>> ee0f112b
            },
        )

        return parts, stats

    @classmethod
    def _construct_parts(
        cls,
        fs,
        pf,
        paths,
        parts,
        dtypes,
        base_path,
        filters,
        index_cols,
        categories,
        split_row_groups,
        gather_statistics,
    ):

        # Check if `parts` is just a list of paths
        # (not splitting by row-group or collecting statistics)
        if isinstance(parts, list) and len(parts) and isinstance(parts[0], str):
            stats = []
            return [{"piece": (full_path, None)} for full_path in parts], stats

        # Update `gather_statistics` and `split_row_groups`
        # before constructing `parts`
        (
            gather_statistics,
            split_row_groups,
            stat_col_indices,
        ) = cls._update_metadata_options(
            pf,
            parts,
            gather_statistics,
            split_row_groups,
            index_cols,
            filters,
        )

        # Process row-groups and return `(parts, stats)`
        return cls._process_metadata(
            pf,
            dtypes,
            split_row_groups,
            gather_statistics,
            stat_col_indices,
            filters,
            categories,
            base_path,
            paths,
            fs,
        )

    @classmethod
    def read_metadata(
        cls,
        fs,
        paths,
        categories=None,
        index=None,
        gather_statistics=None,
        filters=None,
        split_row_groups=True,
        **kwargs,
    ):
        # Define the parquet-file (pf) object to use for metadata,
        # Also, initialize `parts`.  If `parts` is populated here,
        # then each part will correspond to a file.  Otherwise, each part will
        # correspond to a row group (populated below).
        parts, pf, gather_statistics, base_path = _determine_pf_parts(
            fs, paths, gather_statistics, **kwargs
        )

        # Process metadata to define `meta` and `index_cols`
        (
            meta,
            dtypes,
            index_cols,
            categories_dict,
            categories,
            index,
        ) = cls._generate_dd_meta(pf, index, categories)

        # Break `pf` into a list of `parts`
        parts, stats = cls._construct_parts(
            fs,
            pf,
            paths,
            parts,
            dtypes,
            base_path,
            filters,
            index_cols,
            categories,
            split_row_groups,
            gather_statistics,
        )

        # Cannot allow `None` in columns if the user has specified index=False
        if index is False and None in meta.columns:
            meta.drop(columns=[None], inplace=True)

        # Add `common_kwargs` to the first element of `parts`.
        # We can return as a separate element in the future, but
        # should avoid breaking the API for now.
        if len(parts):
            parts[0]["common_kwargs"] = {"categories": categories_dict or categories}

        if len(parts) and len(parts[0]["piece"]) == 1:

            # Strip all partition-dependent or unnecessary
            # data from the `ParquetFile` object
            pf.row_groups = None
            pf.fmd.row_groups = None
            pf._statistics = None
            parts[0]["common_kwargs"]["parquet_file"] = pf

        return (meta, stats, parts, index)

    @classmethod
    def read_partition(cls, fs, piece, columns, index, categories=(), **kwargs):

        null_index_name = False
        if isinstance(index, list):
            if index == [None]:
                # Handling a None-labeled index...
                # The pandas metadata told us to read in an index
                # labeled `None`. If this corresponds to a `RangeIndex`,
                # fastparquet will need use the pandas metadata to
                # construct the index. Otherwise, the index will correspond
                # to a column named "__index_level_0__".  We will need to
                # check the `ParquetFile` object for this column below.
                index = []
                null_index_name = True
            columns += index

        # Use global `parquet_file` object.  Need to reattach
        # the desired row_group
        parquet_file = kwargs.pop("parquet_file", None)

        if isinstance(piece, tuple):
            if isinstance(piece[0], str):
                # We have a path to read from
                assert parquet_file is None
                parquet_file = ParquetFile(
                    piece[0], open_with=fs.open, sep=fs.sep, **kwargs.get("file", {})
                )
                rg_indices = piece[1] or list(range(len(parquet_file.row_groups)))

                # `piece[1]` will contain row-group indices
                row_groups = [parquet_file.row_groups[rg] for rg in rg_indices]
            elif parquet_file:
                # `piece[1]` will contain actual row-group objects,
                # but they may be pickled
                row_groups = piece[0]
                if isinstance(row_groups, bytes):
                    row_groups = pickle.loads(row_groups)
<<<<<<< HEAD
                parquet_file.row_groups = row_groups
=======
                parquet_file.fmd.row_groups = row_groups
                # NOTE: May lose cats after `_set_attrs` call
                save_cats = parquet_file.cats
                parquet_file._set_attrs()
                parquet_file.cats = save_cats
>>>>>>> ee0f112b
            else:
                raise ValueError("Neither path nor ParquetFile detected!")

            if null_index_name:
                if "__index_level_0__" in parquet_file.columns:
                    # See "Handling a None-labeled index" comment above
                    index = ["__index_level_0__"]
                    columns += index

            parquet_file._dtypes = (
                lambda *args: parquet_file.dtypes
            )  # ugly patch, could be fixed

            # Read necessary row-groups and concatenate
            dfs = []
            for row_group in row_groups:
                dfs.append(
                    parquet_file.read_row_group_file(
                        row_group,
                        columns,
                        categories,
                        index=index,
                        **kwargs.get("read", {}),
                    )
                )
            return concat(dfs, axis=0) if len(dfs) > 1 else dfs[0]

        else:
            # `piece` is NOT a tuple
            raise ValueError(f"Expected tuple, got {type(piece)}")

    @classmethod
    def initialize_write(
        cls,
        df,
        fs,
        path,
        append=False,
        partition_on=None,
        ignore_divisions=False,
        division_info=None,
        schema=None,
        **kwargs,
    ):
        if append and division_info is None:
            ignore_divisions = True
        fs.mkdirs(path, exist_ok=True)
        object_encoding = kwargs.pop("object_encoding", "utf8")
        index_cols = kwargs.pop("index_cols", [])
        if object_encoding == "infer" or (
            isinstance(object_encoding, dict) and "infer" in object_encoding.values()
        ):
            raise ValueError(
                '"infer" not allowed as object encoding, '
                "because this required data in memory."
            )

        if append:
            try:
                # to append to a dataset without _metadata, need to load
                # _common_metadata or any data file here
                pf = fastparquet.api.ParquetFile(path, open_with=fs.open, sep=fs.sep)
            except (IOError, ValueError):
                # append for create
                append = False
        if append:
            if pf.file_scheme not in ["hive", "empty", "flat"]:
                raise ValueError(
                    "Requested file scheme is hive, but existing file scheme is not."
                )
            elif (set(pf.columns) != set(df.columns) - set(partition_on)) or (
                set(partition_on) != set(pf.cats)
            ):
                raise ValueError(
                    "Appended columns not the same.\n"
                    "Previous: {} | New: {}".format(pf.columns, list(df.columns))
                )
            elif (pd.Series(pf.dtypes).loc[pf.columns] != df[pf.columns].dtypes).any():
                raise ValueError(
                    "Appended dtypes differ.\n{}".format(
                        set(pf.dtypes.items()) ^ set(df.dtypes.iteritems())
                    )
                )
            else:
                df = df[pf.columns + partition_on]

            fmd = pf.fmd
            i_offset = fastparquet.writer.find_max_part(fmd.row_groups)
            if not ignore_divisions:
                if not set(index_cols).intersection([division_info["name"]]):
                    ignore_divisions = True
            if not ignore_divisions:
                minmax = fastparquet.api.sorted_partitioned_columns(pf)
                old_end = minmax[index_cols[0]]["max"][-1]
                divisions = division_info["divisions"]
                if divisions[0] < old_end:
                    raise ValueError(
                        "Appended divisions overlapping with previous ones."
                        "\n"
                        "Previous: {} | New: {}".format(old_end, divisions[0])
                    )
        else:
            fmd = fastparquet.writer.make_metadata(
                df._meta,
                object_encoding=object_encoding,
                index_cols=index_cols,
                ignore_columns=partition_on,
                **kwargs,
            )
            i_offset = 0

        schema = None  # ArrowEngine compatibility
        return (fmd, schema, i_offset)

    @classmethod
    def write_partition(
        cls,
        df,
        path,
        fs,
        filename,
        partition_on,
        return_metadata,
        fmd=None,
        compression=None,
        **kwargs,
    ):
        fmd = copy.copy(fmd)
        if not len(df):
            # Write nothing for empty partitions
            rgs = []
        elif partition_on:
            mkdirs = lambda x: fs.mkdirs(x, exist_ok=True)
            if LooseVersion(fastparquet.__version__) >= "0.1.4":
                rgs = partition_on_columns(
                    df, partition_on, path, filename, fmd, compression, fs.open, mkdirs
                )
            else:
                rgs = partition_on_columns(
                    df,
                    partition_on,
                    path,
                    filename,
                    fmd,
                    fs.sep,
                    compression,
                    fs.open,
                    mkdirs,
                )
        else:
            with fs.open(fs.sep.join([path, filename]), "wb") as fil:
                fmd.num_rows = len(df)
                rg = make_part_file(
                    fil, df, fmd.schema, compression=compression, fmd=fmd
                )
            for chunk in rg.columns:
                chunk.file_path = filename
            rgs = [rg]
        if return_metadata:
            return rgs
        else:
            return []

    @classmethod
    def write_metadata(cls, parts, fmd, fs, path, append=False, **kwargs):
        _meta = copy.copy(fmd)
        if parts:
            for rg in parts:
                if rg is not None:
                    if isinstance(rg, list):
                        for r in rg:
                            _meta.row_groups.append(r)
                    else:
                        _meta.row_groups.append(rg)
            fn = fs.sep.join([path, "_metadata"])
            fastparquet.writer.write_common_metadata(
                fn, _meta, open_with=fs.open, no_row_groups=False
            )

        # if appending, could skip this, but would need to check existence
        fn = fs.sep.join([path, "_common_metadata"])
        fastparquet.writer.write_common_metadata(fn, _meta, open_with=fs.open)<|MERGE_RESOLUTION|>--- conflicted
+++ resolved
@@ -32,15 +32,6 @@
 from ...utils import UNKNOWN_CATEGORIES
 from ...methods import concat
 
-<<<<<<< HEAD
-try:
-    # Required for distrubuted
-    import pickle
-except ImportError:
-    pickle = None
-
-=======
->>>>>>> ee0f112b
 
 #########################
 # Fastparquet interface #
@@ -186,10 +177,6 @@
             scheme = get_file_scheme(fns)
             pf.file_scheme = scheme
             pf.cats = paths_to_cats(fns, scheme)
-<<<<<<< HEAD
-            # parts = paths.copy()
-=======
->>>>>>> ee0f112b
             parts = [fs.sep.join([base, fn]) for fn in fns]
     else:
         # There is only one file to read
@@ -310,8 +297,6 @@
         elif filters is None and len(index_cols) == 0:
             gather_statistics = False
 
-<<<<<<< HEAD
-=======
         # Make sure gather_statistics allows filtering
         # (if filters are desired)
         if filters:
@@ -326,7 +311,6 @@
             elif not gather_statistics:
                 gather_statistics = True
 
->>>>>>> ee0f112b
         # Determine which columns need statistics.
         flat_filters = _flatten_filters(filters)
         stat_col_indices = {}
@@ -337,17 +321,12 @@
         # If the user has not specified `gather_statistics`,
         # we will only do so if there are specific columns in
         # need of statistics.
-<<<<<<< HEAD
-        if gather_statistics is None:
-            gather_statistics = len(stat_col_indices.keys()) > 0
-=======
         # NOTE: We cannot change `gather_statistics` from True
         # to False (even if `stat_col_indices` is empty), in
         # case a `chunksize` was specified, and the row-group
         # statistics are needed for part aggregation.
         if gather_statistics is None:
             gather_statistics = bool(stat_col_indices)
->>>>>>> ee0f112b
         if split_row_groups is None:
             split_row_groups = False
 
@@ -374,11 +353,6 @@
         # Get partitioning metadata
         pqpartitions = pf.info.get("partitions", None)
 
-<<<<<<< HEAD
-        # Get the number of row groups per file
-        single_rg_parts = int(split_row_groups) == 1
-        global_lookup = {}
-=======
         # Store types specified in pandas metadata
         pandas_type = {}
         if pf.row_groups and pf.pandas_metadata:
@@ -388,7 +362,6 @@
 
         # Get the number of row groups per file
         single_rg_parts = int(split_row_groups) == 1
->>>>>>> ee0f112b
         file_row_groups = defaultdict(list)
         file_row_group_stats = defaultdict(list)
         file_row_group_column_stats = defaultdict(list)
@@ -404,13 +377,6 @@
             ):
                 continue
 
-<<<<<<< HEAD
-            fpath = row_group.columns[0].file_path
-            if fpath is None:
-                if paths and pf.fn in paths:
-                    # There doesn't need to be a file_path
-                    # in all cases for Fastparquet
-=======
             # NOTE: Here we assume that all column chunks are stored
             # in the same file. This is not strictly required by the
             # parquet spec.
@@ -420,7 +386,6 @@
                     # There doesn't need to be a file_path if the
                     # row group is in the same file as the metadata.
                     # Assume this is a single-file dataset.
->>>>>>> ee0f112b
                     fpath = pf.fn
                     base_path = base_path or ""
                 else:
@@ -430,22 +395,12 @@
                         "have one or more missing file_path fields."
                     )
 
-<<<<<<< HEAD
-            if file_row_groups[fpath]:
-                file_row_groups[fpath].append(file_row_groups[fpath][-1] + 1)
-            else:
-                file_row_groups[fpath].append(0)
-
-            # Store mapping of local row-group to global row_group
-            global_lookup[(fpath, file_row_groups[fpath][-1])] = rg
-=======
             # Append a tuple to file_row_groups. This tuple will
             # be structured as: `(<local-row-group-id>, <global-row-group-id>)`
             if file_row_groups[fpath]:
                 file_row_groups[fpath].append((file_row_groups[fpath][-1][0] + 1, rg))
             else:
                 file_row_groups[fpath].append((0, rg))
->>>>>>> ee0f112b
 
             if gather_statistics:
                 if single_rg_parts:
@@ -463,26 +418,6 @@
                 cstats = []
                 for name, i in stat_col_indices.items():
                     column = row_group.columns[i]
-<<<<<<< HEAD
-                    col = column.meta_data.path_in_schema[0]
-                    if column.meta_data.statistics:
-                        cmin = None
-                        cmax = None
-                        if pf.statistics["min"][col][0] is not None:
-                            cmin = pf.statistics["min"][col][rg]
-                            cmax = pf.statistics["max"][col][rg]
-                        elif dtypes[col] == "object":
-                            cmin = column.meta_data.statistics.min_value
-                            cmax = column.meta_data.statistics.max_value
-                            if isinstance(cmin, (bytes, bytearray)):
-                                cmin = cmin.decode("utf-8")
-                                cmax = cmax.decode("utf-8")
-                        if isinstance(cmin, np.datetime64):
-                            tz = getattr(dtypes[col], "tz", None)
-                            cmin = pd.Timestamp(cmin, tz=tz)
-                            cmax = pd.Timestamp(cmax, tz=tz)
-                        cnull = column.meta_data.statistics.null_count
-=======
                     if column.meta_data.statistics:
                         cmin = None
                         cmax = None
@@ -510,7 +445,6 @@
                             tz = getattr(dtypes[name], "tz", None)
                             cmin = pd.Timestamp(cmin, tz=tz)
                             cmax = pd.Timestamp(cmax, tz=tz)
->>>>>>> ee0f112b
                         last = cmax_last.get(name, None)
 
                         if not filters:
@@ -534,18 +468,10 @@
                                     "name": name,
                                     "min": cmin,
                                     "max": cmax,
-<<<<<<< HEAD
-                                    "null_count": cnull,
-                                }
-                            )
-                        else:
-                            cstats += [cmin, cmax, cnull]
-=======
                                 }
                             )
                         else:
                             cstats += [cmin, cmax]
->>>>>>> ee0f112b
                         cmax_last[name] = cmax
                     else:
                         if not filters and column.meta_data.num_values > 0:
@@ -570,10 +496,6 @@
             file_row_group_stats,
             file_row_group_column_stats,
             gather_statistics,
-<<<<<<< HEAD
-            global_lookup,
-=======
->>>>>>> ee0f112b
             base_path,
         )
 
@@ -583,13 +505,6 @@
         pf,
         filename,
         row_groups,
-<<<<<<< HEAD
-        global_lookup,
-    ):
-        real_row_groups = []
-        for rg in row_groups:
-            row_group = pf.row_groups[global_lookup[(filename, rg)]]
-=======
     ):
         """Turn a set of row-groups into bytes-serialized form
         using thrift via pickle.
@@ -598,16 +513,12 @@
         real_row_groups = []
         for rg, rg_global in row_groups:
             row_group = pf.row_groups[rg_global]
->>>>>>> ee0f112b
             row_group.statistics = None
             row_group.helper = None
             for c, col in enumerate(row_group.columns):
                 if c:
                     col.file_path = None
                 col.meta_data.key_value_metadata = None
-<<<<<<< HEAD
-                col.meta_data.statistics = None
-=======
                 # NOTE: Fastparquet may need the null count in the
                 # statistics, so we cannot just set statistics
                 # to none.  Set attributes separately:
@@ -617,16 +528,11 @@
                     col.meta_data.statistics.min = None
                     col.meta_data.statistics.max_value = None
                     col.meta_data.statistics.min_value = None
->>>>>>> ee0f112b
                 col.meta_data.encodings = None
                 col.meta_data.total_uncompressed_size = None
                 col.meta_data.encoding_stats = None
             real_row_groups.append(row_group)
-<<<<<<< HEAD
-        return pickle.dumps(real_row_groups) if pickle else real_row_groups
-=======
         return pickle.dumps(real_row_groups)
->>>>>>> ee0f112b
 
     @classmethod
     def _make_part(
@@ -637,13 +543,6 @@
         pf=None,
         base_path=None,
         partitions=None,
-<<<<<<< HEAD
-        global_lookup=None,
-    ):
-        if partitions:
-            real_row_groups = cls._get_thrift_row_groups(
-                pf, filename, rg_list, global_lookup
-=======
     ):
         """Generate a partition-specific element of `parts`."""
 
@@ -652,18 +551,13 @@
                 pf,
                 filename,
                 rg_list,
->>>>>>> ee0f112b
             )
             part = {"piece": (real_row_groups,)}
         else:
             # Get full path (empty strings should be ignored)
             full_path = fs.sep.join([p for p in [base_path, filename] if p != ""])
-<<<<<<< HEAD
-            part = {"piece": (full_path, rg_list)}
-=======
             row_groups = [rg[0] for rg in rg_list]  # Don't need global IDs
             part = {"piece": (full_path, row_groups)}
->>>>>>> ee0f112b
 
         return part
 
@@ -688,10 +582,6 @@
             file_row_group_stats,
             file_row_group_column_stats,
             gather_statistics,
-<<<<<<< HEAD
-            global_lookup,
-=======
->>>>>>> ee0f112b
             base_path,
         ) = cls._organize_row_groups(
             pf,
@@ -718,10 +608,6 @@
                 "pf": pf,
                 "base_path": base_path,
                 "partitions": pf.info.get("partitions", None),
-<<<<<<< HEAD
-                "global_lookup": global_lookup,
-=======
->>>>>>> ee0f112b
             },
         )
 
@@ -882,15 +768,11 @@
                 row_groups = piece[0]
                 if isinstance(row_groups, bytes):
                     row_groups = pickle.loads(row_groups)
-<<<<<<< HEAD
-                parquet_file.row_groups = row_groups
-=======
                 parquet_file.fmd.row_groups = row_groups
                 # NOTE: May lose cats after `_set_attrs` call
                 save_cats = parquet_file.cats
                 parquet_file._set_attrs()
                 parquet_file.cats = save_cats
->>>>>>> ee0f112b
             else:
                 raise ValueError("Neither path nor ParquetFile detected!")
 
