--- conflicted
+++ resolved
@@ -3,21 +3,12 @@
 import numpy as np
 import pandas as pd
 
-<<<<<<< HEAD
-import dask
-from dask.delayed import tokenize
-
-from ... import delayed
-from .. import methods
-from ..dispatch import dataframe_backend_dispatch
-from .io import from_delayed, from_pandas
-=======
 from dask.base import compute as dask_compute
 from dask.dataframe import methods
+from dask.dataframe.dispatch import dataframe_backend_dispatch
 from dask.dataframe.io.io import from_delayed, from_pandas
 from dask.delayed import delayed, tokenize
 from dask.utils import parse_bytes
->>>>>>> e74888aa
 
 
 def read_sql_query_pandas(
