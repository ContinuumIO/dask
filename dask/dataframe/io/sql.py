<<<<<<< HEAD
import dask
import numpy as np
import pandas as pd
from dask.delayed import tokenize

from .io import from_delayed, from_pandas
from .. import methods
from ... import delayed
=======
import warnings

import numpy as np
import pandas as pd

from dask.base import compute as dask_compute
from dask.dataframe import methods
from dask.dataframe.io.io import from_delayed, from_pandas
from dask.delayed import delayed, tokenize
from dask.utils import parse_bytes
>>>>>>> 60c8d6ea


def read_sql_query(
    sql,
    con,
    index_col,
    divisions=None,
    npartitions=None,
    limits=None,
    bytes_per_chunk="256 MiB",
    head_rows=5,
    meta=None,
    engine_kwargs=None,
    **kwargs,
):
    """
    Read SQL query into a DataFrame.

    If neither ``divisions`` or ``npartitions`` is given, the memory footprint of the
    first few rows will be determined, and partitions of size ~256MB will
    be used.

    Parameters
    ----------
    sql : SQLAlchemy Selectable
        SQL query to be executed. TextClause is not supported
    con : str
        Full sqlalchemy URI for the database connection
    index_col : str
        Column which becomes the index, and defines the partitioning. Should
        be a indexed column in the SQL server, and any orderable type. If the
        type is number or time, then partition boundaries can be inferred from
        ``npartitions`` or ``bytes_per_chunk``; otherwise must supply explicit
        ``divisions``.
    divisions: sequence
        Values of the index column to split the table by. If given, this will
        override ``npartitions`` and ``bytes_per_chunk``. The divisions are the value
        boundaries of the index column used to define the partitions. For
        example, ``divisions=list('acegikmoqsuwz')`` could be used to partition
        a string column lexographically into 12 partitions, with the implicit
        assumption that each partition contains similar numbers of records.
    npartitions : int
        Number of partitions, if ``divisions`` is not given. Will split the values
        of the index column linearly between ``limits``, if given, or the column
        max/min. The index column must be numeric or time for this to work
    limits: 2-tuple or None
        Manually give upper and lower range of values for use with ``npartitions``;
        if None, first fetches max/min from the DB. Upper limit, if
        given, is inclusive.
    bytes_per_chunk : str or int
        If both ``divisions`` and ``npartitions`` is None, this is the target size of
        each partition, in bytes
    head_rows : int
        How many rows to load for inferring the data-types, and memory per row
    meta : empty DataFrame or None
        If provided, do not attempt to infer dtypes, but use these, coercing
        all chunks on load
    engine_kwargs : dict or None
        Specific db engine parameters for sqlalchemy
    kwargs : dict
        Additional parameters to pass to `pd.read_sql()`

    Returns
    -------
    dask.dataframe

    See Also
    --------
    read_sql_table : Read SQL database table into a DataFrame.
    """
    import sqlalchemy as sa

    if not isinstance(con, str):
        raise TypeError(
            "'con' must be of type str, not "
            + str(type(con))
            + "Note: Dask does not support SQLAlchemy connectables here"
        )
    if index_col is None:
        raise ValueError("Must specify index column to partition on")
    if not isinstance(index_col, (str, sa.Column, sa.sql.elements.ColumnClause)):
        raise ValueError(
            "'index_col' must be of type str or sa.Column, not " + str(type(index_col))
        )
    if not head_rows > 0:
        if meta is None:
            raise ValueError("Must provide 'meta' if 'head_rows' is 0")
        if divisions is None and npartitions is None:
            raise ValueError(
                "Must provide 'divisions' or 'npartitions' if 'head_rows' is 0"
            )
    if divisions and npartitions:
        raise TypeError("Must supply either 'divisions' or 'npartitions', not both")

    engine_kwargs = {} if engine_kwargs is None else engine_kwargs
    engine = sa.create_engine(con, **engine_kwargs)

    index = (
        sa.Column(index_col)
        if isinstance(index_col, str)
        else sa.Column(index_col.name, index_col.type)
    )

    kwargs["index_col"] = index.name

    if head_rows > 0:
        # derive metadata from first few rows
        q = sql.limit(head_rows)
        head = pd.read_sql(q, engine, **kwargs)

        if len(head) == 0:
            # no results at all
            return from_pandas(head, npartitions=1)

        bytes_per_row = (head.memory_usage(deep=True, index=True)).sum() / head_rows
        if meta is None:
            meta = head.iloc[:0]

    if divisions is None:
        if limits is None:
            # calculate max and min for given index
            q = sa.sql.select(
                [sa.sql.func.max(index), sa.sql.func.min(index)]
            ).select_from(sql.subquery())
            minmax = pd.read_sql(q, engine)
            maxi, mini = minmax.iloc[0]
            dtype = minmax.dtypes["max_1"]
            if dtype == "O":
                q = sql.select([sql.func.count(index), 0]).select_from(table)
                minmax = pd.read_sql(q, engine)
                maxi, mini = minmax.iloc[0]
        else:
            mini, maxi = limits
            dtype = pd.Series(limits).dtype

        if npartitions is None:
            q = sa.sql.select([sa.sql.func.count(index)]).select_from(sql.subquery())
            count = pd.read_sql(q, engine)["count_1"][0]
            npartitions = (
                int(round(count * bytes_per_row / parse_bytes(bytes_per_chunk))) or 1
            )
        if dtype.kind == "M":
            divisions = methods.tolist(
                pd.date_range(
                    start=mini,
                    end=maxi,
                    freq="%iS" % ((maxi - mini).total_seconds() / npartitions),
                )
            )
            divisions[0] = mini
            divisions[-1] = maxi
        elif dtype.kind in ["i", "u", "f"]:
<<<<<<< HEAD
            divisions = np.linspace(mini, maxi, npartitions + 1).tolist()
        elif dtype.kind == "O":
            divisions = np.linspace(mini, maxi, npartitions + 1, dtype=int).tolist()
=======
            divisions = np.linspace(mini, maxi, npartitions + 1, dtype=dtype).tolist()
>>>>>>> 60c8d6ea
        else:
            raise TypeError(
                'Provided index column is of type "{}".  If divisions is not provided the '
                "index column type must be numeric or datetime.".format(dtype)
            )

    parts = []
    lowers, uppers = divisions[:-1], divisions[1:]
    for i, (lower, upper) in enumerate(zip(lowers, uppers)):
        cond = index <= upper if i == len(lowers) - 1 else index < upper
<<<<<<< HEAD
        if divisions is None:
            if dtype.kind == "O":
                q = (
                    sql.select(columns)
                    .offset(lower)
                    .limit(upper - lower)
                    .select_from(table)
                )
            else:
                q = (
                    sql.select(columns)
                    .where(sql.and_(index >= lower, cond))
                    .select_from(table)
                )
        else:
            q = (
                sql.select(columns)
                .where(sql.and_(index >= lower, cond))
                .select_from(table)
            )
=======
        q = sql.where(sa.sql.and_(index >= lower, cond))
>>>>>>> 60c8d6ea
        parts.append(
            delayed(_read_sql_chunk)(
                q, con, meta, engine_kwargs=engine_kwargs, **kwargs
            )
        )

    engine.dispose()

    return from_delayed(parts, meta, divisions=divisions)


def read_sql_table(
    table_name,
    con,
    index_col,
    divisions=None,
    npartitions=None,
    limits=None,
    columns=None,
    bytes_per_chunk="256 MiB",
    head_rows=5,
    schema=None,
    meta=None,
    engine_kwargs=None,
    **kwargs,
):
    """
    Read SQL database table into a DataFrame.

    If neither ``divisions`` or ``npartitions`` is given, the memory footprint of the
    first few rows will be determined, and partitions of size ~256MB will
    be used.

    Parameters
    ----------
    table_name : str
        Name of SQL table in database.
    con : str
        Full sqlalchemy URI for the database connection
    index_col : str
        Column which becomes the index, and defines the partitioning. Should
        be a indexed column in the SQL server, and any orderable type. If the
        type is number or time, then partition boundaries can be inferred from
        ``npartitions`` or ``bytes_per_chunk``; otherwise must supply explicit
        ``divisions``.
    columns : sequence of str or SqlAlchemy column or None
        Which columns to select; if None, gets all. Note can be a mix of str and SqlAlchemy columns
    schema : str or None
        Pass this to sqlalchemy to select which DB schema to use within the
        URI connection
    divisions: sequence
        Values of the index column to split the table by. If given, this will
        override ``npartitions`` and ``bytes_per_chunk``. The divisions are the value
        boundaries of the index column used to define the partitions. For
        example, ``divisions=list('acegikmoqsuwz')`` could be used to partition
        a string column lexographically into 12 partitions, with the implicit
        assumption that each partition contains similar numbers of records.
    npartitions : int
        Number of partitions, if ``divisions`` is not given. Will split the values
        of the index column linearly between ``limits``, if given, or the column
        max/min. The index column must be numeric or time for this to work
    limits: 2-tuple or None
        Manually give upper and lower range of values for use with ``npartitions``;
        if None, first fetches max/min from the DB. Upper limit, if
        given, is inclusive.
    bytes_per_chunk : str or int
        If both ``divisions`` and ``npartitions`` is None, this is the target size of
        each partition, in bytes
    head_rows : int
        How many rows to load for inferring the data-types, and memory per row
    meta : empty DataFrame or None
        If provided, do not attempt to infer dtypes, but use these, coercing
        all chunks on load
    engine_kwargs : dict or None
        Specific db engine parameters for sqlalchemy
    kwargs : dict
        Additional parameters to pass to `pd.read_sql()`

    Returns
    -------
    dask.dataframe

    See Also
    --------
    read_sql_query : Read SQL query into a DataFrame.

    Examples
    --------
    >>> df = dd.read_sql_table('accounts', 'sqlite:///path/to/bank.db',
    ...                  npartitions=10, index_col='id')  # doctest: +SKIP
    """
    import sqlalchemy as sa
    from sqlalchemy import sql

    if "table" in kwargs:
        warnings.warn(
            "The `table` keyword has been replaced by `table_name`. Please use `table_name` instead.",
            DeprecationWarning,
        )
        table_name = kwargs.pop("table")
    if "uri" in kwargs:
        warnings.warn(
            "The `uri` keyword has been replaced by `con`. Please use `con` instead.",
            DeprecationWarning,
        )
        con = kwargs.pop("uri")

    if not isinstance(table_name, str):
        raise TypeError(
            "`table_name` must be of type str, not " + str(type(table_name))
        )
    if columns is not None:
        for col in columns:
            if not isinstance(col, (sa.Column, str)):
                raise TypeError(
                    "`columns` must be of type List[str], and cannot contain "
                    + str(type(col))
                )

    if not isinstance(con, str):
        raise TypeError(
            "`con` must be of type str, not "
            + str(type(con))
            + "Note: Dask does not support SQLAlchemy connectables here"
        )

    engine_kwargs = {} if engine_kwargs is None else engine_kwargs
    engine = sa.create_engine(con, **engine_kwargs)
    m = sa.MetaData()
    if isinstance(table_name, str):
        table_name = sa.Table(
            table_name, m, autoload=True, autoload_with=engine, schema=schema
        )
    else:
        raise TypeError(
            "`table_name` must be of type str, not " + str(type(table_name))
        )
    engine.dispose()

    columns = (
        [
            (
                sa.Column(c, table_name.columns[c].type)
                if isinstance(c, str)
                else sa.Column(c.name, c.type)
            )
            for c in columns
        ]
        if columns
        else [sa.Column(c.name, c.type) for c in table_name.columns]
    )
    index = (
        sa.Column(index_col, table_name.columns[index_col].type)
        if isinstance(index_col, str)
        else sa.Column(index_col.name, index_col.type)
    )

    if index.name not in [c.name for c in columns]:
        columns.append(index)

    query = sql.select(columns).select_from(table_name)

    return read_sql_query(
        sql=query,
        con=con,
        index_col=index,
        divisions=divisions,
        npartitions=npartitions,
        limits=limits,
        bytes_per_chunk=bytes_per_chunk,
        head_rows=head_rows,
        meta=meta,
        engine_kwargs=engine_kwargs,
        **kwargs,
    )


def read_sql(sql, con, index_col, **kwargs):
    """
    Read SQL query or database table into a DataFrame.

    This function is a convenience wrapper around ``read_sql_table`` and
    ``read_sql_query``. It will delegate to the specific function depending
    on the provided input. A SQL query will be routed to ``read_sql_query``,
    while a database table name will be routed to ``read_sql_table``.
    Note that the delegated function might have more specific notes about
    their functionality not listed here.

    Parameters
    ----------
    sql : str or SQLAlchemy Selectable
        Name of SQL table in database or SQL query to be executed. TextClause is not supported
    con : str
        Full sqlalchemy URI for the database connection
    index_col : str
        Column which becomes the index, and defines the partitioning. Should
        be a indexed column in the SQL server, and any orderable type. If the
        type is number or time, then partition boundaries can be inferred from
        ``npartitions`` or ``bytes_per_chunk``; otherwise must supply explicit
        ``divisions``.

    Returns
    -------
    dask.dataframe

    See Also
    --------
    read_sql_table : Read SQL database table into a DataFrame.
    read_sql_query : Read SQL query into a DataFrame.
    """
    if isinstance(sql, str):
        return read_sql_table(sql, con, index_col, **kwargs)
    else:
        return read_sql_query(sql, con, index_col, **kwargs)


def _read_sql_chunk(q, uri, meta, engine_kwargs=None, **kwargs):
    import sqlalchemy as sa

    engine_kwargs = engine_kwargs or {}
    engine = sa.create_engine(uri, **engine_kwargs)
    df = pd.read_sql(q, engine, **kwargs)
    engine.dispose()
    if len(df) == 0:
        return meta
    elif len(meta.dtypes.to_dict()) == 0:
        # only index column in loaded
        # required only for pandas < 1.0.0
        return df
    else:
        return df.astype(meta.dtypes.to_dict(), copy=False)


def _to_sql_chunk(d, uri, engine_kwargs=None, **kwargs):
    import sqlalchemy as sa

    engine_kwargs = engine_kwargs or {}
    engine = sa.create_engine(uri, **engine_kwargs)

    q = d.to_sql(con=engine, **kwargs)
    engine.dispose()

    return q


def to_sql(
    df,
    name: str,
    uri: str,
    schema=None,
    if_exists: str = "fail",
    index: bool = True,
    index_label=None,
    chunksize=None,
    dtype=None,
    method=None,
    compute=True,
    parallel=False,
    engine_kwargs=None,
):
    """Store Dask Dataframe to a SQL table

    An empty table is created based on the "meta" DataFrame (and conforming to the caller's "if_exists" preference), and
    then each block calls pd.DataFrame.to_sql (with `if_exists="append"`).

    Databases supported by SQLAlchemy [1]_ are supported. Tables can be
    newly created, appended to, or overwritten.

    Parameters
    ----------
    name : str
        Name of SQL table.
    uri : string
        Full sqlalchemy URI for the database connection
    schema : str, optional
        Specify the schema (if database flavor supports this). If None, use
        default schema.
    if_exists : {'fail', 'replace', 'append'}, default 'fail'
        How to behave if the table already exists.

        * fail: Raise a ValueError.
        * replace: Drop the table before inserting new values.
        * append: Insert new values to the existing table.

    index : bool, default True
        Write DataFrame index as a column. Uses `index_label` as the column
        name in the table.
    index_label : str or sequence, default None
        Column label for index column(s). If None is given (default) and
        `index` is True, then the index names are used.
        A sequence should be given if the DataFrame uses MultiIndex.
    chunksize : int, optional
        Specify the number of rows in each batch to be written at a time.
        By default, all rows will be written at once.
    dtype : dict or scalar, optional
        Specifying the datatype for columns. If a dictionary is used, the
        keys should be the column names and the values should be the
        SQLAlchemy types or strings for the sqlite3 legacy mode. If a
        scalar is provided, it will be applied to all columns.
    method : {None, 'multi', callable}, optional
        Controls the SQL insertion clause used:

        * None : Uses standard SQL ``INSERT`` clause (one per row).
        * 'multi': Pass multiple values in a single ``INSERT`` clause.
        * callable with signature ``(pd_table, conn, keys, data_iter)``.

        Details and a sample callable implementation can be found in the
        section :ref:`insert method <io.sql.method>`.
    compute : bool, default True
        When true, call dask.compute and perform the load into SQL; otherwise, return a Dask object (or array of
        per-block objects when parallel=True)
    parallel : bool, default False
        When true, have each block append itself to the DB table concurrently. This can result in DB rows being in a
        different order than the source DataFrame's corresponding rows. When false, load each block into the SQL DB in
        sequence.
    engine_kwargs : dict or None
        Specific db engine parameters for sqlalchemy

    Raises
    ------
    ValueError
        When the table already exists and `if_exists` is 'fail' (the
        default).

    See Also
    --------
    read_sql : Read a DataFrame from a table.

    Notes
    -----
    Timezone aware datetime columns will be written as
    ``Timestamp with timezone`` type with SQLAlchemy if supported by the
    database. Otherwise, the datetimes will be stored as timezone unaware
    timestamps local to the original timezone.

    .. versionadded:: 0.24.0

    References
    ----------
    .. [1] https://docs.sqlalchemy.org
    .. [2] https://www.python.org/dev/peps/pep-0249/

    Examples
    --------
    Create a table from scratch with 4 rows.

    >>> import pandas as pd
    >>> import dask.dataframe as dd
    >>> df = pd.DataFrame([ {'i':i, 's':str(i)*2 } for i in range(4) ])
    >>> ddf = dd.from_pandas(df, npartitions=2)
    >>> ddf  # doctest: +SKIP
    Dask DataFrame Structure:
                       i       s
    npartitions=2
    0              int64  object
    2                ...     ...
    3                ...     ...
    Dask Name: from_pandas, 2 tasks

    >>> from dask.utils import tmpfile
    >>> from sqlalchemy import create_engine
    >>> with tmpfile() as f:
<<<<<<< HEAD
    ...     db = 'sqlite:///%s' % f
=======
    ...     db = 'sqlite:///%s' %f
>>>>>>> 60c8d6ea
    ...     ddf.to_sql('test', db)
    ...     engine = create_engine(db, echo=False)
    ...     result = engine.execute("SELECT * FROM test").fetchall()
    >>> result
    [(0, 0, '00'), (1, 1, '11'), (2, 2, '22'), (3, 3, '33')]
    """
    if not isinstance(uri, str):
        raise ValueError(f"Expected URI to be a string, got {type(uri)}.")

    # This is the only argument we add on top of what Pandas supports
    kwargs = dict(
        name=name,
        uri=uri,
        engine_kwargs=engine_kwargs,
        schema=schema,
        if_exists=if_exists,
        index=index,
        index_label=index_label,
        chunksize=chunksize,
        dtype=dtype,
        method=method,
    )

    meta_task = delayed(_to_sql_chunk)(df._meta, **kwargs)

    # Partitions should always append to the empty table created from `meta` above
    worker_kwargs = dict(kwargs, if_exists="append")

    if parallel:
        # Perform the meta insert, then one task that inserts all blocks concurrently:
        result = [
            _extra_deps(
                _to_sql_chunk,
                d,
                extras=meta_task,
                **worker_kwargs,
                dask_key_name="to_sql-%s" % tokenize(d, **worker_kwargs),
            )
            for d in df.to_delayed()
        ]
    else:
        # Chain the "meta" insert and each block's insert
        result = []
        last = meta_task
        for d in df.to_delayed():
            result.append(
                _extra_deps(
                    _to_sql_chunk,
                    d,
                    extras=last,
                    **worker_kwargs,
                    dask_key_name="to_sql-%s" % tokenize(d, **worker_kwargs),
                )
            )
            last = result[-1]
    result = delayed(result)

    if compute:
        dask_compute(result)
    else:
        return result


@delayed
def _extra_deps(func, *args, extras=None, **kwargs):
    return func(*args, **kwargs)<|MERGE_RESOLUTION|>--- conflicted
+++ resolved
@@ -1,13 +1,3 @@
-<<<<<<< HEAD
-import dask
-import numpy as np
-import pandas as pd
-from dask.delayed import tokenize
-
-from .io import from_delayed, from_pandas
-from .. import methods
-from ... import delayed
-=======
 import warnings
 
 import numpy as np
@@ -18,8 +8,6 @@
 from dask.dataframe.io.io import from_delayed, from_pandas
 from dask.delayed import delayed, tokenize
 from dask.utils import parse_bytes
->>>>>>> 60c8d6ea
-
 
 def read_sql_query(
     sql,
@@ -171,13 +159,9 @@
             divisions[0] = mini
             divisions[-1] = maxi
         elif dtype.kind in ["i", "u", "f"]:
-<<<<<<< HEAD
             divisions = np.linspace(mini, maxi, npartitions + 1).tolist()
         elif dtype.kind == "O":
             divisions = np.linspace(mini, maxi, npartitions + 1, dtype=int).tolist()
-=======
-            divisions = np.linspace(mini, maxi, npartitions + 1, dtype=dtype).tolist()
->>>>>>> 60c8d6ea
         else:
             raise TypeError(
                 'Provided index column is of type "{}".  If divisions is not provided the '
@@ -188,7 +172,6 @@
     lowers, uppers = divisions[:-1], divisions[1:]
     for i, (lower, upper) in enumerate(zip(lowers, uppers)):
         cond = index <= upper if i == len(lowers) - 1 else index < upper
-<<<<<<< HEAD
         if divisions is None:
             if dtype.kind == "O":
                 q = (
@@ -209,9 +192,6 @@
                 .where(sql.and_(index >= lower, cond))
                 .select_from(table)
             )
-=======
-        q = sql.where(sa.sql.and_(index >= lower, cond))
->>>>>>> 60c8d6ea
         parts.append(
             delayed(_read_sql_chunk)(
                 q, con, meta, engine_kwargs=engine_kwargs, **kwargs
@@ -574,11 +554,7 @@
     >>> from dask.utils import tmpfile
     >>> from sqlalchemy import create_engine
     >>> with tmpfile() as f:
-<<<<<<< HEAD
-    ...     db = 'sqlite:///%s' % f
-=======
     ...     db = 'sqlite:///%s' %f
->>>>>>> 60c8d6ea
     ...     ddf.to_sql('test', db)
     ...     engine = create_engine(db, echo=False)
     ...     result = engine.execute("SELECT * FROM test").fetchall()
