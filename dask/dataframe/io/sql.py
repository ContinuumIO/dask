--- conflicted
+++ resolved
@@ -345,17 +345,7 @@
     3                ...     ...
     Dask Name: from_pandas, 2 tasks
 
-<<<<<<< HEAD
     >>> from tempfile import NamedTemporaryFile
-    >>> from sqlalchemy import create_engine    # doctest: +SKIP
-    >>> with NamedTemporaryFile() as f:         # doctest: +SKIP
-    ...     db = 'sqlite:///%s' %f              # doctest: +SKIP
-    ...     ddf.to_sql('test', db)              # doctest: +SKIP
-    ...     engine = create_engine(db, echo=False) # doctest: +SKIP
-    ...     result = engine.execute("SELECT * FROM test").fetchall() # doctest: +SKIP
-    >>> result                                  # doctest: +SKIP
-=======
-    >>> from dask.utils import tmpfile
     >>> from sqlalchemy import create_engine
     >>> with tmpfile() as f:
     ...     db = 'sqlite:///%s' %f
@@ -363,7 +353,6 @@
     ...     engine = create_engine(db, echo=False)
     ...     result = engine.execute("SELECT * FROM test").fetchall()
     >>> result
->>>>>>> aaccbec0
     [(0, 0, '00'), (1, 1, '11'), (2, 2, '22'), (3, 3, '33')]
     """
     if not isinstance(uri, str):
