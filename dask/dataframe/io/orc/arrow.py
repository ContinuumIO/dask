--- conflicted
+++ resolved
@@ -233,7 +233,6 @@
             return parts
 
     @classmethod
-<<<<<<< HEAD
     def read_partition(
         cls,
         fs,
@@ -281,17 +280,7 @@
 
         # Concatenate arrow tables and convert to pandas
         arrow_table = pa.concat_tables(tables) if len(tables) > 1 else tables[0]
-        if parse_version(pa.__version__) < parse_version("0.11.0"):
-            return arrow_table.to_pandas()
-        else:
-            return arrow_table.to_pandas(date_as_object=False)
-=======
-    def read_partition(cls, fs, parts, schema, columns, **kwargs):
-        batches = []
-        for path, stripes in parts:
-            batches += _read_orc_stripes(fs, path, stripes, schema, columns)
-        return pa.Table.from_batches(batches).to_pandas(date_as_object=False)
->>>>>>> e36f92b3
+        return arrow_table.to_pandas(date_as_object=False)
 
     @classmethod
     def write_partition(cls, df, path, fs, filename, partition_on, **kwargs):
