--- conflicted
+++ resolved
@@ -3,18 +3,11 @@
 import numpy as np
 import pandas as pd
 
-<<<<<<< HEAD
-from ...highlevelgraph import HighLevelGraph
-from ...layers import DataFrameIOLayer
-from ...utils import random_state_data
-from ..core import new_dd_object, tokenize
-from ..dispatch import dataframe_backend_dispatch
-=======
 from dask.dataframe.core import tokenize
+from dask.dataframe.dispatch import dataframe_backend_dispatch
 from dask.dataframe.io.io import from_map
 from dask.dataframe.io.utils import DataFrameIOFunction
 from dask.utils import random_state_data
->>>>>>> e74888aa
 
 __all__ = ["make_timeseries"]
 
@@ -80,13 +73,8 @@
     Makes a timeseries partition.
     """
 
-<<<<<<< HEAD
     def __init__(self, dtypes, freq, df_backend, kwargs, columns=None):
-        self.columns = columns or list(dtypes.keys())
-=======
-    def __init__(self, dtypes, freq, kwargs, columns=None):
         self._columns = columns or list(dtypes.keys())
->>>>>>> e74888aa
         self.dtypes = {c: dtypes[c] for c in self.columns}
         self.freq = freq
         self.df_backend = df_backend
@@ -205,36 +193,22 @@
     for i in range(len(divisions) - 1):
         parts.append((divisions[i : i + 2], state_data[i]))
 
-<<<<<<< HEAD
-    # Construct Layer and Collection
-    layer = DataFrameIOLayer(
-        name=name,
-        columns=None,
-        inputs=parts,
-        io_func=MakeTimeseriesPart(dtypes, freq, df_backend, kwargs),
-        label=label,
-    )
-    graph = HighLevelGraph({name: layer}, {name: set()})
-    head = make_timeseries_part(
-        "2000", "2000", dtypes, "1H", state_data[0], df_backend, kwargs
-    )
-    return new_dd_object(graph, name, head, divisions)
-
-
-def make_timeseries(*args, **kwargs):
-    return dataframe_backend_dispatch.make_timeseries(*args, **kwargs)
-
-
-make_timeseries.__doc__ = make_timeseries_pandas.__doc__
-=======
     # Construct the output collection with from_map
     return from_map(
-        MakeTimeseriesPart(dtypes, freq, kwargs),
+        MakeTimeseriesPart(dtypes, freq, df_backend, kwargs),
         parts,
         meta=make_timeseries_part("2000", "2000", dtypes, "1H", state_data[0], kwargs),
         divisions=divisions,
         label="make-timeseries",
-        token=tokenize(start, end, dtypes, freq, partition_freq, state_data),
+        token=tokenize(
+            start, end, dtypes, freq, df_backend, partition_freq, state_data
+        ),
         enforce_metadata=False,
     )
->>>>>>> e74888aa
+
+
+def make_timeseries(*args, **kwargs):
+    return dataframe_backend_dispatch.make_timeseries(*args, **kwargs)
+
+
+make_timeseries.__doc__ = make_timeseries_pandas.__doc__