--- conflicted
+++ resolved
@@ -41,11 +41,11 @@
         'category': make_categorical}
 
 
-<<<<<<< HEAD
-def make_timeseries_part(start, end, dtypes, freq, state_data):
-=======
+hsr05-patch
 def make_timeseries_part(start, end, dtypes, freq, state_data, kwargs):
->>>>>>> 02361835
+
+def make_timeseries_part(start, end, dtypes, freq, state_data, kwargs):
+master
     index = pd.date_range(start=start, end=end, freq=freq, name='timestamp')
     state = np.random.RandomState(state_data)
     columns = {}
