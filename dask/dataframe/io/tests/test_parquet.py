--- conflicted
+++ resolved
@@ -3687,11 +3687,7 @@
     )
 
     # Read back
-<<<<<<< HEAD
-    if engine != "pyarrow-legacy":
-=======
     if engine == "pyarrow-dataset" or not metadata_task_size:
->>>>>>> ec8139b8
         ddf2a = dd.read_parquet(
             str(tmpdir),
             engine=engine,
