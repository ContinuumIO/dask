import math
import glob
import os
import sys
import warnings
from decimal import Decimal
from distutils.version import LooseVersion

import numpy as np
import pandas as pd
import pytest

import dask
import dask.multiprocessing
import dask.dataframe as dd
from dask.blockwise import Blockwise, optimize_blockwise
from dask.dataframe._compat import PANDAS_GT_110, PANDAS_GT_121
from dask.dataframe.utils import assert_eq
from dask.dataframe.io.parquet.utils import _parse_pandas_metadata
from dask.dataframe.optimize import optimize_read_parquet_getitem
from dask.dataframe.io.parquet.core import BlockwiseParquet
from dask.utils import natural_sort_key, parse_bytes


try:
    import fastparquet
except ImportError:
    fastparquet = False


try:
    import pyarrow as pa
except ImportError:
    check_pa_divs = pa = False

try:
    import pyarrow.parquet as pq
except ImportError:
    pq = False


SKIP_FASTPARQUET = not fastparquet
SKIP_FASTPARQUET_REASON = "fastparquet not found"
FASTPARQUET_MARK = pytest.mark.skipif(SKIP_FASTPARQUET, reason=SKIP_FASTPARQUET_REASON)

if pq and pa.__version__ < LooseVersion("0.13.1"):
    SKIP_PYARROW = True
    SKIP_PYARROW_REASON = "pyarrow >= 0.13.1 required for parquet"
else:
    if (
        sys.platform == "win32"
        and pa
        and (
            (pa.__version__ == LooseVersion("0.16.0"))
            or (pa.__version__ == LooseVersion("2.0.0"))
        )
    ):
        SKIP_PYARROW = True
        SKIP_PYARROW_REASON = (
            "skipping pyarrow 0.16.0 and 2.0.0 on windows: "
            "https://github.com/dask/dask/issues/6093"
            "|https://github.com/dask/dask/issues/6754"
        )
    else:
        SKIP_PYARROW = not pq
        SKIP_PYARROW_REASON = "pyarrow not found"
PYARROW_MARK = pytest.mark.skipif(SKIP_PYARROW, reason=SKIP_PYARROW_REASON)

if pa and pa.__version__ < LooseVersion("1.0.0"):
    SKIP_PYARROW_DS = True
    SKIP_PYARROW_DS_REASON = "pyarrow >= 1.0.0 required for pyarrow dataset API"
else:
    SKIP_PYARROW_DS = SKIP_PYARROW
    SKIP_PYARROW_DS_REASON = "pyarrow not found"
PYARROW_DS_MARK = pytest.mark.skipif(SKIP_PYARROW_DS, reason=SKIP_PYARROW_DS_REASON)


def check_fastparquet():
    if SKIP_FASTPARQUET:
        pytest.skip(SKIP_FASTPARQUET_REASON)


def check_pyarrow():
    if SKIP_PYARROW:
        pytest.skip(SKIP_PYARROW_REASON)


def check_engine():
    if SKIP_FASTPARQUET and SKIP_PYARROW:
        pytest.skip("No parquet engine (fastparquet or pyarrow) found")


nrows = 40
npartitions = 15
df = pd.DataFrame(
    {
        "x": [i * 7 % 5 for i in range(nrows)],  # Not sorted
        "y": [i * 2.5 for i in range(nrows)],  # Sorted
    },
    index=pd.Index([10 * i for i in range(nrows)], name="myindex"),
)

ddf = dd.from_pandas(df, npartitions=npartitions)


@pytest.fixture(
    params=[
        pytest.param("fastparquet", marks=FASTPARQUET_MARK),
        pytest.param("pyarrow-legacy", marks=PYARROW_MARK),
        pytest.param("pyarrow-dataset", marks=PYARROW_DS_MARK),
    ]
)
def engine(request):
    return request.param


def write_read_engines(**kwargs):
    """Product of both engines for write/read:

    To add custom marks, pass keyword of the form: `mark_writer_reader=reason`,
    or `mark_engine=reason` to apply to all parameters with that engine."""
    backends = {"pyarrow-dataset", "pyarrow-legacy", "fastparquet"}
    marks = {(w, r): [] for w in backends for r in backends}

    # Skip if uninstalled
    for name, skip, reason in [
        ("fastparquet", SKIP_FASTPARQUET, SKIP_FASTPARQUET_REASON),
        ("pyarrow-legacy", SKIP_PYARROW_DS, SKIP_PYARROW_DS_REASON),
        ("pyarrow-dataset", SKIP_PYARROW, SKIP_PYARROW_REASON),
    ]:
        if skip:
            val = pytest.mark.skip(reason=reason)
            for k in marks:
                if name in k:
                    marks[k].append(val)

    # Custom marks
    for kw, val in kwargs.items():
        kind, rest = kw.split("_", 1)
        key = tuple(rest.split("_"))
        if (
            kind not in ("xfail", "skip")
            or len(key) > 2
            or set(key).difference(backends)
        ):
            raise ValueError("unknown keyword %r" % kw)
        val = getattr(pytest.mark, kind)(reason=val)
        if len(key) == 2:
            marks[key].append(val)
        else:
            for k in marks:
                if key in k:
                    marks[k].append(val)

    return pytest.mark.parametrize(
        ("write_engine", "read_engine"),
        [pytest.param(*k, marks=tuple(v)) for (k, v) in sorted(marks.items())],
    )


pyarrow_fastparquet_msg = "fastparquet fails reading pyarrow written directories"
write_read_engines_xfail = write_read_engines(
    **{
        "xfail_pyarrow-dataset_fastparquet": pyarrow_fastparquet_msg,
        "xfail_pyarrow-legacy_fastparquet": pyarrow_fastparquet_msg,
    }
)

if (
    fastparquet
    and fastparquet.__version__ < LooseVersion("0.5")
    and PANDAS_GT_110
    and not PANDAS_GT_121
):
    # a regression in pandas 1.1.x / 1.2.0 caused a failure in writing partitioned
    # categorical columns when using fastparquet 0.4.x, but this was (accidentally)
    # fixed in fastparquet 0.5.0
    fp_pandas_msg = "pandas with fastparquet engine does not preserve index"
    fp_pandas_xfail = write_read_engines(
        **{
            "xfail_pyarrow-dataset_fastparquet": pyarrow_fastparquet_msg,
            "xfail_pyarrow-legacy_fastparquet": pyarrow_fastparquet_msg,
            "xfail_fastparquet_fastparquet": fp_pandas_msg,
            "xfail_fastparquet_pyarrow-dataset": fp_pandas_msg,
            "xfail_fastparquet_pyarrow-legacy": fp_pandas_msg,
        }
    )
else:
    fp_pandas_msg = "pandas with fastparquet engine does not preserve index"
    fp_pandas_xfail = write_read_engines()


@write_read_engines()
def test_local(tmpdir, write_engine, read_engine):
    tmp = str(tmpdir)
    data = pd.DataFrame(
        {
            "i32": np.arange(1000, dtype=np.int32),
            "i64": np.arange(1000, dtype=np.int64),
            "f": np.arange(1000, dtype=np.float64),
            "bhello": np.random.choice(["hello", "yo", "people"], size=1000).astype(
                "O"
            ),
        }
    )
    df = dd.from_pandas(data, chunksize=500)

    df.to_parquet(tmp, write_index=False, engine=write_engine)

    files = os.listdir(tmp)
    assert "_common_metadata" in files
    assert "_metadata" in files
    assert "part.0.parquet" in files

    df2 = dd.read_parquet(tmp, index=False, engine=read_engine)

    assert len(df2.divisions) > 1

    out = df2.compute().reset_index()

    for column in df.columns:
        assert (data[column] == out[column]).all()


@pytest.mark.parametrize("index", [False, True])
@write_read_engines_xfail
def test_empty(tmpdir, write_engine, read_engine, index):
    fn = str(tmpdir)
    df = pd.DataFrame({"a": ["a", "b", "b"], "b": [4, 5, 6]})[:0]
    if index:
        df.set_index("a", inplace=True, drop=True)
    ddf = dd.from_pandas(df, npartitions=2)

    ddf.to_parquet(fn, write_index=index, engine=write_engine)
    read_df = dd.read_parquet(fn, engine=read_engine)
    assert_eq(ddf, read_df)


@write_read_engines()
def test_simple(tmpdir, write_engine, read_engine):
    fn = str(tmpdir)
    if write_engine != "fastparquet":
        df = pd.DataFrame({"a": [b"a", b"b", b"b"], "b": [4, 5, 6]})
    else:
        df = pd.DataFrame({"a": ["a", "b", "b"], "b": [4, 5, 6]})
    df.set_index("a", inplace=True, drop=True)
    ddf = dd.from_pandas(df, npartitions=2)
    ddf.to_parquet(fn, engine=write_engine)
    read_df = dd.read_parquet(fn, index=["a"], engine=read_engine)
    assert_eq(ddf, read_df)


@write_read_engines()
def test_delayed_no_metadata(tmpdir, write_engine, read_engine):
    fn = str(tmpdir)
    df = pd.DataFrame({"a": ["a", "b", "b"], "b": [4, 5, 6]})
    df.set_index("a", inplace=True, drop=True)
    ddf = dd.from_pandas(df, npartitions=2)
    ddf.to_parquet(
        fn, engine=write_engine, compute=False, write_metadata_file=False
    ).compute()
    files = os.listdir(fn)
    assert "_metadata" not in files
    # Fastparquet doesn't currently handle a directory without "_metadata"
    read_df = dd.read_parquet(
        os.path.join(fn, "*.parquet"),
        index=["a"],
        engine=read_engine,
        gather_statistics=True,
    )
    assert_eq(ddf, read_df)


@write_read_engines()
def test_read_glob(tmpdir, write_engine, read_engine):
    tmp_path = str(tmpdir)
    ddf.to_parquet(tmp_path, engine=write_engine)
    if os.path.exists(os.path.join(tmp_path, "_metadata")):
        os.unlink(os.path.join(tmp_path, "_metadata"))
    files = os.listdir(tmp_path)
    assert "_metadata" not in files

    ddf2 = dd.read_parquet(
        os.path.join(tmp_path, "*.parquet"),
        engine=read_engine,
        index="myindex",  # Must specify index without _metadata
        gather_statistics=True,
    )
    assert_eq(ddf, ddf2)


@write_read_engines()
def test_read_list(tmpdir, write_engine, read_engine):
    if write_engine == read_engine == "fastparquet" and os.name == "nt":
        # fastparquet or dask is not normalizing filepaths correctly on
        # windows.
        pytest.skip("filepath bug.")

    tmpdir = str(tmpdir)
    ddf.to_parquet(tmpdir, engine=write_engine)
    files = sorted(
        [
            os.path.join(tmpdir, f)
            for f in os.listdir(tmpdir)
            if not f.endswith("_metadata")
        ],
        key=natural_sort_key,
    )

    ddf2 = dd.read_parquet(
        files, engine=read_engine, index="myindex", gather_statistics=True
    )
    assert_eq(ddf, ddf2)


@write_read_engines()
def test_columns_auto_index(tmpdir, write_engine, read_engine):
    fn = str(tmpdir)
    ddf.to_parquet(fn, engine=write_engine)

    # XFAIL, auto index selection not longer supported (for simplicity)
    # ### Emtpy columns ###
    # With divisions if supported
    assert_eq(dd.read_parquet(fn, columns=[], engine=read_engine), ddf[[]])

    # No divisions
    assert_eq(
        dd.read_parquet(fn, columns=[], engine=read_engine, gather_statistics=False),
        ddf[[]].clear_divisions(),
        check_divisions=True,
    )

    # ### Single column, auto select index ###
    # With divisions if supported
    assert_eq(dd.read_parquet(fn, columns=["x"], engine=read_engine), ddf[["x"]])

    # No divisions
    assert_eq(
        dd.read_parquet(fn, columns=["x"], engine=read_engine, gather_statistics=False),
        ddf[["x"]].clear_divisions(),
        check_divisions=True,
    )


@write_read_engines()
def test_columns_index(tmpdir, write_engine, read_engine):
    fn = str(tmpdir)
    ddf.to_parquet(fn, engine=write_engine)

    # With Index
    # ----------
    # ### Emtpy columns, specify index ###
    # With divisions if supported
    assert_eq(
        dd.read_parquet(fn, columns=[], engine=read_engine, index="myindex"), ddf[[]]
    )

    # No divisions
    assert_eq(
        dd.read_parquet(
            fn, columns=[], engine=read_engine, index="myindex", gather_statistics=False
        ),
        ddf[[]].clear_divisions(),
        check_divisions=True,
    )

    # ### Single column, specify index ###
    # With divisions if supported
    assert_eq(
        dd.read_parquet(fn, index="myindex", columns=["x"], engine=read_engine),
        ddf[["x"]],
    )

    # No divisions
    assert_eq(
        dd.read_parquet(
            fn,
            index="myindex",
            columns=["x"],
            engine=read_engine,
            gather_statistics=False,
        ),
        ddf[["x"]].clear_divisions(),
        check_divisions=True,
    )

    # ### Two columns, specify index ###
    # With divisions if supported
    assert_eq(
        dd.read_parquet(fn, index="myindex", columns=["x", "y"], engine=read_engine),
        ddf,
    )

    # No divisions
    assert_eq(
        dd.read_parquet(
            fn,
            index="myindex",
            columns=["x", "y"],
            engine=read_engine,
            gather_statistics=False,
        ),
        ddf.clear_divisions(),
        check_divisions=True,
    )


def test_nonsense_column(tmpdir, engine):
    fn = str(tmpdir)
    ddf.to_parquet(fn, engine=engine)
    with pytest.raises((ValueError, KeyError)):
        dd.read_parquet(fn, columns=["nonesense"], engine=engine)
    with pytest.raises((Exception, KeyError)):
        dd.read_parquet(fn, columns=["nonesense"] + list(ddf.columns), engine=engine)


@write_read_engines()
def test_columns_no_index(tmpdir, write_engine, read_engine):
    fn = str(tmpdir)
    ddf.to_parquet(fn, engine=write_engine)
    ddf2 = ddf.reset_index()

    # No Index
    # --------
    # All columns, none as index
    assert_eq(
        dd.read_parquet(fn, index=False, engine=read_engine, gather_statistics=True),
        ddf2,
        check_index=False,
        check_divisions=True,
    )

    # Two columns, none as index
    assert_eq(
        dd.read_parquet(
            fn,
            index=False,
            columns=["x", "y"],
            engine=read_engine,
            gather_statistics=True,
        ),
        ddf2[["x", "y"]],
        check_index=False,
        check_divisions=True,
    )

    # One column and one index, all as columns
    assert_eq(
        dd.read_parquet(
            fn,
            index=False,
            columns=["myindex", "x"],
            engine=read_engine,
            gather_statistics=True,
        ),
        ddf2[["myindex", "x"]],
        check_index=False,
        check_divisions=True,
    )


@write_read_engines()
def test_gather_statistics_no_index(tmpdir, write_engine, read_engine):
    fn = str(tmpdir)
    ddf.to_parquet(fn, engine=write_engine, write_index=False)

    df = dd.read_parquet(fn, engine=read_engine, index=False)
    assert df.index.name is None
    assert not df.known_divisions


def test_columns_index_with_multi_index(tmpdir, engine):
    fn = os.path.join(str(tmpdir), "test.parquet")
    index = pd.MultiIndex.from_arrays(
        [np.arange(10), np.arange(10) + 1], names=["x0", "x1"]
    )
    df = pd.DataFrame(np.random.randn(10, 2), columns=["a", "b"], index=index)
    df2 = df.reset_index(drop=False)

    if engine == "fastparquet":
        fastparquet.write(fn, df.reset_index(), write_index=False)

        # fastparquet doesn't support multi-index
        with pytest.raises(ValueError):
            ddf = dd.read_parquet(fn, engine=engine, index=index.names)

    else:
        pq.write_table(pa.Table.from_pandas(df.reset_index(), preserve_index=False), fn)

        # Pyarrow supports multi-index reads
        ddf = dd.read_parquet(fn, engine=engine, index=index.names)
        assert_eq(ddf, df)

        d = dd.read_parquet(fn, columns="a", engine=engine, index=index.names)
        assert_eq(d, df["a"])

        d = dd.read_parquet(fn, index=["a", "b"], columns=["x0", "x1"], engine=engine)
        assert_eq(d, df2.set_index(["a", "b"])[["x0", "x1"]])

    # Just index
    d = dd.read_parquet(fn, index=False, engine=engine)
    assert_eq(d, df2)

    d = dd.read_parquet(fn, columns=["b"], index=["a"], engine=engine)
    assert_eq(d, df2.set_index("a")[["b"]])

    d = dd.read_parquet(fn, columns=["a", "b"], index=["x0"], engine=engine)
    assert_eq(d, df2.set_index("x0")[["a", "b"]])

    # Just columns
    d = dd.read_parquet(fn, columns=["x0", "a"], index=["x1"], engine=engine)
    assert_eq(d, df2.set_index("x1")[["x0", "a"]])

    # Both index and columns
    d = dd.read_parquet(fn, index=False, columns=["x0", "b"], engine=engine)
    assert_eq(d, df2[["x0", "b"]])

    for index in ["x1", "b"]:
        d = dd.read_parquet(fn, index=index, columns=["x0", "a"], engine=engine)
        assert_eq(d, df2.set_index(index)[["x0", "a"]])

    # Columns and index intersect
    for index in ["a", "x0"]:
        with pytest.raises(ValueError):
            d = dd.read_parquet(fn, index=index, columns=["x0", "a"], engine=engine)

    # Series output
    for ind, col, sol_df in [
        ("x1", "x0", df2.set_index("x1")),
        (False, "b", df2),
        (False, "x0", df2[["x0"]]),
        ("a", "x0", df2.set_index("a")[["x0"]]),
        ("a", "b", df2.set_index("a")),
    ]:
        d = dd.read_parquet(fn, index=ind, columns=col, engine=engine)
        assert_eq(d, sol_df[col])


@write_read_engines()
def test_no_index(tmpdir, write_engine, read_engine):
    fn = str(tmpdir)
    df = pd.DataFrame({"a": [1, 2, 3], "b": [4, 5, 6]})
    ddf = dd.from_pandas(df, npartitions=2)
    ddf.to_parquet(fn, engine=write_engine)
    ddf2 = dd.read_parquet(fn, engine=read_engine)
    assert_eq(df, ddf2, check_index=False)


def test_read_series(tmpdir, engine):
    fn = str(tmpdir)
    ddf.to_parquet(fn, engine=engine)
    ddf2 = dd.read_parquet(fn, columns=["x"], index="myindex", engine=engine)
    assert_eq(ddf[["x"]], ddf2)

    ddf2 = dd.read_parquet(fn, columns="x", index="myindex", engine=engine)
    assert_eq(ddf.x, ddf2)


def test_names(tmpdir, engine):
    fn = str(tmpdir)
    ddf.to_parquet(fn, engine=engine)

    def read(fn, **kwargs):
        return dd.read_parquet(fn, engine=engine, **kwargs)

    assert set(read(fn).dask) == set(read(fn).dask)

    assert set(read(fn).dask) != set(read(fn, columns=["x"]).dask)

    assert set(read(fn, columns=("x",)).dask) == set(read(fn, columns=["x"]).dask)


@write_read_engines()
def test_roundtrip_from_pandas(tmpdir, write_engine, read_engine):
    fn = str(tmpdir.join("test.parquet"))
    dfp = df.copy()
    dfp.index.name = "index"
    dfp.to_parquet(
        fn, engine="pyarrow" if write_engine.startswith("pyarrow") else "fastparquet"
    )
    ddf = dd.read_parquet(fn, index="index", engine=read_engine)
    assert_eq(dfp, ddf)


@write_read_engines()
def test_categorical(tmpdir, write_engine, read_engine):
    tmp = str(tmpdir)
    df = pd.DataFrame({"x": ["a", "b", "c"] * 100}, dtype="category")
    ddf = dd.from_pandas(df, npartitions=3)
    dd.to_parquet(ddf, tmp, engine=write_engine)

    ddf2 = dd.read_parquet(tmp, categories="x", engine=read_engine)
    assert ddf2.compute().x.cat.categories.tolist() == ["a", "b", "c"]

    ddf2 = dd.read_parquet(tmp, categories=["x"], engine=read_engine)
    assert ddf2.compute().x.cat.categories.tolist() == ["a", "b", "c"]

    # autocat
    if read_engine == "fastparquet":
        ddf2 = dd.read_parquet(tmp, engine=read_engine)
        assert ddf2.compute().x.cat.categories.tolist() == ["a", "b", "c"]

        ddf2.loc[:1000].compute()
        assert assert_eq(df, ddf2)

    # dereference cats
    ddf2 = dd.read_parquet(tmp, categories=[], engine=read_engine)

    ddf2.loc[:1000].compute()
    assert (df.x == ddf2.x.compute()).all()


def test_append(tmpdir, engine):
    """Test that appended parquet equal to the original one."""
    check_fastparquet()
    tmp = str(tmpdir)
    df = pd.DataFrame(
        {
            "i32": np.arange(1000, dtype=np.int32),
            "i64": np.arange(1000, dtype=np.int64),
            "f": np.arange(1000, dtype=np.float64),
            "bhello": np.random.choice(["hello", "yo", "people"], size=1000).astype(
                "O"
            ),
        }
    )
    df.index.name = "index"

    half = len(df) // 2
    ddf1 = dd.from_pandas(df.iloc[:half], chunksize=100)
    ddf2 = dd.from_pandas(df.iloc[half:], chunksize=100)
    ddf1.to_parquet(tmp, engine=engine)
    ddf2.to_parquet(tmp, append=True, engine=engine)

    ddf3 = dd.read_parquet(tmp, engine=engine)
    assert_eq(df, ddf3)


def test_append_create(tmpdir, engine):
    """Test that appended parquet equal to the original one."""
    tmp_path = str(tmpdir)
    df = pd.DataFrame(
        {
            "i32": np.arange(1000, dtype=np.int32),
            "i64": np.arange(1000, dtype=np.int64),
            "f": np.arange(1000, dtype=np.float64),
            "bhello": np.random.choice(["hello", "yo", "people"], size=1000).astype(
                "O"
            ),
        }
    )
    df.index.name = "index"

    half = len(df) // 2
    ddf1 = dd.from_pandas(df.iloc[:half], chunksize=100)
    ddf2 = dd.from_pandas(df.iloc[half:], chunksize=100)
    ddf1.to_parquet(tmp_path, append=True, engine=engine)
    ddf2.to_parquet(tmp_path, append=True, engine=engine)

    ddf3 = dd.read_parquet(tmp_path, engine=engine)
    assert_eq(df, ddf3)


def test_append_with_partition(tmpdir, engine):
    # check_fastparquet()
    tmp = str(tmpdir)
    df0 = pd.DataFrame(
        {
            "lat": np.arange(0, 10, dtype="int64"),
            "lon": np.arange(10, 20, dtype="int64"),
            "value": np.arange(100, 110, dtype="int64"),
        }
    )
    df0.index.name = "index"
    df1 = pd.DataFrame(
        {
            "lat": np.arange(10, 20, dtype="int64"),
            "lon": np.arange(10, 20, dtype="int64"),
            "value": np.arange(120, 130, dtype="int64"),
        }
    )
    df1.index.name = "index"
    dd_df0 = dd.from_pandas(df0, npartitions=1)
    dd_df1 = dd.from_pandas(df1, npartitions=1)
    dd.to_parquet(dd_df0, tmp, partition_on=["lon"], engine=engine)
    dd.to_parquet(
        dd_df1,
        tmp,
        partition_on=["lon"],
        append=True,
        ignore_divisions=True,
        engine=engine,
    )

    out = dd.read_parquet(
        tmp, engine=engine, index="index", gather_statistics=True
    ).compute()
    # convert categorical to plain int just to pass assert
    out["lon"] = out.lon.astype("int64")
    # sort required since partitioning breaks index order
    assert_eq(
        out.sort_values("value"), pd.concat([df0, df1])[out.columns], check_index=False
    )


def test_partition_on_cats(tmpdir, engine):
    tmp = str(tmpdir)
    d = pd.DataFrame(
        {
            "a": np.random.rand(50),
            "b": np.random.choice(["x", "y", "z"], size=50),
            "c": np.random.choice(["x", "y", "z"], size=50),
        }
    )
    d = dd.from_pandas(d, 2)
    d.to_parquet(tmp, partition_on=["b"], engine=engine)
    df = dd.read_parquet(tmp, engine=engine)
    assert set(df.b.cat.categories) == {"x", "y", "z"}


@pytest.mark.parametrize("meta", [False, True])
@pytest.mark.parametrize("stats", [False, True])
def test_partition_on_cats_pyarrow(tmpdir, stats, meta):
    check_pyarrow()

    tmp = str(tmpdir)
    d = pd.DataFrame(
        {
            "a": np.random.rand(50),
            "b": np.random.choice(["x", "y", "z"], size=50),
            "c": np.random.choice(["x", "y", "z"], size=50),
        }
    )
    d = dd.from_pandas(d, 2)
    d.to_parquet(tmp, partition_on=["b"], engine="pyarrow", write_metadata_file=meta)
    df = dd.read_parquet(tmp, engine="pyarrow", gather_statistics=stats)
    assert set(df.b.cat.categories) == {"x", "y", "z"}


def test_partition_on_cats_2(tmpdir, engine):
    tmp = str(tmpdir)
    d = pd.DataFrame(
        {
            "a": np.random.rand(50),
            "b": np.random.choice(["x", "y", "z"], size=50),
            "c": np.random.choice(["x", "y", "z"], size=50),
        }
    )
    d = dd.from_pandas(d, 2)
    d.to_parquet(tmp, partition_on=["b", "c"], engine=engine)
    df = dd.read_parquet(tmp, engine=engine)
    assert set(df.b.cat.categories) == {"x", "y", "z"}
    assert set(df.c.cat.categories) == {"x", "y", "z"}

    df = dd.read_parquet(tmp, columns=["a", "c"], engine=engine)
    assert set(df.c.cat.categories) == {"x", "y", "z"}
    assert "b" not in df.columns
    assert_eq(df, df.compute())
    df = dd.read_parquet(tmp, index="c", engine=engine)
    assert set(df.index.categories) == {"x", "y", "z"}
    assert "c" not in df.columns
    # series
    df = dd.read_parquet(tmp, columns="b", engine=engine)
    assert set(df.cat.categories) == {"x", "y", "z"}


def test_append_wo_index(tmpdir, engine):
    """Test append with write_index=False."""
    tmp = str(tmpdir.join("tmp1.parquet"))
    df = pd.DataFrame(
        {
            "i32": np.arange(1000, dtype=np.int32),
            "i64": np.arange(1000, dtype=np.int64),
            "f": np.arange(1000, dtype=np.float64),
            "bhello": np.random.choice(["hello", "yo", "people"], size=1000).astype(
                "O"
            ),
        }
    )
    half = len(df) // 2
    ddf1 = dd.from_pandas(df.iloc[:half], chunksize=100)
    ddf2 = dd.from_pandas(df.iloc[half:], chunksize=100)
    ddf1.to_parquet(tmp, engine=engine)

    with pytest.raises(ValueError) as excinfo:
        ddf2.to_parquet(tmp, write_index=False, append=True, engine=engine)
    assert "Appended columns" in str(excinfo.value)

    tmp = str(tmpdir.join("tmp2.parquet"))
    ddf1.to_parquet(tmp, write_index=False, engine=engine)
    ddf2.to_parquet(tmp, write_index=False, append=True, engine=engine)

    ddf3 = dd.read_parquet(tmp, index="f", engine=engine)
    assert_eq(df.set_index("f"), ddf3)


def test_append_overlapping_divisions(tmpdir, engine):
    """Test raising of error when divisions overlapping."""
    tmp = str(tmpdir)
    df = pd.DataFrame(
        {
            "i32": np.arange(1000, dtype=np.int32),
            "i64": np.arange(1000, dtype=np.int64),
            "f": np.arange(1000, dtype=np.float64),
            "bhello": np.random.choice(["hello", "yo", "people"], size=1000).astype(
                "O"
            ),
        }
    )
    half = len(df) // 2
    ddf1 = dd.from_pandas(df.iloc[:half], chunksize=100)
    ddf2 = dd.from_pandas(df.iloc[half - 10 :], chunksize=100)
    ddf1.to_parquet(tmp, engine=engine)

    with pytest.raises(ValueError) as excinfo:
        ddf2.to_parquet(tmp, engine=engine, append=True)
    assert "Appended divisions" in str(excinfo.value)

    ddf2.to_parquet(tmp, engine=engine, append=True, ignore_divisions=True)


def test_append_different_columns(tmpdir, engine):
    """Test raising of error when non equal columns."""
    tmp = str(tmpdir)
    df1 = pd.DataFrame({"i32": np.arange(100, dtype=np.int32)})
    df2 = pd.DataFrame({"i64": np.arange(100, dtype=np.int64)})
    df3 = pd.DataFrame({"i32": np.arange(100, dtype=np.int64)})

    ddf1 = dd.from_pandas(df1, chunksize=2)
    ddf2 = dd.from_pandas(df2, chunksize=2)
    ddf3 = dd.from_pandas(df3, chunksize=2)

    ddf1.to_parquet(tmp, engine=engine)

    with pytest.raises(ValueError) as excinfo:
        ddf2.to_parquet(tmp, engine=engine, append=True)
    assert "Appended columns" in str(excinfo.value)

    with pytest.raises(ValueError) as excinfo:
        ddf3.to_parquet(tmp, engine=engine, append=True)
    assert "Appended dtypes" in str(excinfo.value)


@write_read_engines_xfail
def test_ordering(tmpdir, write_engine, read_engine):
    tmp = str(tmpdir)
    df = pd.DataFrame(
        {"a": [1, 2, 3], "b": [10, 20, 30], "c": [100, 200, 300]},
        index=pd.Index([-1, -2, -3], name="myindex"),
        columns=["c", "a", "b"],
    )
    ddf = dd.from_pandas(df, npartitions=2)
    dd.to_parquet(ddf, tmp, engine=write_engine)

    if read_engine == "fastparquet":
        pf = fastparquet.ParquetFile(tmp)
        assert pf.columns == ["myindex", "c", "a", "b"]

    ddf2 = dd.read_parquet(tmp, index="myindex", engine=read_engine)
    assert_eq(ddf, ddf2, check_divisions=False)


def test_read_parquet_custom_columns(tmpdir, engine):
    tmp = str(tmpdir)
    data = pd.DataFrame(
        {"i32": np.arange(1000, dtype=np.int32), "f": np.arange(1000, dtype=np.float64)}
    )
    df = dd.from_pandas(data, chunksize=50)
    df.to_parquet(tmp, engine=engine)

    df2 = dd.read_parquet(tmp, columns=["i32", "f"], engine=engine)
    assert_eq(df[["i32", "f"]], df2, check_index=False)

    fns = glob.glob(os.path.join(tmp, "*.parquet"))
    df2 = dd.read_parquet(fns, columns=["i32"], engine=engine).compute()
    df2.sort_values("i32", inplace=True)
    assert_eq(df[["i32"]], df2, check_index=False, check_divisions=False)

    df3 = dd.read_parquet(tmp, columns=["f", "i32"], engine=engine)
    assert_eq(df[["f", "i32"]], df3, check_index=False)


@pytest.mark.parametrize(
    "df,write_kwargs,read_kwargs",
    [
        (pd.DataFrame({"x": [3, 2, 1]}), {}, {}),
        (pd.DataFrame({"x": ["c", "a", "b"]}), {}, {}),
        (pd.DataFrame({"x": ["cc", "a", "bbb"]}), {}, {}),
        (pd.DataFrame({"x": [b"a", b"b", b"c"]}), {"object_encoding": "bytes"}, {}),
        (
            pd.DataFrame({"x": pd.Categorical(["a", "b", "a"])}),
            {},
            {"categories": ["x"]},
        ),
        (pd.DataFrame({"x": pd.Categorical([1, 2, 1])}), {}, {"categories": ["x"]}),
        (pd.DataFrame({"x": list(map(pd.Timestamp, [3000, 2000, 1000]))}), {}, {}),
        (pd.DataFrame({"x": [3000, 2000, 1000]}).astype("M8[ns]"), {}, {}),
        pytest.param(
            pd.DataFrame({"x": [3, 2, 1]}).astype("M8[ns]"),
            {},
            {},
            marks=pytest.mark.xfail(
                reason="Parquet doesn't support nanosecond precision"
            ),
        ),
        (pd.DataFrame({"x": [3, 2, 1]}).astype("M8[us]"), {}, {}),
        (pd.DataFrame({"x": [3, 2, 1]}).astype("M8[ms]"), {}, {}),
        (pd.DataFrame({"x": [3000, 2000, 1000]}).astype("datetime64[ns]"), {}, {}),
        (pd.DataFrame({"x": [3000, 2000, 1000]}).astype("datetime64[ns, UTC]"), {}, {}),
        (pd.DataFrame({"x": [3000, 2000, 1000]}).astype("datetime64[ns, CET]"), {}, {}),
        (pd.DataFrame({"x": [3, 2, 1]}).astype("uint16"), {}, {}),
        (pd.DataFrame({"x": [3, 2, 1]}).astype("float32"), {}, {}),
        (pd.DataFrame({"x": [3, 1, 2]}, index=[3, 2, 1]), {}, {}),
        (pd.DataFrame({"x": [3, 1, 5]}, index=pd.Index([1, 2, 3], name="foo")), {}, {}),
        (pd.DataFrame({"x": [1, 2, 3], "y": [3, 2, 1]}), {}, {}),
        (pd.DataFrame({"x": [1, 2, 3], "y": [3, 2, 1]}, columns=["y", "x"]), {}, {}),
        (pd.DataFrame({"0": [3, 2, 1]}), {}, {}),
        (pd.DataFrame({"x": [3, 2, None]}), {}, {}),
        (pd.DataFrame({"-": [3.0, 2.0, None]}), {}, {}),
        (pd.DataFrame({".": [3.0, 2.0, None]}), {}, {}),
        (pd.DataFrame({" ": [3.0, 2.0, None]}), {}, {}),
    ],
)
def test_roundtrip(tmpdir, df, write_kwargs, read_kwargs, engine):
    tmp = str(tmpdir)
    if df.index.name is None:
        df.index.name = "index"
    ddf = dd.from_pandas(df, npartitions=2)

    oe = write_kwargs.pop("object_encoding", None)
    if oe and engine == "fastparquet":
        dd.to_parquet(ddf, tmp, engine=engine, object_encoding=oe, **write_kwargs)
    else:
        dd.to_parquet(ddf, tmp, engine=engine, **write_kwargs)
    ddf2 = dd.read_parquet(tmp, index=df.index.name, engine=engine, **read_kwargs)
    assert_eq(ddf, ddf2)


def test_categories(tmpdir, engine):
    fn = str(tmpdir)
    df = pd.DataFrame({"x": [1, 2, 3, 4, 5], "y": list("caaab")})
    ddf = dd.from_pandas(df, npartitions=2)
    ddf["y"] = ddf.y.astype("category")
    ddf.to_parquet(fn, engine=engine)
    ddf2 = dd.read_parquet(fn, categories=["y"], engine=engine)

    # Shouldn't need to specify categories explicitly
    ddf3 = dd.read_parquet(fn, engine=engine)
    assert_eq(ddf3, ddf2)

    with pytest.raises(NotImplementedError):
        ddf2.y.cat.categories
    assert set(ddf2.y.compute().cat.categories) == {"a", "b", "c"}
    cats_set = ddf2.map_partitions(lambda x: x.y.cat.categories.sort_values()).compute()
    assert cats_set.tolist() == ["a", "c", "a", "b"]

    if engine == "fastparquet":
        assert_eq(ddf.y, ddf2.y, check_names=False)
        with pytest.raises(TypeError):
            # attempt to load as category that which is not so encoded
            ddf2 = dd.read_parquet(fn, categories=["x"], engine=engine).compute()

    with pytest.raises((ValueError, FutureWarning)):
        # attempt to load as category unknown column
        ddf2 = dd.read_parquet(fn, categories=["foo"], engine=engine)


def test_categories_unnamed_index(tmpdir, engine):
    # Check that we can handle an unnamed categorical index
    # https://github.com/dask/dask/issues/6885

    if engine.startswith("pyarrow") and pa.__version__ < LooseVersion("0.15.0"):
        pytest.skip("PyArrow>=0.15 Required.")

    tmpdir = str(tmpdir)

    df = pd.DataFrame(
        data={"A": [1, 2, 3], "B": ["a", "a", "b"]}, index=["x", "y", "y"]
    )
    ddf = dd.from_pandas(df, npartitions=1)
    ddf = ddf.categorize(columns=["B"])

    ddf.to_parquet(tmpdir, engine=engine)
    ddf2 = dd.read_parquet(tmpdir, engine=engine)

    assert_eq(ddf.index, ddf2.index, check_divisions=False)


def test_empty_partition(tmpdir, engine):
    fn = str(tmpdir)
    df = pd.DataFrame({"a": range(10), "b": range(10)})
    ddf = dd.from_pandas(df, npartitions=5)

    ddf2 = ddf[ddf.a <= 5]
    ddf2.to_parquet(fn, engine=engine)

    ddf3 = dd.read_parquet(fn, engine=engine)
    assert ddf3.npartitions < 5
    sol = ddf2.compute()
    assert_eq(sol, ddf3, check_names=False, check_index=False)


def test_timestamp_index(tmpdir, engine):
    fn = str(tmpdir)
    df = dd._compat.makeTimeDataFrame()
    df.index.name = "foo"
    ddf = dd.from_pandas(df, npartitions=5)
    ddf.to_parquet(fn, engine=engine)
    ddf2 = dd.read_parquet(fn, engine=engine)
    assert_eq(ddf, ddf2)


def test_to_parquet_default_writes_nulls(tmpdir):
    check_fastparquet()
    check_pyarrow()
    fn = str(tmpdir.join("test.parquet"))

    df = pd.DataFrame({"c1": [1.0, np.nan, 2, np.nan, 3]})
    ddf = dd.from_pandas(df, npartitions=1)

    ddf.to_parquet(fn)
    table = pq.read_table(fn)
    assert table[1].null_count == 2


def test_to_parquet_pyarrow_w_inconsistent_schema_by_partition_fails_by_default(tmpdir):
    check_pyarrow()

    df = pd.DataFrame(
        {"partition_column": [0, 0, 1, 1], "strings": ["a", "b", None, None]}
    )

    ddf = dd.from_pandas(df, npartitions=2)
    # In order to allow pyarrow to write an inconsistent schema,
    # we need to avoid writing the _metadata file (will fail >0.17.1)
    # and need to avoid schema inference (i.e. use `schema=None`)
    ddf.to_parquet(
        str(tmpdir),
        engine="pyarrow",
        partition_on=["partition_column"],
        write_metadata_file=False,
        schema=None,
    )

    # Test that schema is not validated by default
    # (shouldn't raise error with legacy dataset)
    dd.read_parquet(
        str(tmpdir),
        engine="pyarrow-legacy",
        gather_statistics=False,
    ).compute()

    # Test that read fails when validate_schema=True
    # Note: This fails differently for pyarrow.dataset api
    with pytest.raises(ValueError) as e_info:
        dd.read_parquet(
            str(tmpdir),
            engine="pyarrow-legacy",
            gather_statistics=False,
            dataset={"validate_schema": True},
        ).compute()
        assert e_info.message.contains("ValueError: Schema in partition")
        assert e_info.message.contains("was different")


def test_to_parquet_pyarrow_w_inconsistent_schema_by_partition_succeeds_w_manual_schema(
    tmpdir,
):
    check_pyarrow()

    # Data types to test: strings, arrays, ints, timezone aware timestamps
    in_arrays = [[0, 1, 2], [3, 4], np.nan, np.nan]
    out_arrays = [[0, 1, 2], [3, 4], None, None]
    in_strings = ["a", "b", np.nan, np.nan]
    out_strings = ["a", "b", None, None]
    tstamp = pd.Timestamp(1513393355, unit="s")
    in_tstamps = [tstamp, tstamp, pd.NaT, pd.NaT]
    out_tstamps = [
        # Timestamps come out in numpy.datetime64 format
        tstamp.to_datetime64(),
        tstamp.to_datetime64(),
        np.datetime64("NaT"),
        np.datetime64("NaT"),
    ]
    timezone = "US/Eastern"
    tz_tstamp = pd.Timestamp(1513393355, unit="s", tz=timezone)
    in_tz_tstamps = [tz_tstamp, tz_tstamp, pd.NaT, pd.NaT]
    out_tz_tstamps = [
        # Timezones do not make it through a write-read cycle.
        tz_tstamp.tz_convert(None).to_datetime64(),
        tz_tstamp.tz_convert(None).to_datetime64(),
        np.datetime64("NaT"),
        np.datetime64("NaT"),
    ]

    df = pd.DataFrame(
        {
            "partition_column": [0, 0, 1, 1],
            "arrays": in_arrays,
            "strings": in_strings,
            "tstamps": in_tstamps,
            "tz_tstamps": in_tz_tstamps,
        }
    )

    ddf = dd.from_pandas(df, npartitions=2)
    schema = pa.schema(
        [
            ("arrays", pa.list_(pa.int64())),
            ("strings", pa.string()),
            ("tstamps", pa.timestamp("ns")),
            ("tz_tstamps", pa.timestamp("ns", timezone)),
            ("partition_column", pa.int64()),
        ]
    )
    ddf.to_parquet(
        str(tmpdir), engine="pyarrow", partition_on="partition_column", schema=schema
    )
    ddf_after_write = (
        dd.read_parquet(str(tmpdir), engine="pyarrow", gather_statistics=False)
        .compute()
        .reset_index(drop=True)
    )

    # Check array support
    arrays_after_write = ddf_after_write.arrays.values
    for i in range(len(df)):
        assert np.array_equal(arrays_after_write[i], out_arrays[i]), type(out_arrays[i])

    # Check datetime support
    tstamps_after_write = ddf_after_write.tstamps.values
    for i in range(len(df)):
        # Need to test NaT separately
        if np.isnat(tstamps_after_write[i]):
            assert np.isnat(out_tstamps[i])
        else:
            assert tstamps_after_write[i] == out_tstamps[i]

    # Check timezone aware datetime support
    tz_tstamps_after_write = ddf_after_write.tz_tstamps.values
    for i in range(len(df)):
        # Need to test NaT separately
        if np.isnat(tz_tstamps_after_write[i]):
            assert np.isnat(out_tz_tstamps[i])
        else:
            assert tz_tstamps_after_write[i] == out_tz_tstamps[i]

    # Check string support
    assert np.array_equal(ddf_after_write.strings.values, out_strings)

    # Check partition column
    assert np.array_equal(ddf_after_write.partition_column, df.partition_column)


@pytest.mark.parametrize("index", [False, True])
@pytest.mark.parametrize("schema", ["infer", "complex"])
def test_pyarrow_schema_inference(tmpdir, index, engine, schema):

    check_pyarrow()
    if pa.__version__ < LooseVersion("0.15.0"):
        pytest.skip("PyArrow>=0.15 Required.")
    if schema == "complex":
        schema = {"index": pa.string(), "amount": pa.int64()}

    tmpdir = str(tmpdir)
    df = pd.DataFrame(
        {
            "index": ["1", "2", "3", "2", "3", "1", "4"],
            "date": pd.to_datetime(
                [
                    "2017-01-01",
                    "2017-01-01",
                    "2017-01-01",
                    "2017-01-02",
                    "2017-01-02",
                    "2017-01-06",
                    "2017-01-09",
                ]
            ),
            "amount": [100, 200, 300, 400, 500, 600, 700],
        },
        index=range(7, 14),
    )
    if index:
        df = dd.from_pandas(df, npartitions=2).set_index("index")
    else:
        df = dd.from_pandas(df, npartitions=2)

    df.to_parquet(tmpdir, engine="pyarrow", schema=schema)
    df_out = dd.read_parquet(tmpdir, engine=engine)
    df_out.compute()

    if index and engine == "fastparquet":
        # Fastparquet fails to detect int64 from _metadata
        df_out["amount"] = df_out["amount"].astype("int64")

        # Fastparquet not handling divisions for
        # pyarrow-written dataset with string index
        assert_eq(df, df_out, check_divisions=False)
    else:
        assert_eq(df, df_out)


def test_partition_on(tmpdir, engine):
    tmpdir = str(tmpdir)
    df = pd.DataFrame(
        {
            "a1": np.random.choice(["A", "B", "C"], size=100),
            "a2": np.random.choice(["X", "Y", "Z"], size=100),
            "b": np.random.random(size=100),
            "c": np.random.randint(1, 5, size=100),
            "d": np.arange(0, 100),
        }
    )
    d = dd.from_pandas(df, npartitions=2)
    d.to_parquet(tmpdir, partition_on=["a1", "a2"], engine=engine)
    # Note #1: Cross-engine functionality is missing
    # Note #2: The index is not preserved in pyarrow when partition_on is used
    out = dd.read_parquet(
        tmpdir, engine=engine, index=False, gather_statistics=False
    ).compute()
    for val in df.a1.unique():
        assert set(df.b[df.a1 == val]) == set(out.b[out.a1 == val])

    # Now specify the columns and allow auto-index detection
    out = dd.read_parquet(tmpdir, engine=engine, columns=["b", "a2"]).compute()
    for val in df.a2.unique():
        assert set(df.b[df.a2 == val]) == set(out.b[out.a2 == val])


def test_partition_on_duplicates(tmpdir, engine):
    # https://github.com/dask/dask/issues/6445
    tmpdir = str(tmpdir)
    df = pd.DataFrame(
        {
            "a1": np.random.choice(["A", "B", "C"], size=100),
            "a2": np.random.choice(["X", "Y", "Z"], size=100),
            "data": np.random.random(size=100),
        }
    )
    d = dd.from_pandas(df, npartitions=2)

    for _ in range(2):
        d.to_parquet(tmpdir, partition_on=["a1", "a2"], engine=engine)

    out = dd.read_parquet(tmpdir, engine=engine).compute()

    assert len(df) == len(out)
    for root, dirs, files in os.walk(tmpdir):
        for file in files:
            assert file in (
                "part.0.parquet",
                "part.1.parquet",
                "_common_metadata",
                "_metadata",
            )


@pytest.mark.parametrize("partition_on", ["aa", ["aa"]])
def test_partition_on_string(tmpdir, partition_on):
    tmpdir = str(tmpdir)
    check_pyarrow()
    with dask.config.set(scheduler="single-threaded"):
        tmpdir = str(tmpdir)
        df = pd.DataFrame(
            {
                "aa": np.random.choice(["A", "B", "C"], size=100),
                "bb": np.random.random(size=100),
                "cc": np.random.randint(1, 5, size=100),
            }
        )
        d = dd.from_pandas(df, npartitions=2)
        d.to_parquet(
            tmpdir, partition_on=partition_on, write_index=False, engine="pyarrow"
        )
        out = dd.read_parquet(
            tmpdir, index=False, gather_statistics=False, engine="pyarrow"
        )
    out = out.compute()
    for val in df.aa.unique():
        assert set(df.bb[df.aa == val]) == set(out.bb[out.aa == val])


@write_read_engines()
def test_filters_categorical(tmpdir, write_engine, read_engine):
    tmpdir = str(tmpdir)
    cats = ["2018-01-01", "2018-01-02", "2018-01-03", "2018-01-04"]
    dftest = pd.DataFrame(
        {
            "dummy": [1, 1, 1, 1],
            "DatePart": pd.Categorical(cats, categories=cats, ordered=True),
        }
    )
    ddftest = dd.from_pandas(dftest, npartitions=4).set_index("dummy")
    ddftest.to_parquet(tmpdir, partition_on="DatePart", engine=write_engine)
    ddftest_read = dd.read_parquet(
        tmpdir,
        index="dummy",
        engine=read_engine,
        filters=[(("DatePart", "<=", "2018-01-02"))],
    )
    assert len(ddftest_read) == 2


@write_read_engines()
def test_filters(tmpdir, write_engine, read_engine):
    tmp_path = str(tmpdir)
    df = pd.DataFrame({"x": range(10), "y": list("aabbccddee")})
    ddf = dd.from_pandas(df, npartitions=5)
    assert ddf.npartitions == 5

    ddf.to_parquet(tmp_path, engine=write_engine)

    a = dd.read_parquet(tmp_path, engine=read_engine, filters=[("x", ">", 4)])
    assert a.npartitions == 3
    assert (a.x > 3).all().compute()

    b = dd.read_parquet(tmp_path, engine=read_engine, filters=[("y", "==", "c")])
    assert b.npartitions == 1
    assert (b.y == "c").all().compute()

    c = dd.read_parquet(
        tmp_path, engine=read_engine, filters=[("y", "==", "c"), ("x", ">", 6)]
    )
    assert c.npartitions <= 1
    assert not len(c)
    assert_eq(c, c)

    d = dd.read_parquet(
        tmp_path,
        engine=read_engine,
        filters=[
            # Select two overlapping ranges
            [("x", ">", 1), ("x", "<", 6)],
            [("x", ">", 3), ("x", "<", 8)],
        ],
    )
    assert d.npartitions == 3
    assert ((d.x > 1) & (d.x < 8)).all().compute()

    e = dd.read_parquet(tmp_path, engine=read_engine, filters=[("x", "in", (0, 9))])
    assert e.npartitions == 2
    assert ((e.x < 2) | (e.x > 7)).all().compute()


@write_read_engines()
def test_filters_v0(tmpdir, write_engine, read_engine):
    if write_engine == "fastparquet" or read_engine == "fastparquet":
        pytest.importorskip("fastparquet", minversion="0.3.1")

    # Recent versions of pyarrow support full row-wise filtering
    # (fastparquet and older pyarrow versions do not)
    pyarrow_row_filtering = (
        read_engine == "pyarrow-dataset" and pa.__version__ >= LooseVersion("1.0.0")
    )

    fn = str(tmpdir)
    df = pd.DataFrame({"at": ["ab", "aa", "ba", "da", "bb"]})
    ddf = dd.from_pandas(df, npartitions=1)

    # Ok with 1 partition and filters
    ddf.repartition(npartitions=1, force=True).to_parquet(
        fn, write_index=False, engine=write_engine
    )
    ddf2 = dd.read_parquet(
        fn, index=False, engine=read_engine, filters=[("at", "==", "aa")]
    ).compute()
    if pyarrow_row_filtering:
        assert_eq(ddf2, ddf[ddf["at"] == "aa"], check_index=False)
    else:
        assert_eq(ddf2, ddf)

    # with >1 partition and no filters
    ddf.repartition(npartitions=2, force=True).to_parquet(fn, engine=write_engine)
    ddf2 = dd.read_parquet(fn, engine=read_engine).compute()
    assert_eq(ddf2, ddf)

    # with >1 partition and filters using base fastparquet
    if read_engine == "fastparquet":
        ddf.repartition(npartitions=2, force=True).to_parquet(fn, engine=write_engine)
        df2 = fastparquet.ParquetFile(fn).to_pandas(filters=[("at", "==", "aa")])
        assert len(df2) > 0

    # with >1 partition and filters
    ddf.repartition(npartitions=2, force=True).to_parquet(fn, engine=write_engine)
    ddf2 = dd.read_parquet(
        fn, engine=read_engine, filters=[("at", "==", "aa")]
    ).compute()
    assert len(ddf2) > 0


def test_filtering_pyarrow_dataset(tmpdir, engine):
    pytest.importorskip("pyarrow", minversion="1.0.0")

    fn = str(tmpdir)
    df = pd.DataFrame({"aa": range(100), "bb": ["cat", "dog"] * 50})
    ddf = dd.from_pandas(df, npartitions=10)
    ddf.to_parquet(fn, write_index=False, engine=engine)

    # Filtered read
    aa_lim = 40
    bb_val = "dog"
    filters = [[("aa", "<", aa_lim), ("bb", "==", bb_val)]]
    ddf2 = dd.read_parquet(fn, index=False, engine="pyarrow-dataset", filters=filters)

    # Check that partitions are filetered for "aa" filter
    nonempty = 0
    for part in ddf[ddf["aa"] < aa_lim].partitions:
        nonempty += int(len(part.compute()) > 0)
    assert ddf2.npartitions == nonempty

    # Check that rows are filtered for "aa" and "bb" filters
    df = df[df["aa"] < aa_lim]
    df = df[df["bb"] == bb_val]
    assert_eq(df, ddf2.compute(), check_index=False)


def test_fiters_file_list(tmpdir, engine):
    df = pd.DataFrame({"x": range(10), "y": list("aabbccddee")})
    ddf = dd.from_pandas(df, npartitions=5)

    ddf.to_parquet(str(tmpdir), engine=engine)
    fils = str(tmpdir.join("*.parquet"))
    ddf_out = dd.read_parquet(
        fils, gather_statistics=True, engine=engine, filters=[("x", ">", 3)]
    )

    assert ddf_out.npartitions == 3
    assert_eq(df[df["x"] > 3], ddf_out.compute(), check_index=False)

    # Check that first parition gets filtered for single-path input
    ddf2 = dd.read_parquet(
        str(tmpdir.join("part.0.parquet")),
        gather_statistics=True,
        engine=engine,
        filters=[("x", ">", 3)],
    )
    assert len(ddf2) == 0


def test_pyarrow_filter_divisions(tmpdir):
    pytest.importorskip("pyarrow")

    # Write simple dataset with an index that will only
    # have a sorted index if certain row-groups are filtered out.
    # In this case, we filter "a" <= 3 to get a sorted
    # index. Otherwise, "a" is NOT monotonically increasing.
    df = pd.DataFrame({"a": [0, 1, 10, 12, 2, 3, 8, 9], "b": range(8)}).set_index("a")
    df.iloc[:4].to_parquet(
        str(tmpdir.join("file.0.parquet")), engine="pyarrow", row_group_size=2
    )
    df.iloc[4:].to_parquet(
        str(tmpdir.join("file.1.parquet")), engine="pyarrow", row_group_size=2
    )

    if pa.__version__ >= LooseVersion("1.0.0"):
        # Only works for ArrowDatasetEngine.
        # Legacy code will not apply filters on individual row-groups
        # when `split_row_groups=False`.
        ddf = dd.read_parquet(
            str(tmpdir),
            engine="pyarrow-dataset",
            split_row_groups=False,
            gather_statistics=True,
            filters=[("a", "<=", 3)],
        )
        assert ddf.divisions == (0, 2, 3)

    ddf = dd.read_parquet(
        str(tmpdir),
        engine="pyarrow-dataset",
        split_row_groups=True,
        gather_statistics=True,
        filters=[("a", "<=", 3)],
    )
    assert ddf.divisions == (0, 2, 3)


def test_divisions_read_with_filters(tmpdir):
    pytest.importorskip("fastparquet", minversion="0.3.1")
    tmpdir = str(tmpdir)
    # generate dataframe
    size = 100
    categoricals = []
    for value in ["a", "b", "c", "d"]:
        categoricals += [value] * int(size / 4)
    df = pd.DataFrame(
        {
            "a": categoricals,
            "b": np.random.random(size=size),
            "c": np.random.randint(1, 5, size=size),
        }
    )
    d = dd.from_pandas(df, npartitions=4)
    # save it
    d.to_parquet(tmpdir, write_index=True, partition_on=["a"], engine="fastparquet")
    # read it
    out = dd.read_parquet(tmpdir, engine="fastparquet", filters=[("a", "==", "b")])
    # test it
    expected_divisions = (25, 49)
    assert out.divisions == expected_divisions


def test_divisions_are_known_read_with_filters(tmpdir):
    pytest.importorskip("fastparquet", minversion="0.3.1")
    tmpdir = str(tmpdir)
    # generate dataframe
    df = pd.DataFrame(
        {
            "unique": [0, 0, 1, 1, 2, 2, 3, 3],
            "id": ["id1", "id2", "id1", "id2", "id1", "id2", "id1", "id2"],
        },
        index=[0, 0, 1, 1, 2, 2, 3, 3],
    )
    d = dd.from_pandas(df, npartitions=2)
    # save it
    d.to_parquet(tmpdir, partition_on=["id"], engine="fastparquet")
    # read it
    out = dd.read_parquet(tmpdir, engine="fastparquet", filters=[("id", "==", "id1")])
    # test it
    assert out.known_divisions
    expected_divisions = (0, 2, 3)
    assert out.divisions == expected_divisions


@pytest.mark.xfail(reason="No longer accept ParquetFile objects")
def test_read_from_fastparquet_parquetfile(tmpdir):
    check_fastparquet()
    fn = str(tmpdir)

    df = pd.DataFrame(
        {
            "a": np.random.choice(["A", "B", "C"], size=100),
            "b": np.random.random(size=100),
            "c": np.random.randint(1, 5, size=100),
        }
    )
    d = dd.from_pandas(df, npartitions=2)
    d.to_parquet(fn, partition_on=["a"], engine="fastparquet")

    pq_f = fastparquet.ParquetFile(fn)

    # OK with no filters
    out = dd.read_parquet(pq_f).compute()
    for val in df.a.unique():
        assert set(df.b[df.a == val]) == set(out.b[out.a == val])

    # OK with  filters
    out = dd.read_parquet(pq_f, filters=[("a", "==", "B")]).compute()
    assert set(df.b[df.a == "B"]) == set(out.b)

    # Engine should not be set to 'pyarrow'
    with pytest.raises(AssertionError):
        out = dd.read_parquet(pq_f, engine="pyarrow")


@pytest.mark.parametrize("scheduler", ["threads", "processes"])
def test_to_parquet_lazy(tmpdir, scheduler, engine):
    tmpdir = str(tmpdir)
    df = pd.DataFrame({"a": [1, 2, 3, 4], "b": [1.0, 2.0, 3.0, 4.0]})
    df.index.name = "index"
    ddf = dd.from_pandas(df, npartitions=2)
    value = ddf.to_parquet(tmpdir, compute=False, engine=engine)

    assert hasattr(value, "dask")
    value.compute(scheduler=scheduler)
    assert os.path.exists(tmpdir)

    ddf2 = dd.read_parquet(tmpdir, engine=engine)

    assert_eq(ddf, ddf2)


def test_timestamp96(tmpdir):
    check_fastparquet()
    fn = str(tmpdir)
    df = pd.DataFrame({"a": ["now"]}, dtype="M8[ns]")
    ddf = dd.from_pandas(df, 1)
    ddf.to_parquet(fn, write_index=False, times="int96")
    pf = fastparquet.ParquetFile(fn)
    assert pf._schema[1].type == fastparquet.parquet_thrift.Type.INT96
    out = dd.read_parquet(fn, index=False).compute()
    assert_eq(out, df)


def test_drill_scheme(tmpdir):
    check_fastparquet()
    fn = str(tmpdir)
    N = 5
    df1 = pd.DataFrame({c: np.random.random(N) for i, c in enumerate(["a", "b", "c"])})
    df2 = pd.DataFrame({c: np.random.random(N) for i, c in enumerate(["a", "b", "c"])})
    files = []
    for d in ["test_data1", "test_data2"]:
        dn = os.path.join(fn, d)
        if not os.path.exists(dn):
            os.mkdir(dn)
        files.append(os.path.join(dn, "data1.parq"))

    fastparquet.write(files[0], df1)
    fastparquet.write(files[1], df2)

    df = dd.read_parquet(files)
    assert "dir0" in df.columns
    out = df.compute()
    assert "dir0" in out
    assert (np.unique(out.dir0) == ["test_data1", "test_data2"]).all()


def test_parquet_select_cats(tmpdir, engine):
    fn = str(tmpdir)
    df = pd.DataFrame(
        {
            "categories": pd.Series(
                np.random.choice(["a", "b", "c", "d", "e", "f"], size=100),
                dtype="category",
            ),
            "ints": pd.Series(list(range(0, 100)), dtype="int"),
            "floats": pd.Series(list(range(0, 100)), dtype="float"),
        }
    )

    ddf = dd.from_pandas(df, 1)
    ddf.to_parquet(fn, engine=engine)
    rddf = dd.read_parquet(fn, columns=["ints"], engine=engine)
    assert list(rddf.columns) == ["ints"]
    rddf = dd.read_parquet(fn, engine=engine)
    assert list(rddf.columns) == list(df)


def test_columns_name(tmpdir, engine):
    if engine == "fastparquet" and fastparquet.__version__ <= LooseVersion("0.3.1"):
        pytest.skip("Fastparquet does not write column_indexes up to 0.3.1")
    tmp_path = str(tmpdir)
    df = pd.DataFrame({"A": [1, 2]}, index=pd.Index(["a", "b"], name="idx"))
    df.columns.name = "cols"
    ddf = dd.from_pandas(df, 2)

    ddf.to_parquet(tmp_path, engine=engine)
    result = dd.read_parquet(tmp_path, engine=engine, index=["idx"])
    assert_eq(result, df)


def check_compression(engine, filename, compression):
    if engine == "fastparquet":
        pf = fastparquet.ParquetFile(filename)
        md = pf.fmd.row_groups[0].columns[0].meta_data
        if compression is None:
            assert md.total_compressed_size == md.total_uncompressed_size
        else:
            assert md.total_compressed_size != md.total_uncompressed_size
    else:
        metadata = pa.parquet.ParquetDataset(filename).metadata
        names = metadata.schema.names
        for i in range(metadata.num_row_groups):
            row_group = metadata.row_group(i)
            for j in range(len(names)):
                column = row_group.column(j)
                if compression is None:
                    assert (
                        column.total_compressed_size == column.total_uncompressed_size
                    )
                else:
                    compress_expect = compression
                    if compression == "default":
                        compress_expect = "snappy"
                    assert compress_expect.lower() == column.compression.lower()
                    assert (
                        column.total_compressed_size != column.total_uncompressed_size
                    )


@pytest.mark.parametrize("compression,", ["default", None, "gzip", "snappy"])
def test_writing_parquet_with_compression(tmpdir, compression, engine):
    fn = str(tmpdir)
    if compression in ["snappy", "default"]:
        pytest.importorskip("snappy")

    df = pd.DataFrame({"x": ["a", "b", "c"] * 10, "y": [1, 2, 3] * 10})
    df.index.name = "index"
    ddf = dd.from_pandas(df, npartitions=3)

    ddf.to_parquet(fn, compression=compression, engine=engine)
    out = dd.read_parquet(fn, engine=engine)
    assert_eq(out, ddf)
    check_compression(engine, fn, compression)


@pytest.mark.parametrize("compression,", ["default", None, "gzip", "snappy"])
def test_writing_parquet_with_partition_on_and_compression(tmpdir, compression, engine):
    fn = str(tmpdir)
    if compression in ["snappy", "default"]:
        pytest.importorskip("snappy")

    df = pd.DataFrame({"x": ["a", "b", "c"] * 10, "y": [1, 2, 3] * 10})
    df.index.name = "index"
    ddf = dd.from_pandas(df, npartitions=3)

    ddf.to_parquet(fn, compression=compression, engine=engine, partition_on=["x"])
    check_compression(engine, fn, compression)


@pytest.fixture(
    params=[
        # fastparquet 0.1.3
        {
            "columns": [
                {
                    "metadata": None,
                    "name": "idx",
                    "numpy_type": "int64",
                    "pandas_type": "int64",
                },
                {
                    "metadata": None,
                    "name": "A",
                    "numpy_type": "int64",
                    "pandas_type": "int64",
                },
            ],
            "index_columns": ["idx"],
            "pandas_version": "0.21.0",
        },
        # pyarrow 0.7.1
        {
            "columns": [
                {
                    "metadata": None,
                    "name": "A",
                    "numpy_type": "int64",
                    "pandas_type": "int64",
                },
                {
                    "metadata": None,
                    "name": "idx",
                    "numpy_type": "int64",
                    "pandas_type": "int64",
                },
            ],
            "index_columns": ["idx"],
            "pandas_version": "0.21.0",
        },
        # pyarrow 0.8.0
        {
            "column_indexes": [
                {
                    "field_name": None,
                    "metadata": {"encoding": "UTF-8"},
                    "name": None,
                    "numpy_type": "object",
                    "pandas_type": "unicode",
                }
            ],
            "columns": [
                {
                    "field_name": "A",
                    "metadata": None,
                    "name": "A",
                    "numpy_type": "int64",
                    "pandas_type": "int64",
                },
                {
                    "field_name": "__index_level_0__",
                    "metadata": None,
                    "name": "idx",
                    "numpy_type": "int64",
                    "pandas_type": "int64",
                },
            ],
            "index_columns": ["__index_level_0__"],
            "pandas_version": "0.21.0",
        },
        # TODO: fastparquet update
    ]
)
def pandas_metadata(request):
    return request.param


def test_parse_pandas_metadata(pandas_metadata):
    index_names, column_names, mapping, column_index_names = _parse_pandas_metadata(
        pandas_metadata
    )
    assert index_names == ["idx"]
    assert column_names == ["A"]
    assert column_index_names == [None]

    # for new pyarrow
    if pandas_metadata["index_columns"] == ["__index_level_0__"]:
        assert mapping == {"__index_level_0__": "idx", "A": "A"}
    else:
        assert mapping == {"idx": "idx", "A": "A"}

    assert isinstance(mapping, dict)


def test_parse_pandas_metadata_null_index():
    # pyarrow 0.7.1 None for index
    e_index_names = [None]
    e_column_names = ["x"]
    e_mapping = {"__index_level_0__": None, "x": "x"}
    e_column_index_names = [None]

    md = {
        "columns": [
            {
                "metadata": None,
                "name": "x",
                "numpy_type": "int64",
                "pandas_type": "int64",
            },
            {
                "metadata": None,
                "name": "__index_level_0__",
                "numpy_type": "int64",
                "pandas_type": "int64",
            },
        ],
        "index_columns": ["__index_level_0__"],
        "pandas_version": "0.21.0",
    }
    index_names, column_names, mapping, column_index_names = _parse_pandas_metadata(md)
    assert index_names == e_index_names
    assert column_names == e_column_names
    assert mapping == e_mapping
    assert column_index_names == e_column_index_names

    # pyarrow 0.8.0 None for index
    md = {
        "column_indexes": [
            {
                "field_name": None,
                "metadata": {"encoding": "UTF-8"},
                "name": None,
                "numpy_type": "object",
                "pandas_type": "unicode",
            }
        ],
        "columns": [
            {
                "field_name": "x",
                "metadata": None,
                "name": "x",
                "numpy_type": "int64",
                "pandas_type": "int64",
            },
            {
                "field_name": "__index_level_0__",
                "metadata": None,
                "name": None,
                "numpy_type": "int64",
                "pandas_type": "int64",
            },
        ],
        "index_columns": ["__index_level_0__"],
        "pandas_version": "0.21.0",
    }
    index_names, column_names, mapping, column_index_names = _parse_pandas_metadata(md)
    assert index_names == e_index_names
    assert column_names == e_column_names
    assert mapping == e_mapping
    assert column_index_names == e_column_index_names


def test_read_no_metadata(tmpdir, engine):
    # use pyarrow.parquet to create a parquet file without
    # pandas metadata
    check_pyarrow()
    tmp = str(tmpdir) + "table.parq"

    table = pa.Table.from_arrays(
        [pa.array([1, 2, 3]), pa.array([3, 4, 5])], names=["A", "B"]
    )
    pq.write_table(table, tmp)
    result = dd.read_parquet(tmp, engine=engine)
    expected = pd.DataFrame({"A": [1, 2, 3], "B": [3, 4, 5]})
    assert_eq(result, expected)


def test_parse_pandas_metadata_duplicate_index_columns():
    md = {
        "column_indexes": [
            {
                "field_name": None,
                "metadata": {"encoding": "UTF-8"},
                "name": None,
                "numpy_type": "object",
                "pandas_type": "unicode",
            }
        ],
        "columns": [
            {
                "field_name": "A",
                "metadata": None,
                "name": "A",
                "numpy_type": "int64",
                "pandas_type": "int64",
            },
            {
                "field_name": "__index_level_0__",
                "metadata": None,
                "name": "A",
                "numpy_type": "object",
                "pandas_type": "unicode",
            },
        ],
        "index_columns": ["__index_level_0__"],
        "pandas_version": "0.21.0",
    }
    (
        index_names,
        column_names,
        storage_name_mapping,
        column_index_names,
    ) = _parse_pandas_metadata(md)
    assert index_names == ["A"]
    assert column_names == ["A"]
    assert storage_name_mapping == {"__index_level_0__": "A", "A": "A"}
    assert column_index_names == [None]


def test_parse_pandas_metadata_column_with_index_name():
    md = {
        "column_indexes": [
            {
                "field_name": None,
                "metadata": {"encoding": "UTF-8"},
                "name": None,
                "numpy_type": "object",
                "pandas_type": "unicode",
            }
        ],
        "columns": [
            {
                "field_name": "A",
                "metadata": None,
                "name": "A",
                "numpy_type": "int64",
                "pandas_type": "int64",
            },
            {
                "field_name": "__index_level_0__",
                "metadata": None,
                "name": "A",
                "numpy_type": "object",
                "pandas_type": "unicode",
            },
        ],
        "index_columns": ["__index_level_0__"],
        "pandas_version": "0.21.0",
    }
    (
        index_names,
        column_names,
        storage_name_mapping,
        column_index_names,
    ) = _parse_pandas_metadata(md)
    assert index_names == ["A"]
    assert column_names == ["A"]
    assert storage_name_mapping == {"__index_level_0__": "A", "A": "A"}
    assert column_index_names == [None]


def test_writing_parquet_with_kwargs(tmpdir, engine):
    fn = str(tmpdir)
    path1 = os.path.join(fn, "normal")
    path2 = os.path.join(fn, "partitioned")
    pytest.importorskip("snappy")

    df = pd.DataFrame(
        {
            "a": np.random.choice(["A", "B", "C"], size=100),
            "b": np.random.random(size=100),
            "c": np.random.randint(1, 5, size=100),
        }
    )
    df.index.name = "index"
    ddf = dd.from_pandas(df, npartitions=3)

    engine_kwargs = {
        "pyarrow-dataset": {
            "compression": "snappy",
            "coerce_timestamps": None,
            "use_dictionary": True,
        },
        "fastparquet": {"compression": "snappy", "times": "int64", "fixed_text": None},
    }
    engine_kwargs["pyarrow-legacy"] = engine_kwargs["pyarrow-dataset"]

    ddf.to_parquet(path1, engine=engine, **engine_kwargs[engine])
    out = dd.read_parquet(path1, engine=engine)
    assert_eq(out, ddf, check_index=(engine != "fastparquet"))

    # Avoid race condition in pyarrow 0.8.0 on writing partitioned datasets
    with dask.config.set(scheduler="sync"):
        ddf.to_parquet(
            path2, engine=engine, partition_on=["a"], **engine_kwargs[engine]
        )
    out = dd.read_parquet(path2, engine=engine).compute()
    for val in df.a.unique():
        assert set(df.b[df.a == val]) == set(out.b[out.a == val])


def test_writing_parquet_with_unknown_kwargs(tmpdir, engine):
    fn = str(tmpdir)

    with pytest.raises(TypeError):
        ddf.to_parquet(fn, engine=engine, unknown_key="unknown_value")


def test_to_parquet_with_get(tmpdir):
    check_engine()

    from dask.multiprocessing import get as mp_get

    tmpdir = str(tmpdir)

    flag = [False]

    def my_get(*args, **kwargs):
        flag[0] = True
        return mp_get(*args, **kwargs)

    df = pd.DataFrame({"x": ["a", "b", "c", "d"], "y": [1, 2, 3, 4]})
    ddf = dd.from_pandas(df, npartitions=2)

    ddf.to_parquet(tmpdir, compute_kwargs={"scheduler": my_get})
    assert flag[0]

    result = dd.read_parquet(os.path.join(tmpdir, "*"))
    assert_eq(result, df, check_index=False)


def test_select_partitioned_column(tmpdir, engine):
    pytest.importorskip("snappy")
    if engine.startswith("pyarrow"):
        import pyarrow as pa

        if pa.__version__ < LooseVersion("0.9.0"):
            pytest.skip("pyarrow<0.9.0 did not support this")

    fn = str(tmpdir)
    size = 20
    d = {
        "signal1": np.random.normal(0, 0.3, size=size).cumsum() + 50,
        "fake_categorical1": np.random.choice(["A", "B", "C"], size=size),
        "fake_categorical2": np.random.choice(["D", "E", "F"], size=size),
    }
    df = dd.from_pandas(pd.DataFrame(d), 2)
    df.to_parquet(
        fn,
        compression="snappy",
        write_index=False,
        engine=engine,
        partition_on=["fake_categorical1", "fake_categorical2"],
    )

    df_partitioned = dd.read_parquet(fn, engine=engine)
    df_partitioned[df_partitioned.fake_categorical1 == "A"].compute()


def test_with_tz(tmpdir, engine):
    if engine.startswith("pyarrow") and pa.__version__ < LooseVersion("0.11.0"):
        pytest.skip("pyarrow<0.11.0 did not support this")
    if engine == "fastparquet" and fastparquet.__version__ < LooseVersion("0.3.0"):
        pytest.skip("fastparquet<0.3.0 did not support this")

    with warnings.catch_warnings():
        if engine == "fastparquet":
            # fastparquet-442
            warnings.simplefilter("ignore", FutureWarning)  # pandas 0.25
            fn = str(tmpdir)
            df = pd.DataFrame([[0]], columns=["a"], dtype="datetime64[ns, UTC]")
            df = dd.from_pandas(df, 1)
            df.to_parquet(fn, engine=engine)
            df2 = dd.read_parquet(fn, engine=engine)
            assert_eq(df, df2, check_divisions=False, check_index=False)


def test_arrow_partitioning(tmpdir):
    # Issue #3518
    check_pyarrow()
    path = str(tmpdir)
    data = {
        "p": np.repeat(np.arange(3), 2).astype(np.int8),
        "b": np.repeat(-1, 6).astype(np.int16),
        "c": np.repeat(-2, 6).astype(np.float32),
        "d": np.repeat(-3, 6).astype(np.float64),
    }
    pdf = pd.DataFrame(data)
    ddf = dd.from_pandas(pdf, npartitions=2)
    ddf.to_parquet(path, engine="pyarrow", write_index=False, partition_on="p")

    ddf = dd.read_parquet(path, index=False, engine="pyarrow")

    ddf.astype({"b": np.float32}).compute()


def test_informative_error_messages():
    with pytest.raises(ValueError) as info:
        dd.read_parquet("foo", engine="foo")

    assert "foo" in str(info.value)
    assert "arrow" in str(info.value)
    assert "fastparquet" in str(info.value)


def test_append_cat_fp(tmpdir, engine):
    path = str(tmpdir)
    # https://github.com/dask/dask/issues/4120
    df = pd.DataFrame({"x": ["a", "a", "b", "a", "b"]})
    df["x"] = df["x"].astype("category")
    ddf = dd.from_pandas(df, npartitions=1)

    dd.to_parquet(ddf, path, engine=engine)
    dd.to_parquet(ddf, path, append=True, ignore_divisions=True, engine=engine)

    d = dd.read_parquet(path, engine=engine).compute()
    assert d["x"].tolist() == ["a", "a", "b", "a", "b"] * 2


@pytest.mark.parametrize(
    "df",
    [
        pd.DataFrame({"x": [4, 5, 6, 1, 2, 3]}),
        pd.DataFrame({"x": ["c", "a", "b"]}),
        pd.DataFrame({"x": ["cc", "a", "bbb"]}),
        pd.DataFrame({"x": [b"a", b"b", b"c"]}),
        pytest.param(pd.DataFrame({"x": pd.Categorical(["a", "b", "a"])})),
        pytest.param(pd.DataFrame({"x": pd.Categorical([1, 2, 1])})),
        pd.DataFrame({"x": list(map(pd.Timestamp, [3000000, 2000000, 1000000]))}),  # ms
        pd.DataFrame({"x": list(map(pd.Timestamp, [3000, 2000, 1000]))}),  # us
        pd.DataFrame({"x": [3000, 2000, 1000]}).astype("M8[ns]"),
        # pd.DataFrame({'x': [3, 2, 1]}).astype('M8[ns]'), # Casting errors
        pd.DataFrame({"x": [3, 2, 1]}).astype("M8[us]"),
        pd.DataFrame({"x": [3, 2, 1]}).astype("M8[ms]"),
        pd.DataFrame({"x": [3, 2, 1]}).astype("uint16"),
        pd.DataFrame({"x": [3, 2, 1]}).astype("float32"),
        pd.DataFrame({"x": [3, 1, 2]}, index=[3, 2, 1]),
        pd.DataFrame(
            {"x": [4, 5, 6, 1, 2, 3]}, index=pd.Index([1, 2, 3, 4, 5, 6], name="foo")
        ),
        pd.DataFrame({"x": [1, 2, 3], "y": [3, 2, 1]}),
        pd.DataFrame({"x": [1, 2, 3], "y": [3, 2, 1]}, columns=["y", "x"]),
        pd.DataFrame({"0": [3, 2, 1]}),
        pd.DataFrame({"x": [3, 2, None]}),
        pd.DataFrame({"-": [3.0, 2.0, None]}),
        pd.DataFrame({".": [3.0, 2.0, None]}),
        pd.DataFrame({" ": [3.0, 2.0, None]}),
    ],
)
def test_roundtrip_arrow(tmpdir, df):
    check_pyarrow()
    # Index will be given a name when preserved as index
    tmp_path = str(tmpdir)
    if not df.index.name:
        df.index.name = "index"
    ddf = dd.from_pandas(df, npartitions=2)
    dd.to_parquet(ddf, tmp_path, engine="pyarrow", write_index=True)
    ddf2 = dd.read_parquet(tmp_path, engine="pyarrow", gather_statistics=True)
    assert_eq(ddf, ddf2)


def test_datasets_timeseries(tmpdir, engine):
    tmp_path = str(tmpdir)
    df = dask.datasets.timeseries(
        start="2000-01-01", end="2000-01-10", freq="1d"
    ).persist()
    df.to_parquet(tmp_path, engine=engine)

    df2 = dd.read_parquet(tmp_path, engine=engine)
    assert_eq(df, df2)


def test_pathlib_path(tmpdir, engine):
    import pathlib

    df = pd.DataFrame({"x": [4, 5, 6, 1, 2, 3]})
    df.index.name = "index"
    ddf = dd.from_pandas(df, npartitions=2)
    path = pathlib.Path(str(tmpdir))
    ddf.to_parquet(path, engine=engine)
    ddf2 = dd.read_parquet(path, engine=engine)
    assert_eq(ddf, ddf2)


def test_pyarrow_metadata_nthreads(tmpdir):
    check_pyarrow()
    tmp_path = str(tmpdir)
    df = pd.DataFrame({"x": [4, 5, 6, 1, 2, 3]})
    df.index.name = "index"
    ddf = dd.from_pandas(df, npartitions=2)
    ddf.to_parquet(tmp_path, engine="pyarrow")
    ops = {"dataset": {"metadata_nthreads": 2}}
    ddf2 = dd.read_parquet(tmp_path, engine="pyarrow", **ops)
    assert_eq(ddf, ddf2)


def test_categories_large(tmpdir, engine):
    # Issue #5112
    check_fastparquet()
    fn = str(tmpdir.join("parquet_int16.parq"))
    numbers = np.random.randint(0, 800000, size=1000000)
    df = pd.DataFrame(numbers.T, columns=["name"])
    df.name = df.name.astype("category")

    df.to_parquet(fn, engine="fastparquet", compression="uncompressed")
    ddf = dd.read_parquet(fn, engine=engine, categories={"name": 80000})

    assert_eq(sorted(df.name.cat.categories), sorted(ddf.compute().name.cat.categories))


@write_read_engines()
def test_read_glob_no_meta(tmpdir, write_engine, read_engine):
    tmp_path = str(tmpdir)
    ddf.to_parquet(tmp_path, engine=write_engine)

    ddf2 = dd.read_parquet(
        os.path.join(tmp_path, "*.parquet"), engine=read_engine, gather_statistics=False
    )
    assert_eq(ddf, ddf2, check_divisions=False)


@write_read_engines()
def test_read_glob_yes_meta(tmpdir, write_engine, read_engine):
    tmp_path = str(tmpdir)
    ddf.to_parquet(tmp_path, engine=write_engine)
    paths = glob.glob(os.path.join(tmp_path, "*.parquet"))
    paths.append(os.path.join(tmp_path, "_metadata"))
    ddf2 = dd.read_parquet(paths, engine=read_engine, gather_statistics=False)
    assert_eq(ddf, ddf2, check_divisions=False)


@pytest.mark.parametrize("statistics", [True, False, None])
@pytest.mark.parametrize("remove_common", [True, False])
@write_read_engines()
def test_read_dir_nometa(tmpdir, write_engine, read_engine, statistics, remove_common):
    tmp_path = str(tmpdir)
    ddf.to_parquet(tmp_path, engine=write_engine)
    if os.path.exists(os.path.join(tmp_path, "_metadata")):
        os.unlink(os.path.join(tmp_path, "_metadata"))
    files = os.listdir(tmp_path)
    assert "_metadata" not in files

    if remove_common and os.path.exists(os.path.join(tmp_path, "_common_metadata")):
        os.unlink(os.path.join(tmp_path, "_common_metadata"))

    ddf2 = dd.read_parquet(tmp_path, engine=read_engine, gather_statistics=statistics)
    assert_eq(ddf, ddf2, check_divisions=False)


@pytest.mark.parametrize("schema", ["infer", None])
def test_timeseries_nulls_in_schema(tmpdir, engine, schema):

    if (
        schema == "infer"
        and engine.startswith("pyarrow")
        and pa.__version__ < LooseVersion("0.15.0")
    ):
        pytest.skip("PyArrow>=0.15 Required.")

    # GH#5608: relative path failing _metadata/_common_metadata detection.
    tmp_path = str(tmpdir.mkdir("files"))
    tmp_path = os.path.join(tmp_path, "../", "files")

    ddf2 = (
        dask.datasets.timeseries(start="2000-01-01", end="2000-01-03", freq="1h")
        .reset_index()
        .map_partitions(lambda x: x.loc[:5])
    )
    ddf2 = ddf2.set_index("x").reset_index().persist()
    ddf2.name = ddf2.name.where(ddf2.timestamp == "2000-01-01", None)

    # Note: `append_row_groups` will fail with pyarrow>0.17.1 for _metadata write
    dataset = {"validate_schema": False}
    engine_use = engine
    if schema != "infer" and engine.startswith("pyarrow"):
        engine_use = "pyarrow-legacy"
    ddf2.to_parquet(
        tmp_path, engine=engine_use, write_metadata_file=False, schema=schema
    )
    ddf_read = dd.read_parquet(tmp_path, engine=engine_use, dataset=dataset)

    assert_eq(ddf_read, ddf2, check_divisions=False, check_index=False)

    # Can force schema validation on each partition in pyarrow
    if engine.startswith("pyarrow") and schema is None:
        dataset = {"validate_schema": True}
        engine_use = engine
        if schema != "infer":
            engine_use = "pyarrow-legacy"
        # The schema mismatch should raise an error if the
        # dataset was written with `schema=None` (no inference)
        with pytest.raises(ValueError):
            ddf_read = dd.read_parquet(tmp_path, dataset=dataset, engine=engine_use)


@pytest.mark.parametrize("numerical", [True, False])
@pytest.mark.parametrize(
    "timestamp", ["2000-01-01", "2000-01-02", "2000-01-03", "2000-01-04"]
)
def test_timeseries_nulls_in_schema_pyarrow(tmpdir, timestamp, numerical):
    check_pyarrow()
    tmp_path = str(tmpdir)
    ddf2 = dd.from_pandas(
        pd.DataFrame(
            {
                "timestamp": [
                    pd.Timestamp("2000-01-01"),
                    pd.Timestamp("2000-01-02"),
                    pd.Timestamp("2000-01-03"),
                    pd.Timestamp("2000-01-04"),
                ],
                "id": np.arange(4, dtype="float64"),
                "name": ["cat", "dog", "bird", "cow"],
            }
        ),
        npartitions=2,
    ).persist()
    if numerical:
        ddf2.id = ddf2.id.where(ddf2.timestamp == timestamp, None)
        ddf2.id = ddf2.id.astype("float64")
    else:
        ddf2.name = ddf2.name.where(ddf2.timestamp == timestamp, None)

    # There should be no schema error if you specify a schema on write
    schema = pa.schema(
        [("timestamp", pa.timestamp("ns")), ("id", pa.float64()), ("name", pa.string())]
    )
    ddf2.to_parquet(tmp_path, schema=schema, write_index=False, engine="pyarrow")
    assert_eq(
        dd.read_parquet(
            tmp_path, dataset={"validate_schema": True}, index=False, engine="pyarrow"
        ),
        ddf2,
        check_divisions=False,
        check_index=False,
    )


def test_read_inconsistent_schema_pyarrow(tmpdir):
    check_pyarrow()

    # Note: This is a proxy test for a cudf-related issue fix
    # (see cudf#5062 github issue).  The cause of that issue is
    # schema inconsistencies that do not actually correspond to
    # different types, but whether or not the file/column contains
    # null values.

    df1 = pd.DataFrame({"id": [0, 1], "val": [10, 20]})
    df2 = pd.DataFrame({"id": [2, 3], "val": [30, 40]})

    desired_type = "int64"
    other_type = "int32"
    df1.val = df1.val.astype(desired_type)
    df2.val = df2.val.astype(other_type)

    df_expect = pd.concat([df1, df2], ignore_index=True)
    df_expect["val"] = df_expect.val.astype(desired_type)

    df1.to_parquet(os.path.join(tmpdir, "0.parquet"))
    df2.to_parquet(os.path.join(tmpdir, "1.parquet"))

    # Read Directory
    check = dd.read_parquet(str(tmpdir), dataset={"validate_schema": False})
    assert_eq(check.compute(), df_expect, check_index=False)

    # Read List
    check = dd.read_parquet(
        os.path.join(tmpdir, "*.parquet"), dataset={"validate_schema": False}
    )
    assert_eq(check.compute(), df_expect, check_index=False)


def test_graph_size_pyarrow(tmpdir, engine):
    import pickle

    fn = str(tmpdir)

    ddf1 = dask.datasets.timeseries(
        start="2000-01-01", end="2000-01-02", freq="60S", partition_freq="1H"
    )

    ddf1.to_parquet(fn, engine=engine)
    ddf2 = dd.read_parquet(fn, engine=engine)

    assert len(pickle.dumps(ddf2.__dask_graph__())) < 25000


@pytest.mark.parametrize("preserve_index", [True, False])
@pytest.mark.parametrize("index", [None, np.random.permutation(2000)])
def test_getitem_optimization(tmpdir, engine, preserve_index, index):
    tmp_path_rd = str(tmpdir.mkdir("read"))
    tmp_path_wt = str(tmpdir.mkdir("write"))
    df = pd.DataFrame(
        {"A": [1, 2] * 1000, "B": [3, 4] * 1000, "C": [5, 6] * 1000}, index=index
    )
    df.index.name = "my_index"
    ddf = dd.from_pandas(df, 2, sort=False)

    ddf.to_parquet(tmp_path_rd, engine=engine, write_index=preserve_index)
    ddf = dd.read_parquet(tmp_path_rd, engine=engine)["B"]

    # Write ddf back to disk to check that the round trip
    # preserves the getitem optimization
    out = ddf.to_frame().to_parquet(tmp_path_wt, engine=engine, compute=False)
    dsk = optimize_read_parquet_getitem(out.dask, keys=[out.key])

    read = [key for key in dsk.layers if key.startswith("read-parquet")][0]
    subgraph = dsk.layers[read]
    assert isinstance(subgraph, BlockwiseParquet)
    assert subgraph.columns == ["B"]

    assert_eq(ddf.compute(optimize_graph=False), ddf.compute())


def test_getitem_optimization_empty(tmpdir, engine):
    df = pd.DataFrame({"A": [1] * 100, "B": [2] * 100, "C": [3] * 100, "D": [4] * 100})
    ddf = dd.from_pandas(df, 2)
    fn = os.path.join(str(tmpdir))
    ddf.to_parquet(fn, engine=engine)

    df2 = dd.read_parquet(fn, columns=[], engine=engine)
    dsk = optimize_read_parquet_getitem(df2.dask, keys=[df2._name])

<<<<<<< HEAD
    subgraph = list(dsk.layers.values())[0]
    assert isinstance(subgraph, BlockwiseParquet)
=======
    subgraph = next(iter((dsk.layers.values())))
    assert isinstance(subgraph, ParquetSubgraph)
>>>>>>> 02b466d2
    assert subgraph.columns == []


def test_getitem_optimization_multi(tmpdir, engine):
    df = pd.DataFrame({"A": [1] * 100, "B": [2] * 100, "C": [3] * 100, "D": [4] * 100})
    ddf = dd.from_pandas(df, 2)
    fn = os.path.join(str(tmpdir))
    ddf.to_parquet(fn, engine=engine)

    a = dd.read_parquet(fn, engine=engine)["B"]
    b = dd.read_parquet(fn, engine=engine)[["C"]]
    c = dd.read_parquet(fn, engine=engine)[["C", "A"]]

    a1, a2, a3 = dask.compute(a, b, c)
    b1, b2, b3 = dask.compute(a, b, c, optimize_graph=False)

    assert_eq(a1, b1)
    assert_eq(a2, b2)
    assert_eq(a3, b3)


def test_blockwise_parquet_annotations(tmpdir):
    check_engine()

    df = pd.DataFrame({"a": np.arange(40, dtype=np.int32)})
    expect = dd.from_pandas(df, npartitions=2)
    expect.to_parquet(str(tmpdir))

    with dask.annotate(foo="bar"):
        ddf = dd.read_parquet(str(tmpdir))

    # `ddf` should now have ONE Blockwise layer
    layers = ddf.__dask_graph__().layers
    assert len(layers) == 1
<<<<<<< HEAD
    assert isinstance(list(layers.values())[0], Blockwise)
    assert list(layers.values())[0].annotations == {"foo": "bar"}
=======
    layer = next(iter((layers.values())))
    assert isinstance(layer, ParquetSubgraph)
    assert layer.annotations == {"foo": "bar"}
>>>>>>> 02b466d2


def test_optimize_blockwise_parquet(tmpdir):
    check_engine()

    size = 40
    npartitions = 2
    tmp = str(tmpdir)
    df = pd.DataFrame({"a": np.arange(size, dtype=np.int32)})
    expect = dd.from_pandas(df, npartitions=npartitions)
    expect.to_parquet(tmp)
    ddf = dd.read_parquet(tmp)

    # `ddf` should now have ONE Blockwise layer
    layers = ddf.__dask_graph__().layers
    assert len(layers) == 1
    assert isinstance(list(layers.values())[0], Blockwise)

    # Check single-layer result
    assert_eq(ddf, expect)

    # Increment by 1
    ddf += 1
    expect += 1

    # Increment by 10
    ddf += 10
    expect += 10

    # `ddf` should now have THREE Blockwise layers
    layers = ddf.__dask_graph__().layers
    assert len(layers) == 3
    assert all(isinstance(layer, Blockwise) for layer in layers.values())

    # Check that `optimize_blockwise` fuses all three
    # `Blockwise` layers together into a singe `Blockwise` layer
    keys = [(ddf._name, i) for i in range(npartitions)]
    graph = optimize_blockwise(ddf.__dask_graph__(), keys)
    layers = graph.layers
    name = list(layers.keys())[0]
    assert len(layers) == 1
    assert isinstance(layers[name], Blockwise)

    # Check final result
    assert_eq(ddf, expect)


def test_split_row_groups(tmpdir, engine):
    """Test split_row_groups read_parquet kwarg"""
    check_pyarrow()
    tmp = str(tmpdir)
    df = pd.DataFrame(
        {"i32": np.arange(800, dtype=np.int32), "f": np.arange(800, dtype=np.float64)}
    )
    df.index.name = "index"

    half = len(df) // 2
    dd.from_pandas(df.iloc[:half], npartitions=2).to_parquet(
        tmp, engine="pyarrow", row_group_size=100
    )

    ddf3 = dd.read_parquet(tmp, engine=engine, split_row_groups=True, chunksize=1)
    assert ddf3.npartitions == 4

    ddf3 = dd.read_parquet(
        tmp, engine=engine, gather_statistics=True, split_row_groups=False
    )
    assert ddf3.npartitions == 2

    dd.from_pandas(df.iloc[half:], npartitions=2).to_parquet(
        tmp, append=True, engine="pyarrow", row_group_size=50
    )

    ddf3 = dd.read_parquet(
        tmp,
        engine=engine,
        gather_statistics=True,
        split_row_groups=True,
        chunksize=1,
    )
    assert ddf3.npartitions == 12

    ddf3 = dd.read_parquet(
        tmp, engine=engine, gather_statistics=True, split_row_groups=False
    )
    assert ddf3.npartitions == 4


@pytest.mark.parametrize("split_row_groups", [1, 12])
@pytest.mark.parametrize("gather_statistics", [True, False])
def test_split_row_groups_int(tmpdir, split_row_groups, gather_statistics, engine):

    check_pyarrow()
    tmp = str(tmpdir)
    row_group_size = 10
    npartitions = 4
    half_size = 400
    df = pd.DataFrame(
        {
            "i32": np.arange(2 * half_size, dtype=np.int32),
            "f": np.arange(2 * half_size, dtype=np.float64),
        }
    )
    half = len(df) // 2

    dd.from_pandas(df.iloc[:half], npartitions=npartitions).to_parquet(
        tmp, engine="pyarrow", row_group_size=row_group_size
    )
    dd.from_pandas(df.iloc[half:], npartitions=npartitions).to_parquet(
        tmp, append=True, engine="pyarrow", row_group_size=row_group_size
    )

    ddf2 = dd.read_parquet(
        tmp,
        engine=engine,
        split_row_groups=split_row_groups,
        gather_statistics=gather_statistics,
    )
    expected_rg_cout = int(half_size / row_group_size)
    assert ddf2.npartitions == 2 * math.ceil(expected_rg_cout / split_row_groups)


def test_split_row_groups_filter(tmpdir, engine):
    check_pyarrow()
    tmp = str(tmpdir)
    df = pd.DataFrame(
        {"i32": np.arange(800, dtype=np.int32), "f": np.arange(800, dtype=np.float64)}
    )
    df.index.name = "index"
    search_val = 600
    filters = [("f", "==", search_val)]

    dd.from_pandas(df, npartitions=4).to_parquet(
        tmp, append=True, engine="pyarrow", row_group_size=50
    )

    ddf2 = dd.read_parquet(tmp, engine=engine)
    ddf3 = dd.read_parquet(
        tmp,
        engine=engine,
        gather_statistics=True,
        split_row_groups=True,
        filters=filters,
    )

    assert search_val in ddf3["i32"]
    assert_eq(
        ddf2[ddf2["i32"] == search_val].compute(),
        ddf3[ddf3["i32"] == search_val].compute(),
    )


def test_optimize_getitem_and_nonblockwise(tmpdir):
    check_engine()
    path = os.path.join(tmpdir, "path.parquet")
    df = pd.DataFrame(
        {"a": [3, 4, 2], "b": [1, 2, 4], "c": [5, 4, 2], "d": [1, 2, 3]},
        index=["a", "b", "c"],
    )
    df.to_parquet(path)

    df2 = dd.read_parquet(path)
    df2[["a", "b"]].rolling(3).max().compute()


def test_optimize_and_not(tmpdir):
    check_engine()
    path = os.path.join(tmpdir, "path.parquet")
    df = pd.DataFrame(
        {"a": [3, 4, 2], "b": [1, 2, 4], "c": [5, 4, 2], "d": [1, 2, 3]},
        index=["a", "b", "c"],
    )
    df.to_parquet(path)

    df2 = dd.read_parquet(path)
    df2a = df2["a"].groupby(df2["c"]).first().to_delayed()
    df2b = df2["b"].groupby(df2["c"]).first().to_delayed()
    df2c = df2[["a", "b"]].rolling(2).max().to_delayed()
    df2d = df2.rolling(2).max().to_delayed()
    (result,) = dask.compute(df2a + df2b + df2c + df2d)

    expected = [
        dask.compute(df2a)[0][0],
        dask.compute(df2b)[0][0],
        dask.compute(df2c)[0][0],
        dask.compute(df2d)[0][0],
    ]
    for a, b in zip(result, expected):
        assert_eq(a, b)


@pytest.mark.parametrize("metadata", [True, False])
@pytest.mark.parametrize("chunksize", [None, 1024, 4096, "1MiB"])
def test_chunksize(tmpdir, chunksize, engine, metadata):
    check_pyarrow()  # Need pyarrow for write phase in this test

    nparts = 2
    df_size = 100
    row_group_size = 5
    row_group_byte_size = 451  # Empirically measured

    df = pd.DataFrame(
        {
            "a": np.random.choice(["apple", "banana", "carrot"], size=df_size),
            "b": np.random.random(size=df_size),
            "c": np.random.randint(1, 5, size=df_size),
            "index": np.arange(0, df_size),
        }
    ).set_index("index")

    ddf1 = dd.from_pandas(df, npartitions=nparts)
    ddf1.to_parquet(
        str(tmpdir),
        engine="pyarrow",
        row_group_size=row_group_size,
        write_metadata_file=metadata,
    )

    if metadata:
        path = str(tmpdir)
    else:
        dirname = str(tmpdir)
        files = os.listdir(dirname)
        assert "_metadata" not in files
        path = os.path.join(dirname, "*.parquet")

    ddf2 = dd.read_parquet(
        path,
        engine=engine,
        chunksize=chunksize,
        split_row_groups=True,
        gather_statistics=True,
        index="index",
    )

    assert_eq(ddf1, ddf2, check_divisions=False)

    num_row_groups = df_size // row_group_size
    if not chunksize:
        assert ddf2.npartitions == num_row_groups
    else:
        # Check that we are really aggregating
        df_byte_size = row_group_byte_size * num_row_groups
        expected = df_byte_size // parse_bytes(chunksize)
        remainder = (df_byte_size % parse_bytes(chunksize)) > 0
        expected += int(remainder) * nparts
        assert ddf2.npartitions == max(nparts, expected)


@write_read_engines()
def test_roundtrip_pandas_chunksize(tmpdir, write_engine, read_engine):
    path = str(tmpdir.join("test.parquet"))
    pdf = df.copy()
    pdf.index.name = "index"
    pdf.to_parquet(
        path, engine="pyarrow" if write_engine.startswith("pyarrow") else "fastparquet"
    )

    ddf_read = dd.read_parquet(
        path,
        engine=read_engine,
        chunksize="10 kiB",
        gather_statistics=True,
        split_row_groups=True,
        index="index",
    )

    assert_eq(pdf, ddf_read)


def test_read_pandas_fastparquet_partitioned(tmpdir, engine):
    check_fastparquet()

    pdf = pd.DataFrame(
        [{"str": str(i), "int": i, "group": "ABC"[i % 3]} for i in range(6)]
    )
    path = str(tmpdir)
    pdf.to_parquet(path, partition_cols=["group"], engine="fastparquet")
    ddf_read = dd.read_parquet(path, engine=engine)

    assert len(ddf_read["group"].compute()) == 6
    assert len(ddf_read.compute().group) == 6


def test_read_parquet_getitem_skip_when_getting_read_parquet(tmpdir, engine):
    # https://github.com/dask/dask/issues/5893
    pdf = pd.DataFrame({"A": [1, 2, 3, 4, 5, 6], "B": ["a", "b", "c", "d", "e", "f"]})
    path = os.path.join(str(tmpdir), "data.parquet")
    pd_engine = "pyarrow" if engine.startswith("pyarrow") else "fastparquet"
    pdf.to_parquet(path, engine=pd_engine)

    ddf = dd.read_parquet(path, engine=engine)
    a, b = dask.optimize(ddf["A"], ddf)

    # Make sure we are still allowing the getitem optimization
    ddf = ddf["A"]
    dsk = optimize_read_parquet_getitem(ddf.dask, keys=[(ddf._name, 0)])
    read = [key for key in dsk.layers if key.startswith("read-parquet")][0]
    subgraph = dsk.layers[read]
    assert isinstance(subgraph, BlockwiseParquet)
    assert subgraph.columns == ["A"]


@pytest.mark.parametrize("gather_statistics", [None, True])
@write_read_engines()
def test_filter_nonpartition_columns(
    tmpdir, write_engine, read_engine, gather_statistics
):
    tmpdir = str(tmpdir)
    df_write = pd.DataFrame(
        {
            "id": [1, 2, 3, 4] * 4,
            "time": np.arange(16),
            "random": np.random.choice(["cat", "dog"], size=16),
        }
    )
    ddf_write = dd.from_pandas(df_write, npartitions=4)
    ddf_write.to_parquet(
        tmpdir, write_index=False, partition_on=["id"], engine=write_engine
    )
    ddf_read = dd.read_parquet(
        tmpdir,
        index=False,
        engine=read_engine,
        gather_statistics=gather_statistics,
        filters=[(("time", "<", 5))],
    )
    df_read = ddf_read.compute()
    assert len(df_read) == len(df_read[df_read["time"] < 5])
    assert df_read["time"].max() < 5


def test_pandas_metadata_nullable_pyarrow(tmpdir):

    check_pyarrow()
    if pa.__version__ < LooseVersion("0.16.0") or pd.__version__ < LooseVersion(
        "1.0.0"
    ):
        pytest.skip("PyArrow>=0.16 and Pandas>=1.0.0 Required.")
    tmpdir = str(tmpdir)

    ddf1 = dd.from_pandas(
        pd.DataFrame(
            {
                "A": pd.array([1, None, 2], dtype="Int64"),
                "B": pd.array(["dog", "cat", None], dtype="str"),
            }
        ),
        npartitions=1,
    )
    ddf1.to_parquet(tmpdir, engine="pyarrow")
    ddf2 = dd.read_parquet(tmpdir, engine="pyarrow")

    assert_eq(ddf1, ddf2, check_index=False)


def test_pandas_timestamp_overflow_pyarrow(tmpdir):

    check_pyarrow()
    if pa.__version__ < LooseVersion("0.17.0"):
        pytest.skip("PyArrow>=0.17 Required.")

    info = np.iinfo(np.dtype("int64"))
    arr_numeric = np.linspace(
        start=info.min + 2, stop=info.max, num=1024, dtype="int64"
    )
    arr_dates = arr_numeric.astype("datetime64[ms]")

    table = pa.Table.from_arrays([pa.array(arr_dates)], names=["ts"])
    pa.parquet.write_table(
        table, f"{tmpdir}/file.parquet", use_deprecated_int96_timestamps=False
    )

    # This will raise by default due to overflow
    with pytest.raises(pa.lib.ArrowInvalid) as e:
        dd.read_parquet(str(tmpdir), engine="pyarrow-legacy").compute()
    assert "out of bounds" in str(e.value)

    from dask.dataframe.io.parquet.arrow import ArrowEngine

    class ArrowEngineWithTimestampClamp(ArrowEngine):
        @classmethod
        def clamp_arrow_datetimes(cls, arrow_table: pa.Table) -> pa.Table:
            """Constrain datetimes to be valid for pandas

            Since pandas works in ns precision and arrow / parquet defaults to ms
            precision we need to clamp our datetimes to something reasonable"""

            new_columns = []
            for i, col in enumerate(arrow_table.columns):
                if pa.types.is_timestamp(col.type) and (
                    col.type.unit in ("s", "ms", "us")
                ):
                    multiplier = {"s": 1_0000_000_000, "ms": 1_000_000, "us": 1_000}[
                        col.type.unit
                    ]

                    original_type = col.type

                    series: pd.Series = col.cast(pa.int64()).to_pandas(
                        types_mapper={pa.int64(): pd.Int64Dtype}
                    )
                    info = np.iinfo(np.dtype("int64"))
                    # constrain data to be within valid ranges
                    series.clip(
                        lower=info.min // multiplier + 1,
                        upper=info.max // multiplier,
                        inplace=True,
                    )
                    new_array = pa.array(series, pa.int64())
                    new_array = new_array.cast(original_type)
                    new_columns.append(new_array)
                else:
                    new_columns.append(col)

            return pa.Table.from_arrays(new_columns, names=arrow_table.column_names)

        @classmethod
        def _arrow_table_to_pandas(
            cls, arrow_table: pa.Table, categories, **kwargs
        ) -> pd.DataFrame:
            fixed_arrow_table = cls.clamp_arrow_datetimes(arrow_table)
            return super()._arrow_table_to_pandas(
                fixed_arrow_table, categories, **kwargs
            )

    # this should not fail, but instead produce timestamps that are in the valid range
    dd.read_parquet(str(tmpdir), engine=ArrowEngineWithTimestampClamp).compute()


@fp_pandas_xfail
def test_partitioned_preserve_index(tmpdir, write_engine, read_engine):

    if write_engine.startswith("pyarrow") and pa.__version__ < LooseVersion("0.15.0"):
        pytest.skip("PyArrow>=0.15 Required.")

    tmp = str(tmpdir)
    size = 1_000
    npartitions = 4
    b = np.arange(npartitions).repeat(size // npartitions)
    data = pd.DataFrame(
        {
            "myindex": np.arange(size),
            "A": np.random.random(size=size),
            "B": pd.Categorical(b),
        }
    ).set_index("myindex")
    data.index.name = None
    df1 = dd.from_pandas(data, npartitions=npartitions)
    df1.to_parquet(tmp, partition_on="B", engine=write_engine)

    expect = data[data["B"] == 1]
    got = dd.read_parquet(tmp, engine=read_engine, filters=[("B", "==", 1)])
    assert_eq(expect, got)


def test_from_pandas_preserve_none_index(tmpdir, engine):

    check_pyarrow()
    if pa.__version__ < LooseVersion("0.15.0"):
        pytest.skip("PyArrow>=0.15 Required.")

    fn = str(tmpdir.join("test.parquet"))
    df = pd.DataFrame({"a": [1, 2], "b": [4, 5], "c": [6, 7]}).set_index("c")
    df.index.name = None
    df.to_parquet(
        fn,
        engine="pyarrow" if engine.startswith("pyarrow") else "fastparquet",
        index=True,
    )

    expect = pd.read_parquet(fn)
    got = dd.read_parquet(fn, engine=engine)
    assert_eq(expect, got)


def test_multi_partition_none_index_false(tmpdir, engine):
    check_pyarrow()
    if pa.__version__ < LooseVersion("0.15.0"):
        pytest.skip("PyArrow>=0.15 Required.")

    # Write dataset without dast.to_parquet
    ddf1 = ddf.reset_index(drop=True)
    for i, part in enumerate(ddf1.partitions):
        path = tmpdir.join(f"test.{i}.parquet")
        part.compute().to_parquet(str(path), engine="pyarrow")

    # Read back with index=False
    ddf2 = dd.read_parquet(str(tmpdir), index=False)
    assert_eq(ddf1, ddf2)


@write_read_engines()
def test_from_pandas_preserve_none_rangeindex(tmpdir, write_engine, read_engine):
    # See GitHub Issue#6348
    fn = str(tmpdir.join("test.parquet"))
    df0 = pd.DataFrame({"t": [1, 2, 3]}, index=pd.RangeIndex(start=1, stop=4))
    df0.to_parquet(
        fn, engine="pyarrow" if write_engine.startswith("pyarrow") else "fastparquet"
    )

    df1 = dd.read_parquet(fn, engine=read_engine)
    assert_eq(df0, df1.compute())


def test_illegal_column_name(tmpdir, engine):
    # Make sure user is prevented from preserving a "None" index
    # name if there is already a column using the special `null_name`
    null_name = "__null_dask_index__"
    fn = str(tmpdir.join("test.parquet"))
    df = pd.DataFrame({"x": [1, 2], null_name: [4, 5]}).set_index("x")
    df.index.name = None
    ddf = dd.from_pandas(df, npartitions=2)

    # If we don't want to preserve the None index name, the
    # write should work, but the user should be warned
    with pytest.warns(UserWarning, match=null_name):
        ddf.to_parquet(fn, engine=engine, write_index=False)

    # If we do want to preserve the None index name, should
    # get a ValueError for having an illegal column name
    with pytest.raises(ValueError) as e:
        ddf.to_parquet(fn, engine=engine)
    assert null_name in str(e.value)


def test_divisions_with_null_partition(tmpdir, engine):
    df = pd.DataFrame({"a": [1, 2, None, None], "b": [1, 2, 3, 4]})
    ddf = dd.from_pandas(df, npartitions=2)
    ddf.to_parquet(str(tmpdir), engine=engine, write_index=False)

    ddf_read = dd.read_parquet(str(tmpdir), engine=engine, index="a")
    assert ddf_read.divisions == (None, None, None)


def test_pyarrow_dataset_simple(tmpdir, engine):
    check_pyarrow()
    fn = str(tmpdir)
    df = pd.DataFrame({"a": [4, 5, 6], "b": ["a", "b", "b"]})
    df.set_index("a", inplace=True, drop=True)
    ddf = dd.from_pandas(df, npartitions=2)
    ddf.to_parquet(fn, engine=engine)
    read_df = dd.read_parquet(fn, engine="pyarrow-legacy")
    read_df.compute(scheduler="synchronous")
    assert_eq(ddf, read_df)


@pytest.mark.parametrize("test_filter", [True, False])
def test_pyarrow_dataset_partitioned(tmpdir, engine, test_filter):
    check_pyarrow()

    if pa.__version__ <= LooseVersion("0.17.1"):
        # Using pyarrow.dataset API does not produce
        # Categorical type for partitioned columns.
        pytest.skip("PyArrow>0.17.1 Required.")

    fn = str(tmpdir)
    df = pd.DataFrame({"a": [4, 5, 6], "b": ["a", "b", "b"]})
    df["b"] = df["b"].astype("category")
    ddf = dd.from_pandas(df, npartitions=2)
    ddf.to_parquet(fn, engine=engine, partition_on="b")
    read_df = dd.read_parquet(
        fn,
        engine="pyarrow",
        filters=[("b", "==", "a")] if test_filter else None,
    )
    read_df.compute(scheduler="synchronous")

    if test_filter:
        assert_eq(ddf[ddf["b"] == "a"].compute(), read_df.compute())
    else:
        assert_eq(ddf, read_df)


@pytest.mark.parametrize("test_filter_partitioned", [True, False])
def test_pyarrow_dataset_read_from_paths(tmpdir, test_filter_partitioned):
    check_pyarrow()

    if pa.__version__ <= LooseVersion("0.17.1"):
        # Using pyarrow.dataset API does not produce
        # Categorical type for partitioned columns.
        pytest.skip("PyArrow>0.17.1 Required.")

    fn = str(tmpdir)
    df = pd.DataFrame({"a": [4, 5, 6], "b": ["a", "b", "b"]})
    df["b"] = df["b"].astype("category")
    ddf = dd.from_pandas(df, npartitions=2)

    if test_filter_partitioned:
        ddf.to_parquet(fn, engine="pyarrow", partition_on="b")
    else:
        ddf.to_parquet(fn, engine="pyarrow")
    read_df = dd.read_parquet(
        fn,
        engine="pyarrow",
        filters=[("b", "==", "a")] if test_filter_partitioned else None,
    )

    if test_filter_partitioned:
        assert_eq(ddf[ddf["b"] == "a"].compute(), read_df.compute())
    else:
        assert_eq(ddf, read_df)


def test_parquet_pyarrow_write_empty_metadata(tmpdir):
    # https://github.com/dask/dask/issues/6600
    check_pyarrow()
    tmpdir = str(tmpdir)

    df_a = dask.delayed(pd.DataFrame.from_dict)(
        {"x": [], "y": []}, dtype=("int", "int")
    )
    df_b = dask.delayed(pd.DataFrame.from_dict)(
        {"x": [1, 1, 2, 2], "y": [1, 0, 1, 0]}, dtype=("int64", "int64")
    )
    df_c = dask.delayed(pd.DataFrame.from_dict)(
        {"x": [1, 2, 1, 2], "y": [1, 0, 1, 0]}, dtype=("int64", "int64")
    )

    df = dd.from_delayed([df_a, df_b, df_c])

    try:
        df.to_parquet(
            tmpdir,
            engine="pyarrow",
            partition_on=["x"],
            append=False,
        )

    except AttributeError:
        pytest.fail("Unexpected AttributeError")

    # Check that metadata files where written
    files = os.listdir(tmpdir)
    assert "_metadata" in files
    assert "_common_metadata" in files

    # Check that the schema includes pandas_metadata
    schema_common = pq.ParquetFile(
        os.path.join(tmpdir, "_common_metadata")
    ).schema.to_arrow_schema()
    pandas_metadata = schema_common.pandas_metadata
    assert pandas_metadata
    assert pandas_metadata.get("index_columns", False)


def test_parquet_pyarrow_write_empty_metadata_append(tmpdir):
    # https://github.com/dask/dask/issues/6600
    check_pyarrow()
    tmpdir = str(tmpdir)

    df_a = dask.delayed(pd.DataFrame.from_dict)(
        {"x": [1, 1, 2, 2], "y": [1, 0, 1, 0]}, dtype=("int64", "int64")
    )
    df_b = dask.delayed(pd.DataFrame.from_dict)(
        {"x": [1, 2, 1, 2], "y": [2, 0, 2, 0]}, dtype=("int64", "int64")
    )

    df1 = dd.from_delayed([df_a, df_b])
    df1.to_parquet(
        tmpdir,
        engine="pyarrow",
        partition_on=["x"],
        append=False,
    )

    df_c = dask.delayed(pd.DataFrame.from_dict)(
        {"x": [], "y": []}, dtype=("int64", "int64")
    )
    df_d = dask.delayed(pd.DataFrame.from_dict)(
        {"x": [3, 3, 4, 4], "y": [1, 0, 1, 0]}, dtype=("int64", "int64")
    )

    df2 = dd.from_delayed([df_c, df_d])
    df2.to_parquet(
        tmpdir,
        engine="pyarrow",
        partition_on=["x"],
        append=True,
        ignore_divisions=True,
    )


@pytest.mark.parametrize("partition_on", [None, "a"])
@write_read_engines()
def test_create_metadata_file(tmpdir, write_engine, read_engine, partition_on):

    check_pyarrow()
    tmpdir = str(tmpdir)

    # Write ddf without a _metadata file
    df1 = pd.DataFrame({"b": range(100), "a": ["A", "B", "C", "D"] * 25})
    df1.index.name = "myindex"
    ddf1 = dd.from_pandas(df1, npartitions=10)
    ddf1.to_parquet(
        tmpdir,
        write_metadata_file=False,
        partition_on=partition_on,
        engine=write_engine,
    )

    # Add global _metadata file
    if partition_on:
        fns = glob.glob(os.path.join(tmpdir, partition_on + "=*/*.parquet"))
    else:
        fns = glob.glob(os.path.join(tmpdir, "*.parquet"))
    dd.io.parquet.create_metadata_file(
        fns,
        engine="pyarrow",
        split_every=3,  # Force tree reduction
    )

    # Check that we can now read the ddf
    # with the _metadata file present
    ddf2 = dd.read_parquet(
        tmpdir,
        gather_statistics=True,
        split_row_groups=False,
        engine=read_engine,
        index="myindex",  # python-3.6 CI
    )
    if partition_on:
        ddf1 = df1.sort_values("b")
        ddf2 = ddf2.compute().sort_values("b")
        ddf2.a = ddf2.a.astype("object")
    assert_eq(ddf1, ddf2)

    # Check if we can avoid writing an actual file
    fmd = dd.io.parquet.create_metadata_file(
        fns,
        engine="pyarrow",
        split_every=3,  # Force tree reduction
        out_dir=False,  # Avoid writing file
    )

    # Check that the in-memory metadata is the same as
    # the metadata in the file.
    fmd_file = pq.ParquetFile(os.path.join(tmpdir, "_metadata")).metadata
    assert fmd.num_rows == fmd_file.num_rows
    assert fmd.num_columns == fmd_file.num_columns
    assert fmd.num_row_groups == fmd_file.num_row_groups


def test_read_write_overwrite_is_true(tmpdir, engine):
    # https://github.com/dask/dask/issues/6824

    # Create a Dask DataFrame if size (100, 10) with 5 partitions and write to local
    ddf = dd.from_pandas(
        pd.DataFrame(
            np.random.randint(low=0, high=100, size=(100, 10)),
            columns=["A", "B", "C", "D", "E", "F", "G", "H", "I", "J"],
        ),
        npartitions=5,
    )
    ddf = ddf.reset_index(drop=True)
    dd.to_parquet(ddf, tmpdir, engine=engine, overwrite=True)

    # Keep the contents of the DataFrame constatn but change the # of partitions
    ddf2 = ddf.repartition(npartitions=3)

    # Overwrite the existing Dataset with the new dataframe and evaluate
    # the number of files against the number of dask partitions
    dd.to_parquet(ddf2, tmpdir, engine=engine, overwrite=True)

    # Assert the # of files written are identical to the number of
    # Dask DataFrame partitions (we exclude _metadata and _common_metadata)
    files = os.listdir(tmpdir)
    files = [f for f in files if f not in ["_common_metadata", "_metadata"]]
    assert len(files) == ddf2.npartitions


def test_read_write_partition_on_overwrite_is_true(tmpdir, engine):
    # https://github.com/dask/dask/issues/6824
    from pathlib import Path

    # Create a Dask DataFrame with 5 partitions and write to local, partitioning on the column A and column B
    df = pd.DataFrame(
        np.vstack(
            (
                np.full((50, 3), 0),
                np.full((50, 3), 1),
                np.full((20, 3), 2),
            )
        )
    )
    df.columns = ["A", "B", "C"]
    ddf = dd.from_pandas(df, npartitions=5)
    dd.to_parquet(ddf, tmpdir, engine=engine, partition_on=["A", "B"], overwrite=True)

    # Get the total number of files and directories from the original write
    files_ = Path(tmpdir).rglob("*")
    files = [f.as_posix() for f in files_]
    # Keep the contents of the DataFrame constant but change the # of partitions
    ddf2 = ddf.repartition(npartitions=3)

    # Overwrite the existing Dataset with the new dataframe and evaluate
    # the number of files against the number of dask partitions
    # Get the total number of files and directories from the original write
    dd.to_parquet(ddf2, tmpdir, engine=engine, partition_on=["A", "B"], overwrite=True)
    files2_ = Path(tmpdir).rglob("*")
    files2 = [f.as_posix() for f in files2_]
    # After reducing the # of partitions and overwriting, we expect
    # there to be fewer total files than were originally written
    assert len(files2) < len(files)


def test_to_parquet_overwrite_raises(tmpdir, engine):
    # https://github.com/dask/dask/issues/6824
    # Check that overwrite=True will raise an error if the
    # specified path is the current working directory
    df = pd.DataFrame({"a": range(12)})
    ddf = dd.from_pandas(df, npartitions=3)
    with pytest.raises(ValueError):
        dd.to_parquet(ddf, "./", engine=engine, overwrite=True)
    with pytest.raises(ValueError):
        dd.to_parquet(ddf, tmpdir, engine=engine, append=True, overwrite=True)


def test_dir_filter(tmpdir, engine):
    # github #6898
    df = pd.DataFrame.from_dict(
        {
            "A": {
                0: 351.0,
                1: 355.0,
                2: 358.0,
                3: 266.0,
                4: 266.0,
                5: 268.0,
                6: np.nan,
            },
            "B": {
                0: 2063.0,
                1: 2051.0,
                2: 1749.0,
                3: 4281.0,
                4: 3526.0,
                5: 3462.0,
                6: np.nan,
            },
            "year": {0: 2019, 1: 2019, 2: 2020, 3: 2020, 4: 2020, 5: 2020, 6: 2020},
        }
    )
    ddf = dask.dataframe.from_pandas(df, npartitions=1)
    ddf.to_parquet(tmpdir, partition_on="year", engine=engine)
    dd.read_parquet(tmpdir, filters=[("year", "==", 2020)], engine=engine)
    assert all


def test_roundtrip_decimal_dtype(tmpdir):
    # https://github.com/dask/dask/issues/6948
    check_pyarrow()
    tmpdir = str(tmpdir)

    data = [
        {
            "ts": pd.to_datetime("2021-01-01", utc="Europe/Berlin"),
            "col1": Decimal("123.00"),
        }
        for i in range(23)
    ]
    ddf1 = dd.from_pandas(pd.DataFrame(data), npartitions=1)

    ddf1.to_parquet(path=tmpdir, engine="pyarrow")
    ddf2 = dd.read_parquet(tmpdir, engine="pyarrow")

    assert ddf1["col1"].dtype == ddf2["col1"].dtype
    assert_eq(ddf1, ddf2, check_divisions=False)


def test_roundtrip_rename_columns(tmpdir, engine):
    # https://github.com/dask/dask/issues/7017

    path = os.path.join(str(tmpdir), "test.parquet")
    df1 = pd.DataFrame(columns=["a", "b", "c"], data=np.random.uniform(size=(10, 3)))
    df1.to_parquet(path)

    # read it with dask and rename columns
    ddf2 = dd.read_parquet(path, engine=engine)
    ddf2.columns = ["d", "e", "f"]
    df1.columns = ["d", "e", "f"]

    assert_eq(df1, ddf2.compute())<|MERGE_RESOLUTION|>--- conflicted
+++ resolved
@@ -2422,13 +2422,8 @@
     df2 = dd.read_parquet(fn, columns=[], engine=engine)
     dsk = optimize_read_parquet_getitem(df2.dask, keys=[df2._name])
 
-<<<<<<< HEAD
-    subgraph = list(dsk.layers.values())[0]
+    subgraph = next(iter((dsk.layers.values())))
     assert isinstance(subgraph, BlockwiseParquet)
-=======
-    subgraph = next(iter((dsk.layers.values())))
-    assert isinstance(subgraph, ParquetSubgraph)
->>>>>>> 02b466d2
     assert subgraph.columns == []
 
 
@@ -2463,14 +2458,9 @@
     # `ddf` should now have ONE Blockwise layer
     layers = ddf.__dask_graph__().layers
     assert len(layers) == 1
-<<<<<<< HEAD
-    assert isinstance(list(layers.values())[0], Blockwise)
-    assert list(layers.values())[0].annotations == {"foo": "bar"}
-=======
     layer = next(iter((layers.values())))
-    assert isinstance(layer, ParquetSubgraph)
+    assert isinstance(layer, Blockwise)
     assert layer.annotations == {"foo": "bar"}
->>>>>>> 02b466d2
 
 
 def test_optimize_blockwise_parquet(tmpdir):
