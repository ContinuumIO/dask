--- conflicted
+++ resolved
@@ -3589,7 +3589,6 @@
     assert "User-defined key/value" in str(e.value)
 
 
-<<<<<<< HEAD
 @pytest.mark.parametrize("categorical", [True, None])
 def test_categorical_partitions(tmpdir, engine, categorical):
     tmpdir = str(tmpdir)
@@ -3617,7 +3616,9 @@
                 tmpdir,
                 engine=engine,
                 categorical_partitions=categorical,
-=======
+            )
+
+
 @pytest.mark.parametrize("gather_statistics", [True, False, None])
 def test_ignore_metadata_file(tmpdir, engine, gather_statistics):
     tmpdir = str(tmpdir)
@@ -3664,5 +3665,4 @@
                 dataset_with_bad_metadata,
                 engine=engine,
                 ignore_metadata_file=True,
->>>>>>> 4229c16c
             )