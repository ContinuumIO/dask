--- conflicted
+++ resolved
@@ -230,16 +230,10 @@
     df.set_index("a", inplace=True, drop=True)
     ddf = dd.from_pandas(df, npartitions=2)
     ddf.to_parquet(fn, engine=write_engine)
-<<<<<<< HEAD
     read_df = dd.read_parquet(
         fn, index=["a"], engine=read_engine, calculate_divisions=True
     )
     assert_eq(ddf, read_df)
-=======
-    res = dd.read_parquet(fn, index=["a"], engine=read_engine)
-    sol = ddf.compute()
-    assert_eq(res, sol)
->>>>>>> 00572071
 
 
 @write_read_engines()
@@ -327,11 +321,7 @@
     # ### Empty columns ###
     # With divisions if supported
     assert_eq(
-<<<<<<< HEAD
         dd.read_parquet(fn, columns=[], engine=read_engine, calculate_divisions=True),
-=======
-        dd.read_parquet(fn, columns=[], engine=read_engine, gather_statistics=True),
->>>>>>> 00572071
         ddf[[]],
     )
 
@@ -345,13 +335,9 @@
     # ### Single column, auto select index ###
     # With divisions if supported
     assert_eq(
-<<<<<<< HEAD
         dd.read_parquet(
             fn, columns=["x"], engine=read_engine, calculate_divisions=True
         ),
-=======
-        dd.read_parquet(fn, columns=["x"], engine=read_engine, gather_statistics=True),
->>>>>>> 00572071
         ddf[["x"]],
     )
 
@@ -376,15 +362,11 @@
     # With divisions if supported
     assert_eq(
         dd.read_parquet(
-<<<<<<< HEAD
             fn,
             columns=[],
             engine=read_engine,
             index="myindex",
             calculate_divisions=True,
-=======
-            fn, columns=[], engine=read_engine, index="myindex", gather_statistics=True
->>>>>>> 00572071
         ),
         ddf[[]],
     )
@@ -410,11 +392,7 @@
             index="myindex",
             columns=["x"],
             engine=read_engine,
-<<<<<<< HEAD
             calculate_divisions=True,
-=======
-            gather_statistics=True,
->>>>>>> 00572071
         ),
         ddf[["x"]],
     )
@@ -440,11 +418,7 @@
             index="myindex",
             columns=["x", "y"],
             engine=read_engine,
-<<<<<<< HEAD
             calculate_divisions=True,
-=======
-            gather_statistics=True,
->>>>>>> 00572071
         ),
         ddf,
     )
@@ -602,7 +576,6 @@
 def test_read_series(tmpdir, engine):
     fn = str(tmpdir)
     ddf.to_parquet(fn, engine=engine)
-<<<<<<< HEAD
     ddf2 = dd.read_parquet(
         fn, columns=["x"], index="myindex", engine=engine, calculate_divisions=True
     )
@@ -612,15 +585,6 @@
         fn, columns="x", index="myindex", engine=engine, calculate_divisions=True
     )
     assert_eq(ddf.x, ddf2)
-=======
-    sol = ddf.compute()
-
-    ddf2 = dd.read_parquet(fn, columns=["x"], index="myindex", engine=engine)
-    assert_eq(sol[["x"]], ddf2)
-
-    ddf2 = dd.read_parquet(fn, columns="x", index="myindex", engine=engine)
-    assert_eq(sol.x, ddf2)
->>>>>>> 00572071
 
 
 def test_names(tmpdir, engine):
@@ -981,30 +945,20 @@
     df = dd.from_pandas(data, chunksize=50)
     df.to_parquet(tmp, engine=engine)
 
-<<<<<<< HEAD
     df2 = dd.read_parquet(
         tmp, columns=["i32", "f"], engine=engine, calculate_divisions=True
     )
     assert_eq(df[["i32", "f"]], df2, check_index=False)
-=======
-    df2 = dd.read_parquet(tmp, columns=["i32", "f"], engine=engine)
-    assert_eq(df[["i32", "f"]], df2, check_index=False, check_divisions=False)
->>>>>>> 00572071
 
     fns = glob.glob(os.path.join(tmp, "*.parquet"))
     df2 = dd.read_parquet(fns, columns=["i32"], engine=engine).compute()
     df2.sort_values("i32", inplace=True)
     assert_eq(df[["i32"]], df2, check_index=False, check_divisions=False)
 
-<<<<<<< HEAD
     df3 = dd.read_parquet(
         tmp, columns=["f", "i32"], engine=engine, calculate_divisions=True
     )
     assert_eq(df[["f", "i32"]], df3, check_index=False)
-=======
-    df3 = dd.read_parquet(tmp, columns=["f", "i32"], engine=engine)
-    assert_eq(df[["f", "i32"]], df3, check_index=False, check_divisions=False)
->>>>>>> 00572071
 
 
 @pytest.mark.parametrize(
@@ -1141,30 +1095,22 @@
     ddf2 = ddf[ddf.a <= 5]
     ddf2.to_parquet(fn, engine=engine)
 
-<<<<<<< HEAD
     # Pyarrow engine will not filter out emtpy
     # partitions unless calculate_divisions=True
     ddf3 = dd.read_parquet(fn, engine=engine, calculate_divisions=True)
     assert ddf3.npartitions < 5
-=======
-    ddf3 = dd.read_parquet(fn, engine=engine)
->>>>>>> 00572071
     sol = ddf2.compute()
     assert_eq(sol, ddf3, check_names=False, check_index=False)
 
 
-def test_timestamp_index(tmpdir, engine):
+@pytest.mark.parametrize("write_metadata", [True, False])
+def test_timestamp_index(tmpdir, engine, write_metadata):
     fn = str(tmpdir)
     df = dd._compat.makeTimeDataFrame()
     df.index.name = "foo"
     ddf = dd.from_pandas(df, npartitions=5)
-<<<<<<< HEAD
-    ddf.to_parquet(fn, engine=engine)
+    ddf.to_parquet(fn, engine=engine, write_metadata_file=write_metadata)
     ddf2 = dd.read_parquet(fn, engine=engine, calculate_divisions=True)
-=======
-    ddf.to_parquet(fn, engine=engine, write_metadata_file=True)
-    ddf2 = dd.read_parquet(fn, engine=engine)
->>>>>>> 00572071
     assert_eq(ddf, ddf2)
 
 
@@ -1301,23 +1247,8 @@
         df = dd.from_pandas(df, npartitions=2)
 
     df.to_parquet(tmpdir, engine="pyarrow", schema=schema)
-<<<<<<< HEAD
     df_out = dd.read_parquet(tmpdir, engine=engine, calculate_divisions=True)
-    df_out.compute()
-
-    if index and engine == "fastparquet":
-        # Fastparquet fails to detect int64 from _metadata
-        df_out["amount"] = df_out["amount"].astype("int64")
-
-        # Fastparquet not handling divisions for
-        # pyarrow-written dataset with string index
-        assert_eq(df, df_out, check_divisions=False)
-    else:
-        assert_eq(df, df_out)
-=======
-    df_out = dd.read_parquet(tmpdir, engine=engine, gather_statistics=True)
     assert_eq(df, df_out)
->>>>>>> 00572071
 
 
 def test_partition_on(tmpdir, engine):
@@ -1417,6 +1348,7 @@
         index="dummy",
         engine=read_engine,
         filters=[(("DatePart", "<=", "2018-01-02"))],
+        calculate_divisions=True,
     )
     assert len(ddftest_read) == 2
 
@@ -1824,15 +1756,10 @@
     ddf = dd.from_pandas(df, npartitions=3)
 
     with pytest.warns(FutureWarning, match="compression='default'"):
-<<<<<<< HEAD
-        ddf.to_parquet(fn, compression="default", engine=engine)
-    out = dd.read_parquet(fn, engine=engine, calculate_divisions=True)
-=======
         ddf.to_parquet(
             fn, compression="default", engine=engine, write_metadata_file=True
         )
-    out = dd.read_parquet(fn, engine=engine)
->>>>>>> 00572071
+    out = dd.read_parquet(fn, engine=engine, calculate_divisions=True)
     assert_eq(out, ddf)
     check_compression(engine, fn, "default")
 
@@ -1845,13 +1772,8 @@
     df.index.name = "index"
     ddf = dd.from_pandas(df, npartitions=3)
 
-<<<<<<< HEAD
-    ddf.to_parquet(fn, compression=compression, engine=engine)
+    ddf.to_parquet(fn, compression=compression, engine=engine, write_metadata_file=True)
     out = dd.read_parquet(fn, engine=engine, calculate_divisions=True)
-=======
-    ddf.to_parquet(fn, compression=compression, engine=engine, write_metadata_file=True)
-    out = dd.read_parquet(fn, engine=engine)
->>>>>>> 00572071
     assert_eq(out, ddf)
     check_compression(engine, fn, compression)
 
@@ -2159,15 +2081,8 @@
         "fastparquet": {"compression": "snappy", "times": "int64", "fixed_text": None},
     }
 
-<<<<<<< HEAD
     ddf.to_parquet(path1, engine=engine, **engine_kwargs[engine])
     out = dd.read_parquet(path1, engine=engine, calculate_divisions=True)
-=======
-    ddf.to_parquet(
-        path1, engine=engine, write_metadata_file=True, **engine_kwargs[engine]
-    )
-    out = dd.read_parquet(path1, engine=engine)
->>>>>>> 00572071
     assert_eq(out, ddf, check_index=(engine != "fastparquet"))
 
     # Avoid race condition in pyarrow 0.8.0 on writing partitioned datasets
@@ -2336,11 +2251,7 @@
     ).persist()
     df.to_parquet(tmp_path, engine=engine)
 
-<<<<<<< HEAD
     df2 = dd.read_parquet(tmp_path, engine=engine, calculate_divisions=True)
-=======
-    df2 = dd.read_parquet(tmp_path, engine=engine, gather_statistics=True)
->>>>>>> 00572071
     assert_eq(df, df2)
 
 
@@ -2352,13 +2263,8 @@
     ddf = dd.from_pandas(df, npartitions=2)
     path = pathlib.Path(str(tmpdir))
     ddf.to_parquet(path, engine=engine)
-<<<<<<< HEAD
     ddf2 = dd.read_parquet(path, engine=engine, calculate_divisions=True)
     assert_eq(ddf, ddf2)
-=======
-    ddf2 = dd.read_parquet(path, engine=engine)
-    assert_eq(ddf, ddf2, check_divisions=False)
->>>>>>> 00572071
 
 
 @FASTPARQUET_MARK
@@ -2615,13 +2521,8 @@
     tmp = str(tmpdir)
     df = pd.DataFrame({"a": np.arange(size, dtype=np.int32)})
     expect = dd.from_pandas(df, npartitions=npartitions)
-<<<<<<< HEAD
     expect.to_parquet(tmp, engine=engine)
     ddf = dd.read_parquet(tmp, engine=engine, calculate_divisions=True)
-=======
-    expect.to_parquet(tmp, engine=engine, write_metadata_file=True)
-    ddf = dd.read_parquet(tmp, engine=engine)
->>>>>>> 00572071
 
     # `ddf` should now have ONE Blockwise layer
     layers = ddf.__dask_graph__().layers
@@ -3088,13 +2989,8 @@
         ),
         npartitions=1,
     )
-<<<<<<< HEAD
     ddf1.to_parquet(tmpdir, engine="pyarrow")
     ddf2 = dd.read_parquet(tmpdir, engine="pyarrow", calculate_divisions=True)
-=======
-    ddf1.to_parquet(tmpdir, engine="pyarrow", write_metadata_file=True)
-    ddf2 = dd.read_parquet(tmpdir, engine="pyarrow")
->>>>>>> 00572071
 
     assert_eq(ddf1, ddf2, check_index=False)
 
@@ -3349,12 +3245,8 @@
     df.set_index("a", inplace=True, drop=True)
     ddf = dd.from_pandas(df, npartitions=2)
     ddf.to_parquet(fn, engine=engine)
-<<<<<<< HEAD
     read_df = dd.read_parquet(fn, engine="pyarrow", calculate_divisions=True)
     read_df.compute()
-=======
-    read_df = dd.read_parquet(fn, engine="pyarrow", gather_statistics=True)
->>>>>>> 00572071
     assert_eq(ddf, read_df)
 
 
@@ -3915,18 +3807,13 @@
     # (Related to: https://github.com/dask/dask/issues/8349)
     path = str(tmpdir)
     ddf0 = dd.from_pandas(pd.DataFrame({"a": range(10)}), 1)
-<<<<<<< HEAD
-    ddf0.to_parquet(path, engine=engine, name_function=lambda i: f"part.{i}.foo")
-    assert_eq(ddf0, dd.read_parquet(path, engine=engine, calculate_divisions=True))
-=======
     ddf0.to_parquet(
         path,
         engine=engine,
+        name_function=lambda i: f"part.{i}.foo",
         write_metadata_file=True,
-        name_function=lambda i: f"part.{i}.foo",
-    )
-    assert_eq(ddf0, dd.read_parquet(path, engine=engine))
->>>>>>> 00572071
+    )
+    assert_eq(ddf0, dd.read_parquet(path, engine=engine, calculate_divisions=True))
 
 
 def test_custom_filename(tmpdir, engine):
@@ -4151,4 +4038,21 @@
     path = tmp_path / "gh_8720_dask.parquet"
     ddf.to_parquet(path, engine=engine)
     with pytest.raises(TypeError, match="Value of 'in' filter"):
-        dd.read_parquet(path, engine=engine, filters=filter_value)+        dd.read_parquet(path, engine=engine, filters=filter_value)
+
+
+def test_deprecate_gather_statistics(tmp_path, engine):
+    # The `gather_statistics` deprecation warning
+    # (and this test) should be removed after a
+    # "sufficient" deprecation period.
+    # See: https://github.com/dask/dask/pull/8992
+    df = pd.DataFrame({"a": range(10)})
+    path = tmp_path / "test_deprecate_gather_statistics.parquet"
+    df.to_parquet(path, engine=engine)
+    with pytest.warns(FutureWarning, match="deprecated"):
+        out = dd.read_parquet(
+            path,
+            engine=engine,
+            gather_statistics=True,
+        )
+    assert_eq(out, df)