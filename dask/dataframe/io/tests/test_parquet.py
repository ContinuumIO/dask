import os
import warnings
from distutils.version import LooseVersion

import numpy as np
import pandas as pd
import pandas.util.testing as tm
import pytest

import dask
import dask.multiprocessing
import dask.dataframe as dd
from dask.dataframe.utils import assert_eq, PANDAS_VERSION
from dask.dataframe.io.parquet.utils import _parse_pandas_metadata
from dask.dataframe.optimize import optimize_read_parquet_getitem
from dask.dataframe.io.parquet.core import ParquetSubgraph
from dask.utils import natural_sort_key, parse_bytes

try:
    import fastparquet
except ImportError:
    fastparquet = False


try:
    import pyarrow as pa

    check_pa_divs = pa.__version__ >= LooseVersion("0.9.0")
except ImportError:
    check_pa_divs = False


try:
    import pyarrow.parquet as pq
except ImportError:
    pq = False


SKIP_FASTPARQUET = not fastparquet
SKIP_FASTPARQUET_REASON = "fastparquet not found"
FASTPARQUET_MARK = pytest.mark.skipif(SKIP_FASTPARQUET, reason=SKIP_FASTPARQUET_REASON)

if pq and pa.__version__ < LooseVersion("0.13.1"):
    SKIP_PYARROW = True
    SKIP_PYARROW_REASON = "pyarrow >= 0.13.1 required for parquet"
else:
    SKIP_PYARROW = not pq
    SKIP_PYARROW_REASON = "pyarrow not found"
PYARROW_MARK = pytest.mark.skipif(SKIP_PYARROW, reason=SKIP_PYARROW_REASON)


def check_fastparquet():
    if SKIP_FASTPARQUET:
        pytest.skip(SKIP_FASTPARQUET_REASON)


def check_pyarrow():
    if SKIP_PYARROW:
        pytest.skip(SKIP_PYARROW_REASON)


nrows = 40
npartitions = 15
df = pd.DataFrame(
    {
        "x": [i * 7 % 5 for i in range(nrows)],  # Not sorted
        "y": [i * 2.5 for i in range(nrows)],  # Sorted
    },
    index=pd.Index([10 * i for i in range(nrows)], name="myindex"),
)

ddf = dd.from_pandas(df, npartitions=npartitions)


@pytest.fixture(
    params=[
        pytest.param("fastparquet", marks=FASTPARQUET_MARK),
        pytest.param("pyarrow", marks=PYARROW_MARK),
    ]
)
def engine(request):
    return request.param


def write_read_engines(**kwargs):
    """Product of both engines for write/read:

    To add custom marks, pass keyword of the form: `mark_writer_reader=reason`,
    or `mark_engine=reason` to apply to all parameters with that engine."""
    backends = {"pyarrow", "fastparquet"}
    marks = {(w, r): [] for w in backends for r in backends}

    # Skip if uninstalled
    for name, skip, reason in [
        ("fastparquet", SKIP_FASTPARQUET, SKIP_FASTPARQUET_REASON),
        ("pyarrow", SKIP_PYARROW, SKIP_PYARROW_REASON),
    ]:
        if skip:
            val = pytest.mark.skip(reason=reason)
            for k in marks:
                if name in k:
                    marks[k].append(val)

    # Custom marks
    for kw, val in kwargs.items():
        kind, rest = kw.split("_", 1)
        key = tuple(rest.split("_"))
        if (
            kind not in ("xfail", "skip")
            or len(key) > 2
            or set(key).difference(backends)
        ):
            raise ValueError("unknown keyword %r" % kw)
        val = getattr(pytest.mark, kind)(reason=val)
        if len(key) == 2:
            marks[key].append(val)
        else:
            for k in marks:
                if key in k:
                    marks[k].append(val)

    return pytest.mark.parametrize(
        ("write_engine", "read_engine"),
        [pytest.param(*k, marks=tuple(v)) for (k, v) in sorted(marks.items())],
    )


pyarrow_fastparquet_msg = "fastparquet fails reading pyarrow written directories"
write_read_engines_xfail = write_read_engines(
    xfail_pyarrow_fastparquet=pyarrow_fastparquet_msg
)

fp_pandas_msg = "pandas with fastparquet engine does not preserve index"
fp_pandas_xfail = write_read_engines(xfail_fastparquet_pyarrow=fp_pandas_msg)


@write_read_engines()
def test_local(tmpdir, write_engine, read_engine):
    tmp = str(tmpdir)
    data = pd.DataFrame(
        {
            "i32": np.arange(1000, dtype=np.int32),
            "i64": np.arange(1000, dtype=np.int64),
            "f": np.arange(1000, dtype=np.float64),
            "bhello": np.random.choice(["hello", "yo", "people"], size=1000).astype(
                "O"
            ),
        }
    )
    df = dd.from_pandas(data, chunksize=500)

    df.to_parquet(tmp, write_index=False, engine=write_engine)

    files = os.listdir(tmp)
    assert "_common_metadata" in files
    assert "_metadata" in files
    assert "part.0.parquet" in files

    df2 = dd.read_parquet(tmp, index=False, engine=read_engine)

    assert len(df2.divisions) > 1

    out = df2.compute(scheduler="sync").reset_index()

    for column in df.columns:
        assert (data[column] == out[column]).all()


@pytest.mark.parametrize("index", [False, True])
@write_read_engines_xfail
def test_empty(tmpdir, write_engine, read_engine, index):
    fn = str(tmpdir)
    df = pd.DataFrame({"a": ["a", "b", "b"], "b": [4, 5, 6]})[:0]
    if index:
        df.set_index("a", inplace=True, drop=True)
    ddf = dd.from_pandas(df, npartitions=2)

    ddf.to_parquet(fn, write_index=index, engine=write_engine)
    read_df = dd.read_parquet(fn, engine=read_engine)
    assert_eq(ddf, read_df)


@write_read_engines_xfail
def test_simple(tmpdir, write_engine, read_engine):
    fn = str(tmpdir)
    df = pd.DataFrame({"a": ["a", "b", "b"], "b": [4, 5, 6]})
    df.set_index("a", inplace=True, drop=True)
    ddf = dd.from_pandas(df, npartitions=2)
    ddf.to_parquet(fn, engine=write_engine)
    read_df = dd.read_parquet(fn, index=["a"], engine=read_engine)
    assert_eq(ddf, read_df)


@write_read_engines_xfail
def test_delayed_no_metadata(tmpdir, write_engine, read_engine):
    fn = str(tmpdir)
    df = pd.DataFrame({"a": ["a", "b", "b"], "b": [4, 5, 6]})
    df.set_index("a", inplace=True, drop=True)
    ddf = dd.from_pandas(df, npartitions=2)
    ddf.to_parquet(
        fn, engine=write_engine, compute=False, write_metadata_file=False
    ).compute()
    files = os.listdir(fn)
    assert "_metadata" not in files
    # Fastparquet doesn't currently handle a directory without "_metadata"
    read_df = dd.read_parquet(
        os.path.join(fn, "*.parquet"),
        index=["a"],
        engine=read_engine,
        gather_statistics=True,
    )
    assert_eq(ddf, read_df)


@write_read_engines()
def test_read_glob(tmpdir, write_engine, read_engine):
    tmp_path = str(tmpdir)
    ddf.to_parquet(tmp_path, engine=write_engine)
    if os.path.exists(os.path.join(tmp_path, "_metadata")):
        os.unlink(os.path.join(tmp_path, "_metadata"))
    files = os.listdir(tmp_path)
    assert "_metadata" not in files

    ddf2 = dd.read_parquet(
        os.path.join(tmp_path, "*.parquet"),
        engine=read_engine,
        index="myindex",  # Must specify index without _metadata
        gather_statistics=True,
    )
    assert_eq(ddf, ddf2)


@write_read_engines()
def test_read_list(tmpdir, write_engine, read_engine):
    if write_engine == read_engine == "fastparquet" and os.name == "nt":
        # fastparquet or dask is not normalizing filepaths correctly on
        # windows.
        pytest.skip("filepath bug.")

    tmpdir = str(tmpdir)
    ddf.to_parquet(tmpdir, engine=write_engine)
    files = sorted(
        [
            os.path.join(tmpdir, f)
            for f in os.listdir(tmpdir)
            if not f.endswith("_metadata")
        ],
        key=natural_sort_key,
    )

    ddf2 = dd.read_parquet(
        files, engine=read_engine, index="myindex", gather_statistics=True
    )
    assert_eq(ddf, ddf2)


@write_read_engines()
def test_columns_auto_index(tmpdir, write_engine, read_engine):
    fn = str(tmpdir)
    ddf.to_parquet(fn, engine=write_engine)

    # XFAIL, auto index selection not longer supported (for simplicity)
    # ### Emtpy columns ###
    # With divisions if supported
    assert_eq(dd.read_parquet(fn, columns=[], engine=read_engine), ddf[[]])

    # No divisions
    assert_eq(
        dd.read_parquet(fn, columns=[], engine=read_engine, gather_statistics=False),
        ddf[[]].clear_divisions(),
        check_divisions=True,
    )

    # ### Single column, auto select index ###
    # With divisions if supported
    assert_eq(dd.read_parquet(fn, columns=["x"], engine=read_engine), ddf[["x"]])

    # No divisions
    assert_eq(
        dd.read_parquet(fn, columns=["x"], engine=read_engine, gather_statistics=False),
        ddf[["x"]].clear_divisions(),
        check_divisions=True,
    )


@write_read_engines()
def test_columns_index(tmpdir, write_engine, read_engine):
    fn = str(tmpdir)
    ddf.to_parquet(fn, engine=write_engine)

    # With Index
    # ----------
    # ### Emtpy columns, specify index ###
    # With divisions if supported
    assert_eq(
        dd.read_parquet(fn, columns=[], engine=read_engine, index="myindex"), ddf[[]]
    )

    # No divisions
    assert_eq(
        dd.read_parquet(
            fn, columns=[], engine=read_engine, index="myindex", gather_statistics=False
        ),
        ddf[[]].clear_divisions(),
        check_divisions=True,
    )

    # ### Single column, specify index ###
    # With divisions if supported
    assert_eq(
        dd.read_parquet(fn, index="myindex", columns=["x"], engine=read_engine),
        ddf[["x"]],
    )

    # No divisions
    assert_eq(
        dd.read_parquet(
            fn,
            index="myindex",
            columns=["x"],
            engine=read_engine,
            gather_statistics=False,
        ),
        ddf[["x"]].clear_divisions(),
        check_divisions=True,
    )

    # ### Two columns, specify index ###
    # With divisions if supported
    assert_eq(
        dd.read_parquet(fn, index="myindex", columns=["x", "y"], engine=read_engine),
        ddf,
    )

    # No divisions
    assert_eq(
        dd.read_parquet(
            fn,
            index="myindex",
            columns=["x", "y"],
            engine=read_engine,
            gather_statistics=False,
        ),
        ddf.clear_divisions(),
        check_divisions=True,
    )


def test_nonsense_column(tmpdir, engine):
    fn = str(tmpdir)
    ddf.to_parquet(fn, engine=engine)
    with pytest.raises((ValueError, KeyError)):
        dd.read_parquet(fn, columns=["nonesense"], engine=engine)
    with pytest.raises((Exception, KeyError)):
        dd.read_parquet(fn, columns=["nonesense"] + list(ddf.columns), engine=engine)


@write_read_engines()
def test_columns_no_index(tmpdir, write_engine, read_engine):
    fn = str(tmpdir)
    ddf.to_parquet(fn, engine=write_engine)
    ddf2 = ddf.reset_index()

    # No Index
    # --------
    # All columns, none as index
    assert_eq(
        dd.read_parquet(fn, index=False, engine=read_engine, gather_statistics=True),
        ddf2,
        check_index=False,
        check_divisions=True,
    )

    # Two columns, none as index
    assert_eq(
        dd.read_parquet(
            fn,
            index=False,
            columns=["x", "y"],
            engine=read_engine,
            gather_statistics=True,
        ),
        ddf2[["x", "y"]],
        check_index=False,
        check_divisions=True,
    )

    # One column and one index, all as columns
    assert_eq(
        dd.read_parquet(
            fn,
            index=False,
            columns=["myindex", "x"],
            engine=read_engine,
            gather_statistics=True,
        ),
        ddf2[["myindex", "x"]],
        check_index=False,
        check_divisions=True,
    )


@write_read_engines()
def test_gather_statistics_no_index(tmpdir, write_engine, read_engine):
    fn = str(tmpdir)
    ddf.to_parquet(fn, engine=write_engine, write_index=False)

    df = dd.read_parquet(fn, engine=read_engine, index=False)
    assert df.index.name is None
    assert not df.known_divisions


def test_columns_index_with_multi_index(tmpdir, engine):
    fn = os.path.join(str(tmpdir), "test.parquet")
    index = pd.MultiIndex.from_arrays(
        [np.arange(10), np.arange(10) + 1], names=["x0", "x1"]
    )
    df = pd.DataFrame(np.random.randn(10, 2), columns=["a", "b"], index=index)
    df2 = df.reset_index(drop=False)

    if engine == "fastparquet":
        fastparquet.write(fn, df.reset_index(), write_index=False)

        # fastparquet doesn't support multi-index
        with pytest.raises(ValueError):
            ddf = dd.read_parquet(fn, engine=engine, index=index.names)

    else:
        pq.write_table(pa.Table.from_pandas(df.reset_index(), preserve_index=False), fn)

        # Pyarrow supports multi-index reads
        ddf = dd.read_parquet(fn, engine=engine, index=index.names)
        assert_eq(ddf, df)

        d = dd.read_parquet(fn, columns="a", engine=engine, index=index.names)
        assert_eq(d, df["a"])

        d = dd.read_parquet(fn, index=["a", "b"], columns=["x0", "x1"], engine=engine)
        assert_eq(d, df2.set_index(["a", "b"])[["x0", "x1"]])

    # Just index
    d = dd.read_parquet(fn, index=False, engine=engine)
    assert_eq(d, df2)

    d = dd.read_parquet(fn, columns=["b"], index=["a"], engine=engine)
    assert_eq(d, df2.set_index("a")[["b"]])

    d = dd.read_parquet(fn, columns=["a", "b"], index=["x0"], engine=engine)
    assert_eq(d, df2.set_index("x0")[["a", "b"]])

    # Just columns
    d = dd.read_parquet(fn, columns=["x0", "a"], index=["x1"], engine=engine)
    assert_eq(d, df2.set_index("x1")[["x0", "a"]])

    # Both index and columns
    d = dd.read_parquet(fn, index=False, columns=["x0", "b"], engine=engine)
    assert_eq(d, df2[["x0", "b"]])

    for index in ["x1", "b"]:
        d = dd.read_parquet(fn, index=index, columns=["x0", "a"], engine=engine)
        assert_eq(d, df2.set_index(index)[["x0", "a"]])

    # Columns and index intersect
    for index in ["a", "x0"]:
        with pytest.raises(ValueError):
            d = dd.read_parquet(fn, index=index, columns=["x0", "a"], engine=engine)

    # Series output
    for ind, col, sol_df in [
        ("x1", "x0", df2.set_index("x1")),
        (False, "b", df2),
        (False, "x0", df2[["x0"]]),
        ("a", "x0", df2.set_index("a")[["x0"]]),
        ("a", "b", df2.set_index("a")),
    ]:
        d = dd.read_parquet(fn, index=ind, columns=col, engine=engine)
        assert_eq(d, sol_df[col])


@write_read_engines()
def test_no_index(tmpdir, write_engine, read_engine):
    fn = str(tmpdir)
    df = pd.DataFrame({"a": [1, 2, 3], "b": [4, 5, 6]})
    ddf = dd.from_pandas(df, npartitions=2)
    ddf.to_parquet(fn, engine=write_engine)
    ddf2 = dd.read_parquet(fn, engine=read_engine)
    assert_eq(df, ddf2, check_index=False)


def test_read_series(tmpdir, engine):
    fn = str(tmpdir)
    ddf.to_parquet(fn, engine=engine)
    ddf2 = dd.read_parquet(fn, columns=["x"], index="myindex", engine=engine)
    assert_eq(ddf[["x"]], ddf2)

    ddf2 = dd.read_parquet(fn, columns="x", index="myindex", engine=engine)
    assert_eq(ddf.x, ddf2)


def test_names(tmpdir, engine):
    fn = str(tmpdir)
    ddf.to_parquet(fn, engine=engine)

    def read(fn, **kwargs):
        return dd.read_parquet(fn, engine=engine, **kwargs)

    assert set(read(fn).dask) == set(read(fn).dask)

    assert set(read(fn).dask) != set(read(fn, columns=["x"]).dask)

    assert set(read(fn, columns=("x",)).dask) == set(read(fn, columns=["x"]).dask)


@pytest.mark.skipif(
    PANDAS_VERSION < "0.22.0", reason="new pyarrow assumes new-ish pandas versions"
)
@write_read_engines()
def test_roundtrip_from_pandas(tmpdir, write_engine, read_engine):
    fn = str(tmpdir.join("test.parquet"))
    dfp = df.copy()
    dfp.index.name = "index"
    dfp.to_parquet(fn, engine=write_engine)
    ddf = dd.read_parquet(fn, index="index", engine=read_engine)
    assert_eq(dfp, ddf)


@write_read_engines()
def test_categorical(tmpdir, write_engine, read_engine):
    tmp = str(tmpdir)
    df = pd.DataFrame({"x": ["a", "b", "c"] * 100}, dtype="category")
    ddf = dd.from_pandas(df, npartitions=3)
    dd.to_parquet(ddf, tmp, engine=write_engine)

    ddf2 = dd.read_parquet(tmp, categories="x", engine=read_engine)
    assert ddf2.compute().x.cat.categories.tolist() == ["a", "b", "c"]

    ddf2 = dd.read_parquet(tmp, categories=["x"], engine=read_engine)
    assert ddf2.compute().x.cat.categories.tolist() == ["a", "b", "c"]

    # autocat
    if read_engine != "pyarrow":
        ddf2 = dd.read_parquet(tmp, engine=read_engine)
        assert ddf2.compute().x.cat.categories.tolist() == ["a", "b", "c"]

        ddf2.loc[:1000].compute()
        df.index.name = "index"  # defaults to 'index' in this case
        assert assert_eq(df, ddf2)

    # dereference cats
    ddf2 = dd.read_parquet(tmp, categories=[], engine=read_engine)

    ddf2.loc[:1000].compute()
    assert (df.x == ddf2.x).all()


def test_append(tmpdir, engine):
    """Test that appended parquet equal to the original one."""
    check_fastparquet()
    tmp = str(tmpdir)
    df = pd.DataFrame(
        {
            "i32": np.arange(1000, dtype=np.int32),
            "i64": np.arange(1000, dtype=np.int64),
            "f": np.arange(1000, dtype=np.float64),
            "bhello": np.random.choice(["hello", "yo", "people"], size=1000).astype(
                "O"
            ),
        }
    )
    df.index.name = "index"

    half = len(df) // 2
    ddf1 = dd.from_pandas(df.iloc[:half], chunksize=100)
    ddf2 = dd.from_pandas(df.iloc[half:], chunksize=100)
    ddf1.to_parquet(tmp, engine=engine)
    ddf2.to_parquet(tmp, append=True, engine=engine)

    ddf3 = dd.read_parquet(tmp, engine=engine)
    assert_eq(df, ddf3)


def test_append_create(tmpdir, engine):
    """Test that appended parquet equal to the original one."""
    tmp_path = str(tmpdir)
    df = pd.DataFrame(
        {
            "i32": np.arange(1000, dtype=np.int32),
            "i64": np.arange(1000, dtype=np.int64),
            "f": np.arange(1000, dtype=np.float64),
            "bhello": np.random.choice(["hello", "yo", "people"], size=1000).astype(
                "O"
            ),
        }
    )
    df.index.name = "index"

    half = len(df) // 2
    ddf1 = dd.from_pandas(df.iloc[:half], chunksize=100)
    ddf2 = dd.from_pandas(df.iloc[half:], chunksize=100)
    ddf1.to_parquet(tmp_path, append=True, engine=engine)
    ddf2.to_parquet(tmp_path, append=True, engine=engine)

    ddf3 = dd.read_parquet(tmp_path, engine=engine)
    assert_eq(df, ddf3)


def test_append_with_partition(tmpdir, engine):
    # check_fastparquet()
    tmp = str(tmpdir)
    df0 = pd.DataFrame(
        {
            "lat": np.arange(0, 10),
            "lon": np.arange(10, 20),
            "value": np.arange(100, 110),
        }
    )
    df0.index.name = "index"
    df1 = pd.DataFrame(
        {
            "lat": np.arange(10, 20),
            "lon": np.arange(10, 20),
            "value": np.arange(120, 130),
        }
    )
    df1.index.name = "index"
    dd_df0 = dd.from_pandas(df0, npartitions=1)
    dd_df1 = dd.from_pandas(df1, npartitions=1)
    dd.to_parquet(dd_df0, tmp, partition_on=["lon"], engine=engine)
    dd.to_parquet(
        dd_df1,
        tmp,
        partition_on=["lon"],
        append=True,
        ignore_divisions=True,
        engine=engine,
    )

    out = dd.read_parquet(tmp, engine=engine, gather_statistics=True).compute()
    out["lon"] = out.lon.astype("int")  # just to pass assert
    # sort required since partitioning breaks index order
    assert_eq(
        out.sort_values("value"), pd.concat([df0, df1])[out.columns], check_index=False
    )


def test_partition_on_cats(tmpdir, engine):
    tmp = str(tmpdir)
    d = pd.DataFrame(
        {
            "a": np.random.rand(50),
            "b": np.random.choice(["x", "y", "z"], size=50),
            "c": np.random.choice(["x", "y", "z"], size=50),
        }
    )
    d = dd.from_pandas(d, 2)
    d.to_parquet(tmp, partition_on=["b"], engine=engine)
    df = dd.read_parquet(tmp, engine=engine)
    assert set(df.b.cat.categories) == {"x", "y", "z"}


def test_partition_on_cats_2(tmpdir, engine):
    tmp = str(tmpdir)
    d = pd.DataFrame(
        {
            "a": np.random.rand(50),
            "b": np.random.choice(["x", "y", "z"], size=50),
            "c": np.random.choice(["x", "y", "z"], size=50),
        }
    )
    d = dd.from_pandas(d, 2)
    d.to_parquet(tmp, partition_on=["b", "c"], engine=engine)
    df = dd.read_parquet(tmp, engine=engine)
    assert set(df.b.cat.categories) == {"x", "y", "z"}
    assert set(df.c.cat.categories) == {"x", "y", "z"}

    df = dd.read_parquet(tmp, columns=["a", "c"], engine=engine)
    assert set(df.c.cat.categories) == {"x", "y", "z"}
    assert "b" not in df.columns
    assert_eq(df, df.compute())
    df = dd.read_parquet(tmp, index="c", engine=engine)
    assert set(df.index.categories) == {"x", "y", "z"}
    assert "c" not in df.columns
    # series
    df = dd.read_parquet(tmp, columns="b", engine=engine)
    assert set(df.cat.categories) == {"x", "y", "z"}


def test_append_wo_index(tmpdir, engine):
    """Test append with write_index=False."""
    tmp = str(tmpdir.join("tmp1.parquet"))
    df = pd.DataFrame(
        {
            "i32": np.arange(1000, dtype=np.int32),
            "i64": np.arange(1000, dtype=np.int64),
            "f": np.arange(1000, dtype=np.float64),
            "bhello": np.random.choice(["hello", "yo", "people"], size=1000).astype(
                "O"
            ),
        }
    )
    half = len(df) // 2
    ddf1 = dd.from_pandas(df.iloc[:half], chunksize=100)
    ddf2 = dd.from_pandas(df.iloc[half:], chunksize=100)
    ddf1.to_parquet(tmp, engine=engine)

    with pytest.raises(ValueError) as excinfo:
        ddf2.to_parquet(tmp, write_index=False, append=True, engine=engine)
    assert "Appended columns" in str(excinfo.value)

    tmp = str(tmpdir.join("tmp2.parquet"))
    ddf1.to_parquet(tmp, write_index=False, engine=engine)
    ddf2.to_parquet(tmp, write_index=False, append=True, engine=engine)

    ddf3 = dd.read_parquet(tmp, index="f", engine=engine)
    assert_eq(df.set_index("f"), ddf3)


def test_append_overlapping_divisions(tmpdir, engine):
    """Test raising of error when divisions overlapping."""
    tmp = str(tmpdir)
    df = pd.DataFrame(
        {
            "i32": np.arange(1000, dtype=np.int32),
            "i64": np.arange(1000, dtype=np.int64),
            "f": np.arange(1000, dtype=np.float64),
            "bhello": np.random.choice(["hello", "yo", "people"], size=1000).astype(
                "O"
            ),
        }
    )
    half = len(df) // 2
    ddf1 = dd.from_pandas(df.iloc[:half], chunksize=100)
    ddf2 = dd.from_pandas(df.iloc[half - 10 :], chunksize=100)
    ddf1.to_parquet(tmp, engine=engine)

    with pytest.raises(ValueError) as excinfo:
        ddf2.to_parquet(tmp, engine=engine, append=True)
    assert "Appended divisions" in str(excinfo.value)

    ddf2.to_parquet(tmp, engine=engine, append=True, ignore_divisions=True)


def test_append_different_columns(tmpdir, engine):
    """Test raising of error when non equal columns."""
    tmp = str(tmpdir)
    df1 = pd.DataFrame({"i32": np.arange(100, dtype=np.int32)})
    df2 = pd.DataFrame({"i64": np.arange(100, dtype=np.int64)})
    df3 = pd.DataFrame({"i32": np.arange(100, dtype=np.int64)})

    ddf1 = dd.from_pandas(df1, chunksize=2)
    ddf2 = dd.from_pandas(df2, chunksize=2)
    ddf3 = dd.from_pandas(df3, chunksize=2)

    ddf1.to_parquet(tmp, engine=engine)

    with pytest.raises(ValueError) as excinfo:
        ddf2.to_parquet(tmp, engine=engine, append=True)
    assert "Appended columns" in str(excinfo.value)

    with pytest.raises(ValueError) as excinfo:
        ddf3.to_parquet(tmp, engine=engine, append=True)
    assert "Appended dtypes" in str(excinfo.value)


@write_read_engines_xfail
def test_ordering(tmpdir, write_engine, read_engine):
    tmp = str(tmpdir)
    df = pd.DataFrame(
        {"a": [1, 2, 3], "b": [10, 20, 30], "c": [100, 200, 300]},
        index=pd.Index([-1, -2, -3], name="myindex"),
        columns=["c", "a", "b"],
    )
    ddf = dd.from_pandas(df, npartitions=2)
    dd.to_parquet(ddf, tmp, engine=write_engine)

    if read_engine == "fastparquet":
        pf = fastparquet.ParquetFile(tmp)
        assert pf.columns == ["myindex", "c", "a", "b"]

    ddf2 = dd.read_parquet(tmp, index="myindex", engine=read_engine)
    assert_eq(ddf, ddf2, check_divisions=False)


def test_read_parquet_custom_columns(tmpdir, engine):
    import glob

    tmp = str(tmpdir)
    data = pd.DataFrame(
        {"i32": np.arange(1000, dtype=np.int32), "f": np.arange(1000, dtype=np.float64)}
    )
    df = dd.from_pandas(data, chunksize=50)
    df.to_parquet(tmp, engine=engine)

    df2 = dd.read_parquet(tmp, columns=["i32", "f"], engine=engine)
    assert_eq(df[["i32", "f"]], df2, check_index=False)

    import glob

    fns = glob.glob(os.path.join(tmp, "*.parquet"))
    df2 = dd.read_parquet(fns, columns=["i32"], engine=engine).compute()
    df2.sort_values("i32", inplace=True)
    assert_eq(df[["i32"]], df2, check_index=False, check_divisions=False)

    df3 = dd.read_parquet(tmp, columns=["f", "i32"], engine=engine)
    assert_eq(df[["f", "i32"]], df3, check_index=False)


@pytest.mark.parametrize(
    "df,write_kwargs,read_kwargs",
    [
        (pd.DataFrame({"x": [3, 2, 1]}), {}, {}),
        (pd.DataFrame({"x": ["c", "a", "b"]}), {}, {}),
        (pd.DataFrame({"x": ["cc", "a", "bbb"]}), {}, {}),
        (pd.DataFrame({"x": [b"a", b"b", b"c"]}), {"object_encoding": "bytes"}, {}),
        (
            pd.DataFrame({"x": pd.Categorical(["a", "b", "a"])}),
            {},
            {"categories": ["x"]},
        ),
        (pd.DataFrame({"x": pd.Categorical([1, 2, 1])}), {}, {"categories": ["x"]}),
        (pd.DataFrame({"x": list(map(pd.Timestamp, [3000, 2000, 1000]))}), {}, {}),
        (pd.DataFrame({"x": [3000, 2000, 1000]}).astype("M8[ns]"), {}, {}),
        pytest.param(
            pd.DataFrame({"x": [3, 2, 1]}).astype("M8[ns]"),
            {},
            {},
            marks=pytest.mark.xfail(
                reason="Parquet doesn't support nanosecond precision"
            ),
        ),
        (pd.DataFrame({"x": [3, 2, 1]}).astype("M8[us]"), {}, {}),
        (pd.DataFrame({"x": [3, 2, 1]}).astype("M8[ms]"), {}, {}),
        (pd.DataFrame({"x": [3, 2, 1]}).astype("uint16"), {}, {}),
        (pd.DataFrame({"x": [3, 2, 1]}).astype("float32"), {}, {}),
        (pd.DataFrame({"x": [3, 1, 2]}, index=[3, 2, 1]), {}, {}),
        (pd.DataFrame({"x": [3, 1, 5]}, index=pd.Index([1, 2, 3], name="foo")), {}, {}),
        (pd.DataFrame({"x": [1, 2, 3], "y": [3, 2, 1]}), {}, {}),
        (pd.DataFrame({"x": [1, 2, 3], "y": [3, 2, 1]}, columns=["y", "x"]), {}, {}),
        (pd.DataFrame({"0": [3, 2, 1]}), {}, {}),
        (pd.DataFrame({"x": [3, 2, None]}), {}, {}),
        (pd.DataFrame({"-": [3.0, 2.0, None]}), {}, {}),
        (pd.DataFrame({".": [3.0, 2.0, None]}), {}, {}),
        (pd.DataFrame({" ": [3.0, 2.0, None]}), {}, {}),
    ],
)
def test_roundtrip(tmpdir, df, write_kwargs, read_kwargs, engine):
    tmp = str(tmpdir)
    if df.index.name is None:
        df.index.name = "index"
    ddf = dd.from_pandas(df, npartitions=2)

    oe = write_kwargs.pop("object_encoding", None)
    if oe and engine == "fastparquet":
        dd.to_parquet(ddf, tmp, engine=engine, object_encoding=oe, **write_kwargs)
    else:
        dd.to_parquet(ddf, tmp, engine=engine, **write_kwargs)
    ddf2 = dd.read_parquet(tmp, index=df.index.name, engine=engine, **read_kwargs)
    assert_eq(ddf, ddf2)


def test_categories(tmpdir, engine):
    fn = str(tmpdir)
    df = pd.DataFrame({"x": [1, 2, 3, 4, 5], "y": list("caaab")})
    ddf = dd.from_pandas(df, npartitions=2)
    ddf["y"] = ddf.y.astype("category")
    ddf.to_parquet(fn, engine=engine)
    ddf2 = dd.read_parquet(fn, categories=["y"], engine=engine)

    with pytest.raises(NotImplementedError):
        ddf2.y.cat.categories
    assert set(ddf2.y.compute().cat.categories) == {"a", "b", "c"}
    cats_set = ddf2.map_partitions(lambda x: x.y.cat.categories.sort_values()).compute()
    assert cats_set.tolist() == ["a", "c", "a", "b"]

    if engine == "fastparquet":
        assert_eq(ddf.y, ddf2.y, check_names=False)
        with pytest.raises(TypeError):
            # attempt to load as category that which is not so encoded
            ddf2 = dd.read_parquet(fn, categories=["x"], engine=engine).compute()

    with pytest.raises(ValueError):
        # attempt to load as category unknown column
        ddf2 = dd.read_parquet(fn, categories=["foo"], engine=engine)


def test_empty_partition(tmpdir, engine):
    fn = str(tmpdir)
    df = pd.DataFrame({"a": range(10), "b": range(10)})
    ddf = dd.from_pandas(df, npartitions=5)

    ddf2 = ddf[ddf.a <= 5]
    ddf2.to_parquet(fn, engine=engine)

    ddf3 = dd.read_parquet(fn, engine=engine)
    assert ddf3.npartitions < 5
    sol = ddf2.compute()
    assert_eq(sol, ddf3, check_names=False, check_index=False)


def test_timestamp_index(tmpdir, engine):
    fn = str(tmpdir)
    df = tm.makeTimeDataFrame()
    df.index.name = "foo"
    ddf = dd.from_pandas(df, npartitions=5)
    ddf.to_parquet(fn, engine=engine)
    ddf2 = dd.read_parquet(fn, engine=engine)
    assert_eq(ddf, ddf2)


def test_to_parquet_default_writes_nulls(tmpdir):
    check_fastparquet()
    check_pyarrow()
    fn = str(tmpdir.join("test.parquet"))

    df = pd.DataFrame({"c1": [1.0, np.nan, 2, np.nan, 3]})
    ddf = dd.from_pandas(df, npartitions=1)

    ddf.to_parquet(fn)
    table = pq.read_table(fn)
    assert table[1].null_count == 2


def test_to_parquet_pyarrow_w_inconsistent_schema_by_partition_fails_by_default(tmpdir):
    check_pyarrow()

    df = pd.DataFrame(
        {"partition_column": [0, 0, 1, 1], "strings": ["a", "b", None, None]}
    )

    ddf = dd.from_pandas(df, npartitions=2)
    ddf.to_parquet(str(tmpdir), engine="pyarrow", partition_on=["partition_column"])

    # Test that read fails because of default behavior when schema not provided
    with pytest.raises(ValueError) as e_info:
        dd.read_parquet(
            str(tmpdir),
            engine="pyarrow",
            gather_statistics=False,
            dataset={"validate_schema": True},
        ).compute()
        assert e_info.message.contains("ValueError: Schema in partition")
        assert e_info.message.contains("was different")


def test_to_parquet_pyarrow_w_inconsistent_schema_by_partition_succeeds_w_manual_schema(
    tmpdir,
):
    check_pyarrow()

    # Data types to test: strings, arrays, ints, timezone aware timestamps
    in_arrays = [[0, 1, 2], [3, 4], np.nan, np.nan]
    out_arrays = [[0, 1, 2], [3, 4], None, None]
    in_strings = ["a", "b", np.nan, np.nan]
    out_strings = ["a", "b", None, None]
    tstamp = pd.Timestamp(1513393355, unit="s")
    in_tstamps = [tstamp, tstamp, pd.NaT, pd.NaT]
    out_tstamps = [
        # Timestamps come out in numpy.datetime64 format
        tstamp.to_datetime64(),
        tstamp.to_datetime64(),
        np.datetime64("NaT"),
        np.datetime64("NaT"),
    ]
    timezone = "US/Eastern"
    tz_tstamp = pd.Timestamp(1513393355, unit="s", tz=timezone)
    in_tz_tstamps = [tz_tstamp, tz_tstamp, pd.NaT, pd.NaT]
    out_tz_tstamps = [
        # Timezones do not make it through a write-read cycle.
        tz_tstamp.tz_convert(None).to_datetime64(),
        tz_tstamp.tz_convert(None).to_datetime64(),
        np.datetime64("NaT"),
        np.datetime64("NaT"),
    ]

    df = pd.DataFrame(
        {
            "partition_column": [0, 0, 1, 1],
            "arrays": in_arrays,
            "strings": in_strings,
            "tstamps": in_tstamps,
            "tz_tstamps": in_tz_tstamps,
        }
    )

    ddf = dd.from_pandas(df, npartitions=2)
    schema = pa.schema(
        [
            ("arrays", pa.list_(pa.int64())),
            ("strings", pa.string()),
            ("tstamps", pa.timestamp("ns")),
            ("tz_tstamps", pa.timestamp("ns", timezone)),
            ("partition_column", pa.int64()),
        ]
    )
    ddf.to_parquet(
        str(tmpdir), engine="pyarrow", partition_on="partition_column", schema=schema
    )
    ddf_after_write = (
        dd.read_parquet(str(tmpdir), engine="pyarrow", gather_statistics=False)
        .compute()
        .reset_index(drop=True)
    )

    # Check array support
    arrays_after_write = ddf_after_write.arrays.values
    for i in range(len(df)):
        assert np.array_equal(arrays_after_write[i], out_arrays[i]), type(out_arrays[i])

    # Check datetime support
    tstamps_after_write = ddf_after_write.tstamps.values
    for i in range(len(df)):
        # Need to test NaT separately
        if np.isnat(tstamps_after_write[i]):
            assert np.isnat(out_tstamps[i])
        else:
            assert tstamps_after_write[i] == out_tstamps[i]

    # Check timezone aware datetime support
    tz_tstamps_after_write = ddf_after_write.tz_tstamps.values
    for i in range(len(df)):
        # Need to test NaT separately
        if np.isnat(tz_tstamps_after_write[i]):
            assert np.isnat(out_tz_tstamps[i])
        else:
            assert tz_tstamps_after_write[i] == out_tz_tstamps[i]

    # Check string support
    assert np.array_equal(ddf_after_write.strings.values, out_strings)

    # Check partition column
    assert np.array_equal(ddf_after_write.partition_column, df.partition_column)


def test_partition_on(tmpdir, engine):
    tmpdir = str(tmpdir)
    df = pd.DataFrame(
        {
            "a1": np.random.choice(["A", "B", "C"], size=100),
            "a2": np.random.choice(["X", "Y", "Z"], size=100),
            "b": np.random.random(size=100),
            "c": np.random.randint(1, 5, size=100),
            "d": np.arange(0, 100),
        }
    )
    d = dd.from_pandas(df, npartitions=2)
    d.to_parquet(tmpdir, partition_on=["a1", "a2"], engine=engine)
    # Note #1: Cross-engine functionality is missing
    # Note #2: The index is not preserved in pyarrow when partition_on is used
    out = dd.read_parquet(
        tmpdir, engine=engine, index=False, gather_statistics=False
    ).compute()
    for val in df.a1.unique():
        assert set(df.b[df.a1 == val]) == set(out.b[out.a1 == val])

    # Now specify the columns and allow auto-index detection
    out = dd.read_parquet(tmpdir, engine=engine, columns=["b", "a2"]).compute()
    for val in df.a2.unique():
        assert set(df.b[df.a2 == val]) == set(out.b[out.a2 == val])


@pytest.mark.parametrize("partition_on", ["aa", ["aa"]])
def test_partition_on_string(tmpdir, partition_on):
    tmpdir = str(tmpdir)
    check_pyarrow()
    with dask.config.set(scheduler="single-threaded"):
        tmpdir = str(tmpdir)
        df = pd.DataFrame(
            {
                "aa": np.random.choice(["A", "B", "C"], size=100),
                "bb": np.random.random(size=100),
                "cc": np.random.randint(1, 5, size=100),
            }
        )
        d = dd.from_pandas(df, npartitions=2)
        d.to_parquet(
            tmpdir, partition_on=partition_on, write_index=False, engine="pyarrow"
        )
        out = dd.read_parquet(
            tmpdir, index=False, gather_statistics=False, engine="pyarrow"
        )
    out = out.compute()
    for val in df.aa.unique():
        assert set(df.bb[df.aa == val]) == set(out.bb[out.aa == val])


@write_read_engines_xfail
def test_filters(tmpdir, write_engine, read_engine):
    tmpdir = str(tmpdir)
    cats = ["2018-01-01", "2018-01-02", "2018-01-03", "2018-01-04"]
    dftest = pd.DataFrame(
        {
            "dummy": [1, 1, 1, 1],
            "DatePart": pd.Categorical(cats, categories=cats, ordered=True),
        }
    )
    ddftest = dd.from_pandas(dftest, npartitions=4).set_index("dummy")
    ddftest.to_parquet(tmpdir, partition_on="DatePart", engine=write_engine)
    ddftest_read = dd.read_parquet(
        tmpdir, engine=read_engine, filters=[(("DatePart", "<=", "2018-01-02"))]
    )
    assert len(ddftest_read) == 2


def test_filters_pyarrow(tmpdir):
    check_pyarrow()
    tmp_path = str(tmpdir)
    df = pd.DataFrame({"x": range(10), "y": list("aabbccddee")})
    ddf = dd.from_pandas(df, npartitions=5)
    assert ddf.npartitions == 5

    ddf.to_parquet(tmp_path, engine="pyarrow")

    a = dd.read_parquet(tmp_path, engine="pyarrow", filters=[("x", ">", 4)])
    assert a.npartitions == 3
    assert (a.x > 3).all().compute()

    b = dd.read_parquet(tmp_path, engine="pyarrow", filters=[("y", "==", "c")])
    assert b.npartitions == 1
    assert (b.y == "c").all().compute()

    c = dd.read_parquet(
        tmp_path, engine="pyarrow", filters=[("y", "==", "c"), ("x", ">", 6)]
    )
    assert c.npartitions <= 1
    assert not len(c)
    assert_eq(c, c)


@write_read_engines()
def test_filters_v0(tmpdir, write_engine, read_engine):
    if write_engine == "fastparquet" or read_engine == "fastparquet":
        pytest.importorskip("fastparquet", minversion="0.3.1")
    fn = str(tmpdir)

    df = pd.DataFrame({"at": ["ab", "aa", "ba", "da", "bb"]})
    ddf = dd.from_pandas(df, npartitions=1)

    # Ok with 1 partition and filters
    ddf.repartition(npartitions=1, force=True).to_parquet(
        fn, write_index=False, engine=write_engine
    )
    ddf2 = dd.read_parquet(
        fn, index=False, engine=read_engine, filters=[("at", "==", "aa")]
    ).compute()
    assert_eq(ddf2, ddf)

    # with >1 partition and no filters
    ddf.repartition(npartitions=2, force=True).to_parquet(fn, engine=write_engine)
    dd.read_parquet(fn, engine=read_engine).compute()
    assert_eq(ddf2, ddf)

    # with >1 partition and filters using base fastparquet
    if read_engine == "fastparquet":
        ddf.repartition(npartitions=2, force=True).to_parquet(fn, engine=write_engine)
        df2 = fastparquet.ParquetFile(fn).to_pandas(filters=[("at", "==", "aa")])
        assert len(df2) > 0

    # with >1 partition and filters
    ddf.repartition(npartitions=2, force=True).to_parquet(fn, engine=write_engine)
    dd.read_parquet(fn, engine=read_engine, filters=[("at", "==", "aa")]).compute()
    assert len(ddf2) > 0


def test_divisions_read_with_filters(tmpdir):
    pytest.importorskip("fastparquet", minversion="0.3.1")
    tmpdir = str(tmpdir)
    # generate dataframe
    size = 100
    categoricals = []
    for value in ["a", "b", "c", "d"]:
        categoricals += [value] * int(size / 4)
    df = pd.DataFrame(
        {
            "a": categoricals,
            "b": np.random.random(size=size),
            "c": np.random.randint(1, 5, size=size),
        }
    )
    d = dd.from_pandas(df, npartitions=4)
    # save it
    d.to_parquet(tmpdir, write_index=True, partition_on=["a"], engine="fastparquet")
    # read it
    out = dd.read_parquet(
        tmpdir, index="index", engine="fastparquet", filters=[("a", "==", "b")]
    )
    # test it
    expected_divisions = (25, 49)
    assert out.divisions == expected_divisions


def test_divisions_are_known_read_with_filters(tmpdir):
    pytest.importorskip("fastparquet", minversion="0.3.1")
    tmpdir = str(tmpdir)
    # generate dataframe
    df = pd.DataFrame(
        {
            "unique": [0, 0, 1, 1, 2, 2, 3, 3],
            "id": ["id1", "id2", "id1", "id2", "id1", "id2", "id1", "id2"],
        },
        index=[0, 0, 1, 1, 2, 2, 3, 3],
    )
    d = dd.from_pandas(df, npartitions=2)
    # save it
    d.to_parquet(tmpdir, partition_on=["id"], engine="fastparquet")
    # read it
    out = dd.read_parquet(tmpdir, engine="fastparquet", filters=[("id", "==", "id1")])
    # test it
    assert out.known_divisions
    expected_divisions = (0, 2, 3)
    assert out.divisions == expected_divisions


@pytest.mark.xfail(reason="No longer accept ParquetFile objects")
def test_read_from_fastparquet_parquetfile(tmpdir):
    check_fastparquet()
    fn = str(tmpdir)

    df = pd.DataFrame(
        {
            "a": np.random.choice(["A", "B", "C"], size=100),
            "b": np.random.random(size=100),
            "c": np.random.randint(1, 5, size=100),
        }
    )
    d = dd.from_pandas(df, npartitions=2)
    d.to_parquet(fn, partition_on=["a"], engine="fastparquet")

    pq_f = fastparquet.ParquetFile(fn)

    # OK with no filters
    out = dd.read_parquet(pq_f).compute()
    for val in df.a.unique():
        assert set(df.b[df.a == val]) == set(out.b[out.a == val])

    # OK with  filters
    out = dd.read_parquet(pq_f, filters=[("a", "==", "B")]).compute()
    assert set(df.b[df.a == "B"]) == set(out.b)

    # Engine should not be set to 'pyarrow'
    with pytest.raises(AssertionError):
        out = dd.read_parquet(pq_f, engine="pyarrow")


@pytest.mark.parametrize("scheduler", ["threads", "processes"])
def test_to_parquet_lazy(tmpdir, scheduler, engine):
    tmpdir = str(tmpdir)
    df = pd.DataFrame({"a": [1, 2, 3, 4], "b": [1.0, 2.0, 3.0, 4.0]})
    df.index.name = "index"
    ddf = dd.from_pandas(df, npartitions=2)
    value = ddf.to_parquet(tmpdir, compute=False, engine=engine)

    assert hasattr(value, "dask")
    value.compute(scheduler=scheduler)
    assert os.path.exists(tmpdir)

    ddf2 = dd.read_parquet(tmpdir, engine=engine)

    assert_eq(ddf, ddf2)


def test_timestamp96(tmpdir):
    check_fastparquet()
    fn = str(tmpdir)
    df = pd.DataFrame({"a": ["now"]}, dtype="M8[ns]")
    ddf = dd.from_pandas(df, 1)
    ddf.to_parquet(fn, write_index=False, times="int96")
    pf = fastparquet.ParquetFile(fn)
    assert pf._schema[1].type == fastparquet.parquet_thrift.Type.INT96
    out = dd.read_parquet(fn, index=False).compute()
    assert_eq(out, df)


def test_drill_scheme(tmpdir):
    check_fastparquet()
    fn = str(tmpdir)
    N = 5
    df1 = pd.DataFrame({c: np.random.random(N) for i, c in enumerate(["a", "b", "c"])})
    df2 = pd.DataFrame({c: np.random.random(N) for i, c in enumerate(["a", "b", "c"])})
    files = []
    for d in ["test_data1", "test_data2"]:
        dn = os.path.join(fn, d)
        if not os.path.exists(dn):
            os.mkdir(dn)
        files.append(os.path.join(dn, "data1.parq"))

    fastparquet.write(files[0], df1)
    fastparquet.write(files[1], df2)

    df = dd.read_parquet(files)
    assert "dir0" in df.columns
    out = df.compute()
    assert "dir0" in out
    assert (np.unique(out.dir0) == ["test_data1", "test_data2"]).all()


def test_parquet_select_cats(tmpdir, engine):
    fn = str(tmpdir)
    df = pd.DataFrame(
        {
            "categories": pd.Series(
                np.random.choice(["a", "b", "c", "d", "e", "f"], size=100),
                dtype="category",
            ),
            "ints": pd.Series(list(range(0, 100)), dtype="int"),
            "floats": pd.Series(list(range(0, 100)), dtype="float"),
        }
    )

    ddf = dd.from_pandas(df, 1)
    ddf.to_parquet(fn, engine=engine)
    rddf = dd.read_parquet(fn, columns=["ints"], engine=engine)
    assert list(rddf.columns) == ["ints"]
    rddf = dd.read_parquet(fn, engine=engine)
    assert list(rddf.columns) == list(df)


def test_columns_name(tmpdir, engine):
    if engine == "fastparquet" and fastparquet.__version__ <= LooseVersion("0.3.1"):
        pytest.skip("Fastparquet does not write column_indexes up to 0.3.1")
    tmp_path = str(tmpdir)
    df = pd.DataFrame({"A": [1, 2]}, index=pd.Index(["a", "b"], name="idx"))
    df.columns.name = "cols"
    ddf = dd.from_pandas(df, 2)

    ddf.to_parquet(tmp_path, engine=engine)
    result = dd.read_parquet(tmp_path, engine=engine, index=["idx"])
    assert_eq(result, df)


def check_compression(engine, filename, compression):
    if engine == "fastparquet":
        pf = fastparquet.ParquetFile(filename)
        md = pf.fmd.row_groups[0].columns[0].meta_data
        if compression is None:
            assert md.total_compressed_size == md.total_uncompressed_size
        else:
            assert md.total_compressed_size != md.total_uncompressed_size
    else:
        metadata = pa.parquet.ParquetDataset(filename).metadata
        names = metadata.schema.names
        for i in range(metadata.num_row_groups):
            row_group = metadata.row_group(i)
            for j in range(len(names)):
                column = row_group.column(j)
                if compression is None:
                    assert (
                        column.total_compressed_size == column.total_uncompressed_size
                    )
                else:
                    compress_expect = compression
                    if compression == "default":
                        compress_expect = "snappy"
                    assert compress_expect.lower() == column.compression.lower()
                    assert (
                        column.total_compressed_size != column.total_uncompressed_size
                    )


@pytest.mark.parametrize("compression,", ["default", None, "gzip", "snappy"])
def test_writing_parquet_with_compression(tmpdir, compression, engine):
    fn = str(tmpdir)
    if compression in ["snappy", "default"]:
        pytest.importorskip("snappy")

    df = pd.DataFrame({"x": ["a", "b", "c"] * 10, "y": [1, 2, 3] * 10})
    df.index.name = "index"
    ddf = dd.from_pandas(df, npartitions=3)

    ddf.to_parquet(fn, compression=compression, engine=engine)
    out = dd.read_parquet(fn, engine=engine)
    assert_eq(out, ddf)
    check_compression(engine, fn, compression)


@pytest.fixture(
    params=[
        # fastparquet 0.1.3
        {
            "columns": [
                {
                    "metadata": None,
                    "name": "idx",
                    "numpy_type": "int64",
                    "pandas_type": "int64",
                },
                {
                    "metadata": None,
                    "name": "A",
                    "numpy_type": "int64",
                    "pandas_type": "int64",
                },
            ],
            "index_columns": ["idx"],
            "pandas_version": "0.21.0",
        },
        # pyarrow 0.7.1
        {
            "columns": [
                {
                    "metadata": None,
                    "name": "A",
                    "numpy_type": "int64",
                    "pandas_type": "int64",
                },
                {
                    "metadata": None,
                    "name": "idx",
                    "numpy_type": "int64",
                    "pandas_type": "int64",
                },
            ],
            "index_columns": ["idx"],
            "pandas_version": "0.21.0",
        },
        # pyarrow 0.8.0
        {
            "column_indexes": [
                {
                    "field_name": None,
                    "metadata": {"encoding": "UTF-8"},
                    "name": None,
                    "numpy_type": "object",
                    "pandas_type": "unicode",
                }
            ],
            "columns": [
                {
                    "field_name": "A",
                    "metadata": None,
                    "name": "A",
                    "numpy_type": "int64",
                    "pandas_type": "int64",
                },
                {
                    "field_name": "__index_level_0__",
                    "metadata": None,
                    "name": "idx",
                    "numpy_type": "int64",
                    "pandas_type": "int64",
                },
            ],
            "index_columns": ["__index_level_0__"],
            "pandas_version": "0.21.0",
        },
        # TODO: fastparquet update
    ]
)
def pandas_metadata(request):
    return request.param


def test_parse_pandas_metadata(pandas_metadata):
    index_names, column_names, mapping, column_index_names = _parse_pandas_metadata(
        pandas_metadata
    )
    assert index_names == ["idx"]
    assert column_names == ["A"]
    assert column_index_names == [None]

    # for new pyarrow
    if pandas_metadata["index_columns"] == ["__index_level_0__"]:
        assert mapping == {"__index_level_0__": "idx", "A": "A"}
    else:
        assert mapping == {"idx": "idx", "A": "A"}

    assert isinstance(mapping, dict)


def test_parse_pandas_metadata_null_index():
    # pyarrow 0.7.1 None for index
    e_index_names = [None]
    e_column_names = ["x"]
    e_mapping = {"__index_level_0__": None, "x": "x"}
    e_column_index_names = [None]

    md = {
        "columns": [
            {
                "metadata": None,
                "name": "x",
                "numpy_type": "int64",
                "pandas_type": "int64",
            },
            {
                "metadata": None,
                "name": "__index_level_0__",
                "numpy_type": "int64",
                "pandas_type": "int64",
            },
        ],
        "index_columns": ["__index_level_0__"],
        "pandas_version": "0.21.0",
    }
    index_names, column_names, mapping, column_index_names = _parse_pandas_metadata(md)
    assert index_names == e_index_names
    assert column_names == e_column_names
    assert mapping == e_mapping
    assert column_index_names == e_column_index_names

    # pyarrow 0.8.0 None for index
    md = {
        "column_indexes": [
            {
                "field_name": None,
                "metadata": {"encoding": "UTF-8"},
                "name": None,
                "numpy_type": "object",
                "pandas_type": "unicode",
            }
        ],
        "columns": [
            {
                "field_name": "x",
                "metadata": None,
                "name": "x",
                "numpy_type": "int64",
                "pandas_type": "int64",
            },
            {
                "field_name": "__index_level_0__",
                "metadata": None,
                "name": None,
                "numpy_type": "int64",
                "pandas_type": "int64",
            },
        ],
        "index_columns": ["__index_level_0__"],
        "pandas_version": "0.21.0",
    }
    index_names, column_names, mapping, column_index_names = _parse_pandas_metadata(md)
    assert index_names == e_index_names
    assert column_names == e_column_names
    assert mapping == e_mapping
    assert column_index_names == e_column_index_names


def test_read_no_metadata(tmpdir, engine):
    # use pyarrow.parquet to create a parquet file without
    # pandas metadata
    check_pyarrow()
    tmp = str(tmpdir) + "table.parq"

    table = pa.Table.from_arrays(
        [pa.array([1, 2, 3]), pa.array([3, 4, 5])], names=["A", "B"]
    )
    pq.write_table(table, tmp)
    result = dd.read_parquet(tmp, engine=engine)
    expected = pd.DataFrame({"A": [1, 2, 3], "B": [3, 4, 5]})
    assert_eq(result, expected)


def test_parse_pandas_metadata_duplicate_index_columns():
    md = {
        "column_indexes": [
            {
                "field_name": None,
                "metadata": {"encoding": "UTF-8"},
                "name": None,
                "numpy_type": "object",
                "pandas_type": "unicode",
            }
        ],
        "columns": [
            {
                "field_name": "A",
                "metadata": None,
                "name": "A",
                "numpy_type": "int64",
                "pandas_type": "int64",
            },
            {
                "field_name": "__index_level_0__",
                "metadata": None,
                "name": "A",
                "numpy_type": "object",
                "pandas_type": "unicode",
            },
        ],
        "index_columns": ["__index_level_0__"],
        "pandas_version": "0.21.0",
    }
    (
        index_names,
        column_names,
        storage_name_mapping,
        column_index_names,
    ) = _parse_pandas_metadata(md)
    assert index_names == ["A"]
    assert column_names == ["A"]
    assert storage_name_mapping == {"__index_level_0__": "A", "A": "A"}
    assert column_index_names == [None]


def test_parse_pandas_metadata_column_with_index_name():
    md = {
        "column_indexes": [
            {
                "field_name": None,
                "metadata": {"encoding": "UTF-8"},
                "name": None,
                "numpy_type": "object",
                "pandas_type": "unicode",
            }
        ],
        "columns": [
            {
                "field_name": "A",
                "metadata": None,
                "name": "A",
                "numpy_type": "int64",
                "pandas_type": "int64",
            },
            {
                "field_name": "__index_level_0__",
                "metadata": None,
                "name": "A",
                "numpy_type": "object",
                "pandas_type": "unicode",
            },
        ],
        "index_columns": ["__index_level_0__"],
        "pandas_version": "0.21.0",
    }
    (
        index_names,
        column_names,
        storage_name_mapping,
        column_index_names,
    ) = _parse_pandas_metadata(md)
    assert index_names == ["A"]
    assert column_names == ["A"]
    assert storage_name_mapping == {"__index_level_0__": "A", "A": "A"}
    assert column_index_names == [None]


def test_writing_parquet_with_kwargs(tmpdir, engine):
    fn = str(tmpdir)
    path1 = os.path.join(fn, "normal")
    path2 = os.path.join(fn, "partitioned")
    pytest.importorskip("snappy")

    df = pd.DataFrame(
        {
            "a": np.random.choice(["A", "B", "C"], size=100),
            "b": np.random.random(size=100),
            "c": np.random.randint(1, 5, size=100),
        }
    )
    df.index.name = "index"
    ddf = dd.from_pandas(df, npartitions=3)

    engine_kwargs = {
        "pyarrow": {
            "compression": "snappy",
            "coerce_timestamps": None,
            "use_dictionary": True,
        },
        "fastparquet": {"compression": "snappy", "times": "int64", "fixed_text": None},
    }

    ddf.to_parquet(path1, engine=engine, **engine_kwargs[engine])
    out = dd.read_parquet(path1, engine=engine)
    assert_eq(out, ddf, check_index=(engine != "fastparquet"))

    # Avoid race condition in pyarrow 0.8.0 on writing partitioned datasets
    with dask.config.set(scheduler="sync"):
        ddf.to_parquet(
            path2, engine=engine, partition_on=["a"], **engine_kwargs[engine]
        )
    out = dd.read_parquet(path2, engine=engine).compute()
    for val in df.a.unique():
        assert set(df.b[df.a == val]) == set(out.b[out.a == val])


def test_writing_parquet_with_unknown_kwargs(tmpdir, engine):
    fn = str(tmpdir)

    with pytest.raises(TypeError):
        ddf.to_parquet(fn, engine=engine, unknown_key="unknown_value")


def test_select_partitioned_column(tmpdir, engine):
    pytest.importorskip("snappy")
    if engine == "pyarrow":
        import pyarrow as pa

        if pa.__version__ < LooseVersion("0.9.0"):
            pytest.skip("pyarrow<0.9.0 did not support this")

    fn = str(tmpdir)
    size = 20
    d = {
        "signal1": np.random.normal(0, 0.3, size=size).cumsum() + 50,
        "fake_categorical1": np.random.choice(["A", "B", "C"], size=size),
        "fake_categorical2": np.random.choice(["D", "E", "F"], size=size),
    }
    df = dd.from_pandas(pd.DataFrame(d), 2)
    df.to_parquet(
        fn,
        compression="snappy",
        write_index=False,
        engine=engine,
        partition_on=["fake_categorical1", "fake_categorical2"],
    )

    df_partitioned = dd.read_parquet(fn, engine=engine)
    df_partitioned[df_partitioned.fake_categorical1 == "A"].compute()


def test_with_tz(tmpdir, engine):
    if engine == "pyarrow" and pa.__version__ < LooseVersion("0.11.0"):
        pytest.skip("pyarrow<0.11.0 did not support this")
    if engine == "fastparquet" and fastparquet.__version__ < LooseVersion("0.3.0"):
        pytest.skip("fastparquet<0.3.0 did not support this")

    with warnings.catch_warnings():
        if engine == "fastparquet":
            # fastparquet-442
            warnings.simplefilter("ignore", DeprecationWarning)  # pandas 0.23
            warnings.simplefilter("ignore", FutureWarning)  # pandas 0.25
            fn = str(tmpdir)
            df = pd.DataFrame([[0]], columns=["a"], dtype="datetime64[ns, UTC]")
            df = dd.from_pandas(df, 1)
            df.to_parquet(fn, engine=engine)
            df2 = dd.read_parquet(fn, engine=engine)
            assert_eq(df, df2, check_divisions=False, check_index=False)


def test_arrow_partitioning(tmpdir):
    # Issue #3518
    check_pyarrow()
    path = str(tmpdir)
    data = {
        "p": np.repeat(np.arange(3), 2).astype(np.int8),
        "b": np.repeat(-1, 6).astype(np.int16),
        "c": np.repeat(-2, 6).astype(np.float32),
        "d": np.repeat(-3, 6).astype(np.float64),
    }
    pdf = pd.DataFrame(data)
    ddf = dd.from_pandas(pdf, npartitions=2)
    ddf.to_parquet(path, engine="pyarrow", partition_on="p")

    ddf = dd.read_parquet(path, engine="pyarrow")

    ddf.astype({"b": np.float32}).compute()


def test_sorted_warnings(tmpdir, engine):
    tmpdir = str(tmpdir)
    df = dd.from_pandas(
        pd.DataFrame({"cola": range(10), "colb": range(10)}), npartitions=2
    )
    df.to_parquet(tmpdir, engine=engine, write_index=False)
    with pytest.warns(RuntimeWarning) as record:
        out = dd.read_parquet(tmpdir, engine=engine)
    assert "['cola', 'colb']" in str(record[-1].message)
    warnings = len(record)
    assert out.columns.tolist() == ["cola", "colb"]
    with pytest.warns(None) as record:
        dd.read_parquet(tmpdir, engine=engine, index=False)
    assert len(record) < warnings  # still may have some arrow warnings


def test_informative_error_messages():
    with pytest.raises(ValueError) as info:
        dd.read_parquet("foo", engine="foo")

    assert "foo" in str(info.value)
    assert "arrow" in str(info.value)
    assert "fastparquet" in str(info.value)


def test_append_cat_fp(tmpdir, engine):
    path = str(tmpdir)
    # https://github.com/dask/dask/issues/4120
    df = pd.DataFrame({"x": ["a", "a", "b", "a", "b"]})
    df["x"] = df["x"].astype("category")
    ddf = dd.from_pandas(df, npartitions=1)

    dd.to_parquet(ddf, path, engine=engine)
    dd.to_parquet(ddf, path, append=True, ignore_divisions=True, engine=engine)

    d = dd.read_parquet(path, engine=engine).compute()
    assert d["x"].tolist() == ["a", "a", "b", "a", "b"] * 2


@pytest.mark.parametrize(
    "df",
    [
        pd.DataFrame({"x": [4, 5, 6, 1, 2, 3]}),
        pd.DataFrame({"x": ["c", "a", "b"]}),
        pd.DataFrame({"x": ["cc", "a", "bbb"]}),
        pd.DataFrame({"x": [b"a", b"b", b"c"]}),
        pytest.param(
            pd.DataFrame({"x": pd.Categorical(["a", "b", "a"])}),
            marks=pytest.mark.xfail(
                reason="https://issues.apache.org/jira/browse/ARROW-3652"
            ),
        ),
        pytest.param(
            pd.DataFrame({"x": pd.Categorical([1, 2, 1])}),
            marks=pytest.mark.xfail(
                reason="https://issues.apache.org/jira/browse/ARROW-3652"
            ),
        ),
        pd.DataFrame({"x": list(map(pd.Timestamp, [3000000, 2000000, 1000000]))}),  # ms
        pd.DataFrame({"x": list(map(pd.Timestamp, [3000, 2000, 1000]))}),  # us
        pd.DataFrame({"x": [3000, 2000, 1000]}).astype("M8[ns]"),
        # pd.DataFrame({'x': [3, 2, 1]}).astype('M8[ns]'), # Casting errors
        pd.DataFrame({"x": [3, 2, 1]}).astype("M8[us]"),
        pd.DataFrame({"x": [3, 2, 1]}).astype("M8[ms]"),
        pd.DataFrame({"x": [3, 2, 1]}).astype("uint16"),
        pd.DataFrame({"x": [3, 2, 1]}).astype("float32"),
        pd.DataFrame({"x": [3, 1, 2]}, index=[3, 2, 1]),
        pd.DataFrame(
            {"x": [4, 5, 6, 1, 2, 3]}, index=pd.Index([1, 2, 3, 4, 5, 6], name="foo")
        ),
        pd.DataFrame({"x": [1, 2, 3], "y": [3, 2, 1]}),
        pd.DataFrame({"x": [1, 2, 3], "y": [3, 2, 1]}, columns=["y", "x"]),
        pd.DataFrame({"0": [3, 2, 1]}),
        pd.DataFrame({"x": [3, 2, None]}),
        pd.DataFrame({"-": [3.0, 2.0, None]}),
        pd.DataFrame({".": [3.0, 2.0, None]}),
        pd.DataFrame({" ": [3.0, 2.0, None]}),
    ],
)
def test_roundtrip_arrow(tmpdir, df):
    check_pyarrow()
    # Index will be given a name when preserved as index
    tmp_path = str(tmpdir)
    if not df.index.name:
        df.index.name = "index"
    ddf = dd.from_pandas(df, npartitions=2)
    dd.to_parquet(ddf, tmp_path, engine="pyarrow", write_index=True)
    ddf2 = dd.read_parquet(tmp_path, engine="pyarrow", gather_statistics=True)
    assert_eq(ddf, ddf2)


def test_datasets_timeseries(tmpdir, engine):
    tmp_path = str(tmpdir)
    df = dask.datasets.timeseries(
        start="2000-01-01", end="2000-01-10", freq="1d"
    ).persist()
    df.to_parquet(tmp_path, engine=engine)

    df2 = dd.read_parquet(tmp_path, engine=engine)
    assert_eq(df, df2)


def test_pathlib_path(tmpdir, engine):
    import pathlib

    df = pd.DataFrame({"x": [4, 5, 6, 1, 2, 3]})
    df.index.name = "index"
    ddf = dd.from_pandas(df, npartitions=2)
    path = pathlib.Path(str(tmpdir))
    ddf.to_parquet(path, engine=engine)
    ddf2 = dd.read_parquet(path, engine=engine)
    assert_eq(ddf, ddf2)


def test_pyarrow_metadata_nthreads(tmpdir):
    check_pyarrow()
    tmp_path = str(tmpdir)
    df = pd.DataFrame({"x": [4, 5, 6, 1, 2, 3]})
    df.index.name = "index"
    ddf = dd.from_pandas(df, npartitions=2)
    ddf.to_parquet(tmp_path, engine="pyarrow")
    ops = {"dataset": {"metadata_nthreads": 2}}
    ddf2 = dd.read_parquet(tmp_path, engine="pyarrow", **ops)
    assert_eq(ddf, ddf2)


def test_categories_large(tmpdir, engine):
    # Issue #5112
    check_fastparquet()
    fn = str(tmpdir.join("parquet_int16.parq"))
    numbers = np.random.randint(0, 800000, size=1000000)
    df = pd.DataFrame(numbers.T, columns=["name"])
    df.name = df.name.astype("category")

    df.to_parquet(fn, engine="fastparquet", compression="uncompressed")
    ddf = dd.read_parquet(fn, engine=engine, categories={"name": 80000})

    assert_eq(sorted(df.name.cat.categories), sorted(ddf.compute().name.cat.categories))


@write_read_engines()
def test_read_glob_nostats(tmpdir, write_engine, read_engine):
    tmp_path = str(tmpdir)
    ddf.to_parquet(tmp_path, engine=write_engine)

    ddf2 = dd.read_parquet(
        os.path.join(tmp_path, "*.parquet"), engine=read_engine, gather_statistics=False
    )
    assert_eq(ddf, ddf2, check_divisions=False)


@pytest.mark.parametrize("statistics", [True, False, None])
@pytest.mark.parametrize("remove_common", [True, False])
@write_read_engines()
def test_read_dir_nometa(tmpdir, write_engine, read_engine, statistics, remove_common):
    tmp_path = str(tmpdir)
    ddf.to_parquet(tmp_path, engine=write_engine)
    if os.path.exists(os.path.join(tmp_path, "_metadata")):
        os.unlink(os.path.join(tmp_path, "_metadata"))
    files = os.listdir(tmp_path)
    assert "_metadata" not in files

    if remove_common and os.path.exists(os.path.join(tmp_path, "_common_metadata")):
        os.unlink(os.path.join(tmp_path, "_common_metadata"))

    ddf2 = dd.read_parquet(tmp_path, engine=read_engine, gather_statistics=statistics)
    assert_eq(ddf, ddf2, check_divisions=False)


def test_timeseries_nulls_in_schema(tmpdir, engine):
    # GH#5608: relative path failing _metadata/_common_metadata detection.
    tmp_path = str(tmpdir.mkdir("files"))
    tmp_path = os.path.join(tmp_path, "../", "files")

    ddf2 = (
        dask.datasets.timeseries(start="2000-01-01", end="2000-01-03", freq="1h")
        .reset_index()
        .map_partitions(lambda x: x.loc[:5])
    )
    ddf2 = ddf2.set_index("x").reset_index().persist()
    ddf2.name = ddf2.name.where(ddf2.timestamp == "2000-01-01", None)

    ddf2.to_parquet(tmp_path, engine=engine)
    ddf_read = dd.read_parquet(tmp_path, engine=engine)

    assert_eq(ddf_read, ddf2, check_divisions=False, check_index=False)

    # Can force schema validation on each partition in pyarrow
    if engine == "pyarrow":
        # The schema mismatch should raise an error
        with pytest.raises(ValueError):
            ddf_read = dd.read_parquet(
                tmp_path, dataset={"validate_schema": True}, engine=engine
            )


@pytest.mark.parametrize("numerical", [True, False])
@pytest.mark.parametrize(
    "timestamp", ["2000-01-01", "2000-01-02", "2000-01-03", "2000-01-04"]
)
def test_timeseries_nulls_in_schema_pyarrow(tmpdir, timestamp, numerical):
    check_pyarrow()
    tmp_path = str(tmpdir)
    ddf2 = dd.from_pandas(
        pd.DataFrame(
            {
                "timestamp": [
                    pd.Timestamp("2000-01-01"),
                    pd.Timestamp("2000-01-02"),
                    pd.Timestamp("2000-01-03"),
                    pd.Timestamp("2000-01-04"),
                ],
                "id": np.arange(4, dtype="float64"),
                "name": ["cat", "dog", "bird", "cow"],
            }
        ),
        npartitions=2,
    ).persist()
    if numerical:
        ddf2.id = ddf2.id.where(ddf2.timestamp == timestamp, None)
        ddf2.id = ddf2.id.astype("float64")
    else:
        ddf2.name = ddf2.name.where(ddf2.timestamp == timestamp, None)

    # There should be no schema error if you specify a schema on write
    schema = pa.schema(
        [("timestamp", pa.timestamp("ns")), ("id", pa.float64()), ("name", pa.string())]
    )
    ddf2.to_parquet(tmp_path, schema=schema, write_index=False, engine="pyarrow")
    assert_eq(
        dd.read_parquet(
            tmp_path, dataset={"validate_schema": True}, index=False, engine="pyarrow"
        ),
        ddf2,
        check_divisions=False,
        check_index=False,
    )


def test_graph_size_pyarrow(tmpdir, engine):
    import pickle

    fn = str(tmpdir)

    ddf1 = dask.datasets.timeseries(
        start="2000-01-01", end="2000-01-02", freq="60S", partition_freq="1H"
    )

    ddf1.to_parquet(fn, engine=engine)
    ddf2 = dd.read_parquet(fn, engine=engine)

    assert len(pickle.dumps(ddf2.__dask_graph__())) < 10000


@pytest.mark.parametrize("preserve_index", [True, False])
@pytest.mark.parametrize("index", [None, np.random.permutation(2000)])
def test_getitem_optimization(tmpdir, engine, preserve_index, index):
    df = pd.DataFrame(
        {"A": [1, 2] * 1000, "B": [3, 4] * 1000, "C": [5, 6] * 1000}, index=index
    )
    df.index.name = "my_index"
    ddf = dd.from_pandas(df, 2, sort=False)
    fn = os.path.join(str(tmpdir))
    ddf.to_parquet(fn, engine=engine, write_index=preserve_index)

    ddf = dd.read_parquet(fn, engine=engine)["B"]

    dsk = optimize_read_parquet_getitem(ddf.dask)
    get, read = sorted(dsk.layers)  # keys are getitem-, read-parquet-
    subgraph = dsk.layers[read]
    assert isinstance(subgraph, ParquetSubgraph)
    assert subgraph.columns == ["B"]

    assert_eq(ddf.compute(optimize_graph=False), ddf.compute())


def test_getitem_optimization_empty(tmpdir, engine):
    df = pd.DataFrame({"A": [1] * 100, "B": [2] * 100, "C": [3] * 100, "D": [4] * 100})
    ddf = dd.from_pandas(df, 2)
    fn = os.path.join(str(tmpdir))
    ddf.to_parquet(fn, engine=engine)

    df2 = dd.read_parquet(fn, columns=[], engine=engine)
    dsk = optimize_read_parquet_getitem(df2.dask)

    subgraph = list(dsk.layers.values())[0]
    assert isinstance(subgraph, ParquetSubgraph)
    assert subgraph.columns == []


def test_getitem_optimization_multi(tmpdir, engine):
    df = pd.DataFrame({"A": [1] * 100, "B": [2] * 100, "C": [3] * 100, "D": [4] * 100})
    ddf = dd.from_pandas(df, 2)
    fn = os.path.join(str(tmpdir))
    ddf.to_parquet(fn, engine=engine)

    a = dd.read_parquet(fn, engine=engine)["B"]
    b = dd.read_parquet(fn, engine=engine)[["C"]]
    c = dd.read_parquet(fn, engine=engine)[["C", "A"]]

    a1, a2, a3 = dask.compute(a, b, c)
    b1, b2, b3 = dask.compute(a, b, c, optimize_graph=False)

    assert_eq(a1, b1)
    assert_eq(a2, b2)
    assert_eq(a3, b3)


def test_subgraph_getitem():
    meta = pd.DataFrame(columns=["a"])
    subgraph = ParquetSubgraph("name", "pyarrow", "fs", meta, [], [], [0, 1, 2], {})

    with pytest.raises(KeyError):
        subgraph["foo"]

    with pytest.raises(KeyError):
        subgraph[("name", -1)]

    with pytest.raises(KeyError):
        subgraph[("name", 3)]


def test_split_row_groups_pyarrow(tmpdir):
    """Test split_row_groups read_parquet kwarg"""
    check_pyarrow()
    tmp = str(tmpdir)
    df = pd.DataFrame(
        {"i32": np.arange(800, dtype=np.int32), "f": np.arange(800, dtype=np.float64)}
    )
    df.index.name = "index"

    half = len(df) // 2
    dd.from_pandas(df.iloc[:half], npartitions=2).to_parquet(
        tmp, engine="pyarrow", row_group_size=100
    )

    ddf3 = dd.read_parquet(
        tmp,
        engine="pyarrow",
        gather_statistics=True,
        split_row_groups=True,
        chunksize=1,
    )
    assert ddf3.npartitions == 4

    ddf3 = dd.read_parquet(
        tmp, engine="pyarrow", gather_statistics=True, split_row_groups=False
    )
    assert ddf3.npartitions == 2

    dd.from_pandas(df.iloc[half:], npartitions=2).to_parquet(
        tmp, append=True, engine="pyarrow", row_group_size=50
    )

    ddf3 = dd.read_parquet(
        tmp,
        engine="pyarrow",
        gather_statistics=True,
        split_row_groups=True,
        chunksize=1,
    )
    assert ddf3.npartitions == 12

    ddf3 = dd.read_parquet(
        tmp, engine="pyarrow", gather_statistics=True, split_row_groups=False
    )
    assert ddf3.npartitions == 4


<<<<<<< HEAD
def test_optimize_and_not(tmpdir):
    path = os.path.join(tmpdir, "path.parquet")
    df = pd.DataFrame(
        {"a": [3, 4, 2], "b": [1, 2, 4], "c": [5, 4, 2], "d": [1, 2, 3]},
        index=["a", "b", "c"],
    )
    df.to_parquet(path)

    df2 = dd.read_parquet(path)
    df2a = df2["a"].groupby(df2["c"]).first().to_delayed()
    df2b = df2["b"].groupby(df2["c"]).first().to_delayed()
    df2c = df2.rename(columns=str.upper)[["D"]].to_delayed()
    (result,) = dask.compute(df2a + df2b + df2c)

    expected = [
        dask.compute(df2a)[0][0],
        dask.compute(df2b)[0][0],
        dask.compute(df2c)[0][0],
    ]
    for a, b in zip(result, expected):
        assert_eq(a, b)
=======
@pytest.mark.parametrize("metadata", [True, False])
@pytest.mark.parametrize("chunksize", [None, 1024, 4096, "1MiB"])
def test_chunksize(tmpdir, chunksize, engine, metadata):
    check_pyarrow()  # Need pyarrow for write phase in this test

    nparts = 2
    df_size = 100
    row_group_size = 5
    row_group_byte_size = 451  # Empirically measured

    df = pd.DataFrame(
        {
            "a": np.random.choice(["apple", "banana", "carrot"], size=df_size),
            "b": np.random.random(size=df_size),
            "c": np.random.randint(1, 5, size=df_size),
            "index": np.arange(0, df_size),
        }
    ).set_index("index")

    ddf1 = dd.from_pandas(df, npartitions=nparts)
    ddf1.to_parquet(
        str(tmpdir),
        engine="pyarrow",
        row_group_size=row_group_size,
        write_metadata_file=metadata,
    )

    if metadata:
        path = str(tmpdir)
    else:
        dirname = str(tmpdir)
        files = os.listdir(dirname)
        assert "_metadata" not in files
        path = os.path.join(dirname, "*.parquet")

    ddf2 = dd.read_parquet(
        path,
        engine=engine,
        chunksize=chunksize,
        split_row_groups=True,
        gather_statistics=True,
        index="index",
    )

    assert_eq(ddf1, ddf2, check_divisions=False)

    num_row_groups = df_size // row_group_size
    if not chunksize:
        assert ddf2.npartitions == num_row_groups
    else:
        # Check that we are really aggregating
        df_byte_size = row_group_byte_size * num_row_groups
        expected = df_byte_size // parse_bytes(chunksize)
        remainder = (df_byte_size % parse_bytes(chunksize)) > 0
        expected += int(remainder) * nparts
        assert ddf2.npartitions == max(nparts, expected)


@write_read_engines()
def test_roundtrip_pandas_chunksize(tmpdir, write_engine, read_engine):
    path = str(tmpdir.join("test.parquet"))
    pdf = df.copy()
    pdf.index.name = "index"
    pdf.to_parquet(path, engine=write_engine)

    ddf_read = dd.read_parquet(
        path,
        engine=read_engine,
        chunksize="10 kiB",
        gather_statistics=True,
        split_row_groups=True,
        index="index",
    )

    assert_eq(pdf, ddf_read)
>>>>>>> 67fb5363
<|MERGE_RESOLUTION|>--- conflicted
+++ resolved
@@ -2114,7 +2114,6 @@
     assert ddf3.npartitions == 4
 
 
-<<<<<<< HEAD
 def test_optimize_and_not(tmpdir):
     path = os.path.join(tmpdir, "path.parquet")
     df = pd.DataFrame(
@@ -2136,7 +2135,8 @@
     ]
     for a, b in zip(result, expected):
         assert_eq(a, b)
-=======
+
+
 @pytest.mark.parametrize("metadata", [True, False])
 @pytest.mark.parametrize("chunksize", [None, 1024, 4096, "1MiB"])
 def test_chunksize(tmpdir, chunksize, engine, metadata):
@@ -2211,5 +2211,4 @@
         index="index",
     )
 
-    assert_eq(pdf, ddf_read)
->>>>>>> 67fb5363
+    assert_eq(pdf, ddf_read)