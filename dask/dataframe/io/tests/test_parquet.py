import contextlib
import glob
import math
import os
import sys
import warnings
from decimal import Decimal
from unittest.mock import MagicMock

import numpy as np
import pandas as pd
import pytest
from packaging.version import parse as parse_version

import dask
import dask.dataframe as dd
import dask.multiprocessing
from dask.array.numpy_compat import _numpy_124
from dask.blockwise import Blockwise, optimize_blockwise
from dask.dataframe._compat import (
    PANDAS_GT_110,
    PANDAS_GT_121,
    PANDAS_GT_130,
    PANDAS_GT_150,
    PANDAS_GT_200,
)
from dask.dataframe.io.parquet.core import get_engine
from dask.dataframe.io.parquet.utils import _parse_pandas_metadata
from dask.dataframe.optimize import optimize_dataframe_getitem
from dask.dataframe.utils import assert_eq
from dask.layers import DataFrameIOLayer
from dask.utils import natural_sort_key
from dask.utils_test import hlg_layer

try:
    import fastparquet
except ImportError:
    fastparquet = False
    fastparquet_version = parse_version("0")
else:
    fastparquet_version = parse_version(fastparquet.__version__)


try:
    import pyarrow as pa
except ImportError:
    pa = False
    pa_version = parse_version("0")
else:
    pa_version = parse_version(pa.__version__)

try:
    import pyarrow.parquet as pq
except ImportError:
    pq = False


SKIP_FASTPARQUET = not fastparquet
FASTPARQUET_MARK = pytest.mark.skipif(SKIP_FASTPARQUET, reason="fastparquet not found")

if sys.platform == "win32" and pa and pa_version == parse_version("2.0.0"):
    SKIP_PYARROW = True
    SKIP_PYARROW_REASON = (
        "skipping pyarrow 2.0.0 on windows: "
        "https://github.com/dask/dask/issues/6093"
        "|https://github.com/dask/dask/issues/6754"
    )
else:
    SKIP_PYARROW = not pq
    SKIP_PYARROW_REASON = "pyarrow not found"
PYARROW_MARK = pytest.mark.skipif(SKIP_PYARROW, reason=SKIP_PYARROW_REASON)

nrows = 40
npartitions = 15
df = pd.DataFrame(
    {
        "x": [i * 7 % 5 for i in range(nrows)],  # Not sorted
        "y": [i * 2.5 for i in range(nrows)],  # Sorted
    },
    index=pd.Index([10 * i for i in range(nrows)], name="myindex"),
)

ddf = dd.from_pandas(df, npartitions=npartitions)


@pytest.fixture(
    params=[
        pytest.param("fastparquet", marks=FASTPARQUET_MARK),
        pytest.param("pyarrow", marks=PYARROW_MARK),
    ]
)
def engine(request):
    return request.param


def write_read_engines(**kwargs):
    """Product of both engines for write/read:

    To add custom marks, pass keyword of the form: `mark_writer_reader=reason`,
    or `mark_engine=reason` to apply to all parameters with that engine."""
    backends = {"pyarrow", "fastparquet"}

    # Skip if uninstalled
    skip_marks = {
        "fastparquet": FASTPARQUET_MARK,
        "pyarrow": PYARROW_MARK,
    }
    marks = {(w, r): [skip_marks[w], skip_marks[r]] for w in backends for r in backends}

    # Custom marks
    for kw, val in kwargs.items():
        kind, rest = kw.split("_", 1)
        key = tuple(rest.split("_"))
        if kind not in ("xfail", "skip") or len(key) > 2 or set(key) - backends:
            raise ValueError("unknown keyword %r" % kw)
        val = getattr(pytest.mark, kind)(reason=val)
        if len(key) == 2:
            marks[key].append(val)
        else:
            for k in marks:
                if key in k:
                    marks[k].append(val)

    return pytest.mark.parametrize(
        ("write_engine", "read_engine"),
        [pytest.param(*k, marks=tuple(v)) for (k, v) in sorted(marks.items())],
    )


if (
    fastparquet
    and fastparquet_version < parse_version("0.5")
    and PANDAS_GT_110
    and not PANDAS_GT_121
):
    # a regression in pandas 1.1.x / 1.2.0 caused a failure in writing partitioned
    # categorical columns when using fastparquet 0.4.x, but this was (accidentally)
    # fixed in fastparquet 0.5.0
    fp_pandas_msg = "pandas with fastparquet engine does not preserve index"
    pyarrow_fastparquet_msg = "pyarrow schema and pandas metadata may disagree"
    fp_pandas_xfail = write_read_engines(
        **{
            "xfail_pyarrow_fastparquet": pyarrow_fastparquet_msg,
            "xfail_fastparquet_fastparquet": fp_pandas_msg,
            "xfail_fastparquet_pyarrow": fp_pandas_msg,
        }
    )
else:
    fp_pandas_xfail = write_read_engines()


@PYARROW_MARK
def test_get_engine_pyarrow():
    from dask.dataframe.io.parquet.arrow import ArrowDatasetEngine

    assert get_engine("pyarrow") == ArrowDatasetEngine
    assert get_engine("arrow") == ArrowDatasetEngine


@FASTPARQUET_MARK
def test_get_engine_fastparquet():
    from dask.dataframe.io.parquet.fastparquet import FastParquetEngine

    assert get_engine("fastparquet") == FastParquetEngine


@write_read_engines()
@pytest.mark.parametrize("has_metadata", [False, True])
def test_local(tmpdir, write_engine, read_engine, has_metadata):
    tmp = str(tmpdir)
    data = pd.DataFrame(
        {
            "i32": np.arange(1000, dtype=np.int32),
            "i64": np.arange(1000, dtype=np.int64),
            "f": np.arange(1000, dtype=np.float64),
            "bhello": np.random.choice(["hello", "yo", "people"], size=1000).astype(
                "O"
            ),
        }
    )
    df = dd.from_pandas(data, chunksize=500)

    kwargs = {"write_metadata_file": True} if has_metadata else {}
    df.to_parquet(tmp, write_index=False, engine=write_engine, **kwargs)

    files = os.listdir(tmp)
    assert ("_common_metadata" in files) == has_metadata
    assert ("_metadata" in files) == has_metadata
    assert "part.0.parquet" in files

    df2 = dd.read_parquet(tmp, index=False, engine=read_engine)

    assert len(df2.divisions) > 1

    out = df2.compute(scheduler="sync").reset_index()

    for column in df.columns:
        assert (data[column] == out[column]).all()


@pytest.mark.parametrize("index", [False, True])
@write_read_engines()
def test_empty(tmpdir, write_engine, read_engine, index):
    fn = str(tmpdir)
    df = pd.DataFrame({"a": ["a", "b", "b"], "b": [4, 5, 6]})[:0]
    if index:
        df = df.set_index("a", drop=True)
    ddf = dd.from_pandas(df, npartitions=2)

    ddf.to_parquet(fn, write_index=index, engine=write_engine, write_metadata_file=True)
    read_df = dd.read_parquet(fn, engine=read_engine)
    assert_eq(ddf, read_df)


@write_read_engines()
def test_simple(tmpdir, write_engine, read_engine):
    fn = str(tmpdir)
    df = pd.DataFrame({"a": ["a", "b", "b"], "b": [4, 5, 6]})
    df = df.set_index("a", drop=True)
    ddf = dd.from_pandas(df, npartitions=2)
    ddf.to_parquet(fn, engine=write_engine)
    read_df = dd.read_parquet(
        fn, index=["a"], engine=read_engine, calculate_divisions=True
    )
    assert_eq(ddf, read_df)


@write_read_engines()
def test_delayed_no_metadata(tmpdir, write_engine, read_engine):
    fn = str(tmpdir)
    df = pd.DataFrame({"a": ["a", "b", "b"], "b": [4, 5, 6]})
    df = df.set_index("a", drop=True)
    ddf = dd.from_pandas(df, npartitions=2)
    ddf.to_parquet(
        fn, engine=write_engine, compute=False, write_metadata_file=False
    ).compute()
    files = os.listdir(fn)
    assert "_metadata" not in files
    # Fastparquet doesn't currently handle a directory without "_metadata"
    read_df = dd.read_parquet(
        os.path.join(fn, "*.parquet"),
        index=["a"],
        engine=read_engine,
        calculate_divisions=True,
    )
    assert_eq(ddf, read_df)


@write_read_engines()
def test_read_glob(tmpdir, write_engine, read_engine):
    tmp_path = str(tmpdir)
    ddf.to_parquet(tmp_path, engine=write_engine)
    if os.path.exists(os.path.join(tmp_path, "_metadata")):
        os.unlink(os.path.join(tmp_path, "_metadata"))
    files = os.listdir(tmp_path)
    assert "_metadata" not in files

    ddf2 = dd.read_parquet(
        os.path.join(tmp_path, "*.parquet"),
        engine=read_engine,
        index="myindex",  # Must specify index without _metadata
        calculate_divisions=True,
    )
    assert_eq(ddf, ddf2)


@write_read_engines()
def test_calculate_divisions_false(tmpdir, write_engine, read_engine):
    tmp_path = str(tmpdir)
    ddf.to_parquet(tmp_path, write_index=False, engine=write_engine)

    ddf2 = dd.read_parquet(
        tmp_path,
        engine=read_engine,
        index=False,
        calculate_divisions=False,
    )
    assert_eq(ddf, ddf2, check_index=False, check_divisions=False)


@write_read_engines()
def test_read_list(tmpdir, write_engine, read_engine):
    if write_engine == read_engine == "fastparquet" and os.name == "nt":
        # fastparquet or dask is not normalizing filepaths correctly on
        # windows.
        pytest.skip("filepath bug.")

    tmpdir = str(tmpdir)
    ddf.to_parquet(tmpdir, engine=write_engine)
    files = sorted(
        (
            os.path.join(tmpdir, f)
            for f in os.listdir(tmpdir)
            if not f.endswith("_metadata")
        ),
        key=natural_sort_key,
    )

    ddf2 = dd.read_parquet(
        files, engine=read_engine, index="myindex", calculate_divisions=True
    )
    assert_eq(ddf, ddf2)


@write_read_engines()
def test_columns_auto_index(tmpdir, write_engine, read_engine):
    fn = str(tmpdir)
    ddf.to_parquet(fn, engine=write_engine)

    # ### Empty columns ###
    # With divisions if supported
    assert_eq(
        dd.read_parquet(fn, columns=[], engine=read_engine, calculate_divisions=True),
        ddf[[]],
    )

    # No divisions
    assert_eq(
        dd.read_parquet(fn, columns=[], engine=read_engine, calculate_divisions=False),
        ddf[[]].clear_divisions(),
        check_divisions=True,
    )

    # ### Single column, auto select index ###
    # With divisions if supported
    assert_eq(
        dd.read_parquet(
            fn, columns=["x"], engine=read_engine, calculate_divisions=True
        ),
        ddf[["x"]],
    )

    # No divisions
    assert_eq(
        dd.read_parquet(
            fn, columns=["x"], engine=read_engine, calculate_divisions=False
        ),
        ddf[["x"]].clear_divisions(),
        check_divisions=True,
    )


@write_read_engines()
def test_columns_index(tmpdir, write_engine, read_engine):
    fn = str(tmpdir)
    ddf.to_parquet(fn, engine=write_engine)

    # With Index
    # ----------
    # ### Empty columns, specify index ###
    # With divisions if supported
    assert_eq(
        dd.read_parquet(
            fn,
            columns=[],
            engine=read_engine,
            index="myindex",
            calculate_divisions=True,
        ),
        ddf[[]],
    )

    # No divisions
    assert_eq(
        dd.read_parquet(
            fn,
            columns=[],
            engine=read_engine,
            index="myindex",
            calculate_divisions=False,
        ),
        ddf[[]].clear_divisions(),
        check_divisions=True,
    )

    # ### Single column, specify index ###
    # With divisions if supported
    assert_eq(
        dd.read_parquet(
            fn,
            index="myindex",
            columns=["x"],
            engine=read_engine,
            calculate_divisions=True,
        ),
        ddf[["x"]],
    )

    # No divisions
    assert_eq(
        dd.read_parquet(
            fn,
            index="myindex",
            columns=["x"],
            engine=read_engine,
            calculate_divisions=False,
        ),
        ddf[["x"]].clear_divisions(),
        check_divisions=True,
    )

    # ### Two columns, specify index ###
    # With divisions if supported
    assert_eq(
        dd.read_parquet(
            fn,
            index="myindex",
            columns=["x", "y"],
            engine=read_engine,
            calculate_divisions=True,
        ),
        ddf,
    )

    # No divisions
    assert_eq(
        dd.read_parquet(
            fn,
            index="myindex",
            columns=["x", "y"],
            engine=read_engine,
            calculate_divisions=False,
        ),
        ddf.clear_divisions(),
        check_divisions=True,
    )


def test_nonsense_column(tmpdir, engine):
    fn = str(tmpdir)
    ddf.to_parquet(fn, engine=engine)
    with pytest.raises((ValueError, KeyError)):
        dd.read_parquet(fn, columns=["nonesense"], engine=engine)
    with pytest.raises((Exception, KeyError)):
        dd.read_parquet(fn, columns=["nonesense"] + list(ddf.columns), engine=engine)


@write_read_engines()
def test_columns_no_index(tmpdir, write_engine, read_engine):
    fn = str(tmpdir)
    ddf.to_parquet(fn, engine=write_engine)
    ddf2 = ddf.reset_index()

    # No Index
    # --------
    # All columns, none as index
    assert_eq(
        dd.read_parquet(fn, index=False, engine=read_engine, calculate_divisions=True),
        ddf2,
        check_index=False,
        check_divisions=True,
    )

    # Two columns, none as index
    assert_eq(
        dd.read_parquet(
            fn,
            index=False,
            columns=["x", "y"],
            engine=read_engine,
            calculate_divisions=True,
        ),
        ddf2[["x", "y"]],
        check_index=False,
        check_divisions=True,
    )

    # One column and one index, all as columns
    assert_eq(
        dd.read_parquet(
            fn,
            index=False,
            columns=["myindex", "x"],
            engine=read_engine,
            calculate_divisions=True,
        ),
        ddf2[["myindex", "x"]],
        check_index=False,
        check_divisions=True,
    )


@write_read_engines()
def test_calculate_divisions_no_index(tmpdir, write_engine, read_engine):
    fn = str(tmpdir)
    ddf.to_parquet(fn, engine=write_engine, write_index=False)

    df = dd.read_parquet(fn, engine=read_engine, index=False)
    assert df.index.name is None
    assert not df.known_divisions


def test_columns_index_with_multi_index(tmpdir, engine):
    fn = os.path.join(str(tmpdir), "test.parquet")
    index = pd.MultiIndex.from_arrays(
        [np.arange(10), np.arange(10) + 1], names=["x0", "x1"]
    )
    df = pd.DataFrame(np.random.randn(10, 2), columns=["a", "b"], index=index)
    df2 = df.reset_index(drop=False)

    if engine == "fastparquet":
        fastparquet.write(fn, df.reset_index(), write_index=False)

    else:
        pq.write_table(pa.Table.from_pandas(df.reset_index(), preserve_index=False), fn)

    ddf = dd.read_parquet(fn, engine=engine, index=index.names)
    assert_eq(ddf, df)

    d = dd.read_parquet(fn, columns="a", engine=engine, index=index.names)
    assert_eq(d, df["a"])

    d = dd.read_parquet(fn, index=["a", "b"], columns=["x0", "x1"], engine=engine)
    assert_eq(d, df2.set_index(["a", "b"])[["x0", "x1"]])

    # Just index
    d = dd.read_parquet(fn, index=False, engine=engine)
    assert_eq(d, df2)

    d = dd.read_parquet(fn, columns=["b"], index=["a"], engine=engine)
    assert_eq(d, df2.set_index("a")[["b"]])

    d = dd.read_parquet(fn, columns=["a", "b"], index=["x0"], engine=engine)
    assert_eq(d, df2.set_index("x0")[["a", "b"]])

    # Just columns
    d = dd.read_parquet(fn, columns=["x0", "a"], index=["x1"], engine=engine)
    assert_eq(d, df2.set_index("x1")[["x0", "a"]])

    # Both index and columns
    d = dd.read_parquet(fn, index=False, columns=["x0", "b"], engine=engine)
    assert_eq(d, df2[["x0", "b"]])

    for index in ["x1", "b"]:
        d = dd.read_parquet(fn, index=index, columns=["x0", "a"], engine=engine)
        assert_eq(d, df2.set_index(index)[["x0", "a"]])

    # Columns and index intersect
    for index in ["a", "x0"]:
        with pytest.raises(ValueError):
            d = dd.read_parquet(fn, index=index, columns=["x0", "a"], engine=engine)

    # Series output
    for ind, col, sol_df in [
        ("x1", "x0", df2.set_index("x1")),
        (False, "b", df2),
        (False, "x0", df2[["x0"]]),
        ("a", "x0", df2.set_index("a")[["x0"]]),
        ("a", "b", df2.set_index("a")),
    ]:
        d = dd.read_parquet(fn, index=ind, columns=col, engine=engine)
        assert_eq(d, sol_df[col])


@write_read_engines()
def test_no_index(tmpdir, write_engine, read_engine):
    fn = str(tmpdir)
    df = pd.DataFrame({"a": [1, 2, 3], "b": [4, 5, 6]})
    ddf = dd.from_pandas(df, npartitions=2)
    ddf.to_parquet(fn, engine=write_engine)
    ddf2 = dd.read_parquet(fn, engine=read_engine)
    assert_eq(df, ddf2, check_index=False)


def test_read_series(tmpdir, engine):
    fn = str(tmpdir)
    ddf.to_parquet(fn, engine=engine)
    ddf2 = dd.read_parquet(
        fn, columns=["x"], index="myindex", engine=engine, calculate_divisions=True
    )
    assert_eq(ddf[["x"]], ddf2)

    ddf2 = dd.read_parquet(
        fn, columns="x", index="myindex", engine=engine, calculate_divisions=True
    )
    assert_eq(ddf.x, ddf2)


def test_names(tmpdir, engine):
    fn = str(tmpdir)
    ddf.to_parquet(fn, engine=engine)

    def read(fn, **kwargs):
        return dd.read_parquet(fn, engine=engine, **kwargs)

    assert set(read(fn).dask) == set(read(fn).dask)

    assert set(read(fn).dask) != set(read(fn, columns=["x"]).dask)

    assert set(read(fn, columns=("x",)).dask) == set(read(fn, columns=["x"]).dask)


@write_read_engines()
def test_roundtrip_from_pandas(tmpdir, write_engine, read_engine):
    fn = str(tmpdir.join("test.parquet"))
    dfp = df.copy()
    dfp.index.name = "index"
    dfp.to_parquet(
        fn, engine="pyarrow" if write_engine.startswith("pyarrow") else "fastparquet"
    )
    ddf = dd.read_parquet(fn, index="index", engine=read_engine)
    assert_eq(dfp, ddf)


@write_read_engines()
def test_roundtrip_nullable_dtypes(tmp_path, write_engine, read_engine):
    """
    Test round-tripping nullable extension dtypes. Parquet engines will
    typically add dtype metadata for this.
    """
    if read_engine == "fastparquet" or write_engine == "fastparquet":
        pytest.xfail("https://github.com/dask/fastparquet/issues/465")

    df = pd.DataFrame(
        {
            "a": pd.Series([1, 2, pd.NA, 3, 4], dtype="Int64"),
            "b": pd.Series([True, pd.NA, False, True, False], dtype="boolean"),
            "c": pd.Series([0.1, 0.2, 0.3, pd.NA, 0.4], dtype="Float64"),
            "d": pd.Series(["a", "b", "c", "d", pd.NA], dtype="string"),
        }
    )
    ddf = dd.from_pandas(df, npartitions=2)
    ddf.to_parquet(tmp_path, engine=write_engine)
    ddf2 = dd.read_parquet(tmp_path, engine=read_engine)
    assert_eq(df, ddf2)


@PYARROW_MARK
@pytest.mark.parametrize(
    "dtype_backend",
    [
        "pandas",
        pytest.param(
            "pyarrow",
            marks=pytest.mark.skipif(
                not PANDAS_GT_150, reason="Requires pyarrow-backed nullable dtypes"
            ),
        ),
    ],
)
def test_use_nullable_dtypes(tmp_path, engine, dtype_backend):
    """
    Test reading a parquet file without pandas metadata,
    but forcing use of nullable dtypes where appropriate
    """

    if dtype_backend == "pandas":
        dtype_extra = ""
    else:
        # dtype_backend == "pyarrow"
        dtype_extra = "[pyarrow]"
    df = pd.DataFrame(
        {
            "a": pd.Series([1, 2, pd.NA, 3, 4], dtype=f"Int64{dtype_extra}"),
            "b": pd.Series(
                [True, pd.NA, False, True, False], dtype=f"boolean{dtype_extra}"
            ),
            "c": pd.Series([0.1, 0.2, 0.3, pd.NA, 0.4], dtype=f"Float64{dtype_extra}"),
            "d": pd.Series(["a", "b", "c", "d", pd.NA], dtype=f"string{dtype_extra}"),
        }
    )
    ddf = dd.from_pandas(df, npartitions=2)

    @dask.delayed
    def write_partition(df, i):
        """Write a parquet file without the pandas metadata"""
        table = pa.Table.from_pandas(df).replace_schema_metadata({})
        pq.write_table(table, tmp_path / f"part.{i}.parquet")

    # Create a pandas-metadata-free partitioned parquet. By default it will
    # not read into nullable extension dtypes
    partitions = ddf.to_delayed()
    dask.compute([write_partition(p, i) for i, p in enumerate(partitions)])

    with dask.config.set({"dataframe.dtype_backend": dtype_backend}):
        # Not supported by fastparquet
        if engine == "fastparquet":
            with pytest.raises(
                ValueError, match="`use_nullable_dtypes` is not supported"
            ):
                dd.read_parquet(tmp_path, engine=engine, use_nullable_dtypes=True)

        # Works in pyarrow
        else:
            # Doesn't round-trip by default when we aren't using nullable dtypes
            with pytest.raises(AssertionError):
                ddf2 = dd.read_parquet(tmp_path, engine=engine)
                assert_eq(df, ddf2)

            # Round trip works when we use nullable dtypes
            ddf2 = dd.read_parquet(tmp_path, engine=engine, use_nullable_dtypes=True)
            assert_eq(df, ddf2, check_index=False)


@PYARROW_MARK
@pytest.mark.xfail(
    not PANDAS_GT_130,
    reason=(
        "Known bug in pandas. "
        "See https://issues.apache.org/jira/browse/ARROW-13413 "
        "and https://github.com/pandas-dev/pandas/pull/41052."
    ),
)
def test_use_nullable_dtypes_with_types_mapper(tmp_path, engine):
    # Read in dataset with `use_nullable_dtypes=True` and a custom pyarrow `types_mapper`.
    # Ensure `types_mapper` takes priority.
    df = pd.DataFrame(
        {
            "a": pd.Series([1, 2, pd.NA, 3, 4], dtype="Int64"),
            "b": pd.Series([True, pd.NA, False, True, False], dtype="boolean"),
            "c": pd.Series([0.1, 0.2, 0.3, pd.NA, 0.4], dtype="Float64"),
            "d": pd.Series(["a", "b", "c", "d", pd.NA], dtype="string"),
        }
    )
    ddf = dd.from_pandas(df, npartitions=3)
    ddf.to_parquet(tmp_path, engine=engine)

    types_mapper = {
        pa.int64(): pd.Float32Dtype(),
    }
    result = dd.read_parquet(
        tmp_path,
        engine="pyarrow",
        use_nullable_dtypes=True,
        arrow_to_pandas={"types_mapper": types_mapper.get},
    )
    expected = df.astype({"a": pd.Float32Dtype()})
    assert_eq(result, expected)


@write_read_engines()
def test_categorical(tmpdir, write_engine, read_engine):
    tmp = str(tmpdir)
    df = pd.DataFrame({"x": ["a", "b", "c"] * 100}, dtype="category")
    ddf = dd.from_pandas(df, npartitions=3)
    dd.to_parquet(ddf, tmp, engine=write_engine)

    ddf2 = dd.read_parquet(tmp, categories="x", engine=read_engine)
    assert ddf2.compute().x.cat.categories.tolist() == ["a", "b", "c"]

    ddf2 = dd.read_parquet(tmp, categories=["x"], engine=read_engine)
    assert ddf2.compute().x.cat.categories.tolist() == ["a", "b", "c"]

    # autocat
    if read_engine == "fastparquet":
        ddf2 = dd.read_parquet(tmp, engine=read_engine)
        assert ddf2.compute().x.cat.categories.tolist() == ["a", "b", "c"]

        ddf2.loc[:1000].compute()
        assert assert_eq(df, ddf2)

    # dereference cats
    ddf2 = dd.read_parquet(tmp, categories=[], engine=read_engine)

    ddf2.loc[:1000].compute()
    assert (df.x == ddf2.x.compute()).all()


@pytest.mark.parametrize("metadata_file", [False, True])
def test_append(tmpdir, engine, metadata_file):
    """Test that appended parquet equal to the original one."""
    tmp = str(tmpdir)
    df = pd.DataFrame(
        {
            "i32": np.arange(1000, dtype=np.int32),
            "i64": np.arange(1000, dtype=np.int64),
            "f": np.arange(1000, dtype=np.float64),
            "bhello": np.random.choice(["hello", "yo", "people"], size=1000).astype(
                "O"
            ),
        }
    )
    df.index.name = "index"

    half = len(df) // 2
    ddf1 = dd.from_pandas(df.iloc[:half], chunksize=100)
    ddf2 = dd.from_pandas(df.iloc[half:], chunksize=100)
    ddf1.to_parquet(tmp, engine=engine, write_metadata_file=metadata_file)
    if metadata_file:
        with open(str(tmpdir.join("_metadata")), "rb") as f:
            metadata1 = f.read()
    ddf2.to_parquet(tmp, append=True, engine=engine)
    if metadata_file:
        with open(str(tmpdir.join("_metadata")), "rb") as f:
            metadata2 = f.read()
        assert metadata2 != metadata1  # 2nd write updated the metadata file

    ddf3 = dd.read_parquet(tmp, engine=engine)
    assert_eq(df, ddf3)


def test_append_create(tmpdir, engine):
    """Test that appended parquet equal to the original one."""
    tmp_path = str(tmpdir)
    df = pd.DataFrame(
        {
            "i32": np.arange(1000, dtype=np.int32),
            "i64": np.arange(1000, dtype=np.int64),
            "f": np.arange(1000, dtype=np.float64),
            "bhello": np.random.choice(["hello", "yo", "people"], size=1000).astype(
                "O"
            ),
        }
    )
    df.index.name = "index"

    half = len(df) // 2
    ddf1 = dd.from_pandas(df.iloc[:half], chunksize=100)
    ddf2 = dd.from_pandas(df.iloc[half:], chunksize=100)
    ddf1.to_parquet(tmp_path, append=True, engine=engine)
    ddf2.to_parquet(tmp_path, append=True, engine=engine)

    ddf3 = dd.read_parquet(tmp_path, engine=engine)
    assert_eq(df, ddf3)


def test_append_with_partition(tmpdir, engine):
    tmp = str(tmpdir)
    df0 = pd.DataFrame(
        {
            "lat": np.arange(0, 10, dtype="int64"),
            "lon": np.arange(10, 20, dtype="int64"),
            "value": np.arange(100, 110, dtype="int64"),
        }
    )
    df0.index.name = "index"
    df1 = pd.DataFrame(
        {
            "lat": np.arange(10, 20, dtype="int64"),
            "lon": np.arange(10, 20, dtype="int64"),
            "value": np.arange(120, 130, dtype="int64"),
        }
    )
    df1.index.name = "index"

    # Check that nullable dtypes work
    # (see: https://github.com/dask/dask/issues/8373)
    df0["lat"] = df0["lat"].astype("Int64")
    df1["lat"].iloc[0] = np.nan
    df1["lat"] = df1["lat"].astype("Int64")

    dd_df0 = dd.from_pandas(df0, npartitions=1)
    dd_df1 = dd.from_pandas(df1, npartitions=1)
    dd.to_parquet(dd_df0, tmp, partition_on=["lon"], engine=engine)
    dd.to_parquet(
        dd_df1,
        tmp,
        partition_on=["lon"],
        append=True,
        ignore_divisions=True,
        engine=engine,
    )

    out = dd.read_parquet(
        tmp, engine=engine, index="index", calculate_divisions=True
    ).compute()
    # convert categorical to plain int just to pass assert
    out["lon"] = out.lon.astype("int64")
    # sort required since partitioning breaks index order
    assert_eq(
        out.sort_values("value"), pd.concat([df0, df1])[out.columns], check_index=False
    )


def test_partition_on_cats(tmpdir, engine):
    tmp = str(tmpdir)
    d = pd.DataFrame(
        {
            "a": np.random.rand(50),
            "b": np.random.choice(["x", "y", "z"], size=50),
            "c": np.random.choice(["x", "y", "z"], size=50),
        }
    )
    d = dd.from_pandas(d, 2)
    d.to_parquet(tmp, partition_on=["b"], engine=engine)
    df = dd.read_parquet(tmp, engine=engine)
    assert set(df.b.cat.categories) == {"x", "y", "z"}


@PYARROW_MARK
@pytest.mark.parametrize("meta", [False, True])
@pytest.mark.parametrize("stats", [False, True])
def test_partition_on_cats_pyarrow(tmpdir, stats, meta):
    tmp = str(tmpdir)
    d = pd.DataFrame(
        {
            "a": np.random.rand(50),
            "b": np.random.choice(["x", "y", "z"], size=50),
            "c": np.random.choice(["x", "y", "z"], size=50),
        }
    )
    d = dd.from_pandas(d, 2)
    d.to_parquet(tmp, partition_on=["b"], engine="pyarrow", write_metadata_file=meta)
    df = dd.read_parquet(tmp, engine="pyarrow", calculate_divisions=stats)
    assert set(df.b.cat.categories) == {"x", "y", "z"}


def test_partition_parallel_metadata(tmpdir, engine):
    # Check that parallel metadata collection works
    # for hive-partitioned data
    tmp = str(tmpdir)
    d = pd.DataFrame(
        {
            "a": np.random.rand(50),
            "b": np.random.choice(["x", "y", "z"], size=50),
            "c": np.random.choice(["x", "y", "z"], size=50),
        }
    )
    d = dd.from_pandas(d, 2)
    d.to_parquet(tmp, partition_on=["b"], engine=engine, write_metadata_file=False)
    df = dd.read_parquet(
        tmp, engine=engine, calculate_divisions=True, metadata_task_size=1
    )
    assert set(df.b.cat.categories) == {"x", "y", "z"}


def test_partition_on_cats_2(tmpdir, engine):
    tmp = str(tmpdir)
    d = pd.DataFrame(
        {
            "a": np.random.rand(50),
            "b": np.random.choice(["x", "y", "z"], size=50),
            "c": np.random.choice(["x", "y", "z"], size=50),
        }
    )
    d = dd.from_pandas(d, 2)
    d.to_parquet(tmp, partition_on=["b", "c"], engine=engine)
    df = dd.read_parquet(tmp, engine=engine)
    assert set(df.b.cat.categories) == {"x", "y", "z"}
    assert set(df.c.cat.categories) == {"x", "y", "z"}

    df = dd.read_parquet(tmp, columns=["a", "c"], engine=engine)
    assert set(df.c.cat.categories) == {"x", "y", "z"}
    assert "b" not in df.columns
    assert_eq(df, df.compute())
    df = dd.read_parquet(tmp, index="c", engine=engine)
    assert set(df.index.categories) == {"x", "y", "z"}
    assert "c" not in df.columns
    # series
    df = dd.read_parquet(tmp, columns="b", engine=engine)
    assert set(df.cat.categories) == {"x", "y", "z"}


@pytest.mark.parametrize("metadata_file", [False, True])
def test_append_wo_index(tmpdir, engine, metadata_file):
    """Test append with write_index=False."""
    tmp = str(tmpdir.join("tmp1.parquet"))
    df = pd.DataFrame(
        {
            "i32": np.arange(1000, dtype=np.int32),
            "i64": np.arange(1000, dtype=np.int64),
            "f": np.arange(1000, dtype=np.float64),
            "bhello": np.random.choice(["hello", "yo", "people"], size=1000).astype(
                "O"
            ),
        }
    )
    half = len(df) // 2
    ddf1 = dd.from_pandas(df.iloc[:half], chunksize=100)
    ddf2 = dd.from_pandas(df.iloc[half:], chunksize=100)
    ddf1.to_parquet(tmp, engine=engine, write_metadata_file=metadata_file)

    with pytest.raises(ValueError) as excinfo:
        ddf2.to_parquet(tmp, write_index=False, append=True, engine=engine)
    assert "Appended columns" in str(excinfo.value)

    tmp = str(tmpdir.join("tmp2.parquet"))
    ddf1.to_parquet(
        tmp, write_index=False, engine=engine, write_metadata_file=metadata_file
    )
    ddf2.to_parquet(tmp, write_index=False, append=True, engine=engine)

    ddf3 = dd.read_parquet(tmp, index="f", engine=engine)
    assert_eq(df.set_index("f"), ddf3)


@pytest.mark.parametrize("metadata_file", [False, True])
@pytest.mark.parametrize(
    ("index", "offset"),
    [
        (
            # There is some odd behavior with date ranges and pyarrow in some cirucmstances!
            # https://github.com/pandas-dev/pandas/issues/48573
            pd.date_range("2022-01-01", "2022-01-31", freq="D"),
            pd.Timedelta(days=1),
        ),
        (pd.RangeIndex(0, 500, 1), 499),
    ],
)
def test_append_overlapping_divisions(tmpdir, engine, metadata_file, index, offset):
    """Test raising of error when divisions overlapping."""
    tmp = str(tmpdir)

    df = pd.DataFrame(
        {
            "i32": np.arange(len(index), dtype=np.int32),
            "i64": np.arange(len(index), dtype=np.int64),
            "f": np.arange(len(index), dtype=np.float64),
            "bhello": np.random.choice(
                ["hello", "yo", "people"], size=len(index)
            ).astype("O"),
        },
        index=index,
    )
    ddf1 = dd.from_pandas(df, chunksize=100)
    ddf2 = dd.from_pandas(df.set_index(df.index + offset), chunksize=100)
    ddf1.to_parquet(tmp, engine=engine, write_metadata_file=metadata_file)

    with pytest.raises(ValueError, match="overlap with previously written divisions"):
        ddf2.to_parquet(tmp, engine=engine, append=True)

    ddf2.to_parquet(tmp, engine=engine, append=True, ignore_divisions=True)


def test_append_known_divisions_to_unknown_divisions_works(tmpdir, engine):
    tmp = str(tmpdir)

    df1 = pd.DataFrame(
        {"x": np.arange(100), "y": np.arange(100, 200)}, index=np.arange(100, 0, -1)
    )
    ddf1 = dd.from_pandas(df1, npartitions=3, sort=False)

    df2 = pd.DataFrame({"x": np.arange(100, 200), "y": np.arange(200, 300)})
    ddf2 = dd.from_pandas(df2, npartitions=3)

    # fastparquet always loads all metadata when appending, pyarrow only does
    # if a `_metadata` file exists. If we know the existing divisions aren't
    # sorted, then we want to skip erroring for overlapping divisions. Setting
    # `write_metadata_file=True` ensures this test works the same across both
    # engines.
    ddf1.to_parquet(tmp, engine=engine, write_metadata_file=True)
    ddf2.to_parquet(tmp, engine=engine, append=True)

    res = dd.read_parquet(tmp, engine=engine)
    sol = pd.concat([df1, df2])
    assert_eq(res, sol)


@pytest.mark.parametrize("metadata_file", [False, True])
def test_append_different_columns(tmpdir, engine, metadata_file):
    """Test raising of error when non equal columns."""
    tmp = str(tmpdir)
    df1 = pd.DataFrame({"i32": np.arange(100, dtype=np.int32)})
    df2 = pd.DataFrame({"i64": np.arange(100, dtype=np.int64)})
    df3 = pd.DataFrame({"i32": np.arange(100, dtype=np.int64)})

    ddf1 = dd.from_pandas(df1, chunksize=2)
    ddf2 = dd.from_pandas(df2, chunksize=2)
    ddf3 = dd.from_pandas(df3, chunksize=2)

    ddf1.to_parquet(tmp, engine=engine, write_metadata_file=metadata_file)

    with pytest.raises(ValueError) as excinfo:
        ddf2.to_parquet(tmp, engine=engine, append=True)
    assert "Appended columns" in str(excinfo.value)

    with pytest.raises(ValueError) as excinfo:
        ddf3.to_parquet(tmp, engine=engine, append=True)
    assert "Appended dtypes" in str(excinfo.value)


def test_append_dict_column(tmpdir, engine):
    # See: https://github.com/dask/dask/issues/7492

    if engine == "fastparquet":
        pytest.xfail("Fastparquet engine is missing dict-column support")
    elif pa_version < parse_version("1.0.1"):
        pytest.skip("PyArrow 1.0.1+ required for dict-column support.")

    tmp = str(tmpdir)
    dts = pd.date_range("2020-01-01", "2021-01-01")
    df = pd.DataFrame(
        {"value": [{"x": x} for x in range(len(dts))]},
        index=dts,
    )
    ddf1 = dd.from_pandas(df, npartitions=1)

    schema = {"value": pa.struct([("x", pa.int32())])}

    # Write ddf1 to tmp, and then append it again
    ddf1.to_parquet(tmp, append=True, engine=engine, schema=schema)
    ddf1.to_parquet(
        tmp, append=True, engine=engine, schema=schema, ignore_divisions=True
    )

    # Read back all data (ddf1 + ddf1)
    ddf2 = dd.read_parquet(tmp, engine=engine)

    # Check computed result
    expect = pd.concat([df, df])
    result = ddf2.compute()
    assert_eq(expect, result)


@write_read_engines()
def test_ordering(tmpdir, write_engine, read_engine):
    tmp = str(tmpdir)
    df = pd.DataFrame(
        {"a": [1, 2, 3], "b": [10, 20, 30], "c": [100, 200, 300]},
        index=pd.Index([-1, -2, -3], name="myindex"),
        columns=["c", "a", "b"],
    )
    ddf = dd.from_pandas(df, npartitions=2)
    dd.to_parquet(ddf, tmp, engine=write_engine)

    ddf2 = dd.read_parquet(tmp, index="myindex", engine=read_engine)
    assert_eq(ddf, ddf2, check_divisions=False)


def test_read_parquet_custom_columns(tmpdir, engine):
    tmp = str(tmpdir)
    data = pd.DataFrame(
        {"i32": np.arange(1000, dtype=np.int32), "f": np.arange(1000, dtype=np.float64)}
    )
    df = dd.from_pandas(data, chunksize=50)
    df.to_parquet(tmp, engine=engine)

    df2 = dd.read_parquet(
        tmp, columns=["i32", "f"], engine=engine, calculate_divisions=True
    )
    assert_eq(df[["i32", "f"]], df2, check_index=False)

    fns = glob.glob(os.path.join(tmp, "*.parquet"))
    df2 = dd.read_parquet(fns, columns=["i32"], engine=engine).compute()
    df2.sort_values("i32", inplace=True)
    assert_eq(df[["i32"]], df2, check_index=False, check_divisions=False)

    df3 = dd.read_parquet(
        tmp, columns=["f", "i32"], engine=engine, calculate_divisions=True
    )
    assert_eq(df[["f", "i32"]], df3, check_index=False)


@pytest.mark.parametrize(
    "df,write_kwargs,read_kwargs",
    [
        (pd.DataFrame({"x": [3, 2, 1]}), {}, {}),
        (pd.DataFrame({"x": ["c", "a", "b"]}), {}, {}),
        (pd.DataFrame({"x": ["cc", "a", "bbb"]}), {}, {}),
        (
            pd.DataFrame({"x": [b"a", b"b", b"c"]}),
            {"object_encoding": "bytes", "schema": {"x": pa.binary()} if pa else None},
            {},
        ),
        (
            pd.DataFrame({"x": pd.Categorical(["a", "b", "a"])}),
            {},
            {"categories": ["x"]},
        ),
        (pd.DataFrame({"x": pd.Categorical([1, 2, 1])}), {}, {"categories": ["x"]}),
        (pd.DataFrame({"x": list(map(pd.Timestamp, [3000, 2000, 1000]))}), {}, {}),
        (pd.DataFrame({"x": [3000, 2000, 1000]}).astype("M8[ns]"), {}, {}),
        (pd.DataFrame({"x": [3, 2, 1]}).astype("M8[ns]"), {}, {}),
        (pd.DataFrame({"x": [3, 2, 1]}).astype("M8[us]"), {}, {}),
        (pd.DataFrame({"x": [3, 2, 1]}).astype("M8[ms]"), {}, {}),
        (pd.DataFrame({"x": [3000, 2000, 1000]}).astype("datetime64[ns]"), {}, {}),
        (pd.DataFrame({"x": [3000, 2000, 1000]}).astype("datetime64[ns, UTC]"), {}, {}),
        (pd.DataFrame({"x": [3000, 2000, 1000]}).astype("datetime64[ns, CET]"), {}, {}),
        (pd.DataFrame({"x": [3, 2, 1]}).astype("uint16"), {}, {}),
        (pd.DataFrame({"x": [3, 2, 1]}).astype("float32"), {}, {}),
        (pd.DataFrame({"x": [3, 1, 2]}, index=[3, 2, 1]), {}, {}),
        (pd.DataFrame({"x": [3, 1, 5]}, index=pd.Index([1, 2, 3], name="foo")), {}, {}),
        (pd.DataFrame({"x": [1, 2, 3], "y": [3, 2, 1]}), {}, {}),
        (pd.DataFrame({"x": [1, 2, 3], "y": [3, 2, 1]}, columns=["y", "x"]), {}, {}),
        (pd.DataFrame({"0": [3, 2, 1]}), {}, {}),
        (pd.DataFrame({"x": [3, 2, None]}), {}, {}),
        (pd.DataFrame({"-": [3.0, 2.0, None]}), {}, {}),
        (pd.DataFrame({".": [3.0, 2.0, None]}), {}, {}),
        (pd.DataFrame({" ": [3.0, 2.0, None]}), {}, {}),
    ],
)
def test_roundtrip(tmpdir, df, write_kwargs, read_kwargs, engine):
    if "x" in df and df.x.dtype == "M8[ns]" and "arrow" in engine:
        pytest.xfail(reason="Parquet pyarrow v1 doesn't support nanosecond precision")
    if (
        "x" in df
        and df.x.dtype == "M8[ns]"
        and engine == "fastparquet"
        and fastparquet_version <= parse_version("0.6.3")
    ):
        pytest.xfail(reason="fastparquet doesn't support nanosecond precision yet")
    # non-ns times
    if (
        PANDAS_GT_200
        and "x" in df
        and (df.x.dtype == "M8[ms]" or df.x.dtype == "M8[us]")
    ):
        if engine == "pyarrow":
            pytest.xfail("https://github.com/apache/arrow/issues/15079")
        elif engine == "fastparquet" and fastparquet_version <= parse_version(
            "2022.12.0"
        ):
            pytest.xfail(reason="https://github.com/dask/fastparquet/issues/837")

    if (
        PANDAS_GT_130
        and read_kwargs.get("categories", None)
        and engine == "fastparquet"
        and fastparquet_version <= parse_version("0.6.3")
    ):
        pytest.xfail("https://github.com/dask/fastparquet/issues/577")

    tmp = str(tmpdir)
    if df.index.name is None:
        df.index.name = "index"
    ddf = dd.from_pandas(df, npartitions=2)

    oe = write_kwargs.pop("object_encoding", None)
    if oe and engine == "fastparquet":
        dd.to_parquet(ddf, tmp, engine=engine, object_encoding=oe, **write_kwargs)
    else:
        dd.to_parquet(ddf, tmp, engine=engine, **write_kwargs)
    ddf2 = dd.read_parquet(
        tmp, index=df.index.name, engine=engine, calculate_divisions=True, **read_kwargs
    )
    if str(ddf2.dtypes.get("x")) == "UInt16" and engine == "fastparquet":
        # fastparquet choooses to use masked type to be able to get true repr of
        # 16-bit int
        assert_eq(ddf.astype("UInt16"), ddf2, check_divisions=False)
    else:
        assert_eq(ddf, ddf2, check_divisions=False)


def test_categories(tmpdir, engine):
    fn = str(tmpdir)
    df = pd.DataFrame({"x": [1, 2, 3, 4, 5], "y": list("caaab")})
    ddf = dd.from_pandas(df, npartitions=2)
    ddf["y"] = ddf.y.astype("category")
    ddf.to_parquet(fn, engine=engine)
    ddf2 = dd.read_parquet(
        fn, categories=["y"], engine=engine, calculate_divisions=True
    )

    # Shouldn't need to specify categories explicitly
    ddf3 = dd.read_parquet(fn, engine=engine, calculate_divisions=True)
    assert_eq(ddf3, ddf2)

    with pytest.raises(NotImplementedError):
        ddf2.y.cat.categories
    assert set(ddf2.y.compute().cat.categories) == {"a", "b", "c"}
    cats_set = ddf2.map_partitions(lambda x: x.y.cat.categories.sort_values()).compute()
    assert cats_set.tolist() == ["a", "c", "a", "b"]

    if engine == "fastparquet":
        assert_eq(ddf.y, ddf2.y, check_names=False)
        with pytest.raises(TypeError):
            # attempt to load as category that which is not so encoded
            ddf2 = dd.read_parquet(fn, categories=["x"], engine=engine).compute()

    with pytest.raises((ValueError, FutureWarning)):
        # attempt to load as category unknown column
        ddf2 = dd.read_parquet(fn, categories=["foo"], engine=engine)


def test_categories_unnamed_index(tmpdir, engine):
    # Check that we can handle an unnamed categorical index
    # https://github.com/dask/dask/issues/6885

    tmpdir = str(tmpdir)

    df = pd.DataFrame(
        data={"A": [1, 2, 3], "B": ["a", "a", "b"]}, index=["x", "y", "y"]
    )
    ddf = dd.from_pandas(df, npartitions=1)
    ddf = ddf.categorize(columns=["B"])

    ddf.to_parquet(tmpdir, engine=engine)
    ddf2 = dd.read_parquet(tmpdir, engine=engine)

    assert_eq(ddf.index, ddf2.index, check_divisions=False)


def test_empty_partition(tmpdir, engine):
    fn = str(tmpdir)
    df = pd.DataFrame({"a": range(10), "b": range(10)})
    ddf = dd.from_pandas(df, npartitions=5)

    ddf2 = ddf[ddf.a <= 5]
    ddf2.to_parquet(fn, engine=engine)

    # Pyarrow engine will not filter out emtpy
    # partitions unless calculate_divisions=True
    ddf3 = dd.read_parquet(fn, engine=engine, calculate_divisions=True)
    assert ddf3.npartitions < 5
    sol = ddf2.compute()
    assert_eq(sol, ddf3, check_names=False, check_index=False)


@pytest.mark.parametrize("write_metadata", [True, False])
def test_timestamp_index(tmpdir, engine, write_metadata):
    fn = str(tmpdir)
    df = dd._compat.makeTimeDataFrame()
    df.index.name = "foo"
    ddf = dd.from_pandas(df, npartitions=5)
    ddf.to_parquet(fn, engine=engine, write_metadata_file=write_metadata)
    ddf2 = dd.read_parquet(fn, engine=engine, calculate_divisions=True)
    assert_eq(ddf, ddf2)


@PYARROW_MARK
@FASTPARQUET_MARK
def test_to_parquet_fastparquet_default_writes_nulls(tmpdir):
    fn = str(tmpdir.join("test.parquet"))

    df = pd.DataFrame({"c1": [1.0, np.nan, 2, np.nan, 3]})
    ddf = dd.from_pandas(df, npartitions=1)

    ddf.to_parquet(fn, engine="fastparquet")
    table = pq.read_table(fn)
    assert table[1].null_count == 2


@PYARROW_MARK
def test_to_parquet_pyarrow_w_inconsistent_schema_by_partition_succeeds_w_manual_schema(
    tmpdir,
):
    # Data types to test: strings, arrays, ints, timezone aware timestamps
    in_arrays = [[0, 1, 2], [3, 4], np.nan, np.nan]
    out_arrays = [[0, 1, 2], [3, 4], None, None]
    in_strings = ["a", "b", np.nan, np.nan]
    out_strings = ["a", "b", None, None]
    tstamp = pd.Timestamp(1513393355, unit="s")
    in_tstamps = [tstamp, tstamp, pd.NaT, pd.NaT]
    out_tstamps = [
        # Timestamps come out in numpy.datetime64 format
        tstamp.to_datetime64(),
        tstamp.to_datetime64(),
        np.datetime64("NaT"),
        np.datetime64("NaT"),
    ]
    timezone = "US/Eastern"
    tz_tstamp = pd.Timestamp(1513393355, unit="s", tz=timezone)
    in_tz_tstamps = [tz_tstamp, tz_tstamp, pd.NaT, pd.NaT]
    out_tz_tstamps = [
        # Timezones do not make it through a write-read cycle.
        tz_tstamp.tz_convert(None).to_datetime64(),
        tz_tstamp.tz_convert(None).to_datetime64(),
        np.datetime64("NaT"),
        np.datetime64("NaT"),
    ]

    df = pd.DataFrame(
        {
            "partition_column": [0, 0, 1, 1],
            "arrays": in_arrays,
            "strings": in_strings,
            "tstamps": in_tstamps,
            "tz_tstamps": in_tz_tstamps,
        }
    )

    ddf = dd.from_pandas(df, npartitions=2)
    schema = pa.schema(
        [
            ("arrays", pa.list_(pa.int64())),
            ("strings", pa.string()),
            ("tstamps", pa.timestamp("ns")),
            ("tz_tstamps", pa.timestamp("ns", timezone)),
            ("partition_column", pa.int64()),
        ]
    )
    ddf.to_parquet(
        str(tmpdir), engine="pyarrow", partition_on="partition_column", schema=schema
    )
    ddf_after_write = (
        dd.read_parquet(str(tmpdir), engine="pyarrow", calculate_divisions=False)
        .compute()
        .reset_index(drop=True)
    )

    # Check array support
    arrays_after_write = ddf_after_write.arrays.values
    for i in range(len(df)):
        assert np.array_equal(arrays_after_write[i], out_arrays[i]), type(out_arrays[i])

    # Check datetime support
    tstamps_after_write = ddf_after_write.tstamps.values
    for i in range(len(df)):
        # Need to test NaT separately
        if np.isnat(tstamps_after_write[i]):
            assert np.isnat(out_tstamps[i])
        else:
            assert tstamps_after_write[i] == out_tstamps[i]

    # Check timezone aware datetime support
    tz_tstamps_after_write = ddf_after_write.tz_tstamps.values
    for i in range(len(df)):
        # Need to test NaT separately
        if np.isnat(tz_tstamps_after_write[i]):
            assert np.isnat(out_tz_tstamps[i])
        else:
            assert tz_tstamps_after_write[i] == out_tz_tstamps[i]

    # Check string support
    assert np.array_equal(ddf_after_write.strings.values, out_strings)

    # Check partition column
    assert np.array_equal(ddf_after_write.partition_column, df.partition_column)


@PYARROW_MARK
@pytest.mark.parametrize("index", [False, True])
@pytest.mark.parametrize("schema", ["infer", "complex"])
def test_pyarrow_schema_inference(tmpdir, index, schema):
    if schema == "complex":
        schema = {"index": pa.string(), "amount": pa.int64()}

    tmpdir = str(tmpdir)
    df = pd.DataFrame(
        {
            "index": ["1", "2", "3", "2", "3", "1", "4"],
            "date": pd.to_datetime(
                [
                    "2017-01-01",
                    "2017-01-01",
                    "2017-01-01",
                    "2017-01-02",
                    "2017-01-02",
                    "2017-01-06",
                    "2017-01-09",
                ]
            ),
            "amount": [100, 200, 300, 400, 500, 600, 700],
        },
        index=range(7, 14),
    )
    if index:
        df = dd.from_pandas(df, npartitions=2).set_index("index")
    else:
        df = dd.from_pandas(df, npartitions=2)

    df.to_parquet(tmpdir, engine="pyarrow", schema=schema)
    df_out = dd.read_parquet(tmpdir, engine="pyarrow", calculate_divisions=True)
    assert_eq(df, df_out)


@PYARROW_MARK
def test_pyarrow_schema_mismatch_error(tmpdir):
    df1 = pd.DataFrame({"x": [1, 2, 3], "y": [4.5, 6, 7]})
    df2 = pd.DataFrame({"x": [4, 5, 6], "y": ["a", "b", "c"]})

    ddf = dd.from_delayed(
        [dask.delayed(df1), dask.delayed(df2)], meta=df1, verify_meta=False
    )

    with pytest.raises(ValueError) as rec:
        ddf.to_parquet(str(tmpdir), engine="pyarrow")

    msg = str(rec.value)
    assert "Failed to convert partition to expected pyarrow schema" in msg
    assert "y: double" in str(rec.value)
    assert "y: string" in str(rec.value)


@PYARROW_MARK
def test_pyarrow_schema_mismatch_explicit_schema_none(tmpdir):
    df1 = pd.DataFrame({"x": [1, 2, 3], "y": [4.5, 6, 7]})
    df2 = pd.DataFrame({"x": [4, 5, 6], "y": ["a", "b", "c"]})
    ddf = dd.from_delayed(
        [dask.delayed(df1), dask.delayed(df2)], meta=df1, verify_meta=False
    )
    ddf.to_parquet(str(tmpdir), engine="pyarrow", schema=None)
    res = dd.read_parquet(tmpdir, engine="pyarrow")
    sol = pd.concat([df1, df2])
    # Only checking that the data was written correctly, we don't care about
    # the incorrect _meta from read_parquet
    assert_eq(res, sol, check_dtype=False)


def test_partition_on(tmpdir, engine):
    tmpdir = str(tmpdir)
    df = pd.DataFrame(
        {
            "a1": np.random.choice(["A", "B", "C"], size=100),
            "a2": np.random.choice(["X", "Y", "Z"], size=100),
            "b": np.random.random(size=100),
            "c": np.random.randint(1, 5, size=100),
            "d": np.arange(0, 100),
        }
    )
    d = dd.from_pandas(df, npartitions=2)
    d.to_parquet(tmpdir, partition_on=["a1", "a2"], engine=engine)
    # Note #1: Cross-engine functionality is missing
    # Note #2: The index is not preserved in pyarrow when partition_on is used
    out = dd.read_parquet(
        tmpdir, engine=engine, index=False, calculate_divisions=False
    ).compute()
    for val in df.a1.unique():
        assert set(df.d[df.a1 == val]) == set(out.d[out.a1 == val])

    # Now specify the columns and allow auto-index detection
    out = dd.read_parquet(tmpdir, engine=engine, columns=["d", "a2"]).compute()
    for val in df.a2.unique():
        assert set(df.d[df.a2 == val]) == set(out.d[out.a2 == val])


def test_partition_on_duplicates(tmpdir, engine):
    # https://github.com/dask/dask/issues/6445
    tmpdir = str(tmpdir)
    df = pd.DataFrame(
        {
            "a1": np.random.choice(["A", "B", "C"], size=100),
            "a2": np.random.choice(["X", "Y", "Z"], size=100),
            "data": np.random.random(size=100),
        }
    )
    d = dd.from_pandas(df, npartitions=2)

    for _ in range(2):
        d.to_parquet(tmpdir, partition_on=["a1", "a2"], engine=engine)

    out = dd.read_parquet(tmpdir, engine=engine).compute()

    assert len(df) == len(out)
    for _, _, files in os.walk(tmpdir):
        for file in files:
            assert file in (
                "part.0.parquet",
                "part.1.parquet",
                "_common_metadata",
                "_metadata",
            )


@PYARROW_MARK
@pytest.mark.parametrize("partition_on", ["aa", ["aa"]])
def test_partition_on_string(tmpdir, partition_on):
    tmpdir = str(tmpdir)
    with dask.config.set(scheduler="single-threaded"):
        tmpdir = str(tmpdir)
        df = pd.DataFrame(
            {
                "aa": np.random.choice(["A", "B", "C"], size=100),
                "bb": np.random.random(size=100),
                "cc": np.random.randint(1, 5, size=100),
            }
        )
        d = dd.from_pandas(df, npartitions=2)
        d.to_parquet(
            tmpdir, partition_on=partition_on, write_index=False, engine="pyarrow"
        )
        out = dd.read_parquet(
            tmpdir, index=False, calculate_divisions=False, engine="pyarrow"
        )
    out = out.compute()
    for val in df.aa.unique():
        assert set(df.bb[df.aa == val]) == set(out.bb[out.aa == val])


@write_read_engines()
def test_filters_categorical(tmpdir, write_engine, read_engine):
    tmpdir = str(tmpdir)
    cats = ["2018-01-01", "2018-01-02", "2018-01-03", "2018-01-04"]
    dftest = pd.DataFrame(
        {
            "dummy": [1, 1, 1, 1],
            "DatePart": pd.Categorical(cats, categories=cats, ordered=True),
        }
    )
    ddftest = dd.from_pandas(dftest, npartitions=4).set_index("dummy")
    ddftest.to_parquet(tmpdir, partition_on="DatePart", engine=write_engine)
    ddftest_read = dd.read_parquet(
        tmpdir,
        index="dummy",
        engine=read_engine,
        filters=[(("DatePart", "<=", "2018-01-02"))],
        calculate_divisions=True,
    )
    assert len(ddftest_read) == 2


@write_read_engines()
def test_filters(tmpdir, write_engine, read_engine):
    tmp_path = str(tmpdir)
    df = pd.DataFrame({"x": range(10), "y": list("aabbccddee")})
    ddf = dd.from_pandas(df, npartitions=5)
    assert ddf.npartitions == 5

    ddf.to_parquet(tmp_path, engine=write_engine, write_metadata_file=True)

    a = dd.read_parquet(tmp_path, engine=read_engine, filters=[("x", ">", 4)])
    assert a.npartitions == 3
    assert (a.x > 3).all().compute()

    b = dd.read_parquet(tmp_path, engine=read_engine, filters=[("y", "==", "c")])
    assert b.npartitions == 1
    assert (b.y == "c").all().compute()

    c = dd.read_parquet(
        tmp_path, engine=read_engine, filters=[("y", "==", "c"), ("x", ">", 6)]
    )
    assert c.npartitions <= 1
    assert not len(c)
    assert_eq(c, c)

    d = dd.read_parquet(
        tmp_path,
        engine=read_engine,
        filters=[
            # Select two overlapping ranges
            [("x", ">", 1), ("x", "<", 6)],
            [("x", ">", 3), ("x", "<", 8)],
        ],
    )
    assert d.npartitions == 3
    assert ((d.x > 1) & (d.x < 8)).all().compute()

    e = dd.read_parquet(tmp_path, engine=read_engine, filters=[("x", "in", (0, 9))])
    assert e.npartitions == 2
    assert ((e.x < 2) | (e.x > 7)).all().compute()

    f = dd.read_parquet(tmp_path, engine=read_engine, filters=[("y", "=", "c")])
    assert f.npartitions == 1
    assert len(f)
    assert (f.y == "c").all().compute()

    g = dd.read_parquet(tmp_path, engine=read_engine, filters=[("x", "!=", 1)])
    assert g.npartitions == 5


@write_read_engines()
def test_filters_v0(tmpdir, write_engine, read_engine):
    if write_engine == "fastparquet" or read_engine == "fastparquet":
        pytest.importorskip("fastparquet", minversion="0.3.1")

    # Recent versions of pyarrow support full row-wise filtering
    # (fastparquet and older pyarrow versions do not)
    pyarrow_row_filtering = read_engine == "pyarrow"

    fn = str(tmpdir)
    df = pd.DataFrame({"at": ["ab", "aa", "ba", "da", "bb"]})
    ddf = dd.from_pandas(df, npartitions=1)

    # Ok with 1 partition and filters
    ddf.repartition(npartitions=1, force=True).to_parquet(
        fn, write_index=False, engine=write_engine
    )
    ddf2 = dd.read_parquet(
        fn, index=False, engine=read_engine, filters=[("at", "==", "aa")]
    ).compute()
    ddf3 = dd.read_parquet(
        fn, index=False, engine=read_engine, filters=[("at", "=", "aa")]
    ).compute()
    if pyarrow_row_filtering:
        assert_eq(ddf2, ddf[ddf["at"] == "aa"], check_index=False)
        assert_eq(ddf3, ddf[ddf["at"] == "aa"], check_index=False)
    else:
        assert_eq(ddf2, ddf)
        assert_eq(ddf3, ddf)

    # with >1 partition and no filters
    ddf.repartition(npartitions=2, force=True).to_parquet(fn, engine=write_engine)
    ddf2 = dd.read_parquet(fn, engine=read_engine).compute()
    assert_eq(ddf2, ddf)

    # with >1 partition and filters using base fastparquet
    if read_engine == "fastparquet":
        ddf.repartition(npartitions=2, force=True).to_parquet(fn, engine=write_engine)
        df2 = fastparquet.ParquetFile(fn).to_pandas(filters=[("at", "==", "aa")])
        df3 = fastparquet.ParquetFile(fn).to_pandas(filters=[("at", "=", "aa")])
        assert len(df2) > 0
        assert len(df3) > 0

    # with >1 partition and filters
    ddf.repartition(npartitions=2, force=True).to_parquet(fn, engine=write_engine)
    ddf2 = dd.read_parquet(
        fn, engine=read_engine, filters=[("at", "==", "aa")]
    ).compute()
    ddf3 = dd.read_parquet(
        fn, engine=read_engine, filters=[("at", "=", "aa")]
    ).compute()
    assert len(ddf2) > 0
    assert len(ddf3) > 0
    assert_eq(ddf2, ddf3)


def test_filtering_pyarrow_dataset(tmpdir, engine):
    pytest.importorskip("pyarrow", minversion="1.0.0")

    fn = str(tmpdir)
    df = pd.DataFrame({"aa": range(100), "bb": ["cat", "dog"] * 50})
    ddf = dd.from_pandas(df, npartitions=10)
    ddf.to_parquet(fn, write_index=False, engine=engine, write_metadata_file=True)

    # Filtered read
    aa_lim = 40
    bb_val = "dog"
    filters = [[("aa", "<", aa_lim), ("bb", "==", bb_val)]]
    ddf2 = dd.read_parquet(fn, index=False, engine="pyarrow", filters=filters)

    # Check that partitions are filtered for "aa" filter
    nonempty = 0
    for part in ddf[ddf["aa"] < aa_lim].partitions:
        nonempty += int(len(part.compute()) > 0)
    assert ddf2.npartitions == nonempty

    # Check that rows are filtered for "aa" and "bb" filters
    df = df[df["aa"] < aa_lim]
    df = df[df["bb"] == bb_val]
    assert_eq(df, ddf2.compute(), check_index=False)


def test_filters_file_list(tmpdir, engine):
    df = pd.DataFrame({"x": range(10), "y": list("aabbccddee")})
    ddf = dd.from_pandas(df, npartitions=5)

    ddf.to_parquet(str(tmpdir), engine=engine)
    files = str(tmpdir.join("*.parquet"))
    ddf_out = dd.read_parquet(
        files, calculate_divisions=True, engine=engine, filters=[("x", ">", 3)]
    )

    assert ddf_out.npartitions == 3
    assert_eq(df[df["x"] > 3], ddf_out.compute(), check_index=False)

    # Check that first partition gets filtered for single-path input
    ddf2 = dd.read_parquet(
        str(tmpdir.join("part.0.parquet")),
        calculate_divisions=True,
        engine=engine,
        filters=[("x", ">", 3)],
    )
    assert len(ddf2) == 0

    # Make sure files list can be read with filters when they don't have the same columns order
    pd.read_parquet(os.path.join(tmpdir, "part.4.parquet"), engine=engine)[
        reversed(df.columns)
    ].to_parquet(os.path.join(tmpdir, "part.4.parquet"), engine=engine)
    ddf3 = dd.read_parquet(
        str(tmpdir.join("*.parquet")),
        calculate_divisions=True,
        engine=engine,
        filters=[("x", ">", 3)],
    )
    assert ddf3.npartitions == 3
    assert_eq(df[df["x"] > 3], ddf3, check_index=False)


def test_pyarrow_filter_divisions(tmpdir):
    pytest.importorskip("pyarrow")

    # Write simple dataset with an index that will only
    # have a sorted index if certain row-groups are filtered out.
    # In this case, we filter "a" <= 3 to get a sorted
    # index. Otherwise, "a" is NOT monotonically increasing.
    df = pd.DataFrame({"a": [0, 1, 10, 12, 2, 3, 8, 9], "b": range(8)}).set_index("a")
    df.iloc[:4].to_parquet(
        str(tmpdir.join("file.0.parquet")), engine="pyarrow", row_group_size=2
    )
    df.iloc[4:].to_parquet(
        str(tmpdir.join("file.1.parquet")), engine="pyarrow", row_group_size=2
    )

    # Only works for ArrowDatasetEngine.
    # Legacy code will not apply filters on individual row-groups
    # when `split_row_groups=False`.
    ddf = dd.read_parquet(
        str(tmpdir),
        engine="pyarrow",
        split_row_groups=False,
        calculate_divisions=True,
        filters=[("a", "<=", 3)],
    )
    assert ddf.divisions == (0, 2, 3)

    ddf = dd.read_parquet(
        str(tmpdir),
        engine="pyarrow",
        split_row_groups=True,
        calculate_divisions=True,
        filters=[("a", "<=", 3)],
    )
    assert ddf.divisions == (0, 2, 3)


def test_divisions_read_with_filters(tmpdir):
    pytest.importorskip("fastparquet", minversion="0.3.1")
    tmpdir = str(tmpdir)
    # generate dataframe
    size = 100
    categoricals = []
    for value in ["a", "b", "c", "d"]:
        categoricals += [value] * int(size / 4)
    df = pd.DataFrame(
        {
            "a": categoricals,
            "b": np.random.random(size=size),
            "c": np.random.randint(1, 5, size=size),
        }
    )
    d = dd.from_pandas(df, npartitions=4)
    # save it
    d.to_parquet(tmpdir, write_index=True, partition_on=["a"], engine="fastparquet")
    # read it
    out = dd.read_parquet(
        tmpdir,
        engine="fastparquet",
        filters=[("a", "==", "b")],
        calculate_divisions=True,
    )
    # test it
    expected_divisions = (25, 49)
    assert out.divisions == expected_divisions


def test_divisions_are_known_read_with_filters(tmpdir):
    pytest.importorskip("fastparquet", minversion="0.3.1")
    tmpdir = str(tmpdir)
    # generate dataframe
    df = pd.DataFrame(
        {
            "unique": [0, 0, 1, 1, 2, 2, 3, 3],
            "id": ["id1", "id2", "id1", "id2", "id1", "id2", "id1", "id2"],
        },
        index=[0, 0, 1, 1, 2, 2, 3, 3],
    )
    d = dd.from_pandas(df, npartitions=2)
    # save it
    d.to_parquet(tmpdir, partition_on=["id"], engine="fastparquet")
    # read it
    out = dd.read_parquet(
        tmpdir,
        engine="fastparquet",
        filters=[("id", "==", "id1")],
        calculate_divisions=True,
    )
    # test it
    assert out.known_divisions
    expected_divisions = (0, 2, 3)
    assert out.divisions == expected_divisions


@FASTPARQUET_MARK
@pytest.mark.xfail(reason="No longer accept ParquetFile objects")
def test_read_from_fastparquet_parquetfile(tmpdir):
    fn = str(tmpdir)

    df = pd.DataFrame(
        {
            "a": np.random.choice(["A", "B", "C"], size=100),
            "b": np.random.random(size=100),
            "c": np.random.randint(1, 5, size=100),
        }
    )
    d = dd.from_pandas(df, npartitions=2)
    d.to_parquet(fn, partition_on=["a"], engine="fastparquet")

    pq_f = fastparquet.ParquetFile(fn)

    # OK with no filters
    out = dd.read_parquet(pq_f).compute()
    for val in df.a.unique():
        assert set(df.b[df.a == val]) == set(out.b[out.a == val])

    # OK with  filters
    out = dd.read_parquet(pq_f, filters=[("a", "==", "B")]).compute()
    assert set(df.b[df.a == "B"]) == set(out.b)

    # Engine should not be set to 'pyarrow'
    with pytest.raises(AssertionError):
        out = dd.read_parquet(pq_f, engine="pyarrow")


@pytest.mark.parametrize("scheduler", ["threads", "processes"])
def test_to_parquet_lazy(tmpdir, scheduler, engine):
    tmpdir = str(tmpdir)
    df = pd.DataFrame({"a": [1, 2, 3, 4], "b": [1.0, 2.0, 3.0, 4.0]})
    df.index.name = "index"
    ddf = dd.from_pandas(df, npartitions=2)
    value = ddf.to_parquet(tmpdir, compute=False, engine=engine)

    assert hasattr(value, "dask")
    value.compute(scheduler=scheduler)
    assert os.path.exists(tmpdir)

    ddf2 = dd.read_parquet(tmpdir, engine=engine, calculate_divisions=True)

    assert_eq(ddf, ddf2, check_divisions=False)


@PYARROW_MARK
@pytest.mark.parametrize("compute", [False, True])
def test_to_parquet_calls_invalidate_cache(tmpdir, monkeypatch, compute):
    from fsspec.implementations.local import LocalFileSystem

    invalidate_cache = MagicMock()
    monkeypatch.setattr(LocalFileSystem, "invalidate_cache", invalidate_cache)
    ddf.to_parquet(tmpdir, compute=compute, engine="pyarrow")
    path = LocalFileSystem._strip_protocol(str(tmpdir))
    assert invalidate_cache.called
    assert invalidate_cache.call_args.args[0] == path


@FASTPARQUET_MARK
def test_timestamp96(tmpdir):
    fn = str(tmpdir)
    df = pd.DataFrame({"a": [pd.to_datetime("now", utc=True)]})
    ddf = dd.from_pandas(df, 1)
    ddf.to_parquet(fn, engine="fastparquet", write_index=False, times="int96")
    pf = fastparquet.ParquetFile(fn)
    assert pf._schema[1].type == fastparquet.parquet_thrift.Type.INT96
    out = dd.read_parquet(fn, engine="fastparquet", index=False).compute()
    assert_eq(out, df)


@FASTPARQUET_MARK
def test_drill_scheme(tmpdir):
    fn = str(tmpdir)
    N = 5
    df1 = pd.DataFrame({c: np.random.random(N) for i, c in enumerate(["a", "b", "c"])})
    df2 = pd.DataFrame({c: np.random.random(N) for i, c in enumerate(["a", "b", "c"])})
    files = []
    for d in ["test_data1", "test_data2"]:
        dn = os.path.join(fn, d)
        if not os.path.exists(dn):
            os.mkdir(dn)
        files.append(os.path.join(dn, "data1.parq"))

    fastparquet.write(files[0], df1)
    fastparquet.write(files[1], df2)

    df = dd.read_parquet(files, engine="fastparquet")
    assert "dir0" in df.columns
    out = df.compute()
    assert "dir0" in out
    assert (np.unique(out.dir0) == ["test_data1", "test_data2"]).all()


def test_parquet_select_cats(tmpdir, engine):
    fn = str(tmpdir)
    df = pd.DataFrame(
        {
            "categories": pd.Series(
                np.random.choice(["a", "b", "c", "d", "e", "f"], size=100),
                dtype="category",
            ),
            "ints": pd.Series(list(range(0, 100)), dtype="int"),
            "floats": pd.Series(list(range(0, 100)), dtype="float"),
        }
    )

    ddf = dd.from_pandas(df, 1)
    ddf.to_parquet(fn, engine=engine)
    rddf = dd.read_parquet(fn, columns=["ints"], engine=engine)
    assert list(rddf.columns) == ["ints"]
    rddf = dd.read_parquet(fn, engine=engine)
    assert list(rddf.columns) == list(df)


def test_columns_name(tmpdir, engine):
    if engine == "fastparquet" and fastparquet_version <= parse_version("0.3.1"):
        pytest.skip("Fastparquet does not write column_indexes up to 0.3.1")
    tmp_path = str(tmpdir)
    df = pd.DataFrame({"A": [1, 2]}, index=pd.Index(["a", "b"], name="idx"))
    df.columns.name = "cols"
    ddf = dd.from_pandas(df, 2)

    ddf.to_parquet(tmp_path, engine=engine)
    result = dd.read_parquet(tmp_path, engine=engine, index=["idx"])
    assert_eq(result, df)


def check_compression(engine, filename, compression):
    if engine == "fastparquet":
        pf = fastparquet.ParquetFile(filename)
        md = pf.fmd.row_groups[0].columns[0].meta_data
        if compression is None:
            assert md.total_compressed_size == md.total_uncompressed_size
        else:
            assert md.total_compressed_size != md.total_uncompressed_size
    else:
        metadata = pa.parquet.read_metadata(os.path.join(filename, "_metadata"))
        names = metadata.schema.names
        for i in range(metadata.num_row_groups):
            row_group = metadata.row_group(i)
            for j in range(len(names)):
                column = row_group.column(j)
                if compression is None:
                    assert (
                        column.total_compressed_size == column.total_uncompressed_size
                    )
                else:
                    compress_expect = compression
                    if compression == "default":
                        compress_expect = "snappy"
                    assert compress_expect.lower() == column.compression.lower()
                    assert (
                        column.total_compressed_size != column.total_uncompressed_size
                    )


@pytest.mark.parametrize("compression,", [None, "gzip", "snappy"])
def test_writing_parquet_with_compression(tmpdir, compression, engine):
    fn = str(tmpdir)

    df = pd.DataFrame({"x": ["a", "b", "c"] * 10, "y": [1, 2, 3] * 10})
    df.index.name = "index"
    ddf = dd.from_pandas(df, npartitions=3)

    ddf.to_parquet(fn, compression=compression, engine=engine, write_metadata_file=True)
    out = dd.read_parquet(fn, engine=engine, calculate_divisions=True)
    assert_eq(out, ddf)
    check_compression(engine, fn, compression)


@pytest.mark.parametrize("compression,", [None, "gzip", "snappy"])
def test_writing_parquet_with_partition_on_and_compression(tmpdir, compression, engine):
    fn = str(tmpdir)

    df = pd.DataFrame({"x": ["a", "b", "c"] * 10, "y": [1, 2, 3] * 10})
    df.index.name = "index"
    ddf = dd.from_pandas(df, npartitions=3)

    ddf.to_parquet(
        fn,
        compression=compression,
        engine=engine,
        partition_on=["x"],
        write_metadata_file=True,
    )
    check_compression(engine, fn, compression)


@pytest.fixture(
    params=[
        # fastparquet 0.1.3
        {
            "columns": [
                {
                    "metadata": None,
                    "name": "idx",
                    "numpy_type": "int64",
                    "pandas_type": "int64",
                },
                {
                    "metadata": None,
                    "name": "A",
                    "numpy_type": "int64",
                    "pandas_type": "int64",
                },
            ],
            "index_columns": ["idx"],
            "pandas_version": "0.21.0",
        },
        # pyarrow 0.7.1
        {
            "columns": [
                {
                    "metadata": None,
                    "name": "A",
                    "numpy_type": "int64",
                    "pandas_type": "int64",
                },
                {
                    "metadata": None,
                    "name": "idx",
                    "numpy_type": "int64",
                    "pandas_type": "int64",
                },
            ],
            "index_columns": ["idx"],
            "pandas_version": "0.21.0",
        },
        # pyarrow 0.8.0
        {
            "column_indexes": [
                {
                    "field_name": None,
                    "metadata": {"encoding": "UTF-8"},
                    "name": None,
                    "numpy_type": "object",
                    "pandas_type": "unicode",
                }
            ],
            "columns": [
                {
                    "field_name": "A",
                    "metadata": None,
                    "name": "A",
                    "numpy_type": "int64",
                    "pandas_type": "int64",
                },
                {
                    "field_name": "__index_level_0__",
                    "metadata": None,
                    "name": "idx",
                    "numpy_type": "int64",
                    "pandas_type": "int64",
                },
            ],
            "index_columns": ["__index_level_0__"],
            "pandas_version": "0.21.0",
        },
        # TODO: fastparquet update
    ]
)
def pandas_metadata(request):
    return request.param


def test_parse_pandas_metadata(pandas_metadata):
    index_names, column_names, mapping, column_index_names = _parse_pandas_metadata(
        pandas_metadata
    )
    assert index_names == ["idx"]
    assert column_names == ["A"]
    assert column_index_names == [None]

    # for new pyarrow
    if pandas_metadata["index_columns"] == ["__index_level_0__"]:
        assert mapping == {"__index_level_0__": "idx", "A": "A"}
    else:
        assert mapping == {"idx": "idx", "A": "A"}

    assert isinstance(mapping, dict)


def test_parse_pandas_metadata_null_index():
    # pyarrow 0.7.1 None for index
    e_index_names = [None]
    e_column_names = ["x"]
    e_mapping = {"__index_level_0__": None, "x": "x"}
    e_column_index_names = [None]

    md = {
        "columns": [
            {
                "metadata": None,
                "name": "x",
                "numpy_type": "int64",
                "pandas_type": "int64",
            },
            {
                "metadata": None,
                "name": "__index_level_0__",
                "numpy_type": "int64",
                "pandas_type": "int64",
            },
        ],
        "index_columns": ["__index_level_0__"],
        "pandas_version": "0.21.0",
    }
    index_names, column_names, mapping, column_index_names = _parse_pandas_metadata(md)
    assert index_names == e_index_names
    assert column_names == e_column_names
    assert mapping == e_mapping
    assert column_index_names == e_column_index_names

    # pyarrow 0.8.0 None for index
    md = {
        "column_indexes": [
            {
                "field_name": None,
                "metadata": {"encoding": "UTF-8"},
                "name": None,
                "numpy_type": "object",
                "pandas_type": "unicode",
            }
        ],
        "columns": [
            {
                "field_name": "x",
                "metadata": None,
                "name": "x",
                "numpy_type": "int64",
                "pandas_type": "int64",
            },
            {
                "field_name": "__index_level_0__",
                "metadata": None,
                "name": None,
                "numpy_type": "int64",
                "pandas_type": "int64",
            },
        ],
        "index_columns": ["__index_level_0__"],
        "pandas_version": "0.21.0",
    }
    index_names, column_names, mapping, column_index_names = _parse_pandas_metadata(md)
    assert index_names == e_index_names
    assert column_names == e_column_names
    assert mapping == e_mapping
    assert column_index_names == e_column_index_names


@PYARROW_MARK
def test_read_no_metadata(tmpdir, engine):
    # use pyarrow.parquet to create a parquet file without
    # pandas metadata
    tmp = str(tmpdir) + "table.parq"

    table = pa.Table.from_arrays(
        [pa.array([1, 2, 3]), pa.array([3, 4, 5])], names=["A", "B"]
    )
    pq.write_table(table, tmp)
    result = dd.read_parquet(tmp, engine=engine)
    expected = pd.DataFrame({"A": [1, 2, 3], "B": [3, 4, 5]})
    assert_eq(result, expected)


def test_parse_pandas_metadata_duplicate_index_columns():
    md = {
        "column_indexes": [
            {
                "field_name": None,
                "metadata": {"encoding": "UTF-8"},
                "name": None,
                "numpy_type": "object",
                "pandas_type": "unicode",
            }
        ],
        "columns": [
            {
                "field_name": "A",
                "metadata": None,
                "name": "A",
                "numpy_type": "int64",
                "pandas_type": "int64",
            },
            {
                "field_name": "__index_level_0__",
                "metadata": None,
                "name": "A",
                "numpy_type": "object",
                "pandas_type": "unicode",
            },
        ],
        "index_columns": ["__index_level_0__"],
        "pandas_version": "0.21.0",
    }
    (
        index_names,
        column_names,
        storage_name_mapping,
        column_index_names,
    ) = _parse_pandas_metadata(md)
    assert index_names == ["A"]
    assert column_names == ["A"]
    assert storage_name_mapping == {"__index_level_0__": "A", "A": "A"}
    assert column_index_names == [None]


def test_parse_pandas_metadata_column_with_index_name():
    md = {
        "column_indexes": [
            {
                "field_name": None,
                "metadata": {"encoding": "UTF-8"},
                "name": None,
                "numpy_type": "object",
                "pandas_type": "unicode",
            }
        ],
        "columns": [
            {
                "field_name": "A",
                "metadata": None,
                "name": "A",
                "numpy_type": "int64",
                "pandas_type": "int64",
            },
            {
                "field_name": "__index_level_0__",
                "metadata": None,
                "name": "A",
                "numpy_type": "object",
                "pandas_type": "unicode",
            },
        ],
        "index_columns": ["__index_level_0__"],
        "pandas_version": "0.21.0",
    }
    (
        index_names,
        column_names,
        storage_name_mapping,
        column_index_names,
    ) = _parse_pandas_metadata(md)
    assert index_names == ["A"]
    assert column_names == ["A"]
    assert storage_name_mapping == {"__index_level_0__": "A", "A": "A"}
    assert column_index_names == [None]


def test_writing_parquet_with_kwargs(tmpdir, engine):
    fn = str(tmpdir)
    path1 = os.path.join(fn, "normal")
    path2 = os.path.join(fn, "partitioned")

    df = pd.DataFrame(
        {
            "a": np.random.choice(["A", "B", "C"], size=100),
            "b": np.random.random(size=100),
            "c": np.random.randint(1, 5, size=100),
        }
    )
    df.index.name = "index"
    ddf = dd.from_pandas(df, npartitions=3)

    engine_kwargs = {
        "pyarrow": {
            "compression": "snappy",
            "coerce_timestamps": None,
            "use_dictionary": True,
        },
        "fastparquet": {"compression": "snappy", "times": "int64", "fixed_text": None},
    }

    ddf.to_parquet(path1, engine=engine, **engine_kwargs[engine])
    out = dd.read_parquet(path1, engine=engine, calculate_divisions=True)
    assert_eq(out, ddf, check_index=(engine != "fastparquet"))

    # Avoid race condition in pyarrow 0.8.0 on writing partitioned datasets
    with dask.config.set(scheduler="sync"):
        ddf.to_parquet(
            path2, engine=engine, partition_on=["a"], **engine_kwargs[engine]
        )
    out = dd.read_parquet(path2, engine=engine).compute()
    for val in df.a.unique():
        assert set(df.b[df.a == val]) == set(out.b[out.a == val])


def test_writing_parquet_with_unknown_kwargs(tmpdir, engine):
    fn = str(tmpdir)

    with pytest.raises(TypeError):
        ddf.to_parquet(fn, engine=engine, unknown_key="unknown_value")


def test_to_parquet_with_get(tmpdir, engine):
    from dask.multiprocessing import get as mp_get

    tmpdir = str(tmpdir)

    flag = [False]

    def my_get(*args, **kwargs):
        flag[0] = True
        return mp_get(*args, **kwargs)

    df = pd.DataFrame({"x": ["a", "b", "c", "d"], "y": [1, 2, 3, 4]})
    ddf = dd.from_pandas(df, npartitions=2)

    ddf.to_parquet(tmpdir, engine=engine, compute_kwargs={"scheduler": my_get})
    assert flag[0]

    result = dd.read_parquet(os.path.join(tmpdir, "*"), engine=engine)
    assert_eq(result, df, check_index=False)


def test_select_partitioned_column(tmpdir, engine):
    fn = str(tmpdir)
    size = 20
    d = {
        "signal1": np.random.normal(0, 0.3, size=size).cumsum() + 50,
        "fake_categorical1": np.random.choice(["A", "B", "C"], size=size),
        "fake_categorical2": np.random.choice(["D", "E", "F"], size=size),
    }
    df = dd.from_pandas(pd.DataFrame(d), 2)
    df.to_parquet(
        fn,
        compression="snappy",
        write_index=False,
        engine=engine,
        partition_on=["fake_categorical1", "fake_categorical2"],
    )

    df_partitioned = dd.read_parquet(fn, engine=engine)
    df_partitioned[df_partitioned.fake_categorical1 == "A"].compute()


def test_with_tz(tmpdir, engine):
    if engine == "fastparquet" and fastparquet_version < parse_version("0.3.0"):
        pytest.skip("fastparquet<0.3.0 did not support this")

    with warnings.catch_warnings():
        if engine == "fastparquet":
            # fastparquet-442
            warnings.simplefilter("ignore", FutureWarning)  # pandas 0.25
            fn = str(tmpdir)
            df = pd.DataFrame([[0]], columns=["a"], dtype="datetime64[ns, UTC]")
            df = dd.from_pandas(df, 1)
            df.to_parquet(fn, engine=engine)
            df2 = dd.read_parquet(fn, engine=engine)
            assert_eq(df, df2, check_divisions=False, check_index=False)


@PYARROW_MARK
def test_arrow_partitioning(tmpdir):
    # Issue #3518
    path = str(tmpdir)
    data = {
        "p": np.repeat(np.arange(3), 2).astype(np.int8),
        "b": np.repeat(-1, 6).astype(np.int16),
        "c": np.repeat(-2, 6).astype(np.float32),
        "d": np.repeat(-3, 6).astype(np.float64),
    }
    pdf = pd.DataFrame(data)
    ddf = dd.from_pandas(pdf, npartitions=2)
    ddf.to_parquet(path, engine="pyarrow", write_index=False, partition_on="p")

    ddf = dd.read_parquet(path, index=False, engine="pyarrow")

    ddf.astype({"b": np.float32}).compute()


def test_informative_error_messages():
    with pytest.raises(ValueError) as info:
        dd.read_parquet("foo", engine="foo")

    assert "foo" in str(info.value)
    assert "arrow" in str(info.value)
    assert "fastparquet" in str(info.value)


def test_append_cat_fp(tmpdir, engine):
    path = str(tmpdir)
    # https://github.com/dask/dask/issues/4120
    df = pd.DataFrame({"x": ["a", "a", "b", "a", "b"]})
    df["x"] = df["x"].astype("category")
    ddf = dd.from_pandas(df, npartitions=1)

    dd.to_parquet(ddf, path, engine=engine)
    dd.to_parquet(ddf, path, append=True, ignore_divisions=True, engine=engine)

    d = dd.read_parquet(path, engine=engine).compute()
    assert d["x"].tolist() == ["a", "a", "b", "a", "b"] * 2


@PYARROW_MARK
@pytest.mark.parametrize(
    "df",
    [
        pd.DataFrame({"x": [4, 5, 6, 1, 2, 3]}),
        pd.DataFrame({"x": ["c", "a", "b"]}),
        pd.DataFrame({"x": ["cc", "a", "bbb"]}),
        pytest.param(pd.DataFrame({"x": pd.Categorical(["a", "b", "a"])})),
        pytest.param(pd.DataFrame({"x": pd.Categorical([1, 2, 1])})),
        pd.DataFrame({"x": list(map(pd.Timestamp, [3000000, 2000000, 1000000]))}),  # ms
        pd.DataFrame({"x": list(map(pd.Timestamp, [3000, 2000, 1000]))}),  # us
        pd.DataFrame({"x": [3000, 2000, 1000]}).astype("M8[ns]"),
        # pd.DataFrame({'x': [3, 2, 1]}).astype('M8[ns]'), # Casting errors
        pytest.param(
            pd.DataFrame({"x": [3, 2, 1]}).astype("M8[us]"),
            marks=pytest.mark.xfail(
                PANDAS_GT_200, reason="https://github.com/apache/arrow/issues/15079"
            ),
        ),
        pytest.param(
            pd.DataFrame({"x": [3, 2, 1]}).astype("M8[ms]"),
            marks=pytest.mark.xfail(
                PANDAS_GT_200, reason="https://github.com/apache/arrow/issues/15079"
            ),
        ),
        pd.DataFrame({"x": [3, 2, 1]}).astype("uint16"),
        pd.DataFrame({"x": [3, 2, 1]}).astype("float32"),
        pd.DataFrame({"x": [3, 1, 2]}, index=[3, 2, 1]),
        pd.DataFrame(
            {"x": [4, 5, 6, 1, 2, 3]}, index=pd.Index([1, 2, 3, 4, 5, 6], name="foo")
        ),
        pd.DataFrame({"x": [1, 2, 3], "y": [3, 2, 1]}),
        pd.DataFrame({"x": [1, 2, 3], "y": [3, 2, 1]}, columns=["y", "x"]),
        pd.DataFrame({"0": [3, 2, 1]}),
        pd.DataFrame({"x": [3, 2, None]}),
        pd.DataFrame({"-": [3.0, 2.0, None]}),
        pd.DataFrame({".": [3.0, 2.0, None]}),
        pd.DataFrame({" ": [3.0, 2.0, None]}),
    ],
)
def test_roundtrip_arrow(tmpdir, df):
    # Index will be given a name when preserved as index
    tmp_path = str(tmpdir)
    if not df.index.name:
        df.index.name = "index"
    ddf = dd.from_pandas(df, npartitions=2)
    dd.to_parquet(ddf, tmp_path, engine="pyarrow", write_index=True)
    ddf2 = dd.read_parquet(tmp_path, engine="pyarrow", calculate_divisions=True)
    assert_eq(ddf, ddf2)


def test_datasets_timeseries(tmpdir, engine):
    tmp_path = str(tmpdir)
    df = dask.datasets.timeseries(
        start="2000-01-01", end="2000-01-10", freq="1d"
    ).persist()
    df.to_parquet(tmp_path, engine=engine)

    df2 = dd.read_parquet(tmp_path, engine=engine, calculate_divisions=True)
    assert_eq(df, df2)


def test_pathlib_path(tmpdir, engine):
    import pathlib

    df = pd.DataFrame({"x": [4, 5, 6, 1, 2, 3]})
    df.index.name = "index"
    ddf = dd.from_pandas(df, npartitions=2)
    path = pathlib.Path(str(tmpdir))
    ddf.to_parquet(path, engine=engine)
    ddf2 = dd.read_parquet(path, engine=engine, calculate_divisions=True)
    assert_eq(ddf, ddf2)


@FASTPARQUET_MARK
def test_categories_large(tmpdir, engine):
    # Issue #5112
    fn = str(tmpdir.join("parquet_int16.parq"))
    numbers = np.random.randint(0, 800000, size=1000000)
    df = pd.DataFrame(numbers.T, columns=["name"])
    df.name = df.name.astype("category")

    df.to_parquet(fn, engine="fastparquet", compression="uncompressed")
    ddf = dd.read_parquet(fn, engine=engine, categories={"name": 80000})

    assert_eq(sorted(df.name.cat.categories), sorted(ddf.compute().name.cat.categories))


@write_read_engines()
def test_read_glob_no_meta(tmpdir, write_engine, read_engine):
    tmp_path = str(tmpdir)
    ddf.to_parquet(tmp_path, engine=write_engine)

    ddf2 = dd.read_parquet(
        os.path.join(tmp_path, "*.parquet"),
        engine=read_engine,
        calculate_divisions=False,
    )
    assert_eq(ddf, ddf2, check_divisions=False)


@write_read_engines()
def test_read_glob_yes_meta(tmpdir, write_engine, read_engine):
    tmp_path = str(tmpdir)
    ddf.to_parquet(tmp_path, engine=write_engine, write_metadata_file=True)
    paths = glob.glob(os.path.join(tmp_path, "*.parquet"))
    paths.append(os.path.join(tmp_path, "_metadata"))
    ddf2 = dd.read_parquet(paths, engine=read_engine, calculate_divisions=False)
    assert_eq(ddf, ddf2, check_divisions=False)


@pytest.mark.parametrize("divisions", [True, False])
@pytest.mark.parametrize("remove_common", [True, False])
@write_read_engines()
def test_read_dir_nometa(tmpdir, write_engine, read_engine, divisions, remove_common):
    tmp_path = str(tmpdir)
    ddf.to_parquet(tmp_path, engine=write_engine, write_metadata_file=True)
    if os.path.exists(os.path.join(tmp_path, "_metadata")):
        os.unlink(os.path.join(tmp_path, "_metadata"))
    files = os.listdir(tmp_path)
    assert "_metadata" not in files

    if remove_common and os.path.exists(os.path.join(tmp_path, "_common_metadata")):
        os.unlink(os.path.join(tmp_path, "_common_metadata"))

    ddf2 = dd.read_parquet(tmp_path, engine=read_engine, calculate_divisions=divisions)
    assert_eq(ddf, ddf2, check_divisions=divisions)


@write_read_engines()
def test_statistics_nometa(tmpdir, write_engine, read_engine):
    tmp_path = str(tmpdir)
    ddf.to_parquet(tmp_path, engine=write_engine, write_metadata_file=False)

    ddf2 = dd.read_parquet(tmp_path, engine=read_engine, calculate_divisions=True)
    assert_eq(ddf, ddf2)


@pytest.mark.parametrize("schema", ["infer", None])
def test_timeseries_nulls_in_schema(tmpdir, engine, schema):
    # GH#5608: relative path failing _metadata/_common_metadata detection.
    tmp_path = str(tmpdir.mkdir("files"))
    tmp_path = os.path.join(tmp_path, "../", "files")

    ddf2 = (
        dask.datasets.timeseries(start="2000-01-01", end="2000-01-03", freq="1h")
        .reset_index()
        .map_partitions(lambda x: x.loc[:5])
    )
    ddf2 = ddf2.set_index("x").reset_index().persist()
    ddf2.name = ddf2.name.where(ddf2.timestamp == "2000-01-01", None)

    # Note: `append_row_groups` will fail with pyarrow>0.17.1 for _metadata write
    ddf2.to_parquet(tmp_path, engine=engine, write_metadata_file=False, schema=schema)
    ddf_read = dd.read_parquet(tmp_path, engine=engine)

    assert_eq(ddf_read, ddf2, check_divisions=False, check_index=False)


def test_graph_size_pyarrow(tmpdir, engine):
    import pickle

    fn = str(tmpdir)

    ddf1 = dask.datasets.timeseries(
        start="2000-01-01", end="2000-01-02", freq="60S", partition_freq="1H"
    )

    ddf1.to_parquet(fn, engine=engine)
    ddf2 = dd.read_parquet(fn, engine=engine)

    assert len(pickle.dumps(ddf2.__dask_graph__())) < 25000


@pytest.mark.parametrize("preserve_index", [True, False])
@pytest.mark.parametrize("index", [None, np.random.permutation(2000)])
def test_getitem_optimization(tmpdir, engine, preserve_index, index):
    tmp_path_rd = str(tmpdir.mkdir("read"))
    tmp_path_wt = str(tmpdir.mkdir("write"))
    df = pd.DataFrame(
        {"A": [1, 2] * 1000, "B": [3, 4] * 1000, "C": [5, 6] * 1000}, index=index
    )
    df.index.name = "my_index"
    ddf = dd.from_pandas(df, 2, sort=False)

    ddf.to_parquet(tmp_path_rd, engine=engine, write_index=preserve_index)
    ddf = dd.read_parquet(tmp_path_rd, engine=engine)["B"]

    # Write ddf back to disk to check that the round trip
    # preserves the getitem optimization
    out = ddf.to_frame().to_parquet(tmp_path_wt, engine=engine, compute=False)
    dsk = optimize_dataframe_getitem(out.dask, keys=[out.key])

    subgraph_rd = hlg_layer(dsk, "read-parquet")
    assert isinstance(subgraph_rd, DataFrameIOLayer)
    assert subgraph_rd.columns == ["B"]
    assert next(iter(subgraph_rd.dsk.values()))[0].columns == ["B"]

    subgraph_wt = hlg_layer(dsk, "to-parquet")
    assert isinstance(subgraph_wt, Blockwise)

    assert_eq(ddf.compute(optimize_graph=False), ddf.compute())


def test_getitem_optimization_empty(tmpdir, engine):
    df = pd.DataFrame({"A": [1] * 100, "B": [2] * 100, "C": [3] * 100, "D": [4] * 100})
    ddf = dd.from_pandas(df, 2, sort=False)
    fn = os.path.join(str(tmpdir))
    ddf.to_parquet(fn, engine=engine)

    ddf2 = dd.read_parquet(fn, engine=engine)[[]]
    dsk = optimize_dataframe_getitem(ddf2.dask, keys=[ddf2._name])

    subgraph = next(l for l in dsk.layers.values() if isinstance(l, DataFrameIOLayer))
    assert subgraph.columns == []

    assert_eq(ddf2, ddf[[]])


def test_getitem_optimization_multi(tmpdir, engine):
    df = pd.DataFrame({"A": [1] * 100, "B": [2] * 100, "C": [3] * 100, "D": [4] * 100})
    ddf = dd.from_pandas(df, 2)
    fn = os.path.join(str(tmpdir))
    ddf.to_parquet(fn, engine=engine)

    a = dd.read_parquet(fn, engine=engine)["B"]
    b = dd.read_parquet(fn, engine=engine)[["C"]]
    c = dd.read_parquet(fn, engine=engine)[["C", "A"]]

    a1, a2, a3 = dask.compute(a, b, c)
    b1, b2, b3 = dask.compute(a, b, c, optimize_graph=False)

    assert_eq(a1, b1)
    assert_eq(a2, b2)
    assert_eq(a3, b3)


def test_getitem_optimization_after_filter(tmpdir, engine):
    df = pd.DataFrame({"a": [1, 2, 3] * 5, "b": range(15), "c": range(15)})
    dd.from_pandas(df, npartitions=3).to_parquet(tmpdir, engine=engine)
    ddf = dd.read_parquet(tmpdir, engine=engine)

    df2 = df[df["b"] > 10][["a"]]
    ddf2 = ddf[ddf["b"] > 10][["a"]]

    dsk = optimize_dataframe_getitem(ddf2.dask, keys=[ddf2._name])
    subgraph_rd = hlg_layer(dsk, "read-parquet")
    assert isinstance(subgraph_rd, DataFrameIOLayer)
    assert set(subgraph_rd.columns) == {"a", "b"}

    assert_eq(df2, ddf2)


def test_getitem_optimization_after_filter_complex(tmpdir, engine):
    df = pd.DataFrame({"a": [1, 2, 3] * 5, "b": range(15), "c": range(15)})
    dd.from_pandas(df, npartitions=3).to_parquet(tmpdir, engine=engine)
    ddf = dd.read_parquet(tmpdir, engine=engine)

    df2 = df[["b"]]
    df2 = df2.assign(d=1)
    df2 = df[df2["d"] == 1][["b"]]

    ddf2 = ddf[["b"]]
    ddf2 = ddf2.assign(d=1)
    ddf2 = ddf[ddf2["d"] == 1][["b"]]

    dsk = optimize_dataframe_getitem(ddf2.dask, keys=[ddf2._name])
    subgraph_rd = hlg_layer(dsk, "read-parquet")
    assert isinstance(subgraph_rd, DataFrameIOLayer)
    assert set(subgraph_rd.columns) == {"b"}

    assert_eq(df2, ddf2)


def test_layer_creation_info(tmpdir, engine):
    df = pd.DataFrame({"a": range(10), "b": ["cat", "dog"] * 5})
    dd.from_pandas(df, npartitions=1).to_parquet(
        tmpdir, engine=engine, partition_on=["b"]
    )

    # Apply filters directly in dd.read_parquet
    filters = [("b", "==", "cat")]
    ddf1 = dd.read_parquet(tmpdir, engine=engine, filters=filters)
    assert "dog" not in ddf1["b"].compute()

    # Results will not match if we use dd.read_parquet
    # without filters
    ddf2 = dd.read_parquet(tmpdir, engine=engine)
    with pytest.raises(AssertionError):
        assert_eq(ddf1, ddf2)

    # However, we can use `creation_info` to regenerate
    # the same collection with `filters` defined
    info = ddf2.dask.layers[ddf2._name].creation_info
    kwargs = info.get("kwargs", {})
    kwargs["filters"] = filters
    ddf3 = info["func"](*info.get("args", []), **kwargs)
    assert_eq(ddf1, ddf3)


def test_blockwise_parquet_annotations(tmpdir, engine):
    df = pd.DataFrame({"a": np.arange(40, dtype=np.int32)})
    expect = dd.from_pandas(df, npartitions=2)
    expect.to_parquet(str(tmpdir), engine=engine)

    with dask.annotate(foo="bar"):
        ddf = dd.read_parquet(str(tmpdir), engine=engine)

    # `ddf` should now have ONE Blockwise layer
    layers = ddf.__dask_graph__().layers
    assert len(layers) == 1
    layer = next(iter(layers.values()))
    assert isinstance(layer, DataFrameIOLayer)
    assert layer.annotations == {"foo": "bar"}


def test_optimize_blockwise_parquet(tmpdir, engine):
    size = 40
    npartitions = 2
    tmp = str(tmpdir)
    df = pd.DataFrame({"a": np.arange(size, dtype=np.int32)})
    expect = dd.from_pandas(df, npartitions=npartitions)
    expect.to_parquet(tmp, engine=engine)
    ddf = dd.read_parquet(tmp, engine=engine, calculate_divisions=True)

    # `ddf` should now have ONE Blockwise layer
    layers = ddf.__dask_graph__().layers
    assert len(layers) == 1
    assert isinstance(list(layers.values())[0], Blockwise)

    # Check single-layer result
    assert_eq(ddf, expect)

    # Increment by 1
    ddf += 1
    expect += 1

    # Increment by 10
    ddf += 10
    expect += 10

    # `ddf` should now have THREE Blockwise layers
    layers = ddf.__dask_graph__().layers
    assert len(layers) == 3
    assert all(isinstance(layer, Blockwise) for layer in layers.values())

    # Check that `optimize_blockwise` fuses all three
    # `Blockwise` layers together into a singe `Blockwise` layer
    keys = [(ddf._name, i) for i in range(npartitions)]
    graph = optimize_blockwise(ddf.__dask_graph__(), keys)
    layers = graph.layers
    name = list(layers.keys())[0]
    assert len(layers) == 1
    assert isinstance(layers[name], Blockwise)

    # Check final result
    assert_eq(ddf, expect)


@PYARROW_MARK
def test_split_row_groups(tmpdir, engine):
    """Test split_row_groups read_parquet kwarg"""
    tmp = str(tmpdir)
    df = pd.DataFrame(
        {"i32": np.arange(800, dtype=np.int32), "f": np.arange(800, dtype=np.float64)}
    )
    df.index.name = "index"

    half = len(df) // 2
    dd.from_pandas(df.iloc[:half], npartitions=2).to_parquet(
        tmp, engine="pyarrow", row_group_size=100
    )

    ddf3 = dd.read_parquet(tmp, engine=engine, split_row_groups=True)
    assert ddf3.npartitions == 4

    ddf3 = dd.read_parquet(
        tmp, engine=engine, calculate_divisions=True, split_row_groups=False
    )
    assert ddf3.npartitions == 2

    dd.from_pandas(df.iloc[half:], npartitions=2).to_parquet(
        tmp, append=True, engine="pyarrow", row_group_size=50
    )

    ddf3 = dd.read_parquet(
        tmp,
        engine=engine,
        calculate_divisions=True,
        split_row_groups=True,
    )
    assert ddf3.npartitions == 12

    ddf3 = dd.read_parquet(
        tmp, engine=engine, calculate_divisions=True, split_row_groups=False
    )
    assert ddf3.npartitions == 4


@PYARROW_MARK
@pytest.mark.parametrize("split_row_groups", [1, 12])
@pytest.mark.parametrize("calculate_divisions", [True, False])
def test_split_row_groups_int(tmpdir, split_row_groups, calculate_divisions, engine):
    tmp = str(tmpdir)
    row_group_size = 10
    npartitions = 4
    half_size = 400
    df = pd.DataFrame(
        {
            "i32": np.arange(2 * half_size, dtype=np.int32),
            "f": np.arange(2 * half_size, dtype=np.float64),
        }
    )
    half = len(df) // 2

    dd.from_pandas(df.iloc[:half], npartitions=npartitions).to_parquet(
        tmp, engine="pyarrow", row_group_size=row_group_size
    )
    dd.from_pandas(df.iloc[half:], npartitions=npartitions).to_parquet(
        tmp, append=True, engine="pyarrow", row_group_size=row_group_size
    )

    ddf2 = dd.read_parquet(
        tmp,
        engine=engine,
        split_row_groups=split_row_groups,
        calculate_divisions=calculate_divisions,
    )
    expected_rg_cout = int(half_size / row_group_size)
    assert ddf2.npartitions == 2 * math.ceil(expected_rg_cout / split_row_groups)


@PYARROW_MARK
@pytest.mark.parametrize("split_row_groups", [8, 25])
def test_split_row_groups_int_aggregate_files(tmpdir, engine, split_row_groups):
    # Use pyarrow to write a multi-file dataset with
    # multiple row-groups per file
    row_group_size = 10
    size = 800
    df = pd.DataFrame(
        {
            "i32": np.arange(size, dtype=np.int32),
            "f": np.arange(size, dtype=np.float64),
        }
    )
    dd.from_pandas(df, npartitions=4).to_parquet(
        str(tmpdir), engine="pyarrow", row_group_size=row_group_size, write_index=False
    )

    # Read back with both `split_row_groups>1` and
    # `aggregate_files=True`
    with pytest.warns(FutureWarning, match="argument will be deprecated"):
        ddf2 = dd.read_parquet(
            str(tmpdir),
            engine=engine,
            split_row_groups=split_row_groups,
            aggregate_files=True,
        )

    # Check that we are aggregating files as expected
    npartitions_expected = math.ceil((size / row_group_size) / split_row_groups)
    assert ddf2.npartitions == npartitions_expected
    assert len(ddf2) == size
    assert_eq(df, ddf2, check_index=False)


@PYARROW_MARK
def test_split_row_groups_filter(tmpdir, engine):
    tmp = str(tmpdir)
    df = pd.DataFrame(
        {"i32": np.arange(800, dtype=np.int32), "f": np.arange(800, dtype=np.float64)}
    )
    df.index.name = "index"
    search_val = 600
    filters = [("f", "==", search_val)]

    dd.from_pandas(df, npartitions=4).to_parquet(
        tmp, append=True, engine="pyarrow", row_group_size=50
    )

    ddf2 = dd.read_parquet(tmp, engine=engine)
    ddf3 = dd.read_parquet(
        tmp,
        engine=engine,
        calculate_divisions=True,
        split_row_groups=True,
        filters=filters,
    )

    assert (ddf3["i32"] == search_val).any().compute()
    assert_eq(
        ddf2[ddf2["i32"] == search_val].compute(),
        ddf3[ddf3["i32"] == search_val].compute(),
    )


def test_optimize_getitem_and_nonblockwise(tmpdir, engine):
    path = os.path.join(tmpdir, "path.parquet")
    df = pd.DataFrame(
        {"a": [3, 4, 2], "b": [1, 2, 4], "c": [5, 4, 2], "d": [1, 2, 3]},
        index=["a", "b", "c"],
    )
    df.to_parquet(path, engine=engine)

    df2 = dd.read_parquet(path, engine=engine)
    df2[["a", "b"]].rolling(3).max().compute()


def test_optimize_and_not(tmpdir, engine):
    path = os.path.join(tmpdir, "path.parquet")
    df = pd.DataFrame(
        {"a": [3, 4, 2], "b": [1, 2, 4], "c": [5, 4, 2], "d": [1, 2, 3]},
        index=["a", "b", "c"],
    )
    df.to_parquet(path, engine=engine)

    df2 = dd.read_parquet(path, engine=engine)
    df2a = df2["a"].groupby(df2["c"]).first().to_delayed()
    df2b = df2["b"].groupby(df2["c"]).first().to_delayed()
    df2c = df2[["a", "b"]].rolling(2).max().to_delayed()
    df2d = df2.rolling(2).max().to_delayed()
    (result,) = dask.compute(df2a + df2b + df2c + df2d)

    expected = [
        dask.compute(df2a)[0][0],
        dask.compute(df2b)[0][0],
        dask.compute(df2c)[0][0],
        dask.compute(df2d)[0][0],
    ]
    for a, b in zip(result, expected):
        assert_eq(a, b)


@write_read_engines()
def test_split_auto_empty(tmpdir, write_engine, read_engine):
    df = pd.DataFrame({"a": pd.Series(dtype="int"), "b": pd.Series(dtype="float")})
    ddf1 = dd.from_pandas(df, npartitions=1)
    ddf1.to_parquet(tmpdir, engine=write_engine, write_metadata_file=True)
    ddf2 = dd.read_parquet(
        tmpdir,
        engine=read_engine,
        split_row_groups="auto",
    )
    assert_eq(ddf1, ddf2, check_index=False)


@PYARROW_MARK
@pytest.mark.parametrize("metadata", [True, False])
@pytest.mark.parametrize("partition_on", [None, "a"])
@pytest.mark.parametrize("blocksize", [4096, "1MiB"])
@write_read_engines()
def test_split_auto_files(
    tmpdir, blocksize, partition_on, write_engine, read_engine, metadata
):
    if partition_on and read_engine == "fastparquet" and not metadata:
        pytest.skip("Fastparquet requires _metadata for partitioned data.")

    df_size = 100
    df1 = pd.DataFrame(
        {
            "a": np.random.choice(["apple", "banana", "carrot"], size=df_size),
            "b": np.random.random(size=df_size),
            "c": np.random.randint(1, 5, size=df_size),
        }
    )
    ddf1 = dd.from_pandas(df1, npartitions=9)

    ddf1.to_parquet(
        str(tmpdir),
        engine=write_engine,
        partition_on=partition_on,
        write_metadata_file=metadata,
        write_index=False,
    )

    with pytest.warns(FutureWarning, match="argument will be deprecated"):
        ddf2 = dd.read_parquet(
            str(tmpdir),
            engine=read_engine,
            blocksize=blocksize,
            split_row_groups="auto",
            aggregate_files=partition_on if partition_on else True,
        )

    # Check that files where aggregated as expected
    if blocksize == 4096:
        assert ddf2.npartitions < ddf1.npartitions
    elif blocksize == "1MiB":
        if partition_on:
            assert ddf2.npartitions == 3
        else:
            assert ddf2.npartitions == 1

    # Check that the final data is correct
    if partition_on:
        df2 = ddf2.compute().sort_values(["b", "c"])
        df1 = df1.sort_values(["b", "c"])
        assert_eq(df1[["b", "c"]], df2[["b", "c"]], check_index=False)
    else:
        assert_eq(ddf1, ddf2, check_divisions=False, check_index=False)


@write_read_engines()
@pytest.mark.parametrize("aggregate_files", ["a", "b"])
<<<<<<< HEAD
def test_split_auto_aggregate_files(tmpdir, write_engine, read_engine, aggregate_files):

    blocksize = "1MiB"
=======
def test_chunksize_aggregate_files(tmpdir, write_engine, read_engine, aggregate_files):
    chunksize = "1MiB"
>>>>>>> e893d533
    partition_on = ["a", "b"]
    df_size = 100
    df1 = pd.DataFrame(
        {
            "a": np.random.choice(["apple", "banana", "carrot"], size=df_size),
            "b": np.random.choice(["small", "large"], size=df_size),
            "c": np.random.random(size=df_size),
            "d": np.random.randint(1, 100, size=df_size),
        }
    )
    ddf1 = dd.from_pandas(df1, npartitions=9)

    ddf1.to_parquet(
        str(tmpdir),
        engine=write_engine,
        partition_on=partition_on,
        write_index=False,
    )
    with pytest.warns(FutureWarning, match="argument will be deprecated"):
        ddf2 = dd.read_parquet(
            str(tmpdir),
            engine=read_engine,
            blocksize=blocksize,
            split_row_groups="auto",
            aggregate_files=aggregate_files,
        )

    # Check that files where aggregated as expected
    if aggregate_files == "a":
        assert ddf2.npartitions == 3
    elif aggregate_files == "b":
        assert ddf2.npartitions == 6

    # Check that the final data is correct
    df2 = ddf2.compute().sort_values(["c", "d"])
    df1 = df1.sort_values(["c", "d"])
    assert_eq(df1[["c", "d"]], df2[["c", "d"]], check_index=False)


@PYARROW_MARK
@pytest.mark.parametrize("metadata", [True, False])
@pytest.mark.parametrize("blocksize", [None, 1024, 4096, "1MiB"])
def test_split_auto_blocksize(tmpdir, blocksize, engine, metadata):
    nparts = 2
    df_size = 100
    row_group_size = 5

    df = pd.DataFrame(
        {
            "a": np.random.choice(["apple", "banana", "carrot"], size=df_size),
            "b": np.random.random(size=df_size),
            "c": np.random.randint(1, 5, size=df_size),
            "index": np.arange(0, df_size),
        }
    ).set_index("index")

    ddf1 = dd.from_pandas(df, npartitions=nparts)
    ddf1.to_parquet(
        str(tmpdir),
        engine="pyarrow",
        row_group_size=row_group_size,
        write_metadata_file=metadata,
    )

    if metadata:
        path = str(tmpdir)
    else:
        dirname = str(tmpdir)
        files = os.listdir(dirname)
        assert "_metadata" not in files
        path = os.path.join(dirname, "*.parquet")

    with pytest.warns(FutureWarning, match="argument will be deprecated"):
        ddf2 = dd.read_parquet(
            path,
            engine=engine,
            blocksize=blocksize,
            split_row_groups="auto",
            calculate_divisions=True,
            index="index",
            aggregate_files=True,
        )

    assert_eq(ddf1, ddf2, check_divisions=False)

    num_row_groups = df_size // row_group_size
    if not blocksize:
        assert ddf2.npartitions == ddf1.npartitions
    else:
        # Check that we are really aggregating
        assert ddf2.npartitions < num_row_groups
        if blocksize == "1MiB":
            # Largest blocksize will result in
            # a single output partition
            assert ddf2.npartitions == 1


@pytest.mark.parametrize("metadata", [True, False])
@pytest.mark.parametrize("blocksize", ["default", 1024, 4096, "1MiB"])
def test_blocksize(tmpdir, blocksize, engine, metadata):
    nparts = 2
    df_size = 100
    row_group_size = 5

    df = pd.DataFrame(
        {
            "a": np.random.choice(["apple", "banana", "carrot"], size=df_size),
            "b": np.random.random(size=df_size),
            "c": np.random.randint(1, 5, size=df_size),
            "index": np.arange(0, df_size),
        }
    ).set_index("index")

    ddf1 = dd.from_pandas(df, npartitions=nparts)
    ddf1.to_parquet(
        str(tmpdir),
        engine="pyarrow",
        row_group_size=row_group_size,
        write_metadata_file=metadata,
    )

    if metadata:
        path = str(tmpdir)
    else:
        dirname = str(tmpdir)
        files = os.listdir(dirname)
        assert "_metadata" not in files
        path = os.path.join(dirname, "*.parquet")

    # Use (default) split_row_groups="auto"
    # without file aggregation
    ddf2 = dd.read_parquet(
        path,
        engine=engine,
        blocksize=blocksize,
        index="index",
    )
    assert_eq(df, ddf2)

    num_row_groups = df_size // row_group_size
    if blocksize in (1024, 4096):
        # Should get partial aggregation
        assert ddf2.npartitions < num_row_groups
        assert ddf2.npartitions > ddf1.npartitions
    else:
        # Should get single partition per file
        assert ddf2.npartitions == ddf1.npartitions


@write_read_engines()
def test_roundtrip_pandas_blocksize(tmpdir, write_engine, read_engine):
    path = str(tmpdir.join("test.parquet"))
    pdf = df.copy()
    pdf.index.name = "index"
    pdf.to_parquet(
        path, engine="pyarrow" if write_engine.startswith("pyarrow") else "fastparquet"
    )

    ddf_read = dd.read_parquet(
        path,
        engine=read_engine,
        blocksize="10 kiB",
        calculate_divisions=True,
        split_row_groups=True,
        index="index",
    )

    assert_eq(pdf, ddf_read)


@FASTPARQUET_MARK
def test_read_pandas_fastparquet_partitioned(tmpdir, engine):
    pdf = pd.DataFrame(
        [{"str": str(i), "int": i, "group": "ABC"[i % 3]} for i in range(6)]
    )
    path = str(tmpdir)
    pdf.to_parquet(path, partition_cols=["group"], engine="fastparquet")
    ddf_read = dd.read_parquet(path, engine=engine)

    assert len(ddf_read["group"].compute()) == 6
    assert len(ddf_read.compute().group) == 6


def test_read_parquet_getitem_skip_when_getting_read_parquet(tmpdir, engine):
    # https://github.com/dask/dask/issues/5893
    pdf = pd.DataFrame({"A": [1, 2, 3, 4, 5, 6], "B": ["a", "b", "c", "d", "e", "f"]})
    path = os.path.join(str(tmpdir), "data.parquet")
    pd_engine = "pyarrow" if engine.startswith("pyarrow") else "fastparquet"
    pdf.to_parquet(path, engine=pd_engine)

    ddf = dd.read_parquet(path, engine=engine)
    a, b = dask.optimize(ddf["A"], ddf)

    # Make sure we are still allowing the getitem optimization
    ddf = ddf["A"]
    dsk = optimize_dataframe_getitem(ddf.dask, keys=[(ddf._name, 0)])
    read = [key for key in dsk.layers if key.startswith("read-parquet")][0]
    subgraph = dsk.layers[read]
    assert isinstance(subgraph, DataFrameIOLayer)
    assert subgraph.columns == ["A"]


@pytest.mark.parametrize("calculate_divisions", [None, True])
@write_read_engines()
def test_filter_nonpartition_columns(
    tmpdir, write_engine, read_engine, calculate_divisions
):
    tmpdir = str(tmpdir)
    df_write = pd.DataFrame(
        {
            "id": [1, 2, 3, 4] * 4,
            "time": np.arange(16),
            "random": np.random.choice(["cat", "dog"], size=16),
        }
    )
    ddf_write = dd.from_pandas(df_write, npartitions=4)
    ddf_write.to_parquet(
        tmpdir, write_index=False, partition_on=["id"], engine=write_engine
    )
    ddf_read = dd.read_parquet(
        tmpdir,
        index=False,
        engine=read_engine,
        calculate_divisions=calculate_divisions,
        filters=[(("time", "<", 5))],
    )
    df_read = ddf_read.compute()
    assert len(df_read) == len(df_read[df_read["time"] < 5])
    assert df_read["time"].max() < 5


@PYARROW_MARK
def test_pandas_metadata_nullable_pyarrow(tmpdir):
    tmpdir = str(tmpdir)

    ddf1 = dd.from_pandas(
        pd.DataFrame(
            {
                "A": pd.array([1, None, 2], dtype="Int64"),
                "B": pd.array(["dog", "cat", None], dtype="str"),
            }
        ),
        npartitions=1,
    )
    ddf1.to_parquet(tmpdir, engine="pyarrow")
    ddf2 = dd.read_parquet(tmpdir, engine="pyarrow", calculate_divisions=True)

    assert_eq(ddf1, ddf2, check_index=False)


@PYARROW_MARK
def test_pandas_timestamp_overflow_pyarrow(tmpdir):
    info = np.iinfo(np.dtype("int64"))
    # In `numpy=1.24.0` NumPy warns when an overflow is encountered when casting from float to int
    # https://numpy.org/doc/stable/release/1.24.0-notes.html#numpy-now-gives-floating-point-errors-in-casts
    if _numpy_124:
        ctx = pytest.warns(RuntimeWarning, match="invalid value encountered in cast")
    else:
        ctx = contextlib.nullcontext()
    with ctx:
        arr_numeric = np.linspace(
            start=info.min + 2, stop=info.max, num=1024, dtype="int64"
        )
    arr_dates = arr_numeric.astype("datetime64[ms]")

    table = pa.Table.from_arrays([pa.array(arr_dates)], names=["ts"])
    pa.parquet.write_table(
        table, f"{tmpdir}/file.parquet", use_deprecated_int96_timestamps=False
    )

    # This will raise by default due to overflow
    with pytest.raises(pa.lib.ArrowInvalid) as e:
        dd.read_parquet(str(tmpdir), engine="pyarrow").compute()
    assert "out of bounds" in str(e.value)

    from dask.dataframe.io.parquet.arrow import ArrowDatasetEngine as ArrowEngine

    class ArrowEngineWithTimestampClamp(ArrowEngine):
        @classmethod
        def clamp_arrow_datetimes(cls, arrow_table: pa.Table) -> pa.Table:
            """Constrain datetimes to be valid for pandas

            Since pandas works in ns precision and arrow / parquet defaults to ms
            precision we need to clamp our datetimes to something reasonable"""

            new_columns = []
            for col in arrow_table.columns:
                if pa.types.is_timestamp(col.type) and (
                    col.type.unit in ("s", "ms", "us")
                ):
                    multiplier = {"s": 1_0000_000_000, "ms": 1_000_000, "us": 1_000}[
                        col.type.unit
                    ]

                    original_type = col.type

                    series: pd.Series = col.cast(pa.int64()).to_pandas()
                    info = np.iinfo(np.dtype("int64"))
                    # constrain data to be within valid ranges
                    series.clip(
                        lower=info.min // multiplier + 1,
                        upper=info.max // multiplier,
                        inplace=True,
                    )
                    new_array = pa.array(series, pa.int64())
                    new_array = new_array.cast(original_type)
                    new_columns.append(new_array)
                else:
                    new_columns.append(col)

            return pa.Table.from_arrays(new_columns, names=arrow_table.column_names)

        @classmethod
        def _arrow_table_to_pandas(
            cls, arrow_table: pa.Table, categories, use_nullable_dtypes=False, **kwargs
        ) -> pd.DataFrame:
            fixed_arrow_table = cls.clamp_arrow_datetimes(arrow_table)
            return super()._arrow_table_to_pandas(
                fixed_arrow_table, categories, use_nullable_dtypes, **kwargs
            )

    # this should not fail, but instead produce timestamps that are in the valid range
    dd.read_parquet(str(tmpdir), engine=ArrowEngineWithTimestampClamp).compute()


@PYARROW_MARK
def test_arrow_to_pandas(tmpdir, engine):
    # Test that dtypes are correct when arrow_to_pandas is used
    # (See: https://github.com/dask/dask/issues/9664)

    df = pd.DataFrame({"A": [pd.Timestamp("2000-01-01")]})
    path = str(tmpdir.join("test.parquet"))
    df.to_parquet(path, engine=engine)

    arrow_to_pandas = {"timestamp_as_object": True}
    expect = pq.ParquetFile(path).read().to_pandas(**arrow_to_pandas)
    got = dd.read_parquet(path, engine="pyarrow", arrow_to_pandas=arrow_to_pandas)

    assert_eq(expect, got)
    assert got.A.dtype == got.compute().A.dtype


@pytest.mark.parametrize(
    "write_cols",
    [["part", "col"], ["part", "kind", "col"]],
)
def test_partitioned_column_overlap(tmpdir, engine, write_cols):
    tmpdir.mkdir("part=a")
    tmpdir.mkdir("part=b")
    path0 = str(tmpdir.mkdir("part=a/kind=x"))
    path1 = str(tmpdir.mkdir("part=b/kind=x"))
    path0 = os.path.join(path0, "data.parquet")
    path1 = os.path.join(path1, "data.parquet")

    _df1 = pd.DataFrame({"part": "a", "kind": "x", "col": range(5)})
    _df2 = pd.DataFrame({"part": "b", "kind": "x", "col": range(5)})
    df1 = _df1[write_cols]
    df2 = _df2[write_cols]
    df1.to_parquet(path0, index=False)
    df2.to_parquet(path1, index=False)

    if engine == "fastparquet":
        path = [path0, path1]
    else:
        path = str(tmpdir)

    expect = pd.concat([_df1, _df2], ignore_index=True)
    if engine == "fastparquet" and fastparquet_version > parse_version("0.8.3"):
        # columns will change order and partitions will be categorical
        result = dd.read_parquet(path, engine=engine)
        assert result.compute().reset_index(drop=True).to_dict() == expect.to_dict()
    elif write_cols == ["part", "kind", "col"]:
        result = dd.read_parquet(path, engine=engine)
        assert_eq(result, expect, check_index=False)
    else:
        # For now, partial overlap between partition columns and
        # real columns is not allowed for pyarrow or older fastparquet
        with pytest.raises(ValueError):
            dd.read_parquet(path, engine=engine)


@PYARROW_MARK
@pytest.mark.parametrize(
    "write_cols",
    [["col"], ["part", "col"]],
)
def test_partitioned_no_pandas_metadata(tmpdir, engine, write_cols):
    # See: https://github.com/dask/dask/issues/8087

    # Manually construct directory-partitioned dataset
    path1 = tmpdir.mkdir("part=a")
    path2 = tmpdir.mkdir("part=b")
    path1 = os.path.join(path1, "data.parquet")
    path2 = os.path.join(path2, "data.parquet")

    # Write partitions without parquet metadata.
    # Note that we always use pyarrow to do this
    # (regardless of the `engine`)
    _df1 = pd.DataFrame({"part": "a", "col": range(5)})
    _df2 = pd.DataFrame({"part": "b", "col": range(5)})
    t1 = pa.Table.from_pandas(
        _df1[write_cols],
        preserve_index=False,
    ).replace_schema_metadata(metadata={})
    pq.write_table(t1, path1)
    t2 = pa.Table.from_pandas(
        _df2[write_cols],
        preserve_index=False,
    ).replace_schema_metadata(metadata={})
    pq.write_table(t2, path2)

    # Check results
    expect = pd.concat([_df1, _df2], ignore_index=True)
    result = dd.read_parquet(str(tmpdir), engine=engine)
    result["part"] = result["part"].astype("object")
    assert_eq(result[list(expect.columns)], expect, check_index=False)


@PYARROW_MARK
def test_pyarrow_directory_partitioning(tmpdir):
    # Manually construct directory-partitioned dataset
    path1 = tmpdir.mkdir("a")
    path2 = tmpdir.mkdir("b")
    path1 = os.path.join(path1, "data.parquet")
    path2 = os.path.join(path2, "data.parquet")
    _df1 = pd.DataFrame({"part": "a", "col": range(5)})
    _df2 = pd.DataFrame({"part": "b", "col": range(5)})
    _df1.to_parquet(path1, engine="pyarrow")
    _df2.to_parquet(path2, engine="pyarrow")

    # Check results
    expect = pd.concat([_df1, _df2], ignore_index=True)
    result = dd.read_parquet(
        str(tmpdir),
        engine="pyarrow",
        dataset={"partitioning": ["part"], "partition_base_dir": str(tmpdir)},
    )
    result["part"] = result["part"].astype("object")
    assert_eq(result[list(expect.columns)], expect, check_index=False)


@fp_pandas_xfail
def test_partitioned_preserve_index(tmpdir, write_engine, read_engine):
    tmp = str(tmpdir)
    size = 1_000
    npartitions = 4
    b = np.arange(npartitions).repeat(size // npartitions)
    data = pd.DataFrame(
        {
            "myindex": np.arange(size),
            "A": np.random.random(size=size),
            "B": pd.Categorical(b),
        }
    ).set_index("myindex")
    data.index.name = None
    df1 = dd.from_pandas(data, npartitions=npartitions)
    df1.to_parquet(tmp, partition_on="B", engine=write_engine)

    expect = data[data["B"] == 1]
    got = dd.read_parquet(tmp, engine=read_engine, filters=[("B", "==", 1)])
    assert_eq(expect, got)


def test_from_pandas_preserve_none_index(tmpdir, engine):
    if engine.startswith("pyarrow"):
        pytest.importorskip("pyarrow", minversion="0.15.0")

    fn = str(tmpdir.join("test.parquet"))
    df = pd.DataFrame({"a": [1, 2], "b": [4, 5], "c": [6, 7]}).set_index("c")
    df.index.name = None
    df.to_parquet(
        fn,
        engine="pyarrow" if engine.startswith("pyarrow") else "fastparquet",
        index=True,
    )

    expect = pd.read_parquet(fn)
    got = dd.read_parquet(fn, engine=engine)
    assert_eq(expect, got)


def test_multi_partition_none_index_false(tmpdir, engine):
    if engine.startswith("pyarrow"):
        pytest.importorskip("pyarrow", minversion="0.15.0")
        write_engine = "pyarrow"
    else:
        assert engine == "fastparquet"
        write_engine = "fastparquet"

    # Write dataset without dask.to_parquet
    ddf1 = ddf.reset_index(drop=True)
    for i, part in enumerate(ddf1.partitions):
        path = tmpdir.join(f"test.{i}.parquet")
        part.compute().to_parquet(str(path), engine=write_engine)

    # Read back with index=False
    ddf2 = dd.read_parquet(str(tmpdir), index=False, engine=engine)
    assert_eq(ddf1, ddf2)


@write_read_engines()
def test_from_pandas_preserve_none_rangeindex(tmpdir, write_engine, read_engine):
    # See GitHub Issue#6348
    fn = str(tmpdir.join("test.parquet"))
    df0 = pd.DataFrame({"t": [1, 2, 3]}, index=pd.RangeIndex(start=1, stop=4))
    df0.to_parquet(
        fn, engine="pyarrow" if write_engine.startswith("pyarrow") else "fastparquet"
    )

    df1 = dd.read_parquet(fn, engine=read_engine)
    assert_eq(df0, df1.compute())


def test_illegal_column_name(tmpdir, engine):
    # Make sure user is prevented from preserving a "None" index
    # name if there is already a column using the special `null_name`
    null_name = "__null_dask_index__"
    fn = str(tmpdir.join("test.parquet"))
    df = pd.DataFrame({"x": [1, 2], null_name: [4, 5]}).set_index("x")
    df.index.name = None
    ddf = dd.from_pandas(df, npartitions=2)

    # If we don't want to preserve the None index name, the
    # write should work, but the user should be warned
    with pytest.warns(UserWarning, match=null_name):
        ddf.to_parquet(fn, engine=engine, write_index=False)

    # If we do want to preserve the None index name, should
    # get a ValueError for having an illegal column name
    with pytest.raises(ValueError) as e:
        ddf.to_parquet(fn, engine=engine)
    assert null_name in str(e.value)


def test_divisions_with_null_partition(tmpdir, engine):
    df = pd.DataFrame({"a": [1, 2, None, None], "b": [1, 2, 3, 4]})
    ddf = dd.from_pandas(df, npartitions=2)
    ddf.to_parquet(str(tmpdir), engine=engine, write_index=False)

    ddf_read = dd.read_parquet(str(tmpdir), engine=engine, index="a")
    assert ddf_read.divisions == (None, None, None)


@PYARROW_MARK
def test_pyarrow_dataset_simple(tmpdir, engine):
    fn = str(tmpdir)
    df = pd.DataFrame({"a": [4, 5, 6], "b": ["a", "b", "b"]})
    df = df.set_index("a", drop=True)
    ddf = dd.from_pandas(df, npartitions=2)
    ddf.to_parquet(fn, engine=engine)
    read_df = dd.read_parquet(fn, engine="pyarrow", calculate_divisions=True)
    read_df.compute()
    assert_eq(ddf, read_df)


@PYARROW_MARK
@pytest.mark.parametrize("test_filter", [True, False])
def test_pyarrow_dataset_partitioned(tmpdir, engine, test_filter):
    fn = str(tmpdir)
    df = pd.DataFrame({"a": [4, 5, 6], "b": ["a", "b", "b"]})
    df["b"] = df["b"].astype("category")
    ddf = dd.from_pandas(df, npartitions=2)
    ddf.to_parquet(fn, engine=engine, partition_on="b", write_metadata_file=True)
    read_df = dd.read_parquet(
        fn,
        engine="pyarrow",
        filters=[("b", "==", "a")] if test_filter else None,
        calculate_divisions=True,
    )

    if test_filter:
        assert_eq(ddf[ddf["b"] == "a"].compute(), read_df.compute())
    else:
        assert_eq(ddf, read_df)


@PYARROW_MARK
def test_pyarrow_dataset_read_from_paths(tmpdir):
    fn = str(tmpdir)
    df = pd.DataFrame({"a": [4, 5, 6], "b": ["a", "b", "b"]})
    df["b"] = df["b"].astype("category")
    ddf = dd.from_pandas(df, npartitions=2)
    ddf.to_parquet(fn, engine="pyarrow", partition_on="b")

    with pytest.warns(FutureWarning):
        read_df_1 = dd.read_parquet(
            fn,
            engine="pyarrow",
            filters=[("b", "==", "a")],
            read_from_paths=False,
        )

    read_df_2 = dd.read_parquet(
        fn,
        engine="pyarrow",
        filters=[("b", "==", "a")],
    )

    assert_eq(read_df_1, read_df_2)
    assert_eq(ddf[ddf["b"] == "a"].compute(), read_df_2.compute())


@PYARROW_MARK
@pytest.mark.parametrize("split_row_groups", [True, False])
def test_pyarrow_dataset_filter_partitioned(tmpdir, split_row_groups):
    fn = str(tmpdir)
    df = pd.DataFrame(
        {
            "a": [4, 5, 6],
            "b": ["a", "b", "b"],
            "c": ["A", "B", "B"],
        }
    )
    df["b"] = df["b"].astype("category")
    ddf = dd.from_pandas(df, npartitions=2)
    ddf.to_parquet(fn, engine="pyarrow", partition_on=["b", "c"])

    # Filter on a a non-partition column
    read_df = dd.read_parquet(
        fn,
        engine="pyarrow",
        split_row_groups=split_row_groups,
        filters=[("a", "==", 5)],
    )
    assert_eq(
        read_df.compute()[["a"]],
        df[df["a"] == 5][["a"]],
        check_index=False,
    )


def test_pyarrow_dataset_filter_on_partitioned(tmpdir, engine):
    # See: https://github.com/dask/dask/issues/9246
    df = pd.DataFrame({"val": range(7), "part": list("abcdefg")})
    ddf = dd.from_map(
        lambda i: df.iloc[i : i + 1],
        range(7),
    )
    ddf.to_parquet(tmpdir, engine=engine, partition_on=["part"])

    # Check that List[Tuple] filters are applied
    read_ddf = dd.read_parquet(
        tmpdir,
        engine=engine,
        filters=[("part", "==", "c")],
    )
    read_ddf["part"] = read_ddf["part"].astype("object")
    assert_eq(df.iloc[2:3], read_ddf)

    # Check that List[List[Tuple]] filters are aplied.
    # (fastparquet doesn't support this format)
    if engine == "pyarrow":
        read_ddf = dd.read_parquet(
            tmpdir,
            engine=engine,
            filters=[[("part", "==", "c")]],
        )
        read_ddf["part"] = read_ddf["part"].astype("object")
        assert_eq(df.iloc[2:3], read_ddf)


@PYARROW_MARK
def test_parquet_pyarrow_write_empty_metadata(tmpdir):
    # https://github.com/dask/dask/issues/6600
    tmpdir = str(tmpdir)

    df_a = dask.delayed(pd.DataFrame.from_dict)(
        {"x": [], "y": []}, dtype=("int", "int")
    )
    df_b = dask.delayed(pd.DataFrame.from_dict)(
        {"x": [1, 1, 2, 2], "y": [1, 0, 1, 0]}, dtype=("int64", "int64")
    )
    df_c = dask.delayed(pd.DataFrame.from_dict)(
        {"x": [1, 2, 1, 2], "y": [1, 0, 1, 0]}, dtype=("int64", "int64")
    )

    df = dd.from_delayed([df_a, df_b, df_c])
    df.to_parquet(
        tmpdir,
        engine="pyarrow",
        partition_on=["x"],
        append=False,
        write_metadata_file=True,
    )

    # Check that metadata files where written
    files = os.listdir(tmpdir)
    assert "_metadata" in files
    assert "_common_metadata" in files

    # Check that the schema includes pandas_metadata
    schema_common = pq.ParquetFile(
        os.path.join(tmpdir, "_common_metadata")
    ).schema.to_arrow_schema()
    pandas_metadata = schema_common.pandas_metadata
    assert pandas_metadata
    assert pandas_metadata.get("index_columns", False)


@PYARROW_MARK
def test_parquet_pyarrow_write_empty_metadata_append(tmpdir):
    # https://github.com/dask/dask/issues/6600
    tmpdir = str(tmpdir)

    df_a = dask.delayed(pd.DataFrame.from_dict)(
        {"x": [1, 1, 2, 2], "y": [1, 0, 1, 0]}, dtype=("int64", "int64")
    )
    df_b = dask.delayed(pd.DataFrame.from_dict)(
        {"x": [1, 2, 1, 2], "y": [2, 0, 2, 0]}, dtype=("int64", "int64")
    )

    df1 = dd.from_delayed([df_a, df_b])
    df1.to_parquet(
        tmpdir,
        engine="pyarrow",
        partition_on=["x"],
        append=False,
        write_metadata_file=True,
    )

    df_c = dask.delayed(pd.DataFrame.from_dict)(
        {"x": [], "y": []}, dtype=("int64", "int64")
    )
    df_d = dask.delayed(pd.DataFrame.from_dict)(
        {"x": [3, 3, 4, 4], "y": [1, 0, 1, 0]}, dtype=("int64", "int64")
    )

    df2 = dd.from_delayed([df_c, df_d])
    df2.to_parquet(
        tmpdir,
        engine="pyarrow",
        partition_on=["x"],
        append=True,
        ignore_divisions=True,
        write_metadata_file=True,
    )


@PYARROW_MARK
@pytest.mark.parametrize("partition_on", [None, "a"])
@write_read_engines()
def test_create_metadata_file(tmpdir, write_engine, read_engine, partition_on):
    tmpdir = str(tmpdir)

    # Write ddf without a _metadata file
    df1 = pd.DataFrame({"b": range(100), "a": ["A", "B", "C", "D"] * 25})
    df1.index.name = "myindex"
    ddf1 = dd.from_pandas(df1, npartitions=10)
    ddf1.to_parquet(
        tmpdir,
        write_metadata_file=False,
        partition_on=partition_on,
        engine=write_engine,
    )

    # Add global _metadata file
    if partition_on:
        fns = glob.glob(os.path.join(tmpdir, partition_on + "=*/*.parquet"))
    else:
        fns = glob.glob(os.path.join(tmpdir, "*.parquet"))
    dd.io.parquet.create_metadata_file(
        fns,
        engine="pyarrow",
        split_every=3,  # Force tree reduction
    )

    # Check that we can now read the ddf
    # with the _metadata file present
    ddf2 = dd.read_parquet(
        tmpdir,
        calculate_divisions=True,
        split_row_groups=False,
        engine=read_engine,
        index="myindex",  # python-3.6 CI
    )
    if partition_on:
        ddf1 = df1.sort_values("b")
        ddf2 = ddf2.compute().sort_values("b")
        ddf2.a = ddf2.a.astype("object")
    assert_eq(ddf1, ddf2)

    # Check if we can avoid writing an actual file
    fmd = dd.io.parquet.create_metadata_file(
        fns,
        engine="pyarrow",
        split_every=3,  # Force tree reduction
        out_dir=False,  # Avoid writing file
    )

    # Check that the in-memory metadata is the same as
    # the metadata in the file.
    fmd_file = pq.ParquetFile(os.path.join(tmpdir, "_metadata")).metadata
    assert fmd.num_rows == fmd_file.num_rows
    assert fmd.num_columns == fmd_file.num_columns
    assert fmd.num_row_groups == fmd_file.num_row_groups


def test_read_write_overwrite_is_true(tmpdir, engine):
    # https://github.com/dask/dask/issues/6824

    # Create a Dask DataFrame if size (100, 10) with 5 partitions and write to local
    ddf = dd.from_pandas(
        pd.DataFrame(
            np.random.randint(low=0, high=100, size=(100, 10)),
            columns=["A", "B", "C", "D", "E", "F", "G", "H", "I", "J"],
        ),
        npartitions=5,
    )
    ddf = ddf.reset_index(drop=True)
    dd.to_parquet(ddf, tmpdir, engine=engine, overwrite=True)

    # Keep the contents of the DataFrame constant but change the # of partitions
    ddf2 = ddf.repartition(npartitions=3)

    # Overwrite the existing Dataset with the new dataframe and evaluate
    # the number of files against the number of dask partitions
    dd.to_parquet(ddf2, tmpdir, engine=engine, overwrite=True)

    # Assert the # of files written are identical to the number of
    # Dask DataFrame partitions (we exclude _metadata and _common_metadata)
    files = os.listdir(tmpdir)
    files = [f for f in files if f not in ["_common_metadata", "_metadata"]]
    assert len(files) == ddf2.npartitions


def test_read_write_partition_on_overwrite_is_true(tmpdir, engine):
    # https://github.com/dask/dask/issues/6824
    from pathlib import Path

    # Create a Dask DataFrame with 5 partitions and write to local, partitioning on the column A and column B
    df = pd.DataFrame(
        np.vstack(
            (
                np.full((50, 3), 0),
                np.full((50, 3), 1),
                np.full((20, 3), 2),
            )
        )
    )
    df.columns = ["A", "B", "C"]
    ddf = dd.from_pandas(df, npartitions=5)
    dd.to_parquet(ddf, tmpdir, engine=engine, partition_on=["A", "B"], overwrite=True)

    # Get the total number of files and directories from the original write
    files_ = Path(tmpdir).rglob("*")
    files = [f.as_posix() for f in files_]
    # Keep the contents of the DataFrame constant but change the # of partitions
    ddf2 = ddf.repartition(npartitions=3)

    # Overwrite the existing Dataset with the new dataframe and evaluate
    # the number of files against the number of dask partitions
    # Get the total number of files and directories from the original write
    dd.to_parquet(ddf2, tmpdir, engine=engine, partition_on=["A", "B"], overwrite=True)
    files2_ = Path(tmpdir).rglob("*")
    files2 = [f.as_posix() for f in files2_]
    # After reducing the # of partitions and overwriting, we expect
    # there to be fewer total files than were originally written
    assert len(files2) < len(files)


def test_to_parquet_overwrite_raises(tmpdir, engine):
    # https://github.com/dask/dask/issues/6824
    # Check that overwrite=True will raise an error if the
    # specified path is the current working directory
    df = pd.DataFrame({"a": range(12)})
    ddf = dd.from_pandas(df, npartitions=3)
    with pytest.raises(ValueError):
        dd.to_parquet(ddf, "./", engine=engine, overwrite=True)
    with pytest.raises(ValueError):
        dd.to_parquet(ddf, tmpdir, engine=engine, append=True, overwrite=True)


def test_to_parquet_overwrite_files_from_read_parquet_in_same_call_raises(
    tmpdir, engine
):
    subdir = tmpdir.mkdir("subdir")

    dd.from_pandas(pd.DataFrame({"x": range(20)}), npartitions=2).to_parquet(
        subdir, engine=engine
    )

    ddf = dd.read_parquet(subdir)

    # Test writing to the same files, as well as a parent directory
    for target in [subdir, tmpdir]:
        with pytest.raises(ValueError, match="same parquet file"):
            ddf.to_parquet(target, overwrite=True)

        ddf2 = ddf.assign(y=ddf.x + 1)

        with pytest.raises(ValueError, match="same parquet file"):
            ddf2.to_parquet(target, overwrite=True)


def test_to_parquet_errors_non_string_column_names(tmpdir, engine):
    df = pd.DataFrame({"x": range(10), 1: range(10)})
    ddf = dd.from_pandas(df, npartitions=2)
    with pytest.raises(ValueError, match="non-string column names"):
        ddf.to_parquet(str(tmpdir.join("temp")), engine=engine)


def test_dir_filter(tmpdir, engine):
    # github #6898
    df = pd.DataFrame.from_dict(
        {
            "A": {
                0: 351.0,
                1: 355.0,
                2: 358.0,
                3: 266.0,
                4: 266.0,
                5: 268.0,
                6: np.nan,
            },
            "B": {
                0: 2063.0,
                1: 2051.0,
                2: 1749.0,
                3: 4281.0,
                4: 3526.0,
                5: 3462.0,
                6: np.nan,
            },
            "year": {0: 2019, 1: 2019, 2: 2020, 3: 2020, 4: 2020, 5: 2020, 6: 2020},
        }
    )
    ddf = dask.dataframe.from_pandas(df, npartitions=1)
    ddf.to_parquet(tmpdir, partition_on="year", engine=engine)
    ddf2 = dd.read_parquet(tmpdir, filters=[("year", "==", 2020)], engine=engine)
    ddf2["year"] = ddf2.year.astype("int64")
    assert_eq(ddf2, df[df.year == 2020])


@PYARROW_MARK
def test_roundtrip_decimal_dtype(tmpdir):
    # https://github.com/dask/dask/issues/6948
    tmpdir = str(tmpdir)

    data = [
        {
            "ts": pd.to_datetime("2021-01-01", utc="Europe/Berlin"),
            "col1": Decimal("123.00"),
        }
        for i in range(23)
    ]
    ddf1 = dd.from_pandas(pd.DataFrame(data), npartitions=1)

    ddf1.to_parquet(path=tmpdir, engine="pyarrow", schema={"col1": pa.decimal128(5, 2)})
    ddf2 = dd.read_parquet(tmpdir, engine="pyarrow")

    assert ddf1["col1"].dtype == ddf2["col1"].dtype
    assert_eq(ddf1, ddf2, check_divisions=False)


def test_roundtrip_rename_columns(tmpdir, engine):
    # https://github.com/dask/dask/issues/7017

    path = os.path.join(str(tmpdir), "test.parquet")
    df1 = pd.DataFrame(columns=["a", "b", "c"], data=np.random.uniform(size=(10, 3)))
    df1.to_parquet(path)

    # read it with dask and rename columns
    ddf2 = dd.read_parquet(path, engine=engine)
    ddf2.columns = ["d", "e", "f"]
    df1.columns = ["d", "e", "f"]

    assert_eq(df1, ddf2.compute())


def test_custom_metadata(tmpdir, engine):
    # Write a parquet dataset with custom metadata

    # Define custom metadata
    custom_metadata = {b"my_key": b"my_data"}

    # Write parquet dataset
    path = str(tmpdir)
    df = pd.DataFrame({"a": range(10), "b": range(10)})
    dd.from_pandas(df, npartitions=2).to_parquet(
        path,
        engine=engine,
        custom_metadata=custom_metadata,
        write_metadata_file=True,
    )

    # Check that data is correct
    assert_eq(df, dd.read_parquet(path, engine=engine))

    # Require pyarrow.parquet to check key/value metadata
    if pq:
        # Read footer metadata and _metadata.
        # Check that it contains keys/values from `custom_metadata`
        files = glob.glob(os.path.join(path, "*.parquet"))
        files += [os.path.join(path, "_metadata")]
        for fn in files:
            _md = pq.ParquetFile(fn).metadata.metadata
            for k in custom_metadata.keys():
                assert _md[k] == custom_metadata[k]

    # Make sure we raise an error if the custom metadata
    # includes a b"pandas" key
    custom_metadata = {b"pandas": b"my_new_pandas_md"}
    with pytest.raises(ValueError) as e:
        dd.from_pandas(df, npartitions=2).to_parquet(
            path,
            engine=engine,
            custom_metadata=custom_metadata,
        )
    assert "User-defined key/value" in str(e.value)


@pytest.mark.parametrize("calculate_divisions", [True, False, None])
def test_ignore_metadata_file(tmpdir, engine, calculate_divisions):
    tmpdir = str(tmpdir)
    dataset_with_bad_metadata = os.path.join(tmpdir, "data1")
    dataset_without_metadata = os.path.join(tmpdir, "data2")

    # Write two identical datasets without any _metadata file
    df1 = pd.DataFrame({"a": range(100), "b": ["dog", "cat"] * 50})
    ddf1 = dd.from_pandas(df1, npartitions=2)
    ddf1.to_parquet(
        path=dataset_with_bad_metadata, engine=engine, write_metadata_file=False
    )
    ddf1.to_parquet(
        path=dataset_without_metadata, engine=engine, write_metadata_file=False
    )

    # Copy "bad" metadata into `dataset_with_bad_metadata`
    assert "_metadata" not in os.listdir(dataset_with_bad_metadata)
    with open(os.path.join(dataset_with_bad_metadata, "_metadata"), "w") as f:
        f.write("INVALID METADATA")
    assert "_metadata" in os.listdir(dataset_with_bad_metadata)
    assert "_metadata" not in os.listdir(dataset_without_metadata)

    # Read back the datasets with `ignore_metadata_file=True`, and
    # test that the results are the same
    ddf2a = dd.read_parquet(
        dataset_with_bad_metadata,
        engine=engine,
        ignore_metadata_file=True,
        calculate_divisions=calculate_divisions,
    )
    ddf2b = dd.read_parquet(
        dataset_without_metadata,
        engine=engine,
        ignore_metadata_file=True,
        calculate_divisions=calculate_divisions,
    )
    assert_eq(ddf2a, ddf2b)


@pytest.mark.parametrize("write_metadata_file", [True, False])
@pytest.mark.parametrize("metadata_task_size", [2, 0])
def test_metadata_task_size(tmpdir, engine, write_metadata_file, metadata_task_size):
    # Write simple dataset
    tmpdir = str(tmpdir)
    df1 = pd.DataFrame({"a": range(100), "b": ["dog", "cat"] * 50})
    ddf1 = dd.from_pandas(df1, npartitions=10)
    ddf1.to_parquet(
        path=str(tmpdir), engine=engine, write_metadata_file=write_metadata_file
    )

    # Read back
    ddf2a = dd.read_parquet(
        str(tmpdir),
        engine=engine,
        calculate_divisions=True,
    )
    ddf2b = dd.read_parquet(
        str(tmpdir),
        engine=engine,
        calculate_divisions=True,
        metadata_task_size=metadata_task_size,
    )
    assert_eq(ddf2a, ddf2b)

    with dask.config.set(
        {"dataframe.parquet.metadata-task-size-local": metadata_task_size}
    ):
        ddf2c = dd.read_parquet(
            str(tmpdir),
            engine=engine,
            calculate_divisions=True,
        )
    assert_eq(ddf2b, ddf2c)


@PYARROW_MARK
@pytest.mark.parametrize("partition_on", ("b", None))
def test_extra_file(tmpdir, engine, partition_on):
    # Check that read_parquet can handle spark output
    # See: https://github.com/dask/dask/issues/8087
    tmpdir = str(tmpdir)
    df = pd.DataFrame({"a": range(100), "b": ["dog", "cat"] * 50})
    df = df.assign(b=df.b.astype("category"))
    ddf = dd.from_pandas(df, npartitions=2)
    ddf.to_parquet(
        tmpdir,
        engine=engine,
        write_metadata_file=True,
        partition_on=partition_on,
    )
    open(os.path.join(tmpdir, "_SUCCESS"), "w").close()
    open(os.path.join(tmpdir, "part.0.parquet.crc"), "w").close()
    os.remove(os.path.join(tmpdir, "_metadata"))
    out = dd.read_parquet(tmpdir, engine=engine, calculate_divisions=True)
    # Weird two-step since that we don't care if category ordering changes
    assert_eq(out, df, check_categorical=False)
    assert_eq(out.b, df.b, check_category_order=False)

    # For "fastparquet" and "pyarrow", we can pass the
    # expected file extension, or avoid checking file extensions
    # by passing False. Check here that this works:

    def _parquet_file_extension(val, legacy=False):
        # This function allows us to switch between "new"
        # and "legacy" parquet_file_extension behavior
        return (
            {"dataset": {"require_extension": val}}
            if legacy
            else {"parquet_file_extension": val}
        )

    # Should Work
    out = dd.read_parquet(
        tmpdir,
        engine=engine,
        **_parquet_file_extension(".parquet"),
        calculate_divisions=True,
    )
    # Weird two-step since that we don't care if category ordering changes
    assert_eq(out, df, check_categorical=False)
    assert_eq(out.b, df.b, check_category_order=False)

    # Should Work (with FutureWarning)
    with pytest.warns(FutureWarning, match="require_extension is deprecated"):
        out = dd.read_parquet(
            tmpdir,
            engine=engine,
            **_parquet_file_extension(".parquet", legacy=True),
            calculate_divisions=True,
        )

    # Should Fail (for not capturing the _SUCCESS and crc files)
    with pytest.raises((OSError, pa.lib.ArrowInvalid)):
        dd.read_parquet(
            tmpdir, engine=engine, **_parquet_file_extension(None)
        ).compute()

    # Should Fail (for filtering out all files)
    # (Related to: https://github.com/dask/dask/issues/8349)
    with pytest.raises(ValueError):
        dd.read_parquet(
            tmpdir, engine=engine, **_parquet_file_extension(".foo")
        ).compute()


def test_unsupported_extension_file(tmpdir, engine):
    # File extension shouldn't matter when we are only
    # reading a single file.
    # (See: https://github.com/dask/dask/issues/8349)
    fn = os.path.join(str(tmpdir), "multi.foo")
    df0 = pd.DataFrame({"a": range(10)})
    df0.to_parquet(fn, engine=engine)
    assert_eq(
        df0, dd.read_parquet(fn, engine=engine, index=False, calculate_divisions=True)
    )


def test_unsupported_extension_dir(tmpdir, engine):
    # File extensions shouldn't matter when we have
    # a _metadata file
    # (Related to: https://github.com/dask/dask/issues/8349)
    path = str(tmpdir)
    ddf0 = dd.from_pandas(pd.DataFrame({"a": range(10)}), 1)
    ddf0.to_parquet(
        path,
        engine=engine,
        name_function=lambda i: f"part.{i}.foo",
        write_metadata_file=True,
    )
    assert_eq(ddf0, dd.read_parquet(path, engine=engine, calculate_divisions=True))


def test_custom_filename(tmpdir, engine):
    fn = str(tmpdir)
    pdf = pd.DataFrame(
        {"num1": [1, 2, 3, 4], "num2": [7, 8, 9, 10]},
    )
    df = dd.from_pandas(pdf, npartitions=2)
    df.to_parquet(
        fn,
        write_metadata_file=True,
        name_function=lambda x: f"hi-{x}.parquet",
        engine=engine,
    )

    files = os.listdir(fn)
    assert "_common_metadata" in files
    assert "_metadata" in files
    assert "hi-0.parquet" in files
    assert "hi-1.parquet" in files
    assert_eq(df, dd.read_parquet(fn, engine=engine, calculate_divisions=True))


def test_custom_filename_works_with_pyarrow_when_append_is_true(tmpdir, engine):
    fn = str(tmpdir)
    pdf = pd.DataFrame(
        {"num1": [1, 2, 3, 4], "num2": [7, 8, 9, 10]},
    )
    df = dd.from_pandas(pdf, npartitions=2)
    df.to_parquet(
        fn,
        write_metadata_file=True,
        name_function=lambda x: f"hi-{x * 2}.parquet",
        engine=engine,
    )

    pdf = pd.DataFrame(
        {"num1": [33], "num2": [44]},
    )
    df = dd.from_pandas(pdf, npartitions=1)
    if engine == "fastparquet":
        pytest.xfail(
            "fastparquet errors our with IndexError when ``name_function`` is customized "
            "and append is set to True.  We didn't do a detailed investigation for expediency. "
            "See this comment for the conversation: https://github.com/dask/dask/pull/7682#issuecomment-845243623"
        )
    df.to_parquet(
        fn,
        name_function=lambda x: f"hi-{x * 2}.parquet",
        engine=engine,
        append=True,
        ignore_divisions=True,
    )
    files = os.listdir(fn)
    assert "_common_metadata" in files
    assert "_metadata" in files
    assert "hi-0.parquet" in files
    assert "hi-2.parquet" in files
    assert "hi-4.parquet" in files
    expected_pdf = pd.DataFrame(
        {"num1": [1, 2, 3, 4, 33], "num2": [7, 8, 9, 10, 44]},
    )
    actual = dd.read_parquet(fn, engine=engine, index=False)
    assert_eq(actual, expected_pdf, check_index=False)


def test_throws_error_if_custom_filename_is_invalid(tmpdir, engine):
    fn = str(tmpdir)
    pdf = pd.DataFrame(
        {"num1": [1, 2, 3, 4], "num2": [7, 8, 9, 10]},
    )
    df = dd.from_pandas(pdf, npartitions=2)
    with pytest.raises(
        ValueError, match="``name_function`` must be a callable with one argument."
    ):
        df.to_parquet(fn, name_function="whatever.parquet", engine=engine)

    with pytest.raises(
        ValueError, match="``name_function`` must produce unique filenames."
    ):
        df.to_parquet(fn, name_function=lambda x: "whatever.parquet", engine=engine)


def test_custom_filename_with_partition(tmpdir, engine):
    fn = str(tmpdir)
    pdf = pd.DataFrame(
        {
            "first_name": ["frank", "li", "marcela", "luis"],
            "country": ["canada", "china", "venezuela", "venezuela"],
        },
    )
    df = dd.from_pandas(pdf, npartitions=4)
    df.to_parquet(
        fn,
        engine=engine,
        partition_on=["country"],
        name_function=lambda x: f"{x}-cool.parquet",
        write_index=False,
    )

    for _, dirs, files in os.walk(fn):
        for dir in dirs:
            assert dir in (
                "country=canada",
                "country=china",
                "country=venezuela",
            )
        for file in files:
            assert file in (
                *[f"{i}-cool.parquet" for i in range(df.npartitions)],
                "_common_metadata",
                "_metadata",
            )
    actual = dd.read_parquet(fn, engine=engine, index=False)
    assert_eq(
        pdf, actual, check_index=False, check_dtype=False, check_categorical=False
    )


@PYARROW_MARK
@pytest.mark.skipif(
    pa_version < parse_version("5.0"),
    reason="pyarrow write_dataset was added in version 5.0",
)
def test_roundtrip_partitioned_pyarrow_dataset(tmpdir, engine):
    # See: https://github.com/dask/dask/issues/8650

    import pyarrow.parquet as pq
    from pyarrow.dataset import HivePartitioning, write_dataset

    # Sample data
    df = pd.DataFrame({"col1": [1, 2], "col2": ["a", "b"]})

    # Write partitioned dataset with dask
    dask_path = tmpdir.mkdir("foo-dask")
    ddf = dd.from_pandas(df, npartitions=2)
    ddf.to_parquet(dask_path, engine=engine, partition_on=["col1"], write_index=False)

    # Write partitioned dataset with pyarrow
    pa_path = tmpdir.mkdir("foo-pyarrow")
    table = pa.Table.from_pandas(df)
    write_dataset(
        data=table,
        base_dir=pa_path,
        basename_template="part.{i}.parquet",
        format="parquet",
        partitioning=HivePartitioning(pa.schema([("col1", pa.int32())])),
    )

    # Define simple function to ensure results should
    # be comparable (same column and row order)
    def _prep(x):
        return x.sort_values("col2")[["col1", "col2"]]

    # Check that reading dask-written data is the same for pyarrow and dask
    df_read_dask = dd.read_parquet(dask_path, engine=engine)
    df_read_pa = pq.read_table(dask_path).to_pandas()
    assert_eq(_prep(df_read_dask), _prep(df_read_pa), check_index=False)

    # Check that reading pyarrow-written data is the same for pyarrow and dask
    df_read_dask = dd.read_parquet(pa_path, engine=engine)
    df_read_pa = pq.read_table(pa_path).to_pandas()
    assert_eq(_prep(df_read_dask), _prep(df_read_pa), check_index=False)


@pytest.mark.parametrize("filter_value", ({1}, [1], (1,)), ids=("set", "list", "tuple"))
def test_in_predicate_can_use_iterables(tmp_path, engine, filter_value):
    """Regression test for https://github.com/dask/dask/issues/8720"""
    path = tmp_path / "in_predicate_iterable_pandas.parquet"
    df = pd.DataFrame(
        {"A": [1, 2, 3, 4], "B": [1, 1, 2, 2]},
    )
    df.to_parquet(path, engine=engine)
    filters = [("B", "in", filter_value)]
    result = dd.read_parquet(path, engine=engine, filters=filters)
    expected = pd.read_parquet(path, engine=engine, filters=filters)
    assert_eq(result, expected)

    # pandas to_parquet outputs a single file, dask outputs a folder with global
    # metadata that changes the filtering code path
    ddf = dd.from_pandas(df, npartitions=2)
    path = tmp_path / "in_predicate_iterable_dask.parquet"
    ddf.to_parquet(path, engine=engine)
    result = dd.read_parquet(path, engine=engine, filters=filters)
    expected = pd.read_parquet(path, engine=engine, filters=filters)
    assert_eq(result, expected, check_index=False)


# Non-iterable filter value with `in` predicate
# Test single nested and double nested lists of filters, as well as having multiple
# filters to test against.
@pytest.mark.parametrize(
    "filter_value",
    (
        [("B", "in", 10)],
        [[("B", "in", 10)]],
        [("B", "<", 10), ("B", "in", 10)],
        [[("B", "<", 10), ("B", "in", 10)]],
    ),
    ids=(
        "one-item-single-nest",
        "one-item-double-nest",
        "two-item-double-nest",
        "two-item-two-nest",
    ),
)
def test_in_predicate_requires_an_iterable(tmp_path, engine, filter_value):
    """Regression test for https://github.com/dask/dask/issues/8720"""
    path = tmp_path / "gh_8720_pandas.parquet"
    df = pd.DataFrame(
        {"A": [1, 2, 3, 4], "B": [1, 1, 2, 2]},
    )
    df.to_parquet(path, engine=engine)
    with pytest.raises(TypeError, match="Value of 'in' filter"):
        dd.read_parquet(path, engine=engine, filters=filter_value)

    # pandas to_parquet outputs a single file, dask outputs a folder with global
    # metadata that changes the filtering code path
    ddf = dd.from_pandas(df, npartitions=2)
    path = tmp_path / "gh_8720_dask.parquet"
    ddf.to_parquet(path, engine=engine)
    with pytest.raises(TypeError, match="Value of 'in' filter"):
        dd.read_parquet(path, engine=engine, filters=filter_value)


def test_deprecate_gather_statistics(tmp_path, engine):
    # The `gather_statistics` deprecation warning
    # (and this test) should be removed after a
    # "sufficient" deprecation period.
    # See: https://github.com/dask/dask/pull/8992
    df = pd.DataFrame({"a": range(10)})
    path = tmp_path / "test_deprecate_gather_statistics.parquet"
    df.to_parquet(path, engine=engine)
    with pytest.warns(FutureWarning, match="deprecated"):
        out = dd.read_parquet(
            path,
            engine=engine,
            gather_statistics=True,
        )
    assert_eq(out, df)


@pytest.mark.gpu
def test_gpu_write_parquet_simple(tmpdir):
    fn = str(tmpdir)
    cudf = pytest.importorskip("cudf")
    dask_cudf = pytest.importorskip("dask_cudf")
    from dask.dataframe.dispatch import pyarrow_schema_dispatch

    @pyarrow_schema_dispatch.register((cudf.DataFrame,))
    def get_pyarrow_schema_cudf(obj):
        return obj.to_arrow().schema

    df = cudf.DataFrame(
        {
            "a": ["abc", "def"],
            "b": ["a", "z"],
        }
    )
    ddf = dask_cudf.from_cudf(df, 3)
    ddf.to_parquet(fn)
    got = dask_cudf.read_parquet(fn)
    assert_eq(df, got)


@PYARROW_MARK
def test_retries_on_remote_filesystem(tmpdir):
    # Fake a remote filesystem with a cached one
    fn = str(tmpdir)
    remote_fn = f"simplecache://{tmpdir}"
    storage_options = {"target_protocol": "file"}

    df = pd.DataFrame({"a": range(10)})
    ddf = dd.from_pandas(df, npartitions=2)
    ddf.to_parquet(fn)

    # Check that we set retries for reading and writing to parquet when not otherwise set
    scalar = ddf.to_parquet(remote_fn, compute=False, storage_options=storage_options)
    layer = hlg_layer(scalar.dask, "to-parquet")
    assert layer.annotations
    assert layer.annotations["retries"] == 5

    ddf2 = dd.read_parquet(remote_fn, storage_options=storage_options)
    layer = hlg_layer(ddf2.dask, "read-parquet")
    assert layer.annotations
    assert layer.annotations["retries"] == 5

    # But not for a local filesystem
    scalar = ddf.to_parquet(fn, compute=False, storage_options=storage_options)
    layer = hlg_layer(scalar.dask, "to-parquet")
    assert not layer.annotations

    ddf2 = dd.read_parquet(fn, storage_options=storage_options)
    layer = hlg_layer(ddf2.dask, "read-parquet")
    assert not layer.annotations

    # And we don't overwrite existing retries
    with dask.annotate(retries=2):
        scalar = ddf.to_parquet(
            remote_fn, compute=False, storage_options=storage_options
        )
        layer = hlg_layer(scalar.dask, "to-parquet")
        assert layer.annotations
        assert layer.annotations["retries"] == 2

        ddf2 = dd.read_parquet(remote_fn, storage_options=storage_options)
        layer = hlg_layer(ddf2.dask, "read-parquet")
        assert layer.annotations
        assert layer.annotations["retries"] == 2


@pytest.mark.parametrize("fs", ["fsspec", None])
def test_filesystem_option(tmp_path, engine, fs):
    from fsspec.implementations.local import LocalFileSystem

    df = pd.DataFrame({"a": range(10)})
    dd.from_pandas(df, npartitions=2).to_parquet(tmp_path, engine=engine)
    filesystem = fs or LocalFileSystem()
    ddf = dd.read_parquet(
        tmp_path,
        engine=engine,
        filesystem=filesystem,
    )
    if fs is None:
        layer_fs = next(iter(ddf.dask.layers.values())).io_func.fs
        assert layer_fs is filesystem
    assert_eq(ddf, df)


@PYARROW_MARK
@pytest.mark.parametrize("fs", ["arrow", None])
def test_pyarrow_filesystem_option(tmp_path, fs):
    from fsspec.implementations.arrow import ArrowFSWrapper
    from pyarrow.fs import LocalFileSystem

    df = pd.DataFrame({"a": range(10)})
    dd.from_pandas(df, npartitions=2).to_parquet(tmp_path)
    fs = fs or LocalFileSystem()
    ddf = dd.read_parquet(
        tmp_path,
        engine="pyarrow",
        filesystem=fs,
    )
    layer_fs = next(iter(ddf.dask.layers.values())).io_func.fs
    assert isinstance(layer_fs, ArrowFSWrapper)
    assert isinstance(layer_fs.fs, LocalFileSystem)
    assert_eq(ddf, df)


def test_select_filtered_column(tmp_path, engine):
    df = pd.DataFrame({"a": range(10), "b": ["cat"] * 10})
    path = tmp_path / "test_select_filtered_column.parquet"
    df.to_parquet(path, index=False)

    with pytest.warns(UserWarning, match="Sorted columns detected"):
        ddf = dd.read_parquet(path, engine=engine, filters=[("b", "==", "cat")])
    assert_eq(df, ddf)<|MERGE_RESOLUTION|>--- conflicted
+++ resolved
@@ -3031,14 +3031,8 @@
 
 @write_read_engines()
 @pytest.mark.parametrize("aggregate_files", ["a", "b"])
-<<<<<<< HEAD
 def test_split_auto_aggregate_files(tmpdir, write_engine, read_engine, aggregate_files):
-
     blocksize = "1MiB"
-=======
-def test_chunksize_aggregate_files(tmpdir, write_engine, read_engine, aggregate_files):
-    chunksize = "1MiB"
->>>>>>> e893d533
     partition_on = ["a", "b"]
     df_size = 100
     df1 = pd.DataFrame(
