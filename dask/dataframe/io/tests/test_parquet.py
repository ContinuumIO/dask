import os
import warnings
from distutils.version import LooseVersion

import numpy as np
import pandas as pd
import pandas.util.testing as tm
import pytest

import dask
import dask.multiprocessing
import dask.dataframe as dd
from dask.dataframe.utils import assert_eq, PANDAS_VERSION
from dask.dataframe.io.parquet.utils import _parse_pandas_metadata
from dask.utils import natural_sort_key

try:
    import fastparquet
except ImportError:
    fastparquet = False


try:
    import pyarrow as pa

    check_pa_divs = pa.__version__ >= LooseVersion("0.9.0")
except ImportError:
    check_pa_divs = False


try:
    import pyarrow.parquet as pq
except ImportError:
    pq = False


SKIP_FASTPARQUET = not fastparquet
SKIP_FASTPARQUET_REASON = "fastparquet not found"
FASTPARQUET_MARK = pytest.mark.skipif(SKIP_FASTPARQUET, reason=SKIP_FASTPARQUET_REASON)

if pq and pa.__version__ < LooseVersion("0.13.1"):
    SKIP_PYARROW = True
    SKIP_PYARROW_REASON = "pyarrow >= 0.13.1 required for parquet"
else:
    SKIP_PYARROW = not pq
    SKIP_PYARROW_REASON = "pyarrow not found"
PYARROW_MARK = pytest.mark.skipif(SKIP_PYARROW, reason=SKIP_PYARROW_REASON)


def check_fastparquet():
    if SKIP_FASTPARQUET:
        pytest.skip(SKIP_FASTPARQUET_REASON)


def check_pyarrow():
    if SKIP_PYARROW:
        pytest.skip(SKIP_PYARROW_REASON)


nrows = 40
npartitions = 15
df = pd.DataFrame(
    {
        "x": [i * 7 % 5 for i in range(nrows)],  # Not sorted
        "y": [i * 2.5 for i in range(nrows)],  # Sorted
    },
    index=pd.Index([10 * i for i in range(nrows)], name="myindex"),
)

ddf = dd.from_pandas(df, npartitions=npartitions)


@pytest.fixture(
    params=[
        pytest.param("fastparquet", marks=FASTPARQUET_MARK),
        pytest.param("pyarrow", marks=PYARROW_MARK),
    ]
)
def engine(request):
    return request.param


def write_read_engines(**kwargs):
    """Product of both engines for write/read:

    To add custom marks, pass keyword of the form: `mark_writer_reader=reason`,
    or `mark_engine=reason` to apply to all parameters with that engine."""
    backends = {"pyarrow", "fastparquet"}
    marks = {(w, r): [] for w in backends for r in backends}

    # Skip if uninstalled
    for name, skip, reason in [
        ("fastparquet", SKIP_FASTPARQUET, SKIP_FASTPARQUET_REASON),
        ("pyarrow", SKIP_PYARROW, SKIP_PYARROW_REASON),
    ]:
        if skip:
            val = pytest.mark.skip(reason=reason)
            for k in marks:
                if name in k:
                    marks[k].append(val)

    # Custom marks
    for kw, val in kwargs.items():
        kind, rest = kw.split("_", 1)
        key = tuple(rest.split("_"))
        if (
            kind not in ("xfail", "skip")
            or len(key) > 2
            or set(key).difference(backends)
        ):
            raise ValueError("unknown keyword %r" % kw)
        val = getattr(pytest.mark, kind)(reason=val)
        if len(key) == 2:
            marks[key].append(val)
        else:
            for k in marks:
                if key in k:
                    marks[k].append(val)

    return pytest.mark.parametrize(
        ("write_engine", "read_engine"),
        [pytest.param(*k, marks=tuple(v)) for (k, v) in sorted(marks.items())],
    )


pyarrow_fastparquet_msg = "fastparquet fails reading pyarrow written directories"
write_read_engines_xfail = write_read_engines(
    xfail_pyarrow_fastparquet=pyarrow_fastparquet_msg
)

fp_pandas_msg = "pandas with fastparquet engine does not preserve index"
fp_pandas_xfail = write_read_engines(xfail_fastparquet_pyarrow=fp_pandas_msg)


@write_read_engines_xfail
def test_local(tmpdir, write_engine, read_engine):
    tmp = str(tmpdir)
    data = pd.DataFrame(
        {
            "i32": np.arange(1000, dtype=np.int32),
            "i64": np.arange(1000, dtype=np.int64),
            "f": np.arange(1000, dtype=np.float64),
            "bhello": np.random.choice(["hello", "yo", "people"], size=1000).astype(
                "O"
            ),
        }
    )
    df = dd.from_pandas(data, chunksize=500)

    df.to_parquet(tmp, write_index=False, engine=write_engine)

    files = os.listdir(tmp)
    assert "_common_metadata" in files
    assert "_metadata" in files
    assert "part.0.parquet" in files

    df2 = dd.read_parquet(tmp, index=False, engine=read_engine)

    assert len(df2.divisions) > 1

    out = df2.compute(scheduler="sync").reset_index()

    for column in df.columns:
        assert (data[column] == out[column]).all()


@pytest.mark.parametrize("index", [False, True])
@write_read_engines_xfail
def test_empty(tmpdir, write_engine, read_engine, index):
    fn = str(tmpdir)
    df = pd.DataFrame({"a": ["a", "b", "b"], "b": [4, 5, 6]})[:0]
    if index:
        df.set_index("a", inplace=True, drop=True)
    ddf = dd.from_pandas(df, npartitions=2)

    ddf.to_parquet(fn, write_index=index, engine=write_engine)
    read_df = dd.read_parquet(fn, engine=read_engine)
    assert_eq(ddf, read_df)


@write_read_engines_xfail
def test_simple(tmpdir, write_engine, read_engine):
    fn = str(tmpdir)
    df = pd.DataFrame({"a": ["a", "b", "b"], "b": [4, 5, 6]})
    df.set_index("a", inplace=True, drop=True)
    ddf = dd.from_pandas(df, npartitions=2)
    ddf.to_parquet(fn, engine=write_engine)
    read_df = dd.read_parquet(fn, index=["a"], engine=read_engine)
    assert_eq(ddf, read_df)


@write_read_engines_xfail
def test_delayed_no_metadata(tmpdir, write_engine, read_engine):
    fn = str(tmpdir)
    df = pd.DataFrame({"a": ["a", "b", "b"], "b": [4, 5, 6]})
    df.set_index("a", inplace=True, drop=True)
    ddf = dd.from_pandas(df, npartitions=2)
    ddf.to_parquet(
        fn, engine=write_engine, compute=False, write_metadata_file=False
    ).compute()
    files = os.listdir(fn)
    assert "_metadata" not in files
    # Fastparquet doesn't currently handle a directory without "_metadata"
    read_df = dd.read_parquet(
        os.path.join(fn, "*.parquet"),
        index=["a"],
        engine=read_engine,
        gather_statistics=True,
    )
    assert_eq(ddf, read_df)


@write_read_engines()
def test_read_glob(tmpdir, write_engine, read_engine):
    tmp_path = str(tmpdir)
    ddf.to_parquet(tmp_path, engine=write_engine)
    if os.path.exists(os.path.join(tmp_path, "_metadata")):
        os.unlink(os.path.join(tmp_path, "_metadata"))
    files = os.listdir(tmp_path)
    assert "_metadata" not in files

    ddf2 = dd.read_parquet(
        os.path.join(tmp_path, "*.parquet"),
        engine=read_engine,
        index="myindex",  # Must specify index without _metadata
        gather_statistics=True,
    )
    assert_eq(ddf, ddf2)


@write_read_engines()
def test_read_list(tmpdir, write_engine, read_engine):
    if write_engine == read_engine == "fastparquet" and os.name == "nt":
        # fastparquet or dask is not normalizing filepaths correctly on
        # windows.
        pytest.skip("filepath bug.")

    tmpdir = str(tmpdir)
    ddf.to_parquet(tmpdir, engine=write_engine)
    files = sorted(
        [
            os.path.join(tmpdir, f)
            for f in os.listdir(tmpdir)
            if not f.endswith("_metadata")
        ],
        key=natural_sort_key,
    )

    ddf2 = dd.read_parquet(
        files, engine=read_engine, index="myindex", gather_statistics=True
    )
    assert_eq(ddf, ddf2)


@write_read_engines_xfail
def test_columns_auto_index(tmpdir, write_engine, read_engine):
    fn = str(tmpdir)
    ddf.to_parquet(fn, engine=write_engine)

    # XFAIL, auto index selection not longer supported (for simplicity)
    # ### Emtpy columns ###
    # With divisions if supported
    assert_eq(dd.read_parquet(fn, columns=[], engine=read_engine), ddf[[]])

    # No divisions
    assert_eq(
        dd.read_parquet(fn, columns=[], engine=read_engine, gather_statistics=False),
        ddf[[]].clear_divisions(),
        check_divisions=True,
    )

    # ### Single column, auto select index ###
    # With divisions if supported
    assert_eq(dd.read_parquet(fn, columns=["x"], engine=read_engine), ddf[["x"]])

    # No divisions
    assert_eq(
        dd.read_parquet(fn, columns=["x"], engine=read_engine, gather_statistics=False),
        ddf[["x"]].clear_divisions(),
        check_divisions=True,
    )


@write_read_engines_xfail
def test_columns_index(tmpdir, write_engine, read_engine):
    fn = str(tmpdir)
    ddf.to_parquet(fn, engine=write_engine)

    # With Index
    # ----------
    # ### Emtpy columns, specify index ###
    # With divisions if supported
    assert_eq(
        dd.read_parquet(fn, columns=[], engine=read_engine, index="myindex"), ddf[[]]
    )

    # No divisions
    assert_eq(
        dd.read_parquet(
            fn, columns=[], engine=read_engine, index="myindex", gather_statistics=False
        ),
        ddf[[]].clear_divisions(),
        check_divisions=True,
    )

    # ### Single column, specify index ###
    # With divisions if supported
    assert_eq(
        dd.read_parquet(fn, index="myindex", columns=["x"], engine=read_engine),
        ddf[["x"]],
    )

    # No divisions
    assert_eq(
        dd.read_parquet(
            fn,
            index="myindex",
            columns=["x"],
            engine=read_engine,
            gather_statistics=False,
        ),
        ddf[["x"]].clear_divisions(),
        check_divisions=True,
    )

    # ### Two columns, specify index ###
    # With divisions if supported
    assert_eq(
        dd.read_parquet(fn, index="myindex", columns=["x", "y"], engine=read_engine),
        ddf,
    )

    # No divisions
    assert_eq(
        dd.read_parquet(
            fn,
            index="myindex",
            columns=["x", "y"],
            engine=read_engine,
            gather_statistics=False,
        ),
        ddf.clear_divisions(),
        check_divisions=True,
    )


def test_nonsense_column(tmpdir, engine):
    fn = str(tmpdir)
    ddf.to_parquet(fn, engine=engine)
    with pytest.raises((ValueError, KeyError)):
        dd.read_parquet(fn, columns=["nonesense"], engine=engine)
    with pytest.raises((Exception, KeyError)):
        dd.read_parquet(fn, columns=["nonesense"] + list(ddf.columns), engine=engine)


@write_read_engines_xfail
def test_columns_no_index(tmpdir, write_engine, read_engine):
    fn = str(tmpdir)
    ddf.to_parquet(fn, engine=write_engine)
    ddf2 = ddf.reset_index()

    # No Index
    # --------
    # All columns, none as index
    assert_eq(
        dd.read_parquet(fn, index=False, engine=read_engine, gather_statistics=True),
        ddf2,
        check_index=False,
        check_divisions=True,
    )

    # Two columns, none as index
    assert_eq(
        dd.read_parquet(
            fn,
            index=False,
            columns=["x", "y"],
            engine=read_engine,
            gather_statistics=True,
        ),
        ddf2[["x", "y"]],
        check_index=False,
        check_divisions=True,
    )

    # One column and one index, all as columns
    assert_eq(
        dd.read_parquet(
            fn,
            index=False,
            columns=["myindex", "x"],
            engine=read_engine,
            gather_statistics=True,
        ),
        ddf2[["myindex", "x"]],
        check_index=False,
        check_divisions=True,
    )


@write_read_engines()
def test_gather_statistics_no_index(tmpdir, write_engine, read_engine):
    fn = str(tmpdir)
    ddf.to_parquet(fn, engine=write_engine, write_index=False)

    df = dd.read_parquet(fn, engine=read_engine, index=False)
    assert df.index.name is None
    assert not df.known_divisions


def test_columns_index_with_multi_index(tmpdir, engine):
    fn = os.path.join(str(tmpdir), "test.parquet")
    index = pd.MultiIndex.from_arrays(
        [np.arange(10), np.arange(10) + 1], names=["x0", "x1"]
    )
    df = pd.DataFrame(np.random.randn(10, 2), columns=["a", "b"], index=index)
    df2 = df.reset_index(drop=False)

    if engine == "fastparquet":
        fastparquet.write(fn, df.reset_index(), write_index=False)

        # fastparquet doesn't support multi-index
        with pytest.raises(ValueError):
            ddf = dd.read_parquet(fn, engine=engine, index=index.names)

    else:
        pq.write_table(pa.Table.from_pandas(df.reset_index(), preserve_index=False), fn)

        # Pyarrow supports multi-index reads
        ddf = dd.read_parquet(fn, engine=engine, index=index.names)
        assert_eq(ddf, df)

        d = dd.read_parquet(fn, columns="a", engine=engine, index=index.names)
        assert_eq(d, df["a"])

        d = dd.read_parquet(fn, index=["a", "b"], columns=["x0", "x1"], engine=engine)
        assert_eq(d, df2.set_index(["a", "b"])[["x0", "x1"]])

    # Just index
    d = dd.read_parquet(fn, index=False, engine=engine)
    assert_eq(d, df2)

    d = dd.read_parquet(fn, columns=["b"], index=["a"], engine=engine)
    assert_eq(d, df2.set_index("a")[["b"]])

    d = dd.read_parquet(fn, columns=["a", "b"], index=["x0"], engine=engine)
    assert_eq(d, df2.set_index("x0")[["a", "b"]])

    # Just columns
    d = dd.read_parquet(fn, columns=["x0", "a"], index=["x1"], engine=engine)
    assert_eq(d, df2.set_index("x1")[["x0", "a"]])

    # Both index and columns
    d = dd.read_parquet(fn, index=False, columns=["x0", "b"], engine=engine)
    assert_eq(d, df2[["x0", "b"]])

    for index in ["x1", "b"]:
        d = dd.read_parquet(fn, index=index, columns=["x0", "a"], engine=engine)
        assert_eq(d, df2.set_index(index)[["x0", "a"]])

    # Columns and index intersect
    for index in ["a", "x0"]:
        with pytest.raises(ValueError):
            d = dd.read_parquet(fn, index=index, columns=["x0", "a"], engine=engine)

    # Series output
    for ind, col, sol_df in [
        ("x1", "x0", df2.set_index("x1")),
        (False, "b", df2),
        (False, "x0", df2[["x0"]]),
        ("a", "x0", df2.set_index("a")[["x0"]]),
        ("a", "b", df2.set_index("a")),
    ]:
        d = dd.read_parquet(fn, index=ind, columns=col, engine=engine)
        assert_eq(d, sol_df[col])


@write_read_engines_xfail
def test_no_index(tmpdir, write_engine, read_engine):
    fn = str(tmpdir)
    df = pd.DataFrame({"a": [1, 2, 3], "b": [4, 5, 6]})
    ddf = dd.from_pandas(df, npartitions=2)
    ddf.to_parquet(fn, engine=write_engine)
    ddf2 = dd.read_parquet(fn, engine=read_engine)
    assert_eq(df, ddf2, check_index=False)


def test_read_series(tmpdir, engine):
    fn = str(tmpdir)
    ddf.to_parquet(fn, engine=engine)
    ddf2 = dd.read_parquet(fn, columns=["x"], index="myindex", engine=engine)
    assert_eq(ddf[["x"]], ddf2)

    ddf2 = dd.read_parquet(fn, columns="x", index="myindex", engine=engine)
    assert_eq(ddf.x, ddf2)


def test_names(tmpdir, engine):
    fn = str(tmpdir)
    ddf.to_parquet(fn, engine=engine)

    def read(fn, **kwargs):
        return dd.read_parquet(fn, engine=engine, **kwargs)

    assert set(read(fn).dask) == set(read(fn).dask)

    assert set(read(fn).dask) != set(read(fn, columns=["x"]).dask)

    assert set(read(fn, columns=("x",)).dask) == set(read(fn, columns=["x"]).dask)


@pytest.mark.xfail(
    reason="parquet column fusion is special cased today"
    " we'll need to find a more general solution near-term"
)
@pytest.mark.parametrize("c", [["x"], "x", ["x", "y"], []])
def test_optimize(tmpdir, c):
    check_fastparquet()
    fn = str(tmpdir)
    ddf.to_parquet(fn)
    ddf2 = dd.read_parquet(fn)
    assert_eq(df[c], ddf2[c])
    x = ddf2[c]

    with dask.config.set(fuse_rename_keys=False):
        dsk = x.__dask_optimize__(x.dask, x.__dask_keys__())
    assert len(dsk) == x.npartitions
    assert all(v[4] == c for v in dsk.values())


@pytest.mark.skipif(
    PANDAS_VERSION < "0.22.0", reason="new pyarrow assumes new-ish pandas versions"
)
@write_read_engines()
def test_roundtrip_from_pandas(tmpdir, write_engine, read_engine):
    fn = str(tmpdir.join("test.parquet"))
    dfp = df.copy()
    dfp.index.name = "index"
    dfp.to_parquet(fn, engine=write_engine)
    ddf = dd.read_parquet(fn, index="index", engine=read_engine)
    assert_eq(dfp, ddf)


@write_read_engines_xfail
def test_categorical(tmpdir, write_engine, read_engine):
    tmp = str(tmpdir)
    df = pd.DataFrame({"x": ["a", "b", "c"] * 100}, dtype="category")
    ddf = dd.from_pandas(df, npartitions=3)
    dd.to_parquet(ddf, tmp, engine=write_engine)

    ddf2 = dd.read_parquet(tmp, categories="x", engine=read_engine)
    assert ddf2.compute().x.cat.categories.tolist() == ["a", "b", "c"]

    ddf2 = dd.read_parquet(tmp, categories=["x"], engine=read_engine)
    assert ddf2.compute().x.cat.categories.tolist() == ["a", "b", "c"]

    # autocat
    if read_engine != "pyarrow":
        ddf2 = dd.read_parquet(tmp, engine=read_engine)
        assert ddf2.compute().x.cat.categories.tolist() == ["a", "b", "c"]

        ddf2.loc[:1000].compute()
        df.index.name = "index"  # defaults to 'index' in this case
        assert assert_eq(df, ddf2)

    # dereference cats
    ddf2 = dd.read_parquet(tmp, categories=[], engine=read_engine)

    ddf2.loc[:1000].compute()
    assert (df.x == ddf2.x).all()


def test_append(tmpdir, engine):
    """Test that appended parquet equal to the original one."""
    check_fastparquet()
    tmp = str(tmpdir)
    df = pd.DataFrame(
        {
            "i32": np.arange(1000, dtype=np.int32),
            "i64": np.arange(1000, dtype=np.int64),
            "f": np.arange(1000, dtype=np.float64),
            "bhello": np.random.choice(["hello", "yo", "people"], size=1000).astype(
                "O"
            ),
        }
    )
    df.index.name = "index"

    half = len(df) // 2
    ddf1 = dd.from_pandas(df.iloc[:half], chunksize=100)
    ddf2 = dd.from_pandas(df.iloc[half:], chunksize=100)
    ddf1.to_parquet(tmp, engine=engine)
    ddf2.to_parquet(tmp, append=True, engine=engine)

    ddf3 = dd.read_parquet(tmp, engine=engine)
    assert_eq(df, ddf3)


def test_append_create(tmpdir, engine):
    """Test that appended parquet equal to the original one."""
    tmp_path = str(tmpdir)
    df = pd.DataFrame(
        {
            "i32": np.arange(1000, dtype=np.int32),
            "i64": np.arange(1000, dtype=np.int64),
            "f": np.arange(1000, dtype=np.float64),
            "bhello": np.random.choice(["hello", "yo", "people"], size=1000).astype(
                "O"
            ),
        }
    )
    df.index.name = "index"

    half = len(df) // 2
    ddf1 = dd.from_pandas(df.iloc[:half], chunksize=100)
    ddf2 = dd.from_pandas(df.iloc[half:], chunksize=100)
    ddf1.to_parquet(tmp_path, append=True, engine=engine)
    ddf2.to_parquet(tmp_path, append=True, engine=engine)

    ddf3 = dd.read_parquet(tmp_path, engine=engine)
    assert_eq(df, ddf3)


def test_append_with_partition(tmpdir, engine):
    # check_fastparquet()
    tmp = str(tmpdir)
    df0 = pd.DataFrame(
        {
            "lat": np.arange(0, 10),
            "lon": np.arange(10, 20),
            "value": np.arange(100, 110),
        }
    )
    df0.index.name = "index"
    df1 = pd.DataFrame(
        {
            "lat": np.arange(10, 20),
            "lon": np.arange(10, 20),
            "value": np.arange(120, 130),
        }
    )
    df1.index.name = "index"
    dd_df0 = dd.from_pandas(df0, npartitions=1)
    dd_df1 = dd.from_pandas(df1, npartitions=1)
    dd.to_parquet(dd_df0, tmp, partition_on=["lon"], engine=engine)
    dd.to_parquet(
        dd_df1,
        tmp,
        partition_on=["lon"],
        append=True,
        ignore_divisions=True,
        engine=engine,
    )

    out = dd.read_parquet(tmp, engine=engine, gather_statistics=True).compute()
    out["lon"] = out.lon.astype("int")  # just to pass assert
    # sort required since partitioning breaks index order
    assert_eq(
        out.sort_values("value"), pd.concat([df0, df1])[out.columns], check_index=False
    )


def test_partition_on_cats(tmpdir, engine):
    tmp = str(tmpdir)
    d = pd.DataFrame(
        {
            "a": np.random.rand(50),
            "b": np.random.choice(["x", "y", "z"], size=50),
            "c": np.random.choice(["x", "y", "z"], size=50),
        }
    )
    d = dd.from_pandas(d, 2)
    d.to_parquet(tmp, partition_on=["b"], engine=engine)
    df = dd.read_parquet(tmp, engine=engine)
    assert set(df.b.cat.categories) == {"x", "y", "z"}


def test_partition_on_cats_2(tmpdir, engine):
    tmp = str(tmpdir)
    d = pd.DataFrame(
        {
            "a": np.random.rand(50),
            "b": np.random.choice(["x", "y", "z"], size=50),
            "c": np.random.choice(["x", "y", "z"], size=50),
        }
    )
    d = dd.from_pandas(d, 2)
    d.to_parquet(tmp, partition_on=["b", "c"], engine=engine)
    df = dd.read_parquet(tmp, engine=engine)
    assert set(df.b.cat.categories) == {"x", "y", "z"}
    assert set(df.c.cat.categories) == {"x", "y", "z"}

    df = dd.read_parquet(tmp, columns=["a", "c"], engine=engine)
    assert set(df.c.cat.categories) == {"x", "y", "z"}
    assert "b" not in df.columns
    assert_eq(df, df.compute())
    df = dd.read_parquet(tmp, index="c", engine=engine)
    assert set(df.index.categories) == {"x", "y", "z"}
    assert "c" not in df.columns
    # series
    df = dd.read_parquet(tmp, columns="b", engine=engine)
    assert set(df.cat.categories) == {"x", "y", "z"}


def test_append_wo_index(tmpdir, engine):
    """Test append with write_index=False."""
    tmp = str(tmpdir.join("tmp1.parquet"))
    df = pd.DataFrame(
        {
            "i32": np.arange(1000, dtype=np.int32),
            "i64": np.arange(1000, dtype=np.int64),
            "f": np.arange(1000, dtype=np.float64),
            "bhello": np.random.choice(["hello", "yo", "people"], size=1000).astype(
                "O"
            ),
        }
    )
    half = len(df) // 2
    ddf1 = dd.from_pandas(df.iloc[:half], chunksize=100)
    ddf2 = dd.from_pandas(df.iloc[half:], chunksize=100)
    ddf1.to_parquet(tmp, engine=engine)

    with pytest.raises(ValueError) as excinfo:
        ddf2.to_parquet(tmp, write_index=False, append=True, engine=engine)
    assert "Appended columns" in str(excinfo.value)

    tmp = str(tmpdir.join("tmp2.parquet"))
    ddf1.to_parquet(tmp, write_index=False, engine=engine)
    ddf2.to_parquet(tmp, write_index=False, append=True, engine=engine)

    ddf3 = dd.read_parquet(tmp, index="f", engine=engine)
    assert_eq(df.set_index("f"), ddf3)


def test_append_overlapping_divisions(tmpdir, engine):
    """Test raising of error when divisions overlapping."""
    tmp = str(tmpdir)
    df = pd.DataFrame(
        {
            "i32": np.arange(1000, dtype=np.int32),
            "i64": np.arange(1000, dtype=np.int64),
            "f": np.arange(1000, dtype=np.float64),
            "bhello": np.random.choice(["hello", "yo", "people"], size=1000).astype(
                "O"
            ),
        }
    )
    half = len(df) // 2
    ddf1 = dd.from_pandas(df.iloc[:half], chunksize=100)
    ddf2 = dd.from_pandas(df.iloc[half - 10 :], chunksize=100)
    ddf1.to_parquet(tmp, engine=engine)

    with pytest.raises(ValueError) as excinfo:
        ddf2.to_parquet(tmp, engine=engine, append=True)
    assert "Appended divisions" in str(excinfo.value)

    ddf2.to_parquet(tmp, engine=engine, append=True, ignore_divisions=True)


def test_append_different_columns(tmpdir, engine):
    """Test raising of error when non equal columns."""
    tmp = str(tmpdir)
    df1 = pd.DataFrame({"i32": np.arange(100, dtype=np.int32)})
    df2 = pd.DataFrame({"i64": np.arange(100, dtype=np.int64)})
    df3 = pd.DataFrame({"i32": np.arange(100, dtype=np.int64)})

    ddf1 = dd.from_pandas(df1, chunksize=2)
    ddf2 = dd.from_pandas(df2, chunksize=2)
    ddf3 = dd.from_pandas(df3, chunksize=2)

    ddf1.to_parquet(tmp, engine=engine)

    with pytest.raises(ValueError) as excinfo:
        ddf2.to_parquet(tmp, engine=engine, append=True)
    assert "Appended columns" in str(excinfo.value)

    with pytest.raises(ValueError) as excinfo:
        ddf3.to_parquet(tmp, engine=engine, append=True)
    assert "Appended dtypes" in str(excinfo.value)


@write_read_engines_xfail
def test_ordering(tmpdir, write_engine, read_engine):
    tmp = str(tmpdir)
    df = pd.DataFrame(
        {"a": [1, 2, 3], "b": [10, 20, 30], "c": [100, 200, 300]},
        index=pd.Index([-1, -2, -3], name="myindex"),
        columns=["c", "a", "b"],
    )
    ddf = dd.from_pandas(df, npartitions=2)
    dd.to_parquet(ddf, tmp, engine=write_engine)

    if read_engine == "fastparquet":
        pf = fastparquet.ParquetFile(tmp)
        assert pf.columns == ["myindex", "c", "a", "b"]

    ddf2 = dd.read_parquet(tmp, index="myindex", engine=read_engine)
    assert_eq(ddf, ddf2, check_divisions=False)


def test_read_parquet_custom_columns(tmpdir, engine):
    import glob

    tmp = str(tmpdir)
    data = pd.DataFrame(
        {"i32": np.arange(1000, dtype=np.int32), "f": np.arange(1000, dtype=np.float64)}
    )
    df = dd.from_pandas(data, chunksize=50)
    df.to_parquet(tmp, engine=engine)

    df2 = dd.read_parquet(tmp, columns=["i32", "f"], engine=engine)
    assert_eq(df[["i32", "f"]], df2, check_index=False)

    import glob

    fns = glob.glob(os.path.join(tmp, "*.parquet"))
    df2 = dd.read_parquet(fns, columns=["i32"], engine=engine).compute()
    df2.sort_values("i32", inplace=True)
    assert_eq(df[["i32"]], df2, check_index=False, check_divisions=False)

    df3 = dd.read_parquet(tmp, columns=["f", "i32"], engine=engine)
    assert_eq(df[["f", "i32"]], df3, check_index=False)


@pytest.mark.parametrize(
    "df,write_kwargs,read_kwargs",
    [
        (pd.DataFrame({"x": [3, 2, 1]}), {}, {}),
        (pd.DataFrame({"x": ["c", "a", "b"]}), {}, {}),
        (pd.DataFrame({"x": ["cc", "a", "bbb"]}), {}, {}),
        (pd.DataFrame({"x": [b"a", b"b", b"c"]}), {"object_encoding": "bytes"}, {}),
        (
            pd.DataFrame({"x": pd.Categorical(["a", "b", "a"])}),
            {},
            {"categories": ["x"]},
        ),
        (pd.DataFrame({"x": pd.Categorical([1, 2, 1])}), {}, {"categories": ["x"]}),
        (pd.DataFrame({"x": list(map(pd.Timestamp, [3000, 2000, 1000]))}), {}, {}),
        (pd.DataFrame({"x": [3000, 2000, 1000]}).astype("M8[ns]"), {}, {}),
        pytest.param(
            pd.DataFrame({"x": [3, 2, 1]}).astype("M8[ns]"),
            {},
            {},
            marks=pytest.mark.xfail(
                reason="Parquet doesn't support nanosecond precision"
            ),
        ),
        (pd.DataFrame({"x": [3, 2, 1]}).astype("M8[us]"), {}, {}),
        (pd.DataFrame({"x": [3, 2, 1]}).astype("M8[ms]"), {}, {}),
        (pd.DataFrame({"x": [3, 2, 1]}).astype("uint16"), {}, {}),
        (pd.DataFrame({"x": [3, 2, 1]}).astype("float32"), {}, {}),
        (pd.DataFrame({"x": [3, 1, 2]}, index=[3, 2, 1]), {}, {}),
        (pd.DataFrame({"x": [3, 1, 5]}, index=pd.Index([1, 2, 3], name="foo")), {}, {}),
        (pd.DataFrame({"x": [1, 2, 3], "y": [3, 2, 1]}), {}, {}),
        (pd.DataFrame({"x": [1, 2, 3], "y": [3, 2, 1]}, columns=["y", "x"]), {}, {}),
        (pd.DataFrame({"0": [3, 2, 1]}), {}, {}),
        (pd.DataFrame({"x": [3, 2, None]}), {}, {}),
        (pd.DataFrame({"-": [3.0, 2.0, None]}), {}, {}),
        (pd.DataFrame({".": [3.0, 2.0, None]}), {}, {}),
        (pd.DataFrame({" ": [3.0, 2.0, None]}), {}, {}),
    ],
)
def test_roundtrip(tmpdir, df, write_kwargs, read_kwargs, engine):
    tmp = str(tmpdir)
    if df.index.name is None:
        df.index.name = "index"
    ddf = dd.from_pandas(df, npartitions=2)

    oe = write_kwargs.pop("object_encoding", None)
    if oe and engine == "fastparquet":
        dd.to_parquet(ddf, tmp, engine=engine, object_encoding=oe, **write_kwargs)
    else:
        dd.to_parquet(ddf, tmp, engine=engine, **write_kwargs)
    ddf2 = dd.read_parquet(tmp, index=df.index.name, engine=engine, **read_kwargs)
    assert_eq(ddf, ddf2)


def test_categories(tmpdir, engine):
    fn = str(tmpdir)
    df = pd.DataFrame({"x": [1, 2, 3, 4, 5], "y": list("caaab")})
    ddf = dd.from_pandas(df, npartitions=2)
    ddf["y"] = ddf.y.astype("category")
    ddf.to_parquet(fn, engine=engine)
    ddf2 = dd.read_parquet(fn, categories=["y"], engine=engine)

    with pytest.raises(NotImplementedError):
        ddf2.y.cat.categories
    assert set(ddf2.y.compute().cat.categories) == {"a", "b", "c"}
    cats_set = ddf2.map_partitions(lambda x: x.y.cat.categories.sort_values()).compute()
    assert cats_set.tolist() == ["a", "c", "a", "b"]

    if engine == "fastparquet":
        assert_eq(ddf.y, ddf2.y, check_names=False)
        with pytest.raises(TypeError):
            # attempt to load as category that which is not so encoded
            ddf2 = dd.read_parquet(fn, categories=["x"], engine=engine).compute()

    with pytest.raises(ValueError):
        # attempt to load as category unknown column
        ddf2 = dd.read_parquet(fn, categories=["foo"], engine=engine)


def test_empty_partition(tmpdir, engine):
    fn = str(tmpdir)
    df = pd.DataFrame({"a": range(10), "b": range(10)})
    ddf = dd.from_pandas(df, npartitions=5)

    ddf2 = ddf[ddf.a <= 5]
    ddf2.to_parquet(fn, engine=engine)

    ddf3 = dd.read_parquet(fn, engine=engine)
    assert ddf3.npartitions < 5
    sol = ddf2.compute()
    assert_eq(sol, ddf3, check_names=False, check_index=False)


def test_timestamp_index(tmpdir, engine):
    fn = str(tmpdir)
    df = tm.makeTimeDataFrame()
    df.index.name = "foo"
    ddf = dd.from_pandas(df, npartitions=5)
    ddf.to_parquet(fn, engine=engine)
    ddf2 = dd.read_parquet(fn, engine=engine)
    assert_eq(ddf, ddf2)


def test_to_parquet_default_writes_nulls(tmpdir):
    check_fastparquet()
    check_pyarrow()
    fn = str(tmpdir.join("test.parquet"))

    df = pd.DataFrame({"c1": [1.0, np.nan, 2, np.nan, 3]})
    ddf = dd.from_pandas(df, npartitions=1)

    ddf.to_parquet(fn)
    table = pq.read_table(fn)
    assert table[1].null_count == 2


def test_to_parquet_pyarrow_w_inconsistent_schema_by_partition_fails_by_default(tmpdir):
    check_pyarrow()

    df = pd.DataFrame(
        {"partition_column": [0, 0, 1, 1], "strings": ["a", "b", None, None]}
    )

    ddf = dd.from_pandas(df, npartitions=2)
    ddf.to_parquet(str(tmpdir), engine="pyarrow", partition_on=["partition_column"])

    # Test that read fails because of default behavior when schema not provided
    with pytest.raises(ValueError) as e_info:
        dd.read_parquet(
            str(tmpdir),
            engine="pyarrow",
            gather_statistics=False,
            dataset={"validate_schema": True},
        ).compute()
        assert e_info.message.contains("ValueError: Schema in partition")
        assert e_info.message.contains("was different")


def test_to_parquet_pyarrow_w_inconsistent_schema_by_partition_succeeds_w_manual_schema(
    tmpdir
):
    check_pyarrow()

    # Data types to test: strings, arrays, ints, timezone aware timestamps
    in_arrays = [[0, 1, 2], [3, 4], np.nan, np.nan]
    out_arrays = [[0, 1, 2], [3, 4], None, None]
    in_strings = ["a", "b", np.nan, np.nan]
    out_strings = ["a", "b", None, None]
    tstamp = pd.Timestamp(1513393355, unit="s")
    in_tstamps = [tstamp, tstamp, pd.NaT, pd.NaT]
    out_tstamps = [
        # Timestamps come out in numpy.datetime64 format
        tstamp.to_datetime64(),
        tstamp.to_datetime64(),
        np.datetime64("NaT"),
        np.datetime64("NaT"),
    ]
    timezone = "US/Eastern"
    tz_tstamp = pd.Timestamp(1513393355, unit="s", tz=timezone)
    in_tz_tstamps = [tz_tstamp, tz_tstamp, pd.NaT, pd.NaT]
    out_tz_tstamps = [
        # Timezones do not make it through a write-read cycle.
        tz_tstamp.tz_convert(None).to_datetime64(),
        tz_tstamp.tz_convert(None).to_datetime64(),
        np.datetime64("NaT"),
        np.datetime64("NaT"),
    ]

    df = pd.DataFrame(
        {
            "partition_column": [0, 0, 1, 1],
            "arrays": in_arrays,
            "strings": in_strings,
            "tstamps": in_tstamps,
            "tz_tstamps": in_tz_tstamps,
        }
    )

    ddf = dd.from_pandas(df, npartitions=2)
    schema = pa.schema(
        [
            ("arrays", pa.list_(pa.int64())),
            ("strings", pa.string()),
            ("tstamps", pa.timestamp("ns")),
            ("tz_tstamps", pa.timestamp("ns", timezone)),
            ("partition_column", pa.int64()),
        ]
    )
    ddf.to_parquet(
        str(tmpdir), engine="pyarrow", partition_on="partition_column", schema=schema
    )
    ddf_after_write = (
        dd.read_parquet(str(tmpdir), engine="pyarrow", gather_statistics=False)
        .compute()
        .reset_index(drop=True)
    )

    # Check array support
    arrays_after_write = ddf_after_write.arrays.values
    for i in range(len(df)):
        assert np.array_equal(arrays_after_write[i], out_arrays[i]), type(out_arrays[i])

    # Check datetime support
    tstamps_after_write = ddf_after_write.tstamps.values
    for i in range(len(df)):
        # Need to test NaT seperately
        if np.isnat(tstamps_after_write[i]):
            assert np.isnat(out_tstamps[i])
        else:
            assert tstamps_after_write[i] == out_tstamps[i]

    # Check timezone aware datetime support
    tz_tstamps_after_write = ddf_after_write.tz_tstamps.values
    for i in range(len(df)):
        # Need to test NaT seperately
        if np.isnat(tz_tstamps_after_write[i]):
            assert np.isnat(out_tz_tstamps[i])
        else:
            assert tz_tstamps_after_write[i] == out_tz_tstamps[i]

    # Check string support
    assert np.array_equal(ddf_after_write.strings.values, out_strings)

    # Check partition column
    assert np.array_equal(ddf_after_write.partition_column, df.partition_column)


def test_partition_on(tmpdir, engine):
    tmpdir = str(tmpdir)
    df = pd.DataFrame(
        {
            "a1": np.random.choice(["A", "B", "C"], size=100),
            "a2": np.random.choice(["X", "Y", "Z"], size=100),
            "b": np.random.random(size=100),
            "c": np.random.randint(1, 5, size=100),
            "d": np.arange(0, 100),
        }
    )
    d = dd.from_pandas(df, npartitions=2)
    d.to_parquet(tmpdir, partition_on=["a1", "a2"], engine=engine)
    # Note #1: Cross-engine functionality is missing
    # Note #2: The index is not preserved in pyarrow when partition_on is used
    out = dd.read_parquet(
        tmpdir, engine=engine, index=False, gather_statistics=False
    ).compute()
    for val in df.a1.unique():
        assert set(df.b[df.a1 == val]) == set(out.b[out.a1 == val])

    # Now specify the columns and allow auto-index detection
    out = dd.read_parquet(tmpdir, engine=engine, columns=["b", "a2"]).compute()
    for val in df.a2.unique():
        assert set(df.b[df.a2 == val]) == set(out.b[out.a2 == val])


@pytest.mark.parametrize("partition_on", ["aa", ["aa"]])
def test_partition_on_string(tmpdir, partition_on):
    tmpdir = str(tmpdir)
    check_pyarrow()
    with dask.config.set(scheduler="single-threaded"):
        tmpdir = str(tmpdir)
        df = pd.DataFrame(
            {
                "aa": np.random.choice(["A", "B", "C"], size=100),
                "bb": np.random.random(size=100),
                "cc": np.random.randint(1, 5, size=100),
            }
        )
        d = dd.from_pandas(df, npartitions=2)
        d.to_parquet(
            tmpdir, partition_on=partition_on, write_index=False, engine="pyarrow"
        )
        out = dd.read_parquet(
            tmpdir, index=False, gather_statistics=False, engine="pyarrow"
        )
    out = out.compute()
    for val in df.aa.unique():
        assert set(df.bb[df.aa == val]) == set(out.bb[out.aa == val])


@write_read_engines_xfail
def test_filters(tmpdir, write_engine, read_engine):
    tmpdir = str(tmpdir)
    cats = ["2018-01-01", "2018-01-02", "2018-01-03", "2018-01-04"]
    dftest = pd.DataFrame(
        {
            "dummy": [1, 1, 1, 1],
            "DatePart": pd.Categorical(cats, categories=cats, ordered=True),
        }
    )
    ddftest = dd.from_pandas(dftest, npartitions=4).set_index("dummy")
    ddftest.to_parquet(tmpdir, partition_on="DatePart", engine=write_engine)
    ddftest_read = dd.read_parquet(
        tmpdir, engine=read_engine, filters=[(("DatePart", "<=", "2018-01-02"))]
    )
    assert len(ddftest_read) == 2


def test_filters_pyarrow(tmpdir):
    check_pyarrow()
    tmp_path = str(tmpdir)
    df = pd.DataFrame({"x": range(10), "y": list("aabbccddee")})
    ddf = dd.from_pandas(df, npartitions=5)
    assert ddf.npartitions == 5

    ddf.to_parquet(tmp_path, engine="pyarrow")

    a = dd.read_parquet(tmp_path, engine="pyarrow", filters=[("x", ">", 4)])
    assert a.npartitions == 3
    assert (a.x > 3).all().compute()

    b = dd.read_parquet(tmp_path, engine="pyarrow", filters=[("y", "==", "c")])
    assert b.npartitions == 1
    assert (b.y == "c").all().compute()

    c = dd.read_parquet(
        tmp_path, engine="pyarrow", filters=[("y", "==", "c"), ("x", ">", 6)]
    )
    assert c.npartitions <= 1
    assert not len(c)
    assert_eq(c, c)


@write_read_engines_xfail
def test_filters_v0(tmpdir, write_engine, read_engine):
    if write_engine == "fastparquet" or read_engine == "fastparquet":
        pytest.importorskip("fastparquet", minversion="0.3.1")
    fn = str(tmpdir)

    df = pd.DataFrame({"at": ["ab", "aa", "ba", "da", "bb"]})
    ddf = dd.from_pandas(df, npartitions=1)

    # Ok with 1 partition and filters
    ddf.repartition(npartitions=1, force=True).to_parquet(
        fn, write_index=False, engine=write_engine
    )
    ddf2 = dd.read_parquet(
        fn, index=False, engine=read_engine, filters=[("at", "==", "aa")]
    ).compute()
    assert_eq(ddf2, ddf)

    # with >1 partition and no filters
    ddf.repartition(npartitions=2, force=True).to_parquet(fn, engine=write_engine)
    dd.read_parquet(fn, engine=read_engine).compute()
    assert_eq(ddf2, ddf)

    # with >1 partition and filters using base fastparquet
    if read_engine == "fastparquet":
        ddf.repartition(npartitions=2, force=True).to_parquet(fn, engine=write_engine)
        df2 = fastparquet.ParquetFile(fn).to_pandas(filters=[("at", "==", "aa")])
        assert len(df2) > 0

    # with >1 partition and filters
    ddf.repartition(npartitions=2, force=True).to_parquet(fn, engine=write_engine)
    dd.read_parquet(fn, engine=read_engine, filters=[("at", "==", "aa")]).compute()
    assert len(ddf2) > 0


def test_divisions_read_with_filters(tmpdir):
    pytest.importorskip("fastparquet", minversion="0.3.1")
    tmpdir = str(tmpdir)
    # generate dataframe
    size = 100
    categoricals = []
    for value in ["a", "b", "c", "d"]:
        categoricals += [value] * int(size / 4)
    df = pd.DataFrame(
        {
            "a": categoricals,
            "b": np.random.random(size=size),
            "c": np.random.randint(1, 5, size=size),
        }
    )
    d = dd.from_pandas(df, npartitions=4)
    # save it
    d.to_parquet(tmpdir, write_index=True, partition_on=["a"], engine="fastparquet")
    # read it
    out = dd.read_parquet(
        tmpdir, index="index", engine="fastparquet", filters=[("a", "==", "b")]
    )
    # test it
    expected_divisions = (25, 49)
    assert out.divisions == expected_divisions


def test_divisions_are_known_read_with_filters(tmpdir):
    pytest.importorskip("fastparquet", minversion="0.3.1")
    tmpdir = str(tmpdir)
    # generate dataframe
    df = pd.DataFrame(
        {
            "unique": [0, 0, 1, 1, 2, 2, 3, 3],
            "id": ["id1", "id2", "id1", "id2", "id1", "id2", "id1", "id2"],
        },
        index=[0, 0, 1, 1, 2, 2, 3, 3],
    )
    d = dd.from_pandas(df, npartitions=2)
    # save it
    d.to_parquet(tmpdir, partition_on=["id"], engine="fastparquet")
    # read it
    out = dd.read_parquet(tmpdir, engine="fastparquet", filters=[("id", "==", "id1")])
    # test it
    assert out.known_divisions
    expected_divisions = (0, 2, 3)
    assert out.divisions == expected_divisions


@pytest.mark.xfail(reason="No longer accept ParquetFile objects")
def test_read_from_fastparquet_parquetfile(tmpdir):
    check_fastparquet()
    fn = str(tmpdir)

    df = pd.DataFrame(
        {
            "a": np.random.choice(["A", "B", "C"], size=100),
            "b": np.random.random(size=100),
            "c": np.random.randint(1, 5, size=100),
        }
    )
    d = dd.from_pandas(df, npartitions=2)
    d.to_parquet(fn, partition_on=["a"], engine="fastparquet")

    pq_f = fastparquet.ParquetFile(fn)

    # OK with no filters
    out = dd.read_parquet(pq_f).compute()
    for val in df.a.unique():
        assert set(df.b[df.a == val]) == set(out.b[out.a == val])

    # OK with  filters
    out = dd.read_parquet(pq_f, filters=[("a", "==", "B")]).compute()
    assert set(df.b[df.a == "B"]) == set(out.b)

    # Engine should not be set to 'pyarrow'
    with pytest.raises(AssertionError):
        out = dd.read_parquet(pq_f, engine="pyarrow")


@pytest.mark.parametrize("scheduler", ["threads", "processes"])
def test_to_parquet_lazy(tmpdir, scheduler, engine):
    tmpdir = str(tmpdir)
    df = pd.DataFrame({"a": [1, 2, 3, 4], "b": [1.0, 2.0, 3.0, 4.0]})
    df.index.name = "index"
    ddf = dd.from_pandas(df, npartitions=2)
    value = ddf.to_parquet(tmpdir, compute=False, engine=engine)

    assert hasattr(value, "dask")
    value.compute(scheduler=scheduler)
    assert os.path.exists(tmpdir)

    ddf2 = dd.read_parquet(tmpdir, engine=engine)

    assert_eq(ddf, ddf2)


def test_timestamp96(tmpdir):
    check_fastparquet()
    fn = str(tmpdir)
    df = pd.DataFrame({"a": ["now"]}, dtype="M8[ns]")
    ddf = dd.from_pandas(df, 1)
    ddf.to_parquet(fn, write_index=False, times="int96")
    pf = fastparquet.ParquetFile(fn)
    assert pf._schema[1].type == fastparquet.parquet_thrift.Type.INT96
    out = dd.read_parquet(fn, index=False).compute()
    assert_eq(out, df)


def test_drill_scheme(tmpdir):
    check_fastparquet()
    fn = str(tmpdir)
    N = 5
    df1 = pd.DataFrame({c: np.random.random(N) for i, c in enumerate(["a", "b", "c"])})
    df2 = pd.DataFrame({c: np.random.random(N) for i, c in enumerate(["a", "b", "c"])})
    files = []
    for d in ["test_data1", "test_data2"]:
        dn = os.path.join(fn, d)
        if not os.path.exists(dn):
            os.mkdir(dn)
        files.append(os.path.join(dn, "data1.parq"))

    fastparquet.write(files[0], df1)
    fastparquet.write(files[1], df2)

    df = dd.read_parquet(files)
    assert "dir0" in df.columns
    out = df.compute()
    assert "dir0" in out
    assert (np.unique(out.dir0) == ["test_data1", "test_data2"]).all()


def test_parquet_select_cats(tmpdir, engine):
    fn = str(tmpdir)
    df = pd.DataFrame(
        {
            "categories": pd.Series(
                np.random.choice(["a", "b", "c", "d", "e", "f"], size=100),
                dtype="category",
            ),
            "ints": pd.Series(list(range(0, 100)), dtype="int"),
            "floats": pd.Series(list(range(0, 100)), dtype="float"),
        }
    )

    ddf = dd.from_pandas(df, 1)
    ddf.to_parquet(fn, engine=engine)
    rddf = dd.read_parquet(fn, columns=["ints"], engine=engine)
    assert list(rddf.columns) == ["ints"]
    rddf = dd.read_parquet(fn, engine=engine)
    assert list(rddf.columns) == list(df)


def test_columns_name(tmpdir, engine):
    if engine == "fastparquet" and fastparquet.__version__ <= LooseVersion("0.3.1"):
        pytest.skip("Fastparquet does not write column_indexes up to 0.3.1")
    tmp_path = str(tmpdir)
    df = pd.DataFrame({"A": [1, 2]}, index=pd.Index(["a", "b"], name="idx"))
    df.columns.name = "cols"
    ddf = dd.from_pandas(df, 2)

    ddf.to_parquet(tmp_path, engine=engine)
    result = dd.read_parquet(tmp_path, engine=engine, index=["idx"])
    assert_eq(result, df)


def check_compression(engine, filename, compression):
    if engine == "fastparquet":
        pf = fastparquet.ParquetFile(filename)
        md = pf.fmd.row_groups[0].columns[0].meta_data
        if compression is None:
            assert md.total_compressed_size == md.total_uncompressed_size
        else:
            assert md.total_compressed_size != md.total_uncompressed_size
    else:
        metadata = pa.parquet.ParquetDataset(filename).metadata
        names = metadata.schema.names
        for i in range(metadata.num_row_groups):
            row_group = metadata.row_group(i)
            for j in range(len(names)):
                column = row_group.column(j)
                if compression is None:
                    assert (
                        column.total_compressed_size == column.total_uncompressed_size
                    )
                else:
                    compress_expect = compression
                    if compression == "default":
                        compress_expect = "snappy"
                    assert compress_expect.lower() == column.compression.lower()
                    assert (
                        column.total_compressed_size != column.total_uncompressed_size
                    )


@pytest.mark.parametrize("compression,", ["default", None, "gzip", "snappy"])
def test_writing_parquet_with_compression(tmpdir, compression, engine):
    fn = str(tmpdir)
    if compression in ["snappy", "default"]:
        pytest.importorskip("snappy")

    df = pd.DataFrame({"x": ["a", "b", "c"] * 10, "y": [1, 2, 3] * 10})
    df.index.name = "index"
    ddf = dd.from_pandas(df, npartitions=3)

    ddf.to_parquet(fn, compression=compression, engine=engine)
    out = dd.read_parquet(fn, engine=engine)
    assert_eq(out, ddf)
    check_compression(engine, fn, compression)


@pytest.fixture(
    params=[
        # fastparquet 0.1.3
        {
            "columns": [
                {
                    "metadata": None,
                    "name": "idx",
                    "numpy_type": "int64",
                    "pandas_type": "int64",
                },
                {
                    "metadata": None,
                    "name": "A",
                    "numpy_type": "int64",
                    "pandas_type": "int64",
                },
            ],
            "index_columns": ["idx"],
            "pandas_version": "0.21.0",
        },
        # pyarrow 0.7.1
        {
            "columns": [
                {
                    "metadata": None,
                    "name": "A",
                    "numpy_type": "int64",
                    "pandas_type": "int64",
                },
                {
                    "metadata": None,
                    "name": "idx",
                    "numpy_type": "int64",
                    "pandas_type": "int64",
                },
            ],
            "index_columns": ["idx"],
            "pandas_version": "0.21.0",
        },
        # pyarrow 0.8.0
        {
            "column_indexes": [
                {
                    "field_name": None,
                    "metadata": {"encoding": "UTF-8"},
                    "name": None,
                    "numpy_type": "object",
                    "pandas_type": "unicode",
                }
            ],
            "columns": [
                {
                    "field_name": "A",
                    "metadata": None,
                    "name": "A",
                    "numpy_type": "int64",
                    "pandas_type": "int64",
                },
                {
                    "field_name": "__index_level_0__",
                    "metadata": None,
                    "name": "idx",
                    "numpy_type": "int64",
                    "pandas_type": "int64",
                },
            ],
            "index_columns": ["__index_level_0__"],
            "pandas_version": "0.21.0",
        },
        # TODO: fastparquet update
    ]
)
def pandas_metadata(request):
    return request.param


def test_parse_pandas_metadata(pandas_metadata):
    index_names, column_names, mapping, column_index_names = _parse_pandas_metadata(
        pandas_metadata
    )
    assert index_names == ["idx"]
    assert column_names == ["A"]
    assert column_index_names == [None]

    # for new pyarrow
    if pandas_metadata["index_columns"] == ["__index_level_0__"]:
        assert mapping == {"__index_level_0__": "idx", "A": "A"}
    else:
        assert mapping == {"idx": "idx", "A": "A"}

    assert isinstance(mapping, dict)


def test_parse_pandas_metadata_null_index():
    # pyarrow 0.7.1 None for index
    e_index_names = [None]
    e_column_names = ["x"]
    e_mapping = {"__index_level_0__": None, "x": "x"}
    e_column_index_names = [None]

    md = {
        "columns": [
            {
                "metadata": None,
                "name": "x",
                "numpy_type": "int64",
                "pandas_type": "int64",
            },
            {
                "metadata": None,
                "name": "__index_level_0__",
                "numpy_type": "int64",
                "pandas_type": "int64",
            },
        ],
        "index_columns": ["__index_level_0__"],
        "pandas_version": "0.21.0",
    }
    index_names, column_names, mapping, column_index_names = _parse_pandas_metadata(md)
    assert index_names == e_index_names
    assert column_names == e_column_names
    assert mapping == e_mapping
    assert column_index_names == e_column_index_names

    # pyarrow 0.8.0 None for index
    md = {
        "column_indexes": [
            {
                "field_name": None,
                "metadata": {"encoding": "UTF-8"},
                "name": None,
                "numpy_type": "object",
                "pandas_type": "unicode",
            }
        ],
        "columns": [
            {
                "field_name": "x",
                "metadata": None,
                "name": "x",
                "numpy_type": "int64",
                "pandas_type": "int64",
            },
            {
                "field_name": "__index_level_0__",
                "metadata": None,
                "name": None,
                "numpy_type": "int64",
                "pandas_type": "int64",
            },
        ],
        "index_columns": ["__index_level_0__"],
        "pandas_version": "0.21.0",
    }
    index_names, column_names, mapping, column_index_names = _parse_pandas_metadata(md)
    assert index_names == e_index_names
    assert column_names == e_column_names
    assert mapping == e_mapping
    assert column_index_names == e_column_index_names


def test_read_no_metadata(tmpdir, engine):
    # use pyarrow.parquet to create a parquet file without
    # pandas metadata
    check_pyarrow()
    tmp = str(tmpdir) + "table.parq"

    table = pa.Table.from_arrays(
        [pa.array([1, 2, 3]), pa.array([3, 4, 5])], names=["A", "B"]
    )
    pq.write_table(table, tmp)
    result = dd.read_parquet(tmp, engine=engine)
    expected = pd.DataFrame({"A": [1, 2, 3], "B": [3, 4, 5]})
    assert_eq(result, expected)


def test_parse_pandas_metadata_duplicate_index_columns():
    md = {
        "column_indexes": [
            {
                "field_name": None,
                "metadata": {"encoding": "UTF-8"},
                "name": None,
                "numpy_type": "object",
                "pandas_type": "unicode",
            }
        ],
        "columns": [
            {
                "field_name": "A",
                "metadata": None,
                "name": "A",
                "numpy_type": "int64",
                "pandas_type": "int64",
            },
            {
                "field_name": "__index_level_0__",
                "metadata": None,
                "name": "A",
                "numpy_type": "object",
                "pandas_type": "unicode",
            },
        ],
        "index_columns": ["__index_level_0__"],
        "pandas_version": "0.21.0",
    }
    index_names, column_names, storage_name_mapping, column_index_names = _parse_pandas_metadata(
        md
    )
    assert index_names == ["A"]
    assert column_names == ["A"]
    assert storage_name_mapping == {"__index_level_0__": "A", "A": "A"}
    assert column_index_names == [None]


def test_parse_pandas_metadata_column_with_index_name():
    md = {
        "column_indexes": [
            {
                "field_name": None,
                "metadata": {"encoding": "UTF-8"},
                "name": None,
                "numpy_type": "object",
                "pandas_type": "unicode",
            }
        ],
        "columns": [
            {
                "field_name": "A",
                "metadata": None,
                "name": "A",
                "numpy_type": "int64",
                "pandas_type": "int64",
            },
            {
                "field_name": "__index_level_0__",
                "metadata": None,
                "name": "A",
                "numpy_type": "object",
                "pandas_type": "unicode",
            },
        ],
        "index_columns": ["__index_level_0__"],
        "pandas_version": "0.21.0",
    }
    index_names, column_names, storage_name_mapping, column_index_names = _parse_pandas_metadata(
        md
    )
    assert index_names == ["A"]
    assert column_names == ["A"]
    assert storage_name_mapping == {"__index_level_0__": "A", "A": "A"}
    assert column_index_names == [None]


def test_writing_parquet_with_kwargs(tmpdir, engine):
    fn = str(tmpdir)
    path1 = os.path.join(fn, "normal")
    path2 = os.path.join(fn, "partitioned")
    pytest.importorskip("snappy")

    df = pd.DataFrame(
        {
            "a": np.random.choice(["A", "B", "C"], size=100),
            "b": np.random.random(size=100),
            "c": np.random.randint(1, 5, size=100),
        }
    )
    df.index.name = "index"
    ddf = dd.from_pandas(df, npartitions=3)

    engine_kwargs = {
        "pyarrow": {
            "compression": "snappy",
            "coerce_timestamps": None,
            "use_dictionary": True,
        },
        "fastparquet": {"compression": "snappy", "times": "int64", "fixed_text": None},
    }

    ddf.to_parquet(path1, engine=engine, **engine_kwargs[engine])
    out = dd.read_parquet(path1, engine=engine)
    assert_eq(out, ddf, check_index=(engine != "fastparquet"))

    # Avoid race condition in pyarrow 0.8.0 on writing partitioned datasets
    with dask.config.set(scheduler="sync"):
        ddf.to_parquet(
            path2, engine=engine, partition_on=["a"], **engine_kwargs[engine]
        )
    out = dd.read_parquet(path2, engine=engine).compute()
    for val in df.a.unique():
        assert set(df.b[df.a == val]) == set(out.b[out.a == val])


def test_writing_parquet_with_unknown_kwargs(tmpdir, engine):
    fn = str(tmpdir)

    with pytest.raises(TypeError):
        ddf.to_parquet(fn, engine=engine, unknown_key="unknown_value")


def test_select_partitioned_column(tmpdir, engine):
    pytest.importorskip("snappy")
    if engine == "pyarrow":
        import pyarrow as pa

        if pa.__version__ < LooseVersion("0.9.0"):
            pytest.skip("pyarrow<0.9.0 did not support this")

    fn = str(tmpdir)
    size = 20
    d = {
        "signal1": np.random.normal(0, 0.3, size=size).cumsum() + 50,
        "fake_categorical1": np.random.choice(["A", "B", "C"], size=size),
        "fake_categorical2": np.random.choice(["D", "E", "F"], size=size),
    }
    df = dd.from_pandas(pd.DataFrame(d), 2)
    df.to_parquet(
        fn,
        compression="snappy",
        write_index=False,
        engine=engine,
        partition_on=["fake_categorical1", "fake_categorical2"],
    )

    df_partitioned = dd.read_parquet(fn, engine=engine)
    df_partitioned[df_partitioned.fake_categorical1 == "A"].compute()


def test_with_tz(tmpdir, engine):
    if engine == "pyarrow" and pa.__version__ < LooseVersion("0.11.0"):
        pytest.skip("pyarrow<0.11.0 did not support this")
    if engine == "fastparquet" and fastparquet.__version__ < LooseVersion("0.3.0"):
        pytest.skip("fastparquet<0.3.0 did not support this")

    with warnings.catch_warnings():
        if engine == "fastparquet":
            # fastparquet-442
            warnings.simplefilter("ignore", DeprecationWarning)  # pandas 0.23
            warnings.simplefilter("ignore", FutureWarning)  # pandas 0.25
            fn = str(tmpdir)
            df = pd.DataFrame([[0]], columns=["a"], dtype="datetime64[ns, UTC]")
            df = dd.from_pandas(df, 1)
            df.to_parquet(fn, engine=engine)
            df2 = dd.read_parquet(fn, engine=engine)
            assert_eq(df, df2, check_divisions=False, check_index=False)


def test_arrow_partitioning(tmpdir):
    # Issue #3518
    check_pyarrow()
    path = str(tmpdir)
    data = {
        "p": np.repeat(np.arange(3), 2).astype(np.int8),
        "b": np.repeat(-1, 6).astype(np.int16),
        "c": np.repeat(-2, 6).astype(np.float32),
        "d": np.repeat(-3, 6).astype(np.float64),
    }
    pdf = pd.DataFrame(data)
    ddf = dd.from_pandas(pdf, npartitions=2)
    ddf.to_parquet(path, engine="pyarrow", partition_on="p")

    ddf = dd.read_parquet(path, engine="pyarrow")

    ddf.astype({"b": np.float32}).compute()


def test_sorted_warnings(tmpdir, engine):
    tmpdir = str(tmpdir)
    df = dd.from_pandas(
        pd.DataFrame({"cola": range(10), "colb": range(10)}), npartitions=2
    )
    df.to_parquet(tmpdir, engine=engine, write_index=False)
    with pytest.warns(RuntimeWarning) as record:
        out = dd.read_parquet(tmpdir, engine=engine)
    assert "['cola', 'colb']" in str(record[-1].message)
    warnings = len(record)
    assert out.columns.tolist() == ["cola", "colb"]
    with pytest.warns(None) as record:
        dd.read_parquet(tmpdir, engine=engine, index=False)
    assert len(record) < warnings  # still may have some arrow warnings


def test_informative_error_messages():
    with pytest.raises(ValueError) as info:
        dd.read_parquet("foo", engine="foo")

    assert "foo" in str(info.value)
    assert "arrow" in str(info.value)
    assert "fastparquet" in str(info.value)


def test_append_cat_fp(tmpdir, engine):
    path = str(tmpdir)
    # https://github.com/dask/dask/issues/4120
    df = pd.DataFrame({"x": ["a", "a", "b", "a", "b"]})
    df["x"] = df["x"].astype("category")
    ddf = dd.from_pandas(df, npartitions=1)

    dd.to_parquet(ddf, path, engine=engine)
    dd.to_parquet(ddf, path, append=True, ignore_divisions=True, engine=engine)

    d = dd.read_parquet(path, engine=engine).compute()
    assert d["x"].tolist() == ["a", "a", "b", "a", "b"] * 2


@pytest.mark.parametrize(
    "df",
    [
        pd.DataFrame({"x": [4, 5, 6, 1, 2, 3]}),
        pd.DataFrame({"x": ["c", "a", "b"]}),
        pd.DataFrame({"x": ["cc", "a", "bbb"]}),
        pd.DataFrame({"x": [b"a", b"b", b"c"]}),
        pytest.param(
            pd.DataFrame({"x": pd.Categorical(["a", "b", "a"])}),
            marks=pytest.mark.xfail(
                reason="https://issues.apache.org/jira/browse/ARROW-3652"
            ),
        ),
        pytest.param(
            pd.DataFrame({"x": pd.Categorical([1, 2, 1])}),
            marks=pytest.mark.xfail(
                reason="https://issues.apache.org/jira/browse/ARROW-3652"
            ),
        ),
        pd.DataFrame({"x": list(map(pd.Timestamp, [3000000, 2000000, 1000000]))}),  # ms
        pd.DataFrame({"x": list(map(pd.Timestamp, [3000, 2000, 1000]))}),  # us
        pd.DataFrame({"x": [3000, 2000, 1000]}).astype("M8[ns]"),
        # pd.DataFrame({'x': [3, 2, 1]}).astype('M8[ns]'), # Casting errors
        pd.DataFrame({"x": [3, 2, 1]}).astype("M8[us]"),
        pd.DataFrame({"x": [3, 2, 1]}).astype("M8[ms]"),
        pd.DataFrame({"x": [3, 2, 1]}).astype("uint16"),
        pd.DataFrame({"x": [3, 2, 1]}).astype("float32"),
        pd.DataFrame({"x": [3, 1, 2]}, index=[3, 2, 1]),
        pd.DataFrame(
            {"x": [4, 5, 6, 1, 2, 3]}, index=pd.Index([1, 2, 3, 4, 5, 6], name="foo")
        ),
        pd.DataFrame({"x": [1, 2, 3], "y": [3, 2, 1]}),
        pd.DataFrame({"x": [1, 2, 3], "y": [3, 2, 1]}, columns=["y", "x"]),
        pd.DataFrame({"0": [3, 2, 1]}),
        pd.DataFrame({"x": [3, 2, None]}),
        pd.DataFrame({"-": [3.0, 2.0, None]}),
        pd.DataFrame({".": [3.0, 2.0, None]}),
        pd.DataFrame({" ": [3.0, 2.0, None]}),
    ],
)
def test_roundtrip_arrow(tmpdir, df):
    check_pyarrow()
    # Index will be given a name when preserved as index
    tmp_path = str(tmpdir)
    if not df.index.name:
        df.index.name = "index"
    ddf = dd.from_pandas(df, npartitions=2)
    dd.to_parquet(ddf, tmp_path, engine="pyarrow", write_index=True)
    ddf2 = dd.read_parquet(tmp_path, engine="pyarrow", gather_statistics=True)
    assert_eq(ddf, ddf2)


def test_datasets_timeseries(tmpdir, engine):
    tmp_path = str(tmpdir)
    df = dask.datasets.timeseries(
        start="2000-01-01", end="2000-01-10", freq="1d"
    ).persist()
    df.to_parquet(tmp_path, engine=engine)

    df2 = dd.read_parquet(tmp_path, engine=engine)
    assert_eq(df, df2)


def test_pathlib_path(tmpdir, engine):
    import pathlib

    df = pd.DataFrame({"x": [4, 5, 6, 1, 2, 3]})
    df.index.name = "index"
    ddf = dd.from_pandas(df, npartitions=2)
    path = pathlib.Path(str(tmpdir))
    ddf.to_parquet(path, engine=engine)
    ddf2 = dd.read_parquet(path, engine=engine)
    assert_eq(ddf, ddf2)


def test_pyarrow_metadata_nthreads(tmpdir):
    check_pyarrow()
    tmp_path = str(tmpdir)
    df = pd.DataFrame({"x": [4, 5, 6, 1, 2, 3]})
    df.index.name = "index"
    ddf = dd.from_pandas(df, npartitions=2)
    ddf.to_parquet(tmp_path, engine="pyarrow")
    ops = {"dataset": {"metadata_nthreads": 2}}
    ddf2 = dd.read_parquet(tmp_path, engine="pyarrow", **ops)
    assert_eq(ddf, ddf2)


def test_categories_large(tmpdir, engine):
    # Issue #5112
    check_fastparquet()
    fn = str(tmpdir.join("parquet_int16.parq"))
    numbers = np.random.randint(0, 800000, size=1000000)
    df = pd.DataFrame(numbers.T, columns=["name"])
    df.name = df.name.astype("category")

    df.to_parquet(fn, engine="fastparquet", compression="uncompressed")
    ddf = dd.read_parquet(fn, engine=engine, categories={"name": 80000})

    assert_eq(sorted(df.name.cat.categories), sorted(ddf.compute().name.cat.categories))


@write_read_engines()
def test_read_glob_nostats(tmpdir, write_engine, read_engine):
    tmp_path = str(tmpdir)
    ddf.to_parquet(tmp_path, engine=write_engine)

    ddf2 = dd.read_parquet(
        os.path.join(tmp_path, "*.parquet"), engine=read_engine, gather_statistics=False
    )
    assert_eq(ddf, ddf2, check_divisions=False)


@pytest.mark.parametrize("statistics", [True, False, None])
@pytest.mark.parametrize("remove_common", [True, False])
@write_read_engines()
def test_read_dir_nometa(tmpdir, write_engine, read_engine, statistics, remove_common):
    tmp_path = str(tmpdir)
    ddf.to_parquet(tmp_path, engine=write_engine)
    if os.path.exists(os.path.join(tmp_path, "_metadata")):
        os.unlink(os.path.join(tmp_path, "_metadata"))
    files = os.listdir(tmp_path)
    assert "_metadata" not in files

    if remove_common and os.path.exists(os.path.join(tmp_path, "_common_metadata")):
        os.unlink(os.path.join(tmp_path, "_common_metadata"))

    ddf2 = dd.read_parquet(tmp_path, engine=read_engine, gather_statistics=statistics)
    assert_eq(ddf, ddf2, check_divisions=False)


def test_timeseries_nulls_in_schema(tmpdir, engine):
    tmp_path = str(tmpdir)
    ddf2 = (
        dask.datasets.timeseries(start="2000-01-01", end="2000-01-03", freq="1h")
        .reset_index()
        .map_partitions(lambda x: x.loc[:5])
    )
    ddf2 = ddf2.set_index("x").reset_index().persist()
    ddf2.name = ddf2.name.where(ddf2.timestamp == "2000-01-01", None)

    ddf2.to_parquet(tmp_path, engine=engine)
    ddf_read = dd.read_parquet(tmp_path, engine=engine)

    assert_eq(ddf_read, ddf2, check_divisions=False, check_index=False)

    # Can force schema validation on each partition in pyarrow
    if engine == "pyarrow":
        # The schema mismatch should raise an error
        with pytest.raises(ValueError):
            ddf_read = dd.read_parquet(
                tmp_path, dataset={"validate_schema": True}, engine=engine
            )
<<<<<<< HEAD


@pytest.mark.parametrize("numerical", [True, False])
@pytest.mark.parametrize(
    "timestamp", ["2000-01-01", "2000-01-02", "2000-01-03", "2000-01-04"]
)
def test_timeseries_nulls_in_schema_pyarrow(tmpdir, timestamp, numerical):
    check_pyarrow()
    tmp_path = str(tmpdir)
    ddf2 = dd.from_pandas(
        pd.DataFrame(
            {
                "timestamp": [
                    pd.Timestamp("2000-01-01"),
                    pd.Timestamp("2000-01-02"),
                    pd.Timestamp("2000-01-03"),
                    pd.Timestamp("2000-01-04"),
                ],
                "id": np.arange(4, dtype="float64"),
                "name": ["cat", "dog", "bird", "cow"],
            }
        ),
        npartitions=2,
    ).persist()
    if numerical:
        ddf2.id = ddf2.id.where(ddf2.timestamp == timestamp, None)
        ddf2.id = ddf2.id.astype("float64")
    else:
        ddf2.name = ddf2.name.where(ddf2.timestamp == timestamp, None)

    # There should be no schema error if you specify a schema on write
    schema = pa.schema(
        [("timestamp", pa.timestamp("ns")), ("id", pa.float64()), ("name", pa.string())]
    )
    ddf2.to_parquet(tmp_path, schema=schema, write_index=False, engine="pyarrow")
    assert_eq(
        dd.read_parquet(
            tmp_path, dataset={"validate_schema": True}, index=False, engine="pyarrow"
        ),
        ddf2,
        check_divisions=False,
        check_index=False,
    )
=======
        # There should be no error if you specify a schema on write
        schema = pa.schema(
            [
                ("x", pa.float64()),
                ("timestamp", pa.timestamp("ns")),
                ("id", pa.int64()),
                ("name", pa.string()),
                ("y", pa.float64()),
            ]
        )
        ddf2.to_parquet(tmp_path, schema=schema, engine=engine)
        assert_eq(
            dd.read_parquet(tmp_path, dataset={"validate_schema": True}, engine=engine),
            ddf2,
            check_divisions=False,
            check_index=False,
        )


def test_graph_size_pyarrow(tmpdir, engine):
    import pickle

    fn = str(tmpdir)

    ddf1 = dask.datasets.timeseries(
        start="2000-01-01", end="2000-01-02", freq="60S", partition_freq="1H"
    )

    ddf1.to_parquet(fn, engine=engine)
    ddf2 = dd.read_parquet(fn, engine=engine)

    assert len(pickle.dumps(ddf2.__dask_graph__())) < 10000
>>>>>>> 6dfc8e9a
<|MERGE_RESOLUTION|>--- conflicted
+++ resolved
@@ -1947,7 +1947,6 @@
             ddf_read = dd.read_parquet(
                 tmp_path, dataset={"validate_schema": True}, engine=engine
             )
-<<<<<<< HEAD
 
 
 @pytest.mark.parametrize("numerical", [True, False])
@@ -1991,24 +1990,6 @@
         check_divisions=False,
         check_index=False,
     )
-=======
-        # There should be no error if you specify a schema on write
-        schema = pa.schema(
-            [
-                ("x", pa.float64()),
-                ("timestamp", pa.timestamp("ns")),
-                ("id", pa.int64()),
-                ("name", pa.string()),
-                ("y", pa.float64()),
-            ]
-        )
-        ddf2.to_parquet(tmp_path, schema=schema, engine=engine)
-        assert_eq(
-            dd.read_parquet(tmp_path, dataset={"validate_schema": True}, engine=engine),
-            ddf2,
-            check_divisions=False,
-            check_index=False,
-        )
 
 
 def test_graph_size_pyarrow(tmpdir, engine):
@@ -2023,5 +2004,4 @@
     ddf1.to_parquet(fn, engine=engine)
     ddf2 = dd.read_parquet(fn, engine=engine)
 
-    assert len(pickle.dumps(ddf2.__dask_graph__())) < 10000
->>>>>>> 6dfc8e9a
+    assert len(pickle.dumps(ddf2.__dask_graph__())) < 10000