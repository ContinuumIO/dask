import os
import numpy as np
import pandas as pd
import pytest

import dask
from dask.utils import tmpdir
import dask.dataframe as dd
from dask.dataframe.io.parquet import read_parquet, to_parquet
from dask.dataframe.utils import assert_eq
fastparquet = pytest.importorskip('fastparquet')


def test_local():
    with tmpdir() as tmp:
        tmp = str(tmp)
        data = pd.DataFrame({'i32': np.arange(1000, dtype=np.int32),
                             'i64': np.arange(1000, dtype=np.int64),
                             'f': np.arange(1000, dtype=np.float64),
                             'bhello': np.random.choice(['hello', 'you', 'people'], size=1000).astype("O")})
        df = dd.from_pandas(data, chunksize=500)

        to_parquet(tmp, df, write_index=False)

        files = os.listdir(tmp)
        assert '_metadata' in files
        assert 'part.0.parquet' in files

        df2 = read_parquet(tmp, index=False)

        assert len(df2.divisions) > 1

        out = df2.compute(get=dask.get).reset_index()

        for column in df.columns:
            assert (data[column] == out[column]).all()


df = pd.DataFrame({'x': [6, 2, 3, 4, 5],
                   'y': [1.0, 2.0, 1.0, 2.0, 1.0]},
                  index=pd.Index([10, 20, 30, 40, 50], name='myindex'))


@pytest.fixture
def fn(tmpdir):
    ddf = dd.from_pandas(df, npartitions=3)
    to_parquet(str(tmpdir), ddf)

    return str(tmpdir)


def test_index(fn):
    ddf = read_parquet(fn)
    assert_eq(df, ddf)


def test_auto_add_index(fn):
    ddf = read_parquet(fn, columns=['x'], index='myindex')
    assert_eq(df[['x']], ddf)


def test_index_column(fn):
    ddf = read_parquet(fn, columns=['myindex'], index='myindex')
    assert_eq(df[[]], ddf)


def test_index_column_no_index(fn):
    ddf = read_parquet(fn, columns=['myindex'])
    assert_eq(df[[]], ddf)


def test_index_column_false_index(fn):
    ddf = read_parquet(fn, columns=['myindex'], index=False)
    assert_eq(pd.DataFrame(df.index), ddf, check_index=False)


def test_no_columns_yes_index(fn):
    ddf = read_parquet(fn, columns=[], index='myindex')
    assert_eq(df[[]], ddf)


def test_no_columns_no_index(fn):
    ddf = read_parquet(fn, columns=[])
    assert_eq(df[[]], ddf)


def test_series(fn):
    ddf = read_parquet(fn, columns=['x'])
    assert_eq(df[['x']], ddf)

    ddf = read_parquet(fn, columns='x', index='myindex')
    assert_eq(df.x, ddf)


def test_names(fn):
    assert set(read_parquet(fn).dask) == set(read_parquet(fn).dask)
    assert (set(read_parquet(fn).dask) !=
            set(read_parquet(fn, columns=['x']).dask))
    assert (set(read_parquet(fn, columns='x').dask) !=
            set(read_parquet(fn, columns=['x']).dask))
    assert (set(read_parquet(fn, columns=('x',)).dask) ==
            set(read_parquet(fn, columns=['x']).dask))


@pytest.mark.parametrize('c', [['x'], 'x', ['x', 'y'], []])
def test_optimize(fn, c):
    ddf = read_parquet(fn)
    assert_eq(df[c], ddf[c])
    x = ddf[c]

<<<<<<< HEAD
        ddf2 = read_parquet(tmp)
        assert_eq(ddf, ddf2)


def test_categorical():
    with tmpdir() as tmp:
        df = pd.DataFrame({'x': ['a', 'b', 'c'] * 100},
                          dtype='category')
        ddf = dd.from_pandas(df, npartitions=3)
        to_parquet(tmp, ddf)

        ddf2 = read_parquet(tmp, categories=['x'])

        assert ddf2.x.cat.categories.tolist() == ['a', 'b', 'c']
        out = ddf2.loc[:1000].compute()
        assert all(out.x == df.x)
=======
    dsk = x._optimize(x.dask, x._keys())
    assert len(dsk) == x.npartitions
    assert all(v[4] == c for v in dsk.values())
>>>>>>> 6c9e12f1
<|MERGE_RESOLUTION|>--- conflicted
+++ resolved
@@ -108,9 +108,9 @@
     assert_eq(df[c], ddf[c])
     x = ddf[c]
 
-<<<<<<< HEAD
-        ddf2 = read_parquet(tmp)
-        assert_eq(ddf, ddf2)
+    dsk = x._optimize(x.dask, x._keys())
+    assert len(dsk) == x.npartitions
+    assert all(v[4] == c for v in dsk.values())
 
 
 def test_categorical():
@@ -124,9 +124,4 @@
 
         assert ddf2.x.cat.categories.tolist() == ['a', 'b', 'c']
         out = ddf2.loc[:1000].compute()
-        assert all(out.x == df.x)
-=======
-    dsk = x._optimize(x.dask, x._keys())
-    assert len(dsk) == x.npartitions
-    assert all(v[4] == c for v in dsk.values())
->>>>>>> 6c9e12f1
+        assert all(out.x == df.x)