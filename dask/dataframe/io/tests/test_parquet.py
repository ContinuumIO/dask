--- conflicted
+++ resolved
@@ -3641,125 +3641,6 @@
     assert "User-defined key/value" in str(e.value)
 
 
-<<<<<<< HEAD
-def test_custom_filename(tmpdir, engine):
-    fn = str(tmpdir)
-    pdf = pd.DataFrame(
-        {"num1": [1, 2, 3, 4], "num2": [7, 8, 9, 10]},
-    )
-    df = dd.from_pandas(pdf, npartitions=2)
-    df.to_parquet(fn, datafile_name_template="hi-*.parquet", engine=engine)
-
-    files = os.listdir(fn)
-    assert "_common_metadata" in files
-    assert "_metadata" in files
-    assert "hi-0.parquet" in files
-    assert "hi-1.parquet" in files
-    assert_eq(df, dd.read_parquet(fn, engine=engine))
-
-
-def test_custom_filename_works_with_pyarrow_when_append_is_true(tmpdir, engine):
-    fn = str(tmpdir)
-    pdf = pd.DataFrame(
-        {"num1": [1, 2, 3, 4], "num2": [7, 8, 9, 10]},
-    )
-    df = dd.from_pandas(pdf, npartitions=2)
-    df.to_parquet(fn, datafile_name_template="hi-*.parquet", engine=engine)
-
-    pdf = pd.DataFrame(
-        {"num1": [33], "num2": [44]},
-    )
-    df = dd.from_pandas(pdf, npartitions=1)
-    if engine == "fastparquet":
-        pytest.xfail(
-            "fastparquet errors our with IndexError when datafile_name_template is customized "
-            "and append is set to True.  We didn't do a detailed investigation for expediency. "
-            "See this comment for the conversation: https://github.com/dask/dask/pull/7682#issuecomment-845243623"
-        )
-    df.to_parquet(
-        fn,
-        datafile_name_template="hi-*.parquet",
-        engine=engine,
-        append=True,
-        ignore_divisions=True,
-    )
-    files = os.listdir(fn)
-    assert "_common_metadata" in files
-    assert "_metadata" in files
-    assert "hi-0.parquet" in files
-    assert "hi-1.parquet" in files
-    assert "hi-2.parquet" in files
-    expected_pdf = pd.DataFrame(
-        {"num1": [1, 2, 3, 4, 33], "num2": [7, 8, 9, 10, 44]},
-    )
-    actual = dd.read_parquet(fn, engine=engine, index=False)
-    pd.testing.assert_frame_equal(
-        expected_pdf.reset_index(drop=True),
-        actual.compute().reset_index(drop=True),
-        check_dtype=False,
-        check_categorical=False,
-    )
-
-
-def test_throws_error_if_custom_filename_is_invalid(tmpdir, engine):
-    fn = str(tmpdir)
-    pdf = pd.DataFrame(
-        {"num1": [1, 2, 3, 4], "num2": [7, 8, 9, 10]},
-    )
-    df = dd.from_pandas(pdf, npartitions=2)
-    with pytest.raises(ValueError) as excinfo:
-        df.to_parquet(fn, datafile_name_template="whatever.parquet", engine=engine)
-    assert (
-        "`datafile_name_template` must contain exactly one * (exactly one asterisk)"
-        in str(excinfo.value)
-    )
-    with pytest.raises(ValueError) as excinfo:
-        df.to_parquet(fn, datafile_name_template="*-whatever-*.parquet", engine=engine)
-    assert (
-        "`datafile_name_template` must contain exactly one * (exactly one asterisk)"
-        in str(excinfo.value)
-    )
-
-
-def test_custom_filename_with_partition(tmpdir, engine):
-    fn = str(tmpdir)
-    pdf = pd.DataFrame(
-        {
-            "first_name": ["frank", "li", "marcela", "luis"],
-            "country": ["canada", "china", "venezuela", "venezuela"],
-        },
-    )
-    df = dd.from_pandas(pdf, npartitions=4)
-    df.to_parquet(
-        fn,
-        partition_on=["country"],
-        datafile_name_template="*-cool.parquet",
-        write_index=False,
-    )
-
-    for root, dirs, files in os.walk(fn):
-        for dir in dirs:
-            assert dir in (
-                "country=canada",
-                "country=china",
-                "country=venezuela",
-            )
-        for file in files:
-            assert file in (
-                "0-cool.parquet",
-                "1-cool.parquet",
-                "2-cool.parquet",
-                "_common_metadata",
-                "_metadata",
-            )
-    actual = dd.read_parquet(fn, engine=engine, index=False)
-    pd.testing.assert_frame_equal(
-        df.compute().reset_index(drop=True),
-        actual.compute().reset_index(drop=True),
-        check_dtype=False,
-        check_categorical=False,
-    )
-=======
 @pytest.mark.parametrize("gather_statistics", [True, False, None])
 def test_ignore_metadata_file(tmpdir, engine, gather_statistics):
     tmpdir = str(tmpdir)
@@ -3886,4 +3767,122 @@
             dd.read_parquet(
                 tmpdir, engine=engine, dataset={"require_extension": False}
             ).compute()
->>>>>>> 57a10a52
+
+
+def test_custom_filename(tmpdir, engine):
+    fn = str(tmpdir)
+    pdf = pd.DataFrame(
+        {"num1": [1, 2, 3, 4], "num2": [7, 8, 9, 10]},
+    )
+    df = dd.from_pandas(pdf, npartitions=2)
+    df.to_parquet(fn, datafile_name_template="hi-*.parquet", engine=engine)
+
+    files = os.listdir(fn)
+    assert "_common_metadata" in files
+    assert "_metadata" in files
+    assert "hi-0.parquet" in files
+    assert "hi-1.parquet" in files
+    assert_eq(df, dd.read_parquet(fn, engine=engine))
+
+
+def test_custom_filename_works_with_pyarrow_when_append_is_true(tmpdir, engine):
+    fn = str(tmpdir)
+    pdf = pd.DataFrame(
+        {"num1": [1, 2, 3, 4], "num2": [7, 8, 9, 10]},
+    )
+    df = dd.from_pandas(pdf, npartitions=2)
+    df.to_parquet(fn, datafile_name_template="hi-*.parquet", engine=engine)
+
+    pdf = pd.DataFrame(
+        {"num1": [33], "num2": [44]},
+    )
+    df = dd.from_pandas(pdf, npartitions=1)
+    if engine == "fastparquet":
+        pytest.xfail(
+            "fastparquet errors our with IndexError when datafile_name_template is customized "
+            "and append is set to True.  We didn't do a detailed investigation for expediency. "
+            "See this comment for the conversation: https://github.com/dask/dask/pull/7682#issuecomment-845243623"
+        )
+    df.to_parquet(
+        fn,
+        datafile_name_template="hi-*.parquet",
+        engine=engine,
+        append=True,
+        ignore_divisions=True,
+    )
+    files = os.listdir(fn)
+    assert "_common_metadata" in files
+    assert "_metadata" in files
+    assert "hi-0.parquet" in files
+    assert "hi-1.parquet" in files
+    assert "hi-2.parquet" in files
+    expected_pdf = pd.DataFrame(
+        {"num1": [1, 2, 3, 4, 33], "num2": [7, 8, 9, 10, 44]},
+    )
+    actual = dd.read_parquet(fn, engine=engine, index=False)
+    pd.testing.assert_frame_equal(
+        expected_pdf.reset_index(drop=True),
+        actual.compute().reset_index(drop=True),
+        check_dtype=False,
+        check_categorical=False,
+    )
+
+
+def test_throws_error_if_custom_filename_is_invalid(tmpdir, engine):
+    fn = str(tmpdir)
+    pdf = pd.DataFrame(
+        {"num1": [1, 2, 3, 4], "num2": [7, 8, 9, 10]},
+    )
+    df = dd.from_pandas(pdf, npartitions=2)
+    with pytest.raises(ValueError) as excinfo:
+        df.to_parquet(fn, datafile_name_template="whatever.parquet", engine=engine)
+    assert (
+        "`datafile_name_template` must contain exactly one * (exactly one asterisk)"
+        in str(excinfo.value)
+    )
+    with pytest.raises(ValueError) as excinfo:
+        df.to_parquet(fn, datafile_name_template="*-whatever-*.parquet", engine=engine)
+    assert (
+        "`datafile_name_template` must contain exactly one * (exactly one asterisk)"
+        in str(excinfo.value)
+    )
+
+
+def test_custom_filename_with_partition(tmpdir, engine):
+    fn = str(tmpdir)
+    pdf = pd.DataFrame(
+        {
+            "first_name": ["frank", "li", "marcela", "luis"],
+            "country": ["canada", "china", "venezuela", "venezuela"],
+        },
+    )
+    df = dd.from_pandas(pdf, npartitions=4)
+    df.to_parquet(
+        fn,
+        partition_on=["country"],
+        datafile_name_template="*-cool.parquet",
+        write_index=False,
+    )
+
+    for root, dirs, files in os.walk(fn):
+        for dir in dirs:
+            assert dir in (
+                "country=canada",
+                "country=china",
+                "country=venezuela",
+            )
+        for file in files:
+            assert file in (
+                "0-cool.parquet",
+                "1-cool.parquet",
+                "2-cool.parquet",
+                "_common_metadata",
+                "_metadata",
+            )
+    actual = dd.read_parquet(fn, engine=engine, index=False)
+    pd.testing.assert_frame_equal(
+        df.compute().reset_index(drop=True),
+        actual.compute().reset_index(drop=True),
+        check_dtype=False,
+        check_categorical=False,
+    )