import math
import glob
import os
import sys
import warnings
from decimal import Decimal
from distutils.version import LooseVersion

import numpy as np
import pandas as pd
import pytest

import dask
import dask.multiprocessing
import dask.dataframe as dd
<<<<<<< HEAD
from dask.blockwise import Blockwise, optimize_blockwise
=======
from dask.dataframe._compat import PANDAS_GT_110, PANDAS_GT_121
>>>>>>> ee0f112b
from dask.dataframe.utils import assert_eq
from dask.dataframe.io.parquet.utils import _parse_pandas_metadata
from dask.dataframe.optimize import optimize_read_parquet_getitem
from dask.dataframe.io.parquet.core import BlockwiseParquet
from dask.utils import natural_sort_key, parse_bytes


try:
    import fastparquet
except ImportError:
    fastparquet = False


try:
    import pyarrow as pa
except ImportError:
    check_pa_divs = pa = False

try:
    import pyarrow.parquet as pq
except ImportError:
    pq = False


SKIP_FASTPARQUET = not fastparquet
SKIP_FASTPARQUET_REASON = "fastparquet not found"
FASTPARQUET_MARK = pytest.mark.skipif(SKIP_FASTPARQUET, reason=SKIP_FASTPARQUET_REASON)

if pq and pa.__version__ < LooseVersion("0.13.1"):
    SKIP_PYARROW = True
    SKIP_PYARROW_REASON = "pyarrow >= 0.13.1 required for parquet"
else:
    if (
        sys.platform == "win32"
        and pa
        and (
            (pa.__version__ == LooseVersion("0.16.0"))
            or (pa.__version__ == LooseVersion("2.0.0"))
        )
    ):
        SKIP_PYARROW = True
        SKIP_PYARROW_REASON = (
            "skipping pyarrow 0.16.0 and 2.0.0 on windows: "
            "https://github.com/dask/dask/issues/6093"
            "|https://github.com/dask/dask/issues/6754"
        )
    else:
        SKIP_PYARROW = not pq
        SKIP_PYARROW_REASON = "pyarrow not found"
PYARROW_MARK = pytest.mark.skipif(SKIP_PYARROW, reason=SKIP_PYARROW_REASON)

if pa and pa.__version__ < LooseVersion("1.0.0"):
    SKIP_PYARROW_DS = True
    SKIP_PYARROW_DS_REASON = "pyarrow >= 1.0.0 required for pyarrow dataset API"
else:
    SKIP_PYARROW_DS = SKIP_PYARROW
    SKIP_PYARROW_DS_REASON = "pyarrow not found"
PYARROW_DS_MARK = pytest.mark.skipif(SKIP_PYARROW_DS, reason=SKIP_PYARROW_DS_REASON)


def check_fastparquet():
    if SKIP_FASTPARQUET:
        pytest.skip(SKIP_FASTPARQUET_REASON)


def check_pyarrow():
    if SKIP_PYARROW:
        pytest.skip(SKIP_PYARROW_REASON)


def check_engine():
    if SKIP_FASTPARQUET and SKIP_PYARROW:
        pytest.skip("No parquet engine (fastparquet or pyarrow) found")


nrows = 40
npartitions = 15
df = pd.DataFrame(
    {
        "x": [i * 7 % 5 for i in range(nrows)],  # Not sorted
        "y": [i * 2.5 for i in range(nrows)],  # Sorted
    },
    index=pd.Index([10 * i for i in range(nrows)], name="myindex"),
)

ddf = dd.from_pandas(df, npartitions=npartitions)


@pytest.fixture(
    params=[
        pytest.param("fastparquet", marks=FASTPARQUET_MARK),
        pytest.param("pyarrow-legacy", marks=PYARROW_MARK),
        pytest.param("pyarrow-dataset", marks=PYARROW_DS_MARK),
    ]
)
def engine(request):
    return request.param


def write_read_engines(**kwargs):
    """Product of both engines for write/read:

    To add custom marks, pass keyword of the form: `mark_writer_reader=reason`,
    or `mark_engine=reason` to apply to all parameters with that engine."""
    backends = {"pyarrow-dataset", "pyarrow-legacy", "fastparquet"}
    marks = {(w, r): [] for w in backends for r in backends}

    # Skip if uninstalled
    for name, skip, reason in [
        ("fastparquet", SKIP_FASTPARQUET, SKIP_FASTPARQUET_REASON),
        ("pyarrow-legacy", SKIP_PYARROW_DS, SKIP_PYARROW_DS_REASON),
        ("pyarrow-dataset", SKIP_PYARROW, SKIP_PYARROW_REASON),
    ]:
        if skip:
            val = pytest.mark.skip(reason=reason)
            for k in marks:
                if name in k:
                    marks[k].append(val)

    # Custom marks
    for kw, val in kwargs.items():
        kind, rest = kw.split("_", 1)
        key = tuple(rest.split("_"))
        if (
            kind not in ("xfail", "skip")
            or len(key) > 2
            or set(key).difference(backends)
        ):
            raise ValueError("unknown keyword %r" % kw)
        val = getattr(pytest.mark, kind)(reason=val)
        if len(key) == 2:
            marks[key].append(val)
        else:
            for k in marks:
                if key in k:
                    marks[k].append(val)

    return pytest.mark.parametrize(
        ("write_engine", "read_engine"),
        [pytest.param(*k, marks=tuple(v)) for (k, v) in sorted(marks.items())],
    )


pyarrow_fastparquet_msg = "fastparquet fails reading pyarrow written directories"
write_read_engines_xfail = write_read_engines(
    **{
        "xfail_pyarrow-dataset_fastparquet": pyarrow_fastparquet_msg,
        "xfail_pyarrow-legacy_fastparquet": pyarrow_fastparquet_msg,
    }
)

if (
    fastparquet
    and fastparquet.__version__ < LooseVersion("0.5")
    and PANDAS_GT_110
    and not PANDAS_GT_121
):
    # a regression in pandas 1.1.x / 1.2.0 caused a failure in writing partitioned
    # categorical columns when using fastparquet 0.4.x, but this was (accidentally)
    # fixed in fastparquet 0.5.0
    fp_pandas_msg = "pandas with fastparquet engine does not preserve index"
    fp_pandas_xfail = write_read_engines(
        **{
            "xfail_pyarrow-dataset_fastparquet": pyarrow_fastparquet_msg,
            "xfail_pyarrow-legacy_fastparquet": pyarrow_fastparquet_msg,
            "xfail_fastparquet_fastparquet": fp_pandas_msg,
            "xfail_fastparquet_pyarrow-dataset": fp_pandas_msg,
            "xfail_fastparquet_pyarrow-legacy": fp_pandas_msg,
        }
    )
else:
    fp_pandas_msg = "pandas with fastparquet engine does not preserve index"
    fp_pandas_xfail = write_read_engines()


@write_read_engines()
def test_local(tmpdir, write_engine, read_engine):
    tmp = str(tmpdir)
    data = pd.DataFrame(
        {
            "i32": np.arange(1000, dtype=np.int32),
            "i64": np.arange(1000, dtype=np.int64),
            "f": np.arange(1000, dtype=np.float64),
            "bhello": np.random.choice(["hello", "yo", "people"], size=1000).astype(
                "O"
            ),
        }
    )
    df = dd.from_pandas(data, chunksize=500)

    df.to_parquet(tmp, write_index=False, engine=write_engine)

    files = os.listdir(tmp)
    assert "_common_metadata" in files
    assert "_metadata" in files
    assert "part.0.parquet" in files

    df2 = dd.read_parquet(tmp, index=False, engine=read_engine)

    assert len(df2.divisions) > 1

    out = df2.compute(scheduler="sync").reset_index()
    # import pdb; pdb.set_trace()
    # pass

    for column in df.columns:
        assert (data[column] == out[column]).all()


@pytest.mark.parametrize("index", [False, True])
@write_read_engines_xfail
def test_empty(tmpdir, write_engine, read_engine, index):
    fn = str(tmpdir)
    df = pd.DataFrame({"a": ["a", "b", "b"], "b": [4, 5, 6]})[:0]
    if index:
        df.set_index("a", inplace=True, drop=True)
    ddf = dd.from_pandas(df, npartitions=2)

    ddf.to_parquet(fn, write_index=index, engine=write_engine)
    read_df = dd.read_parquet(fn, engine=read_engine)
    assert_eq(ddf, read_df)


@write_read_engines()
def test_simple(tmpdir, write_engine, read_engine):
    fn = str(tmpdir)
    if write_engine != "fastparquet":
        df = pd.DataFrame({"a": [b"a", b"b", b"b"], "b": [4, 5, 6]})
    else:
        df = pd.DataFrame({"a": ["a", "b", "b"], "b": [4, 5, 6]})
    df.set_index("a", inplace=True, drop=True)
    ddf = dd.from_pandas(df, npartitions=2)
    ddf.to_parquet(fn, engine=write_engine)
    read_df = dd.read_parquet(fn, index=["a"], engine=read_engine)
    assert_eq(ddf, read_df)


@write_read_engines()
def test_delayed_no_metadata(tmpdir, write_engine, read_engine):
    fn = str(tmpdir)
    df = pd.DataFrame({"a": ["a", "b", "b"], "b": [4, 5, 6]})
    df.set_index("a", inplace=True, drop=True)
    ddf = dd.from_pandas(df, npartitions=2)
    ddf.to_parquet(
        fn, engine=write_engine, compute=False, write_metadata_file=False
    ).compute()
    files = os.listdir(fn)
    assert "_metadata" not in files
    # Fastparquet doesn't currently handle a directory without "_metadata"
    read_df = dd.read_parquet(
        os.path.join(fn, "*.parquet"),
        index=["a"],
        engine=read_engine,
        gather_statistics=True,
    )
    assert_eq(ddf, read_df)


@write_read_engines()
def test_read_glob(tmpdir, write_engine, read_engine):
    tmp_path = str(tmpdir)
    ddf.to_parquet(tmp_path, engine=write_engine)
    if os.path.exists(os.path.join(tmp_path, "_metadata")):
        os.unlink(os.path.join(tmp_path, "_metadata"))
    files = os.listdir(tmp_path)
    assert "_metadata" not in files

    ddf2 = dd.read_parquet(
        os.path.join(tmp_path, "*.parquet"),
        engine=read_engine,
        index="myindex",  # Must specify index without _metadata
        gather_statistics=True,
    )
    assert_eq(ddf, ddf2)


@write_read_engines()
def test_read_list(tmpdir, write_engine, read_engine):
    if write_engine == read_engine == "fastparquet" and os.name == "nt":
        # fastparquet or dask is not normalizing filepaths correctly on
        # windows.
        pytest.skip("filepath bug.")

    tmpdir = str(tmpdir)
    ddf.to_parquet(tmpdir, engine=write_engine)
    files = sorted(
        [
            os.path.join(tmpdir, f)
            for f in os.listdir(tmpdir)
            if not f.endswith("_metadata")
        ],
        key=natural_sort_key,
    )

    ddf2 = dd.read_parquet(
        files, engine=read_engine, index="myindex", gather_statistics=True
    )
    assert_eq(ddf, ddf2)


@write_read_engines()
def test_columns_auto_index(tmpdir, write_engine, read_engine):
    fn = str(tmpdir)
    ddf.to_parquet(fn, engine=write_engine)

    # XFAIL, auto index selection not longer supported (for simplicity)
    # ### Emtpy columns ###
    # With divisions if supported
    assert_eq(dd.read_parquet(fn, columns=[], engine=read_engine), ddf[[]])

    # No divisions
    assert_eq(
        dd.read_parquet(fn, columns=[], engine=read_engine, gather_statistics=False),
        ddf[[]].clear_divisions(),
        check_divisions=True,
    )

    # ### Single column, auto select index ###
    # With divisions if supported
    assert_eq(dd.read_parquet(fn, columns=["x"], engine=read_engine), ddf[["x"]])

    # No divisions
    assert_eq(
        dd.read_parquet(fn, columns=["x"], engine=read_engine, gather_statistics=False),
        ddf[["x"]].clear_divisions(),
        check_divisions=True,
    )


@write_read_engines()
def test_columns_index(tmpdir, write_engine, read_engine):
    fn = str(tmpdir)
    ddf.to_parquet(fn, engine=write_engine)

    # With Index
    # ----------
    # ### Emtpy columns, specify index ###
    # With divisions if supported
    assert_eq(
        dd.read_parquet(fn, columns=[], engine=read_engine, index="myindex"), ddf[[]]
    )

    # No divisions
    assert_eq(
        dd.read_parquet(
            fn, columns=[], engine=read_engine, index="myindex", gather_statistics=False
        ),
        ddf[[]].clear_divisions(),
        check_divisions=True,
    )

    # ### Single column, specify index ###
    # With divisions if supported
    assert_eq(
        dd.read_parquet(fn, index="myindex", columns=["x"], engine=read_engine),
        ddf[["x"]],
    )

    # No divisions
    assert_eq(
        dd.read_parquet(
            fn,
            index="myindex",
            columns=["x"],
            engine=read_engine,
            gather_statistics=False,
        ),
        ddf[["x"]].clear_divisions(),
        check_divisions=True,
    )

    # ### Two columns, specify index ###
    # With divisions if supported
    assert_eq(
        dd.read_parquet(fn, index="myindex", columns=["x", "y"], engine=read_engine),
        ddf,
    )

    # No divisions
    assert_eq(
        dd.read_parquet(
            fn,
            index="myindex",
            columns=["x", "y"],
            engine=read_engine,
            gather_statistics=False,
        ),
        ddf.clear_divisions(),
        check_divisions=True,
    )


def test_nonsense_column(tmpdir, engine):
    fn = str(tmpdir)
    ddf.to_parquet(fn, engine=engine)
    with pytest.raises((ValueError, KeyError)):
        dd.read_parquet(fn, columns=["nonesense"], engine=engine)
    with pytest.raises((Exception, KeyError)):
        dd.read_parquet(fn, columns=["nonesense"] + list(ddf.columns), engine=engine)


@write_read_engines()
def test_columns_no_index(tmpdir, write_engine, read_engine):
    fn = str(tmpdir)
    ddf.to_parquet(fn, engine=write_engine)
    ddf2 = ddf.reset_index()

    # No Index
    # --------
    # All columns, none as index
    assert_eq(
        dd.read_parquet(fn, index=False, engine=read_engine, gather_statistics=True),
        ddf2,
        check_index=False,
        check_divisions=True,
    )

    # Two columns, none as index
    assert_eq(
        dd.read_parquet(
            fn,
            index=False,
            columns=["x", "y"],
            engine=read_engine,
            gather_statistics=True,
        ),
        ddf2[["x", "y"]],
        check_index=False,
        check_divisions=True,
    )

    # One column and one index, all as columns
    assert_eq(
        dd.read_parquet(
            fn,
            index=False,
            columns=["myindex", "x"],
            engine=read_engine,
            gather_statistics=True,
        ),
        ddf2[["myindex", "x"]],
        check_index=False,
        check_divisions=True,
    )


@write_read_engines()
def test_gather_statistics_no_index(tmpdir, write_engine, read_engine):
    fn = str(tmpdir)
    ddf.to_parquet(fn, engine=write_engine, write_index=False)

    df = dd.read_parquet(fn, engine=read_engine, index=False)
    assert df.index.name is None
    assert not df.known_divisions


def test_columns_index_with_multi_index(tmpdir, engine):
    fn = os.path.join(str(tmpdir), "test.parquet")
    index = pd.MultiIndex.from_arrays(
        [np.arange(10), np.arange(10) + 1], names=["x0", "x1"]
    )
    df = pd.DataFrame(np.random.randn(10, 2), columns=["a", "b"], index=index)
    df2 = df.reset_index(drop=False)

    if engine == "fastparquet":
        fastparquet.write(fn, df.reset_index(), write_index=False)

        # fastparquet doesn't support multi-index
        with pytest.raises(ValueError):
            ddf = dd.read_parquet(fn, engine=engine, index=index.names)

    else:
        pq.write_table(pa.Table.from_pandas(df.reset_index(), preserve_index=False), fn)

        # Pyarrow supports multi-index reads
        ddf = dd.read_parquet(fn, engine=engine, index=index.names)
        assert_eq(ddf, df)

        d = dd.read_parquet(fn, columns="a", engine=engine, index=index.names)
        assert_eq(d, df["a"])

        d = dd.read_parquet(fn, index=["a", "b"], columns=["x0", "x1"], engine=engine)
        assert_eq(d, df2.set_index(["a", "b"])[["x0", "x1"]])

    # Just index
    d = dd.read_parquet(fn, index=False, engine=engine)
    assert_eq(d, df2)

    d = dd.read_parquet(fn, columns=["b"], index=["a"], engine=engine)
    assert_eq(d, df2.set_index("a")[["b"]])

    d = dd.read_parquet(fn, columns=["a", "b"], index=["x0"], engine=engine)
    assert_eq(d, df2.set_index("x0")[["a", "b"]])

    # Just columns
    d = dd.read_parquet(fn, columns=["x0", "a"], index=["x1"], engine=engine)
    assert_eq(d, df2.set_index("x1")[["x0", "a"]])

    # Both index and columns
    d = dd.read_parquet(fn, index=False, columns=["x0", "b"], engine=engine)
    assert_eq(d, df2[["x0", "b"]])

    for index in ["x1", "b"]:
        d = dd.read_parquet(fn, index=index, columns=["x0", "a"], engine=engine)
        assert_eq(d, df2.set_index(index)[["x0", "a"]])

    # Columns and index intersect
    for index in ["a", "x0"]:
        with pytest.raises(ValueError):
            d = dd.read_parquet(fn, index=index, columns=["x0", "a"], engine=engine)

    # Series output
    for ind, col, sol_df in [
        ("x1", "x0", df2.set_index("x1")),
        (False, "b", df2),
        (False, "x0", df2[["x0"]]),
        ("a", "x0", df2.set_index("a")[["x0"]]),
        ("a", "b", df2.set_index("a")),
    ]:
        d = dd.read_parquet(fn, index=ind, columns=col, engine=engine)
        assert_eq(d, sol_df[col])


@write_read_engines()
def test_no_index(tmpdir, write_engine, read_engine):
    fn = str(tmpdir)
    df = pd.DataFrame({"a": [1, 2, 3], "b": [4, 5, 6]})
    ddf = dd.from_pandas(df, npartitions=2)
    ddf.to_parquet(fn, engine=write_engine)
    ddf2 = dd.read_parquet(fn, engine=read_engine)
    assert_eq(df, ddf2, check_index=False)


def test_read_series(tmpdir, engine):
    fn = str(tmpdir)
    ddf.to_parquet(fn, engine=engine)
    ddf2 = dd.read_parquet(fn, columns=["x"], index="myindex", engine=engine)
    assert_eq(ddf[["x"]], ddf2)

    ddf2 = dd.read_parquet(fn, columns="x", index="myindex", engine=engine)
    assert_eq(ddf.x, ddf2)


def test_names(tmpdir, engine):
    fn = str(tmpdir)
    ddf.to_parquet(fn, engine=engine)

    def read(fn, **kwargs):
        return dd.read_parquet(fn, engine=engine, **kwargs)

    assert set(read(fn).dask) == set(read(fn).dask)

    assert set(read(fn).dask) != set(read(fn, columns=["x"]).dask)

    assert set(read(fn, columns=("x",)).dask) == set(read(fn, columns=["x"]).dask)


@write_read_engines()
def test_roundtrip_from_pandas(tmpdir, write_engine, read_engine):
    fn = str(tmpdir.join("test.parquet"))
    dfp = df.copy()
    dfp.index.name = "index"
    dfp.to_parquet(
        fn, engine="pyarrow" if write_engine.startswith("pyarrow") else "fastparquet"
    )
    ddf = dd.read_parquet(fn, index="index", engine=read_engine)
    assert_eq(dfp, ddf)


@write_read_engines()
def test_categorical(tmpdir, write_engine, read_engine):
    tmp = str(tmpdir)
    df = pd.DataFrame({"x": ["a", "b", "c"] * 100}, dtype="category")
    ddf = dd.from_pandas(df, npartitions=3)
    dd.to_parquet(ddf, tmp, engine=write_engine)

    ddf2 = dd.read_parquet(tmp, categories="x", engine=read_engine)
    assert ddf2.compute().x.cat.categories.tolist() == ["a", "b", "c"]

    ddf2 = dd.read_parquet(tmp, categories=["x"], engine=read_engine)
    assert ddf2.compute().x.cat.categories.tolist() == ["a", "b", "c"]

    # autocat
    if read_engine == "fastparquet":
        ddf2 = dd.read_parquet(tmp, engine=read_engine)
        assert ddf2.compute().x.cat.categories.tolist() == ["a", "b", "c"]

        ddf2.loc[:1000].compute()
        assert assert_eq(df, ddf2)

    # dereference cats
    ddf2 = dd.read_parquet(tmp, categories=[], engine=read_engine)

    ddf2.loc[:1000].compute()
    assert (df.x == ddf2.x.compute()).all()


def test_append(tmpdir, engine):
    """Test that appended parquet equal to the original one."""
    check_fastparquet()
    tmp = str(tmpdir)
    df = pd.DataFrame(
        {
            "i32": np.arange(1000, dtype=np.int32),
            "i64": np.arange(1000, dtype=np.int64),
            "f": np.arange(1000, dtype=np.float64),
            "bhello": np.random.choice(["hello", "yo", "people"], size=1000).astype(
                "O"
            ),
        }
    )
    df.index.name = "index"

    half = len(df) // 2
    ddf1 = dd.from_pandas(df.iloc[:half], chunksize=100)
    ddf2 = dd.from_pandas(df.iloc[half:], chunksize=100)
    ddf1.to_parquet(tmp, engine=engine)
    ddf2.to_parquet(tmp, append=True, engine=engine)

    ddf3 = dd.read_parquet(tmp, engine=engine)
    assert_eq(df, ddf3)


def test_append_create(tmpdir, engine):
    """Test that appended parquet equal to the original one."""
    tmp_path = str(tmpdir)
    df = pd.DataFrame(
        {
            "i32": np.arange(1000, dtype=np.int32),
            "i64": np.arange(1000, dtype=np.int64),
            "f": np.arange(1000, dtype=np.float64),
            "bhello": np.random.choice(["hello", "yo", "people"], size=1000).astype(
                "O"
            ),
        }
    )
    df.index.name = "index"

    half = len(df) // 2
    ddf1 = dd.from_pandas(df.iloc[:half], chunksize=100)
    ddf2 = dd.from_pandas(df.iloc[half:], chunksize=100)
    ddf1.to_parquet(tmp_path, append=True, engine=engine)
    ddf2.to_parquet(tmp_path, append=True, engine=engine)

    ddf3 = dd.read_parquet(tmp_path, engine=engine)
    assert_eq(df, ddf3)


def test_append_with_partition(tmpdir, engine):
    # check_fastparquet()
    tmp = str(tmpdir)
    df0 = pd.DataFrame(
        {
            "lat": np.arange(0, 10, dtype="int64"),
            "lon": np.arange(10, 20, dtype="int64"),
            "value": np.arange(100, 110, dtype="int64"),
        }
    )
    df0.index.name = "index"
    df1 = pd.DataFrame(
        {
            "lat": np.arange(10, 20, dtype="int64"),
            "lon": np.arange(10, 20, dtype="int64"),
            "value": np.arange(120, 130, dtype="int64"),
        }
    )
    df1.index.name = "index"
    dd_df0 = dd.from_pandas(df0, npartitions=1)
    dd_df1 = dd.from_pandas(df1, npartitions=1)
    dd.to_parquet(dd_df0, tmp, partition_on=["lon"], engine=engine)
    dd.to_parquet(
        dd_df1,
        tmp,
        partition_on=["lon"],
        append=True,
        ignore_divisions=True,
        engine=engine,
    )

    out = dd.read_parquet(
        tmp, engine=engine, index="index", gather_statistics=True
    ).compute()
    # convert categorical to plain int just to pass assert
    out["lon"] = out.lon.astype("int64")
    # sort required since partitioning breaks index order
    assert_eq(
        out.sort_values("value"), pd.concat([df0, df1])[out.columns], check_index=False
    )


def test_partition_on_cats(tmpdir, engine):
    tmp = str(tmpdir)
    d = pd.DataFrame(
        {
            "a": np.random.rand(50),
            "b": np.random.choice(["x", "y", "z"], size=50),
            "c": np.random.choice(["x", "y", "z"], size=50),
        }
    )
    d = dd.from_pandas(d, 2)
    d.to_parquet(tmp, partition_on=["b"], engine=engine)
    df = dd.read_parquet(tmp, engine=engine)
    assert set(df.b.cat.categories) == {"x", "y", "z"}


@pytest.mark.parametrize("meta", [False, True])
@pytest.mark.parametrize("stats", [False, True])
def test_partition_on_cats_pyarrow(tmpdir, stats, meta):
    check_pyarrow()

    tmp = str(tmpdir)
    d = pd.DataFrame(
        {
            "a": np.random.rand(50),
            "b": np.random.choice(["x", "y", "z"], size=50),
            "c": np.random.choice(["x", "y", "z"], size=50),
        }
    )
    d = dd.from_pandas(d, 2)
    d.to_parquet(tmp, partition_on=["b"], engine="pyarrow", write_metadata_file=meta)
    df = dd.read_parquet(tmp, engine="pyarrow", gather_statistics=stats)
    assert set(df.b.cat.categories) == {"x", "y", "z"}


def test_partition_on_cats_2(tmpdir, engine):
    tmp = str(tmpdir)
    d = pd.DataFrame(
        {
            "a": np.random.rand(50),
            "b": np.random.choice(["x", "y", "z"], size=50),
            "c": np.random.choice(["x", "y", "z"], size=50),
        }
    )
    d = dd.from_pandas(d, 2)
    d.to_parquet(tmp, partition_on=["b", "c"], engine=engine)
    df = dd.read_parquet(tmp, engine=engine)
    assert set(df.b.cat.categories) == {"x", "y", "z"}
    assert set(df.c.cat.categories) == {"x", "y", "z"}

    df = dd.read_parquet(tmp, columns=["a", "c"], engine=engine)
    assert set(df.c.cat.categories) == {"x", "y", "z"}
    assert "b" not in df.columns
    assert_eq(df, df.compute())
    df = dd.read_parquet(tmp, index="c", engine=engine)
    assert set(df.index.categories) == {"x", "y", "z"}
    assert "c" not in df.columns
    # series
    df = dd.read_parquet(tmp, columns="b", engine=engine)
    assert set(df.cat.categories) == {"x", "y", "z"}


def test_append_wo_index(tmpdir, engine):
    """Test append with write_index=False."""
    tmp = str(tmpdir.join("tmp1.parquet"))
    df = pd.DataFrame(
        {
            "i32": np.arange(1000, dtype=np.int32),
            "i64": np.arange(1000, dtype=np.int64),
            "f": np.arange(1000, dtype=np.float64),
            "bhello": np.random.choice(["hello", "yo", "people"], size=1000).astype(
                "O"
            ),
        }
    )
    half = len(df) // 2
    ddf1 = dd.from_pandas(df.iloc[:half], chunksize=100)
    ddf2 = dd.from_pandas(df.iloc[half:], chunksize=100)
    ddf1.to_parquet(tmp, engine=engine)

    with pytest.raises(ValueError) as excinfo:
        ddf2.to_parquet(tmp, write_index=False, append=True, engine=engine)
    assert "Appended columns" in str(excinfo.value)

    tmp = str(tmpdir.join("tmp2.parquet"))
    ddf1.to_parquet(tmp, write_index=False, engine=engine)
    ddf2.to_parquet(tmp, write_index=False, append=True, engine=engine)

    ddf3 = dd.read_parquet(tmp, index="f", engine=engine)
    assert_eq(df.set_index("f"), ddf3)


def test_append_overlapping_divisions(tmpdir, engine):
    """Test raising of error when divisions overlapping."""
    tmp = str(tmpdir)
    df = pd.DataFrame(
        {
            "i32": np.arange(1000, dtype=np.int32),
            "i64": np.arange(1000, dtype=np.int64),
            "f": np.arange(1000, dtype=np.float64),
            "bhello": np.random.choice(["hello", "yo", "people"], size=1000).astype(
                "O"
            ),
        }
    )
    half = len(df) // 2
    ddf1 = dd.from_pandas(df.iloc[:half], chunksize=100)
    ddf2 = dd.from_pandas(df.iloc[half - 10 :], chunksize=100)
    ddf1.to_parquet(tmp, engine=engine)

    with pytest.raises(ValueError) as excinfo:
        ddf2.to_parquet(tmp, engine=engine, append=True)
    assert "Appended divisions" in str(excinfo.value)

    ddf2.to_parquet(tmp, engine=engine, append=True, ignore_divisions=True)


def test_append_different_columns(tmpdir, engine):
    """Test raising of error when non equal columns."""
    tmp = str(tmpdir)
    df1 = pd.DataFrame({"i32": np.arange(100, dtype=np.int32)})
    df2 = pd.DataFrame({"i64": np.arange(100, dtype=np.int64)})
    df3 = pd.DataFrame({"i32": np.arange(100, dtype=np.int64)})

    ddf1 = dd.from_pandas(df1, chunksize=2)
    ddf2 = dd.from_pandas(df2, chunksize=2)
    ddf3 = dd.from_pandas(df3, chunksize=2)

    ddf1.to_parquet(tmp, engine=engine)

    with pytest.raises(ValueError) as excinfo:
        ddf2.to_parquet(tmp, engine=engine, append=True)
    assert "Appended columns" in str(excinfo.value)

    with pytest.raises(ValueError) as excinfo:
        ddf3.to_parquet(tmp, engine=engine, append=True)
    assert "Appended dtypes" in str(excinfo.value)


@write_read_engines_xfail
def test_ordering(tmpdir, write_engine, read_engine):
    tmp = str(tmpdir)
    df = pd.DataFrame(
        {"a": [1, 2, 3], "b": [10, 20, 30], "c": [100, 200, 300]},
        index=pd.Index([-1, -2, -3], name="myindex"),
        columns=["c", "a", "b"],
    )
    ddf = dd.from_pandas(df, npartitions=2)
    dd.to_parquet(ddf, tmp, engine=write_engine)

    if read_engine == "fastparquet":
        pf = fastparquet.ParquetFile(tmp)
        assert pf.columns == ["myindex", "c", "a", "b"]

    ddf2 = dd.read_parquet(tmp, index="myindex", engine=read_engine)
    assert_eq(ddf, ddf2, check_divisions=False)


def test_read_parquet_custom_columns(tmpdir, engine):
    tmp = str(tmpdir)
    data = pd.DataFrame(
        {"i32": np.arange(1000, dtype=np.int32), "f": np.arange(1000, dtype=np.float64)}
    )
    df = dd.from_pandas(data, chunksize=50)
    df.to_parquet(tmp, engine=engine)

    df2 = dd.read_parquet(tmp, columns=["i32", "f"], engine=engine)
    assert_eq(df[["i32", "f"]], df2, check_index=False)

    fns = glob.glob(os.path.join(tmp, "*.parquet"))
    df2 = dd.read_parquet(fns, columns=["i32"], engine=engine).compute()
    df2.sort_values("i32", inplace=True)
    assert_eq(df[["i32"]], df2, check_index=False, check_divisions=False)

    df3 = dd.read_parquet(tmp, columns=["f", "i32"], engine=engine)
    assert_eq(df[["f", "i32"]], df3, check_index=False)


@pytest.mark.parametrize(
    "df,write_kwargs,read_kwargs",
    [
        (pd.DataFrame({"x": [3, 2, 1]}), {}, {}),
        (pd.DataFrame({"x": ["c", "a", "b"]}), {}, {}),
        (pd.DataFrame({"x": ["cc", "a", "bbb"]}), {}, {}),
        (pd.DataFrame({"x": [b"a", b"b", b"c"]}), {"object_encoding": "bytes"}, {}),
        (
            pd.DataFrame({"x": pd.Categorical(["a", "b", "a"])}),
            {},
            {"categories": ["x"]},
        ),
        (pd.DataFrame({"x": pd.Categorical([1, 2, 1])}), {}, {"categories": ["x"]}),
        (pd.DataFrame({"x": list(map(pd.Timestamp, [3000, 2000, 1000]))}), {}, {}),
        (pd.DataFrame({"x": [3000, 2000, 1000]}).astype("M8[ns]"), {}, {}),
        pytest.param(
            pd.DataFrame({"x": [3, 2, 1]}).astype("M8[ns]"),
            {},
            {},
            marks=pytest.mark.xfail(
                reason="Parquet doesn't support nanosecond precision"
            ),
        ),
        (pd.DataFrame({"x": [3, 2, 1]}).astype("M8[us]"), {}, {}),
        (pd.DataFrame({"x": [3, 2, 1]}).astype("M8[ms]"), {}, {}),
        (pd.DataFrame({"x": [3000, 2000, 1000]}).astype("datetime64[ns]"), {}, {}),
        (pd.DataFrame({"x": [3000, 2000, 1000]}).astype("datetime64[ns, UTC]"), {}, {}),
        (pd.DataFrame({"x": [3000, 2000, 1000]}).astype("datetime64[ns, CET]"), {}, {}),
        (pd.DataFrame({"x": [3, 2, 1]}).astype("uint16"), {}, {}),
        (pd.DataFrame({"x": [3, 2, 1]}).astype("float32"), {}, {}),
        (pd.DataFrame({"x": [3, 1, 2]}, index=[3, 2, 1]), {}, {}),
        (pd.DataFrame({"x": [3, 1, 5]}, index=pd.Index([1, 2, 3], name="foo")), {}, {}),
        (pd.DataFrame({"x": [1, 2, 3], "y": [3, 2, 1]}), {}, {}),
        (pd.DataFrame({"x": [1, 2, 3], "y": [3, 2, 1]}, columns=["y", "x"]), {}, {}),
        (pd.DataFrame({"0": [3, 2, 1]}), {}, {}),
        (pd.DataFrame({"x": [3, 2, None]}), {}, {}),
        (pd.DataFrame({"-": [3.0, 2.0, None]}), {}, {}),
        (pd.DataFrame({".": [3.0, 2.0, None]}), {}, {}),
        (pd.DataFrame({" ": [3.0, 2.0, None]}), {}, {}),
    ],
)
def test_roundtrip(tmpdir, df, write_kwargs, read_kwargs, engine):
    tmp = str(tmpdir)
    if df.index.name is None:
        df.index.name = "index"
    ddf = dd.from_pandas(df, npartitions=2)

    oe = write_kwargs.pop("object_encoding", None)
    if oe and engine == "fastparquet":
        dd.to_parquet(ddf, tmp, engine=engine, object_encoding=oe, **write_kwargs)
    else:
        dd.to_parquet(ddf, tmp, engine=engine, **write_kwargs)
    ddf2 = dd.read_parquet(tmp, index=df.index.name, engine=engine, **read_kwargs)
    assert_eq(ddf, ddf2)


def test_categories(tmpdir, engine):
    fn = str(tmpdir)
    df = pd.DataFrame({"x": [1, 2, 3, 4, 5], "y": list("caaab")})
    ddf = dd.from_pandas(df, npartitions=2)
    ddf["y"] = ddf.y.astype("category")
    ddf.to_parquet(fn, engine=engine)
    ddf2 = dd.read_parquet(fn, categories=["y"], engine=engine)

    # Shouldn't need to specify categories explicitly
    ddf3 = dd.read_parquet(fn, engine=engine)
    assert_eq(ddf3, ddf2)

    with pytest.raises(NotImplementedError):
        ddf2.y.cat.categories
    assert set(ddf2.y.compute().cat.categories) == {"a", "b", "c"}
    cats_set = ddf2.map_partitions(lambda x: x.y.cat.categories.sort_values()).compute()
    assert cats_set.tolist() == ["a", "c", "a", "b"]

    if engine == "fastparquet":
        assert_eq(ddf.y, ddf2.y, check_names=False)
        with pytest.raises(TypeError):
            # attempt to load as category that which is not so encoded
            ddf2 = dd.read_parquet(fn, categories=["x"], engine=engine).compute()

    with pytest.raises((ValueError, FutureWarning)):
        # attempt to load as category unknown column
        ddf2 = dd.read_parquet(fn, categories=["foo"], engine=engine)


def test_categories_unnamed_index(tmpdir, engine):
    # Check that we can handle an unnamed categorical index
    # https://github.com/dask/dask/issues/6885

    if engine.startswith("pyarrow") and pa.__version__ < LooseVersion("0.15.0"):
        pytest.skip("PyArrow>=0.15 Required.")

    tmpdir = str(tmpdir)

    df = pd.DataFrame(
        data={"A": [1, 2, 3], "B": ["a", "a", "b"]}, index=["x", "y", "y"]
    )
    ddf = dd.from_pandas(df, npartitions=1)
    ddf = ddf.categorize(columns=["B"])

    ddf.to_parquet(tmpdir, engine=engine)
    ddf2 = dd.read_parquet(tmpdir, engine=engine)

    assert_eq(ddf.index, ddf2.index, check_divisions=False)


def test_empty_partition(tmpdir, engine):
    fn = str(tmpdir)
    df = pd.DataFrame({"a": range(10), "b": range(10)})
    ddf = dd.from_pandas(df, npartitions=5)

    ddf2 = ddf[ddf.a <= 5]
    ddf2.to_parquet(fn, engine=engine)

    ddf3 = dd.read_parquet(fn, engine=engine)
    assert ddf3.npartitions < 5
    sol = ddf2.compute()
    assert_eq(sol, ddf3, check_names=False, check_index=False)


def test_timestamp_index(tmpdir, engine):
    fn = str(tmpdir)
    df = dd._compat.makeTimeDataFrame()
    df.index.name = "foo"
    ddf = dd.from_pandas(df, npartitions=5)
    ddf.to_parquet(fn, engine=engine)
    ddf2 = dd.read_parquet(fn, engine=engine)
    assert_eq(ddf, ddf2)


def test_to_parquet_default_writes_nulls(tmpdir):
    check_fastparquet()
    check_pyarrow()
    fn = str(tmpdir.join("test.parquet"))

    df = pd.DataFrame({"c1": [1.0, np.nan, 2, np.nan, 3]})
    ddf = dd.from_pandas(df, npartitions=1)

    ddf.to_parquet(fn)
    table = pq.read_table(fn)
    assert table[1].null_count == 2


def test_to_parquet_pyarrow_w_inconsistent_schema_by_partition_fails_by_default(tmpdir):
    check_pyarrow()

    df = pd.DataFrame(
        {"partition_column": [0, 0, 1, 1], "strings": ["a", "b", None, None]}
    )

    ddf = dd.from_pandas(df, npartitions=2)
    # In order to allow pyarrow to write an inconsistent schema,
    # we need to avoid writing the _metadata file (will fail >0.17.1)
    # and need to avoid schema inference (i.e. use `schema=None`)
    ddf.to_parquet(
        str(tmpdir),
        engine="pyarrow",
        partition_on=["partition_column"],
        write_metadata_file=False,
        schema=None,
    )

    # Test that schema is not validated by default
    # (shouldn't raise error with legacy dataset)
    dd.read_parquet(
        str(tmpdir),
        engine="pyarrow-legacy",
        gather_statistics=False,
    ).compute()

    # Test that read fails when validate_schema=True
    # Note: This fails differently for pyarrow.dataset api
    with pytest.raises(ValueError) as e_info:
        dd.read_parquet(
            str(tmpdir),
            engine="pyarrow-legacy",
            gather_statistics=False,
            dataset={"validate_schema": True},
        ).compute()
        assert e_info.message.contains("ValueError: Schema in partition")
        assert e_info.message.contains("was different")


def test_to_parquet_pyarrow_w_inconsistent_schema_by_partition_succeeds_w_manual_schema(
    tmpdir,
):
    check_pyarrow()

    # Data types to test: strings, arrays, ints, timezone aware timestamps
    in_arrays = [[0, 1, 2], [3, 4], np.nan, np.nan]
    out_arrays = [[0, 1, 2], [3, 4], None, None]
    in_strings = ["a", "b", np.nan, np.nan]
    out_strings = ["a", "b", None, None]
    tstamp = pd.Timestamp(1513393355, unit="s")
    in_tstamps = [tstamp, tstamp, pd.NaT, pd.NaT]
    out_tstamps = [
        # Timestamps come out in numpy.datetime64 format
        tstamp.to_datetime64(),
        tstamp.to_datetime64(),
        np.datetime64("NaT"),
        np.datetime64("NaT"),
    ]
    timezone = "US/Eastern"
    tz_tstamp = pd.Timestamp(1513393355, unit="s", tz=timezone)
    in_tz_tstamps = [tz_tstamp, tz_tstamp, pd.NaT, pd.NaT]
    out_tz_tstamps = [
        # Timezones do not make it through a write-read cycle.
        tz_tstamp.tz_convert(None).to_datetime64(),
        tz_tstamp.tz_convert(None).to_datetime64(),
        np.datetime64("NaT"),
        np.datetime64("NaT"),
    ]

    df = pd.DataFrame(
        {
            "partition_column": [0, 0, 1, 1],
            "arrays": in_arrays,
            "strings": in_strings,
            "tstamps": in_tstamps,
            "tz_tstamps": in_tz_tstamps,
        }
    )

    ddf = dd.from_pandas(df, npartitions=2)
    schema = pa.schema(
        [
            ("arrays", pa.list_(pa.int64())),
            ("strings", pa.string()),
            ("tstamps", pa.timestamp("ns")),
            ("tz_tstamps", pa.timestamp("ns", timezone)),
            ("partition_column", pa.int64()),
        ]
    )
    ddf.to_parquet(
        str(tmpdir), engine="pyarrow", partition_on="partition_column", schema=schema
    )
    ddf_after_write = (
        dd.read_parquet(str(tmpdir), engine="pyarrow", gather_statistics=False)
        .compute()
        .reset_index(drop=True)
    )

    # Check array support
    arrays_after_write = ddf_after_write.arrays.values
    for i in range(len(df)):
        assert np.array_equal(arrays_after_write[i], out_arrays[i]), type(out_arrays[i])

    # Check datetime support
    tstamps_after_write = ddf_after_write.tstamps.values
    for i in range(len(df)):
        # Need to test NaT separately
        if np.isnat(tstamps_after_write[i]):
            assert np.isnat(out_tstamps[i])
        else:
            assert tstamps_after_write[i] == out_tstamps[i]

    # Check timezone aware datetime support
    tz_tstamps_after_write = ddf_after_write.tz_tstamps.values
    for i in range(len(df)):
        # Need to test NaT separately
        if np.isnat(tz_tstamps_after_write[i]):
            assert np.isnat(out_tz_tstamps[i])
        else:
            assert tz_tstamps_after_write[i] == out_tz_tstamps[i]

    # Check string support
    assert np.array_equal(ddf_after_write.strings.values, out_strings)

    # Check partition column
    assert np.array_equal(ddf_after_write.partition_column, df.partition_column)


@pytest.mark.parametrize("index", [False, True])
@pytest.mark.parametrize("schema", ["infer", "complex"])
def test_pyarrow_schema_inference(tmpdir, index, engine, schema):

    check_pyarrow()
    if pa.__version__ < LooseVersion("0.15.0"):
        pytest.skip("PyArrow>=0.15 Required.")
    if schema == "complex":
        schema = {"index": pa.string(), "amount": pa.int64()}

    tmpdir = str(tmpdir)
    df = pd.DataFrame(
        {
            "index": ["1", "2", "3", "2", "3", "1", "4"],
            "date": pd.to_datetime(
                [
                    "2017-01-01",
                    "2017-01-01",
                    "2017-01-01",
                    "2017-01-02",
                    "2017-01-02",
                    "2017-01-06",
                    "2017-01-09",
                ]
            ),
            "amount": [100, 200, 300, 400, 500, 600, 700],
        },
        index=range(7, 14),
    )
    if index:
        df = dd.from_pandas(df, npartitions=2).set_index("index")
    else:
        df = dd.from_pandas(df, npartitions=2)

    df.to_parquet(tmpdir, engine="pyarrow", schema=schema)
    df_out = dd.read_parquet(tmpdir, engine=engine)
    df_out.compute()

    if index and engine == "fastparquet":
        # Fastparquet fails to detect int64 from _metadata
        df_out["amount"] = df_out["amount"].astype("int64")

        # Fastparquet not handling divisions for
        # pyarrow-written dataset with string index
        assert_eq(df, df_out, check_divisions=False)
    else:
        assert_eq(df, df_out)


def test_partition_on(tmpdir, engine):
    tmpdir = str(tmpdir)
    df = pd.DataFrame(
        {
            "a1": np.random.choice(["A", "B", "C"], size=100),
            "a2": np.random.choice(["X", "Y", "Z"], size=100),
            "b": np.random.random(size=100),
            "c": np.random.randint(1, 5, size=100),
            "d": np.arange(0, 100),
        }
    )
    d = dd.from_pandas(df, npartitions=2)
    d.to_parquet(tmpdir, partition_on=["a1", "a2"], engine=engine)
    # Note #1: Cross-engine functionality is missing
    # Note #2: The index is not preserved in pyarrow when partition_on is used
    out = dd.read_parquet(
        tmpdir, engine=engine, index=False, gather_statistics=False
    ).compute()
    for val in df.a1.unique():
        assert set(df.b[df.a1 == val]) == set(out.b[out.a1 == val])

    # Now specify the columns and allow auto-index detection
    out = dd.read_parquet(tmpdir, engine=engine, columns=["b", "a2"]).compute()
    for val in df.a2.unique():
        assert set(df.b[df.a2 == val]) == set(out.b[out.a2 == val])


def test_partition_on_duplicates(tmpdir, engine):
    # https://github.com/dask/dask/issues/6445
    tmpdir = str(tmpdir)
    df = pd.DataFrame(
        {
            "a1": np.random.choice(["A", "B", "C"], size=100),
            "a2": np.random.choice(["X", "Y", "Z"], size=100),
            "data": np.random.random(size=100),
        }
    )
    d = dd.from_pandas(df, npartitions=2)

    for _ in range(2):
        d.to_parquet(tmpdir, partition_on=["a1", "a2"], engine=engine)

    out = dd.read_parquet(tmpdir, engine=engine).compute()

    assert len(df) == len(out)
    for root, dirs, files in os.walk(tmpdir):
        for file in files:
            assert file in (
                "part.0.parquet",
                "part.1.parquet",
                "_common_metadata",
                "_metadata",
            )


@pytest.mark.parametrize("partition_on", ["aa", ["aa"]])
def test_partition_on_string(tmpdir, partition_on):
    tmpdir = str(tmpdir)
    check_pyarrow()
    with dask.config.set(scheduler="single-threaded"):
        tmpdir = str(tmpdir)
        df = pd.DataFrame(
            {
                "aa": np.random.choice(["A", "B", "C"], size=100),
                "bb": np.random.random(size=100),
                "cc": np.random.randint(1, 5, size=100),
            }
        )
        d = dd.from_pandas(df, npartitions=2)
        d.to_parquet(
            tmpdir, partition_on=partition_on, write_index=False, engine="pyarrow"
        )
        out = dd.read_parquet(
            tmpdir, index=False, gather_statistics=False, engine="pyarrow"
        )
    out = out.compute()
    for val in df.aa.unique():
        assert set(df.bb[df.aa == val]) == set(out.bb[out.aa == val])


@write_read_engines()
def test_filters_categorical(tmpdir, write_engine, read_engine):
    tmpdir = str(tmpdir)
    cats = ["2018-01-01", "2018-01-02", "2018-01-03", "2018-01-04"]
    dftest = pd.DataFrame(
        {
            "dummy": [1, 1, 1, 1],
            "DatePart": pd.Categorical(cats, categories=cats, ordered=True),
        }
    )
    ddftest = dd.from_pandas(dftest, npartitions=4).set_index("dummy")
    ddftest.to_parquet(tmpdir, partition_on="DatePart", engine=write_engine)
    ddftest_read = dd.read_parquet(
        tmpdir,
        index="dummy",
        engine=read_engine,
        filters=[(("DatePart", "<=", "2018-01-02"))],
    )
    assert len(ddftest_read) == 2


@write_read_engines()
def test_filters(tmpdir, write_engine, read_engine):
    tmp_path = str(tmpdir)
    df = pd.DataFrame({"x": range(10), "y": list("aabbccddee")})
    ddf = dd.from_pandas(df, npartitions=5)
    assert ddf.npartitions == 5

    ddf.to_parquet(tmp_path, engine=write_engine)

    a = dd.read_parquet(tmp_path, engine=read_engine, filters=[("x", ">", 4)])
    assert a.npartitions == 3
    assert (a.x > 3).all().compute()

    b = dd.read_parquet(tmp_path, engine=read_engine, filters=[("y", "==", "c")])
    assert b.npartitions == 1
    assert (b.y == "c").all().compute()

    c = dd.read_parquet(
        tmp_path, engine=read_engine, filters=[("y", "==", "c"), ("x", ">", 6)]
    )
    assert c.npartitions <= 1
    assert not len(c)
    assert_eq(c, c)

    d = dd.read_parquet(
        tmp_path,
        engine=read_engine,
        filters=[
            # Select two overlapping ranges
            [("x", ">", 1), ("x", "<", 6)],
            [("x", ">", 3), ("x", "<", 8)],
        ],
    )
    assert d.npartitions == 3
    assert ((d.x > 1) & (d.x < 8)).all().compute()

    e = dd.read_parquet(tmp_path, engine=read_engine, filters=[("x", "in", (0, 9))])
    assert e.npartitions == 2
    assert ((e.x < 2) | (e.x > 7)).all().compute()


@write_read_engines()
def test_filters_v0(tmpdir, write_engine, read_engine):
    if write_engine == "fastparquet" or read_engine == "fastparquet":
        pytest.importorskip("fastparquet", minversion="0.3.1")

    # Recent versions of pyarrow support full row-wise filtering
    # (fastparquet and older pyarrow versions do not)
    pyarrow_row_filtering = (
        read_engine == "pyarrow-dataset" and pa.__version__ >= LooseVersion("1.0.0")
    )

    fn = str(tmpdir)
    df = pd.DataFrame({"at": ["ab", "aa", "ba", "da", "bb"]})
    ddf = dd.from_pandas(df, npartitions=1)

    # Ok with 1 partition and filters
    ddf.repartition(npartitions=1, force=True).to_parquet(
        fn, write_index=False, engine=write_engine
    )
    ddf2 = dd.read_parquet(
        fn, index=False, engine=read_engine, filters=[("at", "==", "aa")]
    ).compute()
    if pyarrow_row_filtering:
        assert_eq(ddf2, ddf[ddf["at"] == "aa"], check_index=False)
    else:
        assert_eq(ddf2, ddf)

    # with >1 partition and no filters
    ddf.repartition(npartitions=2, force=True).to_parquet(fn, engine=write_engine)
    ddf2 = dd.read_parquet(fn, engine=read_engine).compute()
    assert_eq(ddf2, ddf)

    # with >1 partition and filters using base fastparquet
    if read_engine == "fastparquet":
        ddf.repartition(npartitions=2, force=True).to_parquet(fn, engine=write_engine)
        df2 = fastparquet.ParquetFile(fn).to_pandas(filters=[("at", "==", "aa")])
        assert len(df2) > 0

    # with >1 partition and filters
    ddf.repartition(npartitions=2, force=True).to_parquet(fn, engine=write_engine)
    ddf2 = dd.read_parquet(
        fn, engine=read_engine, filters=[("at", "==", "aa")]
    ).compute()
    assert len(ddf2) > 0


def test_filtering_pyarrow_dataset(tmpdir, engine):
    pytest.importorskip("pyarrow", minversion="1.0.0")

    fn = str(tmpdir)
    df = pd.DataFrame({"aa": range(100), "bb": ["cat", "dog"] * 50})
    ddf = dd.from_pandas(df, npartitions=10)
    ddf.to_parquet(fn, write_index=False, engine=engine)

    # Filtered read
    aa_lim = 40
    bb_val = "dog"
    filters = [[("aa", "<", aa_lim), ("bb", "==", bb_val)]]
    ddf2 = dd.read_parquet(fn, index=False, engine="pyarrow-dataset", filters=filters)

    # Check that partitions are filetered for "aa" filter
    nonempty = 0
    for part in ddf[ddf["aa"] < aa_lim].partitions:
        nonempty += int(len(part.compute()) > 0)
    assert ddf2.npartitions == nonempty

    # Check that rows are filtered for "aa" and "bb" filters
    df = df[df["aa"] < aa_lim]
    df = df[df["bb"] == bb_val]
    assert_eq(df, ddf2.compute(), check_index=False)


def test_fiters_file_list(tmpdir, engine):
    df = pd.DataFrame({"x": range(10), "y": list("aabbccddee")})
    ddf = dd.from_pandas(df, npartitions=5)

    ddf.to_parquet(str(tmpdir), engine=engine)
    fils = str(tmpdir.join("*.parquet"))
    ddf_out = dd.read_parquet(
        fils, gather_statistics=True, engine=engine, filters=[("x", ">", 3)]
    )

    assert ddf_out.npartitions == 3
    assert_eq(df[df["x"] > 3], ddf_out.compute(), check_index=False)

    # Check that first parition gets filtered for single-path input
    ddf2 = dd.read_parquet(
        str(tmpdir.join("part.0.parquet")),
        gather_statistics=True,
        engine=engine,
        filters=[("x", ">", 3)],
    )
    assert len(ddf2) == 0


def test_pyarrow_filter_divisions(tmpdir):
    pytest.importorskip("pyarrow")

    # Write simple dataset with an index that will only
    # have a sorted index if certain row-groups are filtered out.
    # In this case, we filter "a" <= 3 to get a sorted
    # index. Otherwise, "a" is NOT monotonically increasing.
    df = pd.DataFrame({"a": [0, 1, 10, 12, 2, 3, 8, 9], "b": range(8)}).set_index("a")
    df.iloc[:4].to_parquet(
        str(tmpdir.join("file.0.parquet")), engine="pyarrow", row_group_size=2
    )
    df.iloc[4:].to_parquet(
        str(tmpdir.join("file.1.parquet")), engine="pyarrow", row_group_size=2
    )

    if pa.__version__ >= LooseVersion("1.0.0"):
        # Only works for ArrowDatasetEngine.
        # Legacy code will not apply filters on individual row-groups
        # when `split_row_groups=False`.
        ddf = dd.read_parquet(
            str(tmpdir),
            engine="pyarrow-dataset",
            split_row_groups=False,
            gather_statistics=True,
            filters=[("a", "<=", 3)],
        )
        assert ddf.divisions == (0, 2, 3)

    ddf = dd.read_parquet(
        str(tmpdir),
        engine="pyarrow-dataset",
        split_row_groups=True,
        gather_statistics=True,
        filters=[("a", "<=", 3)],
    )
    assert ddf.divisions == (0, 2, 3)


def test_divisions_read_with_filters(tmpdir):
    pytest.importorskip("fastparquet", minversion="0.3.1")
    tmpdir = str(tmpdir)
    # generate dataframe
    size = 100
    categoricals = []
    for value in ["a", "b", "c", "d"]:
        categoricals += [value] * int(size / 4)
    df = pd.DataFrame(
        {
            "a": categoricals,
            "b": np.random.random(size=size),
            "c": np.random.randint(1, 5, size=size),
        }
    )
    d = dd.from_pandas(df, npartitions=4)
    # save it
    d.to_parquet(tmpdir, write_index=True, partition_on=["a"], engine="fastparquet")
    # read it
    out = dd.read_parquet(tmpdir, engine="fastparquet", filters=[("a", "==", "b")])
    # test it
    expected_divisions = (25, 49)
    assert out.divisions == expected_divisions


def test_divisions_are_known_read_with_filters(tmpdir):
    pytest.importorskip("fastparquet", minversion="0.3.1")
    tmpdir = str(tmpdir)
    # generate dataframe
    df = pd.DataFrame(
        {
            "unique": [0, 0, 1, 1, 2, 2, 3, 3],
            "id": ["id1", "id2", "id1", "id2", "id1", "id2", "id1", "id2"],
        },
        index=[0, 0, 1, 1, 2, 2, 3, 3],
    )
    d = dd.from_pandas(df, npartitions=2)
    # save it
    d.to_parquet(tmpdir, partition_on=["id"], engine="fastparquet")
    # read it
    out = dd.read_parquet(tmpdir, engine="fastparquet", filters=[("id", "==", "id1")])
    # test it
    assert out.known_divisions
    expected_divisions = (0, 2, 3)
    assert out.divisions == expected_divisions


@pytest.mark.xfail(reason="No longer accept ParquetFile objects")
def test_read_from_fastparquet_parquetfile(tmpdir):
    check_fastparquet()
    fn = str(tmpdir)

    df = pd.DataFrame(
        {
            "a": np.random.choice(["A", "B", "C"], size=100),
            "b": np.random.random(size=100),
            "c": np.random.randint(1, 5, size=100),
        }
    )
    d = dd.from_pandas(df, npartitions=2)
    d.to_parquet(fn, partition_on=["a"], engine="fastparquet")

    pq_f = fastparquet.ParquetFile(fn)

    # OK with no filters
    out = dd.read_parquet(pq_f).compute()
    for val in df.a.unique():
        assert set(df.b[df.a == val]) == set(out.b[out.a == val])

    # OK with  filters
    out = dd.read_parquet(pq_f, filters=[("a", "==", "B")]).compute()
    assert set(df.b[df.a == "B"]) == set(out.b)

    # Engine should not be set to 'pyarrow'
    with pytest.raises(AssertionError):
        out = dd.read_parquet(pq_f, engine="pyarrow")


@pytest.mark.parametrize("scheduler", ["threads", "processes"])
def test_to_parquet_lazy(tmpdir, scheduler, engine):
    tmpdir = str(tmpdir)
    df = pd.DataFrame({"a": [1, 2, 3, 4], "b": [1.0, 2.0, 3.0, 4.0]})
    df.index.name = "index"
    ddf = dd.from_pandas(df, npartitions=2)
    value = ddf.to_parquet(tmpdir, compute=False, engine=engine)

    assert hasattr(value, "dask")
    value.compute(scheduler=scheduler)
    assert os.path.exists(tmpdir)

    ddf2 = dd.read_parquet(tmpdir, engine=engine)

    assert_eq(ddf, ddf2)


def test_timestamp96(tmpdir):
    check_fastparquet()
    fn = str(tmpdir)
    df = pd.DataFrame({"a": ["now"]}, dtype="M8[ns]")
    ddf = dd.from_pandas(df, 1)
    ddf.to_parquet(fn, write_index=False, times="int96")
    pf = fastparquet.ParquetFile(fn)
    assert pf._schema[1].type == fastparquet.parquet_thrift.Type.INT96
    out = dd.read_parquet(fn, index=False).compute()
    assert_eq(out, df)


def test_drill_scheme(tmpdir):
    check_fastparquet()
    fn = str(tmpdir)
    N = 5
    df1 = pd.DataFrame({c: np.random.random(N) for i, c in enumerate(["a", "b", "c"])})
    df2 = pd.DataFrame({c: np.random.random(N) for i, c in enumerate(["a", "b", "c"])})
    files = []
    for d in ["test_data1", "test_data2"]:
        dn = os.path.join(fn, d)
        if not os.path.exists(dn):
            os.mkdir(dn)
        files.append(os.path.join(dn, "data1.parq"))

    fastparquet.write(files[0], df1)
    fastparquet.write(files[1], df2)

    df = dd.read_parquet(files)
    assert "dir0" in df.columns
    out = df.compute()
    assert "dir0" in out
    assert (np.unique(out.dir0) == ["test_data1", "test_data2"]).all()


def test_parquet_select_cats(tmpdir, engine):
    fn = str(tmpdir)
    df = pd.DataFrame(
        {
            "categories": pd.Series(
                np.random.choice(["a", "b", "c", "d", "e", "f"], size=100),
                dtype="category",
            ),
            "ints": pd.Series(list(range(0, 100)), dtype="int"),
            "floats": pd.Series(list(range(0, 100)), dtype="float"),
        }
    )

    ddf = dd.from_pandas(df, 1)
    ddf.to_parquet(fn, engine=engine)
    rddf = dd.read_parquet(fn, columns=["ints"], engine=engine)
    assert list(rddf.columns) == ["ints"]
    rddf = dd.read_parquet(fn, engine=engine)
    assert list(rddf.columns) == list(df)


def test_columns_name(tmpdir, engine):
    if engine == "fastparquet" and fastparquet.__version__ <= LooseVersion("0.3.1"):
        pytest.skip("Fastparquet does not write column_indexes up to 0.3.1")
    tmp_path = str(tmpdir)
    df = pd.DataFrame({"A": [1, 2]}, index=pd.Index(["a", "b"], name="idx"))
    df.columns.name = "cols"
    ddf = dd.from_pandas(df, 2)

    ddf.to_parquet(tmp_path, engine=engine)
    result = dd.read_parquet(tmp_path, engine=engine, index=["idx"])
    assert_eq(result, df)


def check_compression(engine, filename, compression):
    if engine == "fastparquet":
        pf = fastparquet.ParquetFile(filename)
        md = pf.fmd.row_groups[0].columns[0].meta_data
        if compression is None:
            assert md.total_compressed_size == md.total_uncompressed_size
        else:
            assert md.total_compressed_size != md.total_uncompressed_size
    else:
        metadata = pa.parquet.ParquetDataset(filename).metadata
        names = metadata.schema.names
        for i in range(metadata.num_row_groups):
            row_group = metadata.row_group(i)
            for j in range(len(names)):
                column = row_group.column(j)
                if compression is None:
                    assert (
                        column.total_compressed_size == column.total_uncompressed_size
                    )
                else:
                    compress_expect = compression
                    if compression == "default":
                        compress_expect = "snappy"
                    assert compress_expect.lower() == column.compression.lower()
                    assert (
                        column.total_compressed_size != column.total_uncompressed_size
                    )


@pytest.mark.parametrize("compression,", ["default", None, "gzip", "snappy"])
def test_writing_parquet_with_compression(tmpdir, compression, engine):
    fn = str(tmpdir)
    if compression in ["snappy", "default"]:
        pytest.importorskip("snappy")

    df = pd.DataFrame({"x": ["a", "b", "c"] * 10, "y": [1, 2, 3] * 10})
    df.index.name = "index"
    ddf = dd.from_pandas(df, npartitions=3)

    ddf.to_parquet(fn, compression=compression, engine=engine)
    out = dd.read_parquet(fn, engine=engine)
    assert_eq(out, ddf)
    check_compression(engine, fn, compression)


@pytest.mark.parametrize("compression,", ["default", None, "gzip", "snappy"])
def test_writing_parquet_with_partition_on_and_compression(tmpdir, compression, engine):
    fn = str(tmpdir)
    if compression in ["snappy", "default"]:
        pytest.importorskip("snappy")

    df = pd.DataFrame({"x": ["a", "b", "c"] * 10, "y": [1, 2, 3] * 10})
    df.index.name = "index"
    ddf = dd.from_pandas(df, npartitions=3)

    ddf.to_parquet(fn, compression=compression, engine=engine, partition_on=["x"])
    check_compression(engine, fn, compression)


@pytest.fixture(
    params=[
        # fastparquet 0.1.3
        {
            "columns": [
                {
                    "metadata": None,
                    "name": "idx",
                    "numpy_type": "int64",
                    "pandas_type": "int64",
                },
                {
                    "metadata": None,
                    "name": "A",
                    "numpy_type": "int64",
                    "pandas_type": "int64",
                },
            ],
            "index_columns": ["idx"],
            "pandas_version": "0.21.0",
        },
        # pyarrow 0.7.1
        {
            "columns": [
                {
                    "metadata": None,
                    "name": "A",
                    "numpy_type": "int64",
                    "pandas_type": "int64",
                },
                {
                    "metadata": None,
                    "name": "idx",
                    "numpy_type": "int64",
                    "pandas_type": "int64",
                },
            ],
            "index_columns": ["idx"],
            "pandas_version": "0.21.0",
        },
        # pyarrow 0.8.0
        {
            "column_indexes": [
                {
                    "field_name": None,
                    "metadata": {"encoding": "UTF-8"},
                    "name": None,
                    "numpy_type": "object",
                    "pandas_type": "unicode",
                }
            ],
            "columns": [
                {
                    "field_name": "A",
                    "metadata": None,
                    "name": "A",
                    "numpy_type": "int64",
                    "pandas_type": "int64",
                },
                {
                    "field_name": "__index_level_0__",
                    "metadata": None,
                    "name": "idx",
                    "numpy_type": "int64",
                    "pandas_type": "int64",
                },
            ],
            "index_columns": ["__index_level_0__"],
            "pandas_version": "0.21.0",
        },
        # TODO: fastparquet update
    ]
)
def pandas_metadata(request):
    return request.param


def test_parse_pandas_metadata(pandas_metadata):
    index_names, column_names, mapping, column_index_names = _parse_pandas_metadata(
        pandas_metadata
    )
    assert index_names == ["idx"]
    assert column_names == ["A"]
    assert column_index_names == [None]

    # for new pyarrow
    if pandas_metadata["index_columns"] == ["__index_level_0__"]:
        assert mapping == {"__index_level_0__": "idx", "A": "A"}
    else:
        assert mapping == {"idx": "idx", "A": "A"}

    assert isinstance(mapping, dict)


def test_parse_pandas_metadata_null_index():
    # pyarrow 0.7.1 None for index
    e_index_names = [None]
    e_column_names = ["x"]
    e_mapping = {"__index_level_0__": None, "x": "x"}
    e_column_index_names = [None]

    md = {
        "columns": [
            {
                "metadata": None,
                "name": "x",
                "numpy_type": "int64",
                "pandas_type": "int64",
            },
            {
                "metadata": None,
                "name": "__index_level_0__",
                "numpy_type": "int64",
                "pandas_type": "int64",
            },
        ],
        "index_columns": ["__index_level_0__"],
        "pandas_version": "0.21.0",
    }
    index_names, column_names, mapping, column_index_names = _parse_pandas_metadata(md)
    assert index_names == e_index_names
    assert column_names == e_column_names
    assert mapping == e_mapping
    assert column_index_names == e_column_index_names

    # pyarrow 0.8.0 None for index
    md = {
        "column_indexes": [
            {
                "field_name": None,
                "metadata": {"encoding": "UTF-8"},
                "name": None,
                "numpy_type": "object",
                "pandas_type": "unicode",
            }
        ],
        "columns": [
            {
                "field_name": "x",
                "metadata": None,
                "name": "x",
                "numpy_type": "int64",
                "pandas_type": "int64",
            },
            {
                "field_name": "__index_level_0__",
                "metadata": None,
                "name": None,
                "numpy_type": "int64",
                "pandas_type": "int64",
            },
        ],
        "index_columns": ["__index_level_0__"],
        "pandas_version": "0.21.0",
    }
    index_names, column_names, mapping, column_index_names = _parse_pandas_metadata(md)
    assert index_names == e_index_names
    assert column_names == e_column_names
    assert mapping == e_mapping
    assert column_index_names == e_column_index_names


def test_read_no_metadata(tmpdir, engine):
    # use pyarrow.parquet to create a parquet file without
    # pandas metadata
    check_pyarrow()
    tmp = str(tmpdir) + "table.parq"

    table = pa.Table.from_arrays(
        [pa.array([1, 2, 3]), pa.array([3, 4, 5])], names=["A", "B"]
    )
    pq.write_table(table, tmp)
    result = dd.read_parquet(tmp, engine=engine)
    expected = pd.DataFrame({"A": [1, 2, 3], "B": [3, 4, 5]})
    assert_eq(result, expected)


def test_parse_pandas_metadata_duplicate_index_columns():
    md = {
        "column_indexes": [
            {
                "field_name": None,
                "metadata": {"encoding": "UTF-8"},
                "name": None,
                "numpy_type": "object",
                "pandas_type": "unicode",
            }
        ],
        "columns": [
            {
                "field_name": "A",
                "metadata": None,
                "name": "A",
                "numpy_type": "int64",
                "pandas_type": "int64",
            },
            {
                "field_name": "__index_level_0__",
                "metadata": None,
                "name": "A",
                "numpy_type": "object",
                "pandas_type": "unicode",
            },
        ],
        "index_columns": ["__index_level_0__"],
        "pandas_version": "0.21.0",
    }
    (
        index_names,
        column_names,
        storage_name_mapping,
        column_index_names,
    ) = _parse_pandas_metadata(md)
    assert index_names == ["A"]
    assert column_names == ["A"]
    assert storage_name_mapping == {"__index_level_0__": "A", "A": "A"}
    assert column_index_names == [None]


def test_parse_pandas_metadata_column_with_index_name():
    md = {
        "column_indexes": [
            {
                "field_name": None,
                "metadata": {"encoding": "UTF-8"},
                "name": None,
                "numpy_type": "object",
                "pandas_type": "unicode",
            }
        ],
        "columns": [
            {
                "field_name": "A",
                "metadata": None,
                "name": "A",
                "numpy_type": "int64",
                "pandas_type": "int64",
            },
            {
                "field_name": "__index_level_0__",
                "metadata": None,
                "name": "A",
                "numpy_type": "object",
                "pandas_type": "unicode",
            },
        ],
        "index_columns": ["__index_level_0__"],
        "pandas_version": "0.21.0",
    }
    (
        index_names,
        column_names,
        storage_name_mapping,
        column_index_names,
    ) = _parse_pandas_metadata(md)
    assert index_names == ["A"]
    assert column_names == ["A"]
    assert storage_name_mapping == {"__index_level_0__": "A", "A": "A"}
    assert column_index_names == [None]


def test_writing_parquet_with_kwargs(tmpdir, engine):
    fn = str(tmpdir)
    path1 = os.path.join(fn, "normal")
    path2 = os.path.join(fn, "partitioned")
    pytest.importorskip("snappy")

    df = pd.DataFrame(
        {
            "a": np.random.choice(["A", "B", "C"], size=100),
            "b": np.random.random(size=100),
            "c": np.random.randint(1, 5, size=100),
        }
    )
    df.index.name = "index"
    ddf = dd.from_pandas(df, npartitions=3)

    engine_kwargs = {
        "pyarrow-dataset": {
            "compression": "snappy",
            "coerce_timestamps": None,
            "use_dictionary": True,
        },
        "fastparquet": {"compression": "snappy", "times": "int64", "fixed_text": None},
    }
    engine_kwargs["pyarrow-legacy"] = engine_kwargs["pyarrow-dataset"]

    ddf.to_parquet(path1, engine=engine, **engine_kwargs[engine])
    out = dd.read_parquet(path1, engine=engine)
    assert_eq(out, ddf, check_index=(engine != "fastparquet"))

    # Avoid race condition in pyarrow 0.8.0 on writing partitioned datasets
    with dask.config.set(scheduler="sync"):
        ddf.to_parquet(
            path2, engine=engine, partition_on=["a"], **engine_kwargs[engine]
        )
    out = dd.read_parquet(path2, engine=engine).compute()
    for val in df.a.unique():
        assert set(df.b[df.a == val]) == set(out.b[out.a == val])


def test_writing_parquet_with_unknown_kwargs(tmpdir, engine):
    fn = str(tmpdir)

    with pytest.raises(TypeError):
        ddf.to_parquet(fn, engine=engine, unknown_key="unknown_value")


def test_to_parquet_with_get(tmpdir):
    check_engine()

    from dask.multiprocessing import get as mp_get

    tmpdir = str(tmpdir)

    flag = [False]

    def my_get(*args, **kwargs):
        flag[0] = True
        return mp_get(*args, **kwargs)

    df = pd.DataFrame({"x": ["a", "b", "c", "d"], "y": [1, 2, 3, 4]})
    ddf = dd.from_pandas(df, npartitions=2)

    ddf.to_parquet(tmpdir, compute_kwargs={"scheduler": my_get})
    assert flag[0]

    result = dd.read_parquet(os.path.join(tmpdir, "*"))
    assert_eq(result, df, check_index=False)


def test_select_partitioned_column(tmpdir, engine):
    pytest.importorskip("snappy")
    if engine.startswith("pyarrow"):
        import pyarrow as pa

        if pa.__version__ < LooseVersion("0.9.0"):
            pytest.skip("pyarrow<0.9.0 did not support this")

    fn = str(tmpdir)
    size = 20
    d = {
        "signal1": np.random.normal(0, 0.3, size=size).cumsum() + 50,
        "fake_categorical1": np.random.choice(["A", "B", "C"], size=size),
        "fake_categorical2": np.random.choice(["D", "E", "F"], size=size),
    }
    df = dd.from_pandas(pd.DataFrame(d), 2)
    df.to_parquet(
        fn,
        compression="snappy",
        write_index=False,
        engine=engine,
        partition_on=["fake_categorical1", "fake_categorical2"],
    )

    df_partitioned = dd.read_parquet(fn, engine=engine)
    df_partitioned[df_partitioned.fake_categorical1 == "A"].compute()


def test_with_tz(tmpdir, engine):
    if engine.startswith("pyarrow") and pa.__version__ < LooseVersion("0.11.0"):
        pytest.skip("pyarrow<0.11.0 did not support this")
    if engine == "fastparquet" and fastparquet.__version__ < LooseVersion("0.3.0"):
        pytest.skip("fastparquet<0.3.0 did not support this")

    with warnings.catch_warnings():
        if engine == "fastparquet":
            # fastparquet-442
            warnings.simplefilter("ignore", FutureWarning)  # pandas 0.25
            fn = str(tmpdir)
            df = pd.DataFrame([[0]], columns=["a"], dtype="datetime64[ns, UTC]")
            df = dd.from_pandas(df, 1)
            df.to_parquet(fn, engine=engine)
            df2 = dd.read_parquet(fn, engine=engine)
            assert_eq(df, df2, check_divisions=False, check_index=False)


def test_arrow_partitioning(tmpdir):
    # Issue #3518
    check_pyarrow()
    path = str(tmpdir)
    data = {
        "p": np.repeat(np.arange(3), 2).astype(np.int8),
        "b": np.repeat(-1, 6).astype(np.int16),
        "c": np.repeat(-2, 6).astype(np.float32),
        "d": np.repeat(-3, 6).astype(np.float64),
    }
    pdf = pd.DataFrame(data)
    ddf = dd.from_pandas(pdf, npartitions=2)
    ddf.to_parquet(path, engine="pyarrow", write_index=False, partition_on="p")

    ddf = dd.read_parquet(path, index=False, engine="pyarrow")

    ddf.astype({"b": np.float32}).compute()


def test_informative_error_messages():
    with pytest.raises(ValueError) as info:
        dd.read_parquet("foo", engine="foo")

    assert "foo" in str(info.value)
    assert "arrow" in str(info.value)
    assert "fastparquet" in str(info.value)


def test_append_cat_fp(tmpdir, engine):
    path = str(tmpdir)
    # https://github.com/dask/dask/issues/4120
    df = pd.DataFrame({"x": ["a", "a", "b", "a", "b"]})
    df["x"] = df["x"].astype("category")
    ddf = dd.from_pandas(df, npartitions=1)

    dd.to_parquet(ddf, path, engine=engine)
    dd.to_parquet(ddf, path, append=True, ignore_divisions=True, engine=engine)

    d = dd.read_parquet(path, engine=engine).compute()
    assert d["x"].tolist() == ["a", "a", "b", "a", "b"] * 2


@pytest.mark.parametrize(
    "df",
    [
        pd.DataFrame({"x": [4, 5, 6, 1, 2, 3]}),
        pd.DataFrame({"x": ["c", "a", "b"]}),
        pd.DataFrame({"x": ["cc", "a", "bbb"]}),
        pd.DataFrame({"x": [b"a", b"b", b"c"]}),
        pytest.param(pd.DataFrame({"x": pd.Categorical(["a", "b", "a"])})),
        pytest.param(pd.DataFrame({"x": pd.Categorical([1, 2, 1])})),
        pd.DataFrame({"x": list(map(pd.Timestamp, [3000000, 2000000, 1000000]))}),  # ms
        pd.DataFrame({"x": list(map(pd.Timestamp, [3000, 2000, 1000]))}),  # us
        pd.DataFrame({"x": [3000, 2000, 1000]}).astype("M8[ns]"),
        # pd.DataFrame({'x': [3, 2, 1]}).astype('M8[ns]'), # Casting errors
        pd.DataFrame({"x": [3, 2, 1]}).astype("M8[us]"),
        pd.DataFrame({"x": [3, 2, 1]}).astype("M8[ms]"),
        pd.DataFrame({"x": [3, 2, 1]}).astype("uint16"),
        pd.DataFrame({"x": [3, 2, 1]}).astype("float32"),
        pd.DataFrame({"x": [3, 1, 2]}, index=[3, 2, 1]),
        pd.DataFrame(
            {"x": [4, 5, 6, 1, 2, 3]}, index=pd.Index([1, 2, 3, 4, 5, 6], name="foo")
        ),
        pd.DataFrame({"x": [1, 2, 3], "y": [3, 2, 1]}),
        pd.DataFrame({"x": [1, 2, 3], "y": [3, 2, 1]}, columns=["y", "x"]),
        pd.DataFrame({"0": [3, 2, 1]}),
        pd.DataFrame({"x": [3, 2, None]}),
        pd.DataFrame({"-": [3.0, 2.0, None]}),
        pd.DataFrame({".": [3.0, 2.0, None]}),
        pd.DataFrame({" ": [3.0, 2.0, None]}),
    ],
)
def test_roundtrip_arrow(tmpdir, df):
    check_pyarrow()
    # Index will be given a name when preserved as index
    tmp_path = str(tmpdir)
    if not df.index.name:
        df.index.name = "index"
    ddf = dd.from_pandas(df, npartitions=2)
    dd.to_parquet(ddf, tmp_path, engine="pyarrow", write_index=True)
    ddf2 = dd.read_parquet(tmp_path, engine="pyarrow", gather_statistics=True)
    assert_eq(ddf, ddf2)


def test_datasets_timeseries(tmpdir, engine):
    tmp_path = str(tmpdir)
    df = dask.datasets.timeseries(
        start="2000-01-01", end="2000-01-10", freq="1d"
    ).persist()
    df.to_parquet(tmp_path, engine=engine)

    df2 = dd.read_parquet(tmp_path, engine=engine)
    assert_eq(df, df2)


def test_pathlib_path(tmpdir, engine):
    import pathlib

    df = pd.DataFrame({"x": [4, 5, 6, 1, 2, 3]})
    df.index.name = "index"
    ddf = dd.from_pandas(df, npartitions=2)
    path = pathlib.Path(str(tmpdir))
    ddf.to_parquet(path, engine=engine)
    ddf2 = dd.read_parquet(path, engine=engine)
    assert_eq(ddf, ddf2)


def test_pyarrow_metadata_nthreads(tmpdir):
    check_pyarrow()
    tmp_path = str(tmpdir)
    df = pd.DataFrame({"x": [4, 5, 6, 1, 2, 3]})
    df.index.name = "index"
    ddf = dd.from_pandas(df, npartitions=2)
    ddf.to_parquet(tmp_path, engine="pyarrow")
    ops = {"dataset": {"metadata_nthreads": 2}}
    ddf2 = dd.read_parquet(tmp_path, engine="pyarrow", **ops)
    assert_eq(ddf, ddf2)


def test_categories_large(tmpdir, engine):
    # Issue #5112
    check_fastparquet()
    fn = str(tmpdir.join("parquet_int16.parq"))
    numbers = np.random.randint(0, 800000, size=1000000)
    df = pd.DataFrame(numbers.T, columns=["name"])
    df.name = df.name.astype("category")

    df.to_parquet(fn, engine="fastparquet", compression="uncompressed")
    ddf = dd.read_parquet(fn, engine=engine, categories={"name": 80000})

    assert_eq(sorted(df.name.cat.categories), sorted(ddf.compute().name.cat.categories))


@write_read_engines()
def test_read_glob_no_meta(tmpdir, write_engine, read_engine):
    tmp_path = str(tmpdir)
    ddf.to_parquet(tmp_path, engine=write_engine)

    ddf2 = dd.read_parquet(
        os.path.join(tmp_path, "*.parquet"), engine=read_engine, gather_statistics=False
    )
    assert_eq(ddf, ddf2, check_divisions=False)


@write_read_engines()
def test_read_glob_yes_meta(tmpdir, write_engine, read_engine):
    tmp_path = str(tmpdir)
    ddf.to_parquet(tmp_path, engine=write_engine)
    paths = glob.glob(os.path.join(tmp_path, "*.parquet"))
    paths.append(os.path.join(tmp_path, "_metadata"))
    ddf2 = dd.read_parquet(paths, engine=read_engine, gather_statistics=False)
    assert_eq(ddf, ddf2, check_divisions=False)


@pytest.mark.parametrize("statistics", [True, False, None])
@pytest.mark.parametrize("remove_common", [True, False])
@write_read_engines()
def test_read_dir_nometa(tmpdir, write_engine, read_engine, statistics, remove_common):
    tmp_path = str(tmpdir)
    ddf.to_parquet(tmp_path, engine=write_engine)
    if os.path.exists(os.path.join(tmp_path, "_metadata")):
        os.unlink(os.path.join(tmp_path, "_metadata"))
    files = os.listdir(tmp_path)
    assert "_metadata" not in files

    if remove_common and os.path.exists(os.path.join(tmp_path, "_common_metadata")):
        os.unlink(os.path.join(tmp_path, "_common_metadata"))

    ddf2 = dd.read_parquet(tmp_path, engine=read_engine, gather_statistics=statistics)
    assert_eq(ddf, ddf2, check_divisions=False)


@pytest.mark.parametrize("schema", ["infer", None])
def test_timeseries_nulls_in_schema(tmpdir, engine, schema):

    if (
        schema == "infer"
        and engine.startswith("pyarrow")
        and pa.__version__ < LooseVersion("0.15.0")
    ):
        pytest.skip("PyArrow>=0.15 Required.")

    # GH#5608: relative path failing _metadata/_common_metadata detection.
    tmp_path = str(tmpdir.mkdir("files"))
    tmp_path = os.path.join(tmp_path, "../", "files")

    ddf2 = (
        dask.datasets.timeseries(start="2000-01-01", end="2000-01-03", freq="1h")
        .reset_index()
        .map_partitions(lambda x: x.loc[:5])
    )
    ddf2 = ddf2.set_index("x").reset_index().persist()
    ddf2.name = ddf2.name.where(ddf2.timestamp == "2000-01-01", None)

    # Note: `append_row_groups` will fail with pyarrow>0.17.1 for _metadata write
    dataset = {"validate_schema": False}
    engine_use = engine
    if schema != "infer" and engine.startswith("pyarrow"):
        engine_use = "pyarrow-legacy"
    ddf2.to_parquet(
        tmp_path, engine=engine_use, write_metadata_file=False, schema=schema
    )
    ddf_read = dd.read_parquet(tmp_path, engine=engine_use, dataset=dataset)

    assert_eq(ddf_read, ddf2, check_divisions=False, check_index=False)

    # Can force schema validation on each partition in pyarrow
    if engine.startswith("pyarrow") and schema is None:
        dataset = {"validate_schema": True}
        engine_use = engine
        if schema != "infer":
            engine_use = "pyarrow-legacy"
        # The schema mismatch should raise an error if the
        # dataset was written with `schema=None` (no inference)
        with pytest.raises(ValueError):
            ddf_read = dd.read_parquet(tmp_path, dataset=dataset, engine=engine_use)


@pytest.mark.parametrize("numerical", [True, False])
@pytest.mark.parametrize(
    "timestamp", ["2000-01-01", "2000-01-02", "2000-01-03", "2000-01-04"]
)
def test_timeseries_nulls_in_schema_pyarrow(tmpdir, timestamp, numerical):
    check_pyarrow()
    tmp_path = str(tmpdir)
    ddf2 = dd.from_pandas(
        pd.DataFrame(
            {
                "timestamp": [
                    pd.Timestamp("2000-01-01"),
                    pd.Timestamp("2000-01-02"),
                    pd.Timestamp("2000-01-03"),
                    pd.Timestamp("2000-01-04"),
                ],
                "id": np.arange(4, dtype="float64"),
                "name": ["cat", "dog", "bird", "cow"],
            }
        ),
        npartitions=2,
    ).persist()
    if numerical:
        ddf2.id = ddf2.id.where(ddf2.timestamp == timestamp, None)
        ddf2.id = ddf2.id.astype("float64")
    else:
        ddf2.name = ddf2.name.where(ddf2.timestamp == timestamp, None)

    # There should be no schema error if you specify a schema on write
    schema = pa.schema(
        [("timestamp", pa.timestamp("ns")), ("id", pa.float64()), ("name", pa.string())]
    )
    ddf2.to_parquet(tmp_path, schema=schema, write_index=False, engine="pyarrow")
    assert_eq(
        dd.read_parquet(
            tmp_path, dataset={"validate_schema": True}, index=False, engine="pyarrow"
        ),
        ddf2,
        check_divisions=False,
        check_index=False,
    )


def test_read_inconsistent_schema_pyarrow(tmpdir):
    check_pyarrow()

    # Note: This is a proxy test for a cudf-related issue fix
    # (see cudf#5062 github issue).  The cause of that issue is
    # schema inconsistencies that do not actually correspond to
    # different types, but whether or not the file/column contains
    # null values.

    df1 = pd.DataFrame({"id": [0, 1], "val": [10, 20]})
    df2 = pd.DataFrame({"id": [2, 3], "val": [30, 40]})

    desired_type = "int64"
    other_type = "int32"
    df1.val = df1.val.astype(desired_type)
    df2.val = df2.val.astype(other_type)

    df_expect = pd.concat([df1, df2], ignore_index=True)
    df_expect["val"] = df_expect.val.astype(desired_type)

    df1.to_parquet(os.path.join(tmpdir, "0.parquet"))
    df2.to_parquet(os.path.join(tmpdir, "1.parquet"))

    # Read Directory
    check = dd.read_parquet(str(tmpdir), dataset={"validate_schema": False})
    assert_eq(check.compute(), df_expect, check_index=False)

    # Read List
    check = dd.read_parquet(
        os.path.join(tmpdir, "*.parquet"), dataset={"validate_schema": False}
    )
    assert_eq(check.compute(), df_expect, check_index=False)


def test_graph_size_pyarrow(tmpdir, engine):
    import pickle

    fn = str(tmpdir)

    ddf1 = dask.datasets.timeseries(
        start="2000-01-01", end="2000-01-02", freq="60S", partition_freq="1H"
    )

    ddf1.to_parquet(fn, engine=engine)
    ddf2 = dd.read_parquet(fn, engine=engine)

<<<<<<< HEAD
    # pyarrow.dataset requires fragments to be passed in dict.
    # This requires slightly more space than "legacy"
=======
>>>>>>> ee0f112b
    assert len(pickle.dumps(ddf2.__dask_graph__())) < 25000


@pytest.mark.parametrize("preserve_index", [True, False])
@pytest.mark.parametrize("index", [None, np.random.permutation(2000)])
def test_getitem_optimization(tmpdir, engine, preserve_index, index):
    tmp_path_rd = str(tmpdir.mkdir("read"))
    tmp_path_wt = str(tmpdir.mkdir("write"))
    df = pd.DataFrame(
        {"A": [1, 2] * 1000, "B": [3, 4] * 1000, "C": [5, 6] * 1000}, index=index
    )
    df.index.name = "my_index"
    ddf = dd.from_pandas(df, 2, sort=False)

    ddf.to_parquet(tmp_path_rd, engine=engine, write_index=preserve_index)
    ddf = dd.read_parquet(tmp_path_rd, engine=engine)["B"]

    # Write ddf back to disk to check that the round trip
    # preserves the getitem optimization
    out = ddf.to_frame().to_parquet(tmp_path_wt, engine=engine, compute=False)
    dsk = optimize_read_parquet_getitem(out.dask, keys=[out.key])

    read = [key for key in dsk.layers if key.startswith("read-parquet")][0]
    subgraph = dsk.layers[read]
    assert isinstance(subgraph, BlockwiseParquet)
    assert subgraph.columns == ["B"]

    assert_eq(ddf.compute(optimize_graph=False), ddf.compute())


def test_getitem_optimization_empty(tmpdir, engine):
    df = pd.DataFrame({"A": [1] * 100, "B": [2] * 100, "C": [3] * 100, "D": [4] * 100})
    ddf = dd.from_pandas(df, 2)
    fn = os.path.join(str(tmpdir))
    ddf.to_parquet(fn, engine=engine)

    df2 = dd.read_parquet(fn, columns=[], engine=engine)
    dsk = optimize_read_parquet_getitem(df2.dask, keys=[df2._name])

    subgraph = list(dsk.layers.values())[0]
    assert isinstance(subgraph, BlockwiseParquet)
    assert subgraph.columns == []


def test_getitem_optimization_multi(tmpdir, engine):
    df = pd.DataFrame({"A": [1] * 100, "B": [2] * 100, "C": [3] * 100, "D": [4] * 100})
    ddf = dd.from_pandas(df, 2)
    fn = os.path.join(str(tmpdir))
    ddf.to_parquet(fn, engine=engine)

    a = dd.read_parquet(fn, engine=engine)["B"]
    b = dd.read_parquet(fn, engine=engine)[["C"]]
    c = dd.read_parquet(fn, engine=engine)[["C", "A"]]

    a1, a2, a3 = dask.compute(a, b, c)
    b1, b2, b3 = dask.compute(a, b, c, optimize_graph=False)

    assert_eq(a1, b1)
    assert_eq(a2, b2)
    assert_eq(a3, b3)


def test_blockwise_parquet_annotations(tmpdir):
    check_engine()

    df = pd.DataFrame({"a": np.arange(40, dtype=np.int32)})
    expect = dd.from_pandas(df, npartitions=2)
    expect.to_parquet(str(tmpdir))

    with dask.annotate(foo="bar"):
        ddf = dd.read_parquet(str(tmpdir))

    # `ddf` should now have ONE Blockwise layer
    layers = ddf.__dask_graph__().layers
    assert len(layers) == 1
    assert isinstance(list(layers.values())[0], Blockwise)
    assert list(layers.values())[0].annotations == {"foo": "bar"}


<<<<<<< HEAD
def test_optimize_blockwise_parquet(tmpdir):
    check_engine()

    size = 40
    npartitions = 2
    tmp = str(tmpdir)
    df = pd.DataFrame({"a": np.arange(size, dtype=np.int32)})
    expect = dd.from_pandas(df, npartitions=npartitions)
    expect.to_parquet(tmp)
    ddf = dd.read_parquet(tmp)

    # `ddf` should now have ONE Blockwise layer
    layers = ddf.__dask_graph__().layers
    assert len(layers) == 1
    assert isinstance(list(layers.values())[0], Blockwise)

    # Check single-layer result
    assert_eq(ddf, expect)

    # Increment by 1
    ddf += 1
    expect += 1

    # Increment by 10
    ddf += 10
    expect += 10

    # `ddf` should now have THREE Blockwise layers
    layers = ddf.__dask_graph__().layers
    assert len(layers) == 3
    assert all(isinstance(layer, Blockwise) for layer in layers.values())

    # Check that `optimize_blockwise` fuses all three
    # `Blockwise` layers together into a singe `Blockwise` layer
    keys = [(ddf._name, i) for i in range(npartitions)]
    graph = optimize_blockwise(ddf.__dask_graph__(), keys)
    layers = graph.layers
    name = list(layers.keys())[0]
    assert len(layers) == 1
    assert isinstance(layers[name], Blockwise)

    # Check final result
    assert_eq(ddf, expect)


=======
>>>>>>> ee0f112b
def test_split_row_groups(tmpdir, engine):
    """Test split_row_groups read_parquet kwarg"""
    check_pyarrow()
    tmp = str(tmpdir)
    df = pd.DataFrame(
        {"i32": np.arange(800, dtype=np.int32), "f": np.arange(800, dtype=np.float64)}
    )
    df.index.name = "index"

    half = len(df) // 2
    dd.from_pandas(df.iloc[:half], npartitions=2).to_parquet(
        tmp, engine="pyarrow", row_group_size=100
    )

    ddf3 = dd.read_parquet(tmp, engine=engine, split_row_groups=True, chunksize=1)
    assert ddf3.npartitions == 4

    ddf3 = dd.read_parquet(
        tmp, engine=engine, gather_statistics=True, split_row_groups=False
    )
    assert ddf3.npartitions == 2

    dd.from_pandas(df.iloc[half:], npartitions=2).to_parquet(
        tmp, append=True, engine="pyarrow", row_group_size=50
    )

    ddf3 = dd.read_parquet(
        tmp,
        engine=engine,
        gather_statistics=True,
        split_row_groups=True,
        chunksize=1,
    )
    assert ddf3.npartitions == 12

    ddf3 = dd.read_parquet(
        tmp, engine=engine, gather_statistics=True, split_row_groups=False
    )
    assert ddf3.npartitions == 4


@pytest.mark.parametrize("split_row_groups", [1, 12])
@pytest.mark.parametrize("gather_statistics", [True, False])
def test_split_row_groups_int(tmpdir, split_row_groups, gather_statistics, engine):

    check_pyarrow()
    tmp = str(tmpdir)
    row_group_size = 10
    npartitions = 4
    half_size = 400
    df = pd.DataFrame(
        {
            "i32": np.arange(2 * half_size, dtype=np.int32),
            "f": np.arange(2 * half_size, dtype=np.float64),
        }
    )
    half = len(df) // 2

    dd.from_pandas(df.iloc[:half], npartitions=npartitions).to_parquet(
        tmp, engine="pyarrow", row_group_size=row_group_size
    )
    dd.from_pandas(df.iloc[half:], npartitions=npartitions).to_parquet(
        tmp, append=True, engine="pyarrow", row_group_size=row_group_size
    )

    ddf2 = dd.read_parquet(
        tmp,
        engine=engine,
        split_row_groups=split_row_groups,
        gather_statistics=gather_statistics,
    )
    expected_rg_cout = int(half_size / row_group_size)
    assert ddf2.npartitions == 2 * math.ceil(expected_rg_cout / split_row_groups)


def test_split_row_groups_filter(tmpdir, engine):
    check_pyarrow()
    tmp = str(tmpdir)
    df = pd.DataFrame(
        {"i32": np.arange(800, dtype=np.int32), "f": np.arange(800, dtype=np.float64)}
    )
    df.index.name = "index"
    search_val = 600
    filters = [("f", "==", search_val)]

    dd.from_pandas(df, npartitions=4).to_parquet(
        tmp, append=True, engine="pyarrow", row_group_size=50
    )

    ddf2 = dd.read_parquet(tmp, engine=engine)
    ddf3 = dd.read_parquet(
        tmp,
        engine=engine,
        gather_statistics=True,
        split_row_groups=True,
        filters=filters,
    )

    assert search_val in ddf3["i32"]
    assert_eq(
        ddf2[ddf2["i32"] == search_val].compute(),
        ddf3[ddf3["i32"] == search_val].compute(),
    )


def test_optimize_getitem_and_nonblockwise(tmpdir):
    check_engine()
    path = os.path.join(tmpdir, "path.parquet")
    df = pd.DataFrame(
        {"a": [3, 4, 2], "b": [1, 2, 4], "c": [5, 4, 2], "d": [1, 2, 3]},
        index=["a", "b", "c"],
    )
    df.to_parquet(path)

    df2 = dd.read_parquet(path)
    df2[["a", "b"]].rolling(3).max().compute()


def test_optimize_and_not(tmpdir):
    check_engine()
    path = os.path.join(tmpdir, "path.parquet")
    df = pd.DataFrame(
        {"a": [3, 4, 2], "b": [1, 2, 4], "c": [5, 4, 2], "d": [1, 2, 3]},
        index=["a", "b", "c"],
    )
    df.to_parquet(path)

    df2 = dd.read_parquet(path)
    df2a = df2["a"].groupby(df2["c"]).first().to_delayed()
    df2b = df2["b"].groupby(df2["c"]).first().to_delayed()
    df2c = df2[["a", "b"]].rolling(2).max().to_delayed()
    df2d = df2.rolling(2).max().to_delayed()
    (result,) = dask.compute(df2a + df2b + df2c + df2d)

    expected = [
        dask.compute(df2a)[0][0],
        dask.compute(df2b)[0][0],
        dask.compute(df2c)[0][0],
        dask.compute(df2d)[0][0],
    ]
    for a, b in zip(result, expected):
        assert_eq(a, b)


@pytest.mark.parametrize("metadata", [True, False])
@pytest.mark.parametrize("chunksize", [None, 1024, 4096, "1MiB"])
def test_chunksize(tmpdir, chunksize, engine, metadata):
    check_pyarrow()  # Need pyarrow for write phase in this test

    nparts = 2
    df_size = 100
    row_group_size = 5
    row_group_byte_size = 451  # Empirically measured

    df = pd.DataFrame(
        {
            "a": np.random.choice(["apple", "banana", "carrot"], size=df_size),
            "b": np.random.random(size=df_size),
            "c": np.random.randint(1, 5, size=df_size),
            "index": np.arange(0, df_size),
        }
    ).set_index("index")

    ddf1 = dd.from_pandas(df, npartitions=nparts)
    ddf1.to_parquet(
        str(tmpdir),
        engine="pyarrow",
        row_group_size=row_group_size,
        write_metadata_file=metadata,
    )

    if metadata:
        path = str(tmpdir)
    else:
        dirname = str(tmpdir)
        files = os.listdir(dirname)
        assert "_metadata" not in files
        path = os.path.join(dirname, "*.parquet")

    ddf2 = dd.read_parquet(
        path,
        engine=engine,
        chunksize=chunksize,
        split_row_groups=True,
        gather_statistics=True,
        index="index",
    )

    assert_eq(ddf1, ddf2, check_divisions=False)

    num_row_groups = df_size // row_group_size
    if not chunksize:
        assert ddf2.npartitions == num_row_groups
    else:
        # Check that we are really aggregating
        df_byte_size = row_group_byte_size * num_row_groups
        expected = df_byte_size // parse_bytes(chunksize)
        remainder = (df_byte_size % parse_bytes(chunksize)) > 0
        expected += int(remainder) * nparts
        assert ddf2.npartitions == max(nparts, expected)


@write_read_engines()
def test_roundtrip_pandas_chunksize(tmpdir, write_engine, read_engine):
    path = str(tmpdir.join("test.parquet"))
    pdf = df.copy()
    pdf.index.name = "index"
    pdf.to_parquet(
        path, engine="pyarrow" if write_engine.startswith("pyarrow") else "fastparquet"
    )

    ddf_read = dd.read_parquet(
        path,
        engine=read_engine,
        chunksize="10 kiB",
        gather_statistics=True,
        split_row_groups=True,
        index="index",
    )

    assert_eq(pdf, ddf_read)


def test_read_pandas_fastparquet_partitioned(tmpdir, engine):
    check_fastparquet()

    pdf = pd.DataFrame(
        [{"str": str(i), "int": i, "group": "ABC"[i % 3]} for i in range(6)]
    )
    path = str(tmpdir)
    pdf.to_parquet(path, partition_cols=["group"], engine="fastparquet")
    ddf_read = dd.read_parquet(path, engine=engine)

    assert len(ddf_read["group"].compute()) == 6
    assert len(ddf_read.compute().group) == 6


def test_read_parquet_getitem_skip_when_getting_read_parquet(tmpdir, engine):
    # https://github.com/dask/dask/issues/5893
    pdf = pd.DataFrame({"A": [1, 2, 3, 4, 5, 6], "B": ["a", "b", "c", "d", "e", "f"]})
    path = os.path.join(str(tmpdir), "data.parquet")
    pd_engine = "pyarrow" if engine.startswith("pyarrow") else "fastparquet"
    pdf.to_parquet(path, engine=pd_engine)

    ddf = dd.read_parquet(path, engine=engine)
    a, b = dask.optimize(ddf["A"], ddf)

    # Make sure we are still allowing the getitem optimization
    ddf = ddf["A"]
    dsk = optimize_read_parquet_getitem(ddf.dask, keys=[(ddf._name, 0)])
    read = [key for key in dsk.layers if key.startswith("read-parquet")][0]
    subgraph = dsk.layers[read]
    assert isinstance(subgraph, ParquetSubgraph)
    assert subgraph.columns == ["A"]


@pytest.mark.parametrize("gather_statistics", [None, True])
@write_read_engines()
def test_filter_nonpartition_columns(
    tmpdir, write_engine, read_engine, gather_statistics
):
    tmpdir = str(tmpdir)
    df_write = pd.DataFrame(
        {
            "id": [1, 2, 3, 4] * 4,
            "time": np.arange(16),
            "random": np.random.choice(["cat", "dog"], size=16),
        }
    )
    ddf_write = dd.from_pandas(df_write, npartitions=4)
    ddf_write.to_parquet(
        tmpdir, write_index=False, partition_on=["id"], engine=write_engine
    )
    ddf_read = dd.read_parquet(
        tmpdir,
        index=False,
        engine=read_engine,
        gather_statistics=gather_statistics,
        filters=[(("time", "<", 5))],
    )
    df_read = ddf_read.compute()
    assert len(df_read) == len(df_read[df_read["time"] < 5])
    assert df_read["time"].max() < 5


def test_pandas_metadata_nullable_pyarrow(tmpdir):

    check_pyarrow()
    if pa.__version__ < LooseVersion("0.16.0") or pd.__version__ < LooseVersion(
        "1.0.0"
    ):
        pytest.skip("PyArrow>=0.16 and Pandas>=1.0.0 Required.")
    tmpdir = str(tmpdir)

    ddf1 = dd.from_pandas(
        pd.DataFrame(
            {
                "A": pd.array([1, None, 2], dtype="Int64"),
                "B": pd.array(["dog", "cat", None], dtype="str"),
            }
        ),
        npartitions=1,
    )
    ddf1.to_parquet(tmpdir, engine="pyarrow")
    ddf2 = dd.read_parquet(tmpdir, engine="pyarrow")

    assert_eq(ddf1, ddf2, check_index=False)


def test_pandas_timestamp_overflow_pyarrow(tmpdir):

    check_pyarrow()
    if pa.__version__ < LooseVersion("0.17.0"):
        pytest.skip("PyArrow>=0.17 Required.")

    info = np.iinfo(np.dtype("int64"))
    arr_numeric = np.linspace(
        start=info.min + 2, stop=info.max, num=1024, dtype="int64"
    )
    arr_dates = arr_numeric.astype("datetime64[ms]")

    table = pa.Table.from_arrays([pa.array(arr_dates)], names=["ts"])
    pa.parquet.write_table(
        table, f"{tmpdir}/file.parquet", use_deprecated_int96_timestamps=False
    )

    # This will raise by default due to overflow
    with pytest.raises(pa.lib.ArrowInvalid) as e:
        dd.read_parquet(str(tmpdir), engine="pyarrow-legacy").compute()
    assert "out of bounds" in str(e.value)

    from dask.dataframe.io.parquet.arrow import ArrowEngine

    class ArrowEngineWithTimestampClamp(ArrowEngine):
        @classmethod
        def clamp_arrow_datetimes(cls, arrow_table: pa.Table) -> pa.Table:
            """Constrain datetimes to be valid for pandas

            Since pandas works in ns precision and arrow / parquet defaults to ms
            precision we need to clamp our datetimes to something reasonable"""

            new_columns = []
            for i, col in enumerate(arrow_table.columns):
                if pa.types.is_timestamp(col.type) and (
                    col.type.unit in ("s", "ms", "us")
                ):
                    multiplier = {"s": 1_0000_000_000, "ms": 1_000_000, "us": 1_000}[
                        col.type.unit
                    ]

                    original_type = col.type

                    series: pd.Series = col.cast(pa.int64()).to_pandas(
                        types_mapper={pa.int64(): pd.Int64Dtype}
                    )
                    info = np.iinfo(np.dtype("int64"))
                    # constrain data to be within valid ranges
                    series.clip(
                        lower=info.min // multiplier + 1,
                        upper=info.max // multiplier,
                        inplace=True,
                    )
                    new_array = pa.array(series, pa.int64())
                    new_array = new_array.cast(original_type)
                    new_columns.append(new_array)
                else:
                    new_columns.append(col)

            return pa.Table.from_arrays(new_columns, names=arrow_table.column_names)

        @classmethod
        def _arrow_table_to_pandas(
            cls, arrow_table: pa.Table, categories, **kwargs
        ) -> pd.DataFrame:
            fixed_arrow_table = cls.clamp_arrow_datetimes(arrow_table)
            return super()._arrow_table_to_pandas(
                fixed_arrow_table, categories, **kwargs
            )

    # this should not fail, but instead produce timestamps that are in the valid range
    dd.read_parquet(str(tmpdir), engine=ArrowEngineWithTimestampClamp).compute()


@fp_pandas_xfail
def test_partitioned_preserve_index(tmpdir, write_engine, read_engine):

    if write_engine.startswith("pyarrow") and pa.__version__ < LooseVersion("0.15.0"):
        pytest.skip("PyArrow>=0.15 Required.")

    tmp = str(tmpdir)
    size = 1_000
    npartitions = 4
    b = np.arange(npartitions).repeat(size // npartitions)
    data = pd.DataFrame(
        {
            "myindex": np.arange(size),
            "A": np.random.random(size=size),
            "B": pd.Categorical(b),
        }
    ).set_index("myindex")
    data.index.name = None
    df1 = dd.from_pandas(data, npartitions=npartitions)
    df1.to_parquet(tmp, partition_on="B", engine=write_engine)

    expect = data[data["B"] == 1]
    got = dd.read_parquet(tmp, engine=read_engine, filters=[("B", "==", 1)])
    assert_eq(expect, got)


def test_from_pandas_preserve_none_index(tmpdir, engine):

    check_pyarrow()
    if pa.__version__ < LooseVersion("0.15.0"):
        pytest.skip("PyArrow>=0.15 Required.")

    fn = str(tmpdir.join("test.parquet"))
    df = pd.DataFrame({"a": [1, 2], "b": [4, 5], "c": [6, 7]}).set_index("c")
    df.index.name = None
    df.to_parquet(
        fn,
        engine="pyarrow" if engine.startswith("pyarrow") else "fastparquet",
        index=True,
    )

    expect = pd.read_parquet(fn)
    got = dd.read_parquet(fn, engine=engine)
    assert_eq(expect, got)


def test_multi_partition_none_index_false(tmpdir, engine):
    check_pyarrow()
    if pa.__version__ < LooseVersion("0.15.0"):
        pytest.skip("PyArrow>=0.15 Required.")

    # Write dataset without dast.to_parquet
    ddf1 = ddf.reset_index(drop=True)
    for i, part in enumerate(ddf1.partitions):
        path = tmpdir.join(f"test.{i}.parquet")
        part.compute().to_parquet(str(path), engine="pyarrow")

    # Read back with index=False
    ddf2 = dd.read_parquet(str(tmpdir), index=False)
    assert_eq(ddf1, ddf2)


@write_read_engines()
def test_from_pandas_preserve_none_rangeindex(tmpdir, write_engine, read_engine):
    # See GitHub Issue#6348
    fn = str(tmpdir.join("test.parquet"))
    df0 = pd.DataFrame({"t": [1, 2, 3]}, index=pd.RangeIndex(start=1, stop=4))
    df0.to_parquet(
        fn, engine="pyarrow" if write_engine.startswith("pyarrow") else "fastparquet"
    )

    df1 = dd.read_parquet(fn, engine=read_engine)
    assert_eq(df0, df1.compute())


def test_illegal_column_name(tmpdir, engine):
    # Make sure user is prevented from preserving a "None" index
    # name if there is already a column using the special `null_name`
    null_name = "__null_dask_index__"
    fn = str(tmpdir.join("test.parquet"))
    df = pd.DataFrame({"x": [1, 2], null_name: [4, 5]}).set_index("x")
    df.index.name = None
    ddf = dd.from_pandas(df, npartitions=2)

    # If we don't want to preserve the None index name, the
    # write should work, but the user should be warned
    with pytest.warns(UserWarning, match=null_name):
        ddf.to_parquet(fn, engine=engine, write_index=False)

    # If we do want to preserve the None index name, should
    # get a ValueError for having an illegal column name
    with pytest.raises(ValueError) as e:
        ddf.to_parquet(fn, engine=engine)
    assert null_name in str(e.value)


def test_divisions_with_null_partition(tmpdir, engine):
    df = pd.DataFrame({"a": [1, 2, None, None], "b": [1, 2, 3, 4]})
    ddf = dd.from_pandas(df, npartitions=2)
    ddf.to_parquet(str(tmpdir), engine=engine, write_index=False)

    ddf_read = dd.read_parquet(str(tmpdir), engine=engine, index="a")
    assert ddf_read.divisions == (None, None, None)


def test_pyarrow_dataset_simple(tmpdir, engine):
    check_pyarrow()
    fn = str(tmpdir)
    df = pd.DataFrame({"a": [4, 5, 6], "b": ["a", "b", "b"]})
    df.set_index("a", inplace=True, drop=True)
    ddf = dd.from_pandas(df, npartitions=2)
    ddf.to_parquet(fn, engine=engine)
    read_df = dd.read_parquet(fn, engine="pyarrow-legacy")
    read_df.compute(scheduler="synchronous")
    assert_eq(ddf, read_df)


@pytest.mark.parametrize("test_filter", [True, False])
def test_pyarrow_dataset_partitioned(tmpdir, engine, test_filter):
    check_pyarrow()

    if pa.__version__ <= LooseVersion("0.17.1"):
        # Using pyarrow.dataset API does not produce
        # Categorical type for partitioned columns.
        pytest.skip("PyArrow>0.17.1 Required.")

    fn = str(tmpdir)
    df = pd.DataFrame({"a": [4, 5, 6], "b": ["a", "b", "b"]})
    df["b"] = df["b"].astype("category")
    ddf = dd.from_pandas(df, npartitions=2)
    ddf.to_parquet(fn, engine=engine, partition_on="b")
    read_df = dd.read_parquet(
        fn,
        engine="pyarrow",
        filters=[("b", "==", "a")] if test_filter else None,
    )
    read_df.compute(scheduler="synchronous")

    if test_filter:
        assert_eq(ddf[ddf["b"] == "a"].compute(), read_df.compute())
    else:
        assert_eq(ddf, read_df)


@pytest.mark.parametrize("test_filter_partitioned", [True, False])
def test_pyarrow_dataset_read_from_paths(tmpdir, test_filter_partitioned):
    check_pyarrow()

    if pa.__version__ <= LooseVersion("0.17.1"):
        # Using pyarrow.dataset API does not produce
        # Categorical type for partitioned columns.
        pytest.skip("PyArrow>0.17.1 Required.")

    fn = str(tmpdir)
    df = pd.DataFrame({"a": [4, 5, 6], "b": ["a", "b", "b"]})
    df["b"] = df["b"].astype("category")
    ddf = dd.from_pandas(df, npartitions=2)

    if test_filter_partitioned:
        ddf.to_parquet(fn, engine="pyarrow", partition_on="b")
    else:
        ddf.to_parquet(fn, engine="pyarrow")
    read_df = dd.read_parquet(
        fn,
        engine="pyarrow",
        filters=[("b", "==", "a")] if test_filter_partitioned else None,
    )

    if test_filter_partitioned:
        assert_eq(ddf[ddf["b"] == "a"].compute(), read_df.compute())
    else:
        assert_eq(ddf, read_df)


def test_parquet_pyarrow_write_empty_metadata(tmpdir):
    # https://github.com/dask/dask/issues/6600
    check_pyarrow()
    tmpdir = str(tmpdir)

    df_a = dask.delayed(pd.DataFrame.from_dict)(
        {"x": [], "y": []}, dtype=("int", "int")
    )
    df_b = dask.delayed(pd.DataFrame.from_dict)(
        {"x": [1, 1, 2, 2], "y": [1, 0, 1, 0]}, dtype=("int64", "int64")
    )
    df_c = dask.delayed(pd.DataFrame.from_dict)(
        {"x": [1, 2, 1, 2], "y": [1, 0, 1, 0]}, dtype=("int64", "int64")
    )

    df = dd.from_delayed([df_a, df_b, df_c])

    try:
        df.to_parquet(
            tmpdir,
            engine="pyarrow",
            partition_on=["x"],
            append=False,
        )

    except AttributeError:
        pytest.fail("Unexpected AttributeError")

    # Check that metadata files where written
    files = os.listdir(tmpdir)
    assert "_metadata" in files
    assert "_common_metadata" in files

    # Check that the schema includes pandas_metadata
    schema_common = pq.ParquetFile(
        os.path.join(tmpdir, "_common_metadata")
    ).schema.to_arrow_schema()
    pandas_metadata = schema_common.pandas_metadata
    assert pandas_metadata
    assert pandas_metadata.get("index_columns", False)


def test_parquet_pyarrow_write_empty_metadata_append(tmpdir):
    # https://github.com/dask/dask/issues/6600
    check_pyarrow()
    tmpdir = str(tmpdir)

    df_a = dask.delayed(pd.DataFrame.from_dict)(
        {"x": [1, 1, 2, 2], "y": [1, 0, 1, 0]}, dtype=("int64", "int64")
    )
    df_b = dask.delayed(pd.DataFrame.from_dict)(
        {"x": [1, 2, 1, 2], "y": [2, 0, 2, 0]}, dtype=("int64", "int64")
    )

    df1 = dd.from_delayed([df_a, df_b])
    df1.to_parquet(
        tmpdir,
        engine="pyarrow",
        partition_on=["x"],
        append=False,
    )

    df_c = dask.delayed(pd.DataFrame.from_dict)(
        {"x": [], "y": []}, dtype=("int64", "int64")
    )
    df_d = dask.delayed(pd.DataFrame.from_dict)(
        {"x": [3, 3, 4, 4], "y": [1, 0, 1, 0]}, dtype=("int64", "int64")
    )

    df2 = dd.from_delayed([df_c, df_d])
    df2.to_parquet(
        tmpdir,
        engine="pyarrow",
        partition_on=["x"],
        append=True,
        ignore_divisions=True,
    )


@pytest.mark.parametrize("partition_on", [None, "a"])
@write_read_engines()
def test_create_metadata_file(tmpdir, write_engine, read_engine, partition_on):

    check_pyarrow()
    tmpdir = str(tmpdir)

    # Write ddf without a _metadata file
    df1 = pd.DataFrame({"b": range(100), "a": ["A", "B", "C", "D"] * 25})
    df1.index.name = "myindex"
    ddf1 = dd.from_pandas(df1, npartitions=10)
    ddf1.to_parquet(
        tmpdir,
        write_metadata_file=False,
        partition_on=partition_on,
        engine=write_engine,
    )

    # Add global _metadata file
    if partition_on:
        fns = glob.glob(os.path.join(tmpdir, partition_on + "=*/*.parquet"))
    else:
        fns = glob.glob(os.path.join(tmpdir, "*.parquet"))
    dd.io.parquet.create_metadata_file(
        fns,
        engine="pyarrow",
        split_every=3,  # Force tree reduction
    )

    # Check that we can now read the ddf
    # with the _metadata file present
    ddf2 = dd.read_parquet(
        tmpdir,
        gather_statistics=True,
        split_row_groups=False,
        engine=read_engine,
        index="myindex",  # python-3.6 CI
    )
    if partition_on:
        ddf1 = df1.sort_values("b")
        ddf2 = ddf2.compute().sort_values("b")
        ddf2.a = ddf2.a.astype("object")
    assert_eq(ddf1, ddf2)

    # Check if we can avoid writing an actual file
    fmd = dd.io.parquet.create_metadata_file(
        fns,
        engine="pyarrow",
        split_every=3,  # Force tree reduction
        out_dir=False,  # Avoid writing file
    )

    # Check that the in-memory metadata is the same as
    # the metadata in the file.
    fmd_file = pq.ParquetFile(os.path.join(tmpdir, "_metadata")).metadata
    assert fmd.num_rows == fmd_file.num_rows
    assert fmd.num_columns == fmd_file.num_columns
    assert fmd.num_row_groups == fmd_file.num_row_groups


def test_read_write_overwrite_is_true(tmpdir, engine):
    # https://github.com/dask/dask/issues/6824

    # Create a Dask DataFrame if size (100, 10) with 5 partitions and write to local
    ddf = dd.from_pandas(
        pd.DataFrame(
            np.random.randint(low=0, high=100, size=(100, 10)),
            columns=["A", "B", "C", "D", "E", "F", "G", "H", "I", "J"],
        ),
        npartitions=5,
    )
    ddf = ddf.reset_index(drop=True)
    dd.to_parquet(ddf, tmpdir, engine=engine, overwrite=True)

    # Keep the contents of the DataFrame constatn but change the # of partitions
    ddf2 = ddf.repartition(npartitions=3)

    # Overwrite the existing Dataset with the new dataframe and evaluate
    # the number of files against the number of dask partitions
    dd.to_parquet(ddf2, tmpdir, engine=engine, overwrite=True)

    # Assert the # of files written are identical to the number of
    # Dask DataFrame partitions (we exclude _metadata and _common_metadata)
    files = os.listdir(tmpdir)
    files = [f for f in files if f not in ["_common_metadata", "_metadata"]]
    assert len(files) == ddf2.npartitions


def test_read_write_partition_on_overwrite_is_true(tmpdir, engine):
    # https://github.com/dask/dask/issues/6824
    from pathlib import Path

    # Create a Dask DataFrame with 5 partitions and write to local, partitioning on the column A and column B
    df = pd.DataFrame(
        np.vstack(
            (
                np.full((50, 3), 0),
                np.full((50, 3), 1),
                np.full((20, 3), 2),
            )
        )
    )
    df.columns = ["A", "B", "C"]
    ddf = dd.from_pandas(df, npartitions=5)
    dd.to_parquet(ddf, tmpdir, engine=engine, partition_on=["A", "B"], overwrite=True)

    # Get the total number of files and directories from the original write
    files_ = Path(tmpdir).rglob("*")
    files = [f.as_posix() for f in files_]
    # Keep the contents of the DataFrame constant but change the # of partitions
    ddf2 = ddf.repartition(npartitions=3)

    # Overwrite the existing Dataset with the new dataframe and evaluate
    # the number of files against the number of dask partitions
    # Get the total number of files and directories from the original write
    dd.to_parquet(ddf2, tmpdir, engine=engine, partition_on=["A", "B"], overwrite=True)
    files2_ = Path(tmpdir).rglob("*")
    files2 = [f.as_posix() for f in files2_]
    # After reducing the # of partitions and overwriting, we expect
    # there to be fewer total files than were originally written
    assert len(files2) < len(files)


def test_to_parquet_overwrite_raises(tmpdir, engine):
    # https://github.com/dask/dask/issues/6824
    # Check that overwrite=True will raise an error if the
    # specified path is the current working directory
    df = pd.DataFrame({"a": range(12)})
    ddf = dd.from_pandas(df, npartitions=3)
    with pytest.raises(ValueError):
        dd.to_parquet(ddf, "./", engine=engine, overwrite=True)
    with pytest.raises(ValueError):
        dd.to_parquet(ddf, tmpdir, engine=engine, append=True, overwrite=True)


def test_dir_filter(tmpdir, engine):
    # github #6898
    df = pd.DataFrame.from_dict(
        {
            "A": {
                0: 351.0,
                1: 355.0,
                2: 358.0,
                3: 266.0,
                4: 266.0,
                5: 268.0,
                6: np.nan,
            },
            "B": {
                0: 2063.0,
                1: 2051.0,
                2: 1749.0,
                3: 4281.0,
                4: 3526.0,
                5: 3462.0,
                6: np.nan,
            },
            "year": {0: 2019, 1: 2019, 2: 2020, 3: 2020, 4: 2020, 5: 2020, 6: 2020},
        }
    )
    ddf = dask.dataframe.from_pandas(df, npartitions=1)
    ddf.to_parquet(tmpdir, partition_on="year", engine=engine)
    dd.read_parquet(tmpdir, filters=[("year", "==", 2020)], engine=engine)
    assert all


def test_roundtrip_decimal_dtype(tmpdir):
    # https://github.com/dask/dask/issues/6948
    check_pyarrow()
    tmpdir = str(tmpdir)

    data = [
        {
            "ts": pd.to_datetime("2021-01-01", utc="Europe/Berlin"),
            "col1": Decimal("123.00"),
        }
        for i in range(23)
    ]
    ddf1 = dd.from_pandas(pd.DataFrame(data), npartitions=1)

    ddf1.to_parquet(path=tmpdir, engine="pyarrow")
    ddf2 = dd.read_parquet(tmpdir, engine="pyarrow")

    assert ddf1["col1"].dtype == ddf2["col1"].dtype
    assert_eq(ddf1, ddf2, check_divisions=False)


def test_roundtrip_rename_columns(tmpdir, engine):
    # https://github.com/dask/dask/issues/7017

    path = os.path.join(str(tmpdir), "test.parquet")
    df1 = pd.DataFrame(columns=["a", "b", "c"], data=np.random.uniform(size=(10, 3)))
    df1.to_parquet(path)

    # read it with dask and rename columns
    ddf2 = dd.read_parquet(path, engine=engine)
    ddf2.columns = ["d", "e", "f"]
    df1.columns = ["d", "e", "f"]

    assert_eq(df1, ddf2.compute())<|MERGE_RESOLUTION|>--- conflicted
+++ resolved
@@ -13,11 +13,8 @@
 import dask
 import dask.multiprocessing
 import dask.dataframe as dd
-<<<<<<< HEAD
 from dask.blockwise import Blockwise, optimize_blockwise
-=======
 from dask.dataframe._compat import PANDAS_GT_110, PANDAS_GT_121
->>>>>>> ee0f112b
 from dask.dataframe.utils import assert_eq
 from dask.dataframe.io.parquet.utils import _parse_pandas_metadata
 from dask.dataframe.optimize import optimize_read_parquet_getitem
@@ -2388,11 +2385,6 @@
     ddf1.to_parquet(fn, engine=engine)
     ddf2 = dd.read_parquet(fn, engine=engine)
 
-<<<<<<< HEAD
-    # pyarrow.dataset requires fragments to be passed in dict.
-    # This requires slightly more space than "legacy"
-=======
->>>>>>> ee0f112b
     assert len(pickle.dumps(ddf2.__dask_graph__())) < 25000
 
 
@@ -2472,7 +2464,6 @@
     assert list(layers.values())[0].annotations == {"foo": "bar"}
 
 
-<<<<<<< HEAD
 def test_optimize_blockwise_parquet(tmpdir):
     check_engine()
 
@@ -2518,8 +2509,6 @@
     assert_eq(ddf, expect)
 
 
-=======
->>>>>>> ee0f112b
 def test_split_row_groups(tmpdir, engine):
     """Test split_row_groups read_parquet kwarg"""
     check_pyarrow()
@@ -2772,7 +2761,7 @@
     dsk = optimize_read_parquet_getitem(ddf.dask, keys=[(ddf._name, 0)])
     read = [key for key in dsk.layers if key.startswith("read-parquet")][0]
     subgraph = dsk.layers[read]
-    assert isinstance(subgraph, ParquetSubgraph)
+    assert isinstance(subgraph, BlockwiseParquet)
     assert subgraph.columns == ["A"]
 
 
