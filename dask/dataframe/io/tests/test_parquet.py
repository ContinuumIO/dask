import glob
import math
import os
import sys
import warnings
from decimal import Decimal
from distutils.version import LooseVersion

import numpy as np
import pandas as pd
import pytest

import dask
import dask.dataframe as dd
import dask.multiprocessing
from dask.blockwise import Blockwise, optimize_blockwise
from dask.dataframe._compat import PANDAS_GT_110, PANDAS_GT_121, PANDAS_GT_130
from dask.dataframe.io.parquet.utils import _parse_pandas_metadata
from dask.dataframe.optimize import optimize_dataframe_getitem
from dask.dataframe.utils import assert_eq
from dask.layers import DataFrameIOLayer
from dask.utils import natural_sort_key

try:
    import fastparquet
except ImportError:
    fastparquet = False


try:
    import pyarrow as pa
except ImportError:
    pa = False

try:
    import pyarrow.parquet as pq
except ImportError:
    pq = False


SKIP_FASTPARQUET = not fastparquet
FASTPARQUET_MARK = pytest.mark.skipif(SKIP_FASTPARQUET, reason="fastparquet not found")

if pq and pa.__version__ < LooseVersion("0.13.1"):
    SKIP_PYARROW = True
    SKIP_PYARROW_REASON = "pyarrow >= 0.13.1 required for parquet"
else:
    if (
        sys.platform == "win32"
        and pa
        and (
            (pa.__version__ == LooseVersion("0.16.0"))
            or (pa.__version__ == LooseVersion("2.0.0"))
        )
    ):
        SKIP_PYARROW = True
        SKIP_PYARROW_REASON = (
            "skipping pyarrow 0.16.0 and 2.0.0 on windows: "
            "https://github.com/dask/dask/issues/6093"
            "|https://github.com/dask/dask/issues/6754"
        )
    else:
        SKIP_PYARROW = not pq
        SKIP_PYARROW_REASON = "pyarrow not found"
PYARROW_MARK = pytest.mark.skipif(SKIP_PYARROW, reason=SKIP_PYARROW_REASON)

if pa and pa.__version__ < LooseVersion("1.0.0"):
    SKIP_PYARROW_DS = True
    SKIP_PYARROW_DS_REASON = "pyarrow >= 1.0.0 required for pyarrow dataset API"
else:
    SKIP_PYARROW_DS = SKIP_PYARROW
    SKIP_PYARROW_DS_REASON = "pyarrow not found"
PYARROW_DS_MARK = pytest.mark.skipif(SKIP_PYARROW_DS, reason=SKIP_PYARROW_DS_REASON)

ANY_ENGINE_MARK = pytest.mark.skipif(
    SKIP_FASTPARQUET and SKIP_PYARROW,
    reason="No parquet engine (fastparquet or pyarrow) found",
)


nrows = 40
npartitions = 15
df = pd.DataFrame(
    {
        "x": [i * 7 % 5 for i in range(nrows)],  # Not sorted
        "y": [i * 2.5 for i in range(nrows)],  # Sorted
    },
    index=pd.Index([10 * i for i in range(nrows)], name="myindex"),
)

ddf = dd.from_pandas(df, npartitions=npartitions)


@pytest.fixture(
    params=[
        pytest.param("fastparquet", marks=FASTPARQUET_MARK),
        pytest.param("pyarrow-legacy", marks=PYARROW_MARK),
        pytest.param("pyarrow-dataset", marks=PYARROW_DS_MARK),
    ]
)
def engine(request):
    return request.param


def write_read_engines(**kwargs):
    """Product of both engines for write/read:

    To add custom marks, pass keyword of the form: `mark_writer_reader=reason`,
    or `mark_engine=reason` to apply to all parameters with that engine."""
    backends = {"pyarrow-dataset", "pyarrow-legacy", "fastparquet"}

    # Skip if uninstalled
    skip_marks = {
        "fastparquet": FASTPARQUET_MARK,
        "pyarrow-legacy": PYARROW_MARK,
        "pyarrow-dataset": PYARROW_DS_MARK,
    }
    marks = {(w, r): [skip_marks[w], skip_marks[r]] for w in backends for r in backends}

    # Custom marks
    for kw, val in kwargs.items():
        kind, rest = kw.split("_", 1)
        key = tuple(rest.split("_"))
        if kind not in ("xfail", "skip") or len(key) > 2 or set(key) - backends:
            raise ValueError("unknown keyword %r" % kw)
        val = getattr(pytest.mark, kind)(reason=val)
        if len(key) == 2:
            marks[key].append(val)
        else:
            for k in marks:
                if key in k:
                    marks[k].append(val)

    return pytest.mark.parametrize(
        ("write_engine", "read_engine"),
        [pytest.param(*k, marks=tuple(v)) for (k, v) in sorted(marks.items())],
    )


pyarrow_fastparquet_msg = "fastparquet fails reading pyarrow written directories"
write_read_engines_xfail = write_read_engines(
    **{
        "xfail_pyarrow-dataset_fastparquet": pyarrow_fastparquet_msg,
        "xfail_pyarrow-legacy_fastparquet": pyarrow_fastparquet_msg,
    }
)

if (
    fastparquet
    and fastparquet.__version__ < LooseVersion("0.5")
    and PANDAS_GT_110
    and not PANDAS_GT_121
):
    # a regression in pandas 1.1.x / 1.2.0 caused a failure in writing partitioned
    # categorical columns when using fastparquet 0.4.x, but this was (accidentally)
    # fixed in fastparquet 0.5.0
    fp_pandas_msg = "pandas with fastparquet engine does not preserve index"
    fp_pandas_xfail = write_read_engines(
        **{
            "xfail_pyarrow-dataset_fastparquet": pyarrow_fastparquet_msg,
            "xfail_pyarrow-legacy_fastparquet": pyarrow_fastparquet_msg,
            "xfail_fastparquet_fastparquet": fp_pandas_msg,
            "xfail_fastparquet_pyarrow-dataset": fp_pandas_msg,
            "xfail_fastparquet_pyarrow-legacy": fp_pandas_msg,
        }
    )
else:
    fp_pandas_msg = "pandas with fastparquet engine does not preserve index"
    fp_pandas_xfail = write_read_engines()


@write_read_engines()
def test_local(tmpdir, write_engine, read_engine):
    tmp = str(tmpdir)
    data = pd.DataFrame(
        {
            "i32": np.arange(1000, dtype=np.int32),
            "i64": np.arange(1000, dtype=np.int64),
            "f": np.arange(1000, dtype=np.float64),
            "bhello": np.random.choice(["hello", "yo", "people"], size=1000).astype(
                "O"
            ),
        }
    )
    df = dd.from_pandas(data, chunksize=500)

    df.to_parquet(tmp, write_index=False, engine=write_engine)

    files = os.listdir(tmp)
    assert "_common_metadata" in files
    assert "_metadata" in files
    assert "part.0.parquet" in files

    df2 = dd.read_parquet(tmp, index=False, engine=read_engine)

    assert len(df2.divisions) > 1

    out = df2.compute(scheduler="sync").reset_index()

    for column in df.columns:
        assert (data[column] == out[column]).all()


@pytest.mark.parametrize("index", [False, True])
@write_read_engines_xfail
def test_empty(tmpdir, write_engine, read_engine, index):
    fn = str(tmpdir)
    df = pd.DataFrame({"a": ["a", "b", "b"], "b": [4, 5, 6]})[:0]
    if index:
        df.set_index("a", inplace=True, drop=True)
    ddf = dd.from_pandas(df, npartitions=2)

    ddf.to_parquet(fn, write_index=index, engine=write_engine)
    read_df = dd.read_parquet(fn, engine=read_engine)
    assert_eq(ddf, read_df)


@write_read_engines()
def test_simple(tmpdir, write_engine, read_engine):
    fn = str(tmpdir)
    if write_engine != "fastparquet":
        df = pd.DataFrame({"a": [b"a", b"b", b"b"], "b": [4, 5, 6]})
    else:
        df = pd.DataFrame({"a": ["a", "b", "b"], "b": [4, 5, 6]})
    df.set_index("a", inplace=True, drop=True)
    ddf = dd.from_pandas(df, npartitions=2)
    ddf.to_parquet(fn, engine=write_engine)
    read_df = dd.read_parquet(fn, index=["a"], engine=read_engine)
    assert_eq(ddf, read_df)


@write_read_engines()
def test_delayed_no_metadata(tmpdir, write_engine, read_engine):
    fn = str(tmpdir)
    df = pd.DataFrame({"a": ["a", "b", "b"], "b": [4, 5, 6]})
    df.set_index("a", inplace=True, drop=True)
    ddf = dd.from_pandas(df, npartitions=2)
    ddf.to_parquet(
        fn, engine=write_engine, compute=False, write_metadata_file=False
    ).compute()
    files = os.listdir(fn)
    assert "_metadata" not in files
    # Fastparquet doesn't currently handle a directory without "_metadata"
    read_df = dd.read_parquet(
        os.path.join(fn, "*.parquet"),
        index=["a"],
        engine=read_engine,
        gather_statistics=True,
    )
    assert_eq(ddf, read_df)


@write_read_engines()
def test_read_glob(tmpdir, write_engine, read_engine):
    tmp_path = str(tmpdir)
    ddf.to_parquet(tmp_path, engine=write_engine)
    if os.path.exists(os.path.join(tmp_path, "_metadata")):
        os.unlink(os.path.join(tmp_path, "_metadata"))
    files = os.listdir(tmp_path)
    assert "_metadata" not in files

    ddf2 = dd.read_parquet(
        os.path.join(tmp_path, "*.parquet"),
        engine=read_engine,
        index="myindex",  # Must specify index without _metadata
        gather_statistics=True,
    )
    assert_eq(ddf, ddf2)


@write_read_engines()
def test_read_list(tmpdir, write_engine, read_engine):
    if write_engine == read_engine == "fastparquet" and os.name == "nt":
        # fastparquet or dask is not normalizing filepaths correctly on
        # windows.
        pytest.skip("filepath bug.")

    tmpdir = str(tmpdir)
    ddf.to_parquet(tmpdir, engine=write_engine)
    files = sorted(
        [
            os.path.join(tmpdir, f)
            for f in os.listdir(tmpdir)
            if not f.endswith("_metadata")
        ],
        key=natural_sort_key,
    )

    ddf2 = dd.read_parquet(
        files, engine=read_engine, index="myindex", gather_statistics=True
    )
    assert_eq(ddf, ddf2)


@write_read_engines()
def test_columns_auto_index(tmpdir, write_engine, read_engine):
    fn = str(tmpdir)
    ddf.to_parquet(fn, engine=write_engine)

    # XFAIL, auto index selection no longer supported (for simplicity)
    # ### Empty columns ###
    # With divisions if supported
    assert_eq(dd.read_parquet(fn, columns=[], engine=read_engine), ddf[[]])

    # No divisions
    assert_eq(
        dd.read_parquet(fn, columns=[], engine=read_engine, gather_statistics=False),
        ddf[[]].clear_divisions(),
        check_divisions=True,
    )

    # ### Single column, auto select index ###
    # With divisions if supported
    assert_eq(dd.read_parquet(fn, columns=["x"], engine=read_engine), ddf[["x"]])

    # No divisions
    assert_eq(
        dd.read_parquet(fn, columns=["x"], engine=read_engine, gather_statistics=False),
        ddf[["x"]].clear_divisions(),
        check_divisions=True,
    )


@write_read_engines()
def test_columns_index(tmpdir, write_engine, read_engine):
    fn = str(tmpdir)
    ddf.to_parquet(fn, engine=write_engine)

    # With Index
    # ----------
    # ### Empty columns, specify index ###
    # With divisions if supported
    assert_eq(
        dd.read_parquet(fn, columns=[], engine=read_engine, index="myindex"), ddf[[]]
    )

    # No divisions
    assert_eq(
        dd.read_parquet(
            fn, columns=[], engine=read_engine, index="myindex", gather_statistics=False
        ),
        ddf[[]].clear_divisions(),
        check_divisions=True,
    )

    # ### Single column, specify index ###
    # With divisions if supported
    assert_eq(
        dd.read_parquet(fn, index="myindex", columns=["x"], engine=read_engine),
        ddf[["x"]],
    )

    # No divisions
    assert_eq(
        dd.read_parquet(
            fn,
            index="myindex",
            columns=["x"],
            engine=read_engine,
            gather_statistics=False,
        ),
        ddf[["x"]].clear_divisions(),
        check_divisions=True,
    )

    # ### Two columns, specify index ###
    # With divisions if supported
    assert_eq(
        dd.read_parquet(fn, index="myindex", columns=["x", "y"], engine=read_engine),
        ddf,
    )

    # No divisions
    assert_eq(
        dd.read_parquet(
            fn,
            index="myindex",
            columns=["x", "y"],
            engine=read_engine,
            gather_statistics=False,
        ),
        ddf.clear_divisions(),
        check_divisions=True,
    )


def test_nonsense_column(tmpdir, engine):
    fn = str(tmpdir)
    ddf.to_parquet(fn, engine=engine)
    with pytest.raises((ValueError, KeyError)):
        dd.read_parquet(fn, columns=["nonesense"], engine=engine)
    with pytest.raises((Exception, KeyError)):
        dd.read_parquet(fn, columns=["nonesense"] + list(ddf.columns), engine=engine)


@write_read_engines()
def test_columns_no_index(tmpdir, write_engine, read_engine):
    fn = str(tmpdir)
    ddf.to_parquet(fn, engine=write_engine)
    ddf2 = ddf.reset_index()

    # No Index
    # --------
    # All columns, none as index
    assert_eq(
        dd.read_parquet(fn, index=False, engine=read_engine, gather_statistics=True),
        ddf2,
        check_index=False,
        check_divisions=True,
    )

    # Two columns, none as index
    assert_eq(
        dd.read_parquet(
            fn,
            index=False,
            columns=["x", "y"],
            engine=read_engine,
            gather_statistics=True,
        ),
        ddf2[["x", "y"]],
        check_index=False,
        check_divisions=True,
    )

    # One column and one index, all as columns
    assert_eq(
        dd.read_parquet(
            fn,
            index=False,
            columns=["myindex", "x"],
            engine=read_engine,
            gather_statistics=True,
        ),
        ddf2[["myindex", "x"]],
        check_index=False,
        check_divisions=True,
    )


@write_read_engines()
def test_gather_statistics_no_index(tmpdir, write_engine, read_engine):
    fn = str(tmpdir)
    ddf.to_parquet(fn, engine=write_engine, write_index=False)

    df = dd.read_parquet(fn, engine=read_engine, index=False)
    assert df.index.name is None
    assert not df.known_divisions


def test_columns_index_with_multi_index(tmpdir, engine):
    fn = os.path.join(str(tmpdir), "test.parquet")
    index = pd.MultiIndex.from_arrays(
        [np.arange(10), np.arange(10) + 1], names=["x0", "x1"]
    )
    df = pd.DataFrame(np.random.randn(10, 2), columns=["a", "b"], index=index)
    df2 = df.reset_index(drop=False)

    if engine == "fastparquet":
        fastparquet.write(fn, df.reset_index(), write_index=False)

        # fastparquet doesn't support multi-index
        with pytest.raises(ValueError):
            ddf = dd.read_parquet(fn, engine=engine, index=index.names)

    else:
        pq.write_table(pa.Table.from_pandas(df.reset_index(), preserve_index=False), fn)

        # Pyarrow supports multi-index reads
        ddf = dd.read_parquet(fn, engine=engine, index=index.names)
        assert_eq(ddf, df)

        d = dd.read_parquet(fn, columns="a", engine=engine, index=index.names)
        assert_eq(d, df["a"])

        d = dd.read_parquet(fn, index=["a", "b"], columns=["x0", "x1"], engine=engine)
        assert_eq(d, df2.set_index(["a", "b"])[["x0", "x1"]])

    # Just index
    d = dd.read_parquet(fn, index=False, engine=engine)
    assert_eq(d, df2)

    d = dd.read_parquet(fn, columns=["b"], index=["a"], engine=engine)
    assert_eq(d, df2.set_index("a")[["b"]])

    d = dd.read_parquet(fn, columns=["a", "b"], index=["x0"], engine=engine)
    assert_eq(d, df2.set_index("x0")[["a", "b"]])

    # Just columns
    d = dd.read_parquet(fn, columns=["x0", "a"], index=["x1"], engine=engine)
    assert_eq(d, df2.set_index("x1")[["x0", "a"]])

    # Both index and columns
    d = dd.read_parquet(fn, index=False, columns=["x0", "b"], engine=engine)
    assert_eq(d, df2[["x0", "b"]])

    for index in ["x1", "b"]:
        d = dd.read_parquet(fn, index=index, columns=["x0", "a"], engine=engine)
        assert_eq(d, df2.set_index(index)[["x0", "a"]])

    # Columns and index intersect
    for index in ["a", "x0"]:
        with pytest.raises(ValueError):
            d = dd.read_parquet(fn, index=index, columns=["x0", "a"], engine=engine)

    # Series output
    for ind, col, sol_df in [
        ("x1", "x0", df2.set_index("x1")),
        (False, "b", df2),
        (False, "x0", df2[["x0"]]),
        ("a", "x0", df2.set_index("a")[["x0"]]),
        ("a", "b", df2.set_index("a")),
    ]:
        d = dd.read_parquet(fn, index=ind, columns=col, engine=engine)
        assert_eq(d, sol_df[col])


@write_read_engines()
def test_no_index(tmpdir, write_engine, read_engine):
    fn = str(tmpdir)
    df = pd.DataFrame({"a": [1, 2, 3], "b": [4, 5, 6]})
    ddf = dd.from_pandas(df, npartitions=2)
    ddf.to_parquet(fn, engine=write_engine)
    ddf2 = dd.read_parquet(fn, engine=read_engine)
    assert_eq(df, ddf2, check_index=False)


def test_read_series(tmpdir, engine):
    fn = str(tmpdir)
    ddf.to_parquet(fn, engine=engine)
    ddf2 = dd.read_parquet(fn, columns=["x"], index="myindex", engine=engine)
    assert_eq(ddf[["x"]], ddf2)

    ddf2 = dd.read_parquet(fn, columns="x", index="myindex", engine=engine)
    assert_eq(ddf.x, ddf2)


def test_names(tmpdir, engine):
    fn = str(tmpdir)
    ddf.to_parquet(fn, engine=engine)

    def read(fn, **kwargs):
        return dd.read_parquet(fn, engine=engine, **kwargs)

    assert set(read(fn).dask) == set(read(fn).dask)

    assert set(read(fn).dask) != set(read(fn, columns=["x"]).dask)

    assert set(read(fn, columns=("x",)).dask) == set(read(fn, columns=["x"]).dask)


@write_read_engines()
def test_roundtrip_from_pandas(tmpdir, write_engine, read_engine):
    fn = str(tmpdir.join("test.parquet"))
    dfp = df.copy()
    dfp.index.name = "index"
    dfp.to_parquet(
        fn, engine="pyarrow" if write_engine.startswith("pyarrow") else "fastparquet"
    )
    ddf = dd.read_parquet(fn, index="index", engine=read_engine)
    assert_eq(dfp, ddf)


@write_read_engines()
def test_categorical(tmpdir, write_engine, read_engine):
    tmp = str(tmpdir)
    df = pd.DataFrame({"x": ["a", "b", "c"] * 100}, dtype="category")
    ddf = dd.from_pandas(df, npartitions=3)
    dd.to_parquet(ddf, tmp, engine=write_engine)

    ddf2 = dd.read_parquet(tmp, categories="x", engine=read_engine)
    assert ddf2.compute().x.cat.categories.tolist() == ["a", "b", "c"]

    ddf2 = dd.read_parquet(tmp, categories=["x"], engine=read_engine)
    assert ddf2.compute().x.cat.categories.tolist() == ["a", "b", "c"]

    # autocat
    if read_engine == "fastparquet":
        ddf2 = dd.read_parquet(tmp, engine=read_engine)
        assert ddf2.compute().x.cat.categories.tolist() == ["a", "b", "c"]

        ddf2.loc[:1000].compute()
        assert assert_eq(df, ddf2)

    # dereference cats
    ddf2 = dd.read_parquet(tmp, categories=[], engine=read_engine)

    ddf2.loc[:1000].compute()
    assert (df.x == ddf2.x.compute()).all()


def test_append(tmpdir, engine):
    """Test that appended parquet equal to the original one."""
    tmp = str(tmpdir)
    df = pd.DataFrame(
        {
            "i32": np.arange(1000, dtype=np.int32),
            "i64": np.arange(1000, dtype=np.int64),
            "f": np.arange(1000, dtype=np.float64),
            "bhello": np.random.choice(["hello", "yo", "people"], size=1000).astype(
                "O"
            ),
        }
    )
    df.index.name = "index"

    half = len(df) // 2
    ddf1 = dd.from_pandas(df.iloc[:half], chunksize=100)
    ddf2 = dd.from_pandas(df.iloc[half:], chunksize=100)
    ddf1.to_parquet(tmp, engine=engine)
    ddf2.to_parquet(tmp, append=True, engine=engine)

    ddf3 = dd.read_parquet(tmp, engine=engine)
    assert_eq(df, ddf3)


def test_append_create(tmpdir, engine):
    """Test that appended parquet equal to the original one."""
    tmp_path = str(tmpdir)
    df = pd.DataFrame(
        {
            "i32": np.arange(1000, dtype=np.int32),
            "i64": np.arange(1000, dtype=np.int64),
            "f": np.arange(1000, dtype=np.float64),
            "bhello": np.random.choice(["hello", "yo", "people"], size=1000).astype(
                "O"
            ),
        }
    )
    df.index.name = "index"

    half = len(df) // 2
    ddf1 = dd.from_pandas(df.iloc[:half], chunksize=100)
    ddf2 = dd.from_pandas(df.iloc[half:], chunksize=100)
    ddf1.to_parquet(tmp_path, append=True, engine=engine)
    ddf2.to_parquet(tmp_path, append=True, engine=engine)

    ddf3 = dd.read_parquet(tmp_path, engine=engine)
    assert_eq(df, ddf3)


def test_append_with_partition(tmpdir, engine):
    tmp = str(tmpdir)
    df0 = pd.DataFrame(
        {
            "lat": np.arange(0, 10, dtype="int64"),
            "lon": np.arange(10, 20, dtype="int64"),
            "value": np.arange(100, 110, dtype="int64"),
        }
    )
    df0.index.name = "index"
    df1 = pd.DataFrame(
        {
            "lat": np.arange(10, 20, dtype="int64"),
            "lon": np.arange(10, 20, dtype="int64"),
            "value": np.arange(120, 130, dtype="int64"),
        }
    )
    df1.index.name = "index"
    dd_df0 = dd.from_pandas(df0, npartitions=1)
    dd_df1 = dd.from_pandas(df1, npartitions=1)
    dd.to_parquet(dd_df0, tmp, partition_on=["lon"], engine=engine)
    dd.to_parquet(
        dd_df1,
        tmp,
        partition_on=["lon"],
        append=True,
        ignore_divisions=True,
        engine=engine,
    )

    out = dd.read_parquet(
        tmp, engine=engine, index="index", gather_statistics=True
    ).compute()
    # convert categorical to plain int just to pass assert
    out["lon"] = out.lon.astype("int64")
    # sort required since partitioning breaks index order
    assert_eq(
        out.sort_values("value"), pd.concat([df0, df1])[out.columns], check_index=False
    )


def test_partition_on_cats(tmpdir, engine):
    tmp = str(tmpdir)
    d = pd.DataFrame(
        {
            "a": np.random.rand(50),
            "b": np.random.choice(["x", "y", "z"], size=50),
            "c": np.random.choice(["x", "y", "z"], size=50),
        }
    )
    d = dd.from_pandas(d, 2)
    d.to_parquet(tmp, partition_on=["b"], engine=engine)
    df = dd.read_parquet(tmp, engine=engine)
    assert set(df.b.cat.categories) == {"x", "y", "z"}


@PYARROW_MARK
@pytest.mark.parametrize("meta", [False, True])
@pytest.mark.parametrize("stats", [False, True])
def test_partition_on_cats_pyarrow(tmpdir, stats, meta):
    tmp = str(tmpdir)
    d = pd.DataFrame(
        {
            "a": np.random.rand(50),
            "b": np.random.choice(["x", "y", "z"], size=50),
            "c": np.random.choice(["x", "y", "z"], size=50),
        }
    )
    d = dd.from_pandas(d, 2)
    d.to_parquet(tmp, partition_on=["b"], engine="pyarrow", write_metadata_file=meta)
    df = dd.read_parquet(tmp, engine="pyarrow", gather_statistics=stats)
    assert set(df.b.cat.categories) == {"x", "y", "z"}


def test_partition_on_cats_2(tmpdir, engine):
    tmp = str(tmpdir)
    d = pd.DataFrame(
        {
            "a": np.random.rand(50),
            "b": np.random.choice(["x", "y", "z"], size=50),
            "c": np.random.choice(["x", "y", "z"], size=50),
        }
    )
    d = dd.from_pandas(d, 2)
    d.to_parquet(tmp, partition_on=["b", "c"], engine=engine)
    df = dd.read_parquet(tmp, engine=engine)
    assert set(df.b.cat.categories) == {"x", "y", "z"}
    assert set(df.c.cat.categories) == {"x", "y", "z"}

    df = dd.read_parquet(tmp, columns=["a", "c"], engine=engine)
    assert set(df.c.cat.categories) == {"x", "y", "z"}
    assert "b" not in df.columns
    assert_eq(df, df.compute())
    df = dd.read_parquet(tmp, index="c", engine=engine)
    assert set(df.index.categories) == {"x", "y", "z"}
    assert "c" not in df.columns
    # series
    df = dd.read_parquet(tmp, columns="b", engine=engine)
    assert set(df.cat.categories) == {"x", "y", "z"}


def test_append_wo_index(tmpdir, engine):
    """Test append with write_index=False."""
    tmp = str(tmpdir.join("tmp1.parquet"))
    df = pd.DataFrame(
        {
            "i32": np.arange(1000, dtype=np.int32),
            "i64": np.arange(1000, dtype=np.int64),
            "f": np.arange(1000, dtype=np.float64),
            "bhello": np.random.choice(["hello", "yo", "people"], size=1000).astype(
                "O"
            ),
        }
    )
    half = len(df) // 2
    ddf1 = dd.from_pandas(df.iloc[:half], chunksize=100)
    ddf2 = dd.from_pandas(df.iloc[half:], chunksize=100)
    ddf1.to_parquet(tmp, engine=engine)

    with pytest.raises(ValueError) as excinfo:
        ddf2.to_parquet(tmp, write_index=False, append=True, engine=engine)
    assert "Appended columns" in str(excinfo.value)

    tmp = str(tmpdir.join("tmp2.parquet"))
    ddf1.to_parquet(tmp, write_index=False, engine=engine)
    ddf2.to_parquet(tmp, write_index=False, append=True, engine=engine)

    ddf3 = dd.read_parquet(tmp, index="f", engine=engine)
    assert_eq(df.set_index("f"), ddf3)


def test_append_overlapping_divisions(tmpdir, engine):
    """Test raising of error when divisions overlapping."""
    tmp = str(tmpdir)
    df = pd.DataFrame(
        {
            "i32": np.arange(1000, dtype=np.int32),
            "i64": np.arange(1000, dtype=np.int64),
            "f": np.arange(1000, dtype=np.float64),
            "bhello": np.random.choice(["hello", "yo", "people"], size=1000).astype(
                "O"
            ),
        }
    )
    half = len(df) // 2
    ddf1 = dd.from_pandas(df.iloc[:half], chunksize=100)
    ddf2 = dd.from_pandas(df.iloc[half - 10 :], chunksize=100)
    ddf1.to_parquet(tmp, engine=engine)

    with pytest.raises(ValueError) as excinfo:
        ddf2.to_parquet(tmp, engine=engine, append=True)
    assert "Appended divisions" in str(excinfo.value)

    ddf2.to_parquet(tmp, engine=engine, append=True, ignore_divisions=True)


def test_append_different_columns(tmpdir, engine):
    """Test raising of error when non equal columns."""
    tmp = str(tmpdir)
    df1 = pd.DataFrame({"i32": np.arange(100, dtype=np.int32)})
    df2 = pd.DataFrame({"i64": np.arange(100, dtype=np.int64)})
    df3 = pd.DataFrame({"i32": np.arange(100, dtype=np.int64)})

    ddf1 = dd.from_pandas(df1, chunksize=2)
    ddf2 = dd.from_pandas(df2, chunksize=2)
    ddf3 = dd.from_pandas(df3, chunksize=2)

    ddf1.to_parquet(tmp, engine=engine)

    with pytest.raises(ValueError) as excinfo:
        ddf2.to_parquet(tmp, engine=engine, append=True)
    assert "Appended columns" in str(excinfo.value)

    with pytest.raises(ValueError) as excinfo:
        ddf3.to_parquet(tmp, engine=engine, append=True)
    assert "Appended dtypes" in str(excinfo.value)


def test_append_dict_column(tmpdir, engine):
    # See: https://github.com/dask/dask/issues/7492

    if engine == "fastparquet":
        pytest.xfail("Fastparquet engine is missing dict-column support")
    elif pa.__version__ < LooseVersion("1.0.1"):
        pytest.skip("Newer PyArrow version required for dict-column support.")

    tmp = str(tmpdir)
    dts = pd.date_range("2020-01-01", "2021-01-01")
    df = pd.DataFrame(
        {"value": [{"x": x} for x in range(len(dts))]},
        index=dts,
    )
    ddf1 = dd.from_pandas(df, npartitions=1)

    # Write ddf1 to tmp, and then append it again
    ddf1.to_parquet(tmp, append=True, engine=engine)
    ddf1.to_parquet(tmp, append=True, engine=engine, ignore_divisions=True)

    # Read back all data (ddf1 + ddf1)
    ddf2 = dd.read_parquet(tmp, engine=engine)

    # Check computed result
    expect = pd.concat([df, df])
    result = ddf2.compute()
    assert_eq(expect, result)


@write_read_engines_xfail
def test_ordering(tmpdir, write_engine, read_engine):
    tmp = str(tmpdir)
    df = pd.DataFrame(
        {"a": [1, 2, 3], "b": [10, 20, 30], "c": [100, 200, 300]},
        index=pd.Index([-1, -2, -3], name="myindex"),
        columns=["c", "a", "b"],
    )
    ddf = dd.from_pandas(df, npartitions=2)
    dd.to_parquet(ddf, tmp, engine=write_engine)

    if read_engine == "fastparquet":
        pf = fastparquet.ParquetFile(tmp)
        assert pf.columns == ["myindex", "c", "a", "b"]

    ddf2 = dd.read_parquet(tmp, index="myindex", engine=read_engine)
    assert_eq(ddf, ddf2, check_divisions=False)


def test_read_parquet_custom_columns(tmpdir, engine):
    tmp = str(tmpdir)
    data = pd.DataFrame(
        {"i32": np.arange(1000, dtype=np.int32), "f": np.arange(1000, dtype=np.float64)}
    )
    df = dd.from_pandas(data, chunksize=50)
    df.to_parquet(tmp, engine=engine)

    df2 = dd.read_parquet(tmp, columns=["i32", "f"], engine=engine)
    assert_eq(df[["i32", "f"]], df2, check_index=False)

    fns = glob.glob(os.path.join(tmp, "*.parquet"))
    df2 = dd.read_parquet(fns, columns=["i32"], engine=engine).compute()
    df2.sort_values("i32", inplace=True)
    assert_eq(df[["i32"]], df2, check_index=False, check_divisions=False)

    df3 = dd.read_parquet(tmp, columns=["f", "i32"], engine=engine)
    assert_eq(df[["f", "i32"]], df3, check_index=False)


@pytest.mark.parametrize(
    "df,write_kwargs,read_kwargs",
    [
        (pd.DataFrame({"x": [3, 2, 1]}), {}, {}),
        (pd.DataFrame({"x": ["c", "a", "b"]}), {}, {}),
        (pd.DataFrame({"x": ["cc", "a", "bbb"]}), {}, {}),
        (pd.DataFrame({"x": [b"a", b"b", b"c"]}), {"object_encoding": "bytes"}, {}),
        (
            pd.DataFrame({"x": pd.Categorical(["a", "b", "a"])}),
            {},
            {"categories": ["x"]},
        ),
        (pd.DataFrame({"x": pd.Categorical([1, 2, 1])}), {}, {"categories": ["x"]}),
        (pd.DataFrame({"x": list(map(pd.Timestamp, [3000, 2000, 1000]))}), {}, {}),
        (pd.DataFrame({"x": [3000, 2000, 1000]}).astype("M8[ns]"), {}, {}),
        pytest.param(
            pd.DataFrame({"x": [3, 2, 1]}).astype("M8[ns]"),
            {},
            {},
            marks=pytest.mark.xfail(
                reason="Parquet doesn't support nanosecond precision"
            ),
        ),
        (pd.DataFrame({"x": [3, 2, 1]}).astype("M8[us]"), {}, {}),
        (pd.DataFrame({"x": [3, 2, 1]}).astype("M8[ms]"), {}, {}),
        (pd.DataFrame({"x": [3000, 2000, 1000]}).astype("datetime64[ns]"), {}, {}),
        (pd.DataFrame({"x": [3000, 2000, 1000]}).astype("datetime64[ns, UTC]"), {}, {}),
        (pd.DataFrame({"x": [3000, 2000, 1000]}).astype("datetime64[ns, CET]"), {}, {}),
        (pd.DataFrame({"x": [3, 2, 1]}).astype("uint16"), {}, {}),
        (pd.DataFrame({"x": [3, 2, 1]}).astype("float32"), {}, {}),
        (pd.DataFrame({"x": [3, 1, 2]}, index=[3, 2, 1]), {}, {}),
        (pd.DataFrame({"x": [3, 1, 5]}, index=pd.Index([1, 2, 3], name="foo")), {}, {}),
        (pd.DataFrame({"x": [1, 2, 3], "y": [3, 2, 1]}), {}, {}),
        (pd.DataFrame({"x": [1, 2, 3], "y": [3, 2, 1]}, columns=["y", "x"]), {}, {}),
        (pd.DataFrame({"0": [3, 2, 1]}), {}, {}),
        (pd.DataFrame({"x": [3, 2, None]}), {}, {}),
        (pd.DataFrame({"-": [3.0, 2.0, None]}), {}, {}),
        (pd.DataFrame({".": [3.0, 2.0, None]}), {}, {}),
        (pd.DataFrame({" ": [3.0, 2.0, None]}), {}, {}),
    ],
)
def test_roundtrip(tmpdir, df, write_kwargs, read_kwargs, engine):
    if (
        PANDAS_GT_130
        and engine == "fastparquet"
        and read_kwargs.get("categories", None)
    ):
        pytest.xfail("https://github.com/dask/fastparquet/issues/577")

    tmp = str(tmpdir)
    if df.index.name is None:
        df.index.name = "index"
    ddf = dd.from_pandas(df, npartitions=2)

    oe = write_kwargs.pop("object_encoding", None)
    if oe and engine == "fastparquet":
        dd.to_parquet(ddf, tmp, engine=engine, object_encoding=oe, **write_kwargs)
    else:
        dd.to_parquet(ddf, tmp, engine=engine, **write_kwargs)
    ddf2 = dd.read_parquet(tmp, index=df.index.name, engine=engine, **read_kwargs)
    assert_eq(ddf, ddf2)


def test_categories(tmpdir, engine):
    fn = str(tmpdir)
    df = pd.DataFrame({"x": [1, 2, 3, 4, 5], "y": list("caaab")})
    ddf = dd.from_pandas(df, npartitions=2)
    ddf["y"] = ddf.y.astype("category")
    ddf.to_parquet(fn, engine=engine)
    ddf2 = dd.read_parquet(fn, categories=["y"], engine=engine)

    # Shouldn't need to specify categories explicitly
    ddf3 = dd.read_parquet(fn, engine=engine)
    assert_eq(ddf3, ddf2)

    with pytest.raises(NotImplementedError):
        ddf2.y.cat.categories
    assert set(ddf2.y.compute().cat.categories) == {"a", "b", "c"}
    cats_set = ddf2.map_partitions(lambda x: x.y.cat.categories.sort_values()).compute()
    assert cats_set.tolist() == ["a", "c", "a", "b"]

    if engine == "fastparquet":
        assert_eq(ddf.y, ddf2.y, check_names=False)
        with pytest.raises(TypeError):
            # attempt to load as category that which is not so encoded
            ddf2 = dd.read_parquet(fn, categories=["x"], engine=engine).compute()

    with pytest.raises((ValueError, FutureWarning)):
        # attempt to load as category unknown column
        ddf2 = dd.read_parquet(fn, categories=["foo"], engine=engine)


def test_categories_unnamed_index(tmpdir, engine):
    # Check that we can handle an unnamed categorical index
    # https://github.com/dask/dask/issues/6885

    if engine.startswith("pyarrow") and pa.__version__ < LooseVersion("0.15.0"):
        pytest.skip("PyArrow>=0.15 Required.")

    tmpdir = str(tmpdir)

    df = pd.DataFrame(
        data={"A": [1, 2, 3], "B": ["a", "a", "b"]}, index=["x", "y", "y"]
    )
    ddf = dd.from_pandas(df, npartitions=1)
    ddf = ddf.categorize(columns=["B"])

    ddf.to_parquet(tmpdir, engine=engine)
    ddf2 = dd.read_parquet(tmpdir, engine=engine)

    assert_eq(ddf.index, ddf2.index, check_divisions=False)


def test_empty_partition(tmpdir, engine):
    fn = str(tmpdir)
    df = pd.DataFrame({"a": range(10), "b": range(10)})
    ddf = dd.from_pandas(df, npartitions=5)

    ddf2 = ddf[ddf.a <= 5]
    ddf2.to_parquet(fn, engine=engine)

    ddf3 = dd.read_parquet(fn, engine=engine)
    assert ddf3.npartitions < 5
    sol = ddf2.compute()
    assert_eq(sol, ddf3, check_names=False, check_index=False)


def test_timestamp_index(tmpdir, engine):
    fn = str(tmpdir)
    df = dd._compat.makeTimeDataFrame()
    df.index.name = "foo"
    ddf = dd.from_pandas(df, npartitions=5)
    ddf.to_parquet(fn, engine=engine)
    ddf2 = dd.read_parquet(fn, engine=engine)
    assert_eq(ddf, ddf2)


@FASTPARQUET_MARK
@PYARROW_MARK
def test_to_parquet_default_writes_nulls(tmpdir):
    fn = str(tmpdir.join("test.parquet"))

    df = pd.DataFrame({"c1": [1.0, np.nan, 2, np.nan, 3]})
    ddf = dd.from_pandas(df, npartitions=1)

    ddf.to_parquet(fn)
    table = pq.read_table(fn)
    assert table[1].null_count == 2


@PYARROW_MARK
def test_to_parquet_pyarrow_w_inconsistent_schema_by_partition_fails_by_default(tmpdir):
    df = pd.DataFrame(
        {"partition_column": [0, 0, 1, 1], "strings": ["a", "b", None, None]}
    )

    ddf = dd.from_pandas(df, npartitions=2)
    # In order to allow pyarrow to write an inconsistent schema,
    # we need to avoid writing the _metadata file (will fail >0.17.1)
    # and need to avoid schema inference (i.e. use `schema=None`)
    ddf.to_parquet(
        str(tmpdir),
        engine="pyarrow",
        partition_on=["partition_column"],
        write_metadata_file=False,
        schema=None,
    )

    # Test that schema is not validated by default
    # (shouldn't raise error with legacy dataset)
    dd.read_parquet(
        str(tmpdir),
        engine="pyarrow-legacy",
        gather_statistics=False,
    ).compute()

    # Test that read fails when validate_schema=True
    # Note: This fails differently for pyarrow.dataset api
    with pytest.raises(ValueError) as e_info:
        dd.read_parquet(
            str(tmpdir),
            engine="pyarrow-legacy",
            gather_statistics=False,
            dataset={"validate_schema": True},
        ).compute()
        assert e_info.message.contains("ValueError: Schema in partition")
        assert e_info.message.contains("was different")


@PYARROW_MARK
def test_to_parquet_pyarrow_w_inconsistent_schema_by_partition_succeeds_w_manual_schema(
    tmpdir,
):
    # Data types to test: strings, arrays, ints, timezone aware timestamps
    in_arrays = [[0, 1, 2], [3, 4], np.nan, np.nan]
    out_arrays = [[0, 1, 2], [3, 4], None, None]
    in_strings = ["a", "b", np.nan, np.nan]
    out_strings = ["a", "b", None, None]
    tstamp = pd.Timestamp(1513393355, unit="s")
    in_tstamps = [tstamp, tstamp, pd.NaT, pd.NaT]
    out_tstamps = [
        # Timestamps come out in numpy.datetime64 format
        tstamp.to_datetime64(),
        tstamp.to_datetime64(),
        np.datetime64("NaT"),
        np.datetime64("NaT"),
    ]
    timezone = "US/Eastern"
    tz_tstamp = pd.Timestamp(1513393355, unit="s", tz=timezone)
    in_tz_tstamps = [tz_tstamp, tz_tstamp, pd.NaT, pd.NaT]
    out_tz_tstamps = [
        # Timezones do not make it through a write-read cycle.
        tz_tstamp.tz_convert(None).to_datetime64(),
        tz_tstamp.tz_convert(None).to_datetime64(),
        np.datetime64("NaT"),
        np.datetime64("NaT"),
    ]

    df = pd.DataFrame(
        {
            "partition_column": [0, 0, 1, 1],
            "arrays": in_arrays,
            "strings": in_strings,
            "tstamps": in_tstamps,
            "tz_tstamps": in_tz_tstamps,
        }
    )

    ddf = dd.from_pandas(df, npartitions=2)
    schema = pa.schema(
        [
            ("arrays", pa.list_(pa.int64())),
            ("strings", pa.string()),
            ("tstamps", pa.timestamp("ns")),
            ("tz_tstamps", pa.timestamp("ns", timezone)),
            ("partition_column", pa.int64()),
        ]
    )
    ddf.to_parquet(
        str(tmpdir), engine="pyarrow", partition_on="partition_column", schema=schema
    )
    ddf_after_write = (
        dd.read_parquet(str(tmpdir), engine="pyarrow", gather_statistics=False)
        .compute()
        .reset_index(drop=True)
    )

    # Check array support
    arrays_after_write = ddf_after_write.arrays.values
    for i in range(len(df)):
        assert np.array_equal(arrays_after_write[i], out_arrays[i]), type(out_arrays[i])

    # Check datetime support
    tstamps_after_write = ddf_after_write.tstamps.values
    for i in range(len(df)):
        # Need to test NaT separately
        if np.isnat(tstamps_after_write[i]):
            assert np.isnat(out_tstamps[i])
        else:
            assert tstamps_after_write[i] == out_tstamps[i]

    # Check timezone aware datetime support
    tz_tstamps_after_write = ddf_after_write.tz_tstamps.values
    for i in range(len(df)):
        # Need to test NaT separately
        if np.isnat(tz_tstamps_after_write[i]):
            assert np.isnat(out_tz_tstamps[i])
        else:
            assert tz_tstamps_after_write[i] == out_tz_tstamps[i]

    # Check string support
    assert np.array_equal(ddf_after_write.strings.values, out_strings)

    # Check partition column
    assert np.array_equal(ddf_after_write.partition_column, df.partition_column)


@PYARROW_MARK
@pytest.mark.parametrize("index", [False, True])
@pytest.mark.parametrize("schema", ["infer", "complex"])
def test_pyarrow_schema_inference(tmpdir, index, engine, schema):
    if pa.__version__ < LooseVersion("0.15.0"):
        pytest.skip("PyArrow>=0.15 Required.")
    if schema == "complex":
        schema = {"index": pa.string(), "amount": pa.int64()}

    tmpdir = str(tmpdir)
    df = pd.DataFrame(
        {
            "index": ["1", "2", "3", "2", "3", "1", "4"],
            "date": pd.to_datetime(
                [
                    "2017-01-01",
                    "2017-01-01",
                    "2017-01-01",
                    "2017-01-02",
                    "2017-01-02",
                    "2017-01-06",
                    "2017-01-09",
                ]
            ),
            "amount": [100, 200, 300, 400, 500, 600, 700],
        },
        index=range(7, 14),
    )
    if index:
        df = dd.from_pandas(df, npartitions=2).set_index("index")
    else:
        df = dd.from_pandas(df, npartitions=2)

    df.to_parquet(tmpdir, engine="pyarrow", schema=schema)
    df_out = dd.read_parquet(tmpdir, engine=engine)
    df_out.compute()

    if index and engine == "fastparquet":
        # Fastparquet fails to detect int64 from _metadata
        df_out["amount"] = df_out["amount"].astype("int64")

        # Fastparquet not handling divisions for
        # pyarrow-written dataset with string index
        assert_eq(df, df_out, check_divisions=False)
    else:
        assert_eq(df, df_out)


def test_partition_on(tmpdir, engine):
    tmpdir = str(tmpdir)
    df = pd.DataFrame(
        {
            "a1": np.random.choice(["A", "B", "C"], size=100),
            "a2": np.random.choice(["X", "Y", "Z"], size=100),
            "b": np.random.random(size=100),
            "c": np.random.randint(1, 5, size=100),
            "d": np.arange(0, 100),
        }
    )
    d = dd.from_pandas(df, npartitions=2)
    d.to_parquet(tmpdir, partition_on=["a1", "a2"], engine=engine)
    # Note #1: Cross-engine functionality is missing
    # Note #2: The index is not preserved in pyarrow when partition_on is used
    out = dd.read_parquet(
        tmpdir, engine=engine, index=False, gather_statistics=False
    ).compute()
    for val in df.a1.unique():
        assert set(df.b[df.a1 == val]) == set(out.b[out.a1 == val])

    # Now specify the columns and allow auto-index detection
    out = dd.read_parquet(tmpdir, engine=engine, columns=["b", "a2"]).compute()
    for val in df.a2.unique():
        assert set(df.b[df.a2 == val]) == set(out.b[out.a2 == val])


def test_partition_on_duplicates(tmpdir, engine):
    # https://github.com/dask/dask/issues/6445
    tmpdir = str(tmpdir)
    df = pd.DataFrame(
        {
            "a1": np.random.choice(["A", "B", "C"], size=100),
            "a2": np.random.choice(["X", "Y", "Z"], size=100),
            "data": np.random.random(size=100),
        }
    )
    d = dd.from_pandas(df, npartitions=2)

    for _ in range(2):
        d.to_parquet(tmpdir, partition_on=["a1", "a2"], engine=engine)

    out = dd.read_parquet(tmpdir, engine=engine).compute()

    assert len(df) == len(out)
    for root, dirs, files in os.walk(tmpdir):
        for file in files:
            assert file in (
                "part.0.parquet",
                "part.1.parquet",
                "_common_metadata",
                "_metadata",
            )


@PYARROW_MARK
@pytest.mark.parametrize("partition_on", ["aa", ["aa"]])
def test_partition_on_string(tmpdir, partition_on):
    tmpdir = str(tmpdir)
    with dask.config.set(scheduler="single-threaded"):
        tmpdir = str(tmpdir)
        df = pd.DataFrame(
            {
                "aa": np.random.choice(["A", "B", "C"], size=100),
                "bb": np.random.random(size=100),
                "cc": np.random.randint(1, 5, size=100),
            }
        )
        d = dd.from_pandas(df, npartitions=2)
        d.to_parquet(
            tmpdir, partition_on=partition_on, write_index=False, engine="pyarrow"
        )
        out = dd.read_parquet(
            tmpdir, index=False, gather_statistics=False, engine="pyarrow"
        )
    out = out.compute()
    for val in df.aa.unique():
        assert set(df.bb[df.aa == val]) == set(out.bb[out.aa == val])


@write_read_engines()
def test_filters_categorical(tmpdir, write_engine, read_engine):
    tmpdir = str(tmpdir)
    cats = ["2018-01-01", "2018-01-02", "2018-01-03", "2018-01-04"]
    dftest = pd.DataFrame(
        {
            "dummy": [1, 1, 1, 1],
            "DatePart": pd.Categorical(cats, categories=cats, ordered=True),
        }
    )
    ddftest = dd.from_pandas(dftest, npartitions=4).set_index("dummy")
    ddftest.to_parquet(tmpdir, partition_on="DatePart", engine=write_engine)
    ddftest_read = dd.read_parquet(
        tmpdir,
        index="dummy",
        engine=read_engine,
        filters=[(("DatePart", "<=", "2018-01-02"))],
    )
    assert len(ddftest_read) == 2


@write_read_engines()
def test_filters(tmpdir, write_engine, read_engine):
    tmp_path = str(tmpdir)
    df = pd.DataFrame({"x": range(10), "y": list("aabbccddee")})
    ddf = dd.from_pandas(df, npartitions=5)
    assert ddf.npartitions == 5

    ddf.to_parquet(tmp_path, engine=write_engine)

    a = dd.read_parquet(tmp_path, engine=read_engine, filters=[("x", ">", 4)])
    assert a.npartitions == 3
    assert (a.x > 3).all().compute()

    b = dd.read_parquet(tmp_path, engine=read_engine, filters=[("y", "==", "c")])
    assert b.npartitions == 1
    assert (b.y == "c").all().compute()

    c = dd.read_parquet(
        tmp_path, engine=read_engine, filters=[("y", "==", "c"), ("x", ">", 6)]
    )
    assert c.npartitions <= 1
    assert not len(c)
    assert_eq(c, c)

    d = dd.read_parquet(
        tmp_path,
        engine=read_engine,
        filters=[
            # Select two overlapping ranges
            [("x", ">", 1), ("x", "<", 6)],
            [("x", ">", 3), ("x", "<", 8)],
        ],
    )
    assert d.npartitions == 3
    assert ((d.x > 1) & (d.x < 8)).all().compute()

    e = dd.read_parquet(tmp_path, engine=read_engine, filters=[("x", "in", (0, 9))])
    assert e.npartitions == 2
    assert ((e.x < 2) | (e.x > 7)).all().compute()


@write_read_engines()
def test_filters_v0(tmpdir, write_engine, read_engine):
    if write_engine == "fastparquet" or read_engine == "fastparquet":
        pytest.importorskip("fastparquet", minversion="0.3.1")

    # Recent versions of pyarrow support full row-wise filtering
    # (fastparquet and older pyarrow versions do not)
    pyarrow_row_filtering = (
        read_engine == "pyarrow-dataset" and pa.__version__ >= LooseVersion("1.0.0")
    )

    fn = str(tmpdir)
    df = pd.DataFrame({"at": ["ab", "aa", "ba", "da", "bb"]})
    ddf = dd.from_pandas(df, npartitions=1)

    # Ok with 1 partition and filters
    ddf.repartition(npartitions=1, force=True).to_parquet(
        fn, write_index=False, engine=write_engine
    )
    ddf2 = dd.read_parquet(
        fn, index=False, engine=read_engine, filters=[("at", "==", "aa")]
    ).compute()
    if pyarrow_row_filtering:
        assert_eq(ddf2, ddf[ddf["at"] == "aa"], check_index=False)
    else:
        assert_eq(ddf2, ddf)

    # with >1 partition and no filters
    ddf.repartition(npartitions=2, force=True).to_parquet(fn, engine=write_engine)
    ddf2 = dd.read_parquet(fn, engine=read_engine).compute()
    assert_eq(ddf2, ddf)

    # with >1 partition and filters using base fastparquet
    if read_engine == "fastparquet":
        ddf.repartition(npartitions=2, force=True).to_parquet(fn, engine=write_engine)
        df2 = fastparquet.ParquetFile(fn).to_pandas(filters=[("at", "==", "aa")])
        assert len(df2) > 0

    # with >1 partition and filters
    ddf.repartition(npartitions=2, force=True).to_parquet(fn, engine=write_engine)
    ddf2 = dd.read_parquet(
        fn, engine=read_engine, filters=[("at", "==", "aa")]
    ).compute()
    assert len(ddf2) > 0


def test_filtering_pyarrow_dataset(tmpdir, engine):
    pytest.importorskip("pyarrow", minversion="1.0.0")

    fn = str(tmpdir)
    df = pd.DataFrame({"aa": range(100), "bb": ["cat", "dog"] * 50})
    ddf = dd.from_pandas(df, npartitions=10)
    ddf.to_parquet(fn, write_index=False, engine=engine)

    # Filtered read
    aa_lim = 40
    bb_val = "dog"
    filters = [[("aa", "<", aa_lim), ("bb", "==", bb_val)]]
    ddf2 = dd.read_parquet(fn, index=False, engine="pyarrow-dataset", filters=filters)

    # Check that partitions are filetered for "aa" filter
    nonempty = 0
    for part in ddf[ddf["aa"] < aa_lim].partitions:
        nonempty += int(len(part.compute()) > 0)
    assert ddf2.npartitions == nonempty

    # Check that rows are filtered for "aa" and "bb" filters
    df = df[df["aa"] < aa_lim]
    df = df[df["bb"] == bb_val]
    assert_eq(df, ddf2.compute(), check_index=False)


def test_fiters_file_list(tmpdir, engine):
    df = pd.DataFrame({"x": range(10), "y": list("aabbccddee")})
    ddf = dd.from_pandas(df, npartitions=5)

    ddf.to_parquet(str(tmpdir), engine=engine)
    fils = str(tmpdir.join("*.parquet"))
    ddf_out = dd.read_parquet(
        fils, gather_statistics=True, engine=engine, filters=[("x", ">", 3)]
    )

    assert ddf_out.npartitions == 3
    assert_eq(df[df["x"] > 3], ddf_out.compute(), check_index=False)

    # Check that first parition gets filtered for single-path input
    ddf2 = dd.read_parquet(
        str(tmpdir.join("part.0.parquet")),
        gather_statistics=True,
        engine=engine,
        filters=[("x", ">", 3)],
    )
    assert len(ddf2) == 0


def test_pyarrow_filter_divisions(tmpdir):
    pytest.importorskip("pyarrow")

    # Write simple dataset with an index that will only
    # have a sorted index if certain row-groups are filtered out.
    # In this case, we filter "a" <= 3 to get a sorted
    # index. Otherwise, "a" is NOT monotonically increasing.
    df = pd.DataFrame({"a": [0, 1, 10, 12, 2, 3, 8, 9], "b": range(8)}).set_index("a")
    df.iloc[:4].to_parquet(
        str(tmpdir.join("file.0.parquet")), engine="pyarrow", row_group_size=2
    )
    df.iloc[4:].to_parquet(
        str(tmpdir.join("file.1.parquet")), engine="pyarrow", row_group_size=2
    )

    if pa.__version__ >= LooseVersion("1.0.0"):
        # Only works for ArrowDatasetEngine.
        # Legacy code will not apply filters on individual row-groups
        # when `split_row_groups=False`.
        ddf = dd.read_parquet(
            str(tmpdir),
            engine="pyarrow-dataset",
            split_row_groups=False,
            gather_statistics=True,
            filters=[("a", "<=", 3)],
        )
        assert ddf.divisions == (0, 2, 3)

    ddf = dd.read_parquet(
        str(tmpdir),
        engine="pyarrow-dataset",
        split_row_groups=True,
        gather_statistics=True,
        filters=[("a", "<=", 3)],
    )
    assert ddf.divisions == (0, 2, 3)


def test_divisions_read_with_filters(tmpdir):
    pytest.importorskip("fastparquet", minversion="0.3.1")
    tmpdir = str(tmpdir)
    # generate dataframe
    size = 100
    categoricals = []
    for value in ["a", "b", "c", "d"]:
        categoricals += [value] * int(size / 4)
    df = pd.DataFrame(
        {
            "a": categoricals,
            "b": np.random.random(size=size),
            "c": np.random.randint(1, 5, size=size),
        }
    )
    d = dd.from_pandas(df, npartitions=4)
    # save it
    d.to_parquet(tmpdir, write_index=True, partition_on=["a"], engine="fastparquet")
    # read it
    out = dd.read_parquet(tmpdir, engine="fastparquet", filters=[("a", "==", "b")])
    # test it
    expected_divisions = (25, 49)
    assert out.divisions == expected_divisions


def test_divisions_are_known_read_with_filters(tmpdir):
    pytest.importorskip("fastparquet", minversion="0.3.1")
    tmpdir = str(tmpdir)
    # generate dataframe
    df = pd.DataFrame(
        {
            "unique": [0, 0, 1, 1, 2, 2, 3, 3],
            "id": ["id1", "id2", "id1", "id2", "id1", "id2", "id1", "id2"],
        },
        index=[0, 0, 1, 1, 2, 2, 3, 3],
    )
    d = dd.from_pandas(df, npartitions=2)
    # save it
    d.to_parquet(tmpdir, partition_on=["id"], engine="fastparquet")
    # read it
    out = dd.read_parquet(tmpdir, engine="fastparquet", filters=[("id", "==", "id1")])
    # test it
    assert out.known_divisions
    expected_divisions = (0, 2, 3)
    assert out.divisions == expected_divisions


@FASTPARQUET_MARK
@pytest.mark.xfail(reason="No longer accept ParquetFile objects")
def test_read_from_fastparquet_parquetfile(tmpdir):
    fn = str(tmpdir)

    df = pd.DataFrame(
        {
            "a": np.random.choice(["A", "B", "C"], size=100),
            "b": np.random.random(size=100),
            "c": np.random.randint(1, 5, size=100),
        }
    )
    d = dd.from_pandas(df, npartitions=2)
    d.to_parquet(fn, partition_on=["a"], engine="fastparquet")

    pq_f = fastparquet.ParquetFile(fn)

    # OK with no filters
    out = dd.read_parquet(pq_f).compute()
    for val in df.a.unique():
        assert set(df.b[df.a == val]) == set(out.b[out.a == val])

    # OK with  filters
    out = dd.read_parquet(pq_f, filters=[("a", "==", "B")]).compute()
    assert set(df.b[df.a == "B"]) == set(out.b)

    # Engine should not be set to 'pyarrow'
    with pytest.raises(AssertionError):
        out = dd.read_parquet(pq_f, engine="pyarrow")


@pytest.mark.parametrize("scheduler", ["threads", "processes"])
def test_to_parquet_lazy(tmpdir, scheduler, engine):
    tmpdir = str(tmpdir)
    df = pd.DataFrame({"a": [1, 2, 3, 4], "b": [1.0, 2.0, 3.0, 4.0]})
    df.index.name = "index"
    ddf = dd.from_pandas(df, npartitions=2)
    value = ddf.to_parquet(tmpdir, compute=False, engine=engine)

    assert hasattr(value, "dask")
    value.compute(scheduler=scheduler)
    assert os.path.exists(tmpdir)

    ddf2 = dd.read_parquet(tmpdir, engine=engine)

    assert_eq(ddf, ddf2)


@FASTPARQUET_MARK
def test_timestamp96(tmpdir):
    fn = str(tmpdir)
    df = pd.DataFrame({"a": ["now"]}, dtype="M8[ns]")
    ddf = dd.from_pandas(df, 1)
    ddf.to_parquet(fn, write_index=False, times="int96")
    pf = fastparquet.ParquetFile(fn)
    assert pf._schema[1].type == fastparquet.parquet_thrift.Type.INT96
    out = dd.read_parquet(fn, index=False).compute()
    assert_eq(out, df)


@FASTPARQUET_MARK
def test_drill_scheme(tmpdir):
    fn = str(tmpdir)
    N = 5
    df1 = pd.DataFrame({c: np.random.random(N) for i, c in enumerate(["a", "b", "c"])})
    df2 = pd.DataFrame({c: np.random.random(N) for i, c in enumerate(["a", "b", "c"])})
    files = []
    for d in ["test_data1", "test_data2"]:
        dn = os.path.join(fn, d)
        if not os.path.exists(dn):
            os.mkdir(dn)
        files.append(os.path.join(dn, "data1.parq"))

    fastparquet.write(files[0], df1)
    fastparquet.write(files[1], df2)

    df = dd.read_parquet(files)
    assert "dir0" in df.columns
    out = df.compute()
    assert "dir0" in out
    assert (np.unique(out.dir0) == ["test_data1", "test_data2"]).all()


def test_parquet_select_cats(tmpdir, engine):
    fn = str(tmpdir)
    df = pd.DataFrame(
        {
            "categories": pd.Series(
                np.random.choice(["a", "b", "c", "d", "e", "f"], size=100),
                dtype="category",
            ),
            "ints": pd.Series(list(range(0, 100)), dtype="int"),
            "floats": pd.Series(list(range(0, 100)), dtype="float"),
        }
    )

    ddf = dd.from_pandas(df, 1)
    ddf.to_parquet(fn, engine=engine)
    rddf = dd.read_parquet(fn, columns=["ints"], engine=engine)
    assert list(rddf.columns) == ["ints"]
    rddf = dd.read_parquet(fn, engine=engine)
    assert list(rddf.columns) == list(df)


def test_columns_name(tmpdir, engine):
    if engine == "fastparquet" and fastparquet.__version__ <= LooseVersion("0.3.1"):
        pytest.skip("Fastparquet does not write column_indexes up to 0.3.1")
    tmp_path = str(tmpdir)
    df = pd.DataFrame({"A": [1, 2]}, index=pd.Index(["a", "b"], name="idx"))
    df.columns.name = "cols"
    ddf = dd.from_pandas(df, 2)

    ddf.to_parquet(tmp_path, engine=engine)
    result = dd.read_parquet(tmp_path, engine=engine, index=["idx"])
    assert_eq(result, df)


def check_compression(engine, filename, compression):
    if engine == "fastparquet":
        pf = fastparquet.ParquetFile(filename)
        md = pf.fmd.row_groups[0].columns[0].meta_data
        if compression is None:
            assert md.total_compressed_size == md.total_uncompressed_size
        else:
            assert md.total_compressed_size != md.total_uncompressed_size
    else:
        metadata = pa.parquet.ParquetDataset(filename).metadata
        names = metadata.schema.names
        for i in range(metadata.num_row_groups):
            row_group = metadata.row_group(i)
            for j in range(len(names)):
                column = row_group.column(j)
                if compression is None:
                    assert (
                        column.total_compressed_size == column.total_uncompressed_size
                    )
                else:
                    compress_expect = compression
                    if compression == "default":
                        compress_expect = "snappy"
                    assert compress_expect.lower() == column.compression.lower()
                    assert (
                        column.total_compressed_size != column.total_uncompressed_size
                    )


@pytest.mark.parametrize("compression,", ["default", None, "gzip", "snappy"])
def test_writing_parquet_with_compression(tmpdir, compression, engine):
    fn = str(tmpdir)
    if compression in ["snappy", "default"]:
        pytest.importorskip("snappy")

    df = pd.DataFrame({"x": ["a", "b", "c"] * 10, "y": [1, 2, 3] * 10})
    df.index.name = "index"
    ddf = dd.from_pandas(df, npartitions=3)

    ddf.to_parquet(fn, compression=compression, engine=engine)
    out = dd.read_parquet(fn, engine=engine)
    assert_eq(out, ddf)
    check_compression(engine, fn, compression)


@pytest.mark.parametrize("compression,", ["default", None, "gzip", "snappy"])
def test_writing_parquet_with_partition_on_and_compression(tmpdir, compression, engine):
    fn = str(tmpdir)
    if compression in ["snappy", "default"]:
        pytest.importorskip("snappy")

    df = pd.DataFrame({"x": ["a", "b", "c"] * 10, "y": [1, 2, 3] * 10})
    df.index.name = "index"
    ddf = dd.from_pandas(df, npartitions=3)

    ddf.to_parquet(fn, compression=compression, engine=engine, partition_on=["x"])
    check_compression(engine, fn, compression)


@pytest.fixture(
    params=[
        # fastparquet 0.1.3
        {
            "columns": [
                {
                    "metadata": None,
                    "name": "idx",
                    "numpy_type": "int64",
                    "pandas_type": "int64",
                },
                {
                    "metadata": None,
                    "name": "A",
                    "numpy_type": "int64",
                    "pandas_type": "int64",
                },
            ],
            "index_columns": ["idx"],
            "pandas_version": "0.21.0",
        },
        # pyarrow 0.7.1
        {
            "columns": [
                {
                    "metadata": None,
                    "name": "A",
                    "numpy_type": "int64",
                    "pandas_type": "int64",
                },
                {
                    "metadata": None,
                    "name": "idx",
                    "numpy_type": "int64",
                    "pandas_type": "int64",
                },
            ],
            "index_columns": ["idx"],
            "pandas_version": "0.21.0",
        },
        # pyarrow 0.8.0
        {
            "column_indexes": [
                {
                    "field_name": None,
                    "metadata": {"encoding": "UTF-8"},
                    "name": None,
                    "numpy_type": "object",
                    "pandas_type": "unicode",
                }
            ],
            "columns": [
                {
                    "field_name": "A",
                    "metadata": None,
                    "name": "A",
                    "numpy_type": "int64",
                    "pandas_type": "int64",
                },
                {
                    "field_name": "__index_level_0__",
                    "metadata": None,
                    "name": "idx",
                    "numpy_type": "int64",
                    "pandas_type": "int64",
                },
            ],
            "index_columns": ["__index_level_0__"],
            "pandas_version": "0.21.0",
        },
        # TODO: fastparquet update
    ]
)
def pandas_metadata(request):
    return request.param


def test_parse_pandas_metadata(pandas_metadata):
    index_names, column_names, mapping, column_index_names = _parse_pandas_metadata(
        pandas_metadata
    )
    assert index_names == ["idx"]
    assert column_names == ["A"]
    assert column_index_names == [None]

    # for new pyarrow
    if pandas_metadata["index_columns"] == ["__index_level_0__"]:
        assert mapping == {"__index_level_0__": "idx", "A": "A"}
    else:
        assert mapping == {"idx": "idx", "A": "A"}

    assert isinstance(mapping, dict)


def test_parse_pandas_metadata_null_index():
    # pyarrow 0.7.1 None for index
    e_index_names = [None]
    e_column_names = ["x"]
    e_mapping = {"__index_level_0__": None, "x": "x"}
    e_column_index_names = [None]

    md = {
        "columns": [
            {
                "metadata": None,
                "name": "x",
                "numpy_type": "int64",
                "pandas_type": "int64",
            },
            {
                "metadata": None,
                "name": "__index_level_0__",
                "numpy_type": "int64",
                "pandas_type": "int64",
            },
        ],
        "index_columns": ["__index_level_0__"],
        "pandas_version": "0.21.0",
    }
    index_names, column_names, mapping, column_index_names = _parse_pandas_metadata(md)
    assert index_names == e_index_names
    assert column_names == e_column_names
    assert mapping == e_mapping
    assert column_index_names == e_column_index_names

    # pyarrow 0.8.0 None for index
    md = {
        "column_indexes": [
            {
                "field_name": None,
                "metadata": {"encoding": "UTF-8"},
                "name": None,
                "numpy_type": "object",
                "pandas_type": "unicode",
            }
        ],
        "columns": [
            {
                "field_name": "x",
                "metadata": None,
                "name": "x",
                "numpy_type": "int64",
                "pandas_type": "int64",
            },
            {
                "field_name": "__index_level_0__",
                "metadata": None,
                "name": None,
                "numpy_type": "int64",
                "pandas_type": "int64",
            },
        ],
        "index_columns": ["__index_level_0__"],
        "pandas_version": "0.21.0",
    }
    index_names, column_names, mapping, column_index_names = _parse_pandas_metadata(md)
    assert index_names == e_index_names
    assert column_names == e_column_names
    assert mapping == e_mapping
    assert column_index_names == e_column_index_names


@PYARROW_MARK
def test_read_no_metadata(tmpdir, engine):
    # use pyarrow.parquet to create a parquet file without
    # pandas metadata
    tmp = str(tmpdir) + "table.parq"

    table = pa.Table.from_arrays(
        [pa.array([1, 2, 3]), pa.array([3, 4, 5])], names=["A", "B"]
    )
    pq.write_table(table, tmp)
    result = dd.read_parquet(tmp, engine=engine)
    expected = pd.DataFrame({"A": [1, 2, 3], "B": [3, 4, 5]})
    assert_eq(result, expected)


def test_parse_pandas_metadata_duplicate_index_columns():
    md = {
        "column_indexes": [
            {
                "field_name": None,
                "metadata": {"encoding": "UTF-8"},
                "name": None,
                "numpy_type": "object",
                "pandas_type": "unicode",
            }
        ],
        "columns": [
            {
                "field_name": "A",
                "metadata": None,
                "name": "A",
                "numpy_type": "int64",
                "pandas_type": "int64",
            },
            {
                "field_name": "__index_level_0__",
                "metadata": None,
                "name": "A",
                "numpy_type": "object",
                "pandas_type": "unicode",
            },
        ],
        "index_columns": ["__index_level_0__"],
        "pandas_version": "0.21.0",
    }
    (
        index_names,
        column_names,
        storage_name_mapping,
        column_index_names,
    ) = _parse_pandas_metadata(md)
    assert index_names == ["A"]
    assert column_names == ["A"]
    assert storage_name_mapping == {"__index_level_0__": "A", "A": "A"}
    assert column_index_names == [None]


def test_parse_pandas_metadata_column_with_index_name():
    md = {
        "column_indexes": [
            {
                "field_name": None,
                "metadata": {"encoding": "UTF-8"},
                "name": None,
                "numpy_type": "object",
                "pandas_type": "unicode",
            }
        ],
        "columns": [
            {
                "field_name": "A",
                "metadata": None,
                "name": "A",
                "numpy_type": "int64",
                "pandas_type": "int64",
            },
            {
                "field_name": "__index_level_0__",
                "metadata": None,
                "name": "A",
                "numpy_type": "object",
                "pandas_type": "unicode",
            },
        ],
        "index_columns": ["__index_level_0__"],
        "pandas_version": "0.21.0",
    }
    (
        index_names,
        column_names,
        storage_name_mapping,
        column_index_names,
    ) = _parse_pandas_metadata(md)
    assert index_names == ["A"]
    assert column_names == ["A"]
    assert storage_name_mapping == {"__index_level_0__": "A", "A": "A"}
    assert column_index_names == [None]


def test_writing_parquet_with_kwargs(tmpdir, engine):
    fn = str(tmpdir)
    path1 = os.path.join(fn, "normal")
    path2 = os.path.join(fn, "partitioned")
    pytest.importorskip("snappy")

    df = pd.DataFrame(
        {
            "a": np.random.choice(["A", "B", "C"], size=100),
            "b": np.random.random(size=100),
            "c": np.random.randint(1, 5, size=100),
        }
    )
    df.index.name = "index"
    ddf = dd.from_pandas(df, npartitions=3)

    engine_kwargs = {
        "pyarrow-dataset": {
            "compression": "snappy",
            "coerce_timestamps": None,
            "use_dictionary": True,
        },
        "fastparquet": {"compression": "snappy", "times": "int64", "fixed_text": None},
    }
    engine_kwargs["pyarrow-legacy"] = engine_kwargs["pyarrow-dataset"]

    ddf.to_parquet(path1, engine=engine, **engine_kwargs[engine])
    out = dd.read_parquet(path1, engine=engine)
    assert_eq(out, ddf, check_index=(engine != "fastparquet"))

    # Avoid race condition in pyarrow 0.8.0 on writing partitioned datasets
    with dask.config.set(scheduler="sync"):
        ddf.to_parquet(
            path2, engine=engine, partition_on=["a"], **engine_kwargs[engine]
        )
    out = dd.read_parquet(path2, engine=engine).compute()
    for val in df.a.unique():
        assert set(df.b[df.a == val]) == set(out.b[out.a == val])


def test_writing_parquet_with_unknown_kwargs(tmpdir, engine):
    fn = str(tmpdir)

    with pytest.raises(TypeError):
        ddf.to_parquet(fn, engine=engine, unknown_key="unknown_value")


@ANY_ENGINE_MARK
def test_to_parquet_with_get(tmpdir):
    from dask.multiprocessing import get as mp_get

    tmpdir = str(tmpdir)

    flag = [False]

    def my_get(*args, **kwargs):
        flag[0] = True
        return mp_get(*args, **kwargs)

    df = pd.DataFrame({"x": ["a", "b", "c", "d"], "y": [1, 2, 3, 4]})
    ddf = dd.from_pandas(df, npartitions=2)

    ddf.to_parquet(tmpdir, compute_kwargs={"scheduler": my_get})
    assert flag[0]

    result = dd.read_parquet(os.path.join(tmpdir, "*"))
    assert_eq(result, df, check_index=False)


def test_select_partitioned_column(tmpdir, engine):
    pytest.importorskip("snappy")
    if engine.startswith("pyarrow"):
        import pyarrow as pa

        if pa.__version__ < LooseVersion("0.9.0"):
            pytest.skip("pyarrow<0.9.0 did not support this")

    fn = str(tmpdir)
    size = 20
    d = {
        "signal1": np.random.normal(0, 0.3, size=size).cumsum() + 50,
        "fake_categorical1": np.random.choice(["A", "B", "C"], size=size),
        "fake_categorical2": np.random.choice(["D", "E", "F"], size=size),
    }
    df = dd.from_pandas(pd.DataFrame(d), 2)
    df.to_parquet(
        fn,
        compression="snappy",
        write_index=False,
        engine=engine,
        partition_on=["fake_categorical1", "fake_categorical2"],
    )

    df_partitioned = dd.read_parquet(fn, engine=engine)
    df_partitioned[df_partitioned.fake_categorical1 == "A"].compute()


def test_with_tz(tmpdir, engine):
    if engine.startswith("pyarrow") and pa.__version__ < LooseVersion("0.11.0"):
        pytest.skip("pyarrow<0.11.0 did not support this")
    if engine == "fastparquet" and fastparquet.__version__ < LooseVersion("0.3.0"):
        pytest.skip("fastparquet<0.3.0 did not support this")

    with warnings.catch_warnings():
        if engine == "fastparquet":
            # fastparquet-442
            warnings.simplefilter("ignore", FutureWarning)  # pandas 0.25
            fn = str(tmpdir)
            df = pd.DataFrame([[0]], columns=["a"], dtype="datetime64[ns, UTC]")
            df = dd.from_pandas(df, 1)
            df.to_parquet(fn, engine=engine)
            df2 = dd.read_parquet(fn, engine=engine)
            assert_eq(df, df2, check_divisions=False, check_index=False)


@PYARROW_MARK
def test_arrow_partitioning(tmpdir):
    # Issue #3518
    path = str(tmpdir)
    data = {
        "p": np.repeat(np.arange(3), 2).astype(np.int8),
        "b": np.repeat(-1, 6).astype(np.int16),
        "c": np.repeat(-2, 6).astype(np.float32),
        "d": np.repeat(-3, 6).astype(np.float64),
    }
    pdf = pd.DataFrame(data)
    ddf = dd.from_pandas(pdf, npartitions=2)
    ddf.to_parquet(path, engine="pyarrow", write_index=False, partition_on="p")

    ddf = dd.read_parquet(path, index=False, engine="pyarrow")

    ddf.astype({"b": np.float32}).compute()


def test_informative_error_messages():
    with pytest.raises(ValueError) as info:
        dd.read_parquet("foo", engine="foo")

    assert "foo" in str(info.value)
    assert "arrow" in str(info.value)
    assert "fastparquet" in str(info.value)


def test_append_cat_fp(tmpdir, engine):
    path = str(tmpdir)
    # https://github.com/dask/dask/issues/4120
    df = pd.DataFrame({"x": ["a", "a", "b", "a", "b"]})
    df["x"] = df["x"].astype("category")
    ddf = dd.from_pandas(df, npartitions=1)

    dd.to_parquet(ddf, path, engine=engine)
    dd.to_parquet(ddf, path, append=True, ignore_divisions=True, engine=engine)

    d = dd.read_parquet(path, engine=engine).compute()
    assert d["x"].tolist() == ["a", "a", "b", "a", "b"] * 2


@PYARROW_MARK
@pytest.mark.parametrize(
    "df",
    [
        pd.DataFrame({"x": [4, 5, 6, 1, 2, 3]}),
        pd.DataFrame({"x": ["c", "a", "b"]}),
        pd.DataFrame({"x": ["cc", "a", "bbb"]}),
        pd.DataFrame({"x": [b"a", b"b", b"c"]}),
        pytest.param(pd.DataFrame({"x": pd.Categorical(["a", "b", "a"])})),
        pytest.param(pd.DataFrame({"x": pd.Categorical([1, 2, 1])})),
        pd.DataFrame({"x": list(map(pd.Timestamp, [3000000, 2000000, 1000000]))}),  # ms
        pd.DataFrame({"x": list(map(pd.Timestamp, [3000, 2000, 1000]))}),  # us
        pd.DataFrame({"x": [3000, 2000, 1000]}).astype("M8[ns]"),
        # pd.DataFrame({'x': [3, 2, 1]}).astype('M8[ns]'), # Casting errors
        pd.DataFrame({"x": [3, 2, 1]}).astype("M8[us]"),
        pd.DataFrame({"x": [3, 2, 1]}).astype("M8[ms]"),
        pd.DataFrame({"x": [3, 2, 1]}).astype("uint16"),
        pd.DataFrame({"x": [3, 2, 1]}).astype("float32"),
        pd.DataFrame({"x": [3, 1, 2]}, index=[3, 2, 1]),
        pd.DataFrame(
            {"x": [4, 5, 6, 1, 2, 3]}, index=pd.Index([1, 2, 3, 4, 5, 6], name="foo")
        ),
        pd.DataFrame({"x": [1, 2, 3], "y": [3, 2, 1]}),
        pd.DataFrame({"x": [1, 2, 3], "y": [3, 2, 1]}, columns=["y", "x"]),
        pd.DataFrame({"0": [3, 2, 1]}),
        pd.DataFrame({"x": [3, 2, None]}),
        pd.DataFrame({"-": [3.0, 2.0, None]}),
        pd.DataFrame({".": [3.0, 2.0, None]}),
        pd.DataFrame({" ": [3.0, 2.0, None]}),
    ],
)
def test_roundtrip_arrow(tmpdir, df):
    # Index will be given a name when preserved as index
    tmp_path = str(tmpdir)
    if not df.index.name:
        df.index.name = "index"
    ddf = dd.from_pandas(df, npartitions=2)
    dd.to_parquet(ddf, tmp_path, engine="pyarrow", write_index=True)
    ddf2 = dd.read_parquet(tmp_path, engine="pyarrow", gather_statistics=True)
    assert_eq(ddf, ddf2)


def test_datasets_timeseries(tmpdir, engine):
    tmp_path = str(tmpdir)
    df = dask.datasets.timeseries(
        start="2000-01-01", end="2000-01-10", freq="1d"
    ).persist()
    df.to_parquet(tmp_path, engine=engine)

    df2 = dd.read_parquet(tmp_path, engine=engine)
    assert_eq(df, df2)


def test_pathlib_path(tmpdir, engine):
    import pathlib

    df = pd.DataFrame({"x": [4, 5, 6, 1, 2, 3]})
    df.index.name = "index"
    ddf = dd.from_pandas(df, npartitions=2)
    path = pathlib.Path(str(tmpdir))
    ddf.to_parquet(path, engine=engine)
    ddf2 = dd.read_parquet(path, engine=engine)
    assert_eq(ddf, ddf2)


@PYARROW_MARK
def test_pyarrow_metadata_nthreads(tmpdir):
    tmp_path = str(tmpdir)
    df = pd.DataFrame({"x": [4, 5, 6, 1, 2, 3]})
    df.index.name = "index"
    ddf = dd.from_pandas(df, npartitions=2)
    ddf.to_parquet(tmp_path, engine="pyarrow")
    ops = {"dataset": {"metadata_nthreads": 2}}
    ddf2 = dd.read_parquet(tmp_path, engine="pyarrow", **ops)
    assert_eq(ddf, ddf2)


@FASTPARQUET_MARK
def test_categories_large(tmpdir, engine):
    # Issue #5112
    fn = str(tmpdir.join("parquet_int16.parq"))
    numbers = np.random.randint(0, 800000, size=1000000)
    df = pd.DataFrame(numbers.T, columns=["name"])
    df.name = df.name.astype("category")

    df.to_parquet(fn, engine="fastparquet", compression="uncompressed")
    ddf = dd.read_parquet(fn, engine=engine, categories={"name": 80000})

    assert_eq(sorted(df.name.cat.categories), sorted(ddf.compute().name.cat.categories))


@write_read_engines()
def test_read_glob_no_meta(tmpdir, write_engine, read_engine):
    tmp_path = str(tmpdir)
    ddf.to_parquet(tmp_path, engine=write_engine)

    ddf2 = dd.read_parquet(
        os.path.join(tmp_path, "*.parquet"), engine=read_engine, gather_statistics=False
    )
    assert_eq(ddf, ddf2, check_divisions=False)


@write_read_engines()
def test_read_glob_yes_meta(tmpdir, write_engine, read_engine):
    tmp_path = str(tmpdir)
    ddf.to_parquet(tmp_path, engine=write_engine)
    paths = glob.glob(os.path.join(tmp_path, "*.parquet"))
    paths.append(os.path.join(tmp_path, "_metadata"))
    ddf2 = dd.read_parquet(paths, engine=read_engine, gather_statistics=False)
    assert_eq(ddf, ddf2, check_divisions=False)


@pytest.mark.parametrize("statistics", [True, False, None])
@pytest.mark.parametrize("remove_common", [True, False])
@write_read_engines()
def test_read_dir_nometa(tmpdir, write_engine, read_engine, statistics, remove_common):
    tmp_path = str(tmpdir)
    ddf.to_parquet(tmp_path, engine=write_engine)
    if os.path.exists(os.path.join(tmp_path, "_metadata")):
        os.unlink(os.path.join(tmp_path, "_metadata"))
    files = os.listdir(tmp_path)
    assert "_metadata" not in files

    if remove_common and os.path.exists(os.path.join(tmp_path, "_common_metadata")):
        os.unlink(os.path.join(tmp_path, "_common_metadata"))

    ddf2 = dd.read_parquet(tmp_path, engine=read_engine, gather_statistics=statistics)
    assert_eq(ddf, ddf2, check_divisions=False)
    assert ddf.divisions == tuple(range(0, 420, 30))
    if statistics is False or statistics is None and read_engine.startswith("pyarrow"):
        assert ddf2.divisions == (None,) * 14
    else:
        assert ddf2.divisions == tuple(range(0, 420, 30))


@write_read_engines()
def test_statistics_nometa(tmpdir, write_engine, read_engine):
    tmp_path = str(tmpdir)
    ddf.to_parquet(tmp_path, engine=write_engine, write_metadata_file=False)

    ddf2 = dd.read_parquet(tmp_path, engine=read_engine, gather_statistics=True)
    assert_eq(ddf, ddf2)
    assert ddf.divisions == tuple(range(0, 420, 30))
    assert ddf2.divisions == tuple(range(0, 420, 30))


@pytest.mark.parametrize("schema", ["infer", None])
def test_timeseries_nulls_in_schema(tmpdir, engine, schema):

    if (
        schema == "infer"
        and engine.startswith("pyarrow")
        and pa.__version__ < LooseVersion("0.15.0")
    ):
        pytest.skip("PyArrow>=0.15 Required.")

    # GH#5608: relative path failing _metadata/_common_metadata detection.
    tmp_path = str(tmpdir.mkdir("files"))
    tmp_path = os.path.join(tmp_path, "../", "files")

    ddf2 = (
        dask.datasets.timeseries(start="2000-01-01", end="2000-01-03", freq="1h")
        .reset_index()
        .map_partitions(lambda x: x.loc[:5])
    )
    ddf2 = ddf2.set_index("x").reset_index().persist()
    ddf2.name = ddf2.name.where(ddf2.timestamp == "2000-01-01", None)

    # Note: `append_row_groups` will fail with pyarrow>0.17.1 for _metadata write
    dataset = {"validate_schema": False}
    engine_use = engine
    if schema != "infer" and engine.startswith("pyarrow"):
        engine_use = "pyarrow-legacy"
    ddf2.to_parquet(
        tmp_path, engine=engine_use, write_metadata_file=False, schema=schema
    )
    ddf_read = dd.read_parquet(tmp_path, engine=engine_use, dataset=dataset)

    assert_eq(ddf_read, ddf2, check_divisions=False, check_index=False)

    # Can force schema validation on each partition in pyarrow
    if engine.startswith("pyarrow") and schema is None:
        dataset = {"validate_schema": True}
        engine_use = engine
        if schema != "infer":
            engine_use = "pyarrow-legacy"
        # The schema mismatch should raise an error if the
        # dataset was written with `schema=None` (no inference)
        with pytest.raises(ValueError):
            ddf_read = dd.read_parquet(tmp_path, dataset=dataset, engine=engine_use)


@PYARROW_MARK
@pytest.mark.parametrize("numerical", [True, False])
@pytest.mark.parametrize(
    "timestamp", ["2000-01-01", "2000-01-02", "2000-01-03", "2000-01-04"]
)
def test_timeseries_nulls_in_schema_pyarrow(tmpdir, timestamp, numerical):
    tmp_path = str(tmpdir)
    ddf2 = dd.from_pandas(
        pd.DataFrame(
            {
                "timestamp": [
                    pd.Timestamp("2000-01-01"),
                    pd.Timestamp("2000-01-02"),
                    pd.Timestamp("2000-01-03"),
                    pd.Timestamp("2000-01-04"),
                ],
                "id": np.arange(4, dtype="float64"),
                "name": ["cat", "dog", "bird", "cow"],
            }
        ),
        npartitions=2,
    ).persist()
    if numerical:
        ddf2.id = ddf2.id.where(ddf2.timestamp == timestamp, None)
        ddf2.id = ddf2.id.astype("float64")
    else:
        ddf2.name = ddf2.name.where(ddf2.timestamp == timestamp, None)

    # There should be no schema error if you specify a schema on write
    schema = pa.schema(
        [("timestamp", pa.timestamp("ns")), ("id", pa.float64()), ("name", pa.string())]
    )
    ddf2.to_parquet(tmp_path, schema=schema, write_index=False, engine="pyarrow")
    assert_eq(
        dd.read_parquet(
            tmp_path, dataset={"validate_schema": True}, index=False, engine="pyarrow"
        ),
        ddf2,
        check_divisions=False,
        check_index=False,
    )


@PYARROW_MARK
def test_read_inconsistent_schema_pyarrow(tmpdir):
    # Note: This is a proxy test for a cudf-related issue fix
    # (see cudf#5062 github issue).  The cause of that issue is
    # schema inconsistencies that do not actually correspond to
    # different types, but whether or not the file/column contains
    # null values.

    df1 = pd.DataFrame({"id": [0, 1], "val": [10, 20]})
    df2 = pd.DataFrame({"id": [2, 3], "val": [30, 40]})

    desired_type = "int64"
    other_type = "int32"
    df1.val = df1.val.astype(desired_type)
    df2.val = df2.val.astype(other_type)

    df_expect = pd.concat([df1, df2], ignore_index=True)
    df_expect["val"] = df_expect.val.astype(desired_type)

    df1.to_parquet(os.path.join(tmpdir, "0.parquet"))
    df2.to_parquet(os.path.join(tmpdir, "1.parquet"))

    # Read Directory
    check = dd.read_parquet(str(tmpdir), dataset={"validate_schema": False})
    assert_eq(check.compute(), df_expect, check_index=False)

    # Read List
    check = dd.read_parquet(
        os.path.join(tmpdir, "*.parquet"), dataset={"validate_schema": False}
    )
    assert_eq(check.compute(), df_expect, check_index=False)


def test_graph_size_pyarrow(tmpdir, engine):
    import pickle

    fn = str(tmpdir)

    ddf1 = dask.datasets.timeseries(
        start="2000-01-01", end="2000-01-02", freq="60S", partition_freq="1H"
    )

    ddf1.to_parquet(fn, engine=engine)
    ddf2 = dd.read_parquet(fn, engine=engine)

    assert len(pickle.dumps(ddf2.__dask_graph__())) < 25000


@pytest.mark.parametrize("preserve_index", [True, False])
@pytest.mark.parametrize("index", [None, np.random.permutation(2000)])
def test_getitem_optimization(tmpdir, engine, preserve_index, index):
    tmp_path_rd = str(tmpdir.mkdir("read"))
    tmp_path_wt = str(tmpdir.mkdir("write"))
    df = pd.DataFrame(
        {"A": [1, 2] * 1000, "B": [3, 4] * 1000, "C": [5, 6] * 1000}, index=index
    )
    df.index.name = "my_index"
    ddf = dd.from_pandas(df, 2, sort=False)

    ddf.to_parquet(tmp_path_rd, engine=engine, write_index=preserve_index)
    ddf = dd.read_parquet(tmp_path_rd, engine=engine)["B"]

    # Write ddf back to disk to check that the round trip
    # preserves the getitem optimization
    out = ddf.to_frame().to_parquet(tmp_path_wt, engine=engine, compute=False)
    dsk = optimize_dataframe_getitem(out.dask, keys=[out.key])

    read = [key for key in dsk.layers if key.startswith("read-parquet")][0]
    subgraph = dsk.layers[read]
    assert isinstance(subgraph, DataFrameIOLayer)
    assert subgraph.columns == ["B"]
    assert next(iter((subgraph.dsk.values())))[0].columns == ["B"]

    assert_eq(ddf.compute(optimize_graph=False), ddf.compute())


def test_getitem_optimization_empty(tmpdir, engine):
    df = pd.DataFrame({"A": [1] * 100, "B": [2] * 100, "C": [3] * 100, "D": [4] * 100})
    ddf = dd.from_pandas(df, 2)
    fn = os.path.join(str(tmpdir))
    ddf.to_parquet(fn, engine=engine)

    df2 = dd.read_parquet(fn, columns=[], engine=engine)
    dsk = optimize_dataframe_getitem(df2.dask, keys=[df2._name])

    subgraph = next(iter((dsk.layers.values())))
    assert isinstance(subgraph, DataFrameIOLayer)
    assert subgraph.columns == []


def test_getitem_optimization_multi(tmpdir, engine):
    df = pd.DataFrame({"A": [1] * 100, "B": [2] * 100, "C": [3] * 100, "D": [4] * 100})
    ddf = dd.from_pandas(df, 2)
    fn = os.path.join(str(tmpdir))
    ddf.to_parquet(fn, engine=engine)

    a = dd.read_parquet(fn, engine=engine)["B"]
    b = dd.read_parquet(fn, engine=engine)[["C"]]
    c = dd.read_parquet(fn, engine=engine)[["C", "A"]]

    a1, a2, a3 = dask.compute(a, b, c)
    b1, b2, b3 = dask.compute(a, b, c, optimize_graph=False)

    assert_eq(a1, b1)
    assert_eq(a2, b2)
    assert_eq(a3, b3)


@ANY_ENGINE_MARK
def test_blockwise_parquet_annotations(tmpdir):
    df = pd.DataFrame({"a": np.arange(40, dtype=np.int32)})
    expect = dd.from_pandas(df, npartitions=2)
    expect.to_parquet(str(tmpdir))

    with dask.annotate(foo="bar"):
        ddf = dd.read_parquet(str(tmpdir))

    # `ddf` should now have ONE Blockwise layer
    layers = ddf.__dask_graph__().layers
    assert len(layers) == 1
    layer = next(iter((layers.values())))
    assert isinstance(layer, DataFrameIOLayer)
    assert layer.annotations == {"foo": "bar"}


@ANY_ENGINE_MARK
def test_optimize_blockwise_parquet(tmpdir):
    size = 40
    npartitions = 2
    tmp = str(tmpdir)
    df = pd.DataFrame({"a": np.arange(size, dtype=np.int32)})
    expect = dd.from_pandas(df, npartitions=npartitions)
    expect.to_parquet(tmp)
    ddf = dd.read_parquet(tmp)

    # `ddf` should now have ONE Blockwise layer
    layers = ddf.__dask_graph__().layers
    assert len(layers) == 1
    assert isinstance(list(layers.values())[0], Blockwise)

    # Check single-layer result
    assert_eq(ddf, expect)

    # Increment by 1
    ddf += 1
    expect += 1

    # Increment by 10
    ddf += 10
    expect += 10

    # `ddf` should now have THREE Blockwise layers
    layers = ddf.__dask_graph__().layers
    assert len(layers) == 3
    assert all(isinstance(layer, Blockwise) for layer in layers.values())

    # Check that `optimize_blockwise` fuses all three
    # `Blockwise` layers together into a singe `Blockwise` layer
    keys = [(ddf._name, i) for i in range(npartitions)]
    graph = optimize_blockwise(ddf.__dask_graph__(), keys)
    layers = graph.layers
    name = list(layers.keys())[0]
    assert len(layers) == 1
    assert isinstance(layers[name], Blockwise)

    # Check final result
    assert_eq(ddf, expect)


@PYARROW_MARK
def test_split_row_groups(tmpdir, engine):
    """Test split_row_groups read_parquet kwarg"""
    tmp = str(tmpdir)
    df = pd.DataFrame(
        {"i32": np.arange(800, dtype=np.int32), "f": np.arange(800, dtype=np.float64)}
    )
    df.index.name = "index"

    half = len(df) // 2
    dd.from_pandas(df.iloc[:half], npartitions=2).to_parquet(
        tmp, engine="pyarrow", row_group_size=100
    )

    ddf3 = dd.read_parquet(tmp, engine=engine, split_row_groups=True, chunksize=1)
    assert ddf3.npartitions == 4

    ddf3 = dd.read_parquet(
        tmp, engine=engine, gather_statistics=True, split_row_groups=False
    )
    assert ddf3.npartitions == 2

    dd.from_pandas(df.iloc[half:], npartitions=2).to_parquet(
        tmp, append=True, engine="pyarrow", row_group_size=50
    )

    ddf3 = dd.read_parquet(
        tmp,
        engine=engine,
        gather_statistics=True,
        split_row_groups=True,
        chunksize=1,
    )
    assert ddf3.npartitions == 12

    ddf3 = dd.read_parquet(
        tmp, engine=engine, gather_statistics=True, split_row_groups=False
    )
    assert ddf3.npartitions == 4


@PYARROW_MARK
@pytest.mark.parametrize("split_row_groups", [1, 12])
@pytest.mark.parametrize("gather_statistics", [True, False])
def test_split_row_groups_int(tmpdir, split_row_groups, gather_statistics, engine):
    tmp = str(tmpdir)
    row_group_size = 10
    npartitions = 4
    half_size = 400
    df = pd.DataFrame(
        {
            "i32": np.arange(2 * half_size, dtype=np.int32),
            "f": np.arange(2 * half_size, dtype=np.float64),
        }
    )
    half = len(df) // 2

    dd.from_pandas(df.iloc[:half], npartitions=npartitions).to_parquet(
        tmp, engine="pyarrow", row_group_size=row_group_size
    )
    dd.from_pandas(df.iloc[half:], npartitions=npartitions).to_parquet(
        tmp, append=True, engine="pyarrow", row_group_size=row_group_size
    )

    ddf2 = dd.read_parquet(
        tmp,
        engine=engine,
        split_row_groups=split_row_groups,
        gather_statistics=gather_statistics,
    )
    expected_rg_cout = int(half_size / row_group_size)
    assert ddf2.npartitions == 2 * math.ceil(expected_rg_cout / split_row_groups)


<<<<<<< HEAD
@pytest.mark.parametrize("split_row_groups", [8, 25])
def test_split_row_groups_int_aggregate_files(tmpdir, engine, split_row_groups):
    # Use pyarrow to write a multi-file dataset with
    # multiple row-groups per file
    check_pyarrow()
    row_group_size = 10
    size = 800
    df = pd.DataFrame(
        {
            "i32": np.arange(size, dtype=np.int32),
            "f": np.arange(size, dtype=np.float64),
        }
    )
    dd.from_pandas(df, npartitions=4).to_parquet(
        str(tmpdir), engine="pyarrow", row_group_size=row_group_size, write_index=False
    )

    # Read back with both `split_row_groups>1` and
    # `aggregate_files=True`
    ddf2 = dd.read_parquet(
        str(tmpdir),
        engine=engine,
        split_row_groups=split_row_groups,
        aggregate_files=True,
    )

    # Check that we are aggregating files as expected
    npartitions_expected = math.ceil((size / row_group_size) / split_row_groups)
    assert ddf2.npartitions == npartitions_expected
    assert len(ddf2) == size
    assert_eq(df, ddf2, check_index=False)


=======
@PYARROW_MARK
>>>>>>> 364d799e
def test_split_row_groups_filter(tmpdir, engine):
    tmp = str(tmpdir)
    df = pd.DataFrame(
        {"i32": np.arange(800, dtype=np.int32), "f": np.arange(800, dtype=np.float64)}
    )
    df.index.name = "index"
    search_val = 600
    filters = [("f", "==", search_val)]

    dd.from_pandas(df, npartitions=4).to_parquet(
        tmp, append=True, engine="pyarrow", row_group_size=50
    )

    ddf2 = dd.read_parquet(tmp, engine=engine)
    ddf3 = dd.read_parquet(
        tmp,
        engine=engine,
        gather_statistics=True,
        split_row_groups=True,
        filters=filters,
    )

    assert search_val in ddf3["i32"]
    assert_eq(
        ddf2[ddf2["i32"] == search_val].compute(),
        ddf3[ddf3["i32"] == search_val].compute(),
    )


@ANY_ENGINE_MARK
def test_optimize_getitem_and_nonblockwise(tmpdir):
    path = os.path.join(tmpdir, "path.parquet")
    df = pd.DataFrame(
        {"a": [3, 4, 2], "b": [1, 2, 4], "c": [5, 4, 2], "d": [1, 2, 3]},
        index=["a", "b", "c"],
    )
    df.to_parquet(path)

    df2 = dd.read_parquet(path)
    df2[["a", "b"]].rolling(3).max().compute()


@ANY_ENGINE_MARK
def test_optimize_and_not(tmpdir):
    path = os.path.join(tmpdir, "path.parquet")
    df = pd.DataFrame(
        {"a": [3, 4, 2], "b": [1, 2, 4], "c": [5, 4, 2], "d": [1, 2, 3]},
        index=["a", "b", "c"],
    )
    df.to_parquet(path)

    df2 = dd.read_parquet(path)
    df2a = df2["a"].groupby(df2["c"]).first().to_delayed()
    df2b = df2["b"].groupby(df2["c"]).first().to_delayed()
    df2c = df2[["a", "b"]].rolling(2).max().to_delayed()
    df2d = df2.rolling(2).max().to_delayed()
    (result,) = dask.compute(df2a + df2b + df2c + df2d)

    expected = [
        dask.compute(df2a)[0][0],
        dask.compute(df2b)[0][0],
        dask.compute(df2c)[0][0],
        dask.compute(df2d)[0][0],
    ]
    for a, b in zip(result, expected):
        assert_eq(a, b)


@PYARROW_MARK
@pytest.mark.parametrize("metadata", [True, False])
@pytest.mark.parametrize("partition_on", [None, "a"])
@pytest.mark.parametrize("chunksize", [4096, "1MiB"])
@write_read_engines()
def test_chunksize_files(
    tmpdir, chunksize, partition_on, write_engine, read_engine, metadata
):

    if partition_on and read_engine == "fastparquet" and not metadata:
        pytest.skip("Fastparquet requires _metadata for partitioned data.")

    df_size = 100
    df1 = pd.DataFrame(
        {
            "a": np.random.choice(["apple", "banana", "carrot"], size=df_size),
            "b": np.random.random(size=df_size),
            "c": np.random.randint(1, 5, size=df_size),
        }
    )
    ddf1 = dd.from_pandas(df1, npartitions=9)

    ddf1.to_parquet(
        str(tmpdir),
        engine=write_engine,
        partition_on=partition_on,
        write_metadata_file=metadata,
        write_index=False,
    )

    ddf2 = dd.read_parquet(
        str(tmpdir),
        engine=read_engine,
        chunksize=chunksize,
        aggregate_files=None if partition_on else True,
    )

    # Check that files where aggregated as expected
    if chunksize == 4096:
        assert ddf2.npartitions < ddf1.npartitions
    elif chunksize == "1MiB":
        if partition_on:
            assert ddf2.npartitions == 3
        else:
            assert ddf2.npartitions == 1

    # Check that the final data is correct
    if partition_on:
        df2 = ddf2.compute().sort_values(["b", "c"])
        df1 = df1.sort_values(["b", "c"])
        assert_eq(df1[["b", "c"]], df2[["b", "c"]], check_index=False)
    else:
        assert_eq(ddf1, ddf2, check_divisions=False, check_index=False)


@write_read_engines()
@pytest.mark.parametrize("aggregate_files", ["a", "b"])
def test_chunksize_aggregate_files(tmpdir, write_engine, read_engine, aggregate_files):

    chunksize = "1MiB"
    partition_on = ["a", "b"]
    df_size = 100
    df1 = pd.DataFrame(
        {
            "a": np.random.choice(["apple", "banana", "carrot"], size=df_size),
            "b": np.random.choice(["small", "large"], size=df_size),
            "c": np.random.random(size=df_size),
            "d": np.random.randint(1, 100, size=df_size),
        }
    )
    ddf1 = dd.from_pandas(df1, npartitions=9)

    ddf1.to_parquet(
        str(tmpdir),
        engine=write_engine,
        partition_on=partition_on,
        write_index=False,
    )
    ddf2 = dd.read_parquet(
        str(tmpdir),
        engine=read_engine,
        chunksize=chunksize,
        aggregate_files=aggregate_files,
    )

    # Check that files where aggregated as expected
    if aggregate_files == "a":
        assert ddf2.npartitions == 3
    elif aggregate_files == "b":
        assert ddf2.npartitions == 6

    # Check that the final data is correct
    df2 = ddf2.compute().sort_values(["c", "d"])
    df1 = df1.sort_values(["c", "d"])
    assert_eq(df1[["c", "d"]], df2[["c", "d"]], check_index=False)


@pytest.mark.parametrize("metadata", [True, False])
@pytest.mark.parametrize("chunksize", [None, 1024, 4096, "1MiB"])
def test_chunksize(tmpdir, chunksize, engine, metadata):
    nparts = 2
    df_size = 100
    row_group_size = 5

    df = pd.DataFrame(
        {
            "a": np.random.choice(["apple", "banana", "carrot"], size=df_size),
            "b": np.random.random(size=df_size),
            "c": np.random.randint(1, 5, size=df_size),
            "index": np.arange(0, df_size),
        }
    ).set_index("index")

    ddf1 = dd.from_pandas(df, npartitions=nparts)
    ddf1.to_parquet(
        str(tmpdir),
        engine="pyarrow",
        row_group_size=row_group_size,
        write_metadata_file=metadata,
    )

    if metadata:
        path = str(tmpdir)
    else:
        dirname = str(tmpdir)
        files = os.listdir(dirname)
        assert "_metadata" not in files
        path = os.path.join(dirname, "*.parquet")

    ddf2 = dd.read_parquet(
        path,
        engine=engine,
        chunksize=chunksize,
        split_row_groups=True,
        gather_statistics=True,
        index="index",
        aggregate_files=True,
    )

    assert_eq(ddf1, ddf2, check_divisions=False)

    num_row_groups = df_size // row_group_size
    if not chunksize:
        assert ddf2.npartitions == num_row_groups
    else:
        # Check that we are really aggregating
        assert ddf2.npartitions < num_row_groups
        if chunksize == "1MiB":
            # Largest chunksize will result in
            # a single output partition
            assert ddf2.npartitions == 1


@write_read_engines()
def test_roundtrip_pandas_chunksize(tmpdir, write_engine, read_engine):
    path = str(tmpdir.join("test.parquet"))
    pdf = df.copy()
    pdf.index.name = "index"
    pdf.to_parquet(
        path, engine="pyarrow" if write_engine.startswith("pyarrow") else "fastparquet"
    )

    ddf_read = dd.read_parquet(
        path,
        engine=read_engine,
        chunksize="10 kiB",
        gather_statistics=True,
        split_row_groups=True,
        index="index",
    )

    assert_eq(pdf, ddf_read)


@FASTPARQUET_MARK
def test_read_pandas_fastparquet_partitioned(tmpdir, engine):
    pdf = pd.DataFrame(
        [{"str": str(i), "int": i, "group": "ABC"[i % 3]} for i in range(6)]
    )
    path = str(tmpdir)
    pdf.to_parquet(path, partition_cols=["group"], engine="fastparquet")
    ddf_read = dd.read_parquet(path, engine=engine)

    assert len(ddf_read["group"].compute(scheduler="synchronous")) == 6
    assert len(ddf_read.compute().group) == 6


def test_read_parquet_getitem_skip_when_getting_read_parquet(tmpdir, engine):
    # https://github.com/dask/dask/issues/5893
    pdf = pd.DataFrame({"A": [1, 2, 3, 4, 5, 6], "B": ["a", "b", "c", "d", "e", "f"]})
    path = os.path.join(str(tmpdir), "data.parquet")
    pd_engine = "pyarrow" if engine.startswith("pyarrow") else "fastparquet"
    pdf.to_parquet(path, engine=pd_engine)

    ddf = dd.read_parquet(path, engine=engine)
    a, b = dask.optimize(ddf["A"], ddf)

    # Make sure we are still allowing the getitem optimization
    ddf = ddf["A"]
    dsk = optimize_dataframe_getitem(ddf.dask, keys=[(ddf._name, 0)])
    read = [key for key in dsk.layers if key.startswith("read-parquet")][0]
    subgraph = dsk.layers[read]
    assert isinstance(subgraph, DataFrameIOLayer)
    assert subgraph.columns == ["A"]


@pytest.mark.parametrize("gather_statistics", [None, True])
@write_read_engines()
def test_filter_nonpartition_columns(
    tmpdir, write_engine, read_engine, gather_statistics
):
    tmpdir = str(tmpdir)
    df_write = pd.DataFrame(
        {
            "id": [1, 2, 3, 4] * 4,
            "time": np.arange(16),
            "random": np.random.choice(["cat", "dog"], size=16),
        }
    )
    ddf_write = dd.from_pandas(df_write, npartitions=4)
    ddf_write.to_parquet(
        tmpdir, write_index=False, partition_on=["id"], engine=write_engine
    )
    ddf_read = dd.read_parquet(
        tmpdir,
        index=False,
        engine=read_engine,
        gather_statistics=gather_statistics,
        filters=[(("time", "<", 5))],
    )
    df_read = ddf_read.compute()
    assert len(df_read) == len(df_read[df_read["time"] < 5])
    assert df_read["time"].max() < 5


@PYARROW_MARK
def test_pandas_metadata_nullable_pyarrow(tmpdir):
    if pa.__version__ < LooseVersion("0.16.0") or pd.__version__ < LooseVersion(
        "1.0.0"
    ):
        pytest.skip("PyArrow>=0.16 and Pandas>=1.0.0 Required.")
    tmpdir = str(tmpdir)

    ddf1 = dd.from_pandas(
        pd.DataFrame(
            {
                "A": pd.array([1, None, 2], dtype="Int64"),
                "B": pd.array(["dog", "cat", None], dtype="str"),
            }
        ),
        npartitions=1,
    )
    ddf1.to_parquet(tmpdir, engine="pyarrow")
    ddf2 = dd.read_parquet(tmpdir, engine="pyarrow")

    assert_eq(ddf1, ddf2, check_index=False)


@PYARROW_MARK
def test_pandas_timestamp_overflow_pyarrow(tmpdir):
    if pa.__version__ < LooseVersion("0.17.0"):
        pytest.skip("PyArrow>=0.17 Required.")

    info = np.iinfo(np.dtype("int64"))
    arr_numeric = np.linspace(
        start=info.min + 2, stop=info.max, num=1024, dtype="int64"
    )
    arr_dates = arr_numeric.astype("datetime64[ms]")

    table = pa.Table.from_arrays([pa.array(arr_dates)], names=["ts"])
    pa.parquet.write_table(
        table, f"{tmpdir}/file.parquet", use_deprecated_int96_timestamps=False
    )

    # This will raise by default due to overflow
    with pytest.raises(pa.lib.ArrowInvalid) as e:
        dd.read_parquet(str(tmpdir), engine="pyarrow-legacy").compute()
    assert "out of bounds" in str(e.value)

    from dask.dataframe.io.parquet.arrow import ArrowEngine

    class ArrowEngineWithTimestampClamp(ArrowEngine):
        @classmethod
        def clamp_arrow_datetimes(cls, arrow_table: pa.Table) -> pa.Table:
            """Constrain datetimes to be valid for pandas

            Since pandas works in ns precision and arrow / parquet defaults to ms
            precision we need to clamp our datetimes to something reasonable"""

            new_columns = []
            for i, col in enumerate(arrow_table.columns):
                if pa.types.is_timestamp(col.type) and (
                    col.type.unit in ("s", "ms", "us")
                ):
                    multiplier = {"s": 1_0000_000_000, "ms": 1_000_000, "us": 1_000}[
                        col.type.unit
                    ]

                    original_type = col.type

                    series: pd.Series = col.cast(pa.int64()).to_pandas(
                        types_mapper={pa.int64(): pd.Int64Dtype}
                    )
                    info = np.iinfo(np.dtype("int64"))
                    # constrain data to be within valid ranges
                    series.clip(
                        lower=info.min // multiplier + 1,
                        upper=info.max // multiplier,
                        inplace=True,
                    )
                    new_array = pa.array(series, pa.int64())
                    new_array = new_array.cast(original_type)
                    new_columns.append(new_array)
                else:
                    new_columns.append(col)

            return pa.Table.from_arrays(new_columns, names=arrow_table.column_names)

        @classmethod
        def _arrow_table_to_pandas(
            cls, arrow_table: pa.Table, categories, **kwargs
        ) -> pd.DataFrame:
            fixed_arrow_table = cls.clamp_arrow_datetimes(arrow_table)
            return super()._arrow_table_to_pandas(
                fixed_arrow_table, categories, **kwargs
            )

    # this should not fail, but instead produce timestamps that are in the valid range
    dd.read_parquet(str(tmpdir), engine=ArrowEngineWithTimestampClamp).compute()


@pytest.mark.parametrize(
    "write_cols",
    [["part", "col"], ["part", "kind", "col"]],
)
def test_partitioned_column_overlap(tmpdir, engine, write_cols):

    tmpdir.mkdir("part=a")
    tmpdir.mkdir("part=b")
    path0 = str(tmpdir.mkdir("part=a/kind=x"))
    path1 = str(tmpdir.mkdir("part=b/kind=x"))
    path0 = os.path.join(path0, "data.parquet")
    path1 = os.path.join(path1, "data.parquet")

    _df1 = pd.DataFrame({"part": "a", "kind": "x", "col": range(5)})
    _df2 = pd.DataFrame({"part": "b", "kind": "x", "col": range(5)})
    df1 = _df1[write_cols]
    df2 = _df2[write_cols]
    df1.to_parquet(path0, index=False)
    df2.to_parquet(path1, index=False)

    if engine == "fastparquet":
        path = [path0, path1]
    else:
        path = str(tmpdir)

    if write_cols == ["part", "kind", "col"]:
        result = dd.read_parquet(path, engine=engine)
        expect = pd.concat([_df1, _df2], ignore_index=True)
        assert_eq(result, expect, check_index=False)
    else:
        # For now, partial overlap between partition columns and
        # real columns is not allowed
        with pytest.raises(ValueError):
            dd.read_parquet(path, engine=engine)


@fp_pandas_xfail
def test_partitioned_preserve_index(tmpdir, write_engine, read_engine):

    if write_engine.startswith("pyarrow") and pa.__version__ < LooseVersion("0.15.0"):
        pytest.skip("PyArrow>=0.15 Required.")

    tmp = str(tmpdir)
    size = 1_000
    npartitions = 4
    b = np.arange(npartitions).repeat(size // npartitions)
    data = pd.DataFrame(
        {
            "myindex": np.arange(size),
            "A": np.random.random(size=size),
            "B": pd.Categorical(b),
        }
    ).set_index("myindex")
    data.index.name = None
    df1 = dd.from_pandas(data, npartitions=npartitions)
    df1.to_parquet(tmp, partition_on="B", engine=write_engine)

    expect = data[data["B"] == 1]
    got = dd.read_parquet(tmp, engine=read_engine, filters=[("B", "==", 1)])
    assert_eq(expect, got)


def test_from_pandas_preserve_none_index(tmpdir, engine):
    if engine.startswith("pyarrow"):
        pytest.importorskip("pyarrow", minversion="0.15.0")

    fn = str(tmpdir.join("test.parquet"))
    df = pd.DataFrame({"a": [1, 2], "b": [4, 5], "c": [6, 7]}).set_index("c")
    df.index.name = None
    df.to_parquet(
        fn,
        engine="pyarrow" if engine.startswith("pyarrow") else "fastparquet",
        index=True,
    )

    expect = pd.read_parquet(fn)
    got = dd.read_parquet(fn, engine=engine)
    assert_eq(expect, got)


def test_multi_partition_none_index_false(tmpdir, engine):
    if engine.startswith("pyarrow"):
        pytest.importorskip("pyarrow", minversion="0.15.0")
        write_engine = "pyarrow"
    else:
        assert engine == "fastparquet"
        write_engine = "fastparquet"

    # Write dataset without dask.to_parquet
    ddf1 = ddf.reset_index(drop=True)
    for i, part in enumerate(ddf1.partitions):
        path = tmpdir.join(f"test.{i}.parquet")
        part.compute().to_parquet(str(path), engine=write_engine)

    # Read back with index=False
    ddf2 = dd.read_parquet(str(tmpdir), index=False, engine=engine)
    assert_eq(ddf1, ddf2)


@write_read_engines()
def test_from_pandas_preserve_none_rangeindex(tmpdir, write_engine, read_engine):
    # See GitHub Issue#6348
    fn = str(tmpdir.join("test.parquet"))
    df0 = pd.DataFrame({"t": [1, 2, 3]}, index=pd.RangeIndex(start=1, stop=4))
    df0.to_parquet(
        fn, engine="pyarrow" if write_engine.startswith("pyarrow") else "fastparquet"
    )

    df1 = dd.read_parquet(fn, engine=read_engine)
    assert_eq(df0, df1.compute())


def test_illegal_column_name(tmpdir, engine):
    # Make sure user is prevented from preserving a "None" index
    # name if there is already a column using the special `null_name`
    null_name = "__null_dask_index__"
    fn = str(tmpdir.join("test.parquet"))
    df = pd.DataFrame({"x": [1, 2], null_name: [4, 5]}).set_index("x")
    df.index.name = None
    ddf = dd.from_pandas(df, npartitions=2)

    # If we don't want to preserve the None index name, the
    # write should work, but the user should be warned
    with pytest.warns(UserWarning, match=null_name):
        ddf.to_parquet(fn, engine=engine, write_index=False)

    # If we do want to preserve the None index name, should
    # get a ValueError for having an illegal column name
    with pytest.raises(ValueError) as e:
        ddf.to_parquet(fn, engine=engine)
    assert null_name in str(e.value)


def test_divisions_with_null_partition(tmpdir, engine):
    df = pd.DataFrame({"a": [1, 2, None, None], "b": [1, 2, 3, 4]})
    ddf = dd.from_pandas(df, npartitions=2)
    ddf.to_parquet(str(tmpdir), engine=engine, write_index=False)

    ddf_read = dd.read_parquet(str(tmpdir), engine=engine, index="a")
    assert ddf_read.divisions == (None, None, None)


@PYARROW_MARK
def test_pyarrow_dataset_simple(tmpdir, engine):
    fn = str(tmpdir)
    df = pd.DataFrame({"a": [4, 5, 6], "b": ["a", "b", "b"]})
    df.set_index("a", inplace=True, drop=True)
    ddf = dd.from_pandas(df, npartitions=2)
    ddf.to_parquet(fn, engine=engine)
    read_df = dd.read_parquet(fn, engine="pyarrow-legacy")
    read_df.compute(scheduler="synchronous")
    assert_eq(ddf, read_df)


@PYARROW_MARK
@pytest.mark.parametrize("test_filter", [True, False])
def test_pyarrow_dataset_partitioned(tmpdir, engine, test_filter):
    if pa.__version__ <= LooseVersion("0.17.1"):
        # Using pyarrow.dataset API does not produce
        # Categorical type for partitioned columns.
        pytest.skip("PyArrow>0.17.1 Required.")

    fn = str(tmpdir)
    df = pd.DataFrame({"a": [4, 5, 6], "b": ["a", "b", "b"]})
    df["b"] = df["b"].astype("category")
    ddf = dd.from_pandas(df, npartitions=2)
    ddf.to_parquet(fn, engine=engine, partition_on="b")
    read_df = dd.read_parquet(
        fn,
        engine="pyarrow",
        filters=[("b", "==", "a")] if test_filter else None,
    )

    if test_filter:
        assert_eq(ddf[ddf["b"] == "a"].compute(), read_df.compute())
    else:
        assert_eq(ddf, read_df)


@PYARROW_MARK
@pytest.mark.parametrize("read_from_paths", [True, False])
@pytest.mark.parametrize("test_filter_partitioned", [True, False])
def test_pyarrow_dataset_read_from_paths(
    tmpdir, read_from_paths, test_filter_partitioned
):
    if pa.__version__ <= LooseVersion("0.17.1"):
        # Using pyarrow.dataset API does not produce
        # Categorical type for partitioned columns.
        pytest.skip("PyArrow>0.17.1 Required.")

    fn = str(tmpdir)
    df = pd.DataFrame({"a": [4, 5, 6], "b": ["a", "b", "b"]})
    df["b"] = df["b"].astype("category")
    ddf = dd.from_pandas(df, npartitions=2)

    if test_filter_partitioned:
        ddf.to_parquet(fn, engine="pyarrow", partition_on="b")
    else:
        ddf.to_parquet(fn, engine="pyarrow")
    read_df = dd.read_parquet(
        fn,
        engine="pyarrow",
        filters=[("b", "==", "a")] if test_filter_partitioned else None,
        read_from_paths=read_from_paths,
    )

    if test_filter_partitioned:
        assert_eq(ddf[ddf["b"] == "a"].compute(), read_df.compute())
    else:
        assert_eq(ddf, read_df)


@PYARROW_MARK
@pytest.mark.parametrize("split_row_groups", [True, False])
def test_pyarrow_dataset_filter_partitioned(tmpdir, split_row_groups):
    if pa.__version__ < LooseVersion("1.0.0"):
        # pyarrow.dataset API required.
        pytest.skip("PyArrow>=1.0.0 Required.")

    fn = str(tmpdir)
    df = pd.DataFrame(
        {
            "a": [4, 5, 6],
            "b": ["a", "b", "b"],
            "c": ["A", "B", "B"],
        }
    )
    df["b"] = df["b"].astype("category")
    ddf = dd.from_pandas(df, npartitions=2)
    ddf.to_parquet(fn, engine="pyarrow", partition_on=["b", "c"])

    # Filter on a a non-partition column
    read_df = dd.read_parquet(
        fn,
        engine="pyarrow-dataset",
        split_row_groups=split_row_groups,
        filters=[("a", "==", 5)],
    )
    assert_eq(
        read_df.compute()[["a"]],
        df[df["a"] == 5][["a"]],
        check_index=False,
    )


@PYARROW_MARK
def test_parquet_pyarrow_write_empty_metadata(tmpdir):
    # https://github.com/dask/dask/issues/6600
    tmpdir = str(tmpdir)

    df_a = dask.delayed(pd.DataFrame.from_dict)(
        {"x": [], "y": []}, dtype=("int", "int")
    )
    df_b = dask.delayed(pd.DataFrame.from_dict)(
        {"x": [1, 1, 2, 2], "y": [1, 0, 1, 0]}, dtype=("int64", "int64")
    )
    df_c = dask.delayed(pd.DataFrame.from_dict)(
        {"x": [1, 2, 1, 2], "y": [1, 0, 1, 0]}, dtype=("int64", "int64")
    )

    df = dd.from_delayed([df_a, df_b, df_c])

    try:
        df.to_parquet(
            tmpdir,
            engine="pyarrow",
            partition_on=["x"],
            append=False,
        )

    except AttributeError:
        pytest.fail("Unexpected AttributeError")

    # Check that metadata files where written
    files = os.listdir(tmpdir)
    assert "_metadata" in files
    assert "_common_metadata" in files

    # Check that the schema includes pandas_metadata
    schema_common = pq.ParquetFile(
        os.path.join(tmpdir, "_common_metadata")
    ).schema.to_arrow_schema()
    pandas_metadata = schema_common.pandas_metadata
    assert pandas_metadata
    assert pandas_metadata.get("index_columns", False)


@PYARROW_MARK
def test_parquet_pyarrow_write_empty_metadata_append(tmpdir):
    # https://github.com/dask/dask/issues/6600
    tmpdir = str(tmpdir)

    df_a = dask.delayed(pd.DataFrame.from_dict)(
        {"x": [1, 1, 2, 2], "y": [1, 0, 1, 0]}, dtype=("int64", "int64")
    )
    df_b = dask.delayed(pd.DataFrame.from_dict)(
        {"x": [1, 2, 1, 2], "y": [2, 0, 2, 0]}, dtype=("int64", "int64")
    )

    df1 = dd.from_delayed([df_a, df_b])
    df1.to_parquet(
        tmpdir,
        engine="pyarrow",
        partition_on=["x"],
        append=False,
    )

    df_c = dask.delayed(pd.DataFrame.from_dict)(
        {"x": [], "y": []}, dtype=("int64", "int64")
    )
    df_d = dask.delayed(pd.DataFrame.from_dict)(
        {"x": [3, 3, 4, 4], "y": [1, 0, 1, 0]}, dtype=("int64", "int64")
    )

    df2 = dd.from_delayed([df_c, df_d])
    df2.to_parquet(
        tmpdir,
        engine="pyarrow",
        partition_on=["x"],
        append=True,
        ignore_divisions=True,
    )


@PYARROW_MARK
@pytest.mark.parametrize("partition_on", [None, "a"])
@write_read_engines()
def test_create_metadata_file(tmpdir, write_engine, read_engine, partition_on):
    tmpdir = str(tmpdir)

    # Write ddf without a _metadata file
    df1 = pd.DataFrame({"b": range(100), "a": ["A", "B", "C", "D"] * 25})
    df1.index.name = "myindex"
    ddf1 = dd.from_pandas(df1, npartitions=10)
    ddf1.to_parquet(
        tmpdir,
        write_metadata_file=False,
        partition_on=partition_on,
        engine=write_engine,
    )

    # Add global _metadata file
    if partition_on:
        fns = glob.glob(os.path.join(tmpdir, partition_on + "=*/*.parquet"))
    else:
        fns = glob.glob(os.path.join(tmpdir, "*.parquet"))
    dd.io.parquet.create_metadata_file(
        fns,
        engine="pyarrow",
        split_every=3,  # Force tree reduction
    )

    # Check that we can now read the ddf
    # with the _metadata file present
    ddf2 = dd.read_parquet(
        tmpdir,
        gather_statistics=True,
        split_row_groups=False,
        engine=read_engine,
        index="myindex",  # python-3.6 CI
    )
    if partition_on:
        ddf1 = df1.sort_values("b")
        ddf2 = ddf2.compute().sort_values("b")
        ddf2.a = ddf2.a.astype("object")
    assert_eq(ddf1, ddf2)

    # Check if we can avoid writing an actual file
    fmd = dd.io.parquet.create_metadata_file(
        fns,
        engine="pyarrow",
        split_every=3,  # Force tree reduction
        out_dir=False,  # Avoid writing file
    )

    # Check that the in-memory metadata is the same as
    # the metadata in the file.
    fmd_file = pq.ParquetFile(os.path.join(tmpdir, "_metadata")).metadata
    assert fmd.num_rows == fmd_file.num_rows
    assert fmd.num_columns == fmd_file.num_columns
    assert fmd.num_row_groups == fmd_file.num_row_groups


def test_read_write_overwrite_is_true(tmpdir, engine):
    # https://github.com/dask/dask/issues/6824

    # Create a Dask DataFrame if size (100, 10) with 5 partitions and write to local
    ddf = dd.from_pandas(
        pd.DataFrame(
            np.random.randint(low=0, high=100, size=(100, 10)),
            columns=["A", "B", "C", "D", "E", "F", "G", "H", "I", "J"],
        ),
        npartitions=5,
    )
    ddf = ddf.reset_index(drop=True)
    dd.to_parquet(ddf, tmpdir, engine=engine, overwrite=True)

    # Keep the contents of the DataFrame constatn but change the # of partitions
    ddf2 = ddf.repartition(npartitions=3)

    # Overwrite the existing Dataset with the new dataframe and evaluate
    # the number of files against the number of dask partitions
    dd.to_parquet(ddf2, tmpdir, engine=engine, overwrite=True)

    # Assert the # of files written are identical to the number of
    # Dask DataFrame partitions (we exclude _metadata and _common_metadata)
    files = os.listdir(tmpdir)
    files = [f for f in files if f not in ["_common_metadata", "_metadata"]]
    assert len(files) == ddf2.npartitions


def test_read_write_partition_on_overwrite_is_true(tmpdir, engine):
    # https://github.com/dask/dask/issues/6824
    from pathlib import Path

    # Create a Dask DataFrame with 5 partitions and write to local, partitioning on the column A and column B
    df = pd.DataFrame(
        np.vstack(
            (
                np.full((50, 3), 0),
                np.full((50, 3), 1),
                np.full((20, 3), 2),
            )
        )
    )
    df.columns = ["A", "B", "C"]
    ddf = dd.from_pandas(df, npartitions=5)
    dd.to_parquet(ddf, tmpdir, engine=engine, partition_on=["A", "B"], overwrite=True)

    # Get the total number of files and directories from the original write
    files_ = Path(tmpdir).rglob("*")
    files = [f.as_posix() for f in files_]
    # Keep the contents of the DataFrame constant but change the # of partitions
    ddf2 = ddf.repartition(npartitions=3)

    # Overwrite the existing Dataset with the new dataframe and evaluate
    # the number of files against the number of dask partitions
    # Get the total number of files and directories from the original write
    dd.to_parquet(ddf2, tmpdir, engine=engine, partition_on=["A", "B"], overwrite=True)
    files2_ = Path(tmpdir).rglob("*")
    files2 = [f.as_posix() for f in files2_]
    # After reducing the # of partitions and overwriting, we expect
    # there to be fewer total files than were originally written
    assert len(files2) < len(files)


def test_to_parquet_overwrite_raises(tmpdir, engine):
    # https://github.com/dask/dask/issues/6824
    # Check that overwrite=True will raise an error if the
    # specified path is the current working directory
    df = pd.DataFrame({"a": range(12)})
    ddf = dd.from_pandas(df, npartitions=3)
    with pytest.raises(ValueError):
        dd.to_parquet(ddf, "./", engine=engine, overwrite=True)
    with pytest.raises(ValueError):
        dd.to_parquet(ddf, tmpdir, engine=engine, append=True, overwrite=True)


def test_dir_filter(tmpdir, engine):
    # github #6898
    df = pd.DataFrame.from_dict(
        {
            "A": {
                0: 351.0,
                1: 355.0,
                2: 358.0,
                3: 266.0,
                4: 266.0,
                5: 268.0,
                6: np.nan,
            },
            "B": {
                0: 2063.0,
                1: 2051.0,
                2: 1749.0,
                3: 4281.0,
                4: 3526.0,
                5: 3462.0,
                6: np.nan,
            },
            "year": {0: 2019, 1: 2019, 2: 2020, 3: 2020, 4: 2020, 5: 2020, 6: 2020},
        }
    )
    ddf = dask.dataframe.from_pandas(df, npartitions=1)
    ddf.to_parquet(tmpdir, partition_on="year", engine=engine)
    dd.read_parquet(tmpdir, filters=[("year", "==", 2020)], engine=engine)
    assert all


@PYARROW_MARK
def test_roundtrip_decimal_dtype(tmpdir):
    # https://github.com/dask/dask/issues/6948
    tmpdir = str(tmpdir)

    data = [
        {
            "ts": pd.to_datetime("2021-01-01", utc="Europe/Berlin"),
            "col1": Decimal("123.00"),
        }
        for i in range(23)
    ]
    ddf1 = dd.from_pandas(pd.DataFrame(data), npartitions=1)

    ddf1.to_parquet(path=tmpdir, engine="pyarrow")
    ddf2 = dd.read_parquet(tmpdir, engine="pyarrow")

    assert ddf1["col1"].dtype == ddf2["col1"].dtype
    assert_eq(ddf1, ddf2, check_divisions=False)


def test_roundtrip_rename_columns(tmpdir, engine):
    # https://github.com/dask/dask/issues/7017

    path = os.path.join(str(tmpdir), "test.parquet")
    df1 = pd.DataFrame(columns=["a", "b", "c"], data=np.random.uniform(size=(10, 3)))
    df1.to_parquet(path)

    # read it with dask and rename columns
    ddf2 = dd.read_parquet(path, engine=engine)
    ddf2.columns = ["d", "e", "f"]
    df1.columns = ["d", "e", "f"]

    assert_eq(df1, ddf2.compute())


def test_custom_metadata(tmpdir, engine):
    # Write a parquet dataset with custom metadata

    # Define custom metadata
    custom_metadata = {b"my_key": b"my_data"}

    # Write parquet dataset
    path = str(tmpdir)
    df = pd.DataFrame({"a": range(10), "b": range(10)})
    dd.from_pandas(df, npartitions=2).to_parquet(
        path,
        engine=engine,
        custom_metadata=custom_metadata,
    )

    # Check that data is correct
    assert_eq(df, dd.read_parquet(path, engine=engine))

    # Require pyarrow.parquet to check key/value metadata
    if pq:
        # Read footer metadata and _metadata.
        # Check that it contains keys/values from `custom_metadata`
        files = glob.glob(os.path.join(path, "*.parquet"))
        files += [os.path.join(path, "_metadata")]
        for fn in files:
            _md = pq.ParquetFile(fn).metadata.metadata
            for k, v in custom_metadata.items():
                assert _md[k] == custom_metadata[k]

    # Make sure we raise an error if the custom metadata
    # includes a b"pandas" key
    custom_metadata = {b"pandas": b"my_new_pandas_md"}
    with pytest.raises(ValueError) as e:
        dd.from_pandas(df, npartitions=2).to_parquet(
            path,
            engine=engine,
            custom_metadata=custom_metadata,
        )
    assert "User-defined key/value" in str(e.value)<|MERGE_RESOLUTION|>--- conflicted
+++ resolved
@@ -2604,12 +2604,11 @@
     assert ddf2.npartitions == 2 * math.ceil(expected_rg_cout / split_row_groups)
 
 
-<<<<<<< HEAD
+@PYARROW_MARK
 @pytest.mark.parametrize("split_row_groups", [8, 25])
 def test_split_row_groups_int_aggregate_files(tmpdir, engine, split_row_groups):
     # Use pyarrow to write a multi-file dataset with
     # multiple row-groups per file
-    check_pyarrow()
     row_group_size = 10
     size = 800
     df = pd.DataFrame(
@@ -2638,9 +2637,7 @@
     assert_eq(df, ddf2, check_index=False)
 
 
-=======
 @PYARROW_MARK
->>>>>>> 364d799e
 def test_split_row_groups_filter(tmpdir, engine):
     tmp = str(tmpdir)
     df = pd.DataFrame(
@@ -2892,7 +2889,7 @@
     pdf.to_parquet(path, partition_cols=["group"], engine="fastparquet")
     ddf_read = dd.read_parquet(path, engine=engine)
 
-    assert len(ddf_read["group"].compute(scheduler="synchronous")) == 6
+    assert len(ddf_read["group"].compute()) == 6
     assert len(ddf_read.compute().group) == 6
 
 
