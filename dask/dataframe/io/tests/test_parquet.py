import math
import glob
import os
import sys
import warnings
from distutils.version import LooseVersion

import numpy as np
import pandas as pd
import pytest

import dask
import dask.multiprocessing
import dask.dataframe as dd
from dask.dataframe.utils import assert_eq, PANDAS_VERSION
from dask.dataframe.io.parquet.utils import _parse_pandas_metadata
from dask.dataframe.optimize import optimize_read_parquet_getitem
from dask.dataframe.io.parquet.core import ParquetSubgraph
from dask.utils import natural_sort_key, parse_bytes


try:
    import fastparquet
except ImportError:
    fastparquet = False


try:
    import pyarrow as pa
except ImportError:
    check_pa_divs = pa = False

try:
    import pyarrow.parquet as pq
except ImportError:
    pq = False


SKIP_FASTPARQUET = not fastparquet
SKIP_FASTPARQUET_REASON = "fastparquet not found"
FASTPARQUET_MARK = pytest.mark.skipif(SKIP_FASTPARQUET, reason=SKIP_FASTPARQUET_REASON)

if pq and pa.__version__ < LooseVersion("0.13.1"):
    SKIP_PYARROW = True
    SKIP_PYARROW_REASON = "pyarrow >= 0.13.1 required for parquet"
else:
    if sys.platform == "win32" and pa and pa.__version__ == LooseVersion("0.16.0"):
        SKIP_PYARROW = True
        SKIP_PYARROW_REASON = "https://github.com/dask/dask/issues/6093"
    else:
        SKIP_PYARROW = not pq
        SKIP_PYARROW_REASON = "pyarrow not found"
PYARROW_MARK = pytest.mark.skipif(SKIP_PYARROW, reason=SKIP_PYARROW_REASON)

if pa and pa.__version__ < LooseVersion("1.0.0"):
    SKIP_PYARROW_DS = True
    SKIP_PYARROW_DS_REASON = "pyarrow >= 1.0.0 required for pyarrow dataset API"
else:
    SKIP_PYARROW_DS = not pa
    SKIP_PYARROW_DS_REASON = "pyarrow not found"
PYARROW_DS_MARK = pytest.mark.skipif(SKIP_PYARROW_DS, reason=SKIP_PYARROW_DS_REASON)


def check_fastparquet():
    if SKIP_FASTPARQUET:
        pytest.skip(SKIP_FASTPARQUET_REASON)


def check_pyarrow():
    if SKIP_PYARROW:
        pytest.skip(SKIP_PYARROW_REASON)


def check_engine():
    if SKIP_FASTPARQUET and SKIP_PYARROW:
        pytest.skip("No parquet engine (fastparquet or pyarrow) found")


nrows = 40
npartitions = 15
df = pd.DataFrame(
    {
        "x": [i * 7 % 5 for i in range(nrows)],  # Not sorted
        "y": [i * 2.5 for i in range(nrows)],  # Sorted
    },
    index=pd.Index([10 * i for i in range(nrows)], name="myindex"),
)

ddf = dd.from_pandas(df, npartitions=npartitions)


@pytest.fixture(
    params=[
        pytest.param("fastparquet", marks=FASTPARQUET_MARK),
        pytest.param("pyarrow-legacy", marks=PYARROW_MARK),
        pytest.param("pyarrow-dataset", marks=PYARROW_DS_MARK),
    ]
)
def engine(request):
    return request.param


def write_read_engines(**kwargs):
    """Product of both engines for write/read:

    To add custom marks, pass keyword of the form: `mark_writer_reader=reason`,
    or `mark_engine=reason` to apply to all parameters with that engine."""
    backends = {"pyarrow-dataset", "pyarrow-legacy", "fastparquet"}
    marks = {(w, r): [] for w in backends for r in backends}

    # Skip if uninstalled
    for name, skip, reason in [
        ("fastparquet", SKIP_FASTPARQUET, SKIP_FASTPARQUET_REASON),
        ("pyarrow-legacy", SKIP_PYARROW_DS, SKIP_PYARROW_DS_REASON),
        ("pyarrow-dataset", SKIP_PYARROW, SKIP_PYARROW_REASON),
    ]:
        if skip:
            val = pytest.mark.skip(reason=reason)
            for k in marks:
                if name in k:
                    marks[k].append(val)

    # Custom marks
    for kw, val in kwargs.items():
        kind, rest = kw.split("_", 1)
        key = tuple(rest.split("_"))
        if (
            kind not in ("xfail", "skip")
            or len(key) > 2
            or set(key).difference(backends)
        ):
            raise ValueError("unknown keyword %r" % kw)
        val = getattr(pytest.mark, kind)(reason=val)
        if len(key) == 2:
            marks[key].append(val)
        else:
            for k in marks:
                if key in k:
                    marks[k].append(val)

    return pytest.mark.parametrize(
        ("write_engine", "read_engine"),
        [pytest.param(*k, marks=tuple(v)) for (k, v) in sorted(marks.items())],
    )


pyarrow_fastparquet_msg = "fastparquet fails reading pyarrow written directories"
write_read_engines_xfail = write_read_engines(
    **{
        "xfail_pyarrow-dataset_fastparquet": pyarrow_fastparquet_msg,
        "xfail_pyarrow-legacy_fastparquet": pyarrow_fastparquet_msg,
    }
)

fp_pandas_msg = "pandas with fastparquet engine does not preserve index"
fp_pandas_xfail = write_read_engines(
    **{
        "xfail_fastparquet_pyarrow-dataset": fp_pandas_msg,
        "xfail_fastparquet_pyarrow-legacy": fp_pandas_msg,
    }
)


@write_read_engines()
def test_local(tmpdir, write_engine, read_engine):
    tmp = str(tmpdir)
    data = pd.DataFrame(
        {
            "i32": np.arange(1000, dtype=np.int32),
            "i64": np.arange(1000, dtype=np.int64),
            "f": np.arange(1000, dtype=np.float64),
            "bhello": np.random.choice(["hello", "yo", "people"], size=1000).astype(
                "O"
            ),
        }
    )
    df = dd.from_pandas(data, chunksize=500)

    df.to_parquet(tmp, write_index=False, engine=write_engine)

    files = os.listdir(tmp)
    assert "_common_metadata" in files
    assert "_metadata" in files
    assert "part.0.parquet" in files

    df2 = dd.read_parquet(tmp, index=False, engine=read_engine)

    assert len(df2.divisions) > 1

    out = df2.compute(scheduler="sync").reset_index()

    for column in df.columns:
        assert (data[column] == out[column]).all()


@pytest.mark.parametrize("index", [False, True])
@write_read_engines_xfail
def test_empty(tmpdir, write_engine, read_engine, index):
    fn = str(tmpdir)
    df = pd.DataFrame({"a": ["a", "b", "b"], "b": [4, 5, 6]})[:0]
    if index:
        df.set_index("a", inplace=True, drop=True)
    ddf = dd.from_pandas(df, npartitions=2)

    ddf.to_parquet(fn, write_index=index, engine=write_engine)
    read_df = dd.read_parquet(fn, engine=read_engine)
    assert_eq(ddf, read_df)


@write_read_engines()
def test_simple(tmpdir, write_engine, read_engine):
    fn = str(tmpdir)
    df = pd.DataFrame({"a": ["a", "b", "b"], "b": [4, 5, 6]})
    df.set_index("a", inplace=True, drop=True)
    ddf = dd.from_pandas(df, npartitions=2)
    ddf.to_parquet(fn, engine=write_engine)
    read_df = dd.read_parquet(fn, index=["a"], engine=read_engine)
    assert_eq(ddf, read_df)


@write_read_engines()
def test_delayed_no_metadata(tmpdir, write_engine, read_engine):
    fn = str(tmpdir)
    df = pd.DataFrame({"a": ["a", "b", "b"], "b": [4, 5, 6]})
    df.set_index("a", inplace=True, drop=True)
    ddf = dd.from_pandas(df, npartitions=2)
    ddf.to_parquet(
        fn, engine=write_engine, compute=False, write_metadata_file=False
    ).compute()
    files = os.listdir(fn)
    assert "_metadata" not in files
    # Fastparquet doesn't currently handle a directory without "_metadata"
    read_df = dd.read_parquet(
        os.path.join(fn, "*.parquet"),
        index=["a"],
        engine=read_engine,
        gather_statistics=True,
    )
    assert_eq(ddf, read_df)


@write_read_engines()
def test_read_glob(tmpdir, write_engine, read_engine):
    tmp_path = str(tmpdir)
    ddf.to_parquet(tmp_path, engine=write_engine)
    if os.path.exists(os.path.join(tmp_path, "_metadata")):
        os.unlink(os.path.join(tmp_path, "_metadata"))
    files = os.listdir(tmp_path)
    assert "_metadata" not in files

    ddf2 = dd.read_parquet(
        os.path.join(tmp_path, "*.parquet"),
        engine=read_engine,
        index="myindex",  # Must specify index without _metadata
        gather_statistics=True,
    )
    assert_eq(ddf, ddf2)


@write_read_engines()
def test_read_list(tmpdir, write_engine, read_engine):
    if write_engine == read_engine == "fastparquet" and os.name == "nt":
        # fastparquet or dask is not normalizing filepaths correctly on
        # windows.
        pytest.skip("filepath bug.")

    tmpdir = str(tmpdir)
    ddf.to_parquet(tmpdir, engine=write_engine)
    files = sorted(
        [
            os.path.join(tmpdir, f)
            for f in os.listdir(tmpdir)
            if not f.endswith("_metadata")
        ],
        key=natural_sort_key,
    )

    ddf2 = dd.read_parquet(
        files, engine=read_engine, index="myindex", gather_statistics=True
    )
    assert_eq(ddf, ddf2)


@write_read_engines()
def test_columns_auto_index(tmpdir, write_engine, read_engine):
    fn = str(tmpdir)
    ddf.to_parquet(fn, engine=write_engine)

    # XFAIL, auto index selection not longer supported (for simplicity)
    # ### Emtpy columns ###
    # With divisions if supported
    assert_eq(dd.read_parquet(fn, columns=[], engine=read_engine), ddf[[]])

    # No divisions
    assert_eq(
        dd.read_parquet(fn, columns=[], engine=read_engine, gather_statistics=False),
        ddf[[]].clear_divisions(),
        check_divisions=True,
    )

    # ### Single column, auto select index ###
    # With divisions if supported
    assert_eq(dd.read_parquet(fn, columns=["x"], engine=read_engine), ddf[["x"]])

    # No divisions
    assert_eq(
        dd.read_parquet(fn, columns=["x"], engine=read_engine, gather_statistics=False),
        ddf[["x"]].clear_divisions(),
        check_divisions=True,
    )


@write_read_engines()
def test_columns_index(tmpdir, write_engine, read_engine):
    fn = str(tmpdir)
    ddf.to_parquet(fn, engine=write_engine)

    # With Index
    # ----------
    # ### Emtpy columns, specify index ###
    # With divisions if supported
    assert_eq(
        dd.read_parquet(fn, columns=[], engine=read_engine, index="myindex"), ddf[[]]
    )

    # No divisions
    assert_eq(
        dd.read_parquet(
            fn, columns=[], engine=read_engine, index="myindex", gather_statistics=False
        ),
        ddf[[]].clear_divisions(),
        check_divisions=True,
    )

    # ### Single column, specify index ###
    # With divisions if supported
    assert_eq(
        dd.read_parquet(fn, index="myindex", columns=["x"], engine=read_engine),
        ddf[["x"]],
    )

    # No divisions
    assert_eq(
        dd.read_parquet(
            fn,
            index="myindex",
            columns=["x"],
            engine=read_engine,
            gather_statistics=False,
        ),
        ddf[["x"]].clear_divisions(),
        check_divisions=True,
    )

    # ### Two columns, specify index ###
    # With divisions if supported
    assert_eq(
        dd.read_parquet(fn, index="myindex", columns=["x", "y"], engine=read_engine),
        ddf,
    )

    # No divisions
    assert_eq(
        dd.read_parquet(
            fn,
            index="myindex",
            columns=["x", "y"],
            engine=read_engine,
            gather_statistics=False,
        ),
        ddf.clear_divisions(),
        check_divisions=True,
    )


def test_nonsense_column(tmpdir, engine):
    fn = str(tmpdir)
    ddf.to_parquet(fn, engine=engine)
    with pytest.raises((ValueError, KeyError)):
        dd.read_parquet(fn, columns=["nonesense"], engine=engine)
    with pytest.raises((Exception, KeyError)):
        dd.read_parquet(fn, columns=["nonesense"] + list(ddf.columns), engine=engine)


@write_read_engines()
def test_columns_no_index(tmpdir, write_engine, read_engine):
    fn = str(tmpdir)
    ddf.to_parquet(fn, engine=write_engine)
    ddf2 = ddf.reset_index()

    # No Index
    # --------
    # All columns, none as index
    assert_eq(
        dd.read_parquet(fn, index=False, engine=read_engine, gather_statistics=True),
        ddf2,
        check_index=False,
        check_divisions=True,
    )

    # Two columns, none as index
    assert_eq(
        dd.read_parquet(
            fn,
            index=False,
            columns=["x", "y"],
            engine=read_engine,
            gather_statistics=True,
        ),
        ddf2[["x", "y"]],
        check_index=False,
        check_divisions=True,
    )

    # One column and one index, all as columns
    assert_eq(
        dd.read_parquet(
            fn,
            index=False,
            columns=["myindex", "x"],
            engine=read_engine,
            gather_statistics=True,
        ),
        ddf2[["myindex", "x"]],
        check_index=False,
        check_divisions=True,
    )


@write_read_engines()
def test_gather_statistics_no_index(tmpdir, write_engine, read_engine):
    fn = str(tmpdir)
    ddf.to_parquet(fn, engine=write_engine, write_index=False)

    df = dd.read_parquet(fn, engine=read_engine, index=False)
    assert df.index.name is None
    assert not df.known_divisions


def test_columns_index_with_multi_index(tmpdir, engine):
    fn = os.path.join(str(tmpdir), "test.parquet")
    index = pd.MultiIndex.from_arrays(
        [np.arange(10), np.arange(10) + 1], names=["x0", "x1"]
    )
    df = pd.DataFrame(np.random.randn(10, 2), columns=["a", "b"], index=index)
    df2 = df.reset_index(drop=False)

    if engine == "fastparquet":
        fastparquet.write(fn, df.reset_index(), write_index=False)

        # fastparquet doesn't support multi-index
        with pytest.raises(ValueError):
            ddf = dd.read_parquet(fn, engine=engine, index=index.names)

    else:
        pq.write_table(pa.Table.from_pandas(df.reset_index(), preserve_index=False), fn)

        # Pyarrow supports multi-index reads
        ddf = dd.read_parquet(fn, engine=engine, index=index.names)
        assert_eq(ddf, df)

        d = dd.read_parquet(fn, columns="a", engine=engine, index=index.names)
        assert_eq(d, df["a"])

        d = dd.read_parquet(fn, index=["a", "b"], columns=["x0", "x1"], engine=engine)
        assert_eq(d, df2.set_index(["a", "b"])[["x0", "x1"]])

    # Just index
    d = dd.read_parquet(fn, index=False, engine=engine)
    assert_eq(d, df2)

    d = dd.read_parquet(fn, columns=["b"], index=["a"], engine=engine)
    assert_eq(d, df2.set_index("a")[["b"]])

    d = dd.read_parquet(fn, columns=["a", "b"], index=["x0"], engine=engine)
    assert_eq(d, df2.set_index("x0")[["a", "b"]])

    # Just columns
    d = dd.read_parquet(fn, columns=["x0", "a"], index=["x1"], engine=engine)
    assert_eq(d, df2.set_index("x1")[["x0", "a"]])

    # Both index and columns
    d = dd.read_parquet(fn, index=False, columns=["x0", "b"], engine=engine)
    assert_eq(d, df2[["x0", "b"]])

    for index in ["x1", "b"]:
        d = dd.read_parquet(fn, index=index, columns=["x0", "a"], engine=engine)
        assert_eq(d, df2.set_index(index)[["x0", "a"]])

    # Columns and index intersect
    for index in ["a", "x0"]:
        with pytest.raises(ValueError):
            d = dd.read_parquet(fn, index=index, columns=["x0", "a"], engine=engine)

    # Series output
    for ind, col, sol_df in [
        ("x1", "x0", df2.set_index("x1")),
        (False, "b", df2),
        (False, "x0", df2[["x0"]]),
        ("a", "x0", df2.set_index("a")[["x0"]]),
        ("a", "b", df2.set_index("a")),
    ]:
        d = dd.read_parquet(fn, index=ind, columns=col, engine=engine)
        assert_eq(d, sol_df[col])


@write_read_engines()
def test_no_index(tmpdir, write_engine, read_engine):
    fn = str(tmpdir)
    df = pd.DataFrame({"a": [1, 2, 3], "b": [4, 5, 6]})
    ddf = dd.from_pandas(df, npartitions=2)
    ddf.to_parquet(fn, engine=write_engine)
    ddf2 = dd.read_parquet(fn, engine=read_engine)
    assert_eq(df, ddf2, check_index=False)


def test_read_series(tmpdir, engine):
    fn = str(tmpdir)
    ddf.to_parquet(fn, engine=engine)
    ddf2 = dd.read_parquet(fn, columns=["x"], index="myindex", engine=engine)
    assert_eq(ddf[["x"]], ddf2)

    ddf2 = dd.read_parquet(fn, columns="x", index="myindex", engine=engine)
    assert_eq(ddf.x, ddf2)


def test_names(tmpdir, engine):
    fn = str(tmpdir)
    ddf.to_parquet(fn, engine=engine)

    def read(fn, **kwargs):
        return dd.read_parquet(fn, engine=engine, **kwargs)

    assert set(read(fn).dask) == set(read(fn).dask)

    assert set(read(fn).dask) != set(read(fn, columns=["x"]).dask)

    assert set(read(fn, columns=("x",)).dask) == set(read(fn, columns=["x"]).dask)


@pytest.mark.skipif(
    PANDAS_VERSION < "0.22.0", reason="new pyarrow assumes new-ish pandas versions"
)
@write_read_engines()
def test_roundtrip_from_pandas(tmpdir, write_engine, read_engine):
    fn = str(tmpdir.join("test.parquet"))
    dfp = df.copy()
    dfp.index.name = "index"
    dfp.to_parquet(
        fn, engine="pyarrow" if write_engine.startswith("pyarrow") else "fastparquet"
    )
    ddf = dd.read_parquet(fn, index="index", engine=read_engine)
    assert_eq(dfp, ddf)


@write_read_engines()
def test_categorical(tmpdir, write_engine, read_engine):
    tmp = str(tmpdir)
    df = pd.DataFrame({"x": ["a", "b", "c"] * 100}, dtype="category")
    ddf = dd.from_pandas(df, npartitions=3)
    dd.to_parquet(ddf, tmp, engine=write_engine)

    ddf2 = dd.read_parquet(tmp, categories="x", engine=read_engine)
    assert ddf2.compute().x.cat.categories.tolist() == ["a", "b", "c"]

    ddf2 = dd.read_parquet(tmp, categories=["x"], engine=read_engine)
    assert ddf2.compute().x.cat.categories.tolist() == ["a", "b", "c"]

    # autocat
    if read_engine == "fastparquet":
        ddf2 = dd.read_parquet(tmp, engine=read_engine)
        assert ddf2.compute().x.cat.categories.tolist() == ["a", "b", "c"]

        ddf2.loc[:1000].compute()
        assert assert_eq(df, ddf2)

    # dereference cats
    ddf2 = dd.read_parquet(tmp, categories=[], engine=read_engine)

    ddf2.loc[:1000].compute()
    assert (df.x == ddf2.x).all()


def test_append(tmpdir, engine):
    """Test that appended parquet equal to the original one."""
    check_fastparquet()
    tmp = str(tmpdir)
    df = pd.DataFrame(
        {
            "i32": np.arange(1000, dtype=np.int32),
            "i64": np.arange(1000, dtype=np.int64),
            "f": np.arange(1000, dtype=np.float64),
            "bhello": np.random.choice(["hello", "yo", "people"], size=1000).astype(
                "O"
            ),
        }
    )
    df.index.name = "index"

    half = len(df) // 2
    ddf1 = dd.from_pandas(df.iloc[:half], chunksize=100)
    ddf2 = dd.from_pandas(df.iloc[half:], chunksize=100)
    ddf1.to_parquet(tmp, engine=engine)
    ddf2.to_parquet(tmp, append=True, engine=engine)

    ddf3 = dd.read_parquet(tmp, engine=engine)
    assert_eq(df, ddf3)


def test_append_create(tmpdir, engine):
    """Test that appended parquet equal to the original one."""
    tmp_path = str(tmpdir)
    df = pd.DataFrame(
        {
            "i32": np.arange(1000, dtype=np.int32),
            "i64": np.arange(1000, dtype=np.int64),
            "f": np.arange(1000, dtype=np.float64),
            "bhello": np.random.choice(["hello", "yo", "people"], size=1000).astype(
                "O"
            ),
        }
    )
    df.index.name = "index"

    half = len(df) // 2
    ddf1 = dd.from_pandas(df.iloc[:half], chunksize=100)
    ddf2 = dd.from_pandas(df.iloc[half:], chunksize=100)
    ddf1.to_parquet(tmp_path, append=True, engine=engine)
    ddf2.to_parquet(tmp_path, append=True, engine=engine)

    ddf3 = dd.read_parquet(tmp_path, engine=engine)
    assert_eq(df, ddf3)


def test_append_with_partition(tmpdir, engine):
    # check_fastparquet()
    tmp = str(tmpdir)
    df0 = pd.DataFrame(
        {
            "lat": np.arange(0, 10),
            "lon": np.arange(10, 20),
            "value": np.arange(100, 110),
        }
    )
    df0.index.name = "index"
    df1 = pd.DataFrame(
        {
            "lat": np.arange(10, 20),
            "lon": np.arange(10, 20),
            "value": np.arange(120, 130),
        }
    )
    df1.index.name = "index"
    dd_df0 = dd.from_pandas(df0, npartitions=1)
    dd_df1 = dd.from_pandas(df1, npartitions=1)
    dd.to_parquet(dd_df0, tmp, partition_on=["lon"], engine=engine)
    dd.to_parquet(
        dd_df1,
        tmp,
        partition_on=["lon"],
        append=True,
        ignore_divisions=True,
        engine=engine,
    )

    out = dd.read_parquet(
        tmp, engine=engine, index="index", gather_statistics=True
    ).compute()
    out["lon"] = out.lon.astype("int")  # just to pass assert
    # sort required since partitioning breaks index order
    assert_eq(
        out.sort_values("value"), pd.concat([df0, df1])[out.columns], check_index=False
    )


def test_partition_on_cats(tmpdir, engine):
    tmp = str(tmpdir)
    d = pd.DataFrame(
        {
            "a": np.random.rand(50),
            "b": np.random.choice(["x", "y", "z"], size=50),
            "c": np.random.choice(["x", "y", "z"], size=50),
        }
    )
    d = dd.from_pandas(d, 2)
    d.to_parquet(tmp, partition_on=["b"], engine=engine)
    df = dd.read_parquet(tmp, engine=engine)
    assert set(df.b.cat.categories) == {"x", "y", "z"}


@pytest.mark.parametrize("meta", [False, True])
@pytest.mark.parametrize("stats", [False, True])
def test_partition_on_cats_pyarrow(tmpdir, stats, meta):
    check_pyarrow()

    tmp = str(tmpdir)
    d = pd.DataFrame(
        {
            "a": np.random.rand(50),
            "b": np.random.choice(["x", "y", "z"], size=50),
            "c": np.random.choice(["x", "y", "z"], size=50),
        }
    )
    d = dd.from_pandas(d, 2)
    d.to_parquet(tmp, partition_on=["b"], engine="pyarrow", write_metadata_file=meta)
    df = dd.read_parquet(tmp, engine="pyarrow", gather_statistics=stats)
    assert set(df.b.cat.categories) == {"x", "y", "z"}


def test_partition_on_cats_2(tmpdir, engine):
    tmp = str(tmpdir)
    d = pd.DataFrame(
        {
            "a": np.random.rand(50),
            "b": np.random.choice(["x", "y", "z"], size=50),
            "c": np.random.choice(["x", "y", "z"], size=50),
        }
    )
    d = dd.from_pandas(d, 2)
    d.to_parquet(tmp, partition_on=["b", "c"], engine=engine)
    df = dd.read_parquet(tmp, engine=engine)
    assert set(df.b.cat.categories) == {"x", "y", "z"}
    assert set(df.c.cat.categories) == {"x", "y", "z"}

    df = dd.read_parquet(tmp, columns=["a", "c"], engine=engine)
    assert set(df.c.cat.categories) == {"x", "y", "z"}
    assert "b" not in df.columns
    assert_eq(df, df.compute())
    df = dd.read_parquet(tmp, index="c", engine=engine)
    assert set(df.index.categories) == {"x", "y", "z"}
    assert "c" not in df.columns
    # series
    df = dd.read_parquet(tmp, columns="b", engine=engine)
    assert set(df.cat.categories) == {"x", "y", "z"}


def test_append_wo_index(tmpdir, engine):
    """Test append with write_index=False."""
    tmp = str(tmpdir.join("tmp1.parquet"))
    df = pd.DataFrame(
        {
            "i32": np.arange(1000, dtype=np.int32),
            "i64": np.arange(1000, dtype=np.int64),
            "f": np.arange(1000, dtype=np.float64),
            "bhello": np.random.choice(["hello", "yo", "people"], size=1000).astype(
                "O"
            ),
        }
    )
    half = len(df) // 2
    ddf1 = dd.from_pandas(df.iloc[:half], chunksize=100)
    ddf2 = dd.from_pandas(df.iloc[half:], chunksize=100)
    ddf1.to_parquet(tmp, engine=engine)

    with pytest.raises(ValueError) as excinfo:
        ddf2.to_parquet(tmp, write_index=False, append=True, engine=engine)
    assert "Appended columns" in str(excinfo.value)

    tmp = str(tmpdir.join("tmp2.parquet"))
    ddf1.to_parquet(tmp, write_index=False, engine=engine)
    ddf2.to_parquet(tmp, write_index=False, append=True, engine=engine)

    ddf3 = dd.read_parquet(tmp, index="f", engine=engine)
    assert_eq(df.set_index("f"), ddf3)


def test_append_overlapping_divisions(tmpdir, engine):
    """Test raising of error when divisions overlapping."""
    tmp = str(tmpdir)
    df = pd.DataFrame(
        {
            "i32": np.arange(1000, dtype=np.int32),
            "i64": np.arange(1000, dtype=np.int64),
            "f": np.arange(1000, dtype=np.float64),
            "bhello": np.random.choice(["hello", "yo", "people"], size=1000).astype(
                "O"
            ),
        }
    )
    half = len(df) // 2
    ddf1 = dd.from_pandas(df.iloc[:half], chunksize=100)
    ddf2 = dd.from_pandas(df.iloc[half - 10 :], chunksize=100)
    ddf1.to_parquet(tmp, engine=engine)

    with pytest.raises(ValueError) as excinfo:
        ddf2.to_parquet(tmp, engine=engine, append=True)
    assert "Appended divisions" in str(excinfo.value)

    ddf2.to_parquet(tmp, engine=engine, append=True, ignore_divisions=True)


def test_append_different_columns(tmpdir, engine):
    """Test raising of error when non equal columns."""
    tmp = str(tmpdir)
    df1 = pd.DataFrame({"i32": np.arange(100, dtype=np.int32)})
    df2 = pd.DataFrame({"i64": np.arange(100, dtype=np.int64)})
    df3 = pd.DataFrame({"i32": np.arange(100, dtype=np.int64)})

    ddf1 = dd.from_pandas(df1, chunksize=2)
    ddf2 = dd.from_pandas(df2, chunksize=2)
    ddf3 = dd.from_pandas(df3, chunksize=2)

    ddf1.to_parquet(tmp, engine=engine)

    with pytest.raises(ValueError) as excinfo:
        ddf2.to_parquet(tmp, engine=engine, append=True)
    assert "Appended columns" in str(excinfo.value)

    with pytest.raises(ValueError) as excinfo:
        ddf3.to_parquet(tmp, engine=engine, append=True)
    assert "Appended dtypes" in str(excinfo.value)


@write_read_engines_xfail
def test_ordering(tmpdir, write_engine, read_engine):
    tmp = str(tmpdir)
    df = pd.DataFrame(
        {"a": [1, 2, 3], "b": [10, 20, 30], "c": [100, 200, 300]},
        index=pd.Index([-1, -2, -3], name="myindex"),
        columns=["c", "a", "b"],
    )
    ddf = dd.from_pandas(df, npartitions=2)
    dd.to_parquet(ddf, tmp, engine=write_engine)

    if read_engine == "fastparquet":
        pf = fastparquet.ParquetFile(tmp)
        assert pf.columns == ["myindex", "c", "a", "b"]

    ddf2 = dd.read_parquet(tmp, index="myindex", engine=read_engine)
    assert_eq(ddf, ddf2, check_divisions=False)


def test_read_parquet_custom_columns(tmpdir, engine):
    tmp = str(tmpdir)
    data = pd.DataFrame(
        {"i32": np.arange(1000, dtype=np.int32), "f": np.arange(1000, dtype=np.float64)}
    )
    df = dd.from_pandas(data, chunksize=50)
    df.to_parquet(tmp, engine=engine)

    df2 = dd.read_parquet(tmp, columns=["i32", "f"], engine=engine)
    assert_eq(df[["i32", "f"]], df2, check_index=False)

    fns = glob.glob(os.path.join(tmp, "*.parquet"))
    df2 = dd.read_parquet(fns, columns=["i32"], engine=engine).compute()
    df2.sort_values("i32", inplace=True)
    assert_eq(df[["i32"]], df2, check_index=False, check_divisions=False)

    df3 = dd.read_parquet(tmp, columns=["f", "i32"], engine=engine)
    assert_eq(df[["f", "i32"]], df3, check_index=False)


@pytest.mark.parametrize(
    "df,write_kwargs,read_kwargs",
    [
        (pd.DataFrame({"x": [3, 2, 1]}), {}, {}),
        (pd.DataFrame({"x": ["c", "a", "b"]}), {}, {}),
        (pd.DataFrame({"x": ["cc", "a", "bbb"]}), {}, {}),
        (pd.DataFrame({"x": [b"a", b"b", b"c"]}), {"object_encoding": "bytes"}, {}),
        (
            pd.DataFrame({"x": pd.Categorical(["a", "b", "a"])}),
            {},
            {"categories": ["x"]},
        ),
        (pd.DataFrame({"x": pd.Categorical([1, 2, 1])}), {}, {"categories": ["x"]}),
        (pd.DataFrame({"x": list(map(pd.Timestamp, [3000, 2000, 1000]))}), {}, {}),
        (pd.DataFrame({"x": [3000, 2000, 1000]}).astype("M8[ns]"), {}, {}),
        pytest.param(
            pd.DataFrame({"x": [3, 2, 1]}).astype("M8[ns]"),
            {},
            {},
            marks=pytest.mark.xfail(
                reason="Parquet doesn't support nanosecond precision"
            ),
        ),
        (pd.DataFrame({"x": [3, 2, 1]}).astype("M8[us]"), {}, {}),
        (pd.DataFrame({"x": [3, 2, 1]}).astype("M8[ms]"), {}, {}),
        (pd.DataFrame({"x": [3, 2, 1]}).astype("uint16"), {}, {}),
        (pd.DataFrame({"x": [3, 2, 1]}).astype("float32"), {}, {}),
        (pd.DataFrame({"x": [3, 1, 2]}, index=[3, 2, 1]), {}, {}),
        (pd.DataFrame({"x": [3, 1, 5]}, index=pd.Index([1, 2, 3], name="foo")), {}, {}),
        (pd.DataFrame({"x": [1, 2, 3], "y": [3, 2, 1]}), {}, {}),
        (pd.DataFrame({"x": [1, 2, 3], "y": [3, 2, 1]}, columns=["y", "x"]), {}, {}),
        (pd.DataFrame({"0": [3, 2, 1]}), {}, {}),
        (pd.DataFrame({"x": [3, 2, None]}), {}, {}),
        (pd.DataFrame({"-": [3.0, 2.0, None]}), {}, {}),
        (pd.DataFrame({".": [3.0, 2.0, None]}), {}, {}),
        (pd.DataFrame({" ": [3.0, 2.0, None]}), {}, {}),
    ],
)
def test_roundtrip(tmpdir, df, write_kwargs, read_kwargs, engine):
    tmp = str(tmpdir)
    if df.index.name is None:
        df.index.name = "index"
    ddf = dd.from_pandas(df, npartitions=2)

    oe = write_kwargs.pop("object_encoding", None)
    if oe and engine == "fastparquet":
        dd.to_parquet(ddf, tmp, engine=engine, object_encoding=oe, **write_kwargs)
    else:
        dd.to_parquet(ddf, tmp, engine=engine, **write_kwargs)
    ddf2 = dd.read_parquet(tmp, index=df.index.name, engine=engine, **read_kwargs)
    assert_eq(ddf, ddf2)


def test_categories(tmpdir, engine):
    fn = str(tmpdir)
    df = pd.DataFrame({"x": [1, 2, 3, 4, 5], "y": list("caaab")})
    ddf = dd.from_pandas(df, npartitions=2)
    ddf["y"] = ddf.y.astype("category")
    ddf.to_parquet(fn, engine=engine)
    ddf2 = dd.read_parquet(fn, categories=["y"], engine=engine)

    # Shouldn't need to specify categories explicitly
    ddf3 = dd.read_parquet(fn, engine=engine)
    assert_eq(ddf3, ddf2)

    with pytest.raises(NotImplementedError):
        ddf2.y.cat.categories
    assert set(ddf2.y.compute().cat.categories) == {"a", "b", "c"}
    cats_set = ddf2.map_partitions(lambda x: x.y.cat.categories.sort_values()).compute()
    assert cats_set.tolist() == ["a", "c", "a", "b"]

    if engine == "fastparquet":
        assert_eq(ddf.y, ddf2.y, check_names=False)
        with pytest.raises(TypeError):
            # attempt to load as category that which is not so encoded
            ddf2 = dd.read_parquet(fn, categories=["x"], engine=engine).compute()

    with pytest.raises((ValueError, FutureWarning)):
        # attempt to load as category unknown column
        ddf2 = dd.read_parquet(fn, categories=["foo"], engine=engine)


def test_empty_partition(tmpdir, engine):
    fn = str(tmpdir)
    df = pd.DataFrame({"a": range(10), "b": range(10)})
    ddf = dd.from_pandas(df, npartitions=5)

    ddf2 = ddf[ddf.a <= 5]
    ddf2.to_parquet(fn, engine=engine)

    ddf3 = dd.read_parquet(fn, engine=engine)
    assert ddf3.npartitions < 5
    sol = ddf2.compute()
    assert_eq(sol, ddf3, check_names=False, check_index=False)


def test_timestamp_index(tmpdir, engine):
    fn = str(tmpdir)
    df = dd._compat.makeTimeDataFrame()
    df.index.name = "foo"
    ddf = dd.from_pandas(df, npartitions=5)
    ddf.to_parquet(fn, engine=engine)
    ddf2 = dd.read_parquet(fn, engine=engine)
    assert_eq(ddf, ddf2)


def test_to_parquet_default_writes_nulls(tmpdir):
    check_fastparquet()
    check_pyarrow()
    fn = str(tmpdir.join("test.parquet"))

    df = pd.DataFrame({"c1": [1.0, np.nan, 2, np.nan, 3]})
    ddf = dd.from_pandas(df, npartitions=1)

    ddf.to_parquet(fn)
    table = pq.read_table(fn)
    assert table[1].null_count == 2


def test_to_parquet_pyarrow_w_inconsistent_schema_by_partition_fails_by_default(tmpdir):
    check_pyarrow()

    df = pd.DataFrame(
        {"partition_column": [0, 0, 1, 1], "strings": ["a", "b", None, None]}
    )

    ddf = dd.from_pandas(df, npartitions=2)
    # In order to allow pyarrow to write an inconsistent schema,
    # we need to avoid writing the _metadata file (will fail >0.17.1)
    # and need to avoid schema inference (i.e. use `schema=None`)
    ddf.to_parquet(
        str(tmpdir),
        engine="pyarrow",
        partition_on=["partition_column"],
        write_metadata_file=False,
        schema=None,
    )

    # Test that schema is not validated by default
    # (shouldn't raise error with legacy dataset)
    dd.read_parquet(
        str(tmpdir),
        engine="pyarrow-legacy",
        gather_statistics=False,
    ).compute()

    # Test that read fails when validate_schema=True
    # Note: This fails differently for pyarrow.dataset api
    with pytest.raises(ValueError) as e_info:
        dd.read_parquet(
            str(tmpdir),
            engine="pyarrow-legacy",
            gather_statistics=False,
            dataset={"validate_schema": True},
        ).compute()
        assert e_info.message.contains("ValueError: Schema in partition")
        assert e_info.message.contains("was different")


def test_to_parquet_pyarrow_w_inconsistent_schema_by_partition_succeeds_w_manual_schema(
    tmpdir,
):
    check_pyarrow()

    # Data types to test: strings, arrays, ints, timezone aware timestamps
    in_arrays = [[0, 1, 2], [3, 4], np.nan, np.nan]
    out_arrays = [[0, 1, 2], [3, 4], None, None]
    in_strings = ["a", "b", np.nan, np.nan]
    out_strings = ["a", "b", None, None]
    tstamp = pd.Timestamp(1513393355, unit="s")
    in_tstamps = [tstamp, tstamp, pd.NaT, pd.NaT]
    out_tstamps = [
        # Timestamps come out in numpy.datetime64 format
        tstamp.to_datetime64(),
        tstamp.to_datetime64(),
        np.datetime64("NaT"),
        np.datetime64("NaT"),
    ]
    timezone = "US/Eastern"
    tz_tstamp = pd.Timestamp(1513393355, unit="s", tz=timezone)
    in_tz_tstamps = [tz_tstamp, tz_tstamp, pd.NaT, pd.NaT]
    out_tz_tstamps = [
        # Timezones do not make it through a write-read cycle.
        tz_tstamp.tz_convert(None).to_datetime64(),
        tz_tstamp.tz_convert(None).to_datetime64(),
        np.datetime64("NaT"),
        np.datetime64("NaT"),
    ]

    df = pd.DataFrame(
        {
            "partition_column": [0, 0, 1, 1],
            "arrays": in_arrays,
            "strings": in_strings,
            "tstamps": in_tstamps,
            "tz_tstamps": in_tz_tstamps,
        }
    )

    ddf = dd.from_pandas(df, npartitions=2)
    schema = pa.schema(
        [
            ("arrays", pa.list_(pa.int64())),
            ("strings", pa.string()),
            ("tstamps", pa.timestamp("ns")),
            ("tz_tstamps", pa.timestamp("ns", timezone)),
            ("partition_column", pa.int64()),
        ]
    )
    ddf.to_parquet(
        str(tmpdir), engine="pyarrow", partition_on="partition_column", schema=schema
    )
    ddf_after_write = (
        dd.read_parquet(str(tmpdir), engine="pyarrow", gather_statistics=False)
        .compute()
        .reset_index(drop=True)
    )

    # Check array support
    arrays_after_write = ddf_after_write.arrays.values
    for i in range(len(df)):
        assert np.array_equal(arrays_after_write[i], out_arrays[i]), type(out_arrays[i])

    # Check datetime support
    tstamps_after_write = ddf_after_write.tstamps.values
    for i in range(len(df)):
        # Need to test NaT separately
        if np.isnat(tstamps_after_write[i]):
            assert np.isnat(out_tstamps[i])
        else:
            assert tstamps_after_write[i] == out_tstamps[i]

    # Check timezone aware datetime support
    tz_tstamps_after_write = ddf_after_write.tz_tstamps.values
    for i in range(len(df)):
        # Need to test NaT separately
        if np.isnat(tz_tstamps_after_write[i]):
            assert np.isnat(out_tz_tstamps[i])
        else:
            assert tz_tstamps_after_write[i] == out_tz_tstamps[i]

    # Check string support
    assert np.array_equal(ddf_after_write.strings.values, out_strings)

    # Check partition column
    assert np.array_equal(ddf_after_write.partition_column, df.partition_column)


@pytest.mark.parametrize("index", [False, True])
@pytest.mark.parametrize("schema", ["infer", "complex"])
def test_pyarrow_schema_inference(tmpdir, index, engine, schema):

    check_pyarrow()
    if pa.__version__ < LooseVersion("0.15.0"):
        pytest.skip("PyArrow>=0.15 Required.")
    if schema == "complex":
        schema = {"index": pa.string(), "amount": pa.int64()}

    tmpdir = str(tmpdir)
    df = pd.DataFrame(
        {
            "index": ["1", "2", "3", "2", "3", "1", "4"],
            "date": pd.to_datetime(
                [
                    "2017-01-01",
                    "2017-01-01",
                    "2017-01-01",
                    "2017-01-02",
                    "2017-01-02",
                    "2017-01-06",
                    "2017-01-09",
                ]
            ),
            "amount": [100, 200, 300, 400, 500, 600, 700],
        },
        index=range(7, 14),
    )
    if index:
        df = dd.from_pandas(df, npartitions=2).set_index("index")
    else:
        df = dd.from_pandas(df, npartitions=2)

    df.to_parquet(tmpdir, engine="pyarrow", schema=schema, compute=False).compute(
        scheduler="synchronous"
    )
    df_out = dd.read_parquet(tmpdir, engine=engine)

    if index and engine == "fastparquet":
        # Fastparquet not handling divisions for
        # pyarrow-written dataset with string index
        assert_eq(df, df_out, check_divisions=False)
    else:
        assert_eq(df, df_out)


def test_partition_on(tmpdir, engine):
    tmpdir = str(tmpdir)
    df = pd.DataFrame(
        {
            "a1": np.random.choice(["A", "B", "C"], size=100),
            "a2": np.random.choice(["X", "Y", "Z"], size=100),
            "b": np.random.random(size=100),
            "c": np.random.randint(1, 5, size=100),
            "d": np.arange(0, 100),
        }
    )
    d = dd.from_pandas(df, npartitions=2)
    d.to_parquet(tmpdir, partition_on=["a1", "a2"], engine=engine)
    # Note #1: Cross-engine functionality is missing
    # Note #2: The index is not preserved in pyarrow when partition_on is used
    out = dd.read_parquet(
        tmpdir, engine=engine, index=False, gather_statistics=False
    ).compute()
    for val in df.a1.unique():
        assert set(df.b[df.a1 == val]) == set(out.b[out.a1 == val])

    # Now specify the columns and allow auto-index detection
    out = dd.read_parquet(tmpdir, engine=engine, columns=["b", "a2"]).compute()
    for val in df.a2.unique():
        assert set(df.b[df.a2 == val]) == set(out.b[out.a2 == val])


def test_partition_on_duplicates(tmpdir, engine):
    # https://github.com/dask/dask/issues/6445
    tmpdir = str(tmpdir)
    df = pd.DataFrame(
        {
            "a1": np.random.choice(["A", "B", "C"], size=100),
            "a2": np.random.choice(["X", "Y", "Z"], size=100),
            "data": np.random.random(size=100),
        }
    )
    d = dd.from_pandas(df, npartitions=2)

    for _ in range(2):
        d.to_parquet(tmpdir, partition_on=["a1", "a2"], engine=engine)

    out = dd.read_parquet(tmpdir, engine=engine).compute()

    assert len(df) == len(out)
    for root, dirs, files in os.walk(tmpdir):
        for file in files:
            assert file in (
                "part.0.parquet",
                "part.1.parquet",
                "_common_metadata",
                "_metadata",
            )


@pytest.mark.parametrize("partition_on", ["aa", ["aa"]])
def test_partition_on_string(tmpdir, partition_on):
    tmpdir = str(tmpdir)
    check_pyarrow()
    with dask.config.set(scheduler="single-threaded"):
        tmpdir = str(tmpdir)
        df = pd.DataFrame(
            {
                "aa": np.random.choice(["A", "B", "C"], size=100),
                "bb": np.random.random(size=100),
                "cc": np.random.randint(1, 5, size=100),
            }
        )
        d = dd.from_pandas(df, npartitions=2)
        d.to_parquet(
            tmpdir, partition_on=partition_on, write_index=False, engine="pyarrow"
        )
        out = dd.read_parquet(
            tmpdir, index=False, gather_statistics=False, engine="pyarrow"
        )
    out = out.compute()
    for val in df.aa.unique():
        assert set(df.bb[df.aa == val]) == set(out.bb[out.aa == val])


@write_read_engines()
def test_filters_categorical(tmpdir, write_engine, read_engine):
    tmpdir = str(tmpdir)
    cats = ["2018-01-01", "2018-01-02", "2018-01-03", "2018-01-04"]
    dftest = pd.DataFrame(
        {
            "dummy": [1, 1, 1, 1],
            "DatePart": pd.Categorical(cats, categories=cats, ordered=True),
        }
    )
    ddftest = dd.from_pandas(dftest, npartitions=4).set_index("dummy")
    ddftest.to_parquet(tmpdir, partition_on="DatePart", engine=write_engine)
    ddftest_read = dd.read_parquet(
        tmpdir,
        index="dummy",
        engine=read_engine,
        filters=[(("DatePart", "<=", "2018-01-02"))],
    )
    assert len(ddftest_read) == 2


@write_read_engines()
def test_filters(tmpdir, write_engine, read_engine):
    tmp_path = str(tmpdir)
    df = pd.DataFrame({"x": range(10), "y": list("aabbccddee")})
    ddf = dd.from_pandas(df, npartitions=5)
    assert ddf.npartitions == 5

    ddf.to_parquet(tmp_path, engine=write_engine)

    a = dd.read_parquet(tmp_path, engine=read_engine, filters=[("x", ">", 4)])
    assert a.npartitions == 3
    assert (a.x > 3).all().compute()

    b = dd.read_parquet(tmp_path, engine=read_engine, filters=[("y", "==", "c")])
    assert b.npartitions == 1
    assert (b.y == "c").all().compute()

    c = dd.read_parquet(
        tmp_path, engine=read_engine, filters=[("y", "==", "c"), ("x", ">", 6)]
    )
    assert c.npartitions <= 1
    assert not len(c)
    assert_eq(c, c)

    d = dd.read_parquet(
        tmp_path,
        engine=read_engine,
        filters=[
            # Select two overlapping ranges
            [("x", ">", 1), ("x", "<", 6)],
            [("x", ">", 3), ("x", "<", 8)],
        ],
    )
    assert d.npartitions == 3
    assert ((d.x > 1) & (d.x < 8)).all().compute()

    e = dd.read_parquet(tmp_path, engine=read_engine, filters=[("x", "in", (0, 9))])
    assert e.npartitions == 2
    assert ((e.x < 2) | (e.x > 7)).all().compute()


@write_read_engines()
def test_filters_v0(tmpdir, write_engine, read_engine):
    if write_engine == "fastparquet" or read_engine == "fastparquet":
        pytest.importorskip("fastparquet", minversion="0.3.1")

    # Recent versions of pyarrow support full row-wise filtering
    # (fastparquet and older pyarrow versions do not)
    pyarrow_row_filtering = (
        read_engine == "pyarrow-dataset" and pa.__version__ >= LooseVersion("1.0.0")
    )

    fn = str(tmpdir)
    df = pd.DataFrame({"at": ["ab", "aa", "ba", "da", "bb"]})
    ddf = dd.from_pandas(df, npartitions=1)

    # Ok with 1 partition and filters
    ddf.repartition(npartitions=1, force=True).to_parquet(
        fn, write_index=False, engine=write_engine
    )
    ddf2 = dd.read_parquet(
        fn, index=False, engine=read_engine, filters=[("at", "==", "aa")]
    ).compute()
    if pyarrow_row_filtering:
        assert_eq(ddf2, ddf[ddf["at"] == "aa"], check_index=False)
    else:
        assert_eq(ddf2, ddf)

    # with >1 partition and no filters
    ddf.repartition(npartitions=2, force=True).to_parquet(fn, engine=write_engine)
    ddf2 = dd.read_parquet(fn, engine=read_engine).compute()
    assert_eq(ddf2, ddf)

    # with >1 partition and filters using base fastparquet
    if read_engine == "fastparquet":
        ddf.repartition(npartitions=2, force=True).to_parquet(fn, engine=write_engine)
        df2 = fastparquet.ParquetFile(fn).to_pandas(filters=[("at", "==", "aa")])
        assert len(df2) > 0

    # with >1 partition and filters
    ddf.repartition(npartitions=2, force=True).to_parquet(fn, engine=write_engine)
    ddf2 = dd.read_parquet(
        fn, engine=read_engine, filters=[("at", "==", "aa")]
    ).compute()
    assert len(ddf2) > 0


def test_filtering_pyarrow_dataset(tmpdir, engine):
    pytest.importorskip("pyarrow", minversion="1.0.0")

    fn = str(tmpdir)
    df = pd.DataFrame({"aa": range(100), "bb": ["cat", "dog"] * 50})
    ddf = dd.from_pandas(df, npartitions=10)
    ddf.to_parquet(fn, write_index=False, engine=engine)

    # Filtered read
    aa_lim = 40
    bb_val = "dog"
    filters = [[("aa", "<", aa_lim), ("bb", "==", bb_val)]]
    ddf2 = dd.read_parquet(fn, index=False, engine="pyarrow-dataset", filters=filters)

    # Check that partitions are filetered for "aa" filter
    nonempty = 0
    for part in ddf[ddf["aa"] < aa_lim].partitions:
        nonempty += int(len(part.compute()) > 0)
    assert ddf2.npartitions == nonempty

    # Check that rows are filtered for "aa" and "bb" filters
    df = df[df["aa"] < aa_lim]
    df = df[df["bb"] == bb_val]
    assert_eq(df, ddf2.compute(), check_index=False)


def test_fiters_file_list(tmpdir, engine):
    df = pd.DataFrame({"x": range(10), "y": list("aabbccddee")})
    ddf = dd.from_pandas(df, npartitions=5)

    ddf.to_parquet(str(tmpdir), engine=engine)
    fils = str(tmpdir.join("*.parquet"))
    ddf_out = dd.read_parquet(
        fils, gather_statistics=True, engine=engine, filters=[("x", ">", 3)]
    )

    assert ddf_out.npartitions == 3
    assert_eq(df[df["x"] > 3], ddf_out.compute(), check_index=False)

    # Check that first parition gets filtered for single-path input
    ddf2 = dd.read_parquet(
        str(tmpdir.join("part.0.parquet")),
        gather_statistics=True,
        engine=engine,
        filters=[("x", ">", 3)],
    )
    assert len(ddf2) == 0


def test_pyarrow_filter_divisions(tmpdir):
    pytest.importorskip("pyarrow")

    # Write simple dataset with an index that will only
    # have a sorted index if certain row-groups are filtered out.
    # In this case, we filter "a" <= 3 to get a sorted
    # index. Otherwise, "a" is NOT monotonically increasing.
    df = pd.DataFrame({"a": [0, 1, 10, 12, 2, 3, 8, 9], "b": range(8)}).set_index("a")
    df.iloc[:4].to_parquet(
        str(tmpdir.join("file.0.parquet")), engine="pyarrow", row_group_size=2
    )
    df.iloc[4:].to_parquet(
        str(tmpdir.join("file.1.parquet")), engine="pyarrow", row_group_size=2
    )

    if pa.__version__ >= LooseVersion("1.0.0"):
        # Only works for ArrowDatasetEngine.
        # Legacy code will not apply filters on individual row-groups
        # when `split_row_groups=False`.
        ddf = dd.read_parquet(
            str(tmpdir),
            engine="pyarrow-dataset",
            split_row_groups=False,
            gather_statistics=True,
            filters=[("a", "<=", 3)],
        )
        assert ddf.divisions == (0, 2, 3)

    ddf = dd.read_parquet(
        str(tmpdir),
        engine="pyarrow-dataset",
        split_row_groups=True,
        gather_statistics=True,
        filters=[("a", "<=", 3)],
    )
    assert ddf.divisions == (0, 2, 3)


def test_divisions_read_with_filters(tmpdir):
    pytest.importorskip("fastparquet", minversion="0.3.1")
    tmpdir = str(tmpdir)
    # generate dataframe
    size = 100
    categoricals = []
    for value in ["a", "b", "c", "d"]:
        categoricals += [value] * int(size / 4)
    df = pd.DataFrame(
        {
            "a": categoricals,
            "b": np.random.random(size=size),
            "c": np.random.randint(1, 5, size=size),
        }
    )
    d = dd.from_pandas(df, npartitions=4)
    # save it
    d.to_parquet(tmpdir, write_index=True, partition_on=["a"], engine="fastparquet")
    # read it
    out = dd.read_parquet(tmpdir, engine="fastparquet", filters=[("a", "==", "b")])
    # test it
    expected_divisions = (25, 49)
    assert out.divisions == expected_divisions


def test_divisions_are_known_read_with_filters(tmpdir):
    pytest.importorskip("fastparquet", minversion="0.3.1")
    tmpdir = str(tmpdir)
    # generate dataframe
    df = pd.DataFrame(
        {
            "unique": [0, 0, 1, 1, 2, 2, 3, 3],
            "id": ["id1", "id2", "id1", "id2", "id1", "id2", "id1", "id2"],
        },
        index=[0, 0, 1, 1, 2, 2, 3, 3],
    )
    d = dd.from_pandas(df, npartitions=2)
    # save it
    d.to_parquet(tmpdir, partition_on=["id"], engine="fastparquet")
    # read it
    out = dd.read_parquet(tmpdir, engine="fastparquet", filters=[("id", "==", "id1")])
    # test it
    assert out.known_divisions
    expected_divisions = (0, 2, 3)
    assert out.divisions == expected_divisions


@pytest.mark.xfail(reason="No longer accept ParquetFile objects")
def test_read_from_fastparquet_parquetfile(tmpdir):
    check_fastparquet()
    fn = str(tmpdir)

    df = pd.DataFrame(
        {
            "a": np.random.choice(["A", "B", "C"], size=100),
            "b": np.random.random(size=100),
            "c": np.random.randint(1, 5, size=100),
        }
    )
    d = dd.from_pandas(df, npartitions=2)
    d.to_parquet(fn, partition_on=["a"], engine="fastparquet")

    pq_f = fastparquet.ParquetFile(fn)

    # OK with no filters
    out = dd.read_parquet(pq_f).compute()
    for val in df.a.unique():
        assert set(df.b[df.a == val]) == set(out.b[out.a == val])

    # OK with  filters
    out = dd.read_parquet(pq_f, filters=[("a", "==", "B")]).compute()
    assert set(df.b[df.a == "B"]) == set(out.b)

    # Engine should not be set to 'pyarrow'
    with pytest.raises(AssertionError):
        out = dd.read_parquet(pq_f, engine="pyarrow")


@pytest.mark.parametrize("scheduler", ["threads", "processes"])
def test_to_parquet_lazy(tmpdir, scheduler, engine):
    tmpdir = str(tmpdir)
    df = pd.DataFrame({"a": [1, 2, 3, 4], "b": [1.0, 2.0, 3.0, 4.0]})
    df.index.name = "index"
    ddf = dd.from_pandas(df, npartitions=2)
    value = ddf.to_parquet(tmpdir, compute=False, engine=engine)

    assert hasattr(value, "dask")
    value.compute(scheduler=scheduler)
    assert os.path.exists(tmpdir)

    ddf2 = dd.read_parquet(tmpdir, engine=engine)

    assert_eq(ddf, ddf2)


def test_timestamp96(tmpdir):
    check_fastparquet()
    fn = str(tmpdir)
    df = pd.DataFrame({"a": ["now"]}, dtype="M8[ns]")
    ddf = dd.from_pandas(df, 1)
    ddf.to_parquet(fn, write_index=False, times="int96")
    pf = fastparquet.ParquetFile(fn)
    assert pf._schema[1].type == fastparquet.parquet_thrift.Type.INT96
    out = dd.read_parquet(fn, index=False).compute()
    assert_eq(out, df)


def test_drill_scheme(tmpdir):
    check_fastparquet()
    fn = str(tmpdir)
    N = 5
    df1 = pd.DataFrame({c: np.random.random(N) for i, c in enumerate(["a", "b", "c"])})
    df2 = pd.DataFrame({c: np.random.random(N) for i, c in enumerate(["a", "b", "c"])})
    files = []
    for d in ["test_data1", "test_data2"]:
        dn = os.path.join(fn, d)
        if not os.path.exists(dn):
            os.mkdir(dn)
        files.append(os.path.join(dn, "data1.parq"))

    fastparquet.write(files[0], df1)
    fastparquet.write(files[1], df2)

    df = dd.read_parquet(files)
    assert "dir0" in df.columns
    out = df.compute()
    assert "dir0" in out
    assert (np.unique(out.dir0) == ["test_data1", "test_data2"]).all()


def test_parquet_select_cats(tmpdir, engine):
    fn = str(tmpdir)
    df = pd.DataFrame(
        {
            "categories": pd.Series(
                np.random.choice(["a", "b", "c", "d", "e", "f"], size=100),
                dtype="category",
            ),
            "ints": pd.Series(list(range(0, 100)), dtype="int"),
            "floats": pd.Series(list(range(0, 100)), dtype="float"),
        }
    )

    ddf = dd.from_pandas(df, 1)
    ddf.to_parquet(fn, engine=engine)
    rddf = dd.read_parquet(fn, columns=["ints"], engine=engine)
    assert list(rddf.columns) == ["ints"]
    rddf = dd.read_parquet(fn, engine=engine)
    assert list(rddf.columns) == list(df)


def test_columns_name(tmpdir, engine):
    if engine == "fastparquet" and fastparquet.__version__ <= LooseVersion("0.3.1"):
        pytest.skip("Fastparquet does not write column_indexes up to 0.3.1")
    tmp_path = str(tmpdir)
    df = pd.DataFrame({"A": [1, 2]}, index=pd.Index(["a", "b"], name="idx"))
    df.columns.name = "cols"
    ddf = dd.from_pandas(df, 2)

    ddf.to_parquet(tmp_path, engine=engine)
    result = dd.read_parquet(tmp_path, engine=engine, index=["idx"])
    assert_eq(result, df)


def check_compression(engine, filename, compression):
    if engine == "fastparquet":
        pf = fastparquet.ParquetFile(filename)
        md = pf.fmd.row_groups[0].columns[0].meta_data
        if compression is None:
            assert md.total_compressed_size == md.total_uncompressed_size
        else:
            assert md.total_compressed_size != md.total_uncompressed_size
    else:
        metadata = pa.parquet.ParquetDataset(filename).metadata
        names = metadata.schema.names
        for i in range(metadata.num_row_groups):
            row_group = metadata.row_group(i)
            for j in range(len(names)):
                column = row_group.column(j)
                if compression is None:
                    assert (
                        column.total_compressed_size == column.total_uncompressed_size
                    )
                else:
                    compress_expect = compression
                    if compression == "default":
                        compress_expect = "snappy"
                    assert compress_expect.lower() == column.compression.lower()
                    assert (
                        column.total_compressed_size != column.total_uncompressed_size
                    )


@pytest.mark.parametrize("compression,", ["default", None, "gzip", "snappy"])
def test_writing_parquet_with_compression(tmpdir, compression, engine):
    fn = str(tmpdir)
    if compression in ["snappy", "default"]:
        pytest.importorskip("snappy")

    df = pd.DataFrame({"x": ["a", "b", "c"] * 10, "y": [1, 2, 3] * 10})
    df.index.name = "index"
    ddf = dd.from_pandas(df, npartitions=3)

    ddf.to_parquet(fn, compression=compression, engine=engine)
    out = dd.read_parquet(fn, engine=engine)
    assert_eq(out, ddf)
    check_compression(engine, fn, compression)


@pytest.mark.parametrize("compression,", ["default", None, "gzip", "snappy"])
def test_writing_parquet_with_partition_on_and_compression(tmpdir, compression, engine):
    fn = str(tmpdir)
    if compression in ["snappy", "default"]:
        pytest.importorskip("snappy")

    df = pd.DataFrame({"x": ["a", "b", "c"] * 10, "y": [1, 2, 3] * 10})
    df.index.name = "index"
    ddf = dd.from_pandas(df, npartitions=3)

    ddf.to_parquet(fn, compression=compression, engine=engine, partition_on=["x"])
    check_compression(engine, fn, compression)


@pytest.fixture(
    params=[
        # fastparquet 0.1.3
        {
            "columns": [
                {
                    "metadata": None,
                    "name": "idx",
                    "numpy_type": "int64",
                    "pandas_type": "int64",
                },
                {
                    "metadata": None,
                    "name": "A",
                    "numpy_type": "int64",
                    "pandas_type": "int64",
                },
            ],
            "index_columns": ["idx"],
            "pandas_version": "0.21.0",
        },
        # pyarrow 0.7.1
        {
            "columns": [
                {
                    "metadata": None,
                    "name": "A",
                    "numpy_type": "int64",
                    "pandas_type": "int64",
                },
                {
                    "metadata": None,
                    "name": "idx",
                    "numpy_type": "int64",
                    "pandas_type": "int64",
                },
            ],
            "index_columns": ["idx"],
            "pandas_version": "0.21.0",
        },
        # pyarrow 0.8.0
        {
            "column_indexes": [
                {
                    "field_name": None,
                    "metadata": {"encoding": "UTF-8"},
                    "name": None,
                    "numpy_type": "object",
                    "pandas_type": "unicode",
                }
            ],
            "columns": [
                {
                    "field_name": "A",
                    "metadata": None,
                    "name": "A",
                    "numpy_type": "int64",
                    "pandas_type": "int64",
                },
                {
                    "field_name": "__index_level_0__",
                    "metadata": None,
                    "name": "idx",
                    "numpy_type": "int64",
                    "pandas_type": "int64",
                },
            ],
            "index_columns": ["__index_level_0__"],
            "pandas_version": "0.21.0",
        },
        # TODO: fastparquet update
    ]
)
def pandas_metadata(request):
    return request.param


def test_parse_pandas_metadata(pandas_metadata):
    index_names, column_names, mapping, column_index_names = _parse_pandas_metadata(
        pandas_metadata
    )
    assert index_names == ["idx"]
    assert column_names == ["A"]
    assert column_index_names == [None]

    # for new pyarrow
    if pandas_metadata["index_columns"] == ["__index_level_0__"]:
        assert mapping == {"__index_level_0__": "idx", "A": "A"}
    else:
        assert mapping == {"idx": "idx", "A": "A"}

    assert isinstance(mapping, dict)


def test_parse_pandas_metadata_null_index():
    # pyarrow 0.7.1 None for index
    e_index_names = [None]
    e_column_names = ["x"]
    e_mapping = {"__index_level_0__": None, "x": "x"}
    e_column_index_names = [None]

    md = {
        "columns": [
            {
                "metadata": None,
                "name": "x",
                "numpy_type": "int64",
                "pandas_type": "int64",
            },
            {
                "metadata": None,
                "name": "__index_level_0__",
                "numpy_type": "int64",
                "pandas_type": "int64",
            },
        ],
        "index_columns": ["__index_level_0__"],
        "pandas_version": "0.21.0",
    }
    index_names, column_names, mapping, column_index_names = _parse_pandas_metadata(md)
    assert index_names == e_index_names
    assert column_names == e_column_names
    assert mapping == e_mapping
    assert column_index_names == e_column_index_names

    # pyarrow 0.8.0 None for index
    md = {
        "column_indexes": [
            {
                "field_name": None,
                "metadata": {"encoding": "UTF-8"},
                "name": None,
                "numpy_type": "object",
                "pandas_type": "unicode",
            }
        ],
        "columns": [
            {
                "field_name": "x",
                "metadata": None,
                "name": "x",
                "numpy_type": "int64",
                "pandas_type": "int64",
            },
            {
                "field_name": "__index_level_0__",
                "metadata": None,
                "name": None,
                "numpy_type": "int64",
                "pandas_type": "int64",
            },
        ],
        "index_columns": ["__index_level_0__"],
        "pandas_version": "0.21.0",
    }
    index_names, column_names, mapping, column_index_names = _parse_pandas_metadata(md)
    assert index_names == e_index_names
    assert column_names == e_column_names
    assert mapping == e_mapping
    assert column_index_names == e_column_index_names


def test_read_no_metadata(tmpdir, engine):
    # use pyarrow.parquet to create a parquet file without
    # pandas metadata
    check_pyarrow()
    tmp = str(tmpdir) + "table.parq"

    table = pa.Table.from_arrays(
        [pa.array([1, 2, 3]), pa.array([3, 4, 5])], names=["A", "B"]
    )
    pq.write_table(table, tmp)
    result = dd.read_parquet(tmp, engine=engine)
    expected = pd.DataFrame({"A": [1, 2, 3], "B": [3, 4, 5]})
    assert_eq(result, expected)


def test_parse_pandas_metadata_duplicate_index_columns():
    md = {
        "column_indexes": [
            {
                "field_name": None,
                "metadata": {"encoding": "UTF-8"},
                "name": None,
                "numpy_type": "object",
                "pandas_type": "unicode",
            }
        ],
        "columns": [
            {
                "field_name": "A",
                "metadata": None,
                "name": "A",
                "numpy_type": "int64",
                "pandas_type": "int64",
            },
            {
                "field_name": "__index_level_0__",
                "metadata": None,
                "name": "A",
                "numpy_type": "object",
                "pandas_type": "unicode",
            },
        ],
        "index_columns": ["__index_level_0__"],
        "pandas_version": "0.21.0",
    }
    (
        index_names,
        column_names,
        storage_name_mapping,
        column_index_names,
    ) = _parse_pandas_metadata(md)
    assert index_names == ["A"]
    assert column_names == ["A"]
    assert storage_name_mapping == {"__index_level_0__": "A", "A": "A"}
    assert column_index_names == [None]


def test_parse_pandas_metadata_column_with_index_name():
    md = {
        "column_indexes": [
            {
                "field_name": None,
                "metadata": {"encoding": "UTF-8"},
                "name": None,
                "numpy_type": "object",
                "pandas_type": "unicode",
            }
        ],
        "columns": [
            {
                "field_name": "A",
                "metadata": None,
                "name": "A",
                "numpy_type": "int64",
                "pandas_type": "int64",
            },
            {
                "field_name": "__index_level_0__",
                "metadata": None,
                "name": "A",
                "numpy_type": "object",
                "pandas_type": "unicode",
            },
        ],
        "index_columns": ["__index_level_0__"],
        "pandas_version": "0.21.0",
    }
    (
        index_names,
        column_names,
        storage_name_mapping,
        column_index_names,
    ) = _parse_pandas_metadata(md)
    assert index_names == ["A"]
    assert column_names == ["A"]
    assert storage_name_mapping == {"__index_level_0__": "A", "A": "A"}
    assert column_index_names == [None]


def test_writing_parquet_with_kwargs(tmpdir, engine):
    fn = str(tmpdir)
    path1 = os.path.join(fn, "normal")
    path2 = os.path.join(fn, "partitioned")
    pytest.importorskip("snappy")

    df = pd.DataFrame(
        {
            "a": np.random.choice(["A", "B", "C"], size=100),
            "b": np.random.random(size=100),
            "c": np.random.randint(1, 5, size=100),
        }
    )
    df.index.name = "index"
    ddf = dd.from_pandas(df, npartitions=3)

    engine_kwargs = {
        "pyarrow-dataset": {
            "compression": "snappy",
            "coerce_timestamps": None,
            "use_dictionary": True,
        },
        "fastparquet": {"compression": "snappy", "times": "int64", "fixed_text": None},
    }
    engine_kwargs["pyarrow-legacy"] = engine_kwargs["pyarrow-dataset"]

    ddf.to_parquet(path1, engine=engine, **engine_kwargs[engine])
    out = dd.read_parquet(path1, engine=engine)
    assert_eq(out, ddf, check_index=(engine != "fastparquet"))

    # Avoid race condition in pyarrow 0.8.0 on writing partitioned datasets
    with dask.config.set(scheduler="sync"):
        ddf.to_parquet(
            path2, engine=engine, partition_on=["a"], **engine_kwargs[engine]
        )
    out = dd.read_parquet(path2, engine=engine).compute()
    for val in df.a.unique():
        assert set(df.b[df.a == val]) == set(out.b[out.a == val])


def test_writing_parquet_with_unknown_kwargs(tmpdir, engine):
    fn = str(tmpdir)

    with pytest.raises(TypeError):
        ddf.to_parquet(fn, engine=engine, unknown_key="unknown_value")


def test_to_parquet_with_get(tmpdir):
    check_engine()

    from dask.multiprocessing import get as mp_get

    tmpdir = str(tmpdir)

    flag = [False]

    def my_get(*args, **kwargs):
        flag[0] = True
        return mp_get(*args, **kwargs)

    df = pd.DataFrame({"x": ["a", "b", "c", "d"], "y": [1, 2, 3, 4]})
    ddf = dd.from_pandas(df, npartitions=2)

    ddf.to_parquet(tmpdir, compute_kwargs={"scheduler": my_get})
    assert flag[0]

    result = dd.read_parquet(os.path.join(tmpdir, "*"))
    assert_eq(result, df, check_index=False)


def test_select_partitioned_column(tmpdir, engine):
    pytest.importorskip("snappy")
    if engine.startswith("pyarrow"):
        import pyarrow as pa

        if pa.__version__ < LooseVersion("0.9.0"):
            pytest.skip("pyarrow<0.9.0 did not support this")

    fn = str(tmpdir)
    size = 20
    d = {
        "signal1": np.random.normal(0, 0.3, size=size).cumsum() + 50,
        "fake_categorical1": np.random.choice(["A", "B", "C"], size=size),
        "fake_categorical2": np.random.choice(["D", "E", "F"], size=size),
    }
    df = dd.from_pandas(pd.DataFrame(d), 2)
    df.to_parquet(
        fn,
        compression="snappy",
        write_index=False,
        engine=engine,
        partition_on=["fake_categorical1", "fake_categorical2"],
    )

    df_partitioned = dd.read_parquet(fn, engine=engine)
    df_partitioned[df_partitioned.fake_categorical1 == "A"].compute()


def test_with_tz(tmpdir, engine):
    if engine.startswith("pyarrow") and pa.__version__ < LooseVersion("0.11.0"):
        pytest.skip("pyarrow<0.11.0 did not support this")
    if engine == "fastparquet" and fastparquet.__version__ < LooseVersion("0.3.0"):
        pytest.skip("fastparquet<0.3.0 did not support this")

    with warnings.catch_warnings():
        if engine == "fastparquet":
            # fastparquet-442
            warnings.simplefilter("ignore", DeprecationWarning)  # pandas 0.23
            warnings.simplefilter("ignore", FutureWarning)  # pandas 0.25
            fn = str(tmpdir)
            df = pd.DataFrame([[0]], columns=["a"], dtype="datetime64[ns, UTC]")
            df = dd.from_pandas(df, 1)
            df.to_parquet(fn, engine=engine)
            df2 = dd.read_parquet(fn, engine=engine)
            assert_eq(df, df2, check_divisions=False, check_index=False)


def test_arrow_partitioning(tmpdir):
    # Issue #3518
    check_pyarrow()
    path = str(tmpdir)
    data = {
        "p": np.repeat(np.arange(3), 2).astype(np.int8),
        "b": np.repeat(-1, 6).astype(np.int16),
        "c": np.repeat(-2, 6).astype(np.float32),
        "d": np.repeat(-3, 6).astype(np.float64),
    }
    pdf = pd.DataFrame(data)
    ddf = dd.from_pandas(pdf, npartitions=2)
    ddf.to_parquet(path, engine="pyarrow", write_index=False, partition_on="p")

    ddf = dd.read_parquet(path, index=False, engine="pyarrow")

    ddf.astype({"b": np.float32}).compute()


def test_sorted_warnings(tmpdir, engine):

    if engine.startswith("pyarrow"):
        pytest.skip(
            "ArrowEngine will only collect statistics for "
            "known index columns and/or filtered columns."
        )

    tmpdir = str(tmpdir)
    df = dd.from_pandas(
        pd.DataFrame({"cola": range(10), "colb": range(10)}), npartitions=2
    )
    df.to_parquet(tmpdir, engine=engine, write_index=False)
    with pytest.warns(RuntimeWarning) as record:
        out = dd.read_parquet(tmpdir, engine=engine)
    assert "['cola', 'colb']" in str(record[-1].message)
    warnings = len(record)
    assert out.columns.tolist() == ["cola", "colb"]
    with pytest.warns(None) as record:
        dd.read_parquet(tmpdir, engine=engine, index=False)
    assert len(record) < warnings  # still may have some arrow warnings


def test_informative_error_messages():
    with pytest.raises(ValueError) as info:
        dd.read_parquet("foo", engine="foo")

    assert "foo" in str(info.value)
    assert "arrow" in str(info.value)
    assert "fastparquet" in str(info.value)


def test_append_cat_fp(tmpdir, engine):
    path = str(tmpdir)
    # https://github.com/dask/dask/issues/4120
    df = pd.DataFrame({"x": ["a", "a", "b", "a", "b"]})
    df["x"] = df["x"].astype("category")
    ddf = dd.from_pandas(df, npartitions=1)

    dd.to_parquet(ddf, path, engine=engine)
    dd.to_parquet(ddf, path, append=True, ignore_divisions=True, engine=engine)

    d = dd.read_parquet(path, engine=engine).compute()
    assert d["x"].tolist() == ["a", "a", "b", "a", "b"] * 2


@pytest.mark.parametrize(
    "df",
    [
        pd.DataFrame({"x": [4, 5, 6, 1, 2, 3]}),
        pd.DataFrame({"x": ["c", "a", "b"]}),
        pd.DataFrame({"x": ["cc", "a", "bbb"]}),
        pd.DataFrame({"x": [b"a", b"b", b"c"]}),
        pytest.param(pd.DataFrame({"x": pd.Categorical(["a", "b", "a"])})),
        pytest.param(pd.DataFrame({"x": pd.Categorical([1, 2, 1])})),
        pd.DataFrame({"x": list(map(pd.Timestamp, [3000000, 2000000, 1000000]))}),  # ms
        pd.DataFrame({"x": list(map(pd.Timestamp, [3000, 2000, 1000]))}),  # us
        pd.DataFrame({"x": [3000, 2000, 1000]}).astype("M8[ns]"),
        # pd.DataFrame({'x': [3, 2, 1]}).astype('M8[ns]'), # Casting errors
        pd.DataFrame({"x": [3, 2, 1]}).astype("M8[us]"),
        pd.DataFrame({"x": [3, 2, 1]}).astype("M8[ms]"),
        pd.DataFrame({"x": [3, 2, 1]}).astype("uint16"),
        pd.DataFrame({"x": [3, 2, 1]}).astype("float32"),
        pd.DataFrame({"x": [3, 1, 2]}, index=[3, 2, 1]),
        pd.DataFrame(
            {"x": [4, 5, 6, 1, 2, 3]}, index=pd.Index([1, 2, 3, 4, 5, 6], name="foo")
        ),
        pd.DataFrame({"x": [1, 2, 3], "y": [3, 2, 1]}),
        pd.DataFrame({"x": [1, 2, 3], "y": [3, 2, 1]}, columns=["y", "x"]),
        pd.DataFrame({"0": [3, 2, 1]}),
        pd.DataFrame({"x": [3, 2, None]}),
        pd.DataFrame({"-": [3.0, 2.0, None]}),
        pd.DataFrame({".": [3.0, 2.0, None]}),
        pd.DataFrame({" ": [3.0, 2.0, None]}),
    ],
)
def test_roundtrip_arrow(tmpdir, df):
    check_pyarrow()
    # Index will be given a name when preserved as index
    tmp_path = str(tmpdir)
    if not df.index.name:
        df.index.name = "index"
    ddf = dd.from_pandas(df, npartitions=2)
    dd.to_parquet(ddf, tmp_path, engine="pyarrow", write_index=True)
    ddf2 = dd.read_parquet(tmp_path, engine="pyarrow", gather_statistics=True)
    assert_eq(ddf, ddf2)


def test_datasets_timeseries(tmpdir, engine):
    tmp_path = str(tmpdir)
    df = dask.datasets.timeseries(
        start="2000-01-01", end="2000-01-10", freq="1d"
    ).persist()
    df.to_parquet(tmp_path, engine=engine)

    df2 = dd.read_parquet(tmp_path, engine=engine)
    assert_eq(df, df2)


def test_pathlib_path(tmpdir, engine):
    import pathlib

    df = pd.DataFrame({"x": [4, 5, 6, 1, 2, 3]})
    df.index.name = "index"
    ddf = dd.from_pandas(df, npartitions=2)
    path = pathlib.Path(str(tmpdir))
    ddf.to_parquet(path, engine=engine)
    ddf2 = dd.read_parquet(path, engine=engine)
    assert_eq(ddf, ddf2)


def test_pyarrow_metadata_nthreads(tmpdir):
    check_pyarrow()
    tmp_path = str(tmpdir)
    df = pd.DataFrame({"x": [4, 5, 6, 1, 2, 3]})
    df.index.name = "index"
    ddf = dd.from_pandas(df, npartitions=2)
    ddf.to_parquet(tmp_path, engine="pyarrow")
    ops = {"dataset": {"metadata_nthreads": 2}}
    ddf2 = dd.read_parquet(tmp_path, engine="pyarrow", **ops)
    assert_eq(ddf, ddf2)


def test_categories_large(tmpdir, engine):
    # Issue #5112
    check_fastparquet()
    fn = str(tmpdir.join("parquet_int16.parq"))
    numbers = np.random.randint(0, 800000, size=1000000)
    df = pd.DataFrame(numbers.T, columns=["name"])
    df.name = df.name.astype("category")

    df.to_parquet(fn, engine="fastparquet", compression="uncompressed")
    ddf = dd.read_parquet(fn, engine=engine, categories={"name": 80000})

    assert_eq(sorted(df.name.cat.categories), sorted(ddf.compute().name.cat.categories))


@write_read_engines()
def test_read_glob_no_meta(tmpdir, write_engine, read_engine):
    tmp_path = str(tmpdir)
    ddf.to_parquet(tmp_path, engine=write_engine)

    ddf2 = dd.read_parquet(
        os.path.join(tmp_path, "*.parquet"), engine=read_engine, gather_statistics=False
    )
    assert_eq(ddf, ddf2, check_divisions=False)


@write_read_engines()
def test_read_glob_yes_meta(tmpdir, write_engine, read_engine):
    tmp_path = str(tmpdir)
    ddf.to_parquet(tmp_path, engine=write_engine)
    paths = glob.glob(os.path.join(tmp_path, "*.parquet"))
    paths.append(os.path.join(tmp_path, "_metadata"))
    ddf2 = dd.read_parquet(paths, engine=read_engine, gather_statistics=False)
    assert_eq(ddf, ddf2, check_divisions=False)


@pytest.mark.parametrize("statistics", [True, False, None])
@pytest.mark.parametrize("remove_common", [True, False])
@write_read_engines()
def test_read_dir_nometa(tmpdir, write_engine, read_engine, statistics, remove_common):
    tmp_path = str(tmpdir)
    ddf.to_parquet(tmp_path, engine=write_engine)
    if os.path.exists(os.path.join(tmp_path, "_metadata")):
        os.unlink(os.path.join(tmp_path, "_metadata"))
    files = os.listdir(tmp_path)
    assert "_metadata" not in files

    if remove_common and os.path.exists(os.path.join(tmp_path, "_common_metadata")):
        os.unlink(os.path.join(tmp_path, "_common_metadata"))

    ddf2 = dd.read_parquet(tmp_path, engine=read_engine, gather_statistics=statistics)
    assert_eq(ddf, ddf2, check_divisions=False)


@pytest.mark.parametrize("schema", ["infer", None])
def test_timeseries_nulls_in_schema(tmpdir, engine, schema):

    if (
        schema == "infer"
        and engine.startswith("pyarrow")
        and pa.__version__ < LooseVersion("0.15.0")
    ):
        pytest.skip("PyArrow>=0.15 Required.")

    # GH#5608: relative path failing _metadata/_common_metadata detection.
    tmp_path = str(tmpdir.mkdir("files"))
    tmp_path = os.path.join(tmp_path, "../", "files")

    ddf2 = (
        dask.datasets.timeseries(start="2000-01-01", end="2000-01-03", freq="1h")
        .reset_index()
        .map_partitions(lambda x: x.loc[:5])
    )
    ddf2 = ddf2.set_index("x").reset_index().persist()
    ddf2.name = ddf2.name.where(ddf2.timestamp == "2000-01-01", None)

    # Note: `append_row_groups` will fail with pyarrow>0.17.1 for _metadata write
    dataset = {"validate_schema": False}
    engine_use = engine
    if schema != "infer" and engine.startswith("pyarrow"):
        engine_use = "pyarrow-legacy"
    ddf2.to_parquet(
        tmp_path, engine=engine_use, write_metadata_file=False, schema=schema
    )
    ddf_read = dd.read_parquet(tmp_path, engine=engine_use, dataset=dataset)

    assert_eq(ddf_read, ddf2, check_divisions=False, check_index=False)

    # Can force schema validation on each partition in pyarrow
    if engine.startswith("pyarrow") and schema is None:
        dataset = {"validate_schema": True}
        engine_use = engine
        if schema != "infer":
            engine_use = "pyarrow-legacy"
        # The schema mismatch should raise an error if the
        # dataset was written with `schema=None` (no inference)
        with pytest.raises(ValueError):
            ddf_read = dd.read_parquet(tmp_path, dataset=dataset, engine=engine_use)


@pytest.mark.parametrize("numerical", [True, False])
@pytest.mark.parametrize(
    "timestamp", ["2000-01-01", "2000-01-02", "2000-01-03", "2000-01-04"]
)
def test_timeseries_nulls_in_schema_pyarrow(tmpdir, timestamp, numerical):
    check_pyarrow()
    tmp_path = str(tmpdir)
    ddf2 = dd.from_pandas(
        pd.DataFrame(
            {
                "timestamp": [
                    pd.Timestamp("2000-01-01"),
                    pd.Timestamp("2000-01-02"),
                    pd.Timestamp("2000-01-03"),
                    pd.Timestamp("2000-01-04"),
                ],
                "id": np.arange(4, dtype="float64"),
                "name": ["cat", "dog", "bird", "cow"],
            }
        ),
        npartitions=2,
    ).persist()
    if numerical:
        ddf2.id = ddf2.id.where(ddf2.timestamp == timestamp, None)
        ddf2.id = ddf2.id.astype("float64")
    else:
        ddf2.name = ddf2.name.where(ddf2.timestamp == timestamp, None)

    # There should be no schema error if you specify a schema on write
    schema = pa.schema(
        [("timestamp", pa.timestamp("ns")), ("id", pa.float64()), ("name", pa.string())]
    )
    ddf2.to_parquet(tmp_path, schema=schema, write_index=False, engine="pyarrow")
    assert_eq(
        dd.read_parquet(
            tmp_path, dataset={"validate_schema": True}, index=False, engine="pyarrow"
        ),
        ddf2,
        check_divisions=False,
        check_index=False,
    )


def test_read_inconsistent_schema_pyarrow(tmpdir):
    check_pyarrow()

    # Note: This is a proxy test for a cudf-related issue fix
    # (see cudf#5062 github issue).  The cause of that issue is
    # schema inconsistencies that do not actually correspond to
    # different types, but whether or not the file/column contains
    # null values.

    df1 = pd.DataFrame({"id": [0, 1], "val": [10, 20]})
    df2 = pd.DataFrame({"id": [2, 3], "val": [30, 40]})

    desired_type = "int64"
    other_type = "int32"
    df1.val = df1.val.astype(desired_type)
    df2.val = df2.val.astype(other_type)

    df_expect = pd.concat([df1, df2], ignore_index=True)
    df_expect["val"] = df_expect.val.astype(desired_type)

    df1.to_parquet(os.path.join(tmpdir, "0.parquet"))
    df2.to_parquet(os.path.join(tmpdir, "1.parquet"))

    # Read Directory
    check = dd.read_parquet(str(tmpdir), dataset={"validate_schema": False})
    assert_eq(check.compute(), df_expect, check_index=False)

    # Read List
    check = dd.read_parquet(
        os.path.join(tmpdir, "*.parquet"), dataset={"validate_schema": False}
    )
    assert_eq(check.compute(), df_expect, check_index=False)


def test_graph_size_pyarrow(tmpdir, engine):
    import pickle

    fn = str(tmpdir)

    ddf1 = dask.datasets.timeseries(
        start="2000-01-01", end="2000-01-02", freq="60S", partition_freq="1H"
    )

    ddf1.to_parquet(fn, engine=engine)
    ddf2 = dd.read_parquet(fn, engine=engine)

    # pyarrow.dataset requires fragments to be passed in dict.
    # This requires slightly more space than "legacy"
    assert len(pickle.dumps(ddf2.__dask_graph__())) < 32000


@pytest.mark.parametrize("preserve_index", [True, False])
@pytest.mark.parametrize("index", [None, np.random.permutation(2000)])
def test_getitem_optimization(tmpdir, engine, preserve_index, index):
    df = pd.DataFrame(
        {"A": [1, 2] * 1000, "B": [3, 4] * 1000, "C": [5, 6] * 1000}, index=index
    )
    df.index.name = "my_index"
    ddf = dd.from_pandas(df, 2, sort=False)
    fn = os.path.join(str(tmpdir))
    ddf.to_parquet(fn, engine=engine, write_index=preserve_index)

    ddf = dd.read_parquet(fn, engine=engine)["B"]

    dsk = optimize_read_parquet_getitem(ddf.dask, keys=[ddf._name])
    get, read = sorted(dsk.layers)  # keys are getitem-, read-parquet-
    subgraph = dsk.layers[read]
    assert isinstance(subgraph, ParquetSubgraph)
    assert subgraph.columns == ["B"]

    assert_eq(ddf.compute(optimize_graph=False), ddf.compute())


def test_getitem_optimization_empty(tmpdir, engine):
    df = pd.DataFrame({"A": [1] * 100, "B": [2] * 100, "C": [3] * 100, "D": [4] * 100})
    ddf = dd.from_pandas(df, 2)
    fn = os.path.join(str(tmpdir))
    ddf.to_parquet(fn, engine=engine)

    df2 = dd.read_parquet(fn, columns=[], engine=engine)
    dsk = optimize_read_parquet_getitem(df2.dask, keys=[df2._name])

    subgraph = list(dsk.layers.values())[0]
    assert isinstance(subgraph, ParquetSubgraph)
    assert subgraph.columns == []


def test_getitem_optimization_multi(tmpdir, engine):
    df = pd.DataFrame({"A": [1] * 100, "B": [2] * 100, "C": [3] * 100, "D": [4] * 100})
    ddf = dd.from_pandas(df, 2)
    fn = os.path.join(str(tmpdir))
    ddf.to_parquet(fn, engine=engine)

    a = dd.read_parquet(fn, engine=engine)["B"]
    b = dd.read_parquet(fn, engine=engine)[["C"]]
    c = dd.read_parquet(fn, engine=engine)[["C", "A"]]

    a1, a2, a3 = dask.compute(a, b, c)
    b1, b2, b3 = dask.compute(a, b, c, optimize_graph=False)

    assert_eq(a1, b1)
    assert_eq(a2, b2)
    assert_eq(a3, b3)


def test_subgraph_getitem():
    meta = pd.DataFrame(columns=["a"])
    subgraph = ParquetSubgraph("name", "pyarrow", "fs", meta, [], [], [0, 1, 2], {})

    with pytest.raises(KeyError):
        subgraph["foo"]

    with pytest.raises(KeyError):
        subgraph[("name", -1)]

    with pytest.raises(KeyError):
        subgraph[("name", 3)]


def test_split_row_groups_pyarrow(tmpdir):
    """Test split_row_groups read_parquet kwarg"""
    check_pyarrow()
    tmp = str(tmpdir)
    df = pd.DataFrame(
        {"i32": np.arange(800, dtype=np.int32), "f": np.arange(800, dtype=np.float64)}
    )
    df.index.name = "index"

    half = len(df) // 2
    dd.from_pandas(df.iloc[:half], npartitions=2).to_parquet(
        tmp, engine="pyarrow", row_group_size=100
    )

    ddf3 = dd.read_parquet(tmp, engine="pyarrow", split_row_groups=True, chunksize=1)
    assert ddf3.npartitions == 4

    ddf3 = dd.read_parquet(
        tmp, engine="pyarrow", gather_statistics=True, split_row_groups=False
    )
    assert ddf3.npartitions == 2

    dd.from_pandas(df.iloc[half:], npartitions=2).to_parquet(
        tmp, append=True, engine="pyarrow", row_group_size=50
    )

    ddf3 = dd.read_parquet(
        tmp,
        engine="pyarrow",
        gather_statistics=True,
        split_row_groups=True,
        chunksize=1,
    )
    assert ddf3.npartitions == 12

    ddf3 = dd.read_parquet(
        tmp, engine="pyarrow", gather_statistics=True, split_row_groups=False
    )
    assert ddf3.npartitions == 4


@pytest.mark.parametrize("split_row_groups", [1, 12])
@pytest.mark.parametrize("gather_statistics", [True, False])
def test_split_row_groups_int_pyarrow(tmpdir, split_row_groups, gather_statistics):

    check_pyarrow()
    tmp = str(tmpdir)
    engine = "pyarrow"
    row_group_size = 10
    npartitions = 4
    half_size = 400
    df = pd.DataFrame(
        {
            "i32": np.arange(2 * half_size, dtype=np.int32),
            "f": np.arange(2 * half_size, dtype=np.float64),
        }
    )
    half = len(df) // 2

    dd.from_pandas(df.iloc[:half], npartitions=npartitions).to_parquet(
        tmp, engine=engine, row_group_size=row_group_size
    )
    dd.from_pandas(df.iloc[half:], npartitions=npartitions).to_parquet(
        tmp, append=True, engine=engine, row_group_size=row_group_size
    )

    ddf2 = dd.read_parquet(
        tmp,
        engine=engine,
        split_row_groups=split_row_groups,
        gather_statistics=gather_statistics,
    )
    expected_rg_cout = int(half_size / row_group_size)
    assert ddf2.npartitions == 2 * math.ceil(expected_rg_cout / split_row_groups)


def test_split_row_groups_filter_pyarrow(tmpdir):
    check_pyarrow()
    tmp = str(tmpdir)
    df = pd.DataFrame(
        {"i32": np.arange(800, dtype=np.int32), "f": np.arange(800, dtype=np.float64)}
    )
    df.index.name = "index"
    search_val = 600
    filters = [("f", "==", search_val)]

    dd.from_pandas(df, npartitions=4).to_parquet(
        tmp, append=True, engine="pyarrow", row_group_size=50
    )

    ddf2 = dd.read_parquet(tmp, engine="pyarrow")
    ddf3 = dd.read_parquet(
        tmp,
        engine="pyarrow",
        gather_statistics=True,
        split_row_groups=True,
        filters=filters,
    )

    ddf2.compute(scheduler="sync")

    assert search_val in ddf3["i32"]
    assert_eq(
        ddf2[ddf2["i32"] == search_val].compute(),
        ddf3[ddf3["i32"] == search_val].compute(),
    )


def test_optimize_getitem_and_nonblockwise(tmpdir):
    check_engine()
    path = os.path.join(tmpdir, "path.parquet")
    df = pd.DataFrame(
        {"a": [3, 4, 2], "b": [1, 2, 4], "c": [5, 4, 2], "d": [1, 2, 3]},
        index=["a", "b", "c"],
    )
    df.to_parquet(path)

    df2 = dd.read_parquet(path)
    df2[["a", "b"]].rolling(3).max().compute()


def test_optimize_and_not(tmpdir):
    check_engine()
    path = os.path.join(tmpdir, "path.parquet")
    df = pd.DataFrame(
        {"a": [3, 4, 2], "b": [1, 2, 4], "c": [5, 4, 2], "d": [1, 2, 3]},
        index=["a", "b", "c"],
    )
    df.to_parquet(path)

    df2 = dd.read_parquet(path)
    df2a = df2["a"].groupby(df2["c"]).first().to_delayed()
    df2b = df2["b"].groupby(df2["c"]).first().to_delayed()
    df2c = df2[["a", "b"]].rolling(2).max().to_delayed()
    df2d = df2.rolling(2).max().to_delayed()
    (result,) = dask.compute(df2a + df2b + df2c + df2d)

    expected = [
        dask.compute(df2a)[0][0],
        dask.compute(df2b)[0][0],
        dask.compute(df2c)[0][0],
        dask.compute(df2d)[0][0],
    ]
    for a, b in zip(result, expected):
        assert_eq(a, b)


@pytest.mark.parametrize("metadata", [True, False])
@pytest.mark.parametrize("chunksize", [None, 1024, 4096, "1MiB"])
def test_chunksize(tmpdir, chunksize, engine, metadata):
    check_pyarrow()  # Need pyarrow for write phase in this test

    nparts = 2
    df_size = 100
    row_group_size = 5
    row_group_byte_size = 451  # Empirically measured

    df = pd.DataFrame(
        {
            "a": np.random.choice(["apple", "banana", "carrot"], size=df_size),
            "b": np.random.random(size=df_size),
            "c": np.random.randint(1, 5, size=df_size),
            "index": np.arange(0, df_size),
        }
    ).set_index("index")

    ddf1 = dd.from_pandas(df, npartitions=nparts)
    ddf1.to_parquet(
        str(tmpdir),
        engine="pyarrow",
        row_group_size=row_group_size,
        write_metadata_file=metadata,
    )

    if metadata:
        path = str(tmpdir)
    else:
        dirname = str(tmpdir)
        files = os.listdir(dirname)
        assert "_metadata" not in files
        path = os.path.join(dirname, "*.parquet")

    ddf2 = dd.read_parquet(
        path,
        engine=engine,
        chunksize=chunksize,
        split_row_groups=True,
        gather_statistics=True,
        index="index",
    )

    assert_eq(ddf1, ddf2, check_divisions=False)

    num_row_groups = df_size // row_group_size
    if not chunksize:
        assert ddf2.npartitions == num_row_groups
    else:
        # Check that we are really aggregating
        df_byte_size = row_group_byte_size * num_row_groups
        expected = df_byte_size // parse_bytes(chunksize)
        remainder = (df_byte_size % parse_bytes(chunksize)) > 0
        expected += int(remainder) * nparts
        assert ddf2.npartitions == max(nparts, expected)


@write_read_engines()
def test_roundtrip_pandas_chunksize(tmpdir, write_engine, read_engine):
    path = str(tmpdir.join("test.parquet"))
    pdf = df.copy()
    pdf.index.name = "index"
    pdf.to_parquet(
        path, engine="pyarrow" if write_engine.startswith("pyarrow") else "fastparquet"
    )

    ddf_read = dd.read_parquet(
        path,
        engine=read_engine,
        chunksize="10 kiB",
        gather_statistics=True,
        split_row_groups=True,
        index="index",
    )

    assert_eq(pdf, ddf_read)


def test_read_pandas_fastparquet_partitioned(tmpdir, engine):
    check_fastparquet()

    pdf = pd.DataFrame(
        [{"str": str(i), "int": i, "group": "ABC"[i % 3]} for i in range(6)]
    )
    path = str(tmpdir)
    pdf.to_parquet(path, partition_cols=["group"], engine="fastparquet")
    ddf_read = dd.read_parquet(path, engine=engine)

    assert len(ddf_read["group"].compute()) == 6
    assert len(ddf_read.compute().group) == 6


def test_read_parquet_getitem_skip_when_getting_getitem(tmpdir, engine):
    # https://github.com/dask/dask/issues/5893
    pdf = pd.DataFrame({"A": [1, 2, 3, 4, 5, 6], "B": ["a", "b", "c", "d", "e", "f"]})
    path = os.path.join(str(tmpdir), "data.parquet")
    pd_engine = "pyarrow" if engine.startswith("pyarrow") else "fastparquet"
    pdf.to_parquet(path, engine=pd_engine)

    ddf = dd.read_parquet(path, engine=engine)
    a, b = dask.optimize(ddf["A"], ddf)


@pytest.mark.parametrize("gather_statistics", [None, True])
@write_read_engines()
def test_filter_nonpartition_columns(
    tmpdir, write_engine, read_engine, gather_statistics
):
    tmpdir = str(tmpdir)
    df_write = pd.DataFrame(
        {
            "id": [1, 2, 3, 4] * 4,
            "time": np.arange(16),
            "random": np.random.choice(["cat", "dog"], size=16),
        }
    )
    ddf_write = dd.from_pandas(df_write, npartitions=4)
    ddf_write.to_parquet(
        tmpdir, write_index=False, partition_on=["id"], engine=write_engine
    )
    ddf_read = dd.read_parquet(
        tmpdir,
        index=False,
        engine=read_engine,
        gather_statistics=gather_statistics,
        filters=[(("time", "<", 5))],
    )
    df_read = ddf_read.compute()
    assert len(df_read) == len(df_read[df_read["time"] < 5])
    assert df_read["time"].max() < 5


def test_pandas_metadata_nullable_pyarrow(tmpdir):

    check_pyarrow()
    if pa.__version__ < LooseVersion("0.16.0") or pd.__version__ < LooseVersion(
        "1.0.0"
    ):
        pytest.skip("PyArrow>=0.16 and Pandas>=1.0.0 Required.")
    tmpdir = str(tmpdir)

    ddf1 = dd.from_pandas(
        pd.DataFrame(
            {
                "A": pd.array([1, None, 2], dtype="Int64"),
                "B": pd.array(["dog", "cat", None], dtype="str"),
            }
        ),
        npartitions=1,
    )
    ddf1.to_parquet(tmpdir, engine="pyarrow")
    ddf2 = dd.read_parquet(tmpdir, engine="pyarrow")

    assert_eq(ddf1, ddf2, check_index=False)


def test_pandas_timestamp_overflow_pyarrow(tmpdir):

    check_pyarrow()
    if pa.__version__ < LooseVersion("0.17.0"):
        pytest.skip("PyArrow>=0.17 Required.")

    info = np.iinfo(np.dtype("int64"))
    arr_numeric = np.linspace(
        start=info.min + 2, stop=info.max, num=1024, dtype="int64"
    )
    arr_dates = arr_numeric.astype("datetime64[ms]")

    table = pa.Table.from_arrays([pa.array(arr_dates)], names=["ts"])
    pa.parquet.write_table(
        table, f"{tmpdir}/file.parquet", use_deprecated_int96_timestamps=False
    )

    # This will raise by default due to overflow
    with pytest.raises(pa.lib.ArrowInvalid) as e:
        dd.read_parquet(str(tmpdir), engine="pyarrow-legacy").compute()
    assert "out of bounds" in str(e.value)

    from dask.dataframe.io.parquet.arrow import ArrowEngine

    class ArrowEngineWithTimestampClamp(ArrowEngine):
        @classmethod
        def clamp_arrow_datetimes(cls, arrow_table: pa.Table) -> pa.Table:
            """Constrain datetimes to be valid for pandas

            Since pandas works in ns precision and arrow / parquet defaults to ms
            precision we need to clamp our datetimes to something reasonable"""

            new_columns = []
            for i, col in enumerate(arrow_table.columns):
                if pa.types.is_timestamp(col.type) and (
                    col.type.unit in ("s", "ms", "us")
                ):
                    multiplier = {"s": 1_0000_000_000, "ms": 1_000_000, "us": 1_000}[
                        col.type.unit
                    ]

                    original_type = col.type

                    series: pd.Series = col.cast(pa.int64()).to_pandas(
                        types_mapper={pa.int64(): pd.Int64Dtype}
                    )
                    info = np.iinfo(np.dtype("int64"))
                    # constrain data to be within valid ranges
                    series.clip(
                        lower=info.min // multiplier + 1,
                        upper=info.max // multiplier,
                        inplace=True,
                    )
                    new_array = pa.array(series, pa.int64())
                    new_array = new_array.cast(original_type)
                    new_columns.append(new_array)
                else:
                    new_columns.append(col)

            return pa.Table.from_arrays(new_columns, names=arrow_table.column_names)

        @classmethod
        def _arrow_table_to_pandas(
            cls, arrow_table: pa.Table, categories, **kwargs
        ) -> pd.DataFrame:
            fixed_arrow_table = cls.clamp_arrow_datetimes(arrow_table)
            return super()._arrow_table_to_pandas(
                fixed_arrow_table, categories, **kwargs
            )

    # this should not fail, but instead produce timestamps that are in the valid range
    dd.read_parquet(str(tmpdir), engine=ArrowEngineWithTimestampClamp).compute()


@write_read_engines_xfail
def test_partitioned_preserve_index(tmpdir, write_engine, read_engine):

    if write_engine.startswith("pyarrow") and pa.__version__ < LooseVersion("0.15.0"):
        pytest.skip("PyArrow>=0.15 Required.")

    tmp = str(tmpdir)
    size = 1_000
    npartitions = 4
    b = np.arange(npartitions).repeat(size // npartitions)
    data = pd.DataFrame(
        {
            "myindex": np.arange(size),
            "A": np.random.random(size=size),
            "B": pd.Categorical(b),
        }
    ).set_index("myindex")
    data.index.name = None
    df1 = dd.from_pandas(data, npartitions=npartitions)
    df1.to_parquet(tmp, partition_on="B", engine=write_engine)

    expect = data[data["B"] == 1]
    got = dd.read_parquet(tmp, engine=read_engine, filters=[("B", "==", 1)])
    assert_eq(expect, got)


def test_from_pandas_preserve_none_index(tmpdir, engine):

    check_pyarrow()
    if pa.__version__ < LooseVersion("0.15.0"):
        pytest.skip("PyArrow>=0.15 Required.")

    fn = str(tmpdir.join("test.parquet"))
    df = pd.DataFrame({"a": [1, 2], "b": [4, 5], "c": [6, 7]}).set_index("c")
    df.index.name = None
    df.to_parquet(
        fn,
        engine="pyarrow" if engine.startswith("pyarrow") else "fastparquet",
        index=True,
    )

    expect = pd.read_parquet(fn)
    got = dd.read_parquet(fn, engine=engine)
    assert_eq(expect, got)


@write_read_engines()
def test_from_pandas_preserve_none_rangeindex(tmpdir, write_engine, read_engine):
    # See GitHub Issue#6348
    fn = str(tmpdir.join("test.parquet"))
    df0 = pd.DataFrame({"t": [1, 2, 3]}, index=pd.RangeIndex(start=1, stop=4))
    df0.to_parquet(
        fn, engine="pyarrow" if write_engine.startswith("pyarrow") else "fastparquet"
    )

    df1 = dd.read_parquet(fn, engine=read_engine)
    assert_eq(df0, df1.compute())


def test_illegal_column_name(tmpdir, engine):
    # Make sure user is prevented from preserving a "None" index
    # name if there is already a column using the special `null_name`
    null_name = "__null_dask_index__"
    fn = str(tmpdir.join("test.parquet"))
    df = pd.DataFrame({"x": [1, 2], null_name: [4, 5]}).set_index("x")
    df.index.name = None
    ddf = dd.from_pandas(df, npartitions=2)

    # If we don't want to preserve the None index name, the
    # write should work, but the user should be warned
    with pytest.warns(UserWarning, match=null_name):
        ddf.to_parquet(fn, engine=engine, write_index=False)

    # If we do want to preserve the None index name, should
    # get a ValueError for having an illegal column name
    with pytest.raises(ValueError) as e:
        ddf.to_parquet(fn, engine=engine)
    assert null_name in str(e.value)


def test_divisions_with_null_partition(tmpdir, engine):
    df = pd.DataFrame({"a": [1, 2, None, None], "b": [1, 2, 3, 4]})
    ddf = dd.from_pandas(df, npartitions=2)
    ddf.to_parquet(str(tmpdir), engine=engine, write_index=False)

    ddf_read = dd.read_parquet(str(tmpdir), engine=engine, index="a")
    assert ddf_read.divisions == (None, None, None)


<<<<<<< HEAD
def test_pyarrow_dataset_simple(tmpdir, engine):
    check_pyarrow()
    fn = str(tmpdir)
    df = pd.DataFrame({"a": [4, 5, 6], "b": ["a", "b", "b"]})
    df.set_index("a", inplace=True, drop=True)
    ddf = dd.from_pandas(df, npartitions=2)
    ddf.to_parquet(fn, engine=engine)
    read_df = dd.read_parquet(fn, engine="pyarrow-legacy")
    read_df.compute(scheduler="synchronous")
    assert_eq(ddf, read_df)


@pytest.mark.parametrize("test_filter", [True, False])
def test_pyarrow_dataset_partitioned(tmpdir, engine, test_filter):
    check_pyarrow()

    if pa.__version__ <= LooseVersion("0.17.1"):
        # Using pyarrow.dataset API does not produce
        # Categorical type for partitioned columns.
        pytest.skip("PyArrow>0.17.1 Required.")

    fn = str(tmpdir)
    df = pd.DataFrame({"a": [4, 5, 6], "b": ["a", "b", "b"]})
    df["b"] = df["b"].astype("category")
    ddf = dd.from_pandas(df, npartitions=2)
    ddf.to_parquet(fn, engine=engine, partition_on="b")
    read_df = dd.read_parquet(
        fn,
        engine="pyarrow",
        filters=[("b", "==", "a")] if test_filter else None,
    )

    if test_filter:
        assert_eq(ddf[ddf["b"] == "a"].compute(), read_df.compute())
    else:
        assert_eq(ddf, read_df)


@pytest.mark.parametrize("read_from_paths", [True, False])
@pytest.mark.parametrize("test_filter_partitioned", [True, False])
def test_pyarrow_dataset_read_from_paths(
    tmpdir, read_from_paths, test_filter_partitioned
):
    check_pyarrow()

    if pa.__version__ <= LooseVersion("0.17.1"):
        # Using pyarrow.dataset API does not produce
        # Categorical type for partitioned columns.
        pytest.skip("PyArrow>0.17.1 Required.")

    fn = str(tmpdir)
    df = pd.DataFrame({"a": [4, 5, 6], "b": ["a", "b", "b"]})
    df["b"] = df["b"].astype("category")
    ddf = dd.from_pandas(df, npartitions=2)

    if test_filter_partitioned:
        ddf.to_parquet(fn, engine="pyarrow", partition_on="b")
    else:
        ddf.to_parquet(fn, engine="pyarrow")
    read_df = dd.read_parquet(
        fn,
        engine="pyarrow",
        filters=[("b", "==", "a")] if test_filter_partitioned else None,
        read_from_paths=read_from_paths,
    )

    if test_filter_partitioned:
        assert_eq(ddf[ddf["b"] == "a"].compute(), read_df.compute())
    else:
        assert_eq(ddf, read_df)
=======
def test_parquet_pyarrow_write_empty_metadata(tmpdir):
    # https://github.com/dask/dask/issues/6600
    tmpdir = str(tmpdir)

    df_a = dask.delayed(pd.DataFrame.from_dict)(
        {"x": [], "y": []}, dtype=("int", "int")
    )
    df_b = dask.delayed(pd.DataFrame.from_dict)(
        {"x": [1, 1, 2, 2], "y": [1, 0, 1, 0]}, dtype=("int64", "int64")
    )
    df_c = dask.delayed(pd.DataFrame.from_dict)(
        {"x": [1, 2, 1, 2], "y": [1, 0, 1, 0]}, dtype=("int64", "int64")
    )

    df = dd.from_delayed([df_a, df_b, df_c])

    try:
        df.to_parquet(
            tmpdir,
            engine="pyarrow",
            partition_on=["x"],
            append=False,
        )

    except AttributeError:
        pytest.fail("Unexpected AttributeError")


def test_parquet_pyarrow_write_empty_metadata_append(tmpdir):
    # https://github.com/dask/dask/issues/6600
    tmpdir = str(tmpdir)

    df_a = dask.delayed(pd.DataFrame.from_dict)(
        {"x": [1, 1, 2, 2], "y": [1, 0, 1, 0]}, dtype=("int64", "int64")
    )
    df_b = dask.delayed(pd.DataFrame.from_dict)(
        {"x": [1, 2, 1, 2], "y": [2, 0, 2, 0]}, dtype=("int64", "int64")
    )

    df1 = dd.from_delayed([df_a, df_b])
    df1.to_parquet(
        tmpdir,
        engine="pyarrow",
        partition_on=["x"],
        append=False,
    )

    df_c = dask.delayed(pd.DataFrame.from_dict)(
        {"x": [], "y": []}, dtype=("int64", "int64")
    )
    df_d = dask.delayed(pd.DataFrame.from_dict)(
        {"x": [3, 3, 4, 4], "y": [1, 0, 1, 0]}, dtype=("int64", "int64")
    )

    df2 = dd.from_delayed([df_c, df_d])
    df2.to_parquet(
        tmpdir,
        engine="pyarrow",
        partition_on=["x"],
        append=True,
        ignore_divisions=True,
    )
>>>>>>> 9d19952c
<|MERGE_RESOLUTION|>--- conflicted
+++ resolved
@@ -2891,7 +2891,6 @@
     assert ddf_read.divisions == (None, None, None)
 
 
-<<<<<<< HEAD
 def test_pyarrow_dataset_simple(tmpdir, engine):
     check_pyarrow()
     fn = str(tmpdir)
@@ -2962,7 +2961,8 @@
         assert_eq(ddf[ddf["b"] == "a"].compute(), read_df.compute())
     else:
         assert_eq(ddf, read_df)
-=======
+
+
 def test_parquet_pyarrow_write_empty_metadata(tmpdir):
     # https://github.com/dask/dask/issues/6600
     tmpdir = str(tmpdir)
@@ -3024,5 +3024,4 @@
         partition_on=["x"],
         append=True,
         ignore_divisions=True,
-    )
->>>>>>> 9d19952c
+    )