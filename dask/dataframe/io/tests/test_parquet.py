import glob
import math
import operator
import os
import sys
import warnings
from decimal import Decimal

import numpy as np
import pandas as pd
import pytest
from packaging.version import parse as parse_version

import dask
import dask.dataframe as dd
import dask.multiprocessing
from dask.blockwise import Blockwise, optimize_blockwise
from dask.dataframe._compat import PANDAS_GT_110, PANDAS_GT_121, PANDAS_GT_130
from dask.dataframe.io.parquet.utils import _parse_pandas_metadata
from dask.dataframe.optimize import eager_predicate_pushdown, optimize_dataframe_getitem
from dask.dataframe.utils import assert_eq
from dask.layers import DataFrameIOLayer
from dask.utils import natural_sort_key
from dask.utils_test import hlg_layer

try:
    import fastparquet
except ImportError:
    fastparquet = False
    fastparquet_version = parse_version("0")
else:
    fastparquet_version = parse_version(fastparquet.__version__)


try:
    import pyarrow as pa
except ImportError:
    pa = False
    pa_version = parse_version("0")
else:
    pa_version = parse_version(pa.__version__)

try:
    import pyarrow.parquet as pq
except ImportError:
    pq = False


SKIP_FASTPARQUET = not fastparquet
FASTPARQUET_MARK = pytest.mark.skipif(SKIP_FASTPARQUET, reason="fastparquet not found")

if sys.platform == "win32" and pa and pa_version == parse_version("2.0.0"):
    SKIP_PYARROW = True
    SKIP_PYARROW_REASON = (
        "skipping pyarrow 2.0.0 on windows: "
        "https://github.com/dask/dask/issues/6093"
        "|https://github.com/dask/dask/issues/6754"
    )
else:
    SKIP_PYARROW = not pq
    SKIP_PYARROW_REASON = "pyarrow not found"
PYARROW_MARK = pytest.mark.skipif(SKIP_PYARROW, reason=SKIP_PYARROW_REASON)

# "Legacy" and "Dataset"-specific MARK definitions
SKIP_PYARROW_LE = SKIP_PYARROW
SKIP_PYARROW_LE_REASON = "pyarrow not found"
SKIP_PYARROW_DS = SKIP_PYARROW
SKIP_PYARROW_DS_REASON = "pyarrow not found"
if not SKIP_PYARROW_LE:
    # NOTE: We should use PYARROW_LE_MARK to skip
    # pyarrow-legacy tests once pyarrow officially
    # removes ParquetDataset support in the future.
    PYARROW_LE_MARK = pytest.mark.filterwarnings(
        "ignore::DeprecationWarning",
        "ignore::FutureWarning",
    )
else:
    PYARROW_LE_MARK = pytest.mark.skipif(SKIP_PYARROW_LE, reason=SKIP_PYARROW_LE_REASON)
PYARROW_DS_MARK = pytest.mark.skipif(SKIP_PYARROW_DS, reason=SKIP_PYARROW_DS_REASON)

ANY_ENGINE_MARK = pytest.mark.skipif(
    SKIP_FASTPARQUET and SKIP_PYARROW,
    reason="No parquet engine (fastparquet or pyarrow) found",
)


nrows = 40
npartitions = 15
df = pd.DataFrame(
    {
        "x": [i * 7 % 5 for i in range(nrows)],  # Not sorted
        "y": [i * 2.5 for i in range(nrows)],  # Sorted
    },
    index=pd.Index([10 * i for i in range(nrows)], name="myindex"),
)

ddf = dd.from_pandas(df, npartitions=npartitions)


@pytest.fixture(
    params=[
        pytest.param("fastparquet", marks=FASTPARQUET_MARK),
        pytest.param("pyarrow-legacy", marks=PYARROW_LE_MARK),
        pytest.param("pyarrow-dataset", marks=PYARROW_DS_MARK),
    ]
)
def engine(request):
    return request.param


def write_read_engines(**kwargs):
    """Product of both engines for write/read:

    To add custom marks, pass keyword of the form: `mark_writer_reader=reason`,
    or `mark_engine=reason` to apply to all parameters with that engine."""
    backends = {"pyarrow-dataset", "pyarrow-legacy", "fastparquet"}

    # Skip if uninstalled
    skip_marks = {
        "fastparquet": FASTPARQUET_MARK,
        "pyarrow-legacy": PYARROW_LE_MARK,
        "pyarrow-dataset": PYARROW_DS_MARK,
    }
    marks = {(w, r): [skip_marks[w], skip_marks[r]] for w in backends for r in backends}

    # Custom marks
    for kw, val in kwargs.items():
        kind, rest = kw.split("_", 1)
        key = tuple(rest.split("_"))
        if kind not in ("xfail", "skip") or len(key) > 2 or set(key) - backends:
            raise ValueError("unknown keyword %r" % kw)
        val = getattr(pytest.mark, kind)(reason=val)
        if len(key) == 2:
            marks[key].append(val)
        else:
            for k in marks:
                if key in k:
                    marks[k].append(val)

    return pytest.mark.parametrize(
        ("write_engine", "read_engine"),
        [pytest.param(*k, marks=tuple(v)) for (k, v) in sorted(marks.items())],
    )


pyarrow_fastparquet_msg = "pyarrow schema and pandas metadata may disagree"
write_read_engines_xfail = write_read_engines(
    **{
        "xfail_pyarrow-dataset_fastparquet": pyarrow_fastparquet_msg,
        "xfail_pyarrow-legacy_fastparquet": pyarrow_fastparquet_msg,
    }
)

if (
    fastparquet
    and fastparquet_version < parse_version("0.5")
    and PANDAS_GT_110
    and not PANDAS_GT_121
):
    # a regression in pandas 1.1.x / 1.2.0 caused a failure in writing partitioned
    # categorical columns when using fastparquet 0.4.x, but this was (accidentally)
    # fixed in fastparquet 0.5.0
    fp_pandas_msg = "pandas with fastparquet engine does not preserve index"
    fp_pandas_xfail = write_read_engines(
        **{
            "xfail_pyarrow-dataset_fastparquet": pyarrow_fastparquet_msg,
            "xfail_pyarrow-legacy_fastparquet": pyarrow_fastparquet_msg,
            "xfail_fastparquet_fastparquet": fp_pandas_msg,
            "xfail_fastparquet_pyarrow-dataset": fp_pandas_msg,
            "xfail_fastparquet_pyarrow-legacy": fp_pandas_msg,
        }
    )
else:
    fp_pandas_msg = "pandas with fastparquet engine does not preserve index"
    fp_pandas_xfail = write_read_engines()


@PYARROW_MARK
def test_pyarrow_getengine():
    from dask.dataframe.io.parquet.arrow import ArrowDatasetEngine
    from dask.dataframe.io.parquet.core import get_engine

    # Check that the default engine for "pyarrow"/"arrow"
    # is the `pyarrow.dataset`-based engine
    assert get_engine("pyarrow") == ArrowDatasetEngine
    assert get_engine("arrow") == ArrowDatasetEngine

    if SKIP_PYARROW_LE:
        with pytest.warns(FutureWarning):
            get_engine("pyarrow-legacy")


@write_read_engines()
def test_local(tmpdir, write_engine, read_engine):
    tmp = str(tmpdir)
    data = pd.DataFrame(
        {
            "i32": np.arange(1000, dtype=np.int32),
            "i64": np.arange(1000, dtype=np.int64),
            "f": np.arange(1000, dtype=np.float64),
            "bhello": np.random.choice(["hello", "yo", "people"], size=1000).astype(
                "O"
            ),
        }
    )
    df = dd.from_pandas(data, chunksize=500)

    df.to_parquet(tmp, write_index=False, engine=write_engine)

    files = os.listdir(tmp)
    assert "_common_metadata" in files
    assert "_metadata" in files
    assert "part.0.parquet" in files

    df2 = dd.read_parquet(tmp, index=False, engine=read_engine)

    assert len(df2.divisions) > 1

    out = df2.compute(scheduler="sync").reset_index()

    for column in df.columns:
        assert (data[column] == out[column]).all()


@pytest.mark.parametrize("index", [False, True])
@write_read_engines_xfail
def test_empty(tmpdir, write_engine, read_engine, index):
    fn = str(tmpdir)
    df = pd.DataFrame({"a": ["a", "b", "b"], "b": [4, 5, 6]})[:0]
    if index:
        df.set_index("a", inplace=True, drop=True)
    ddf = dd.from_pandas(df, npartitions=2)

    ddf.to_parquet(fn, write_index=index, engine=write_engine)
    read_df = dd.read_parquet(fn, engine=read_engine)
    assert_eq(ddf, read_df)


@write_read_engines()
def test_simple(tmpdir, write_engine, read_engine):
    fn = str(tmpdir)
    if write_engine != "fastparquet":
        df = pd.DataFrame({"a": [b"a", b"b", b"b"], "b": [4, 5, 6]})
    else:
        df = pd.DataFrame({"a": ["a", "b", "b"], "b": [4, 5, 6]})
    df.set_index("a", inplace=True, drop=True)
    ddf = dd.from_pandas(df, npartitions=2)
    ddf.to_parquet(fn, engine=write_engine)
    read_df = dd.read_parquet(fn, index=["a"], engine=read_engine)
    assert_eq(ddf, read_df)


@write_read_engines()
def test_delayed_no_metadata(tmpdir, write_engine, read_engine):
    fn = str(tmpdir)
    df = pd.DataFrame({"a": ["a", "b", "b"], "b": [4, 5, 6]})
    df.set_index("a", inplace=True, drop=True)
    ddf = dd.from_pandas(df, npartitions=2)
    ddf.to_parquet(
        fn, engine=write_engine, compute=False, write_metadata_file=False
    ).compute()
    files = os.listdir(fn)
    assert "_metadata" not in files
    # Fastparquet doesn't currently handle a directory without "_metadata"
    read_df = dd.read_parquet(
        os.path.join(fn, "*.parquet"),
        index=["a"],
        engine=read_engine,
        gather_statistics=True,
    )
    assert_eq(ddf, read_df)


@write_read_engines()
def test_read_glob(tmpdir, write_engine, read_engine):
    tmp_path = str(tmpdir)
    ddf.to_parquet(tmp_path, engine=write_engine)
    if os.path.exists(os.path.join(tmp_path, "_metadata")):
        os.unlink(os.path.join(tmp_path, "_metadata"))
    files = os.listdir(tmp_path)
    assert "_metadata" not in files

    ddf2 = dd.read_parquet(
        os.path.join(tmp_path, "*.parquet"),
        engine=read_engine,
        index="myindex",  # Must specify index without _metadata
        gather_statistics=True,
    )
    assert_eq(ddf, ddf2)


@write_read_engines()
def test_gather_statistics_false(tmpdir, write_engine, read_engine):
    tmp_path = str(tmpdir)
    ddf.to_parquet(tmp_path, write_index=False, engine=write_engine)

    ddf2 = dd.read_parquet(
        tmp_path,
        engine=read_engine,
        index=False,
        gather_statistics=False,
    )
    assert_eq(ddf, ddf2, check_index=False, check_divisions=False)


@write_read_engines()
def test_read_list(tmpdir, write_engine, read_engine):
    if write_engine == read_engine == "fastparquet" and os.name == "nt":
        # fastparquet or dask is not normalizing filepaths correctly on
        # windows.
        pytest.skip("filepath bug.")

    tmpdir = str(tmpdir)
    ddf.to_parquet(tmpdir, engine=write_engine)
    files = sorted(
        (
            os.path.join(tmpdir, f)
            for f in os.listdir(tmpdir)
            if not f.endswith("_metadata")
        ),
        key=natural_sort_key,
    )

    ddf2 = dd.read_parquet(
        files, engine=read_engine, index="myindex", gather_statistics=True
    )
    assert_eq(ddf, ddf2)


@write_read_engines()
def test_columns_auto_index(tmpdir, write_engine, read_engine):
    fn = str(tmpdir)
    ddf.to_parquet(fn, engine=write_engine)

    # XFAIL, auto index selection no longer supported (for simplicity)
    # ### Empty columns ###
    # With divisions if supported
    assert_eq(dd.read_parquet(fn, columns=[], engine=read_engine), ddf[[]])

    # No divisions
    assert_eq(
        dd.read_parquet(fn, columns=[], engine=read_engine, gather_statistics=False),
        ddf[[]].clear_divisions(),
        check_divisions=True,
    )

    # ### Single column, auto select index ###
    # With divisions if supported
    assert_eq(dd.read_parquet(fn, columns=["x"], engine=read_engine), ddf[["x"]])

    # No divisions
    assert_eq(
        dd.read_parquet(fn, columns=["x"], engine=read_engine, gather_statistics=False),
        ddf[["x"]].clear_divisions(),
        check_divisions=True,
    )


@write_read_engines()
def test_columns_index(tmpdir, write_engine, read_engine):
    fn = str(tmpdir)
    ddf.to_parquet(fn, engine=write_engine)

    # With Index
    # ----------
    # ### Empty columns, specify index ###
    # With divisions if supported
    assert_eq(
        dd.read_parquet(fn, columns=[], engine=read_engine, index="myindex"), ddf[[]]
    )

    # No divisions
    assert_eq(
        dd.read_parquet(
            fn, columns=[], engine=read_engine, index="myindex", gather_statistics=False
        ),
        ddf[[]].clear_divisions(),
        check_divisions=True,
    )

    # ### Single column, specify index ###
    # With divisions if supported
    assert_eq(
        dd.read_parquet(fn, index="myindex", columns=["x"], engine=read_engine),
        ddf[["x"]],
    )

    # No divisions
    assert_eq(
        dd.read_parquet(
            fn,
            index="myindex",
            columns=["x"],
            engine=read_engine,
            gather_statistics=False,
        ),
        ddf[["x"]].clear_divisions(),
        check_divisions=True,
    )

    # ### Two columns, specify index ###
    # With divisions if supported
    assert_eq(
        dd.read_parquet(fn, index="myindex", columns=["x", "y"], engine=read_engine),
        ddf,
    )

    # No divisions
    assert_eq(
        dd.read_parquet(
            fn,
            index="myindex",
            columns=["x", "y"],
            engine=read_engine,
            gather_statistics=False,
        ),
        ddf.clear_divisions(),
        check_divisions=True,
    )


def test_nonsense_column(tmpdir, engine):
    fn = str(tmpdir)
    ddf.to_parquet(fn, engine=engine)
    with pytest.raises((ValueError, KeyError)):
        dd.read_parquet(fn, columns=["nonesense"], engine=engine)
    with pytest.raises((Exception, KeyError)):
        dd.read_parquet(fn, columns=["nonesense"] + list(ddf.columns), engine=engine)


@write_read_engines()
def test_columns_no_index(tmpdir, write_engine, read_engine):
    fn = str(tmpdir)
    ddf.to_parquet(fn, engine=write_engine)
    ddf2 = ddf.reset_index()

    # No Index
    # --------
    # All columns, none as index
    assert_eq(
        dd.read_parquet(fn, index=False, engine=read_engine, gather_statistics=True),
        ddf2,
        check_index=False,
        check_divisions=True,
    )

    # Two columns, none as index
    assert_eq(
        dd.read_parquet(
            fn,
            index=False,
            columns=["x", "y"],
            engine=read_engine,
            gather_statistics=True,
        ),
        ddf2[["x", "y"]],
        check_index=False,
        check_divisions=True,
    )

    # One column and one index, all as columns
    assert_eq(
        dd.read_parquet(
            fn,
            index=False,
            columns=["myindex", "x"],
            engine=read_engine,
            gather_statistics=True,
        ),
        ddf2[["myindex", "x"]],
        check_index=False,
        check_divisions=True,
    )


@write_read_engines()
def test_gather_statistics_no_index(tmpdir, write_engine, read_engine):
    fn = str(tmpdir)
    ddf.to_parquet(fn, engine=write_engine, write_index=False)

    df = dd.read_parquet(fn, engine=read_engine, index=False)
    assert df.index.name is None
    assert not df.known_divisions


def test_columns_index_with_multi_index(tmpdir, engine):
    fn = os.path.join(str(tmpdir), "test.parquet")
    index = pd.MultiIndex.from_arrays(
        [np.arange(10), np.arange(10) + 1], names=["x0", "x1"]
    )
    df = pd.DataFrame(np.random.randn(10, 2), columns=["a", "b"], index=index)
    df2 = df.reset_index(drop=False)

    if engine == "fastparquet":
        fastparquet.write(fn, df.reset_index(), write_index=False)

    else:
        pq.write_table(pa.Table.from_pandas(df.reset_index(), preserve_index=False), fn)

    ddf = dd.read_parquet(fn, engine=engine, index=index.names)
    assert_eq(ddf, df)

    d = dd.read_parquet(fn, columns="a", engine=engine, index=index.names)
    assert_eq(d, df["a"])

    d = dd.read_parquet(fn, index=["a", "b"], columns=["x0", "x1"], engine=engine)
    assert_eq(d, df2.set_index(["a", "b"])[["x0", "x1"]])

    # Just index
    d = dd.read_parquet(fn, index=False, engine=engine)
    assert_eq(d, df2)

    d = dd.read_parquet(fn, columns=["b"], index=["a"], engine=engine)
    assert_eq(d, df2.set_index("a")[["b"]])

    d = dd.read_parquet(fn, columns=["a", "b"], index=["x0"], engine=engine)
    assert_eq(d, df2.set_index("x0")[["a", "b"]])

    # Just columns
    d = dd.read_parquet(fn, columns=["x0", "a"], index=["x1"], engine=engine)
    assert_eq(d, df2.set_index("x1")[["x0", "a"]])

    # Both index and columns
    d = dd.read_parquet(fn, index=False, columns=["x0", "b"], engine=engine)
    assert_eq(d, df2[["x0", "b"]])

    for index in ["x1", "b"]:
        d = dd.read_parquet(fn, index=index, columns=["x0", "a"], engine=engine)
        assert_eq(d, df2.set_index(index)[["x0", "a"]])

    # Columns and index intersect
    for index in ["a", "x0"]:
        with pytest.raises(ValueError):
            d = dd.read_parquet(fn, index=index, columns=["x0", "a"], engine=engine)

    # Series output
    for ind, col, sol_df in [
        ("x1", "x0", df2.set_index("x1")),
        (False, "b", df2),
        (False, "x0", df2[["x0"]]),
        ("a", "x0", df2.set_index("a")[["x0"]]),
        ("a", "b", df2.set_index("a")),
    ]:
        d = dd.read_parquet(fn, index=ind, columns=col, engine=engine)
        assert_eq(d, sol_df[col])


@write_read_engines()
def test_no_index(tmpdir, write_engine, read_engine):
    fn = str(tmpdir)
    df = pd.DataFrame({"a": [1, 2, 3], "b": [4, 5, 6]})
    ddf = dd.from_pandas(df, npartitions=2)
    ddf.to_parquet(fn, engine=write_engine)
    ddf2 = dd.read_parquet(fn, engine=read_engine)
    assert_eq(df, ddf2, check_index=False)


def test_read_series(tmpdir, engine):
    fn = str(tmpdir)
    ddf.to_parquet(fn, engine=engine)
    ddf2 = dd.read_parquet(fn, columns=["x"], index="myindex", engine=engine)
    assert_eq(ddf[["x"]], ddf2)

    ddf2 = dd.read_parquet(fn, columns="x", index="myindex", engine=engine)
    assert_eq(ddf.x, ddf2)


def test_names(tmpdir, engine):
    fn = str(tmpdir)
    ddf.to_parquet(fn, engine=engine)

    def read(fn, **kwargs):
        return dd.read_parquet(fn, engine=engine, **kwargs)

    assert set(read(fn).dask) == set(read(fn).dask)

    assert set(read(fn).dask) != set(read(fn, columns=["x"]).dask)

    assert set(read(fn, columns=("x",)).dask) == set(read(fn, columns=["x"]).dask)


@write_read_engines()
def test_roundtrip_from_pandas(tmpdir, write_engine, read_engine):
    fn = str(tmpdir.join("test.parquet"))
    dfp = df.copy()
    dfp.index.name = "index"
    dfp.to_parquet(
        fn, engine="pyarrow" if write_engine.startswith("pyarrow") else "fastparquet"
    )
    ddf = dd.read_parquet(fn, index="index", engine=read_engine)
    assert_eq(dfp, ddf)


@write_read_engines()
def test_categorical(tmpdir, write_engine, read_engine):
    tmp = str(tmpdir)
    df = pd.DataFrame({"x": ["a", "b", "c"] * 100}, dtype="category")
    ddf = dd.from_pandas(df, npartitions=3)
    dd.to_parquet(ddf, tmp, engine=write_engine)

    ddf2 = dd.read_parquet(tmp, categories="x", engine=read_engine)
    assert ddf2.compute().x.cat.categories.tolist() == ["a", "b", "c"]

    ddf2 = dd.read_parquet(tmp, categories=["x"], engine=read_engine)
    assert ddf2.compute().x.cat.categories.tolist() == ["a", "b", "c"]

    # autocat
    if read_engine == "fastparquet":
        ddf2 = dd.read_parquet(tmp, engine=read_engine)
        assert ddf2.compute().x.cat.categories.tolist() == ["a", "b", "c"]

        ddf2.loc[:1000].compute()
        assert assert_eq(df, ddf2)

    # dereference cats
    ddf2 = dd.read_parquet(tmp, categories=[], engine=read_engine)

    ddf2.loc[:1000].compute()
    assert (df.x == ddf2.x.compute()).all()


def test_append(tmpdir, engine):
    """Test that appended parquet equal to the original one."""
    tmp = str(tmpdir)
    df = pd.DataFrame(
        {
            "i32": np.arange(1000, dtype=np.int32),
            "i64": np.arange(1000, dtype=np.int64),
            "f": np.arange(1000, dtype=np.float64),
            "bhello": np.random.choice(["hello", "yo", "people"], size=1000).astype(
                "O"
            ),
        }
    )
    df.index.name = "index"

    half = len(df) // 2
    ddf1 = dd.from_pandas(df.iloc[:half], chunksize=100)
    ddf2 = dd.from_pandas(df.iloc[half:], chunksize=100)
    ddf1.to_parquet(tmp, engine=engine)
    ddf2.to_parquet(tmp, append=True, engine=engine)

    ddf3 = dd.read_parquet(tmp, engine=engine)
    assert_eq(df, ddf3)


def test_append_create(tmpdir, engine):
    """Test that appended parquet equal to the original one."""
    tmp_path = str(tmpdir)
    df = pd.DataFrame(
        {
            "i32": np.arange(1000, dtype=np.int32),
            "i64": np.arange(1000, dtype=np.int64),
            "f": np.arange(1000, dtype=np.float64),
            "bhello": np.random.choice(["hello", "yo", "people"], size=1000).astype(
                "O"
            ),
        }
    )
    df.index.name = "index"

    half = len(df) // 2
    ddf1 = dd.from_pandas(df.iloc[:half], chunksize=100)
    ddf2 = dd.from_pandas(df.iloc[half:], chunksize=100)
    ddf1.to_parquet(tmp_path, append=True, engine=engine)
    ddf2.to_parquet(tmp_path, append=True, engine=engine)

    ddf3 = dd.read_parquet(tmp_path, engine=engine)
    assert_eq(df, ddf3)


def test_append_with_partition(tmpdir, engine):
    tmp = str(tmpdir)
    df0 = pd.DataFrame(
        {
            "lat": np.arange(0, 10, dtype="int64"),
            "lon": np.arange(10, 20, dtype="int64"),
            "value": np.arange(100, 110, dtype="int64"),
        }
    )
    df0.index.name = "index"
    df1 = pd.DataFrame(
        {
            "lat": np.arange(10, 20, dtype="int64"),
            "lon": np.arange(10, 20, dtype="int64"),
            "value": np.arange(120, 130, dtype="int64"),
        }
    )
    df1.index.name = "index"

    # Check that nullable dtypes work
    # (see: https://github.com/dask/dask/issues/8373)
    df0["lat"] = df0["lat"].astype("Int64")
    df1["lat"].iloc[0] = np.nan
    df1["lat"] = df1["lat"].astype("Int64")

    dd_df0 = dd.from_pandas(df0, npartitions=1)
    dd_df1 = dd.from_pandas(df1, npartitions=1)
    dd.to_parquet(dd_df0, tmp, partition_on=["lon"], engine=engine)
    dd.to_parquet(
        dd_df1,
        tmp,
        partition_on=["lon"],
        append=True,
        ignore_divisions=True,
        engine=engine,
    )

    out = dd.read_parquet(
        tmp, engine=engine, index="index", gather_statistics=True
    ).compute()
    # convert categorical to plain int just to pass assert
    out["lon"] = out.lon.astype("int64")
    # sort required since partitioning breaks index order
    assert_eq(
        out.sort_values("value"), pd.concat([df0, df1])[out.columns], check_index=False
    )


def test_partition_on_cats(tmpdir, engine):
    tmp = str(tmpdir)
    d = pd.DataFrame(
        {
            "a": np.random.rand(50),
            "b": np.random.choice(["x", "y", "z"], size=50),
            "c": np.random.choice(["x", "y", "z"], size=50),
        }
    )
    d = dd.from_pandas(d, 2)
    d.to_parquet(tmp, partition_on=["b"], engine=engine)
    df = dd.read_parquet(tmp, engine=engine)
    assert set(df.b.cat.categories) == {"x", "y", "z"}


@PYARROW_MARK
@pytest.mark.parametrize("meta", [False, True])
@pytest.mark.parametrize("stats", [False, True])
def test_partition_on_cats_pyarrow(tmpdir, stats, meta):
    tmp = str(tmpdir)
    d = pd.DataFrame(
        {
            "a": np.random.rand(50),
            "b": np.random.choice(["x", "y", "z"], size=50),
            "c": np.random.choice(["x", "y", "z"], size=50),
        }
    )
    d = dd.from_pandas(d, 2)
    d.to_parquet(tmp, partition_on=["b"], engine="pyarrow", write_metadata_file=meta)
    df = dd.read_parquet(tmp, engine="pyarrow", gather_statistics=stats)
    assert set(df.b.cat.categories) == {"x", "y", "z"}


def test_partition_on_cats_2(tmpdir, engine):
    tmp = str(tmpdir)
    d = pd.DataFrame(
        {
            "a": np.random.rand(50),
            "b": np.random.choice(["x", "y", "z"], size=50),
            "c": np.random.choice(["x", "y", "z"], size=50),
        }
    )
    d = dd.from_pandas(d, 2)
    d.to_parquet(tmp, partition_on=["b", "c"], engine=engine)
    df = dd.read_parquet(tmp, engine=engine)
    assert set(df.b.cat.categories) == {"x", "y", "z"}
    assert set(df.c.cat.categories) == {"x", "y", "z"}

    df = dd.read_parquet(tmp, columns=["a", "c"], engine=engine)
    assert set(df.c.cat.categories) == {"x", "y", "z"}
    assert "b" not in df.columns
    assert_eq(df, df.compute())
    df = dd.read_parquet(tmp, index="c", engine=engine)
    assert set(df.index.categories) == {"x", "y", "z"}
    assert "c" not in df.columns
    # series
    df = dd.read_parquet(tmp, columns="b", engine=engine)
    assert set(df.cat.categories) == {"x", "y", "z"}


def test_append_wo_index(tmpdir, engine):
    """Test append with write_index=False."""
    tmp = str(tmpdir.join("tmp1.parquet"))
    df = pd.DataFrame(
        {
            "i32": np.arange(1000, dtype=np.int32),
            "i64": np.arange(1000, dtype=np.int64),
            "f": np.arange(1000, dtype=np.float64),
            "bhello": np.random.choice(["hello", "yo", "people"], size=1000).astype(
                "O"
            ),
        }
    )
    half = len(df) // 2
    ddf1 = dd.from_pandas(df.iloc[:half], chunksize=100)
    ddf2 = dd.from_pandas(df.iloc[half:], chunksize=100)
    ddf1.to_parquet(tmp, engine=engine)

    with pytest.raises(ValueError) as excinfo:
        ddf2.to_parquet(tmp, write_index=False, append=True, engine=engine)
    assert "Appended columns" in str(excinfo.value)

    tmp = str(tmpdir.join("tmp2.parquet"))
    ddf1.to_parquet(tmp, write_index=False, engine=engine)
    ddf2.to_parquet(tmp, write_index=False, append=True, engine=engine)

    ddf3 = dd.read_parquet(tmp, index="f", engine=engine)
    assert_eq(df.set_index("f"), ddf3)


def test_append_overlapping_divisions(tmpdir, engine):
    """Test raising of error when divisions overlapping."""
    tmp = str(tmpdir)
    df = pd.DataFrame(
        {
            "i32": np.arange(1000, dtype=np.int32),
            "i64": np.arange(1000, dtype=np.int64),
            "f": np.arange(1000, dtype=np.float64),
            "bhello": np.random.choice(["hello", "yo", "people"], size=1000).astype(
                "O"
            ),
        }
    )
    half = len(df) // 2
    ddf1 = dd.from_pandas(df.iloc[:half], chunksize=100)
    ddf2 = dd.from_pandas(df.iloc[half - 10 :], chunksize=100)
    ddf1.to_parquet(tmp, engine=engine)

    with pytest.raises(ValueError) as excinfo:
        ddf2.to_parquet(tmp, engine=engine, append=True)
    assert "Appended divisions" in str(excinfo.value)

    ddf2.to_parquet(tmp, engine=engine, append=True, ignore_divisions=True)


def test_append_different_columns(tmpdir, engine):
    """Test raising of error when non equal columns."""
    tmp = str(tmpdir)
    df1 = pd.DataFrame({"i32": np.arange(100, dtype=np.int32)})
    df2 = pd.DataFrame({"i64": np.arange(100, dtype=np.int64)})
    df3 = pd.DataFrame({"i32": np.arange(100, dtype=np.int64)})

    ddf1 = dd.from_pandas(df1, chunksize=2)
    ddf2 = dd.from_pandas(df2, chunksize=2)
    ddf3 = dd.from_pandas(df3, chunksize=2)

    ddf1.to_parquet(tmp, engine=engine)

    with pytest.raises(ValueError) as excinfo:
        ddf2.to_parquet(tmp, engine=engine, append=True)
    assert "Appended columns" in str(excinfo.value)

    with pytest.raises(ValueError) as excinfo:
        ddf3.to_parquet(tmp, engine=engine, append=True)
    assert "Appended dtypes" in str(excinfo.value)


def test_append_dict_column(tmpdir, engine):
    # See: https://github.com/dask/dask/issues/7492

    if engine == "fastparquet":
        pytest.xfail("Fastparquet engine is missing dict-column support")
    elif pa_version < parse_version("1.0.1"):
        pytest.skip("PyArrow 1.0.1+ required for dict-column support.")

    tmp = str(tmpdir)
    dts = pd.date_range("2020-01-01", "2021-01-01")
    df = pd.DataFrame(
        {"value": [{"x": x} for x in range(len(dts))]},
        index=dts,
    )
    ddf1 = dd.from_pandas(df, npartitions=1)

    # Write ddf1 to tmp, and then append it again
    ddf1.to_parquet(tmp, append=True, engine=engine)
    ddf1.to_parquet(tmp, append=True, engine=engine, ignore_divisions=True)

    # Read back all data (ddf1 + ddf1)
    ddf2 = dd.read_parquet(tmp, engine=engine)

    # Check computed result
    expect = pd.concat([df, df])
    result = ddf2.compute()
    assert_eq(expect, result)


@write_read_engines_xfail
def test_ordering(tmpdir, write_engine, read_engine):
    tmp = str(tmpdir)
    df = pd.DataFrame(
        {"a": [1, 2, 3], "b": [10, 20, 30], "c": [100, 200, 300]},
        index=pd.Index([-1, -2, -3], name="myindex"),
        columns=["c", "a", "b"],
    )
    ddf = dd.from_pandas(df, npartitions=2)
    dd.to_parquet(ddf, tmp, engine=write_engine)

    if read_engine == "fastparquet":
        pf = fastparquet.ParquetFile(tmp)
        assert pf.columns == ["myindex", "c", "a", "b"]

    ddf2 = dd.read_parquet(tmp, index="myindex", engine=read_engine)
    assert_eq(ddf, ddf2, check_divisions=False)


def test_read_parquet_custom_columns(tmpdir, engine):
    tmp = str(tmpdir)
    data = pd.DataFrame(
        {"i32": np.arange(1000, dtype=np.int32), "f": np.arange(1000, dtype=np.float64)}
    )
    df = dd.from_pandas(data, chunksize=50)
    df.to_parquet(tmp, engine=engine)

    df2 = dd.read_parquet(tmp, columns=["i32", "f"], engine=engine)
    assert_eq(df[["i32", "f"]], df2, check_index=False)

    fns = glob.glob(os.path.join(tmp, "*.parquet"))
    df2 = dd.read_parquet(fns, columns=["i32"], engine=engine).compute()
    df2.sort_values("i32", inplace=True)
    assert_eq(df[["i32"]], df2, check_index=False, check_divisions=False)

    df3 = dd.read_parquet(tmp, columns=["f", "i32"], engine=engine)
    assert_eq(df[["f", "i32"]], df3, check_index=False)


@pytest.mark.parametrize(
    "df,write_kwargs,read_kwargs",
    [
        (pd.DataFrame({"x": [3, 2, 1]}), {}, {}),
        (pd.DataFrame({"x": ["c", "a", "b"]}), {}, {}),
        (pd.DataFrame({"x": ["cc", "a", "bbb"]}), {}, {}),
        (pd.DataFrame({"x": [b"a", b"b", b"c"]}), {"object_encoding": "bytes"}, {}),
        (
            pd.DataFrame({"x": pd.Categorical(["a", "b", "a"])}),
            {},
            {"categories": ["x"]},
        ),
        (pd.DataFrame({"x": pd.Categorical([1, 2, 1])}), {}, {"categories": ["x"]}),
        (pd.DataFrame({"x": list(map(pd.Timestamp, [3000, 2000, 1000]))}), {}, {}),
        (pd.DataFrame({"x": [3000, 2000, 1000]}).astype("M8[ns]"), {}, {}),
        pytest.param(
            pd.DataFrame({"x": [3, 2, 1]}).astype("M8[ns]"),
            {},
            {},
        ),
        (pd.DataFrame({"x": [3, 2, 1]}).astype("M8[us]"), {}, {}),
        (pd.DataFrame({"x": [3, 2, 1]}).astype("M8[ms]"), {}, {}),
        (pd.DataFrame({"x": [3000, 2000, 1000]}).astype("datetime64[ns]"), {}, {}),
        (pd.DataFrame({"x": [3000, 2000, 1000]}).astype("datetime64[ns, UTC]"), {}, {}),
        (pd.DataFrame({"x": [3000, 2000, 1000]}).astype("datetime64[ns, CET]"), {}, {}),
        (pd.DataFrame({"x": [3, 2, 1]}).astype("uint16"), {}, {}),
        (pd.DataFrame({"x": [3, 2, 1]}).astype("float32"), {}, {}),
        (pd.DataFrame({"x": [3, 1, 2]}, index=[3, 2, 1]), {}, {}),
        (pd.DataFrame({"x": [3, 1, 5]}, index=pd.Index([1, 2, 3], name="foo")), {}, {}),
        (pd.DataFrame({"x": [1, 2, 3], "y": [3, 2, 1]}), {}, {}),
        (pd.DataFrame({"x": [1, 2, 3], "y": [3, 2, 1]}, columns=["y", "x"]), {}, {}),
        (pd.DataFrame({"0": [3, 2, 1]}), {}, {}),
        (pd.DataFrame({"x": [3, 2, None]}), {}, {}),
        (pd.DataFrame({"-": [3.0, 2.0, None]}), {}, {}),
        (pd.DataFrame({".": [3.0, 2.0, None]}), {}, {}),
        (pd.DataFrame({" ": [3.0, 2.0, None]}), {}, {}),
    ],
)
def test_roundtrip(tmpdir, df, write_kwargs, read_kwargs, engine):
    if "x" in df and df.x.dtype == "M8[ns]" and "arrow" in engine:
        pytest.xfail(reason="Parquet pyarrow v1 doesn't support nanosecond precision")
    if (
        "x" in df
        and df.x.dtype == "M8[ns]"
        and engine == "fastparquet"
        and fastparquet_version <= parse_version("0.6.3")
    ):
        pytest.xfail(reason="fastparquet doesn't support nanosecond precision yet")
    if (
        PANDAS_GT_130
        and read_kwargs.get("categories", None)
        and engine == "fastparquet"
        and fastparquet_version <= parse_version("0.6.3")
    ):
        pytest.xfail("https://github.com/dask/fastparquet/issues/577")

    tmp = str(tmpdir)
    if df.index.name is None:
        df.index.name = "index"
    ddf = dd.from_pandas(df, npartitions=2)

    oe = write_kwargs.pop("object_encoding", None)
    if oe and engine == "fastparquet":
        dd.to_parquet(ddf, tmp, engine=engine, object_encoding=oe, **write_kwargs)
    else:
        dd.to_parquet(ddf, tmp, engine=engine, **write_kwargs)
    ddf2 = dd.read_parquet(tmp, index=df.index.name, engine=engine, **read_kwargs)
    if str(ddf2.dtypes.get("x")) == "UInt16" and engine == "fastparquet":
        # fastparquet choooses to use masked type to be able to get true repr of
        # 16-bit int
        assert_eq(ddf.astype("UInt16"), ddf2)
    else:
        assert_eq(ddf, ddf2)


def test_categories(tmpdir, engine):
    fn = str(tmpdir)
    df = pd.DataFrame({"x": [1, 2, 3, 4, 5], "y": list("caaab")})
    ddf = dd.from_pandas(df, npartitions=2)
    ddf["y"] = ddf.y.astype("category")
    ddf.to_parquet(fn, engine=engine)
    ddf2 = dd.read_parquet(fn, categories=["y"], engine=engine)

    # Shouldn't need to specify categories explicitly
    ddf3 = dd.read_parquet(fn, engine=engine)
    assert_eq(ddf3, ddf2)

    with pytest.raises(NotImplementedError):
        ddf2.y.cat.categories
    assert set(ddf2.y.compute().cat.categories) == {"a", "b", "c"}
    cats_set = ddf2.map_partitions(lambda x: x.y.cat.categories.sort_values()).compute()
    assert cats_set.tolist() == ["a", "c", "a", "b"]

    if engine == "fastparquet":
        assert_eq(ddf.y, ddf2.y, check_names=False)
        with pytest.raises(TypeError):
            # attempt to load as category that which is not so encoded
            ddf2 = dd.read_parquet(fn, categories=["x"], engine=engine).compute()

    with pytest.raises((ValueError, FutureWarning)):
        # attempt to load as category unknown column
        ddf2 = dd.read_parquet(fn, categories=["foo"], engine=engine)


def test_categories_unnamed_index(tmpdir, engine):
    # Check that we can handle an unnamed categorical index
    # https://github.com/dask/dask/issues/6885

    tmpdir = str(tmpdir)

    df = pd.DataFrame(
        data={"A": [1, 2, 3], "B": ["a", "a", "b"]}, index=["x", "y", "y"]
    )
    ddf = dd.from_pandas(df, npartitions=1)
    ddf = ddf.categorize(columns=["B"])

    ddf.to_parquet(tmpdir, engine=engine)
    ddf2 = dd.read_parquet(tmpdir, engine=engine)

    assert_eq(ddf.index, ddf2.index, check_divisions=False)


def test_empty_partition(tmpdir, engine):
    fn = str(tmpdir)
    df = pd.DataFrame({"a": range(10), "b": range(10)})
    ddf = dd.from_pandas(df, npartitions=5)

    ddf2 = ddf[ddf.a <= 5]
    ddf2.to_parquet(fn, engine=engine)

    ddf3 = dd.read_parquet(fn, engine=engine)
    assert ddf3.npartitions < 5
    sol = ddf2.compute()
    assert_eq(sol, ddf3, check_names=False, check_index=False)


def test_timestamp_index(tmpdir, engine):
    fn = str(tmpdir)
    df = dd._compat.makeTimeDataFrame()
    df.index.name = "foo"
    ddf = dd.from_pandas(df, npartitions=5)
    ddf.to_parquet(fn, engine=engine)
    ddf2 = dd.read_parquet(fn, engine=engine)
    assert_eq(ddf, ddf2)


@FASTPARQUET_MARK
@PYARROW_MARK
def test_to_parquet_default_writes_nulls(tmpdir):
    fn = str(tmpdir.join("test.parquet"))

    df = pd.DataFrame({"c1": [1.0, np.nan, 2, np.nan, 3]})
    ddf = dd.from_pandas(df, npartitions=1)

    ddf.to_parquet(fn)
    table = pq.read_table(fn)
    assert table[1].null_count == 2


@PYARROW_LE_MARK
def test_to_parquet_pyarrow_w_inconsistent_schema_by_partition_fails_by_default(tmpdir):
    df = pd.DataFrame(
        {"partition_column": [0, 0, 1, 1], "strings": ["a", "b", None, None]}
    )

    ddf = dd.from_pandas(df, npartitions=2)
    # In order to allow pyarrow to write an inconsistent schema,
    # we need to avoid writing the _metadata file (will fail >0.17.1)
    # and need to avoid schema inference (i.e. use `schema=None`)
    ddf.to_parquet(
        str(tmpdir),
        engine="pyarrow",
        partition_on=["partition_column"],
        write_metadata_file=False,
        schema=None,
    )

    # Test that schema is not validated by default
    # (shouldn't raise error with legacy dataset)
    dd.read_parquet(
        str(tmpdir),
        engine="pyarrow-legacy",
        gather_statistics=False,
    ).compute()

    # Test that read fails when validate_schema=True
    # Note: This fails differently for pyarrow.dataset api
    with pytest.raises(ValueError) as e_info:
        dd.read_parquet(
            str(tmpdir),
            engine="pyarrow-legacy",
            gather_statistics=False,
            dataset={"validate_schema": True},
        ).compute()
        assert e_info.message.contains("ValueError: Schema in partition")
        assert e_info.message.contains("was different")


@PYARROW_MARK
def test_to_parquet_pyarrow_w_inconsistent_schema_by_partition_succeeds_w_manual_schema(
    tmpdir,
):
    # Data types to test: strings, arrays, ints, timezone aware timestamps
    in_arrays = [[0, 1, 2], [3, 4], np.nan, np.nan]
    out_arrays = [[0, 1, 2], [3, 4], None, None]
    in_strings = ["a", "b", np.nan, np.nan]
    out_strings = ["a", "b", None, None]
    tstamp = pd.Timestamp(1513393355, unit="s")
    in_tstamps = [tstamp, tstamp, pd.NaT, pd.NaT]
    out_tstamps = [
        # Timestamps come out in numpy.datetime64 format
        tstamp.to_datetime64(),
        tstamp.to_datetime64(),
        np.datetime64("NaT"),
        np.datetime64("NaT"),
    ]
    timezone = "US/Eastern"
    tz_tstamp = pd.Timestamp(1513393355, unit="s", tz=timezone)
    in_tz_tstamps = [tz_tstamp, tz_tstamp, pd.NaT, pd.NaT]
    out_tz_tstamps = [
        # Timezones do not make it through a write-read cycle.
        tz_tstamp.tz_convert(None).to_datetime64(),
        tz_tstamp.tz_convert(None).to_datetime64(),
        np.datetime64("NaT"),
        np.datetime64("NaT"),
    ]

    df = pd.DataFrame(
        {
            "partition_column": [0, 0, 1, 1],
            "arrays": in_arrays,
            "strings": in_strings,
            "tstamps": in_tstamps,
            "tz_tstamps": in_tz_tstamps,
        }
    )

    ddf = dd.from_pandas(df, npartitions=2)
    schema = pa.schema(
        [
            ("arrays", pa.list_(pa.int64())),
            ("strings", pa.string()),
            ("tstamps", pa.timestamp("ns")),
            ("tz_tstamps", pa.timestamp("ns", timezone)),
            ("partition_column", pa.int64()),
        ]
    )
    ddf.to_parquet(
        str(tmpdir), engine="pyarrow", partition_on="partition_column", schema=schema
    )
    ddf_after_write = (
        dd.read_parquet(str(tmpdir), engine="pyarrow", gather_statistics=False)
        .compute()
        .reset_index(drop=True)
    )

    # Check array support
    arrays_after_write = ddf_after_write.arrays.values
    for i in range(len(df)):
        assert np.array_equal(arrays_after_write[i], out_arrays[i]), type(out_arrays[i])

    # Check datetime support
    tstamps_after_write = ddf_after_write.tstamps.values
    for i in range(len(df)):
        # Need to test NaT separately
        if np.isnat(tstamps_after_write[i]):
            assert np.isnat(out_tstamps[i])
        else:
            assert tstamps_after_write[i] == out_tstamps[i]

    # Check timezone aware datetime support
    tz_tstamps_after_write = ddf_after_write.tz_tstamps.values
    for i in range(len(df)):
        # Need to test NaT separately
        if np.isnat(tz_tstamps_after_write[i]):
            assert np.isnat(out_tz_tstamps[i])
        else:
            assert tz_tstamps_after_write[i] == out_tz_tstamps[i]

    # Check string support
    assert np.array_equal(ddf_after_write.strings.values, out_strings)

    # Check partition column
    assert np.array_equal(ddf_after_write.partition_column, df.partition_column)


@PYARROW_MARK
@pytest.mark.parametrize("index", [False, True])
@pytest.mark.parametrize("schema", ["infer", "complex"])
def test_pyarrow_schema_inference(tmpdir, index, engine, schema):
    if schema == "complex":
        schema = {"index": pa.string(), "amount": pa.int64()}

    tmpdir = str(tmpdir)
    df = pd.DataFrame(
        {
            "index": ["1", "2", "3", "2", "3", "1", "4"],
            "date": pd.to_datetime(
                [
                    "2017-01-01",
                    "2017-01-01",
                    "2017-01-01",
                    "2017-01-02",
                    "2017-01-02",
                    "2017-01-06",
                    "2017-01-09",
                ]
            ),
            "amount": [100, 200, 300, 400, 500, 600, 700],
        },
        index=range(7, 14),
    )
    if index:
        df = dd.from_pandas(df, npartitions=2).set_index("index")
    else:
        df = dd.from_pandas(df, npartitions=2)

    df.to_parquet(tmpdir, engine="pyarrow", schema=schema)
    df_out = dd.read_parquet(tmpdir, engine=engine)
    df_out.compute()

    if index and engine == "fastparquet":
        # Fastparquet fails to detect int64 from _metadata
        df_out["amount"] = df_out["amount"].astype("int64")

        # Fastparquet not handling divisions for
        # pyarrow-written dataset with string index
        assert_eq(df, df_out, check_divisions=False)
    else:
        assert_eq(df, df_out)


def test_partition_on(tmpdir, engine):
    tmpdir = str(tmpdir)
    df = pd.DataFrame(
        {
            "a1": np.random.choice(["A", "B", "C"], size=100),
            "a2": np.random.choice(["X", "Y", "Z"], size=100),
            "b": np.random.random(size=100),
            "c": np.random.randint(1, 5, size=100),
            "d": np.arange(0, 100),
        }
    )
    d = dd.from_pandas(df, npartitions=2)
    d.to_parquet(tmpdir, partition_on=["a1", "a2"], engine=engine)
    # Note #1: Cross-engine functionality is missing
    # Note #2: The index is not preserved in pyarrow when partition_on is used
    out = dd.read_parquet(
        tmpdir, engine=engine, index=False, gather_statistics=False
    ).compute()
    for val in df.a1.unique():
        assert set(df.d[df.a1 == val]) == set(out.d[out.a1 == val])

    # Now specify the columns and allow auto-index detection
    out = dd.read_parquet(tmpdir, engine=engine, columns=["d", "a2"]).compute()
    for val in df.a2.unique():
        assert set(df.d[df.a2 == val]) == set(out.d[out.a2 == val])


def test_partition_on_duplicates(tmpdir, engine):
    # https://github.com/dask/dask/issues/6445
    tmpdir = str(tmpdir)
    df = pd.DataFrame(
        {
            "a1": np.random.choice(["A", "B", "C"], size=100),
            "a2": np.random.choice(["X", "Y", "Z"], size=100),
            "data": np.random.random(size=100),
        }
    )
    d = dd.from_pandas(df, npartitions=2)

    for _ in range(2):
        d.to_parquet(tmpdir, partition_on=["a1", "a2"], engine=engine)

    out = dd.read_parquet(tmpdir, engine=engine).compute()

    assert len(df) == len(out)
    for root, dirs, files in os.walk(tmpdir):
        for file in files:
            assert file in (
                "part.0.parquet",
                "part.1.parquet",
                "_common_metadata",
                "_metadata",
            )


@PYARROW_MARK
@pytest.mark.parametrize("partition_on", ["aa", ["aa"]])
def test_partition_on_string(tmpdir, partition_on):
    tmpdir = str(tmpdir)
    with dask.config.set(scheduler="single-threaded"):
        tmpdir = str(tmpdir)
        df = pd.DataFrame(
            {
                "aa": np.random.choice(["A", "B", "C"], size=100),
                "bb": np.random.random(size=100),
                "cc": np.random.randint(1, 5, size=100),
            }
        )
        d = dd.from_pandas(df, npartitions=2)
        d.to_parquet(
            tmpdir, partition_on=partition_on, write_index=False, engine="pyarrow"
        )
        out = dd.read_parquet(
            tmpdir, index=False, gather_statistics=False, engine="pyarrow"
        )
    out = out.compute()
    for val in df.aa.unique():
        assert set(df.bb[df.aa == val]) == set(out.bb[out.aa == val])


@write_read_engines()
def test_filters_categorical(tmpdir, write_engine, read_engine):
    tmpdir = str(tmpdir)
    cats = ["2018-01-01", "2018-01-02", "2018-01-03", "2018-01-04"]
    dftest = pd.DataFrame(
        {
            "dummy": [1, 1, 1, 1],
            "DatePart": pd.Categorical(cats, categories=cats, ordered=True),
        }
    )
    ddftest = dd.from_pandas(dftest, npartitions=4).set_index("dummy")
    ddftest.to_parquet(tmpdir, partition_on="DatePart", engine=write_engine)
    ddftest_read = dd.read_parquet(
        tmpdir,
        index="dummy",
        engine=read_engine,
        filters=[(("DatePart", "<=", "2018-01-02"))],
    )
    assert len(ddftest_read) == 2


@write_read_engines()
def test_filters(tmpdir, write_engine, read_engine):
    tmp_path = str(tmpdir)
    df = pd.DataFrame({"x": range(10), "y": list("aabbccddee")})
    ddf = dd.from_pandas(df, npartitions=5)
    assert ddf.npartitions == 5

    ddf.to_parquet(tmp_path, engine=write_engine)

    a = dd.read_parquet(tmp_path, engine=read_engine, filters=[("x", ">", 4)])
    assert a.npartitions == 3
    assert (a.x > 3).all().compute()

    b = dd.read_parquet(tmp_path, engine=read_engine, filters=[("y", "==", "c")])
    assert b.npartitions == 1
    assert (b.y == "c").all().compute()

    c = dd.read_parquet(
        tmp_path, engine=read_engine, filters=[("y", "==", "c"), ("x", ">", 6)]
    )
    assert c.npartitions <= 1
    assert not len(c)
    assert_eq(c, c)

    d = dd.read_parquet(
        tmp_path,
        engine=read_engine,
        filters=[
            # Select two overlapping ranges
            [("x", ">", 1), ("x", "<", 6)],
            [("x", ">", 3), ("x", "<", 8)],
        ],
    )
    assert d.npartitions == 3
    assert ((d.x > 1) & (d.x < 8)).all().compute()

    e = dd.read_parquet(tmp_path, engine=read_engine, filters=[("x", "in", (0, 9))])
    assert e.npartitions == 2
    assert ((e.x < 2) | (e.x > 7)).all().compute()

    f = dd.read_parquet(tmp_path, engine=read_engine, filters=[("y", "=", "c")])
    assert f.npartitions == 1
    assert len(f)
    assert (f.y == "c").all().compute()


@write_read_engines()
def test_filters_v0(tmpdir, write_engine, read_engine):
    if write_engine == "fastparquet" or read_engine == "fastparquet":
        pytest.importorskip("fastparquet", minversion="0.3.1")

    # Recent versions of pyarrow support full row-wise filtering
    # (fastparquet and older pyarrow versions do not)
    pyarrow_row_filtering = read_engine == "pyarrow-dataset"

    fn = str(tmpdir)
    df = pd.DataFrame({"at": ["ab", "aa", "ba", "da", "bb"]})
    ddf = dd.from_pandas(df, npartitions=1)

    # Ok with 1 partition and filters
    ddf.repartition(npartitions=1, force=True).to_parquet(
        fn, write_index=False, engine=write_engine
    )
    ddf2 = dd.read_parquet(
        fn, index=False, engine=read_engine, filters=[("at", "==", "aa")]
    ).compute()
    ddf3 = dd.read_parquet(
        fn, index=False, engine=read_engine, filters=[("at", "=", "aa")]
    ).compute()
    if pyarrow_row_filtering:
        assert_eq(ddf2, ddf[ddf["at"] == "aa"], check_index=False)
        assert_eq(ddf3, ddf[ddf["at"] == "aa"], check_index=False)
    else:
        assert_eq(ddf2, ddf)
        assert_eq(ddf3, ddf)

    # with >1 partition and no filters
    ddf.repartition(npartitions=2, force=True).to_parquet(fn, engine=write_engine)
    ddf2 = dd.read_parquet(fn, engine=read_engine).compute()
    assert_eq(ddf2, ddf)

    # with >1 partition and filters using base fastparquet
    if read_engine == "fastparquet":
        ddf.repartition(npartitions=2, force=True).to_parquet(fn, engine=write_engine)
        df2 = fastparquet.ParquetFile(fn).to_pandas(filters=[("at", "==", "aa")])
        df3 = fastparquet.ParquetFile(fn).to_pandas(filters=[("at", "=", "aa")])
        assert len(df2) > 0
        assert len(df3) > 0

    # with >1 partition and filters
    ddf.repartition(npartitions=2, force=True).to_parquet(fn, engine=write_engine)
    ddf2 = dd.read_parquet(
        fn, engine=read_engine, filters=[("at", "==", "aa")]
    ).compute()
    ddf3 = dd.read_parquet(
        fn, engine=read_engine, filters=[("at", "=", "aa")]
    ).compute()
    assert len(ddf2) > 0
    assert len(ddf3) > 0
    assert_eq(ddf2, ddf3)


def test_filtering_pyarrow_dataset(tmpdir, engine):
    pytest.importorskip("pyarrow", minversion="1.0.0")

    fn = str(tmpdir)
    df = pd.DataFrame({"aa": range(100), "bb": ["cat", "dog"] * 50})
    ddf = dd.from_pandas(df, npartitions=10)
    ddf.to_parquet(fn, write_index=False, engine=engine)

    # Filtered read
    aa_lim = 40
    bb_val = "dog"
    filters = [[("aa", "<", aa_lim), ("bb", "==", bb_val)]]
    ddf2 = dd.read_parquet(fn, index=False, engine="pyarrow-dataset", filters=filters)

    # Check that partitions are filetered for "aa" filter
    nonempty = 0
    for part in ddf[ddf["aa"] < aa_lim].partitions:
        nonempty += int(len(part.compute()) > 0)
    assert ddf2.npartitions == nonempty

    # Check that rows are filtered for "aa" and "bb" filters
    df = df[df["aa"] < aa_lim]
    df = df[df["bb"] == bb_val]
    assert_eq(df, ddf2.compute(), check_index=False)


def test_fiters_file_list(tmpdir, engine):
    df = pd.DataFrame({"x": range(10), "y": list("aabbccddee")})
    ddf = dd.from_pandas(df, npartitions=5)

    ddf.to_parquet(str(tmpdir), engine=engine)
    fils = str(tmpdir.join("*.parquet"))
    ddf_out = dd.read_parquet(
        fils, gather_statistics=True, engine=engine, filters=[("x", ">", 3)]
    )

    assert ddf_out.npartitions == 3
    assert_eq(df[df["x"] > 3], ddf_out.compute(), check_index=False)

    # Check that first parition gets filtered for single-path input
    ddf2 = dd.read_parquet(
        str(tmpdir.join("part.0.parquet")),
        gather_statistics=True,
        engine=engine,
        filters=[("x", ">", 3)],
    )
    assert len(ddf2) == 0


def test_pyarrow_filter_divisions(tmpdir):
    pytest.importorskip("pyarrow")

    # Write simple dataset with an index that will only
    # have a sorted index if certain row-groups are filtered out.
    # In this case, we filter "a" <= 3 to get a sorted
    # index. Otherwise, "a" is NOT monotonically increasing.
    df = pd.DataFrame({"a": [0, 1, 10, 12, 2, 3, 8, 9], "b": range(8)}).set_index("a")
    df.iloc[:4].to_parquet(
        str(tmpdir.join("file.0.parquet")), engine="pyarrow", row_group_size=2
    )
    df.iloc[4:].to_parquet(
        str(tmpdir.join("file.1.parquet")), engine="pyarrow", row_group_size=2
    )

    # Only works for ArrowDatasetEngine.
    # Legacy code will not apply filters on individual row-groups
    # when `split_row_groups=False`.
    ddf = dd.read_parquet(
        str(tmpdir),
        engine="pyarrow-dataset",
        split_row_groups=False,
        gather_statistics=True,
        filters=[("a", "<=", 3)],
    )
    assert ddf.divisions == (0, 2, 3)

    ddf = dd.read_parquet(
        str(tmpdir),
        engine="pyarrow-dataset",
        split_row_groups=True,
        gather_statistics=True,
        filters=[("a", "<=", 3)],
    )
    assert ddf.divisions == (0, 2, 3)


def test_divisions_read_with_filters(tmpdir):
    pytest.importorskip("fastparquet", minversion="0.3.1")
    tmpdir = str(tmpdir)
    # generate dataframe
    size = 100
    categoricals = []
    for value in ["a", "b", "c", "d"]:
        categoricals += [value] * int(size / 4)
    df = pd.DataFrame(
        {
            "a": categoricals,
            "b": np.random.random(size=size),
            "c": np.random.randint(1, 5, size=size),
        }
    )
    d = dd.from_pandas(df, npartitions=4)
    # save it
    d.to_parquet(tmpdir, write_index=True, partition_on=["a"], engine="fastparquet")
    # read it
    out = dd.read_parquet(tmpdir, engine="fastparquet", filters=[("a", "==", "b")])
    # test it
    expected_divisions = (25, 49)
    assert out.divisions == expected_divisions


def test_divisions_are_known_read_with_filters(tmpdir):
    pytest.importorskip("fastparquet", minversion="0.3.1")
    tmpdir = str(tmpdir)
    # generate dataframe
    df = pd.DataFrame(
        {
            "unique": [0, 0, 1, 1, 2, 2, 3, 3],
            "id": ["id1", "id2", "id1", "id2", "id1", "id2", "id1", "id2"],
        },
        index=[0, 0, 1, 1, 2, 2, 3, 3],
    )
    d = dd.from_pandas(df, npartitions=2)
    # save it
    d.to_parquet(tmpdir, partition_on=["id"], engine="fastparquet")
    # read it
    out = dd.read_parquet(tmpdir, engine="fastparquet", filters=[("id", "==", "id1")])
    # test it
    assert out.known_divisions
    expected_divisions = (0, 2, 3)
    assert out.divisions == expected_divisions


@FASTPARQUET_MARK
@pytest.mark.xfail(reason="No longer accept ParquetFile objects")
def test_read_from_fastparquet_parquetfile(tmpdir):
    fn = str(tmpdir)

    df = pd.DataFrame(
        {
            "a": np.random.choice(["A", "B", "C"], size=100),
            "b": np.random.random(size=100),
            "c": np.random.randint(1, 5, size=100),
        }
    )
    d = dd.from_pandas(df, npartitions=2)
    d.to_parquet(fn, partition_on=["a"], engine="fastparquet")

    pq_f = fastparquet.ParquetFile(fn)

    # OK with no filters
    out = dd.read_parquet(pq_f).compute()
    for val in df.a.unique():
        assert set(df.b[df.a == val]) == set(out.b[out.a == val])

    # OK with  filters
    out = dd.read_parquet(pq_f, filters=[("a", "==", "B")]).compute()
    assert set(df.b[df.a == "B"]) == set(out.b)

    # Engine should not be set to 'pyarrow'
    with pytest.raises(AssertionError):
        out = dd.read_parquet(pq_f, engine="pyarrow")


@pytest.mark.parametrize("scheduler", ["threads", "processes"])
def test_to_parquet_lazy(tmpdir, scheduler, engine):
    tmpdir = str(tmpdir)
    df = pd.DataFrame({"a": [1, 2, 3, 4], "b": [1.0, 2.0, 3.0, 4.0]})
    df.index.name = "index"
    ddf = dd.from_pandas(df, npartitions=2)
    value = ddf.to_parquet(tmpdir, compute=False, engine=engine)

    assert hasattr(value, "dask")
    value.compute(scheduler=scheduler)
    assert os.path.exists(tmpdir)

    ddf2 = dd.read_parquet(tmpdir, engine=engine)

    assert_eq(ddf, ddf2)


@FASTPARQUET_MARK
def test_timestamp96(tmpdir):
    fn = str(tmpdir)
    df = pd.DataFrame({"a": [pd.to_datetime("now", utc=True)]})
    ddf = dd.from_pandas(df, 1)
    ddf.to_parquet(fn, write_index=False, times="int96")
    pf = fastparquet.ParquetFile(fn)
    assert pf._schema[1].type == fastparquet.parquet_thrift.Type.INT96
    out = dd.read_parquet(fn, index=False).compute()
    assert_eq(out, df)


@FASTPARQUET_MARK
def test_drill_scheme(tmpdir):
    fn = str(tmpdir)
    N = 5
    df1 = pd.DataFrame({c: np.random.random(N) for i, c in enumerate(["a", "b", "c"])})
    df2 = pd.DataFrame({c: np.random.random(N) for i, c in enumerate(["a", "b", "c"])})
    files = []
    for d in ["test_data1", "test_data2"]:
        dn = os.path.join(fn, d)
        if not os.path.exists(dn):
            os.mkdir(dn)
        files.append(os.path.join(dn, "data1.parq"))

    fastparquet.write(files[0], df1)
    fastparquet.write(files[1], df2)

    df = dd.read_parquet(files)
    assert "dir0" in df.columns
    out = df.compute()
    assert "dir0" in out
    assert (np.unique(out.dir0) == ["test_data1", "test_data2"]).all()


def test_parquet_select_cats(tmpdir, engine):
    fn = str(tmpdir)
    df = pd.DataFrame(
        {
            "categories": pd.Series(
                np.random.choice(["a", "b", "c", "d", "e", "f"], size=100),
                dtype="category",
            ),
            "ints": pd.Series(list(range(0, 100)), dtype="int"),
            "floats": pd.Series(list(range(0, 100)), dtype="float"),
        }
    )

    ddf = dd.from_pandas(df, 1)
    ddf.to_parquet(fn, engine=engine)
    rddf = dd.read_parquet(fn, columns=["ints"], engine=engine)
    assert list(rddf.columns) == ["ints"]
    rddf = dd.read_parquet(fn, engine=engine)
    assert list(rddf.columns) == list(df)


def test_columns_name(tmpdir, engine):
    if engine == "fastparquet" and fastparquet_version <= parse_version("0.3.1"):
        pytest.skip("Fastparquet does not write column_indexes up to 0.3.1")
    tmp_path = str(tmpdir)
    df = pd.DataFrame({"A": [1, 2]}, index=pd.Index(["a", "b"], name="idx"))
    df.columns.name = "cols"
    ddf = dd.from_pandas(df, 2)

    ddf.to_parquet(tmp_path, engine=engine)
    result = dd.read_parquet(tmp_path, engine=engine, index=["idx"])
    assert_eq(result, df)


def check_compression(engine, filename, compression):
    if engine == "fastparquet":
        pf = fastparquet.ParquetFile(filename)
        md = pf.fmd.row_groups[0].columns[0].meta_data
        if compression is None:
            assert md.total_compressed_size == md.total_uncompressed_size
        else:
            assert md.total_compressed_size != md.total_uncompressed_size
    else:
        metadata = pa.parquet.ParquetDataset(filename).metadata
        names = metadata.schema.names
        for i in range(metadata.num_row_groups):
            row_group = metadata.row_group(i)
            for j in range(len(names)):
                column = row_group.column(j)
                if compression is None:
                    assert (
                        column.total_compressed_size == column.total_uncompressed_size
                    )
                else:
                    compress_expect = compression
                    if compression == "default":
                        compress_expect = "snappy"
                    assert compress_expect.lower() == column.compression.lower()
                    assert (
                        column.total_compressed_size != column.total_uncompressed_size
                    )


@pytest.mark.parametrize("compression,", ["default", None, "gzip", "snappy"])
def test_writing_parquet_with_compression(tmpdir, compression, engine):
    fn = str(tmpdir)
    if compression in ["snappy", "default"]:
        pytest.importorskip("snappy")

    df = pd.DataFrame({"x": ["a", "b", "c"] * 10, "y": [1, 2, 3] * 10})
    df.index.name = "index"
    ddf = dd.from_pandas(df, npartitions=3)

    ddf.to_parquet(fn, compression=compression, engine=engine)
    out = dd.read_parquet(fn, engine=engine)
    assert_eq(out, ddf)
    check_compression(engine, fn, compression)


@pytest.mark.parametrize("compression,", ["default", None, "gzip", "snappy"])
def test_writing_parquet_with_partition_on_and_compression(tmpdir, compression, engine):
    fn = str(tmpdir)
    if compression in ["snappy", "default"]:
        pytest.importorskip("snappy")

    df = pd.DataFrame({"x": ["a", "b", "c"] * 10, "y": [1, 2, 3] * 10})
    df.index.name = "index"
    ddf = dd.from_pandas(df, npartitions=3)

    ddf.to_parquet(fn, compression=compression, engine=engine, partition_on=["x"])
    check_compression(engine, fn, compression)


@pytest.fixture(
    params=[
        # fastparquet 0.1.3
        {
            "columns": [
                {
                    "metadata": None,
                    "name": "idx",
                    "numpy_type": "int64",
                    "pandas_type": "int64",
                },
                {
                    "metadata": None,
                    "name": "A",
                    "numpy_type": "int64",
                    "pandas_type": "int64",
                },
            ],
            "index_columns": ["idx"],
            "pandas_version": "0.21.0",
        },
        # pyarrow 0.7.1
        {
            "columns": [
                {
                    "metadata": None,
                    "name": "A",
                    "numpy_type": "int64",
                    "pandas_type": "int64",
                },
                {
                    "metadata": None,
                    "name": "idx",
                    "numpy_type": "int64",
                    "pandas_type": "int64",
                },
            ],
            "index_columns": ["idx"],
            "pandas_version": "0.21.0",
        },
        # pyarrow 0.8.0
        {
            "column_indexes": [
                {
                    "field_name": None,
                    "metadata": {"encoding": "UTF-8"},
                    "name": None,
                    "numpy_type": "object",
                    "pandas_type": "unicode",
                }
            ],
            "columns": [
                {
                    "field_name": "A",
                    "metadata": None,
                    "name": "A",
                    "numpy_type": "int64",
                    "pandas_type": "int64",
                },
                {
                    "field_name": "__index_level_0__",
                    "metadata": None,
                    "name": "idx",
                    "numpy_type": "int64",
                    "pandas_type": "int64",
                },
            ],
            "index_columns": ["__index_level_0__"],
            "pandas_version": "0.21.0",
        },
        # TODO: fastparquet update
    ]
)
def pandas_metadata(request):
    return request.param


def test_parse_pandas_metadata(pandas_metadata):
    index_names, column_names, mapping, column_index_names = _parse_pandas_metadata(
        pandas_metadata
    )
    assert index_names == ["idx"]
    assert column_names == ["A"]
    assert column_index_names == [None]

    # for new pyarrow
    if pandas_metadata["index_columns"] == ["__index_level_0__"]:
        assert mapping == {"__index_level_0__": "idx", "A": "A"}
    else:
        assert mapping == {"idx": "idx", "A": "A"}

    assert isinstance(mapping, dict)


def test_parse_pandas_metadata_null_index():
    # pyarrow 0.7.1 None for index
    e_index_names = [None]
    e_column_names = ["x"]
    e_mapping = {"__index_level_0__": None, "x": "x"}
    e_column_index_names = [None]

    md = {
        "columns": [
            {
                "metadata": None,
                "name": "x",
                "numpy_type": "int64",
                "pandas_type": "int64",
            },
            {
                "metadata": None,
                "name": "__index_level_0__",
                "numpy_type": "int64",
                "pandas_type": "int64",
            },
        ],
        "index_columns": ["__index_level_0__"],
        "pandas_version": "0.21.0",
    }
    index_names, column_names, mapping, column_index_names = _parse_pandas_metadata(md)
    assert index_names == e_index_names
    assert column_names == e_column_names
    assert mapping == e_mapping
    assert column_index_names == e_column_index_names

    # pyarrow 0.8.0 None for index
    md = {
        "column_indexes": [
            {
                "field_name": None,
                "metadata": {"encoding": "UTF-8"},
                "name": None,
                "numpy_type": "object",
                "pandas_type": "unicode",
            }
        ],
        "columns": [
            {
                "field_name": "x",
                "metadata": None,
                "name": "x",
                "numpy_type": "int64",
                "pandas_type": "int64",
            },
            {
                "field_name": "__index_level_0__",
                "metadata": None,
                "name": None,
                "numpy_type": "int64",
                "pandas_type": "int64",
            },
        ],
        "index_columns": ["__index_level_0__"],
        "pandas_version": "0.21.0",
    }
    index_names, column_names, mapping, column_index_names = _parse_pandas_metadata(md)
    assert index_names == e_index_names
    assert column_names == e_column_names
    assert mapping == e_mapping
    assert column_index_names == e_column_index_names


@PYARROW_MARK
def test_read_no_metadata(tmpdir, engine):
    # use pyarrow.parquet to create a parquet file without
    # pandas metadata
    tmp = str(tmpdir) + "table.parq"

    table = pa.Table.from_arrays(
        [pa.array([1, 2, 3]), pa.array([3, 4, 5])], names=["A", "B"]
    )
    pq.write_table(table, tmp)
    result = dd.read_parquet(tmp, engine=engine)
    expected = pd.DataFrame({"A": [1, 2, 3], "B": [3, 4, 5]})
    assert_eq(result, expected)


def test_parse_pandas_metadata_duplicate_index_columns():
    md = {
        "column_indexes": [
            {
                "field_name": None,
                "metadata": {"encoding": "UTF-8"},
                "name": None,
                "numpy_type": "object",
                "pandas_type": "unicode",
            }
        ],
        "columns": [
            {
                "field_name": "A",
                "metadata": None,
                "name": "A",
                "numpy_type": "int64",
                "pandas_type": "int64",
            },
            {
                "field_name": "__index_level_0__",
                "metadata": None,
                "name": "A",
                "numpy_type": "object",
                "pandas_type": "unicode",
            },
        ],
        "index_columns": ["__index_level_0__"],
        "pandas_version": "0.21.0",
    }
    (
        index_names,
        column_names,
        storage_name_mapping,
        column_index_names,
    ) = _parse_pandas_metadata(md)
    assert index_names == ["A"]
    assert column_names == ["A"]
    assert storage_name_mapping == {"__index_level_0__": "A", "A": "A"}
    assert column_index_names == [None]


def test_parse_pandas_metadata_column_with_index_name():
    md = {
        "column_indexes": [
            {
                "field_name": None,
                "metadata": {"encoding": "UTF-8"},
                "name": None,
                "numpy_type": "object",
                "pandas_type": "unicode",
            }
        ],
        "columns": [
            {
                "field_name": "A",
                "metadata": None,
                "name": "A",
                "numpy_type": "int64",
                "pandas_type": "int64",
            },
            {
                "field_name": "__index_level_0__",
                "metadata": None,
                "name": "A",
                "numpy_type": "object",
                "pandas_type": "unicode",
            },
        ],
        "index_columns": ["__index_level_0__"],
        "pandas_version": "0.21.0",
    }
    (
        index_names,
        column_names,
        storage_name_mapping,
        column_index_names,
    ) = _parse_pandas_metadata(md)
    assert index_names == ["A"]
    assert column_names == ["A"]
    assert storage_name_mapping == {"__index_level_0__": "A", "A": "A"}
    assert column_index_names == [None]


def test_writing_parquet_with_kwargs(tmpdir, engine):
    fn = str(tmpdir)
    path1 = os.path.join(fn, "normal")
    path2 = os.path.join(fn, "partitioned")
    pytest.importorskip("snappy")

    df = pd.DataFrame(
        {
            "a": np.random.choice(["A", "B", "C"], size=100),
            "b": np.random.random(size=100),
            "c": np.random.randint(1, 5, size=100),
        }
    )
    df.index.name = "index"
    ddf = dd.from_pandas(df, npartitions=3)

    engine_kwargs = {
        "pyarrow-dataset": {
            "compression": "snappy",
            "coerce_timestamps": None,
            "use_dictionary": True,
        },
        "fastparquet": {"compression": "snappy", "times": "int64", "fixed_text": None},
    }
    engine_kwargs["pyarrow-legacy"] = engine_kwargs["pyarrow-dataset"]

    ddf.to_parquet(path1, engine=engine, **engine_kwargs[engine])
    out = dd.read_parquet(path1, engine=engine)
    assert_eq(out, ddf, check_index=(engine != "fastparquet"))

    # Avoid race condition in pyarrow 0.8.0 on writing partitioned datasets
    with dask.config.set(scheduler="sync"):
        ddf.to_parquet(
            path2, engine=engine, partition_on=["a"], **engine_kwargs[engine]
        )
    out = dd.read_parquet(path2, engine=engine).compute()
    for val in df.a.unique():
        assert set(df.b[df.a == val]) == set(out.b[out.a == val])


def test_writing_parquet_with_unknown_kwargs(tmpdir, engine):
    fn = str(tmpdir)

    with pytest.raises(TypeError):
        ddf.to_parquet(fn, engine=engine, unknown_key="unknown_value")


@ANY_ENGINE_MARK
def test_to_parquet_with_get(tmpdir):
    from dask.multiprocessing import get as mp_get

    tmpdir = str(tmpdir)

    flag = [False]

    def my_get(*args, **kwargs):
        flag[0] = True
        return mp_get(*args, **kwargs)

    df = pd.DataFrame({"x": ["a", "b", "c", "d"], "y": [1, 2, 3, 4]})
    ddf = dd.from_pandas(df, npartitions=2)

    ddf.to_parquet(tmpdir, compute_kwargs={"scheduler": my_get})
    assert flag[0]

    result = dd.read_parquet(os.path.join(tmpdir, "*"))
    assert_eq(result, df, check_index=False)


def test_select_partitioned_column(tmpdir, engine):
    pytest.importorskip("snappy")

    fn = str(tmpdir)
    size = 20
    d = {
        "signal1": np.random.normal(0, 0.3, size=size).cumsum() + 50,
        "fake_categorical1": np.random.choice(["A", "B", "C"], size=size),
        "fake_categorical2": np.random.choice(["D", "E", "F"], size=size),
    }
    df = dd.from_pandas(pd.DataFrame(d), 2)
    df.to_parquet(
        fn,
        compression="snappy",
        write_index=False,
        engine=engine,
        partition_on=["fake_categorical1", "fake_categorical2"],
    )

    df_partitioned = dd.read_parquet(fn, engine=engine)
    df_partitioned[df_partitioned.fake_categorical1 == "A"].compute()


def test_with_tz(tmpdir, engine):
    if engine == "fastparquet" and fastparquet_version < parse_version("0.3.0"):
        pytest.skip("fastparquet<0.3.0 did not support this")

    with warnings.catch_warnings():
        if engine == "fastparquet":
            # fastparquet-442
            warnings.simplefilter("ignore", FutureWarning)  # pandas 0.25
            fn = str(tmpdir)
            df = pd.DataFrame([[0]], columns=["a"], dtype="datetime64[ns, UTC]")
            df = dd.from_pandas(df, 1)
            df.to_parquet(fn, engine=engine)
            df2 = dd.read_parquet(fn, engine=engine)
            assert_eq(df, df2, check_divisions=False, check_index=False)


@PYARROW_MARK
def test_arrow_partitioning(tmpdir):
    # Issue #3518
    path = str(tmpdir)
    data = {
        "p": np.repeat(np.arange(3), 2).astype(np.int8),
        "b": np.repeat(-1, 6).astype(np.int16),
        "c": np.repeat(-2, 6).astype(np.float32),
        "d": np.repeat(-3, 6).astype(np.float64),
    }
    pdf = pd.DataFrame(data)
    ddf = dd.from_pandas(pdf, npartitions=2)
    ddf.to_parquet(path, engine="pyarrow", write_index=False, partition_on="p")

    ddf = dd.read_parquet(path, index=False, engine="pyarrow")

    ddf.astype({"b": np.float32}).compute()


def test_informative_error_messages():
    with pytest.raises(ValueError) as info:
        dd.read_parquet("foo", engine="foo")

    assert "foo" in str(info.value)
    assert "arrow" in str(info.value)
    assert "fastparquet" in str(info.value)


def test_append_cat_fp(tmpdir, engine):
    path = str(tmpdir)
    # https://github.com/dask/dask/issues/4120
    df = pd.DataFrame({"x": ["a", "a", "b", "a", "b"]})
    df["x"] = df["x"].astype("category")
    ddf = dd.from_pandas(df, npartitions=1)

    dd.to_parquet(ddf, path, engine=engine)
    dd.to_parquet(ddf, path, append=True, ignore_divisions=True, engine=engine)

    d = dd.read_parquet(path, engine=engine).compute()
    assert d["x"].tolist() == ["a", "a", "b", "a", "b"] * 2


@PYARROW_MARK
@pytest.mark.parametrize(
    "df",
    [
        pd.DataFrame({"x": [4, 5, 6, 1, 2, 3]}),
        pd.DataFrame({"x": ["c", "a", "b"]}),
        pd.DataFrame({"x": ["cc", "a", "bbb"]}),
        pd.DataFrame({"x": [b"a", b"b", b"c"]}),
        pytest.param(pd.DataFrame({"x": pd.Categorical(["a", "b", "a"])})),
        pytest.param(pd.DataFrame({"x": pd.Categorical([1, 2, 1])})),
        pd.DataFrame({"x": list(map(pd.Timestamp, [3000000, 2000000, 1000000]))}),  # ms
        pd.DataFrame({"x": list(map(pd.Timestamp, [3000, 2000, 1000]))}),  # us
        pd.DataFrame({"x": [3000, 2000, 1000]}).astype("M8[ns]"),
        # pd.DataFrame({'x': [3, 2, 1]}).astype('M8[ns]'), # Casting errors
        pd.DataFrame({"x": [3, 2, 1]}).astype("M8[us]"),
        pd.DataFrame({"x": [3, 2, 1]}).astype("M8[ms]"),
        pd.DataFrame({"x": [3, 2, 1]}).astype("uint16"),
        pd.DataFrame({"x": [3, 2, 1]}).astype("float32"),
        pd.DataFrame({"x": [3, 1, 2]}, index=[3, 2, 1]),
        pd.DataFrame(
            {"x": [4, 5, 6, 1, 2, 3]}, index=pd.Index([1, 2, 3, 4, 5, 6], name="foo")
        ),
        pd.DataFrame({"x": [1, 2, 3], "y": [3, 2, 1]}),
        pd.DataFrame({"x": [1, 2, 3], "y": [3, 2, 1]}, columns=["y", "x"]),
        pd.DataFrame({"0": [3, 2, 1]}),
        pd.DataFrame({"x": [3, 2, None]}),
        pd.DataFrame({"-": [3.0, 2.0, None]}),
        pd.DataFrame({".": [3.0, 2.0, None]}),
        pd.DataFrame({" ": [3.0, 2.0, None]}),
    ],
)
def test_roundtrip_arrow(tmpdir, df):
    # Index will be given a name when preserved as index
    tmp_path = str(tmpdir)
    if not df.index.name:
        df.index.name = "index"
    ddf = dd.from_pandas(df, npartitions=2)
    dd.to_parquet(ddf, tmp_path, engine="pyarrow", write_index=True)
    ddf2 = dd.read_parquet(tmp_path, engine="pyarrow", gather_statistics=True)
    assert_eq(ddf, ddf2)


def test_datasets_timeseries(tmpdir, engine):
    tmp_path = str(tmpdir)
    df = dask.datasets.timeseries(
        start="2000-01-01", end="2000-01-10", freq="1d"
    ).persist()
    df.to_parquet(tmp_path, engine=engine)

    df2 = dd.read_parquet(tmp_path, engine=engine)
    assert_eq(df, df2)


def test_pathlib_path(tmpdir, engine):
    import pathlib

    df = pd.DataFrame({"x": [4, 5, 6, 1, 2, 3]})
    df.index.name = "index"
    ddf = dd.from_pandas(df, npartitions=2)
    path = pathlib.Path(str(tmpdir))
    ddf.to_parquet(path, engine=engine)
    ddf2 = dd.read_parquet(path, engine=engine)
    assert_eq(ddf, ddf2)


@PYARROW_LE_MARK
def test_pyarrow_metadata_nthreads(tmpdir):
    tmp_path = str(tmpdir)
    df = pd.DataFrame({"x": [4, 5, 6, 1, 2, 3]})
    df.index.name = "index"
    ddf = dd.from_pandas(df, npartitions=2)
    ddf.to_parquet(tmp_path, engine="pyarrow")
    ops = {"dataset": {"metadata_nthreads": 2}}
    ddf2 = dd.read_parquet(tmp_path, engine="pyarrow-legacy", **ops)
    assert_eq(ddf, ddf2)


@FASTPARQUET_MARK
def test_categories_large(tmpdir, engine):
    # Issue #5112
    fn = str(tmpdir.join("parquet_int16.parq"))
    numbers = np.random.randint(0, 800000, size=1000000)
    df = pd.DataFrame(numbers.T, columns=["name"])
    df.name = df.name.astype("category")

    df.to_parquet(fn, engine="fastparquet", compression="uncompressed")
    ddf = dd.read_parquet(fn, engine=engine, categories={"name": 80000})

    assert_eq(sorted(df.name.cat.categories), sorted(ddf.compute().name.cat.categories))


@write_read_engines()
def test_read_glob_no_meta(tmpdir, write_engine, read_engine):
    tmp_path = str(tmpdir)
    ddf.to_parquet(tmp_path, engine=write_engine)

    ddf2 = dd.read_parquet(
        os.path.join(tmp_path, "*.parquet"), engine=read_engine, gather_statistics=False
    )
    assert_eq(ddf, ddf2, check_divisions=False)


@write_read_engines()
def test_read_glob_yes_meta(tmpdir, write_engine, read_engine):
    tmp_path = str(tmpdir)
    ddf.to_parquet(tmp_path, engine=write_engine)
    paths = glob.glob(os.path.join(tmp_path, "*.parquet"))
    paths.append(os.path.join(tmp_path, "_metadata"))
    ddf2 = dd.read_parquet(paths, engine=read_engine, gather_statistics=False)
    assert_eq(ddf, ddf2, check_divisions=False)


@pytest.mark.parametrize("statistics", [True, False, None])
@pytest.mark.parametrize("remove_common", [True, False])
@write_read_engines()
def test_read_dir_nometa(tmpdir, write_engine, read_engine, statistics, remove_common):
    tmp_path = str(tmpdir)
    ddf.to_parquet(tmp_path, engine=write_engine)
    if os.path.exists(os.path.join(tmp_path, "_metadata")):
        os.unlink(os.path.join(tmp_path, "_metadata"))
    files = os.listdir(tmp_path)
    assert "_metadata" not in files

    if remove_common and os.path.exists(os.path.join(tmp_path, "_common_metadata")):
        os.unlink(os.path.join(tmp_path, "_common_metadata"))

    ddf2 = dd.read_parquet(tmp_path, engine=read_engine, gather_statistics=statistics)
    assert_eq(ddf, ddf2, check_divisions=False)
    assert ddf.divisions == tuple(range(0, 420, 30))
    if statistics is False or statistics is None and read_engine.startswith("pyarrow"):
        assert ddf2.divisions == (None,) * 14
    else:
        assert ddf2.divisions == tuple(range(0, 420, 30))


@write_read_engines()
def test_statistics_nometa(tmpdir, write_engine, read_engine):
    tmp_path = str(tmpdir)
    ddf.to_parquet(tmp_path, engine=write_engine, write_metadata_file=False)

    ddf2 = dd.read_parquet(tmp_path, engine=read_engine, gather_statistics=True)
    assert_eq(ddf, ddf2)
    assert ddf.divisions == tuple(range(0, 420, 30))
    assert ddf2.divisions == tuple(range(0, 420, 30))


@pytest.mark.parametrize("schema", ["infer", None])
def test_timeseries_nulls_in_schema(tmpdir, engine, schema):
    # GH#5608: relative path failing _metadata/_common_metadata detection.
    tmp_path = str(tmpdir.mkdir("files"))
    tmp_path = os.path.join(tmp_path, "../", "files")

    ddf2 = (
        dask.datasets.timeseries(start="2000-01-01", end="2000-01-03", freq="1h")
        .reset_index()
        .map_partitions(lambda x: x.loc[:5])
    )
    ddf2 = ddf2.set_index("x").reset_index().persist()
    ddf2.name = ddf2.name.where(ddf2.timestamp == "2000-01-01", None)

    # Note: `append_row_groups` will fail with pyarrow>0.17.1 for _metadata write
    dataset = {"validate_schema": False} if engine == "pyarrow-legacy" else {}
    ddf2.to_parquet(tmp_path, engine=engine, write_metadata_file=False, schema=schema)
    ddf_read = dd.read_parquet(tmp_path, engine=engine, dataset=dataset)

    assert_eq(ddf_read, ddf2, check_divisions=False, check_index=False)


@PYARROW_LE_MARK
@pytest.mark.parametrize("numerical", [True, False])
@pytest.mark.parametrize(
    "timestamp", ["2000-01-01", "2000-01-02", "2000-01-03", "2000-01-04"]
)
def test_timeseries_nulls_in_schema_pyarrow(tmpdir, timestamp, numerical):
    tmp_path = str(tmpdir)
    ddf2 = dd.from_pandas(
        pd.DataFrame(
            {
                "timestamp": [
                    pd.Timestamp("2000-01-01"),
                    pd.Timestamp("2000-01-02"),
                    pd.Timestamp("2000-01-03"),
                    pd.Timestamp("2000-01-04"),
                ],
                "id": np.arange(4, dtype="float64"),
                "name": ["cat", "dog", "bird", "cow"],
            }
        ),
        npartitions=2,
    ).persist()
    if numerical:
        ddf2.id = ddf2.id.where(ddf2.timestamp == timestamp, None)
        ddf2.id = ddf2.id.astype("float64")
    else:
        ddf2.name = ddf2.name.where(ddf2.timestamp == timestamp, None)

    # There should be no schema error if you specify a schema on write
    schema = pa.schema(
        [("timestamp", pa.timestamp("ns")), ("id", pa.float64()), ("name", pa.string())]
    )
    ddf2.to_parquet(tmp_path, schema=schema, write_index=False, engine="pyarrow")
    assert_eq(
        dd.read_parquet(
            tmp_path,
            dataset={"validate_schema": True},
            index=False,
            engine="pyarrow-legacy",
        ),
        ddf2,
        check_divisions=False,
        check_index=False,
    )


@PYARROW_LE_MARK
def test_read_inconsistent_schema_pyarrow(tmpdir):
    # Note: This is a proxy test for a cudf-related issue fix
    # (see cudf#5062 github issue).  The cause of that issue is
    # schema inconsistencies that do not actually correspond to
    # different types, but whether or not the file/column contains
    # null values.

    df1 = pd.DataFrame({"id": [0, 1], "val": [10, 20]})
    df2 = pd.DataFrame({"id": [2, 3], "val": [30, 40]})

    desired_type = "int64"
    other_type = "int32"
    df1.val = df1.val.astype(desired_type)
    df2.val = df2.val.astype(other_type)

    df_expect = pd.concat([df1, df2], ignore_index=True)
    df_expect["val"] = df_expect.val.astype(desired_type)

    df1.to_parquet(os.path.join(tmpdir, "0.parquet"), engine="pyarrow")
    df2.to_parquet(os.path.join(tmpdir, "1.parquet"), engine="pyarrow")

    # Read Directory
    check = dd.read_parquet(
        str(tmpdir), dataset={"validate_schema": False}, engine="pyarrow-legacy"
    )
    assert_eq(check.compute(), df_expect, check_index=False)

    # Read List
    check = dd.read_parquet(
        os.path.join(tmpdir, "*.parquet"),
        dataset={"validate_schema": False},
        engine="pyarrow-legacy",
    )
    assert_eq(check.compute(), df_expect, check_index=False)


def test_graph_size_pyarrow(tmpdir, engine):
    import pickle

    fn = str(tmpdir)

    ddf1 = dask.datasets.timeseries(
        start="2000-01-01", end="2000-01-02", freq="60S", partition_freq="1H"
    )

    ddf1.to_parquet(fn, engine=engine)
    ddf2 = dd.read_parquet(fn, engine=engine)

    assert len(pickle.dumps(ddf2.__dask_graph__())) < 25000


@pytest.mark.parametrize("preserve_index", [True, False])
@pytest.mark.parametrize("index", [None, np.random.permutation(2000)])
def test_getitem_optimization(tmpdir, engine, preserve_index, index):
    tmp_path_rd = str(tmpdir.mkdir("read"))
    tmp_path_wt = str(tmpdir.mkdir("write"))
    df = pd.DataFrame(
        {"A": [1, 2] * 1000, "B": [3, 4] * 1000, "C": [5, 6] * 1000}, index=index
    )
    df.index.name = "my_index"
    ddf = dd.from_pandas(df, 2, sort=False)

    ddf.to_parquet(tmp_path_rd, engine=engine, write_index=preserve_index)
    ddf = dd.read_parquet(tmp_path_rd, engine=engine)["B"]

    # Write ddf back to disk to check that the round trip
    # preserves the getitem optimization
    out = ddf.to_frame().to_parquet(tmp_path_wt, engine=engine, compute=False)
    dsk = optimize_dataframe_getitem(out.dask, keys=[out.key])

    subgraph_rd = hlg_layer(dsk, "read-parquet")
    assert isinstance(subgraph_rd, DataFrameIOLayer)
    assert subgraph_rd.columns == ["B"]
    assert next(iter(subgraph_rd.dsk.values()))[0].columns == ["B"]

    subgraph_wt = hlg_layer(dsk, "to-parquet")
    assert isinstance(subgraph_wt, Blockwise)

    assert_eq(ddf.compute(optimize_graph=False), ddf.compute())


def test_getitem_optimization_empty(tmpdir, engine):
    df = pd.DataFrame({"A": [1] * 100, "B": [2] * 100, "C": [3] * 100, "D": [4] * 100})
    ddf = dd.from_pandas(df, 2)
    fn = os.path.join(str(tmpdir))
    ddf.to_parquet(fn, engine=engine)

    df2 = dd.read_parquet(fn, columns=[], engine=engine)
    dsk = optimize_dataframe_getitem(df2.dask, keys=[df2._name])

    subgraph = next(iter(dsk.layers.values()))
    assert isinstance(subgraph, DataFrameIOLayer)
    assert subgraph.columns == []


def test_getitem_optimization_multi(tmpdir, engine):
    df = pd.DataFrame({"A": [1] * 100, "B": [2] * 100, "C": [3] * 100, "D": [4] * 100})
    ddf = dd.from_pandas(df, 2)
    fn = os.path.join(str(tmpdir))
    ddf.to_parquet(fn, engine=engine)

    a = dd.read_parquet(fn, engine=engine)["B"]
    b = dd.read_parquet(fn, engine=engine)[["C"]]
    c = dd.read_parquet(fn, engine=engine)[["C", "A"]]

    a1, a2, a3 = dask.compute(a, b, c)
    b1, b2, b3 = dask.compute(a, b, c, optimize_graph=False)

    assert_eq(a1, b1)
    assert_eq(a2, b2)
    assert_eq(a3, b3)


<<<<<<< HEAD
@pytest.mark.parametrize("preserve_index", [True, False])
@pytest.mark.parametrize("index", [None, np.random.permutation(2000)])
@pytest.mark.parametrize(
    "op,op_name",
    [
        (operator.eq, "=="),
        (operator.gt, ">"),
        (operator.ge, ">="),
        (operator.lt, "<"),
        (operator.le, "<="),
    ],
)
def test_eager_predicate_pushdown(tmpdir, engine, preserve_index, index, op, op_name):
    df = pd.DataFrame(
        {"A": [1, 2] * 1000, "B": [3, 4] * 1000, "C": [5, 6] * 1000}, index=index
    )
    df.index.name = "my_index"
    ddf = dd.from_pandas(df, 2, sort=False)
    ddf.to_parquet(str(tmpdir), engine=engine, write_index=preserve_index)
    ddf = dd.read_parquet(str(tmpdir), engine=engine)
    ddf = ddf[op(ddf["B"], 3)]
    if op_name != "<":
        # Will be a `MaterializedLayer` if everything gets filtered
        ddf2 = eager_predicate_pushdown(ddf)
        subgraph_rd = hlg_layer(ddf2.dask, "read-parquet")
        assert subgraph_rd.creation_info["kwargs"]["filters"] == [("B", op_name, 3)]
        assert isinstance(subgraph_rd, DataFrameIOLayer)

    # NOTE: Index may be different when filters are
    # applied in `read_parquet` if `preserve_index=False`
    assert_eq(
        ddf.compute(optimize_graph=False), ddf.compute(), check_index=preserve_index
    )
=======
def test_getitem_optimization_after_filter(tmpdir, engine):
    df = pd.DataFrame({"a": [1, 2, 3] * 5, "b": range(15), "c": range(15)})
    dd.from_pandas(df, npartitions=3).to_parquet(tmpdir, engine=engine)
    ddf = dd.read_parquet(tmpdir, engine=engine)

    df2 = df[df["b"] > 10][["a"]]
    ddf2 = ddf[ddf["b"] > 10][["a"]]

    dsk = optimize_dataframe_getitem(ddf2.dask, keys=[ddf2._name])
    subgraph_rd = hlg_layer(dsk, "read-parquet")
    assert isinstance(subgraph_rd, DataFrameIOLayer)
    assert set(subgraph_rd.columns) == {"a", "b"}

    assert_eq(df2, ddf2)


def test_getitem_optimization_after_filter_complex(tmpdir, engine):
    df = pd.DataFrame({"a": [1, 2, 3] * 5, "b": range(15), "c": range(15)})
    dd.from_pandas(df, npartitions=3).to_parquet(tmpdir, engine=engine)
    ddf = dd.read_parquet(tmpdir, engine=engine)

    df2 = df[["b"]]
    df2 = df2.assign(d=1)
    df2 = df[df2["d"] == 1][["b"]]

    ddf2 = ddf[["b"]]
    ddf2 = ddf2.assign(d=1)
    ddf2 = ddf[ddf2["d"] == 1][["b"]]

    dsk = optimize_dataframe_getitem(ddf2.dask, keys=[ddf2._name])
    subgraph_rd = hlg_layer(dsk, "read-parquet")
    assert isinstance(subgraph_rd, DataFrameIOLayer)
    assert set(subgraph_rd.columns) == {"b"}

    assert_eq(df2, ddf2)
>>>>>>> 9634da11


def test_layer_creation_info(tmpdir, engine):
    df = pd.DataFrame({"a": range(10), "b": ["cat", "dog"] * 5})
    dd.from_pandas(df, npartitions=1).to_parquet(
        tmpdir, engine=engine, partition_on=["b"]
    )

    # Apply filters directly in dd.read_parquet
    filters = [("b", "==", "cat")]
    ddf1 = dd.read_parquet(tmpdir, engine=engine, filters=filters)
    assert "dog" not in ddf1["b"].compute()

    # Results will not match if we use dd.read_parquet
    # without filters
    ddf2 = dd.read_parquet(tmpdir, engine=engine)
    with pytest.raises(AssertionError):
        assert_eq(ddf1, ddf2)

    # However, we can use `creation_info` to regenerate
    # the same collection with `filters` defined
    info = ddf2.dask.layers[ddf2._name].creation_info
    kwargs = info.get("kwargs", {})
    kwargs["filters"] = filters
    ddf3 = info["func"](*info.get("args", []), **kwargs)
    assert_eq(ddf1, ddf3)


@ANY_ENGINE_MARK
def test_blockwise_parquet_annotations(tmpdir):
    df = pd.DataFrame({"a": np.arange(40, dtype=np.int32)})
    expect = dd.from_pandas(df, npartitions=2)
    expect.to_parquet(str(tmpdir))

    with dask.annotate(foo="bar"):
        ddf = dd.read_parquet(str(tmpdir))

    # `ddf` should now have ONE Blockwise layer
    layers = ddf.__dask_graph__().layers
    assert len(layers) == 1
    layer = next(iter(layers.values()))
    assert isinstance(layer, DataFrameIOLayer)
    assert layer.annotations == {"foo": "bar"}


@ANY_ENGINE_MARK
def test_optimize_blockwise_parquet(tmpdir):
    size = 40
    npartitions = 2
    tmp = str(tmpdir)
    df = pd.DataFrame({"a": np.arange(size, dtype=np.int32)})
    expect = dd.from_pandas(df, npartitions=npartitions)
    expect.to_parquet(tmp)
    ddf = dd.read_parquet(tmp)

    # `ddf` should now have ONE Blockwise layer
    layers = ddf.__dask_graph__().layers
    assert len(layers) == 1
    assert isinstance(list(layers.values())[0], Blockwise)

    # Check single-layer result
    assert_eq(ddf, expect)

    # Increment by 1
    ddf += 1
    expect += 1

    # Increment by 10
    ddf += 10
    expect += 10

    # `ddf` should now have THREE Blockwise layers
    layers = ddf.__dask_graph__().layers
    assert len(layers) == 3
    assert all(isinstance(layer, Blockwise) for layer in layers.values())

    # Check that `optimize_blockwise` fuses all three
    # `Blockwise` layers together into a singe `Blockwise` layer
    keys = [(ddf._name, i) for i in range(npartitions)]
    graph = optimize_blockwise(ddf.__dask_graph__(), keys)
    layers = graph.layers
    name = list(layers.keys())[0]
    assert len(layers) == 1
    assert isinstance(layers[name], Blockwise)

    # Check final result
    assert_eq(ddf, expect)


@PYARROW_MARK
def test_split_row_groups(tmpdir, engine):
    """Test split_row_groups read_parquet kwarg"""
    tmp = str(tmpdir)
    df = pd.DataFrame(
        {"i32": np.arange(800, dtype=np.int32), "f": np.arange(800, dtype=np.float64)}
    )
    df.index.name = "index"

    half = len(df) // 2
    dd.from_pandas(df.iloc[:half], npartitions=2).to_parquet(
        tmp, engine="pyarrow", row_group_size=100
    )

    ddf3 = dd.read_parquet(tmp, engine=engine, split_row_groups=True, chunksize=1)
    assert ddf3.npartitions == 4

    ddf3 = dd.read_parquet(
        tmp, engine=engine, gather_statistics=True, split_row_groups=False
    )
    assert ddf3.npartitions == 2

    dd.from_pandas(df.iloc[half:], npartitions=2).to_parquet(
        tmp, append=True, engine="pyarrow", row_group_size=50
    )

    ddf3 = dd.read_parquet(
        tmp,
        engine=engine,
        gather_statistics=True,
        split_row_groups=True,
        chunksize=1,
    )
    assert ddf3.npartitions == 12

    ddf3 = dd.read_parquet(
        tmp, engine=engine, gather_statistics=True, split_row_groups=False
    )
    assert ddf3.npartitions == 4


@PYARROW_MARK
@pytest.mark.parametrize("split_row_groups", [1, 12])
@pytest.mark.parametrize("gather_statistics", [True, False])
def test_split_row_groups_int(tmpdir, split_row_groups, gather_statistics, engine):
    tmp = str(tmpdir)
    row_group_size = 10
    npartitions = 4
    half_size = 400
    df = pd.DataFrame(
        {
            "i32": np.arange(2 * half_size, dtype=np.int32),
            "f": np.arange(2 * half_size, dtype=np.float64),
        }
    )
    half = len(df) // 2

    dd.from_pandas(df.iloc[:half], npartitions=npartitions).to_parquet(
        tmp, engine="pyarrow", row_group_size=row_group_size
    )
    dd.from_pandas(df.iloc[half:], npartitions=npartitions).to_parquet(
        tmp, append=True, engine="pyarrow", row_group_size=row_group_size
    )

    ddf2 = dd.read_parquet(
        tmp,
        engine=engine,
        split_row_groups=split_row_groups,
        gather_statistics=gather_statistics,
    )
    expected_rg_cout = int(half_size / row_group_size)
    assert ddf2.npartitions == 2 * math.ceil(expected_rg_cout / split_row_groups)


@PYARROW_MARK
@pytest.mark.parametrize("split_row_groups", [8, 25])
def test_split_row_groups_int_aggregate_files(tmpdir, engine, split_row_groups):
    # Use pyarrow to write a multi-file dataset with
    # multiple row-groups per file
    row_group_size = 10
    size = 800
    df = pd.DataFrame(
        {
            "i32": np.arange(size, dtype=np.int32),
            "f": np.arange(size, dtype=np.float64),
        }
    )
    dd.from_pandas(df, npartitions=4).to_parquet(
        str(tmpdir), engine="pyarrow", row_group_size=row_group_size, write_index=False
    )

    # Read back with both `split_row_groups>1` and
    # `aggregate_files=True`
    ddf2 = dd.read_parquet(
        str(tmpdir),
        engine=engine,
        split_row_groups=split_row_groups,
        aggregate_files=True,
    )

    # Check that we are aggregating files as expected
    npartitions_expected = math.ceil((size / row_group_size) / split_row_groups)
    assert ddf2.npartitions == npartitions_expected
    assert len(ddf2) == size
    assert_eq(df, ddf2, check_index=False)


@PYARROW_MARK
def test_split_row_groups_filter(tmpdir, engine):
    tmp = str(tmpdir)
    df = pd.DataFrame(
        {"i32": np.arange(800, dtype=np.int32), "f": np.arange(800, dtype=np.float64)}
    )
    df.index.name = "index"
    search_val = 600
    filters = [("f", "==", search_val)]

    dd.from_pandas(df, npartitions=4).to_parquet(
        tmp, append=True, engine="pyarrow", row_group_size=50
    )

    ddf2 = dd.read_parquet(tmp, engine=engine)
    ddf3 = dd.read_parquet(
        tmp,
        engine=engine,
        gather_statistics=True,
        split_row_groups=True,
        filters=filters,
    )

    assert (ddf3["i32"] == search_val).any().compute()
    assert_eq(
        ddf2[ddf2["i32"] == search_val].compute(),
        ddf3[ddf3["i32"] == search_val].compute(),
    )


@ANY_ENGINE_MARK
def test_optimize_getitem_and_nonblockwise(tmpdir):
    path = os.path.join(tmpdir, "path.parquet")
    df = pd.DataFrame(
        {"a": [3, 4, 2], "b": [1, 2, 4], "c": [5, 4, 2], "d": [1, 2, 3]},
        index=["a", "b", "c"],
    )
    df.to_parquet(path)

    df2 = dd.read_parquet(path)
    df2[["a", "b"]].rolling(3).max().compute()


@ANY_ENGINE_MARK
def test_optimize_and_not(tmpdir):
    path = os.path.join(tmpdir, "path.parquet")
    df = pd.DataFrame(
        {"a": [3, 4, 2], "b": [1, 2, 4], "c": [5, 4, 2], "d": [1, 2, 3]},
        index=["a", "b", "c"],
    )
    df.to_parquet(path)

    df2 = dd.read_parquet(path)
    df2a = df2["a"].groupby(df2["c"]).first().to_delayed()
    df2b = df2["b"].groupby(df2["c"]).first().to_delayed()
    df2c = df2[["a", "b"]].rolling(2).max().to_delayed()
    df2d = df2.rolling(2).max().to_delayed()
    (result,) = dask.compute(df2a + df2b + df2c + df2d)

    expected = [
        dask.compute(df2a)[0][0],
        dask.compute(df2b)[0][0],
        dask.compute(df2c)[0][0],
        dask.compute(df2d)[0][0],
    ]
    for a, b in zip(result, expected):
        assert_eq(a, b)


@write_read_engines()
def test_chunksize_empty(tmpdir, write_engine, read_engine):
    df = pd.DataFrame({"a": pd.Series(dtype="int"), "b": pd.Series(dtype="float")})
    ddf1 = dd.from_pandas(df, npartitions=1)
    ddf1.to_parquet(tmpdir, engine=write_engine)
    ddf2 = dd.read_parquet(tmpdir, engine=read_engine, chunksize="1MiB")
    assert_eq(ddf1, ddf2, check_index=False)


@PYARROW_MARK
@pytest.mark.parametrize("metadata", [True, False])
@pytest.mark.parametrize("partition_on", [None, "a"])
@pytest.mark.parametrize("chunksize", [4096, "1MiB"])
@write_read_engines()
def test_chunksize_files(
    tmpdir, chunksize, partition_on, write_engine, read_engine, metadata
):

    if partition_on and read_engine == "fastparquet" and not metadata:
        pytest.skip("Fastparquet requires _metadata for partitioned data.")

    df_size = 100
    df1 = pd.DataFrame(
        {
            "a": np.random.choice(["apple", "banana", "carrot"], size=df_size),
            "b": np.random.random(size=df_size),
            "c": np.random.randint(1, 5, size=df_size),
        }
    )
    ddf1 = dd.from_pandas(df1, npartitions=9)

    ddf1.to_parquet(
        str(tmpdir),
        engine=write_engine,
        partition_on=partition_on,
        write_metadata_file=metadata,
        write_index=False,
    )

    ddf2 = dd.read_parquet(
        str(tmpdir),
        engine=read_engine,
        chunksize=chunksize,
        aggregate_files=partition_on if partition_on else True,
    )

    # Check that files where aggregated as expected
    if chunksize == 4096:
        assert ddf2.npartitions < ddf1.npartitions
    elif chunksize == "1MiB":
        if partition_on:
            assert ddf2.npartitions == 3
        else:
            assert ddf2.npartitions == 1

    # Check that the final data is correct
    if partition_on:
        df2 = ddf2.compute().sort_values(["b", "c"])
        df1 = df1.sort_values(["b", "c"])
        assert_eq(df1[["b", "c"]], df2[["b", "c"]], check_index=False)
    else:
        assert_eq(ddf1, ddf2, check_divisions=False, check_index=False)


@write_read_engines()
@pytest.mark.parametrize("aggregate_files", ["a", "b"])
def test_chunksize_aggregate_files(tmpdir, write_engine, read_engine, aggregate_files):

    chunksize = "1MiB"
    partition_on = ["a", "b"]
    df_size = 100
    df1 = pd.DataFrame(
        {
            "a": np.random.choice(["apple", "banana", "carrot"], size=df_size),
            "b": np.random.choice(["small", "large"], size=df_size),
            "c": np.random.random(size=df_size),
            "d": np.random.randint(1, 100, size=df_size),
        }
    )
    ddf1 = dd.from_pandas(df1, npartitions=9)

    ddf1.to_parquet(
        str(tmpdir),
        engine=write_engine,
        partition_on=partition_on,
        write_index=False,
    )
    ddf2 = dd.read_parquet(
        str(tmpdir),
        engine=read_engine,
        chunksize=chunksize,
        aggregate_files=aggregate_files,
    )

    # Check that files where aggregated as expected
    if aggregate_files == "a":
        assert ddf2.npartitions == 3
    elif aggregate_files == "b":
        assert ddf2.npartitions == 6

    # Check that the final data is correct
    df2 = ddf2.compute().sort_values(["c", "d"])
    df1 = df1.sort_values(["c", "d"])
    assert_eq(df1[["c", "d"]], df2[["c", "d"]], check_index=False)


@pytest.mark.parametrize("metadata", [True, False])
@pytest.mark.parametrize("chunksize", [None, 1024, 4096, "1MiB"])
def test_chunksize(tmpdir, chunksize, engine, metadata):
    nparts = 2
    df_size = 100
    row_group_size = 5

    df = pd.DataFrame(
        {
            "a": np.random.choice(["apple", "banana", "carrot"], size=df_size),
            "b": np.random.random(size=df_size),
            "c": np.random.randint(1, 5, size=df_size),
            "index": np.arange(0, df_size),
        }
    ).set_index("index")

    ddf1 = dd.from_pandas(df, npartitions=nparts)
    ddf1.to_parquet(
        str(tmpdir),
        engine="pyarrow",
        row_group_size=row_group_size,
        write_metadata_file=metadata,
    )

    if metadata:
        path = str(tmpdir)
    else:
        dirname = str(tmpdir)
        files = os.listdir(dirname)
        assert "_metadata" not in files
        path = os.path.join(dirname, "*.parquet")

    ddf2 = dd.read_parquet(
        path,
        engine=engine,
        chunksize=chunksize,
        split_row_groups=True,
        gather_statistics=True,
        index="index",
        aggregate_files=True,
    )

    assert_eq(ddf1, ddf2, check_divisions=False)

    num_row_groups = df_size // row_group_size
    if not chunksize:
        assert ddf2.npartitions == num_row_groups
    else:
        # Check that we are really aggregating
        assert ddf2.npartitions < num_row_groups
        if chunksize == "1MiB":
            # Largest chunksize will result in
            # a single output partition
            assert ddf2.npartitions == 1


@write_read_engines()
def test_roundtrip_pandas_chunksize(tmpdir, write_engine, read_engine):
    path = str(tmpdir.join("test.parquet"))
    pdf = df.copy()
    pdf.index.name = "index"
    pdf.to_parquet(
        path, engine="pyarrow" if write_engine.startswith("pyarrow") else "fastparquet"
    )

    ddf_read = dd.read_parquet(
        path,
        engine=read_engine,
        chunksize="10 kiB",
        gather_statistics=True,
        split_row_groups=True,
        index="index",
    )

    assert_eq(pdf, ddf_read)


@FASTPARQUET_MARK
def test_read_pandas_fastparquet_partitioned(tmpdir, engine):
    pdf = pd.DataFrame(
        [{"str": str(i), "int": i, "group": "ABC"[i % 3]} for i in range(6)]
    )
    path = str(tmpdir)
    pdf.to_parquet(path, partition_cols=["group"], engine="fastparquet")
    ddf_read = dd.read_parquet(path, engine=engine)

    assert len(ddf_read["group"].compute()) == 6
    assert len(ddf_read.compute().group) == 6


def test_read_parquet_getitem_skip_when_getting_read_parquet(tmpdir, engine):
    # https://github.com/dask/dask/issues/5893
    pdf = pd.DataFrame({"A": [1, 2, 3, 4, 5, 6], "B": ["a", "b", "c", "d", "e", "f"]})
    path = os.path.join(str(tmpdir), "data.parquet")
    pd_engine = "pyarrow" if engine.startswith("pyarrow") else "fastparquet"
    pdf.to_parquet(path, engine=pd_engine)

    ddf = dd.read_parquet(path, engine=engine)
    a, b = dask.optimize(ddf["A"], ddf)

    # Make sure we are still allowing the getitem optimization
    ddf = ddf["A"]
    dsk = optimize_dataframe_getitem(ddf.dask, keys=[(ddf._name, 0)])
    read = [key for key in dsk.layers if key.startswith("read-parquet")][0]
    subgraph = dsk.layers[read]
    assert isinstance(subgraph, DataFrameIOLayer)
    assert subgraph.columns == ["A"]


@pytest.mark.parametrize("gather_statistics", [None, True])
@write_read_engines()
def test_filter_nonpartition_columns(
    tmpdir, write_engine, read_engine, gather_statistics
):
    tmpdir = str(tmpdir)
    df_write = pd.DataFrame(
        {
            "id": [1, 2, 3, 4] * 4,
            "time": np.arange(16),
            "random": np.random.choice(["cat", "dog"], size=16),
        }
    )
    ddf_write = dd.from_pandas(df_write, npartitions=4)
    ddf_write.to_parquet(
        tmpdir, write_index=False, partition_on=["id"], engine=write_engine
    )
    ddf_read = dd.read_parquet(
        tmpdir,
        index=False,
        engine=read_engine,
        gather_statistics=gather_statistics,
        filters=[(("time", "<", 5))],
    )
    df_read = ddf_read.compute()
    assert len(df_read) == len(df_read[df_read["time"] < 5])
    assert df_read["time"].max() < 5


@PYARROW_MARK
def test_pandas_metadata_nullable_pyarrow(tmpdir):
    tmpdir = str(tmpdir)

    ddf1 = dd.from_pandas(
        pd.DataFrame(
            {
                "A": pd.array([1, None, 2], dtype="Int64"),
                "B": pd.array(["dog", "cat", None], dtype="str"),
            }
        ),
        npartitions=1,
    )
    ddf1.to_parquet(tmpdir, engine="pyarrow")
    ddf2 = dd.read_parquet(tmpdir, engine="pyarrow")

    assert_eq(ddf1, ddf2, check_index=False)


@PYARROW_MARK
def test_pandas_timestamp_overflow_pyarrow(tmpdir):
    info = np.iinfo(np.dtype("int64"))
    arr_numeric = np.linspace(
        start=info.min + 2, stop=info.max, num=1024, dtype="int64"
    )
    arr_dates = arr_numeric.astype("datetime64[ms]")

    table = pa.Table.from_arrays([pa.array(arr_dates)], names=["ts"])
    pa.parquet.write_table(
        table, f"{tmpdir}/file.parquet", use_deprecated_int96_timestamps=False
    )

    # This will raise by default due to overflow
    with pytest.raises(pa.lib.ArrowInvalid) as e:
        dd.read_parquet(str(tmpdir), engine="pyarrow").compute()
    assert "out of bounds" in str(e.value)

    if pa_version >= parse_version("5.0.0"):
        from dask.dataframe.io.parquet.arrow import ArrowDatasetEngine as ArrowEngine
    else:
        from dask.dataframe.io.parquet.arrow import ArrowEngine

    class ArrowEngineWithTimestampClamp(ArrowEngine):
        @classmethod
        def clamp_arrow_datetimes(cls, arrow_table: pa.Table) -> pa.Table:
            """Constrain datetimes to be valid for pandas

            Since pandas works in ns precision and arrow / parquet defaults to ms
            precision we need to clamp our datetimes to something reasonable"""

            new_columns = []
            for i, col in enumerate(arrow_table.columns):
                if pa.types.is_timestamp(col.type) and (
                    col.type.unit in ("s", "ms", "us")
                ):
                    multiplier = {"s": 1_0000_000_000, "ms": 1_000_000, "us": 1_000}[
                        col.type.unit
                    ]

                    original_type = col.type

                    series: pd.Series = col.cast(pa.int64()).to_pandas()
                    info = np.iinfo(np.dtype("int64"))
                    # constrain data to be within valid ranges
                    series.clip(
                        lower=info.min // multiplier + 1,
                        upper=info.max // multiplier,
                        inplace=True,
                    )
                    new_array = pa.array(series, pa.int64())
                    new_array = new_array.cast(original_type)
                    new_columns.append(new_array)
                else:
                    new_columns.append(col)

            return pa.Table.from_arrays(new_columns, names=arrow_table.column_names)

        @classmethod
        def _arrow_table_to_pandas(
            cls, arrow_table: pa.Table, categories, **kwargs
        ) -> pd.DataFrame:
            fixed_arrow_table = cls.clamp_arrow_datetimes(arrow_table)
            return super()._arrow_table_to_pandas(
                fixed_arrow_table, categories, **kwargs
            )

    # this should not fail, but instead produce timestamps that are in the valid range
    dd.read_parquet(str(tmpdir), engine=ArrowEngineWithTimestampClamp).compute()


@pytest.mark.parametrize(
    "write_cols",
    [["part", "col"], ["part", "kind", "col"]],
)
def test_partitioned_column_overlap(tmpdir, engine, write_cols):

    tmpdir.mkdir("part=a")
    tmpdir.mkdir("part=b")
    path0 = str(tmpdir.mkdir("part=a/kind=x"))
    path1 = str(tmpdir.mkdir("part=b/kind=x"))
    path0 = os.path.join(path0, "data.parquet")
    path1 = os.path.join(path1, "data.parquet")

    _df1 = pd.DataFrame({"part": "a", "kind": "x", "col": range(5)})
    _df2 = pd.DataFrame({"part": "b", "kind": "x", "col": range(5)})
    df1 = _df1[write_cols]
    df2 = _df2[write_cols]
    df1.to_parquet(path0, index=False)
    df2.to_parquet(path1, index=False)

    if engine == "fastparquet":
        path = [path0, path1]
    else:
        path = str(tmpdir)

    if write_cols == ["part", "kind", "col"]:
        result = dd.read_parquet(path, engine=engine)
        expect = pd.concat([_df1, _df2], ignore_index=True)
        assert_eq(result, expect, check_index=False)
    else:
        # For now, partial overlap between partition columns and
        # real columns is not allowed
        with pytest.raises(ValueError):
            dd.read_parquet(path, engine=engine)


@PYARROW_MARK
@pytest.mark.parametrize(
    "write_cols",
    [["col"], ["part", "col"]],
)
def test_partitioned_no_pandas_metadata(tmpdir, engine, write_cols):
    # See: https://github.com/dask/dask/issues/8087

    # Manually construct directory-partitioned dataset
    path1 = tmpdir.mkdir("part=a")
    path2 = tmpdir.mkdir("part=b")
    path1 = os.path.join(path1, "data.parquet")
    path2 = os.path.join(path2, "data.parquet")

    # Write partitions without parquet metadata.
    # Note that we always use pyarrow to do this
    # (regardless of the `engine`)
    _df1 = pd.DataFrame({"part": "a", "col": range(5)})
    _df2 = pd.DataFrame({"part": "b", "col": range(5)})
    t1 = pa.Table.from_pandas(
        _df1[write_cols],
        preserve_index=False,
    ).replace_schema_metadata(metadata={})
    pq.write_table(t1, path1)
    t2 = pa.Table.from_pandas(
        _df2[write_cols],
        preserve_index=False,
    ).replace_schema_metadata(metadata={})
    pq.write_table(t2, path2)

    # Check results
    expect = pd.concat([_df1, _df2], ignore_index=True)
    result = dd.read_parquet(str(tmpdir), engine=engine)
    result["part"] = result["part"].astype("object")
    assert_eq(result[list(expect.columns)], expect, check_index=False)


@fp_pandas_xfail
def test_partitioned_preserve_index(tmpdir, write_engine, read_engine):
    tmp = str(tmpdir)
    size = 1_000
    npartitions = 4
    b = np.arange(npartitions).repeat(size // npartitions)
    data = pd.DataFrame(
        {
            "myindex": np.arange(size),
            "A": np.random.random(size=size),
            "B": pd.Categorical(b),
        }
    ).set_index("myindex")
    data.index.name = None
    df1 = dd.from_pandas(data, npartitions=npartitions)
    df1.to_parquet(tmp, partition_on="B", engine=write_engine)

    expect = data[data["B"] == 1]
    got = dd.read_parquet(tmp, engine=read_engine, filters=[("B", "==", 1)])
    assert_eq(expect, got)


def test_from_pandas_preserve_none_index(tmpdir, engine):
    if engine.startswith("pyarrow"):
        pytest.importorskip("pyarrow", minversion="0.15.0")

    fn = str(tmpdir.join("test.parquet"))
    df = pd.DataFrame({"a": [1, 2], "b": [4, 5], "c": [6, 7]}).set_index("c")
    df.index.name = None
    df.to_parquet(
        fn,
        engine="pyarrow" if engine.startswith("pyarrow") else "fastparquet",
        index=True,
    )

    expect = pd.read_parquet(fn)
    got = dd.read_parquet(fn, engine=engine)
    assert_eq(expect, got)


def test_multi_partition_none_index_false(tmpdir, engine):
    if engine.startswith("pyarrow"):
        pytest.importorskip("pyarrow", minversion="0.15.0")
        write_engine = "pyarrow"
    else:
        assert engine == "fastparquet"
        write_engine = "fastparquet"

    # Write dataset without dask.to_parquet
    ddf1 = ddf.reset_index(drop=True)
    for i, part in enumerate(ddf1.partitions):
        path = tmpdir.join(f"test.{i}.parquet")
        part.compute().to_parquet(str(path), engine=write_engine)

    # Read back with index=False
    ddf2 = dd.read_parquet(str(tmpdir), index=False, engine=engine)
    assert_eq(ddf1, ddf2)


@write_read_engines()
def test_from_pandas_preserve_none_rangeindex(tmpdir, write_engine, read_engine):
    # See GitHub Issue#6348
    fn = str(tmpdir.join("test.parquet"))
    df0 = pd.DataFrame({"t": [1, 2, 3]}, index=pd.RangeIndex(start=1, stop=4))
    df0.to_parquet(
        fn, engine="pyarrow" if write_engine.startswith("pyarrow") else "fastparquet"
    )

    df1 = dd.read_parquet(fn, engine=read_engine)
    assert_eq(df0, df1.compute())


def test_illegal_column_name(tmpdir, engine):
    # Make sure user is prevented from preserving a "None" index
    # name if there is already a column using the special `null_name`
    null_name = "__null_dask_index__"
    fn = str(tmpdir.join("test.parquet"))
    df = pd.DataFrame({"x": [1, 2], null_name: [4, 5]}).set_index("x")
    df.index.name = None
    ddf = dd.from_pandas(df, npartitions=2)

    # If we don't want to preserve the None index name, the
    # write should work, but the user should be warned
    with pytest.warns(UserWarning, match=null_name):
        ddf.to_parquet(fn, engine=engine, write_index=False)

    # If we do want to preserve the None index name, should
    # get a ValueError for having an illegal column name
    with pytest.raises(ValueError) as e:
        ddf.to_parquet(fn, engine=engine)
    assert null_name in str(e.value)


def test_divisions_with_null_partition(tmpdir, engine):
    df = pd.DataFrame({"a": [1, 2, None, None], "b": [1, 2, 3, 4]})
    ddf = dd.from_pandas(df, npartitions=2)
    ddf.to_parquet(str(tmpdir), engine=engine, write_index=False)

    ddf_read = dd.read_parquet(str(tmpdir), engine=engine, index="a")
    assert ddf_read.divisions == (None, None, None)


@PYARROW_MARK
def test_pyarrow_dataset_simple(tmpdir, engine):
    fn = str(tmpdir)
    df = pd.DataFrame({"a": [4, 5, 6], "b": ["a", "b", "b"]})
    df.set_index("a", inplace=True, drop=True)
    ddf = dd.from_pandas(df, npartitions=2)
    ddf.to_parquet(fn, engine=engine)
    read_df = dd.read_parquet(fn, engine="pyarrow-dataset")
    read_df.compute()
    assert_eq(ddf, read_df)


@PYARROW_MARK
@pytest.mark.parametrize("test_filter", [True, False])
def test_pyarrow_dataset_partitioned(tmpdir, engine, test_filter):
    fn = str(tmpdir)
    df = pd.DataFrame({"a": [4, 5, 6], "b": ["a", "b", "b"]})
    df["b"] = df["b"].astype("category")
    ddf = dd.from_pandas(df, npartitions=2)
    ddf.to_parquet(fn, engine=engine, partition_on="b")
    read_df = dd.read_parquet(
        fn,
        engine="pyarrow",
        filters=[("b", "==", "a")] if test_filter else None,
    )

    if test_filter:
        assert_eq(ddf[ddf["b"] == "a"].compute(), read_df.compute())
    else:
        assert_eq(ddf, read_df)


@PYARROW_MARK
def test_pyarrow_dataset_read_from_paths(tmpdir):
    fn = str(tmpdir)
    df = pd.DataFrame({"a": [4, 5, 6], "b": ["a", "b", "b"]})
    df["b"] = df["b"].astype("category")
    ddf = dd.from_pandas(df, npartitions=2)
    ddf.to_parquet(fn, engine="pyarrow", partition_on="b")

    with pytest.warns(FutureWarning):
        read_df_1 = dd.read_parquet(
            fn,
            engine="pyarrow",
            filters=[("b", "==", "a")],
            read_from_paths=False,
        )

    read_df_2 = dd.read_parquet(
        fn,
        engine="pyarrow",
        filters=[("b", "==", "a")],
    )

    assert_eq(read_df_1, read_df_2)
    assert_eq(ddf[ddf["b"] == "a"].compute(), read_df_2.compute())


@PYARROW_MARK
@pytest.mark.parametrize("split_row_groups", [True, False])
def test_pyarrow_dataset_filter_partitioned(tmpdir, split_row_groups):
    fn = str(tmpdir)
    df = pd.DataFrame(
        {
            "a": [4, 5, 6],
            "b": ["a", "b", "b"],
            "c": ["A", "B", "B"],
        }
    )
    df["b"] = df["b"].astype("category")
    ddf = dd.from_pandas(df, npartitions=2)
    ddf.to_parquet(fn, engine="pyarrow", partition_on=["b", "c"])

    # Filter on a a non-partition column
    read_df = dd.read_parquet(
        fn,
        engine="pyarrow-dataset",
        split_row_groups=split_row_groups,
        filters=[("a", "==", 5)],
    )
    assert_eq(
        read_df.compute()[["a"]],
        df[df["a"] == 5][["a"]],
        check_index=False,
    )


@PYARROW_MARK
def test_parquet_pyarrow_write_empty_metadata(tmpdir):
    # https://github.com/dask/dask/issues/6600
    tmpdir = str(tmpdir)

    df_a = dask.delayed(pd.DataFrame.from_dict)(
        {"x": [], "y": []}, dtype=("int", "int")
    )
    df_b = dask.delayed(pd.DataFrame.from_dict)(
        {"x": [1, 1, 2, 2], "y": [1, 0, 1, 0]}, dtype=("int64", "int64")
    )
    df_c = dask.delayed(pd.DataFrame.from_dict)(
        {"x": [1, 2, 1, 2], "y": [1, 0, 1, 0]}, dtype=("int64", "int64")
    )

    df = dd.from_delayed([df_a, df_b, df_c])

    try:
        df.to_parquet(
            tmpdir,
            engine="pyarrow",
            partition_on=["x"],
            append=False,
        )

    except AttributeError:
        pytest.fail("Unexpected AttributeError")

    # Check that metadata files where written
    files = os.listdir(tmpdir)
    assert "_metadata" in files
    assert "_common_metadata" in files

    # Check that the schema includes pandas_metadata
    schema_common = pq.ParquetFile(
        os.path.join(tmpdir, "_common_metadata")
    ).schema.to_arrow_schema()
    pandas_metadata = schema_common.pandas_metadata
    assert pandas_metadata
    assert pandas_metadata.get("index_columns", False)


@PYARROW_MARK
def test_parquet_pyarrow_write_empty_metadata_append(tmpdir):
    # https://github.com/dask/dask/issues/6600
    tmpdir = str(tmpdir)

    df_a = dask.delayed(pd.DataFrame.from_dict)(
        {"x": [1, 1, 2, 2], "y": [1, 0, 1, 0]}, dtype=("int64", "int64")
    )
    df_b = dask.delayed(pd.DataFrame.from_dict)(
        {"x": [1, 2, 1, 2], "y": [2, 0, 2, 0]}, dtype=("int64", "int64")
    )

    df1 = dd.from_delayed([df_a, df_b])
    df1.to_parquet(
        tmpdir,
        engine="pyarrow",
        partition_on=["x"],
        append=False,
    )

    df_c = dask.delayed(pd.DataFrame.from_dict)(
        {"x": [], "y": []}, dtype=("int64", "int64")
    )
    df_d = dask.delayed(pd.DataFrame.from_dict)(
        {"x": [3, 3, 4, 4], "y": [1, 0, 1, 0]}, dtype=("int64", "int64")
    )

    df2 = dd.from_delayed([df_c, df_d])
    df2.to_parquet(
        tmpdir,
        engine="pyarrow",
        partition_on=["x"],
        append=True,
        ignore_divisions=True,
    )


@PYARROW_MARK
@pytest.mark.parametrize("partition_on", [None, "a"])
@write_read_engines()
def test_create_metadata_file(tmpdir, write_engine, read_engine, partition_on):
    tmpdir = str(tmpdir)

    # Write ddf without a _metadata file
    df1 = pd.DataFrame({"b": range(100), "a": ["A", "B", "C", "D"] * 25})
    df1.index.name = "myindex"
    ddf1 = dd.from_pandas(df1, npartitions=10)
    ddf1.to_parquet(
        tmpdir,
        write_metadata_file=False,
        partition_on=partition_on,
        engine=write_engine,
    )

    # Add global _metadata file
    if partition_on:
        fns = glob.glob(os.path.join(tmpdir, partition_on + "=*/*.parquet"))
    else:
        fns = glob.glob(os.path.join(tmpdir, "*.parquet"))
    dd.io.parquet.create_metadata_file(
        fns,
        engine="pyarrow",
        split_every=3,  # Force tree reduction
    )

    # Check that we can now read the ddf
    # with the _metadata file present
    ddf2 = dd.read_parquet(
        tmpdir,
        gather_statistics=True,
        split_row_groups=False,
        engine=read_engine,
        index="myindex",  # python-3.6 CI
    )
    if partition_on:
        ddf1 = df1.sort_values("b")
        ddf2 = ddf2.compute().sort_values("b")
        ddf2.a = ddf2.a.astype("object")
    assert_eq(ddf1, ddf2)

    # Check if we can avoid writing an actual file
    fmd = dd.io.parquet.create_metadata_file(
        fns,
        engine="pyarrow",
        split_every=3,  # Force tree reduction
        out_dir=False,  # Avoid writing file
    )

    # Check that the in-memory metadata is the same as
    # the metadata in the file.
    fmd_file = pq.ParquetFile(os.path.join(tmpdir, "_metadata")).metadata
    assert fmd.num_rows == fmd_file.num_rows
    assert fmd.num_columns == fmd_file.num_columns
    assert fmd.num_row_groups == fmd_file.num_row_groups


def test_read_write_overwrite_is_true(tmpdir, engine):
    # https://github.com/dask/dask/issues/6824

    # Create a Dask DataFrame if size (100, 10) with 5 partitions and write to local
    ddf = dd.from_pandas(
        pd.DataFrame(
            np.random.randint(low=0, high=100, size=(100, 10)),
            columns=["A", "B", "C", "D", "E", "F", "G", "H", "I", "J"],
        ),
        npartitions=5,
    )
    ddf = ddf.reset_index(drop=True)
    dd.to_parquet(ddf, tmpdir, engine=engine, overwrite=True)

    # Keep the contents of the DataFrame constatn but change the # of partitions
    ddf2 = ddf.repartition(npartitions=3)

    # Overwrite the existing Dataset with the new dataframe and evaluate
    # the number of files against the number of dask partitions
    dd.to_parquet(ddf2, tmpdir, engine=engine, overwrite=True)

    # Assert the # of files written are identical to the number of
    # Dask DataFrame partitions (we exclude _metadata and _common_metadata)
    files = os.listdir(tmpdir)
    files = [f for f in files if f not in ["_common_metadata", "_metadata"]]
    assert len(files) == ddf2.npartitions


def test_read_write_partition_on_overwrite_is_true(tmpdir, engine):
    # https://github.com/dask/dask/issues/6824
    from pathlib import Path

    # Create a Dask DataFrame with 5 partitions and write to local, partitioning on the column A and column B
    df = pd.DataFrame(
        np.vstack(
            (
                np.full((50, 3), 0),
                np.full((50, 3), 1),
                np.full((20, 3), 2),
            )
        )
    )
    df.columns = ["A", "B", "C"]
    ddf = dd.from_pandas(df, npartitions=5)
    dd.to_parquet(ddf, tmpdir, engine=engine, partition_on=["A", "B"], overwrite=True)

    # Get the total number of files and directories from the original write
    files_ = Path(tmpdir).rglob("*")
    files = [f.as_posix() for f in files_]
    # Keep the contents of the DataFrame constant but change the # of partitions
    ddf2 = ddf.repartition(npartitions=3)

    # Overwrite the existing Dataset with the new dataframe and evaluate
    # the number of files against the number of dask partitions
    # Get the total number of files and directories from the original write
    dd.to_parquet(ddf2, tmpdir, engine=engine, partition_on=["A", "B"], overwrite=True)
    files2_ = Path(tmpdir).rglob("*")
    files2 = [f.as_posix() for f in files2_]
    # After reducing the # of partitions and overwriting, we expect
    # there to be fewer total files than were originally written
    assert len(files2) < len(files)


def test_to_parquet_overwrite_raises(tmpdir, engine):
    # https://github.com/dask/dask/issues/6824
    # Check that overwrite=True will raise an error if the
    # specified path is the current working directory
    df = pd.DataFrame({"a": range(12)})
    ddf = dd.from_pandas(df, npartitions=3)
    with pytest.raises(ValueError):
        dd.to_parquet(ddf, "./", engine=engine, overwrite=True)
    with pytest.raises(ValueError):
        dd.to_parquet(ddf, tmpdir, engine=engine, append=True, overwrite=True)


def test_dir_filter(tmpdir, engine):
    # github #6898
    df = pd.DataFrame.from_dict(
        {
            "A": {
                0: 351.0,
                1: 355.0,
                2: 358.0,
                3: 266.0,
                4: 266.0,
                5: 268.0,
                6: np.nan,
            },
            "B": {
                0: 2063.0,
                1: 2051.0,
                2: 1749.0,
                3: 4281.0,
                4: 3526.0,
                5: 3462.0,
                6: np.nan,
            },
            "year": {0: 2019, 1: 2019, 2: 2020, 3: 2020, 4: 2020, 5: 2020, 6: 2020},
        }
    )
    ddf = dask.dataframe.from_pandas(df, npartitions=1)
    ddf.to_parquet(tmpdir, partition_on="year", engine=engine)
    dd.read_parquet(tmpdir, filters=[("year", "==", 2020)], engine=engine)
    assert all


@PYARROW_MARK
def test_roundtrip_decimal_dtype(tmpdir):
    # https://github.com/dask/dask/issues/6948
    tmpdir = str(tmpdir)

    data = [
        {
            "ts": pd.to_datetime("2021-01-01", utc="Europe/Berlin"),
            "col1": Decimal("123.00"),
        }
        for i in range(23)
    ]
    ddf1 = dd.from_pandas(pd.DataFrame(data), npartitions=1)

    ddf1.to_parquet(path=tmpdir, engine="pyarrow")
    ddf2 = dd.read_parquet(tmpdir, engine="pyarrow")

    assert ddf1["col1"].dtype == ddf2["col1"].dtype
    assert_eq(ddf1, ddf2, check_divisions=False)


def test_roundtrip_rename_columns(tmpdir, engine):
    # https://github.com/dask/dask/issues/7017

    path = os.path.join(str(tmpdir), "test.parquet")
    df1 = pd.DataFrame(columns=["a", "b", "c"], data=np.random.uniform(size=(10, 3)))
    df1.to_parquet(path)

    # read it with dask and rename columns
    ddf2 = dd.read_parquet(path, engine=engine)
    ddf2.columns = ["d", "e", "f"]
    df1.columns = ["d", "e", "f"]

    assert_eq(df1, ddf2.compute())


def test_custom_metadata(tmpdir, engine):
    # Write a parquet dataset with custom metadata

    # Define custom metadata
    custom_metadata = {b"my_key": b"my_data"}

    # Write parquet dataset
    path = str(tmpdir)
    df = pd.DataFrame({"a": range(10), "b": range(10)})
    dd.from_pandas(df, npartitions=2).to_parquet(
        path,
        engine=engine,
        custom_metadata=custom_metadata,
    )

    # Check that data is correct
    assert_eq(df, dd.read_parquet(path, engine=engine))

    # Require pyarrow.parquet to check key/value metadata
    if pq:
        # Read footer metadata and _metadata.
        # Check that it contains keys/values from `custom_metadata`
        files = glob.glob(os.path.join(path, "*.parquet"))
        files += [os.path.join(path, "_metadata")]
        for fn in files:
            _md = pq.ParquetFile(fn).metadata.metadata
            for k, v in custom_metadata.items():
                assert _md[k] == custom_metadata[k]

    # Make sure we raise an error if the custom metadata
    # includes a b"pandas" key
    custom_metadata = {b"pandas": b"my_new_pandas_md"}
    with pytest.raises(ValueError) as e:
        dd.from_pandas(df, npartitions=2).to_parquet(
            path,
            engine=engine,
            custom_metadata=custom_metadata,
        )
    assert "User-defined key/value" in str(e.value)


@pytest.mark.parametrize("gather_statistics", [True, False, None])
def test_ignore_metadata_file(tmpdir, engine, gather_statistics):
    tmpdir = str(tmpdir)
    dataset_with_bad_metadata = os.path.join(tmpdir, "data1")
    dataset_without_metadata = os.path.join(tmpdir, "data2")

    # Write two identical datasets without any _metadata file
    df1 = pd.DataFrame({"a": range(100), "b": ["dog", "cat"] * 50})
    ddf1 = dd.from_pandas(df1, npartitions=2)
    ddf1.to_parquet(
        path=dataset_with_bad_metadata, engine=engine, write_metadata_file=False
    )
    ddf1.to_parquet(
        path=dataset_without_metadata, engine=engine, write_metadata_file=False
    )

    # Copy "bad" metadata into `dataset_with_bad_metadata`
    assert "_metadata" not in os.listdir(dataset_with_bad_metadata)
    with open(os.path.join(dataset_with_bad_metadata, "_metadata"), "w") as f:
        f.write("INVALID METADATA")
    assert "_metadata" in os.listdir(dataset_with_bad_metadata)
    assert "_metadata" not in os.listdir(dataset_without_metadata)

    # Read back the datasets with `ignore_metadata_file=True`, and
    # test that the results are the same
    if engine != "pyarrow-legacy":
        ddf2a = dd.read_parquet(
            dataset_with_bad_metadata,
            engine=engine,
            ignore_metadata_file=True,
            gather_statistics=gather_statistics,
        )
        ddf2b = dd.read_parquet(
            dataset_without_metadata,
            engine=engine,
            ignore_metadata_file=True,
            gather_statistics=gather_statistics,
        )
        assert_eq(ddf2a, ddf2b)
    else:
        # Check that "pyarrow-legacy" raises a ValueError
        with pytest.raises(ValueError):
            dd.read_parquet(
                dataset_with_bad_metadata,
                engine=engine,
                ignore_metadata_file=True,
            )


@pytest.mark.parametrize("write_metadata_file", [True, False])
@pytest.mark.parametrize("metadata_task_size", [2, 0])
def test_metadata_task_size(tmpdir, engine, write_metadata_file, metadata_task_size):

    # Write simple dataset
    tmpdir = str(tmpdir)
    df1 = pd.DataFrame({"a": range(100), "b": ["dog", "cat"] * 50})
    ddf1 = dd.from_pandas(df1, npartitions=10)
    ddf1.to_parquet(
        path=str(tmpdir), engine=engine, write_metadata_file=write_metadata_file
    )

    # Read back
    if engine != "pyarrow-legacy" or not metadata_task_size:
        ddf2a = dd.read_parquet(
            str(tmpdir),
            engine=engine,
            gather_statistics=True,
        )
        ddf2b = dd.read_parquet(
            str(tmpdir),
            engine=engine,
            gather_statistics=True,
            metadata_task_size=metadata_task_size,
        )
        assert_eq(ddf2a, ddf2b)

        with dask.config.set(
            {"dataframe.parquet.metadata-task-size-local": metadata_task_size}
        ):
            ddf2c = dd.read_parquet(
                str(tmpdir),
                engine=engine,
                gather_statistics=True,
            )
        assert_eq(ddf2b, ddf2c)

    else:
        # Check that other engines raise a ValueError
        with pytest.raises(ValueError):
            dd.read_parquet(
                str(tmpdir),
                engine=engine,
                gather_statistics=True,
                metadata_task_size=metadata_task_size,
            )


def test_extra_file(tmpdir, engine):
    # Check that read_parquet can handle spark output
    # See: https://github.com/dask/dask/issues/8087
    tmpdir = str(tmpdir)
    df = pd.DataFrame({"a": range(100), "b": ["dog", "cat"] * 50})
    ddf = dd.from_pandas(df, npartitions=2)
    ddf.to_parquet(tmpdir, engine=engine)
    open(os.path.join(tmpdir, "_SUCCESS"), "w").close()
    open(os.path.join(tmpdir, "part.0.parquet.crc"), "w").close()
    os.remove(os.path.join(tmpdir, "_metadata"))
    out = dd.read_parquet(tmpdir, engine=engine)
    assert_eq(out, df)

    if engine != "pyarrow-legacy":
        # For "fastparquet" and "pyarrow-dataset", we can pass the
        # expected file extension, or avoid checking file extensions
        # by passing False. Check here that this works:

        # Should Work
        out = dd.read_parquet(
            tmpdir, engine=engine, dataset={"require_extension": ".parquet"}
        )
        assert_eq(out, df)

        # Should Fail (for not capturing the _SUCCESS and crc files)
        with pytest.raises((OSError, pa.lib.ArrowInvalid)):
            dd.read_parquet(
                tmpdir, engine=engine, dataset={"require_extension": False}
            ).compute()

        # Should Fail (for filtering out all files)
        # (Related to: https://github.com/dask/dask/issues/8349)
        with pytest.raises(ValueError):
            dd.read_parquet(
                tmpdir, engine=engine, dataset={"require_extension": ".foo"}
            ).compute()


def test_unsupported_extension_file(tmpdir, engine):
    # File extension shouldn't matter when we are only
    # reading a single file.
    # (See: https://github.com/dask/dask/issues/8349)
    fn = os.path.join(str(tmpdir), "multi.foo")
    df0 = pd.DataFrame({"a": range(10)})
    df0.to_parquet(fn, engine=engine.split("-")[0])
    assert_eq(df0, dd.read_parquet(fn, engine=engine, index=False))


def test_unsupported_extension_dir(tmpdir, engine):
    # File extensions shouldn't matter when we have
    # a _metadata file
    # (Related to: https://github.com/dask/dask/issues/8349)
    path = str(tmpdir)
    ddf0 = dd.from_pandas(pd.DataFrame({"a": range(10)}), 1)
    ddf0.to_parquet(path, engine=engine, name_function=lambda i: f"part.{i}.foo")
    assert_eq(ddf0, dd.read_parquet(path, engine=engine))


def test_custom_filename(tmpdir, engine):
    fn = str(tmpdir)
    pdf = pd.DataFrame(
        {"num1": [1, 2, 3, 4], "num2": [7, 8, 9, 10]},
    )
    df = dd.from_pandas(pdf, npartitions=2)
    df.to_parquet(fn, name_function=lambda x: f"hi-{x}.parquet", engine=engine)

    files = os.listdir(fn)
    assert "_common_metadata" in files
    assert "_metadata" in files
    assert "hi-0.parquet" in files
    assert "hi-1.parquet" in files
    assert_eq(df, dd.read_parquet(fn, engine=engine))


def test_custom_filename_works_with_pyarrow_when_append_is_true(tmpdir, engine):
    fn = str(tmpdir)
    pdf = pd.DataFrame(
        {"num1": [1, 2, 3, 4], "num2": [7, 8, 9, 10]},
    )
    df = dd.from_pandas(pdf, npartitions=2)
    df.to_parquet(fn, name_function=lambda x: f"hi-{x * 2}.parquet", engine=engine)

    pdf = pd.DataFrame(
        {"num1": [33], "num2": [44]},
    )
    df = dd.from_pandas(pdf, npartitions=1)
    if engine == "fastparquet":
        pytest.xfail(
            "fastparquet errors our with IndexError when ``name_function`` is customized "
            "and append is set to True.  We didn't do a detailed investigation for expediency. "
            "See this comment for the conversation: https://github.com/dask/dask/pull/7682#issuecomment-845243623"
        )
    df.to_parquet(
        fn,
        name_function=lambda x: f"hi-{x * 2}.parquet",
        engine=engine,
        append=True,
        ignore_divisions=True,
    )
    files = os.listdir(fn)
    assert "_common_metadata" in files
    assert "_metadata" in files
    assert "hi-0.parquet" in files
    assert "hi-2.parquet" in files
    assert "hi-4.parquet" in files
    expected_pdf = pd.DataFrame(
        {"num1": [1, 2, 3, 4, 33], "num2": [7, 8, 9, 10, 44]},
    )
    actual = dd.read_parquet(fn, engine=engine, index=False)
    assert_eq(actual, expected_pdf, check_index=False)


def test_throws_error_if_custom_filename_is_invalid(tmpdir, engine):
    fn = str(tmpdir)
    pdf = pd.DataFrame(
        {"num1": [1, 2, 3, 4], "num2": [7, 8, 9, 10]},
    )
    df = dd.from_pandas(pdf, npartitions=2)
    with pytest.raises(
        ValueError, match="``name_function`` must be a callable with one argument."
    ):
        df.to_parquet(fn, name_function="whatever.parquet", engine=engine)

    with pytest.raises(
        ValueError, match="``name_function`` must produce unique filenames."
    ):
        df.to_parquet(fn, name_function=lambda x: "whatever.parquet", engine=engine)


def test_custom_filename_with_partition(tmpdir, engine):
    fn = str(tmpdir)
    pdf = pd.DataFrame(
        {
            "first_name": ["frank", "li", "marcela", "luis"],
            "country": ["canada", "china", "venezuela", "venezuela"],
        },
    )
    df = dd.from_pandas(pdf, npartitions=4)
    df.to_parquet(
        fn,
        partition_on=["country"],
        name_function=lambda x: f"{x}-cool.parquet",
        write_index=False,
    )

    for _, dirs, files in os.walk(fn):
        for dir in dirs:
            assert dir in (
                "country=canada",
                "country=china",
                "country=venezuela",
            )
        for file in files:
            assert file in (
                "0-cool.parquet",
                "1-cool.parquet",
                "2-cool.parquet",
                "_common_metadata",
                "_metadata",
            )
    actual = dd.read_parquet(fn, engine=engine, index=False)
    assert_eq(
        pdf, actual, check_index=False, check_dtype=False, check_categorical=False
    )


@PYARROW_MARK
@pytest.mark.skipif(
    pa_version < parse_version("5.0"),
    reason="pyarrow write_dataset was added in version 5.0",
)
def test_roundtrip_partitioned_pyarrow_dataset(tmpdir, engine):
    # See: https://github.com/dask/dask/issues/8650

    import pyarrow.parquet as pq
    from pyarrow.dataset import HivePartitioning, write_dataset

    # Sample data
    df = pd.DataFrame({"col1": [1, 2], "col2": ["a", "b"]})

    # Write partitioned dataset with dask
    dask_path = tmpdir.mkdir("foo-dask")
    ddf = dd.from_pandas(df, npartitions=2)
    ddf.to_parquet(dask_path, engine=engine, partition_on=["col1"], write_index=False)

    # Write partitioned dataset with pyarrow
    pa_path = tmpdir.mkdir("foo-pyarrow")
    table = pa.Table.from_pandas(df)
    write_dataset(
        data=table,
        base_dir=pa_path,
        basename_template="part.{i}.parquet",
        format="parquet",
        partitioning=HivePartitioning(pa.schema([("col1", pa.int32())])),
    )

    # Define simple function to ensure results should
    # be comparable (same column and row order)
    def _prep(x):
        return x.sort_values("col2")[["col1", "col2"]]

    # Check that reading dask-written data is the same for pyarrow and dask
    df_read_dask = dd.read_parquet(dask_path, engine=engine)
    df_read_pa = pq.read_table(dask_path).to_pandas()
    assert_eq(_prep(df_read_dask), _prep(df_read_pa), check_index=False)

    # Check that reading pyarrow-written data is the same for pyarrow and dask
    df_read_dask = dd.read_parquet(pa_path, engine=engine)
    df_read_pa = pq.read_table(pa_path).to_pandas()
    assert_eq(_prep(df_read_dask), _prep(df_read_pa), check_index=False)<|MERGE_RESOLUTION|>--- conflicted
+++ resolved
@@ -2505,7 +2505,6 @@
     assert_eq(a3, b3)
 
 
-<<<<<<< HEAD
 @pytest.mark.parametrize("preserve_index", [True, False])
 @pytest.mark.parametrize("index", [None, np.random.permutation(2000)])
 @pytest.mark.parametrize(
@@ -2539,7 +2538,8 @@
     assert_eq(
         ddf.compute(optimize_graph=False), ddf.compute(), check_index=preserve_index
     )
-=======
+
+
 def test_getitem_optimization_after_filter(tmpdir, engine):
     df = pd.DataFrame({"a": [1, 2, 3] * 5, "b": range(15), "c": range(15)})
     dd.from_pandas(df, npartitions=3).to_parquet(tmpdir, engine=engine)
@@ -2575,7 +2575,6 @@
     assert set(subgraph_rd.columns) == {"b"}
 
     assert_eq(df2, ddf2)
->>>>>>> 9634da11
 
 
 def test_layer_creation_info(tmpdir, engine):
