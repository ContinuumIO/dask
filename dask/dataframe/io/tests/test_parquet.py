import glob
import math
import os
import sys
import warnings
from decimal import Decimal

import numpy as np
import pandas as pd
import pytest
from packaging.version import parse as parse_version

import dask
import dask.dataframe as dd
import dask.multiprocessing
from dask.blockwise import Blockwise, optimize_blockwise
from dask.dataframe._compat import PANDAS_GT_110, PANDAS_GT_121, PANDAS_GT_130
from dask.dataframe.io.parquet.utils import _parse_pandas_metadata
from dask.dataframe.optimize import optimize_dataframe_getitem
from dask.dataframe.utils import assert_eq
from dask.layers import DataFrameIOLayer
from dask.utils import natural_sort_key
from dask.utils_test import hlg_layer

try:
    import fastparquet
except ImportError:
    fastparquet = False
    fastparquet_version = parse_version("0")
else:
    fastparquet_version = parse_version(fastparquet.__version__)


try:
    import pyarrow as pa
except ImportError:
    pa = False
    pa_version = parse_version("0")
else:
    pa_version = parse_version(pa.__version__)

try:
    import pyarrow.parquet as pq
except ImportError:
    pq = False


SKIP_FASTPARQUET = not fastparquet
FASTPARQUET_MARK = pytest.mark.skipif(SKIP_FASTPARQUET, reason="fastparquet not found")

if sys.platform == "win32" and pa and pa_version == parse_version("2.0.0"):
    SKIP_PYARROW = True
    SKIP_PYARROW_REASON = (
        "skipping pyarrow 2.0.0 on windows: "
        "https://github.com/dask/dask/issues/6093"
        "|https://github.com/dask/dask/issues/6754"
    )
else:
    SKIP_PYARROW = not pq
    SKIP_PYARROW_REASON = "pyarrow not found"
PYARROW_MARK = pytest.mark.skipif(SKIP_PYARROW, reason=SKIP_PYARROW_REASON)

# "Legacy" and "Dataset"-specific MARK definitions
SKIP_PYARROW_LE = SKIP_PYARROW
SKIP_PYARROW_LE_REASON = "pyarrow not found"
SKIP_PYARROW_DS = SKIP_PYARROW
SKIP_PYARROW_DS_REASON = "pyarrow not found"
if not SKIP_PYARROW_LE:
    # NOTE: We should use PYARROW_LE_MARK to skip
    # pyarrow-legacy tests once pyarrow officially
    # removes ParquetDataset support in the future.
    PYARROW_LE_MARK = pytest.mark.filterwarnings(
        "ignore::DeprecationWarning",
        "ignore::FutureWarning",
    )
else:
    PYARROW_LE_MARK = pytest.mark.skipif(SKIP_PYARROW_LE, reason=SKIP_PYARROW_LE_REASON)
PYARROW_DS_MARK = pytest.mark.skipif(SKIP_PYARROW_DS, reason=SKIP_PYARROW_DS_REASON)

ANY_ENGINE_MARK = pytest.mark.skipif(
    SKIP_FASTPARQUET and SKIP_PYARROW,
    reason="No parquet engine (fastparquet or pyarrow) found",
)


nrows = 40
npartitions = 15
df = pd.DataFrame(
    {
        "x": [i * 7 % 5 for i in range(nrows)],  # Not sorted
        "y": [i * 2.5 for i in range(nrows)],  # Sorted
    },
    index=pd.Index([10 * i for i in range(nrows)], name="myindex"),
)

ddf = dd.from_pandas(df, npartitions=npartitions)


@pytest.fixture(
    params=[
        pytest.param("fastparquet", marks=FASTPARQUET_MARK),
        pytest.param("pyarrow-legacy", marks=PYARROW_LE_MARK),
        pytest.param("pyarrow-dataset", marks=PYARROW_DS_MARK),
    ]
)
def engine(request):
    return request.param


def write_read_engines(**kwargs):
    """Product of both engines for write/read:

    To add custom marks, pass keyword of the form: `mark_writer_reader=reason`,
    or `mark_engine=reason` to apply to all parameters with that engine."""
    backends = {"pyarrow-dataset", "pyarrow-legacy", "fastparquet"}

    # Skip if uninstalled
    skip_marks = {
        "fastparquet": FASTPARQUET_MARK,
        "pyarrow-legacy": PYARROW_LE_MARK,
        "pyarrow-dataset": PYARROW_DS_MARK,
    }
    marks = {(w, r): [skip_marks[w], skip_marks[r]] for w in backends for r in backends}

    # Custom marks
    for kw, val in kwargs.items():
        kind, rest = kw.split("_", 1)
        key = tuple(rest.split("_"))
        if kind not in ("xfail", "skip") or len(key) > 2 or set(key) - backends:
            raise ValueError("unknown keyword %r" % kw)
        val = getattr(pytest.mark, kind)(reason=val)
        if len(key) == 2:
            marks[key].append(val)
        else:
            for k in marks:
                if key in k:
                    marks[k].append(val)

    return pytest.mark.parametrize(
        ("write_engine", "read_engine"),
        [pytest.param(*k, marks=tuple(v)) for (k, v) in sorted(marks.items())],
    )


pyarrow_fastparquet_msg = "pyarrow schema and pandas metadata may disagree"
write_read_engines_xfail = write_read_engines(
    **{
        "xfail_pyarrow-dataset_fastparquet": pyarrow_fastparquet_msg,
        "xfail_pyarrow-legacy_fastparquet": pyarrow_fastparquet_msg,
    }
)

if (
    fastparquet
    and fastparquet_version < parse_version("0.5")
    and PANDAS_GT_110
    and not PANDAS_GT_121
):
    # a regression in pandas 1.1.x / 1.2.0 caused a failure in writing partitioned
    # categorical columns when using fastparquet 0.4.x, but this was (accidentally)
    # fixed in fastparquet 0.5.0
    fp_pandas_msg = "pandas with fastparquet engine does not preserve index"
    fp_pandas_xfail = write_read_engines(
        **{
            "xfail_pyarrow-dataset_fastparquet": pyarrow_fastparquet_msg,
            "xfail_pyarrow-legacy_fastparquet": pyarrow_fastparquet_msg,
            "xfail_fastparquet_fastparquet": fp_pandas_msg,
            "xfail_fastparquet_pyarrow-dataset": fp_pandas_msg,
            "xfail_fastparquet_pyarrow-legacy": fp_pandas_msg,
        }
    )
else:
    fp_pandas_msg = "pandas with fastparquet engine does not preserve index"
    fp_pandas_xfail = write_read_engines()


@PYARROW_MARK
def test_pyarrow_getengine():
    from dask.dataframe.io.parquet.arrow import ArrowDatasetEngine
    from dask.dataframe.io.parquet.core import get_engine

    # Check that the default engine for "pyarrow"/"arrow"
    # is the `pyarrow.dataset`-based engine
    assert get_engine("pyarrow") == ArrowDatasetEngine
    assert get_engine("arrow") == ArrowDatasetEngine

    if SKIP_PYARROW_LE:
        with pytest.warns(FutureWarning):
            get_engine("pyarrow-legacy")


@write_read_engines()
def test_local(tmpdir, write_engine, read_engine):
    tmp = str(tmpdir)
    data = pd.DataFrame(
        {
            "i32": np.arange(1000, dtype=np.int32),
            "i64": np.arange(1000, dtype=np.int64),
            "f": np.arange(1000, dtype=np.float64),
            "bhello": np.random.choice(["hello", "yo", "people"], size=1000).astype(
                "O"
            ),
        }
    )
    df = dd.from_pandas(data, chunksize=500)

    df.to_parquet(tmp, write_index=False, engine=write_engine)

    files = os.listdir(tmp)
    assert "_common_metadata" in files
    assert "_metadata" in files
    assert "part.0.parquet" in files

    df2 = dd.read_parquet(tmp, index=False, engine=read_engine)

    assert len(df2.divisions) > 1

    out = df2.compute(scheduler="sync").reset_index()

    for column in df.columns:
        assert (data[column] == out[column]).all()


@pytest.mark.parametrize("index", [False, True])
@write_read_engines_xfail
def test_empty(tmpdir, write_engine, read_engine, index):
    fn = str(tmpdir)
    df = pd.DataFrame({"a": ["a", "b", "b"], "b": [4, 5, 6]})[:0]
    if index:
        df.set_index("a", inplace=True, drop=True)
    ddf = dd.from_pandas(df, npartitions=2)

    ddf.to_parquet(fn, write_index=index, engine=write_engine)
    read_df = dd.read_parquet(fn, engine=read_engine)
    assert_eq(ddf, read_df)


@write_read_engines()
def test_simple(tmpdir, write_engine, read_engine):
    fn = str(tmpdir)
    if write_engine != "fastparquet":
        df = pd.DataFrame({"a": [b"a", b"b", b"b"], "b": [4, 5, 6]})
    else:
        df = pd.DataFrame({"a": ["a", "b", "b"], "b": [4, 5, 6]})
    df.set_index("a", inplace=True, drop=True)
    ddf = dd.from_pandas(df, npartitions=2)
    ddf.to_parquet(fn, engine=write_engine)
    read_df = dd.read_parquet(fn, index=["a"], engine=read_engine)
    assert_eq(ddf, read_df)


@write_read_engines()
def test_delayed_no_metadata(tmpdir, write_engine, read_engine):
    fn = str(tmpdir)
    df = pd.DataFrame({"a": ["a", "b", "b"], "b": [4, 5, 6]})
    df.set_index("a", inplace=True, drop=True)
    ddf = dd.from_pandas(df, npartitions=2)
    ddf.to_parquet(
        fn, engine=write_engine, compute=False, write_metadata_file=False
    ).compute()
    files = os.listdir(fn)
    assert "_metadata" not in files
    # Fastparquet doesn't currently handle a directory without "_metadata"
    read_df = dd.read_parquet(
        os.path.join(fn, "*.parquet"),
        index=["a"],
        engine=read_engine,
        gather_statistics=True,
    )
    assert_eq(ddf, read_df)


@write_read_engines()
def test_read_glob(tmpdir, write_engine, read_engine):
    tmp_path = str(tmpdir)
    ddf.to_parquet(tmp_path, engine=write_engine)
    if os.path.exists(os.path.join(tmp_path, "_metadata")):
        os.unlink(os.path.join(tmp_path, "_metadata"))
    files = os.listdir(tmp_path)
    assert "_metadata" not in files

    ddf2 = dd.read_parquet(
        os.path.join(tmp_path, "*.parquet"),
        engine=read_engine,
        index="myindex",  # Must specify index without _metadata
        gather_statistics=True,
    )
    assert_eq(ddf, ddf2)


@write_read_engines()
def test_gather_statistics_false(tmpdir, write_engine, read_engine):
    tmp_path = str(tmpdir)
    ddf.to_parquet(tmp_path, write_index=False, engine=write_engine)

    ddf2 = dd.read_parquet(
        tmp_path,
        engine=read_engine,
        index=False,
        gather_statistics=False,
    )
    assert_eq(ddf, ddf2, check_index=False, check_divisions=False)


@write_read_engines()
def test_read_list(tmpdir, write_engine, read_engine):
    if write_engine == read_engine == "fastparquet" and os.name == "nt":
        # fastparquet or dask is not normalizing filepaths correctly on
        # windows.
        pytest.skip("filepath bug.")

    tmpdir = str(tmpdir)
    ddf.to_parquet(tmpdir, engine=write_engine)
    files = sorted(
        (
            os.path.join(tmpdir, f)
            for f in os.listdir(tmpdir)
            if not f.endswith("_metadata")
        ),
        key=natural_sort_key,
    )

    ddf2 = dd.read_parquet(
        files, engine=read_engine, index="myindex", gather_statistics=True
    )
    assert_eq(ddf, ddf2)


@write_read_engines()
def test_columns_auto_index(tmpdir, write_engine, read_engine):
    fn = str(tmpdir)
    ddf.to_parquet(fn, engine=write_engine)

    # XFAIL, auto index selection no longer supported (for simplicity)
    # ### Empty columns ###
    # With divisions if supported
    assert_eq(dd.read_parquet(fn, columns=[], engine=read_engine), ddf[[]])

    # No divisions
    assert_eq(
        dd.read_parquet(fn, columns=[], engine=read_engine, gather_statistics=False),
        ddf[[]].clear_divisions(),
        check_divisions=True,
    )

    # ### Single column, auto select index ###
    # With divisions if supported
    assert_eq(dd.read_parquet(fn, columns=["x"], engine=read_engine), ddf[["x"]])

    # No divisions
    assert_eq(
        dd.read_parquet(fn, columns=["x"], engine=read_engine, gather_statistics=False),
        ddf[["x"]].clear_divisions(),
        check_divisions=True,
    )


@write_read_engines()
def test_columns_index(tmpdir, write_engine, read_engine):
    fn = str(tmpdir)
    ddf.to_parquet(fn, engine=write_engine)

    # With Index
    # ----------
    # ### Empty columns, specify index ###
    # With divisions if supported
    assert_eq(
        dd.read_parquet(fn, columns=[], engine=read_engine, index="myindex"), ddf[[]]
    )

    # No divisions
    assert_eq(
        dd.read_parquet(
            fn, columns=[], engine=read_engine, index="myindex", gather_statistics=False
        ),
        ddf[[]].clear_divisions(),
        check_divisions=True,
    )

    # ### Single column, specify index ###
    # With divisions if supported
    assert_eq(
        dd.read_parquet(fn, index="myindex", columns=["x"], engine=read_engine),
        ddf[["x"]],
    )

    # No divisions
    assert_eq(
        dd.read_parquet(
            fn,
            index="myindex",
            columns=["x"],
            engine=read_engine,
            gather_statistics=False,
        ),
        ddf[["x"]].clear_divisions(),
        check_divisions=True,
    )

    # ### Two columns, specify index ###
    # With divisions if supported
    assert_eq(
        dd.read_parquet(fn, index="myindex", columns=["x", "y"], engine=read_engine),
        ddf,
    )

    # No divisions
    assert_eq(
        dd.read_parquet(
            fn,
            index="myindex",
            columns=["x", "y"],
            engine=read_engine,
            gather_statistics=False,
        ),
        ddf.clear_divisions(),
        check_divisions=True,
    )


def test_nonsense_column(tmpdir, engine):
    fn = str(tmpdir)
    ddf.to_parquet(fn, engine=engine)
    with pytest.raises((ValueError, KeyError)):
        dd.read_parquet(fn, columns=["nonesense"], engine=engine)
    with pytest.raises((Exception, KeyError)):
        dd.read_parquet(fn, columns=["nonesense"] + list(ddf.columns), engine=engine)


@write_read_engines()
def test_columns_no_index(tmpdir, write_engine, read_engine):
    fn = str(tmpdir)
    ddf.to_parquet(fn, engine=write_engine)
    ddf2 = ddf.reset_index()

    # No Index
    # --------
    # All columns, none as index
    assert_eq(
        dd.read_parquet(fn, index=False, engine=read_engine, gather_statistics=True),
        ddf2,
        check_index=False,
        check_divisions=True,
    )

    # Two columns, none as index
    assert_eq(
        dd.read_parquet(
            fn,
            index=False,
            columns=["x", "y"],
            engine=read_engine,
            gather_statistics=True,
        ),
        ddf2[["x", "y"]],
        check_index=False,
        check_divisions=True,
    )

    # One column and one index, all as columns
    assert_eq(
        dd.read_parquet(
            fn,
            index=False,
            columns=["myindex", "x"],
            engine=read_engine,
            gather_statistics=True,
        ),
        ddf2[["myindex", "x"]],
        check_index=False,
        check_divisions=True,
    )


@write_read_engines()
def test_gather_statistics_no_index(tmpdir, write_engine, read_engine):
    fn = str(tmpdir)
    ddf.to_parquet(fn, engine=write_engine, write_index=False)

    df = dd.read_parquet(fn, engine=read_engine, index=False)
    assert df.index.name is None
    assert not df.known_divisions


def test_columns_index_with_multi_index(tmpdir, engine):
    fn = os.path.join(str(tmpdir), "test.parquet")
    index = pd.MultiIndex.from_arrays(
        [np.arange(10), np.arange(10) + 1], names=["x0", "x1"]
    )
    df = pd.DataFrame(np.random.randn(10, 2), columns=["a", "b"], index=index)
    df2 = df.reset_index(drop=False)

    if engine == "fastparquet":
        fastparquet.write(fn, df.reset_index(), write_index=False)

    else:
        pq.write_table(pa.Table.from_pandas(df.reset_index(), preserve_index=False), fn)

    ddf = dd.read_parquet(fn, engine=engine, index=index.names)
    assert_eq(ddf, df)

    d = dd.read_parquet(fn, columns="a", engine=engine, index=index.names)
    assert_eq(d, df["a"])

    d = dd.read_parquet(fn, index=["a", "b"], columns=["x0", "x1"], engine=engine)
    assert_eq(d, df2.set_index(["a", "b"])[["x0", "x1"]])

    # Just index
    d = dd.read_parquet(fn, index=False, engine=engine)
    assert_eq(d, df2)

    d = dd.read_parquet(fn, columns=["b"], index=["a"], engine=engine)
    assert_eq(d, df2.set_index("a")[["b"]])

    d = dd.read_parquet(fn, columns=["a", "b"], index=["x0"], engine=engine)
    assert_eq(d, df2.set_index("x0")[["a", "b"]])

    # Just columns
    d = dd.read_parquet(fn, columns=["x0", "a"], index=["x1"], engine=engine)
    assert_eq(d, df2.set_index("x1")[["x0", "a"]])

    # Both index and columns
    d = dd.read_parquet(fn, index=False, columns=["x0", "b"], engine=engine)
    assert_eq(d, df2[["x0", "b"]])

    for index in ["x1", "b"]:
        d = dd.read_parquet(fn, index=index, columns=["x0", "a"], engine=engine)
        assert_eq(d, df2.set_index(index)[["x0", "a"]])

    # Columns and index intersect
    for index in ["a", "x0"]:
        with pytest.raises(ValueError):
            d = dd.read_parquet(fn, index=index, columns=["x0", "a"], engine=engine)

    # Series output
    for ind, col, sol_df in [
        ("x1", "x0", df2.set_index("x1")),
        (False, "b", df2),
        (False, "x0", df2[["x0"]]),
        ("a", "x0", df2.set_index("a")[["x0"]]),
        ("a", "b", df2.set_index("a")),
    ]:
        d = dd.read_parquet(fn, index=ind, columns=col, engine=engine)
        assert_eq(d, sol_df[col])


@write_read_engines()
def test_no_index(tmpdir, write_engine, read_engine):
    fn = str(tmpdir)
    df = pd.DataFrame({"a": [1, 2, 3], "b": [4, 5, 6]})
    ddf = dd.from_pandas(df, npartitions=2)
    ddf.to_parquet(fn, engine=write_engine)
    ddf2 = dd.read_parquet(fn, engine=read_engine)
    assert_eq(df, ddf2, check_index=False)


def test_read_series(tmpdir, engine):
    fn = str(tmpdir)
    ddf.to_parquet(fn, engine=engine)
    ddf2 = dd.read_parquet(fn, columns=["x"], index="myindex", engine=engine)
    assert_eq(ddf[["x"]], ddf2)

    ddf2 = dd.read_parquet(fn, columns="x", index="myindex", engine=engine)
    assert_eq(ddf.x, ddf2)


def test_names(tmpdir, engine):
    fn = str(tmpdir)
    ddf.to_parquet(fn, engine=engine)

    def read(fn, **kwargs):
        return dd.read_parquet(fn, engine=engine, **kwargs)

    assert set(read(fn).dask) == set(read(fn).dask)

    assert set(read(fn).dask) != set(read(fn, columns=["x"]).dask)

    assert set(read(fn, columns=("x",)).dask) == set(read(fn, columns=["x"]).dask)


@write_read_engines()
def test_roundtrip_from_pandas(tmpdir, write_engine, read_engine):
    fn = str(tmpdir.join("test.parquet"))
    dfp = df.copy()
    dfp.index.name = "index"
    dfp.to_parquet(
        fn, engine="pyarrow" if write_engine.startswith("pyarrow") else "fastparquet"
    )
    ddf = dd.read_parquet(fn, index="index", engine=read_engine)
    assert_eq(dfp, ddf)


@write_read_engines()
def test_categorical(tmpdir, write_engine, read_engine):
    tmp = str(tmpdir)
    df = pd.DataFrame({"x": ["a", "b", "c"] * 100}, dtype="category")
    ddf = dd.from_pandas(df, npartitions=3)
    dd.to_parquet(ddf, tmp, engine=write_engine)

    ddf2 = dd.read_parquet(tmp, categories="x", engine=read_engine)
    assert ddf2.compute().x.cat.categories.tolist() == ["a", "b", "c"]

    ddf2 = dd.read_parquet(tmp, categories=["x"], engine=read_engine)
    assert ddf2.compute().x.cat.categories.tolist() == ["a", "b", "c"]

    # autocat
    if read_engine == "fastparquet":
        ddf2 = dd.read_parquet(tmp, engine=read_engine)
        assert ddf2.compute().x.cat.categories.tolist() == ["a", "b", "c"]

        ddf2.loc[:1000].compute()
        assert assert_eq(df, ddf2)

    # dereference cats
    ddf2 = dd.read_parquet(tmp, categories=[], engine=read_engine)

    ddf2.loc[:1000].compute()
    assert (df.x == ddf2.x.compute()).all()


def test_append(tmpdir, engine):
    """Test that appended parquet equal to the original one."""
    tmp = str(tmpdir)
    df = pd.DataFrame(
        {
            "i32": np.arange(1000, dtype=np.int32),
            "i64": np.arange(1000, dtype=np.int64),
            "f": np.arange(1000, dtype=np.float64),
            "bhello": np.random.choice(["hello", "yo", "people"], size=1000).astype(
                "O"
            ),
        }
    )
    df.index.name = "index"

    half = len(df) // 2
    ddf1 = dd.from_pandas(df.iloc[:half], chunksize=100)
    ddf2 = dd.from_pandas(df.iloc[half:], chunksize=100)
    ddf1.to_parquet(tmp, engine=engine)
    ddf2.to_parquet(tmp, append=True, engine=engine)

    ddf3 = dd.read_parquet(tmp, engine=engine)
    assert_eq(df, ddf3)


def test_append_create(tmpdir, engine):
    """Test that appended parquet equal to the original one."""
    tmp_path = str(tmpdir)
    df = pd.DataFrame(
        {
            "i32": np.arange(1000, dtype=np.int32),
            "i64": np.arange(1000, dtype=np.int64),
            "f": np.arange(1000, dtype=np.float64),
            "bhello": np.random.choice(["hello", "yo", "people"], size=1000).astype(
                "O"
            ),
        }
    )
    df.index.name = "index"

    half = len(df) // 2
    ddf1 = dd.from_pandas(df.iloc[:half], chunksize=100)
    ddf2 = dd.from_pandas(df.iloc[half:], chunksize=100)
    ddf1.to_parquet(tmp_path, append=True, engine=engine)
    ddf2.to_parquet(tmp_path, append=True, engine=engine)

    ddf3 = dd.read_parquet(tmp_path, engine=engine)
    assert_eq(df, ddf3)


def test_append_with_partition(tmpdir, engine):
    tmp = str(tmpdir)
    df0 = pd.DataFrame(
        {
            "lat": np.arange(0, 10, dtype="int64"),
            "lon": np.arange(10, 20, dtype="int64"),
            "value": np.arange(100, 110, dtype="int64"),
        }
    )
    df0.index.name = "index"
    df1 = pd.DataFrame(
        {
            "lat": np.arange(10, 20, dtype="int64"),
            "lon": np.arange(10, 20, dtype="int64"),
            "value": np.arange(120, 130, dtype="int64"),
        }
    )
    df1.index.name = "index"

    # Check that nullable dtypes work
    # (see: https://github.com/dask/dask/issues/8373)
    df0["lat"] = df0["lat"].astype("Int64")
    df1["lat"].iloc[0] = np.nan
    df1["lat"] = df1["lat"].astype("Int64")

    dd_df0 = dd.from_pandas(df0, npartitions=1)
    dd_df1 = dd.from_pandas(df1, npartitions=1)
    dd.to_parquet(dd_df0, tmp, partition_on=["lon"], engine=engine)
    dd.to_parquet(
        dd_df1,
        tmp,
        partition_on=["lon"],
        append=True,
        ignore_divisions=True,
        engine=engine,
    )

    out = dd.read_parquet(
        tmp, engine=engine, index="index", gather_statistics=True
    ).compute()
    # convert categorical to plain int just to pass assert
    out["lon"] = out.lon.astype("int64")
    # sort required since partitioning breaks index order
    assert_eq(
        out.sort_values("value"), pd.concat([df0, df1])[out.columns], check_index=False
    )


def test_partition_on_cats(tmpdir, engine):
    tmp = str(tmpdir)
    d = pd.DataFrame(
        {
            "a": np.random.rand(50),
            "b": np.random.choice(["x", "y", "z"], size=50),
            "c": np.random.choice(["x", "y", "z"], size=50),
        }
    )
    d = dd.from_pandas(d, 2)
    d.to_parquet(tmp, partition_on=["b"], engine=engine)
    df = dd.read_parquet(tmp, engine=engine)
    assert set(df.b.cat.categories) == {"x", "y", "z"}


@PYARROW_MARK
@pytest.mark.parametrize("meta", [False, True])
@pytest.mark.parametrize("stats", [False, True])
def test_partition_on_cats_pyarrow(tmpdir, stats, meta):
    tmp = str(tmpdir)
    d = pd.DataFrame(
        {
            "a": np.random.rand(50),
            "b": np.random.choice(["x", "y", "z"], size=50),
            "c": np.random.choice(["x", "y", "z"], size=50),
        }
    )
    d = dd.from_pandas(d, 2)
    d.to_parquet(tmp, partition_on=["b"], engine="pyarrow", write_metadata_file=meta)
    df = dd.read_parquet(tmp, engine="pyarrow", gather_statistics=stats)
    assert set(df.b.cat.categories) == {"x", "y", "z"}


def test_partition_on_cats_2(tmpdir, engine):
    tmp = str(tmpdir)
    d = pd.DataFrame(
        {
            "a": np.random.rand(50),
            "b": np.random.choice(["x", "y", "z"], size=50),
            "c": np.random.choice(["x", "y", "z"], size=50),
        }
    )
    d = dd.from_pandas(d, 2)
    d.to_parquet(tmp, partition_on=["b", "c"], engine=engine)
    df = dd.read_parquet(tmp, engine=engine)
    assert set(df.b.cat.categories) == {"x", "y", "z"}
    assert set(df.c.cat.categories) == {"x", "y", "z"}

    df = dd.read_parquet(tmp, columns=["a", "c"], engine=engine)
    assert set(df.c.cat.categories) == {"x", "y", "z"}
    assert "b" not in df.columns
    assert_eq(df, df.compute())
    df = dd.read_parquet(tmp, index="c", engine=engine)
    assert set(df.index.categories) == {"x", "y", "z"}
    assert "c" not in df.columns
    # series
    df = dd.read_parquet(tmp, columns="b", engine=engine)
    assert set(df.cat.categories) == {"x", "y", "z"}


def test_append_wo_index(tmpdir, engine):
    """Test append with write_index=False."""
    tmp = str(tmpdir.join("tmp1.parquet"))
    df = pd.DataFrame(
        {
            "i32": np.arange(1000, dtype=np.int32),
            "i64": np.arange(1000, dtype=np.int64),
            "f": np.arange(1000, dtype=np.float64),
            "bhello": np.random.choice(["hello", "yo", "people"], size=1000).astype(
                "O"
            ),
        }
    )
    half = len(df) // 2
    ddf1 = dd.from_pandas(df.iloc[:half], chunksize=100)
    ddf2 = dd.from_pandas(df.iloc[half:], chunksize=100)
    ddf1.to_parquet(tmp, engine=engine)

    with pytest.raises(ValueError) as excinfo:
        ddf2.to_parquet(tmp, write_index=False, append=True, engine=engine)
    assert "Appended columns" in str(excinfo.value)

    tmp = str(tmpdir.join("tmp2.parquet"))
    ddf1.to_parquet(tmp, write_index=False, engine=engine)
    ddf2.to_parquet(tmp, write_index=False, append=True, engine=engine)

    ddf3 = dd.read_parquet(tmp, index="f", engine=engine)
    assert_eq(df.set_index("f"), ddf3)


def test_append_overlapping_divisions(tmpdir, engine):
    """Test raising of error when divisions overlapping."""
    tmp = str(tmpdir)
    df = pd.DataFrame(
        {
            "i32": np.arange(1000, dtype=np.int32),
            "i64": np.arange(1000, dtype=np.int64),
            "f": np.arange(1000, dtype=np.float64),
            "bhello": np.random.choice(["hello", "yo", "people"], size=1000).astype(
                "O"
            ),
        }
    )
    half = len(df) // 2
    ddf1 = dd.from_pandas(df.iloc[:half], chunksize=100)
    ddf2 = dd.from_pandas(df.iloc[half - 10 :], chunksize=100)
    ddf1.to_parquet(tmp, engine=engine)

    with pytest.raises(ValueError) as excinfo:
        ddf2.to_parquet(tmp, engine=engine, append=True)
    assert "Appended divisions" in str(excinfo.value)

    ddf2.to_parquet(tmp, engine=engine, append=True, ignore_divisions=True)


def test_append_different_columns(tmpdir, engine):
    """Test raising of error when non equal columns."""
    tmp = str(tmpdir)
    df1 = pd.DataFrame({"i32": np.arange(100, dtype=np.int32)})
    df2 = pd.DataFrame({"i64": np.arange(100, dtype=np.int64)})
    df3 = pd.DataFrame({"i32": np.arange(100, dtype=np.int64)})

    ddf1 = dd.from_pandas(df1, chunksize=2)
    ddf2 = dd.from_pandas(df2, chunksize=2)
    ddf3 = dd.from_pandas(df3, chunksize=2)

    ddf1.to_parquet(tmp, engine=engine)

    with pytest.raises(ValueError) as excinfo:
        ddf2.to_parquet(tmp, engine=engine, append=True)
    assert "Appended columns" in str(excinfo.value)

    with pytest.raises(ValueError) as excinfo:
        ddf3.to_parquet(tmp, engine=engine, append=True)
    assert "Appended dtypes" in str(excinfo.value)


def test_append_dict_column(tmpdir, engine):
    # See: https://github.com/dask/dask/issues/7492

    if engine == "fastparquet":
        pytest.xfail("Fastparquet engine is missing dict-column support")
    elif pa_version < parse_version("1.0.1"):
        pytest.skip("PyArrow 1.0.1+ required for dict-column support.")

    tmp = str(tmpdir)
    dts = pd.date_range("2020-01-01", "2021-01-01")
    df = pd.DataFrame(
        {"value": [{"x": x} for x in range(len(dts))]},
        index=dts,
    )
    ddf1 = dd.from_pandas(df, npartitions=1)

    # Write ddf1 to tmp, and then append it again
    ddf1.to_parquet(tmp, append=True, engine=engine)
    ddf1.to_parquet(tmp, append=True, engine=engine, ignore_divisions=True)

    # Read back all data (ddf1 + ddf1)
    ddf2 = dd.read_parquet(tmp, engine=engine)

    # Check computed result
    expect = pd.concat([df, df])
    result = ddf2.compute()
    assert_eq(expect, result)


@write_read_engines_xfail
def test_ordering(tmpdir, write_engine, read_engine):
    tmp = str(tmpdir)
    df = pd.DataFrame(
        {"a": [1, 2, 3], "b": [10, 20, 30], "c": [100, 200, 300]},
        index=pd.Index([-1, -2, -3], name="myindex"),
        columns=["c", "a", "b"],
    )
    ddf = dd.from_pandas(df, npartitions=2)
    dd.to_parquet(ddf, tmp, engine=write_engine)

    if read_engine == "fastparquet":
        pf = fastparquet.ParquetFile(tmp)
        assert pf.columns == ["myindex", "c", "a", "b"]

    ddf2 = dd.read_parquet(tmp, index="myindex", engine=read_engine)
    assert_eq(ddf, ddf2, check_divisions=False)


def test_read_parquet_custom_columns(tmpdir, engine):
    tmp = str(tmpdir)
    data = pd.DataFrame(
        {"i32": np.arange(1000, dtype=np.int32), "f": np.arange(1000, dtype=np.float64)}
    )
    df = dd.from_pandas(data, chunksize=50)
    df.to_parquet(tmp, engine=engine)

    df2 = dd.read_parquet(tmp, columns=["i32", "f"], engine=engine)
    assert_eq(df[["i32", "f"]], df2, check_index=False)

    fns = glob.glob(os.path.join(tmp, "*.parquet"))
    df2 = dd.read_parquet(fns, columns=["i32"], engine=engine).compute()
    df2.sort_values("i32", inplace=True)
    assert_eq(df[["i32"]], df2, check_index=False, check_divisions=False)

    df3 = dd.read_parquet(tmp, columns=["f", "i32"], engine=engine)
    assert_eq(df[["f", "i32"]], df3, check_index=False)


@pytest.mark.parametrize(
    "df,write_kwargs,read_kwargs",
    [
        (pd.DataFrame({"x": [3, 2, 1]}), {}, {}),
        (pd.DataFrame({"x": ["c", "a", "b"]}), {}, {}),
        (pd.DataFrame({"x": ["cc", "a", "bbb"]}), {}, {}),
        (pd.DataFrame({"x": [b"a", b"b", b"c"]}), {"object_encoding": "bytes"}, {}),
        (
            pd.DataFrame({"x": pd.Categorical(["a", "b", "a"])}),
            {},
            {"categories": ["x"]},
        ),
        (pd.DataFrame({"x": pd.Categorical([1, 2, 1])}), {}, {"categories": ["x"]}),
        (pd.DataFrame({"x": list(map(pd.Timestamp, [3000, 2000, 1000]))}), {}, {}),
        (pd.DataFrame({"x": [3000, 2000, 1000]}).astype("M8[ns]"), {}, {}),
        pytest.param(
            pd.DataFrame({"x": [3, 2, 1]}).astype("M8[ns]"),
            {},
            {},
        ),
        (pd.DataFrame({"x": [3, 2, 1]}).astype("M8[us]"), {}, {}),
        (pd.DataFrame({"x": [3, 2, 1]}).astype("M8[ms]"), {}, {}),
        (pd.DataFrame({"x": [3000, 2000, 1000]}).astype("datetime64[ns]"), {}, {}),
        (pd.DataFrame({"x": [3000, 2000, 1000]}).astype("datetime64[ns, UTC]"), {}, {}),
        (pd.DataFrame({"x": [3000, 2000, 1000]}).astype("datetime64[ns, CET]"), {}, {}),
        (pd.DataFrame({"x": [3, 2, 1]}).astype("uint16"), {}, {}),
        (pd.DataFrame({"x": [3, 2, 1]}).astype("float32"), {}, {}),
        (pd.DataFrame({"x": [3, 1, 2]}, index=[3, 2, 1]), {}, {}),
        (pd.DataFrame({"x": [3, 1, 5]}, index=pd.Index([1, 2, 3], name="foo")), {}, {}),
        (pd.DataFrame({"x": [1, 2, 3], "y": [3, 2, 1]}), {}, {}),
        (pd.DataFrame({"x": [1, 2, 3], "y": [3, 2, 1]}, columns=["y", "x"]), {}, {}),
        (pd.DataFrame({"0": [3, 2, 1]}), {}, {}),
        (pd.DataFrame({"x": [3, 2, None]}), {}, {}),
        (pd.DataFrame({"-": [3.0, 2.0, None]}), {}, {}),
        (pd.DataFrame({".": [3.0, 2.0, None]}), {}, {}),
        (pd.DataFrame({" ": [3.0, 2.0, None]}), {}, {}),
    ],
)
def test_roundtrip(tmpdir, df, write_kwargs, read_kwargs, engine):
    if "x" in df and df.x.dtype == "M8[ns]" and "arrow" in engine:
        pytest.xfail(reason="Parquet pyarrow v1 doesn't support nanosecond precision")
    if (
        "x" in df
        and df.x.dtype == "M8[ns]"
        and engine == "fastparquet"
        and fastparquet_version <= parse_version("0.6.3")
    ):
        pytest.xfail(reason="fastparquet doesn't support nanosecond precision yet")
    if (
        PANDAS_GT_130
        and read_kwargs.get("categories", None)
        and engine == "fastparquet"
        and fastparquet_version <= parse_version("0.6.3")
    ):
        pytest.xfail("https://github.com/dask/fastparquet/issues/577")

    tmp = str(tmpdir)
    if df.index.name is None:
        df.index.name = "index"
    ddf = dd.from_pandas(df, npartitions=2)

    oe = write_kwargs.pop("object_encoding", None)
    if oe and engine == "fastparquet":
        dd.to_parquet(ddf, tmp, engine=engine, object_encoding=oe, **write_kwargs)
    else:
        dd.to_parquet(ddf, tmp, engine=engine, **write_kwargs)
    ddf2 = dd.read_parquet(tmp, index=df.index.name, engine=engine, **read_kwargs)
    if str(ddf2.dtypes.get("x")) == "UInt16" and engine == "fastparquet":
        # fastparquet choooses to use masked type to be able to get true repr of
        # 16-bit int
        assert_eq(ddf.astype("UInt16"), ddf2)
    else:
        assert_eq(ddf, ddf2)


def test_categories(tmpdir, engine):
    fn = str(tmpdir)
    df = pd.DataFrame({"x": [1, 2, 3, 4, 5], "y": list("caaab")})
    ddf = dd.from_pandas(df, npartitions=2)
    ddf["y"] = ddf.y.astype("category")
    ddf.to_parquet(fn, engine=engine)
    ddf2 = dd.read_parquet(fn, categories=["y"], engine=engine)

    # Shouldn't need to specify categories explicitly
    ddf3 = dd.read_parquet(fn, engine=engine)
    assert_eq(ddf3, ddf2)

    with pytest.raises(NotImplementedError):
        ddf2.y.cat.categories
    assert set(ddf2.y.compute().cat.categories) == {"a", "b", "c"}
    cats_set = ddf2.map_partitions(lambda x: x.y.cat.categories.sort_values()).compute()
    assert cats_set.tolist() == ["a", "c", "a", "b"]

    if engine == "fastparquet":
        assert_eq(ddf.y, ddf2.y, check_names=False)
        with pytest.raises(TypeError):
            # attempt to load as category that which is not so encoded
            ddf2 = dd.read_parquet(fn, categories=["x"], engine=engine).compute()

    with pytest.raises((ValueError, FutureWarning)):
        # attempt to load as category unknown column
        ddf2 = dd.read_parquet(fn, categories=["foo"], engine=engine)


def test_categories_unnamed_index(tmpdir, engine):
    # Check that we can handle an unnamed categorical index
    # https://github.com/dask/dask/issues/6885

    tmpdir = str(tmpdir)

    df = pd.DataFrame(
        data={"A": [1, 2, 3], "B": ["a", "a", "b"]}, index=["x", "y", "y"]
    )
    ddf = dd.from_pandas(df, npartitions=1)
    ddf = ddf.categorize(columns=["B"])

    ddf.to_parquet(tmpdir, engine=engine)
    ddf2 = dd.read_parquet(tmpdir, engine=engine)

    assert_eq(ddf.index, ddf2.index, check_divisions=False)


def test_empty_partition(tmpdir, engine):
    fn = str(tmpdir)
    df = pd.DataFrame({"a": range(10), "b": range(10)})
    ddf = dd.from_pandas(df, npartitions=5)

    ddf2 = ddf[ddf.a <= 5]
    ddf2.to_parquet(fn, engine=engine)

    ddf3 = dd.read_parquet(fn, engine=engine)
    assert ddf3.npartitions < 5
    sol = ddf2.compute()
    assert_eq(sol, ddf3, check_names=False, check_index=False)


def test_timestamp_index(tmpdir, engine):
    fn = str(tmpdir)
    df = dd._compat.makeTimeDataFrame()
    df.index.name = "foo"
    ddf = dd.from_pandas(df, npartitions=5)
    ddf.to_parquet(fn, engine=engine)
    ddf2 = dd.read_parquet(fn, engine=engine)
    assert_eq(ddf, ddf2)


@FASTPARQUET_MARK
@PYARROW_MARK
def test_to_parquet_default_writes_nulls(tmpdir):
    fn = str(tmpdir.join("test.parquet"))

    df = pd.DataFrame({"c1": [1.0, np.nan, 2, np.nan, 3]})
    ddf = dd.from_pandas(df, npartitions=1)

    ddf.to_parquet(fn)
    table = pq.read_table(fn)
    assert table[1].null_count == 2


@PYARROW_LE_MARK
def test_to_parquet_pyarrow_w_inconsistent_schema_by_partition_fails_by_default(tmpdir):
    df = pd.DataFrame(
        {"partition_column": [0, 0, 1, 1], "strings": ["a", "b", None, None]}
    )

    ddf = dd.from_pandas(df, npartitions=2)
    # In order to allow pyarrow to write an inconsistent schema,
    # we need to avoid writing the _metadata file (will fail >0.17.1)
    # and need to avoid schema inference (i.e. use `schema=None`)
    ddf.to_parquet(
        str(tmpdir),
        engine="pyarrow",
        partition_on=["partition_column"],
        write_metadata_file=False,
        schema=None,
    )

    # Test that schema is not validated by default
    # (shouldn't raise error with legacy dataset)
    dd.read_parquet(
        str(tmpdir),
        engine="pyarrow-legacy",
        gather_statistics=False,
    ).compute()

    # Test that read fails when validate_schema=True
    # Note: This fails differently for pyarrow.dataset api
    with pytest.raises(ValueError) as e_info:
        dd.read_parquet(
            str(tmpdir),
            engine="pyarrow-legacy",
            gather_statistics=False,
            dataset_options={"validate_schema": True},
        ).compute()
        assert e_info.message.contains("ValueError: Schema in partition")
        assert e_info.message.contains("was different")


@PYARROW_MARK
def test_to_parquet_pyarrow_w_inconsistent_schema_by_partition_succeeds_w_manual_schema(
    tmpdir,
):
    # Data types to test: strings, arrays, ints, timezone aware timestamps
    in_arrays = [[0, 1, 2], [3, 4], np.nan, np.nan]
    out_arrays = [[0, 1, 2], [3, 4], None, None]
    in_strings = ["a", "b", np.nan, np.nan]
    out_strings = ["a", "b", None, None]
    tstamp = pd.Timestamp(1513393355, unit="s")
    in_tstamps = [tstamp, tstamp, pd.NaT, pd.NaT]
    out_tstamps = [
        # Timestamps come out in numpy.datetime64 format
        tstamp.to_datetime64(),
        tstamp.to_datetime64(),
        np.datetime64("NaT"),
        np.datetime64("NaT"),
    ]
    timezone = "US/Eastern"
    tz_tstamp = pd.Timestamp(1513393355, unit="s", tz=timezone)
    in_tz_tstamps = [tz_tstamp, tz_tstamp, pd.NaT, pd.NaT]
    out_tz_tstamps = [
        # Timezones do not make it through a write-read cycle.
        tz_tstamp.tz_convert(None).to_datetime64(),
        tz_tstamp.tz_convert(None).to_datetime64(),
        np.datetime64("NaT"),
        np.datetime64("NaT"),
    ]

    df = pd.DataFrame(
        {
            "partition_column": [0, 0, 1, 1],
            "arrays": in_arrays,
            "strings": in_strings,
            "tstamps": in_tstamps,
            "tz_tstamps": in_tz_tstamps,
        }
    )

    ddf = dd.from_pandas(df, npartitions=2)
    schema = pa.schema(
        [
            ("arrays", pa.list_(pa.int64())),
            ("strings", pa.string()),
            ("tstamps", pa.timestamp("ns")),
            ("tz_tstamps", pa.timestamp("ns", timezone)),
            ("partition_column", pa.int64()),
        ]
    )
    ddf.to_parquet(
        str(tmpdir), engine="pyarrow", partition_on="partition_column", schema=schema
    )
    ddf_after_write = (
        dd.read_parquet(str(tmpdir), engine="pyarrow", gather_statistics=False)
        .compute()
        .reset_index(drop=True)
    )

    # Check array support
    arrays_after_write = ddf_after_write.arrays.values
    for i in range(len(df)):
        assert np.array_equal(arrays_after_write[i], out_arrays[i]), type(out_arrays[i])

    # Check datetime support
    tstamps_after_write = ddf_after_write.tstamps.values
    for i in range(len(df)):
        # Need to test NaT separately
        if np.isnat(tstamps_after_write[i]):
            assert np.isnat(out_tstamps[i])
        else:
            assert tstamps_after_write[i] == out_tstamps[i]

    # Check timezone aware datetime support
    tz_tstamps_after_write = ddf_after_write.tz_tstamps.values
    for i in range(len(df)):
        # Need to test NaT separately
        if np.isnat(tz_tstamps_after_write[i]):
            assert np.isnat(out_tz_tstamps[i])
        else:
            assert tz_tstamps_after_write[i] == out_tz_tstamps[i]

    # Check string support
    assert np.array_equal(ddf_after_write.strings.values, out_strings)

    # Check partition column
    assert np.array_equal(ddf_after_write.partition_column, df.partition_column)


@PYARROW_MARK
@pytest.mark.parametrize("index", [False, True])
@pytest.mark.parametrize("schema", ["infer", "complex"])
def test_pyarrow_schema_inference(tmpdir, index, engine, schema):
    if schema == "complex":
        schema = {"index": pa.string(), "amount": pa.int64()}

    tmpdir = str(tmpdir)
    df = pd.DataFrame(
        {
            "index": ["1", "2", "3", "2", "3", "1", "4"],
            "date": pd.to_datetime(
                [
                    "2017-01-01",
                    "2017-01-01",
                    "2017-01-01",
                    "2017-01-02",
                    "2017-01-02",
                    "2017-01-06",
                    "2017-01-09",
                ]
            ),
            "amount": [100, 200, 300, 400, 500, 600, 700],
        },
        index=range(7, 14),
    )
    if index:
        df = dd.from_pandas(df, npartitions=2).set_index("index")
    else:
        df = dd.from_pandas(df, npartitions=2)

    df.to_parquet(tmpdir, engine="pyarrow", schema=schema)
    df_out = dd.read_parquet(tmpdir, engine=engine)
    df_out.compute()

    if index and engine == "fastparquet":
        # Fastparquet fails to detect int64 from _metadata
        df_out["amount"] = df_out["amount"].astype("int64")

        # Fastparquet not handling divisions for
        # pyarrow-written dataset with string index
        assert_eq(df, df_out, check_divisions=False)
    else:
        assert_eq(df, df_out)


def test_partition_on(tmpdir, engine):
    tmpdir = str(tmpdir)
    df = pd.DataFrame(
        {
            "a1": np.random.choice(["A", "B", "C"], size=100),
            "a2": np.random.choice(["X", "Y", "Z"], size=100),
            "b": np.random.random(size=100),
            "c": np.random.randint(1, 5, size=100),
            "d": np.arange(0, 100),
        }
    )
    d = dd.from_pandas(df, npartitions=2)
    d.to_parquet(tmpdir, partition_on=["a1", "a2"], engine=engine)
    # Note #1: Cross-engine functionality is missing
    # Note #2: The index is not preserved in pyarrow when partition_on is used
    out = dd.read_parquet(
        tmpdir, engine=engine, index=False, gather_statistics=False
    ).compute()
    for val in df.a1.unique():
        assert set(df.d[df.a1 == val]) == set(out.d[out.a1 == val])

    # Now specify the columns and allow auto-index detection
    out = dd.read_parquet(tmpdir, engine=engine, columns=["d", "a2"]).compute()
    for val in df.a2.unique():
        assert set(df.d[df.a2 == val]) == set(out.d[out.a2 == val])


def test_partition_on_duplicates(tmpdir, engine):
    # https://github.com/dask/dask/issues/6445
    tmpdir = str(tmpdir)
    df = pd.DataFrame(
        {
            "a1": np.random.choice(["A", "B", "C"], size=100),
            "a2": np.random.choice(["X", "Y", "Z"], size=100),
            "data": np.random.random(size=100),
        }
    )
    d = dd.from_pandas(df, npartitions=2)

    for _ in range(2):
        d.to_parquet(tmpdir, partition_on=["a1", "a2"], engine=engine)

    out = dd.read_parquet(tmpdir, engine=engine).compute()

    assert len(df) == len(out)
    for root, dirs, files in os.walk(tmpdir):
        for file in files:
            assert file in (
                "part.0.parquet",
                "part.1.parquet",
                "_common_metadata",
                "_metadata",
            )


@PYARROW_MARK
@pytest.mark.parametrize("partition_on", ["aa", ["aa"]])
def test_partition_on_string(tmpdir, partition_on):
    tmpdir = str(tmpdir)
    with dask.config.set(scheduler="single-threaded"):
        tmpdir = str(tmpdir)
        df = pd.DataFrame(
            {
                "aa": np.random.choice(["A", "B", "C"], size=100),
                "bb": np.random.random(size=100),
                "cc": np.random.randint(1, 5, size=100),
            }
        )
        d = dd.from_pandas(df, npartitions=2)
        d.to_parquet(
            tmpdir, partition_on=partition_on, write_index=False, engine="pyarrow"
        )
        out = dd.read_parquet(
            tmpdir, index=False, gather_statistics=False, engine="pyarrow"
        )
    out = out.compute()
    for val in df.aa.unique():
        assert set(df.bb[df.aa == val]) == set(out.bb[out.aa == val])


@write_read_engines()
def test_filters_categorical(tmpdir, write_engine, read_engine):
    tmpdir = str(tmpdir)
    cats = ["2018-01-01", "2018-01-02", "2018-01-03", "2018-01-04"]
    dftest = pd.DataFrame(
        {
            "dummy": [1, 1, 1, 1],
            "DatePart": pd.Categorical(cats, categories=cats, ordered=True),
        }
    )
    ddftest = dd.from_pandas(dftest, npartitions=4).set_index("dummy")
    ddftest.to_parquet(tmpdir, partition_on="DatePart", engine=write_engine)
    ddftest_read = dd.read_parquet(
        tmpdir,
        index="dummy",
        engine=read_engine,
        filters=[(("DatePart", "<=", "2018-01-02"))],
    )
    assert len(ddftest_read) == 2


@write_read_engines()
def test_filters(tmpdir, write_engine, read_engine):
    tmp_path = str(tmpdir)
    df = pd.DataFrame({"x": range(10), "y": list("aabbccddee")})
    ddf = dd.from_pandas(df, npartitions=5)
    assert ddf.npartitions == 5

    ddf.to_parquet(tmp_path, engine=write_engine)

    a = dd.read_parquet(tmp_path, engine=read_engine, filters=[("x", ">", 4)])
    assert a.npartitions == 3
    assert (a.x > 3).all().compute()

    b = dd.read_parquet(tmp_path, engine=read_engine, filters=[("y", "==", "c")])
    assert b.npartitions == 1
    assert (b.y == "c").all().compute()

    c = dd.read_parquet(
        tmp_path, engine=read_engine, filters=[("y", "==", "c"), ("x", ">", 6)]
    )
    assert c.npartitions <= 1
    assert not len(c)
    assert_eq(c, c)

    d = dd.read_parquet(
        tmp_path,
        engine=read_engine,
        filters=[
            # Select two overlapping ranges
            [("x", ">", 1), ("x", "<", 6)],
            [("x", ">", 3), ("x", "<", 8)],
        ],
    )
    assert d.npartitions == 3
    assert ((d.x > 1) & (d.x < 8)).all().compute()

    e = dd.read_parquet(tmp_path, engine=read_engine, filters=[("x", "in", (0, 9))])
    assert e.npartitions == 2
    assert ((e.x < 2) | (e.x > 7)).all().compute()

    f = dd.read_parquet(tmp_path, engine=read_engine, filters=[("y", "=", "c")])
    assert f.npartitions == 1
    assert len(f)
    assert (f.y == "c").all().compute()

    g = dd.read_parquet(tmp_path, engine=read_engine, filters=[("x", "!=", 1)])
    assert g.npartitions == 5


@write_read_engines()
def test_filters_v0(tmpdir, write_engine, read_engine):
    if write_engine == "fastparquet" or read_engine == "fastparquet":
        pytest.importorskip("fastparquet", minversion="0.3.1")

    # Recent versions of pyarrow support full row-wise filtering
    # (fastparquet and older pyarrow versions do not)
    pyarrow_row_filtering = read_engine == "pyarrow-dataset"

    fn = str(tmpdir)
    df = pd.DataFrame({"at": ["ab", "aa", "ba", "da", "bb"]})
    ddf = dd.from_pandas(df, npartitions=1)

    # Ok with 1 partition and filters
    ddf.repartition(npartitions=1, force=True).to_parquet(
        fn, write_index=False, engine=write_engine
    )
    ddf2 = dd.read_parquet(
        fn, index=False, engine=read_engine, filters=[("at", "==", "aa")]
    ).compute()
    ddf3 = dd.read_parquet(
        fn, index=False, engine=read_engine, filters=[("at", "=", "aa")]
    ).compute()
    if pyarrow_row_filtering:
        assert_eq(ddf2, ddf[ddf["at"] == "aa"], check_index=False)
        assert_eq(ddf3, ddf[ddf["at"] == "aa"], check_index=False)
    else:
        assert_eq(ddf2, ddf)
        assert_eq(ddf3, ddf)

    # with >1 partition and no filters
    ddf.repartition(npartitions=2, force=True).to_parquet(fn, engine=write_engine)
    ddf2 = dd.read_parquet(fn, engine=read_engine).compute()
    assert_eq(ddf2, ddf)

    # with >1 partition and filters using base fastparquet
    if read_engine == "fastparquet":
        ddf.repartition(npartitions=2, force=True).to_parquet(fn, engine=write_engine)
        df2 = fastparquet.ParquetFile(fn).to_pandas(filters=[("at", "==", "aa")])
        df3 = fastparquet.ParquetFile(fn).to_pandas(filters=[("at", "=", "aa")])
        assert len(df2) > 0
        assert len(df3) > 0

    # with >1 partition and filters
    ddf.repartition(npartitions=2, force=True).to_parquet(fn, engine=write_engine)
    ddf2 = dd.read_parquet(
        fn, engine=read_engine, filters=[("at", "==", "aa")]
    ).compute()
    ddf3 = dd.read_parquet(
        fn, engine=read_engine, filters=[("at", "=", "aa")]
    ).compute()
    assert len(ddf2) > 0
    assert len(ddf3) > 0
    assert_eq(ddf2, ddf3)


def test_filtering_pyarrow_dataset(tmpdir, engine):
    pytest.importorskip("pyarrow", minversion="1.0.0")

    fn = str(tmpdir)
    df = pd.DataFrame({"aa": range(100), "bb": ["cat", "dog"] * 50})
    ddf = dd.from_pandas(df, npartitions=10)
    ddf.to_parquet(fn, write_index=False, engine=engine)

    # Filtered read
    aa_lim = 40
    bb_val = "dog"
    filters = [[("aa", "<", aa_lim), ("bb", "==", bb_val)]]
    ddf2 = dd.read_parquet(fn, index=False, engine="pyarrow-dataset", filters=filters)

    # Check that partitions are filetered for "aa" filter
    nonempty = 0
    for part in ddf[ddf["aa"] < aa_lim].partitions:
        nonempty += int(len(part.compute()) > 0)
    assert ddf2.npartitions == nonempty

    # Check that rows are filtered for "aa" and "bb" filters
    df = df[df["aa"] < aa_lim]
    df = df[df["bb"] == bb_val]
    assert_eq(df, ddf2.compute(), check_index=False)


def test_fiters_file_list(tmpdir, engine):
    df = pd.DataFrame({"x": range(10), "y": list("aabbccddee")})
    ddf = dd.from_pandas(df, npartitions=5)

    ddf.to_parquet(str(tmpdir), engine=engine)
    fils = str(tmpdir.join("*.parquet"))
    ddf_out = dd.read_parquet(
        fils, gather_statistics=True, engine=engine, filters=[("x", ">", 3)]
    )

    assert ddf_out.npartitions == 3
    assert_eq(df[df["x"] > 3], ddf_out.compute(), check_index=False)

    # Check that first parition gets filtered for single-path input
    ddf2 = dd.read_parquet(
        str(tmpdir.join("part.0.parquet")),
        gather_statistics=True,
        engine=engine,
        filters=[("x", ">", 3)],
    )
    assert len(ddf2) == 0


def test_pyarrow_filter_divisions(tmpdir):
    pytest.importorskip("pyarrow")

    # Write simple dataset with an index that will only
    # have a sorted index if certain row-groups are filtered out.
    # In this case, we filter "a" <= 3 to get a sorted
    # index. Otherwise, "a" is NOT monotonically increasing.
    df = pd.DataFrame({"a": [0, 1, 10, 12, 2, 3, 8, 9], "b": range(8)}).set_index("a")
    df.iloc[:4].to_parquet(
        str(tmpdir.join("file.0.parquet")), engine="pyarrow", row_group_size=2
    )
    df.iloc[4:].to_parquet(
        str(tmpdir.join("file.1.parquet")), engine="pyarrow", row_group_size=2
    )

    # Only works for ArrowDatasetEngine.
    # Legacy code will not apply filters on individual row-groups
    # when `split_row_groups=False`.
    ddf = dd.read_parquet(
        str(tmpdir),
        engine="pyarrow-dataset",
        split_row_groups=False,
        gather_statistics=True,
        filters=[("a", "<=", 3)],
    )
    assert ddf.divisions == (0, 2, 3)

    ddf = dd.read_parquet(
        str(tmpdir),
        engine="pyarrow-dataset",
        split_row_groups=True,
        gather_statistics=True,
        filters=[("a", "<=", 3)],
    )
    assert ddf.divisions == (0, 2, 3)


def test_divisions_read_with_filters(tmpdir):
    pytest.importorskip("fastparquet", minversion="0.3.1")
    tmpdir = str(tmpdir)
    # generate dataframe
    size = 100
    categoricals = []
    for value in ["a", "b", "c", "d"]:
        categoricals += [value] * int(size / 4)
    df = pd.DataFrame(
        {
            "a": categoricals,
            "b": np.random.random(size=size),
            "c": np.random.randint(1, 5, size=size),
        }
    )
    d = dd.from_pandas(df, npartitions=4)
    # save it
    d.to_parquet(tmpdir, write_index=True, partition_on=["a"], engine="fastparquet")
    # read it
    out = dd.read_parquet(tmpdir, engine="fastparquet", filters=[("a", "==", "b")])
    # test it
    expected_divisions = (25, 49)
    assert out.divisions == expected_divisions


def test_divisions_are_known_read_with_filters(tmpdir):
    pytest.importorskip("fastparquet", minversion="0.3.1")
    tmpdir = str(tmpdir)
    # generate dataframe
    df = pd.DataFrame(
        {
            "unique": [0, 0, 1, 1, 2, 2, 3, 3],
            "id": ["id1", "id2", "id1", "id2", "id1", "id2", "id1", "id2"],
        },
        index=[0, 0, 1, 1, 2, 2, 3, 3],
    )
    d = dd.from_pandas(df, npartitions=2)
    # save it
    d.to_parquet(tmpdir, partition_on=["id"], engine="fastparquet")
    # read it
    out = dd.read_parquet(tmpdir, engine="fastparquet", filters=[("id", "==", "id1")])
    # test it
    assert out.known_divisions
    expected_divisions = (0, 2, 3)
    assert out.divisions == expected_divisions


@FASTPARQUET_MARK
@pytest.mark.xfail(reason="No longer accept ParquetFile objects")
def test_read_from_fastparquet_parquetfile(tmpdir):
    fn = str(tmpdir)

    df = pd.DataFrame(
        {
            "a": np.random.choice(["A", "B", "C"], size=100),
            "b": np.random.random(size=100),
            "c": np.random.randint(1, 5, size=100),
        }
    )
    d = dd.from_pandas(df, npartitions=2)
    d.to_parquet(fn, partition_on=["a"], engine="fastparquet")

    pq_f = fastparquet.ParquetFile(fn)

    # OK with no filters
    out = dd.read_parquet(pq_f).compute()
    for val in df.a.unique():
        assert set(df.b[df.a == val]) == set(out.b[out.a == val])

    # OK with  filters
    out = dd.read_parquet(pq_f, filters=[("a", "==", "B")]).compute()
    assert set(df.b[df.a == "B"]) == set(out.b)

    # Engine should not be set to 'pyarrow'
    with pytest.raises(AssertionError):
        out = dd.read_parquet(pq_f, engine="pyarrow")


@pytest.mark.parametrize("scheduler", ["threads", "processes"])
def test_to_parquet_lazy(tmpdir, scheduler, engine):
    tmpdir = str(tmpdir)
    df = pd.DataFrame({"a": [1, 2, 3, 4], "b": [1.0, 2.0, 3.0, 4.0]})
    df.index.name = "index"
    ddf = dd.from_pandas(df, npartitions=2)
    value = ddf.to_parquet(tmpdir, compute=False, engine=engine)

    assert hasattr(value, "dask")
    value.compute(scheduler=scheduler)
    assert os.path.exists(tmpdir)

    ddf2 = dd.read_parquet(tmpdir, engine=engine)

    assert_eq(ddf, ddf2)


@FASTPARQUET_MARK
def test_timestamp96(tmpdir):
    fn = str(tmpdir)
    df = pd.DataFrame({"a": [pd.to_datetime("now", utc=True)]})
    ddf = dd.from_pandas(df, 1)
    ddf.to_parquet(fn, write_index=False, times="int96")
    pf = fastparquet.ParquetFile(fn)
    assert pf._schema[1].type == fastparquet.parquet_thrift.Type.INT96
    out = dd.read_parquet(fn, index=False).compute()
    assert_eq(out, df)


@FASTPARQUET_MARK
def test_drill_scheme(tmpdir):
    fn = str(tmpdir)
    N = 5
    df1 = pd.DataFrame({c: np.random.random(N) for i, c in enumerate(["a", "b", "c"])})
    df2 = pd.DataFrame({c: np.random.random(N) for i, c in enumerate(["a", "b", "c"])})
    files = []
    for d in ["test_data1", "test_data2"]:
        dn = os.path.join(fn, d)
        if not os.path.exists(dn):
            os.mkdir(dn)
        files.append(os.path.join(dn, "data1.parq"))

    fastparquet.write(files[0], df1)
    fastparquet.write(files[1], df2)

    df = dd.read_parquet(files)
    assert "dir0" in df.columns
    out = df.compute()
    assert "dir0" in out
    assert (np.unique(out.dir0) == ["test_data1", "test_data2"]).all()


def test_parquet_select_cats(tmpdir, engine):
    fn = str(tmpdir)
    df = pd.DataFrame(
        {
            "categories": pd.Series(
                np.random.choice(["a", "b", "c", "d", "e", "f"], size=100),
                dtype="category",
            ),
            "ints": pd.Series(list(range(0, 100)), dtype="int"),
            "floats": pd.Series(list(range(0, 100)), dtype="float"),
        }
    )

    ddf = dd.from_pandas(df, 1)
    ddf.to_parquet(fn, engine=engine)
    rddf = dd.read_parquet(fn, columns=["ints"], engine=engine)
    assert list(rddf.columns) == ["ints"]
    rddf = dd.read_parquet(fn, engine=engine)
    assert list(rddf.columns) == list(df)


def test_columns_name(tmpdir, engine):
    if engine == "fastparquet" and fastparquet_version <= parse_version("0.3.1"):
        pytest.skip("Fastparquet does not write column_indexes up to 0.3.1")
    tmp_path = str(tmpdir)
    df = pd.DataFrame({"A": [1, 2]}, index=pd.Index(["a", "b"], name="idx"))
    df.columns.name = "cols"
    ddf = dd.from_pandas(df, 2)

    ddf.to_parquet(tmp_path, engine=engine)
    result = dd.read_parquet(tmp_path, engine=engine, index=["idx"])
    assert_eq(result, df)


def check_compression(engine, filename, compression):
    if engine == "fastparquet":
        pf = fastparquet.ParquetFile(filename)
        md = pf.fmd.row_groups[0].columns[0].meta_data
        if compression is None:
            assert md.total_compressed_size == md.total_uncompressed_size
        else:
            assert md.total_compressed_size != md.total_uncompressed_size
    else:
        metadata = pa.parquet.ParquetDataset(filename).metadata
        names = metadata.schema.names
        for i in range(metadata.num_row_groups):
            row_group = metadata.row_group(i)
            for j in range(len(names)):
                column = row_group.column(j)
                if compression is None:
                    assert (
                        column.total_compressed_size == column.total_uncompressed_size
                    )
                else:
                    compress_expect = compression
                    if compression == "default":
                        compress_expect = "snappy"
                    assert compress_expect.lower() == column.compression.lower()
                    assert (
                        column.total_compressed_size != column.total_uncompressed_size
                    )


def test_explicit_compression_default_deprecated(tmpdir, engine):
    """TODO: remove this test when `compression="default"` is fully removed"""
    fn = str(tmpdir)

    df = pd.DataFrame({"x": ["a", "b", "c"] * 10, "y": [1, 2, 3] * 10})
    df.index.name = "index"
    ddf = dd.from_pandas(df, npartitions=3)

    with pytest.warns(FutureWarning, match="compression='default'"):
        ddf.to_parquet(fn, compression="default", engine=engine)
    out = dd.read_parquet(fn, engine=engine)
    assert_eq(out, ddf)
    check_compression(engine, fn, "default")


@pytest.mark.parametrize("compression,", [None, "gzip", "snappy"])
def test_writing_parquet_with_compression(tmpdir, compression, engine):
    fn = str(tmpdir)

    df = pd.DataFrame({"x": ["a", "b", "c"] * 10, "y": [1, 2, 3] * 10})
    df.index.name = "index"
    ddf = dd.from_pandas(df, npartitions=3)

    ddf.to_parquet(fn, compression=compression, engine=engine)
    out = dd.read_parquet(fn, engine=engine)
    assert_eq(out, ddf)
    check_compression(engine, fn, compression)


@pytest.mark.parametrize("compression,", [None, "gzip", "snappy"])
def test_writing_parquet_with_partition_on_and_compression(tmpdir, compression, engine):
    fn = str(tmpdir)

    df = pd.DataFrame({"x": ["a", "b", "c"] * 10, "y": [1, 2, 3] * 10})
    df.index.name = "index"
    ddf = dd.from_pandas(df, npartitions=3)

    ddf.to_parquet(fn, compression=compression, engine=engine, partition_on=["x"])
    check_compression(engine, fn, compression)


@pytest.fixture(
    params=[
        # fastparquet 0.1.3
        {
            "columns": [
                {
                    "metadata": None,
                    "name": "idx",
                    "numpy_type": "int64",
                    "pandas_type": "int64",
                },
                {
                    "metadata": None,
                    "name": "A",
                    "numpy_type": "int64",
                    "pandas_type": "int64",
                },
            ],
            "index_columns": ["idx"],
            "pandas_version": "0.21.0",
        },
        # pyarrow 0.7.1
        {
            "columns": [
                {
                    "metadata": None,
                    "name": "A",
                    "numpy_type": "int64",
                    "pandas_type": "int64",
                },
                {
                    "metadata": None,
                    "name": "idx",
                    "numpy_type": "int64",
                    "pandas_type": "int64",
                },
            ],
            "index_columns": ["idx"],
            "pandas_version": "0.21.0",
        },
        # pyarrow 0.8.0
        {
            "column_indexes": [
                {
                    "field_name": None,
                    "metadata": {"encoding": "UTF-8"},
                    "name": None,
                    "numpy_type": "object",
                    "pandas_type": "unicode",
                }
            ],
            "columns": [
                {
                    "field_name": "A",
                    "metadata": None,
                    "name": "A",
                    "numpy_type": "int64",
                    "pandas_type": "int64",
                },
                {
                    "field_name": "__index_level_0__",
                    "metadata": None,
                    "name": "idx",
                    "numpy_type": "int64",
                    "pandas_type": "int64",
                },
            ],
            "index_columns": ["__index_level_0__"],
            "pandas_version": "0.21.0",
        },
        # TODO: fastparquet update
    ]
)
def pandas_metadata(request):
    return request.param


def test_parse_pandas_metadata(pandas_metadata):
    index_names, column_names, mapping, column_index_names = _parse_pandas_metadata(
        pandas_metadata
    )
    assert index_names == ["idx"]
    assert column_names == ["A"]
    assert column_index_names == [None]

    # for new pyarrow
    if pandas_metadata["index_columns"] == ["__index_level_0__"]:
        assert mapping == {"__index_level_0__": "idx", "A": "A"}
    else:
        assert mapping == {"idx": "idx", "A": "A"}

    assert isinstance(mapping, dict)


def test_parse_pandas_metadata_null_index():
    # pyarrow 0.7.1 None for index
    e_index_names = [None]
    e_column_names = ["x"]
    e_mapping = {"__index_level_0__": None, "x": "x"}
    e_column_index_names = [None]

    md = {
        "columns": [
            {
                "metadata": None,
                "name": "x",
                "numpy_type": "int64",
                "pandas_type": "int64",
            },
            {
                "metadata": None,
                "name": "__index_level_0__",
                "numpy_type": "int64",
                "pandas_type": "int64",
            },
        ],
        "index_columns": ["__index_level_0__"],
        "pandas_version": "0.21.0",
    }
    index_names, column_names, mapping, column_index_names = _parse_pandas_metadata(md)
    assert index_names == e_index_names
    assert column_names == e_column_names
    assert mapping == e_mapping
    assert column_index_names == e_column_index_names

    # pyarrow 0.8.0 None for index
    md = {
        "column_indexes": [
            {
                "field_name": None,
                "metadata": {"encoding": "UTF-8"},
                "name": None,
                "numpy_type": "object",
                "pandas_type": "unicode",
            }
        ],
        "columns": [
            {
                "field_name": "x",
                "metadata": None,
                "name": "x",
                "numpy_type": "int64",
                "pandas_type": "int64",
            },
            {
                "field_name": "__index_level_0__",
                "metadata": None,
                "name": None,
                "numpy_type": "int64",
                "pandas_type": "int64",
            },
        ],
        "index_columns": ["__index_level_0__"],
        "pandas_version": "0.21.0",
    }
    index_names, column_names, mapping, column_index_names = _parse_pandas_metadata(md)
    assert index_names == e_index_names
    assert column_names == e_column_names
    assert mapping == e_mapping
    assert column_index_names == e_column_index_names


@PYARROW_MARK
def test_read_no_metadata(tmpdir, engine):
    # use pyarrow.parquet to create a parquet file without
    # pandas metadata
    tmp = str(tmpdir) + "table.parq"

    table = pa.Table.from_arrays(
        [pa.array([1, 2, 3]), pa.array([3, 4, 5])], names=["A", "B"]
    )
    pq.write_table(table, tmp)
    result = dd.read_parquet(tmp, engine=engine)
    expected = pd.DataFrame({"A": [1, 2, 3], "B": [3, 4, 5]})
    assert_eq(result, expected)


def test_parse_pandas_metadata_duplicate_index_columns():
    md = {
        "column_indexes": [
            {
                "field_name": None,
                "metadata": {"encoding": "UTF-8"},
                "name": None,
                "numpy_type": "object",
                "pandas_type": "unicode",
            }
        ],
        "columns": [
            {
                "field_name": "A",
                "metadata": None,
                "name": "A",
                "numpy_type": "int64",
                "pandas_type": "int64",
            },
            {
                "field_name": "__index_level_0__",
                "metadata": None,
                "name": "A",
                "numpy_type": "object",
                "pandas_type": "unicode",
            },
        ],
        "index_columns": ["__index_level_0__"],
        "pandas_version": "0.21.0",
    }
    (
        index_names,
        column_names,
        storage_name_mapping,
        column_index_names,
    ) = _parse_pandas_metadata(md)
    assert index_names == ["A"]
    assert column_names == ["A"]
    assert storage_name_mapping == {"__index_level_0__": "A", "A": "A"}
    assert column_index_names == [None]


def test_parse_pandas_metadata_column_with_index_name():
    md = {
        "column_indexes": [
            {
                "field_name": None,
                "metadata": {"encoding": "UTF-8"},
                "name": None,
                "numpy_type": "object",
                "pandas_type": "unicode",
            }
        ],
        "columns": [
            {
                "field_name": "A",
                "metadata": None,
                "name": "A",
                "numpy_type": "int64",
                "pandas_type": "int64",
            },
            {
                "field_name": "__index_level_0__",
                "metadata": None,
                "name": "A",
                "numpy_type": "object",
                "pandas_type": "unicode",
            },
        ],
        "index_columns": ["__index_level_0__"],
        "pandas_version": "0.21.0",
    }
    (
        index_names,
        column_names,
        storage_name_mapping,
        column_index_names,
    ) = _parse_pandas_metadata(md)
    assert index_names == ["A"]
    assert column_names == ["A"]
    assert storage_name_mapping == {"__index_level_0__": "A", "A": "A"}
    assert column_index_names == [None]


def test_writing_parquet_with_kwargs(tmpdir, engine):
    fn = str(tmpdir)
    path1 = os.path.join(fn, "normal")
    path2 = os.path.join(fn, "partitioned")

    df = pd.DataFrame(
        {
            "a": np.random.choice(["A", "B", "C"], size=100),
            "b": np.random.random(size=100),
            "c": np.random.randint(1, 5, size=100),
        }
    )
    df.index.name = "index"
    ddf = dd.from_pandas(df, npartitions=3)

    engine_kwargs = {
        "pyarrow-dataset": {
            "compression": "snappy",
            "coerce_timestamps": None,
            "use_dictionary": True,
        },
        "fastparquet": {"compression": "snappy", "times": "int64", "fixed_text": None},
    }
    engine_kwargs["pyarrow-legacy"] = engine_kwargs["pyarrow-dataset"]

    ddf.to_parquet(path1, engine=engine, **engine_kwargs[engine])
    out = dd.read_parquet(path1, engine=engine)
    assert_eq(out, ddf, check_index=(engine != "fastparquet"))

    # Avoid race condition in pyarrow 0.8.0 on writing partitioned datasets
    with dask.config.set(scheduler="sync"):
        ddf.to_parquet(
            path2, engine=engine, partition_on=["a"], **engine_kwargs[engine]
        )
    out = dd.read_parquet(path2, engine=engine).compute()
    for val in df.a.unique():
        assert set(df.b[df.a == val]) == set(out.b[out.a == val])


def test_writing_parquet_with_unknown_kwargs(tmpdir, engine):
    fn = str(tmpdir)

    with pytest.raises(TypeError):
        ddf.to_parquet(fn, engine=engine, unknown_key="unknown_value")


@ANY_ENGINE_MARK
def test_to_parquet_with_get(tmpdir):
    from dask.multiprocessing import get as mp_get

    tmpdir = str(tmpdir)

    flag = [False]

    def my_get(*args, **kwargs):
        flag[0] = True
        return mp_get(*args, **kwargs)

    df = pd.DataFrame({"x": ["a", "b", "c", "d"], "y": [1, 2, 3, 4]})
    ddf = dd.from_pandas(df, npartitions=2)

    ddf.to_parquet(tmpdir, compute_kwargs={"scheduler": my_get})
    assert flag[0]

    result = dd.read_parquet(os.path.join(tmpdir, "*"))
    assert_eq(result, df, check_index=False)


def test_select_partitioned_column(tmpdir, engine):
    fn = str(tmpdir)
    size = 20
    d = {
        "signal1": np.random.normal(0, 0.3, size=size).cumsum() + 50,
        "fake_categorical1": np.random.choice(["A", "B", "C"], size=size),
        "fake_categorical2": np.random.choice(["D", "E", "F"], size=size),
    }
    df = dd.from_pandas(pd.DataFrame(d), 2)
    df.to_parquet(
        fn,
        compression="snappy",
        write_index=False,
        engine=engine,
        partition_on=["fake_categorical1", "fake_categorical2"],
    )

    df_partitioned = dd.read_parquet(fn, engine=engine)
    df_partitioned[df_partitioned.fake_categorical1 == "A"].compute()


def test_with_tz(tmpdir, engine):
    if engine == "fastparquet" and fastparquet_version < parse_version("0.3.0"):
        pytest.skip("fastparquet<0.3.0 did not support this")

    with warnings.catch_warnings():
        if engine == "fastparquet":
            # fastparquet-442
            warnings.simplefilter("ignore", FutureWarning)  # pandas 0.25
            fn = str(tmpdir)
            df = pd.DataFrame([[0]], columns=["a"], dtype="datetime64[ns, UTC]")
            df = dd.from_pandas(df, 1)
            df.to_parquet(fn, engine=engine)
            df2 = dd.read_parquet(fn, engine=engine)
            assert_eq(df, df2, check_divisions=False, check_index=False)


@PYARROW_MARK
def test_arrow_partitioning(tmpdir):
    # Issue #3518
    path = str(tmpdir)
    data = {
        "p": np.repeat(np.arange(3), 2).astype(np.int8),
        "b": np.repeat(-1, 6).astype(np.int16),
        "c": np.repeat(-2, 6).astype(np.float32),
        "d": np.repeat(-3, 6).astype(np.float64),
    }
    pdf = pd.DataFrame(data)
    ddf = dd.from_pandas(pdf, npartitions=2)
    ddf.to_parquet(path, engine="pyarrow", write_index=False, partition_on="p")

    ddf = dd.read_parquet(path, index=False, engine="pyarrow")

    ddf.astype({"b": np.float32}).compute()


def test_informative_error_messages():
    with pytest.raises(ValueError) as info:
        dd.read_parquet("foo", engine="foo")

    assert "foo" in str(info.value)
    assert "arrow" in str(info.value)
    assert "fastparquet" in str(info.value)


def test_append_cat_fp(tmpdir, engine):
    path = str(tmpdir)
    # https://github.com/dask/dask/issues/4120
    df = pd.DataFrame({"x": ["a", "a", "b", "a", "b"]})
    df["x"] = df["x"].astype("category")
    ddf = dd.from_pandas(df, npartitions=1)

    dd.to_parquet(ddf, path, engine=engine)
    dd.to_parquet(ddf, path, append=True, ignore_divisions=True, engine=engine)

    d = dd.read_parquet(path, engine=engine).compute()
    assert d["x"].tolist() == ["a", "a", "b", "a", "b"] * 2


@PYARROW_MARK
@pytest.mark.parametrize(
    "df",
    [
        pd.DataFrame({"x": [4, 5, 6, 1, 2, 3]}),
        pd.DataFrame({"x": ["c", "a", "b"]}),
        pd.DataFrame({"x": ["cc", "a", "bbb"]}),
        pd.DataFrame({"x": [b"a", b"b", b"c"]}),
        pytest.param(pd.DataFrame({"x": pd.Categorical(["a", "b", "a"])})),
        pytest.param(pd.DataFrame({"x": pd.Categorical([1, 2, 1])})),
        pd.DataFrame({"x": list(map(pd.Timestamp, [3000000, 2000000, 1000000]))}),  # ms
        pd.DataFrame({"x": list(map(pd.Timestamp, [3000, 2000, 1000]))}),  # us
        pd.DataFrame({"x": [3000, 2000, 1000]}).astype("M8[ns]"),
        # pd.DataFrame({'x': [3, 2, 1]}).astype('M8[ns]'), # Casting errors
        pd.DataFrame({"x": [3, 2, 1]}).astype("M8[us]"),
        pd.DataFrame({"x": [3, 2, 1]}).astype("M8[ms]"),
        pd.DataFrame({"x": [3, 2, 1]}).astype("uint16"),
        pd.DataFrame({"x": [3, 2, 1]}).astype("float32"),
        pd.DataFrame({"x": [3, 1, 2]}, index=[3, 2, 1]),
        pd.DataFrame(
            {"x": [4, 5, 6, 1, 2, 3]}, index=pd.Index([1, 2, 3, 4, 5, 6], name="foo")
        ),
        pd.DataFrame({"x": [1, 2, 3], "y": [3, 2, 1]}),
        pd.DataFrame({"x": [1, 2, 3], "y": [3, 2, 1]}, columns=["y", "x"]),
        pd.DataFrame({"0": [3, 2, 1]}),
        pd.DataFrame({"x": [3, 2, None]}),
        pd.DataFrame({"-": [3.0, 2.0, None]}),
        pd.DataFrame({".": [3.0, 2.0, None]}),
        pd.DataFrame({" ": [3.0, 2.0, None]}),
    ],
)
def test_roundtrip_arrow(tmpdir, df):
    # Index will be given a name when preserved as index
    tmp_path = str(tmpdir)
    if not df.index.name:
        df.index.name = "index"
    ddf = dd.from_pandas(df, npartitions=2)
    dd.to_parquet(ddf, tmp_path, engine="pyarrow", write_index=True)
    ddf2 = dd.read_parquet(tmp_path, engine="pyarrow", gather_statistics=True)
    assert_eq(ddf, ddf2)


def test_datasets_timeseries(tmpdir, engine):
    tmp_path = str(tmpdir)
    df = dask.datasets.timeseries(
        start="2000-01-01", end="2000-01-10", freq="1d"
    ).persist()
    df.to_parquet(tmp_path, engine=engine)

    df2 = dd.read_parquet(tmp_path, engine=engine)
    assert_eq(df, df2)


def test_pathlib_path(tmpdir, engine):
    import pathlib

    df = pd.DataFrame({"x": [4, 5, 6, 1, 2, 3]})
    df.index.name = "index"
    ddf = dd.from_pandas(df, npartitions=2)
    path = pathlib.Path(str(tmpdir))
    ddf.to_parquet(path, engine=engine)
    ddf2 = dd.read_parquet(path, engine=engine)
    assert_eq(ddf, ddf2)


@PYARROW_LE_MARK
def test_pyarrow_metadata_nthreads(tmpdir):
    tmp_path = str(tmpdir)
    df = pd.DataFrame({"x": [4, 5, 6, 1, 2, 3]})
    df.index.name = "index"
    ddf = dd.from_pandas(df, npartitions=2)
    ddf.to_parquet(tmp_path, engine="pyarrow")
    ops = {"dataset": {"metadata_nthreads": 2}}
    ddf2 = dd.read_parquet(tmp_path, engine="pyarrow-legacy", **ops)
    assert_eq(ddf, ddf2)


@FASTPARQUET_MARK
def test_categories_large(tmpdir, engine):
    # Issue #5112
    fn = str(tmpdir.join("parquet_int16.parq"))
    numbers = np.random.randint(0, 800000, size=1000000)
    df = pd.DataFrame(numbers.T, columns=["name"])
    df.name = df.name.astype("category")

    df.to_parquet(fn, engine="fastparquet", compression="uncompressed")
    ddf = dd.read_parquet(fn, engine=engine, categories={"name": 80000})

    assert_eq(sorted(df.name.cat.categories), sorted(ddf.compute().name.cat.categories))


@write_read_engines()
def test_read_glob_no_meta(tmpdir, write_engine, read_engine):
    tmp_path = str(tmpdir)
    ddf.to_parquet(tmp_path, engine=write_engine)

    ddf2 = dd.read_parquet(
        os.path.join(tmp_path, "*.parquet"), engine=read_engine, gather_statistics=False
    )
    assert_eq(ddf, ddf2, check_divisions=False)


@write_read_engines()
def test_read_glob_yes_meta(tmpdir, write_engine, read_engine):
    tmp_path = str(tmpdir)
    ddf.to_parquet(tmp_path, engine=write_engine)
    paths = glob.glob(os.path.join(tmp_path, "*.parquet"))
    paths.append(os.path.join(tmp_path, "_metadata"))
    ddf2 = dd.read_parquet(paths, engine=read_engine, gather_statistics=False)
    assert_eq(ddf, ddf2, check_divisions=False)


@pytest.mark.parametrize("statistics", [True, False, None])
@pytest.mark.parametrize("remove_common", [True, False])
@write_read_engines()
def test_read_dir_nometa(tmpdir, write_engine, read_engine, statistics, remove_common):
    tmp_path = str(tmpdir)
    ddf.to_parquet(tmp_path, engine=write_engine)
    if os.path.exists(os.path.join(tmp_path, "_metadata")):
        os.unlink(os.path.join(tmp_path, "_metadata"))
    files = os.listdir(tmp_path)
    assert "_metadata" not in files

    if remove_common and os.path.exists(os.path.join(tmp_path, "_common_metadata")):
        os.unlink(os.path.join(tmp_path, "_common_metadata"))

    ddf2 = dd.read_parquet(tmp_path, engine=read_engine, gather_statistics=statistics)
    assert_eq(ddf, ddf2, check_divisions=False)
    assert ddf.divisions == tuple(range(0, 420, 30))
    if statistics is False or statistics is None and read_engine.startswith("pyarrow"):
        assert ddf2.divisions == (None,) * 14
    else:
        assert ddf2.divisions == tuple(range(0, 420, 30))


@write_read_engines()
def test_statistics_nometa(tmpdir, write_engine, read_engine):
    tmp_path = str(tmpdir)
    ddf.to_parquet(tmp_path, engine=write_engine, write_metadata_file=False)

    ddf2 = dd.read_parquet(tmp_path, engine=read_engine, gather_statistics=True)
    assert_eq(ddf, ddf2)
    assert ddf.divisions == tuple(range(0, 420, 30))
    assert ddf2.divisions == tuple(range(0, 420, 30))


@pytest.mark.parametrize("schema", ["infer", None])
def test_timeseries_nulls_in_schema(tmpdir, engine, schema):
    # GH#5608: relative path failing _metadata/_common_metadata detection.
    tmp_path = str(tmpdir.mkdir("files"))
    tmp_path = os.path.join(tmp_path, "../", "files")

    ddf2 = (
        dask.datasets.timeseries(start="2000-01-01", end="2000-01-03", freq="1h")
        .reset_index()
        .map_partitions(lambda x: x.loc[:5])
    )
    ddf2 = ddf2.set_index("x").reset_index().persist()
    ddf2.name = ddf2.name.where(ddf2.timestamp == "2000-01-01", None)

    # Note: `append_row_groups` will fail with pyarrow>0.17.1 for _metadata write
    dataset = {"validate_schema": False} if engine == "pyarrow-legacy" else {}
    ddf2.to_parquet(tmp_path, engine=engine, write_metadata_file=False, schema=schema)
    ddf_read = dd.read_parquet(tmp_path, engine=engine, dataset_options=dataset)

    assert_eq(ddf_read, ddf2, check_divisions=False, check_index=False)


@PYARROW_LE_MARK
@pytest.mark.parametrize("numerical", [True, False])
@pytest.mark.parametrize(
    "timestamp", ["2000-01-01", "2000-01-02", "2000-01-03", "2000-01-04"]
)
def test_timeseries_nulls_in_schema_pyarrow(tmpdir, timestamp, numerical):
    tmp_path = str(tmpdir)
    ddf2 = dd.from_pandas(
        pd.DataFrame(
            {
                "timestamp": [
                    pd.Timestamp("2000-01-01"),
                    pd.Timestamp("2000-01-02"),
                    pd.Timestamp("2000-01-03"),
                    pd.Timestamp("2000-01-04"),
                ],
                "id": np.arange(4, dtype="float64"),
                "name": ["cat", "dog", "bird", "cow"],
            }
        ),
        npartitions=2,
    ).persist()
    if numerical:
        ddf2.id = ddf2.id.where(ddf2.timestamp == timestamp, None)
        ddf2.id = ddf2.id.astype("float64")
    else:
        ddf2.name = ddf2.name.where(ddf2.timestamp == timestamp, None)

    # There should be no schema error if you specify a schema on write
    schema = pa.schema(
        [("timestamp", pa.timestamp("ns")), ("id", pa.float64()), ("name", pa.string())]
    )
    ddf2.to_parquet(tmp_path, schema=schema, write_index=False, engine="pyarrow")
    assert_eq(
        dd.read_parquet(
            tmp_path,
            dataset_options={"validate_schema": True},
            index=False,
            engine="pyarrow-legacy",
        ),
        ddf2,
        check_divisions=False,
        check_index=False,
    )


@PYARROW_LE_MARK
def test_read_inconsistent_schema_pyarrow(tmpdir):
    # Note: This is a proxy test for a cudf-related issue fix
    # (see cudf#5062 github issue).  The cause of that issue is
    # schema inconsistencies that do not actually correspond to
    # different types, but whether or not the file/column contains
    # null values.

    df1 = pd.DataFrame({"id": [0, 1], "val": [10, 20]})
    df2 = pd.DataFrame({"id": [2, 3], "val": [30, 40]})

    desired_type = "int64"
    other_type = "int32"
    df1.val = df1.val.astype(desired_type)
    df2.val = df2.val.astype(other_type)

    df_expect = pd.concat([df1, df2], ignore_index=True)
    df_expect["val"] = df_expect.val.astype(desired_type)

    df1.to_parquet(os.path.join(tmpdir, "0.parquet"), engine="pyarrow")
    df2.to_parquet(os.path.join(tmpdir, "1.parquet"), engine="pyarrow")

    # Read Directory
    check = dd.read_parquet(
        str(tmpdir), dataset_options={"validate_schema": False}, engine="pyarrow-legacy"
    )
    assert_eq(check.compute(), df_expect, check_index=False)

    # Read List
    check = dd.read_parquet(
        os.path.join(tmpdir, "*.parquet"),
        dataset_options={"validate_schema": False},
        engine="pyarrow-legacy",
    )
    assert_eq(check.compute(), df_expect, check_index=False)


def test_graph_size_pyarrow(tmpdir, engine):
    import pickle

    fn = str(tmpdir)

    ddf1 = dask.datasets.timeseries(
        start="2000-01-01", end="2000-01-02", freq="60S", partition_freq="1H"
    )

    ddf1.to_parquet(fn, engine=engine)
    ddf2 = dd.read_parquet(fn, engine=engine)

    assert len(pickle.dumps(ddf2.__dask_graph__())) < 25000


@pytest.mark.parametrize("preserve_index", [True, False])
@pytest.mark.parametrize("index", [None, np.random.permutation(2000)])
def test_getitem_optimization(tmpdir, engine, preserve_index, index):
    tmp_path_rd = str(tmpdir.mkdir("read"))
    tmp_path_wt = str(tmpdir.mkdir("write"))
    df = pd.DataFrame(
        {"A": [1, 2] * 1000, "B": [3, 4] * 1000, "C": [5, 6] * 1000}, index=index
    )
    df.index.name = "my_index"
    ddf = dd.from_pandas(df, 2, sort=False)

    ddf.to_parquet(tmp_path_rd, engine=engine, write_index=preserve_index)
    ddf = dd.read_parquet(tmp_path_rd, engine=engine)["B"]

    # Write ddf back to disk to check that the round trip
    # preserves the getitem optimization
    out = ddf.to_frame().to_parquet(tmp_path_wt, engine=engine, compute=False)
    dsk = optimize_dataframe_getitem(out.dask, keys=[out.key])

    subgraph_rd = hlg_layer(dsk, "read-parquet")
    assert isinstance(subgraph_rd, DataFrameIOLayer)
    assert subgraph_rd.columns == ["B"]
    assert next(iter(subgraph_rd.dsk.values()))[0].columns == ["B"]

    subgraph_wt = hlg_layer(dsk, "to-parquet")
    assert isinstance(subgraph_wt, Blockwise)

    assert_eq(ddf.compute(optimize_graph=False), ddf.compute())


def test_getitem_optimization_empty(tmpdir, engine):
    df = pd.DataFrame({"A": [1] * 100, "B": [2] * 100, "C": [3] * 100, "D": [4] * 100})
    ddf = dd.from_pandas(df, 2)
    fn = os.path.join(str(tmpdir))
    ddf.to_parquet(fn, engine=engine)

    df2 = dd.read_parquet(fn, columns=[], engine=engine)
    dsk = optimize_dataframe_getitem(df2.dask, keys=[df2._name])

    subgraph = next(iter(dsk.layers.values()))
    assert isinstance(subgraph, DataFrameIOLayer)
    assert subgraph.columns == []


def test_getitem_optimization_multi(tmpdir, engine):
    df = pd.DataFrame({"A": [1] * 100, "B": [2] * 100, "C": [3] * 100, "D": [4] * 100})
    ddf = dd.from_pandas(df, 2)
    fn = os.path.join(str(tmpdir))
    ddf.to_parquet(fn, engine=engine)

    a = dd.read_parquet(fn, engine=engine)["B"]
    b = dd.read_parquet(fn, engine=engine)[["C"]]
    c = dd.read_parquet(fn, engine=engine)[["C", "A"]]

    a1, a2, a3 = dask.compute(a, b, c)
    b1, b2, b3 = dask.compute(a, b, c, optimize_graph=False)

    assert_eq(a1, b1)
    assert_eq(a2, b2)
    assert_eq(a3, b3)


def test_getitem_optimization_after_filter(tmpdir, engine):
    df = pd.DataFrame({"a": [1, 2, 3] * 5, "b": range(15), "c": range(15)})
    dd.from_pandas(df, npartitions=3).to_parquet(tmpdir, engine=engine)
    ddf = dd.read_parquet(tmpdir, engine=engine)

    df2 = df[df["b"] > 10][["a"]]
    ddf2 = ddf[ddf["b"] > 10][["a"]]

    dsk = optimize_dataframe_getitem(ddf2.dask, keys=[ddf2._name])
    subgraph_rd = hlg_layer(dsk, "read-parquet")
    assert isinstance(subgraph_rd, DataFrameIOLayer)
    assert set(subgraph_rd.columns) == {"a", "b"}

    assert_eq(df2, ddf2)


def test_getitem_optimization_after_filter_complex(tmpdir, engine):
    df = pd.DataFrame({"a": [1, 2, 3] * 5, "b": range(15), "c": range(15)})
    dd.from_pandas(df, npartitions=3).to_parquet(tmpdir, engine=engine)
    ddf = dd.read_parquet(tmpdir, engine=engine)

    df2 = df[["b"]]
    df2 = df2.assign(d=1)
    df2 = df[df2["d"] == 1][["b"]]

    ddf2 = ddf[["b"]]
    ddf2 = ddf2.assign(d=1)
    ddf2 = ddf[ddf2["d"] == 1][["b"]]

    dsk = optimize_dataframe_getitem(ddf2.dask, keys=[ddf2._name])
    subgraph_rd = hlg_layer(dsk, "read-parquet")
    assert isinstance(subgraph_rd, DataFrameIOLayer)
    assert set(subgraph_rd.columns) == {"b"}

    assert_eq(df2, ddf2)


def test_layer_creation_info(tmpdir, engine):
    df = pd.DataFrame({"a": range(10), "b": ["cat", "dog"] * 5})
    dd.from_pandas(df, npartitions=1).to_parquet(
        tmpdir, engine=engine, partition_on=["b"]
    )

    # Apply filters directly in dd.read_parquet
    filters = [("b", "==", "cat")]
    ddf1 = dd.read_parquet(tmpdir, engine=engine, filters=filters)
    assert "dog" not in ddf1["b"].compute()

    # Results will not match if we use dd.read_parquet
    # without filters
    ddf2 = dd.read_parquet(tmpdir, engine=engine)
    with pytest.raises(AssertionError):
        assert_eq(ddf1, ddf2)

    # However, we can use `creation_info` to regenerate
    # the same collection with `filters` defined
    info = ddf2.dask.layers[ddf2._name].creation_info
    kwargs = info.get("kwargs", {})
    kwargs["filters"] = filters
    ddf3 = info["func"](*info.get("args", []), **kwargs)
    assert_eq(ddf1, ddf3)


@ANY_ENGINE_MARK
def test_blockwise_parquet_annotations(tmpdir):
    df = pd.DataFrame({"a": np.arange(40, dtype=np.int32)})
    expect = dd.from_pandas(df, npartitions=2)
    expect.to_parquet(str(tmpdir))

    with dask.annotate(foo="bar"):
        ddf = dd.read_parquet(str(tmpdir))

    # `ddf` should now have ONE Blockwise layer
    layers = ddf.__dask_graph__().layers
    assert len(layers) == 1
    layer = next(iter(layers.values()))
    assert isinstance(layer, DataFrameIOLayer)
    assert layer.annotations == {"foo": "bar"}


@ANY_ENGINE_MARK
def test_optimize_blockwise_parquet(tmpdir):
    size = 40
    npartitions = 2
    tmp = str(tmpdir)
    df = pd.DataFrame({"a": np.arange(size, dtype=np.int32)})
    expect = dd.from_pandas(df, npartitions=npartitions)
    expect.to_parquet(tmp)
    ddf = dd.read_parquet(tmp)

    # `ddf` should now have ONE Blockwise layer
    layers = ddf.__dask_graph__().layers
    assert len(layers) == 1
    assert isinstance(list(layers.values())[0], Blockwise)

    # Check single-layer result
    assert_eq(ddf, expect)

    # Increment by 1
    ddf += 1
    expect += 1

    # Increment by 10
    ddf += 10
    expect += 10

    # `ddf` should now have THREE Blockwise layers
    layers = ddf.__dask_graph__().layers
    assert len(layers) == 3
    assert all(isinstance(layer, Blockwise) for layer in layers.values())

    # Check that `optimize_blockwise` fuses all three
    # `Blockwise` layers together into a singe `Blockwise` layer
    keys = [(ddf._name, i) for i in range(npartitions)]
    graph = optimize_blockwise(ddf.__dask_graph__(), keys)
    layers = graph.layers
    name = list(layers.keys())[0]
    assert len(layers) == 1
    assert isinstance(layers[name], Blockwise)

    # Check final result
    assert_eq(ddf, expect)


@PYARROW_MARK
def test_split_row_groups(tmpdir, engine):
    """Test split_row_groups read_parquet kwarg"""
    tmp = str(tmpdir)
    df = pd.DataFrame(
        {"i32": np.arange(800, dtype=np.int32), "f": np.arange(800, dtype=np.float64)}
    )
    df.index.name = "index"

    half = len(df) // 2
    dd.from_pandas(df.iloc[:half], npartitions=2).to_parquet(
        tmp, engine="pyarrow", row_group_size=100
    )

    ddf3 = dd.read_parquet(tmp, engine=engine, split_row_groups=True, chunksize=1)
    assert ddf3.npartitions == 4

    ddf3 = dd.read_parquet(
        tmp, engine=engine, gather_statistics=True, split_row_groups=False
    )
    assert ddf3.npartitions == 2

    dd.from_pandas(df.iloc[half:], npartitions=2).to_parquet(
        tmp, append=True, engine="pyarrow", row_group_size=50
    )

    ddf3 = dd.read_parquet(
        tmp,
        engine=engine,
        gather_statistics=True,
        split_row_groups=True,
        chunksize=1,
    )
    assert ddf3.npartitions == 12

    ddf3 = dd.read_parquet(
        tmp, engine=engine, gather_statistics=True, split_row_groups=False
    )
    assert ddf3.npartitions == 4


@PYARROW_MARK
@pytest.mark.parametrize("split_row_groups", [1, 12])
@pytest.mark.parametrize("gather_statistics", [True, False])
def test_split_row_groups_int(tmpdir, split_row_groups, gather_statistics, engine):
    tmp = str(tmpdir)
    row_group_size = 10
    npartitions = 4
    half_size = 400
    df = pd.DataFrame(
        {
            "i32": np.arange(2 * half_size, dtype=np.int32),
            "f": np.arange(2 * half_size, dtype=np.float64),
        }
    )
    half = len(df) // 2

    dd.from_pandas(df.iloc[:half], npartitions=npartitions).to_parquet(
        tmp, engine="pyarrow", row_group_size=row_group_size
    )
    dd.from_pandas(df.iloc[half:], npartitions=npartitions).to_parquet(
        tmp, append=True, engine="pyarrow", row_group_size=row_group_size
    )

    ddf2 = dd.read_parquet(
        tmp,
        engine=engine,
        split_row_groups=split_row_groups,
        gather_statistics=gather_statistics,
    )
    expected_rg_cout = int(half_size / row_group_size)
    assert ddf2.npartitions == 2 * math.ceil(expected_rg_cout / split_row_groups)


@PYARROW_MARK
@pytest.mark.parametrize("split_row_groups", [8, 25])
def test_split_row_groups_int_aggregate_files(tmpdir, engine, split_row_groups):
    # Use pyarrow to write a multi-file dataset with
    # multiple row-groups per file
    row_group_size = 10
    size = 800
    df = pd.DataFrame(
        {
            "i32": np.arange(size, dtype=np.int32),
            "f": np.arange(size, dtype=np.float64),
        }
    )
    dd.from_pandas(df, npartitions=4).to_parquet(
        str(tmpdir), engine="pyarrow", row_group_size=row_group_size, write_index=False
    )

    # Read back with both `split_row_groups>1` and
    # `aggregate_files=True`
    ddf2 = dd.read_parquet(
        str(tmpdir),
        engine=engine,
        split_row_groups=split_row_groups,
        aggregate_files=True,
    )

    # Check that we are aggregating files as expected
    npartitions_expected = math.ceil((size / row_group_size) / split_row_groups)
    assert ddf2.npartitions == npartitions_expected
    assert len(ddf2) == size
    assert_eq(df, ddf2, check_index=False)


@PYARROW_MARK
def test_split_row_groups_filter(tmpdir, engine):
    tmp = str(tmpdir)
    df = pd.DataFrame(
        {"i32": np.arange(800, dtype=np.int32), "f": np.arange(800, dtype=np.float64)}
    )
    df.index.name = "index"
    search_val = 600
    filters = [("f", "==", search_val)]

    dd.from_pandas(df, npartitions=4).to_parquet(
        tmp, append=True, engine="pyarrow", row_group_size=50
    )

    ddf2 = dd.read_parquet(tmp, engine=engine)
    ddf3 = dd.read_parquet(
        tmp,
        engine=engine,
        gather_statistics=True,
        split_row_groups=True,
        filters=filters,
    )

    assert (ddf3["i32"] == search_val).any().compute()
    assert_eq(
        ddf2[ddf2["i32"] == search_val].compute(),
        ddf3[ddf3["i32"] == search_val].compute(),
    )


@ANY_ENGINE_MARK
def test_optimize_getitem_and_nonblockwise(tmpdir):
    path = os.path.join(tmpdir, "path.parquet")
    df = pd.DataFrame(
        {"a": [3, 4, 2], "b": [1, 2, 4], "c": [5, 4, 2], "d": [1, 2, 3]},
        index=["a", "b", "c"],
    )
    df.to_parquet(path)

    df2 = dd.read_parquet(path)
    df2[["a", "b"]].rolling(3).max().compute()


@ANY_ENGINE_MARK
def test_optimize_and_not(tmpdir):
    path = os.path.join(tmpdir, "path.parquet")
    df = pd.DataFrame(
        {"a": [3, 4, 2], "b": [1, 2, 4], "c": [5, 4, 2], "d": [1, 2, 3]},
        index=["a", "b", "c"],
    )
    df.to_parquet(path)

    df2 = dd.read_parquet(path)
    df2a = df2["a"].groupby(df2["c"]).first().to_delayed()
    df2b = df2["b"].groupby(df2["c"]).first().to_delayed()
    df2c = df2[["a", "b"]].rolling(2).max().to_delayed()
    df2d = df2.rolling(2).max().to_delayed()
    (result,) = dask.compute(df2a + df2b + df2c + df2d)

    expected = [
        dask.compute(df2a)[0][0],
        dask.compute(df2b)[0][0],
        dask.compute(df2c)[0][0],
        dask.compute(df2d)[0][0],
    ]
    for a, b in zip(result, expected):
        assert_eq(a, b)


@write_read_engines()
def test_chunksize_empty(tmpdir, write_engine, read_engine):
    df = pd.DataFrame({"a": pd.Series(dtype="int"), "b": pd.Series(dtype="float")})
    ddf1 = dd.from_pandas(df, npartitions=1)
    ddf1.to_parquet(tmpdir, engine=write_engine)
    ddf2 = dd.read_parquet(tmpdir, engine=read_engine, chunksize="1MiB")
    assert_eq(ddf1, ddf2, check_index=False)


@PYARROW_MARK
@pytest.mark.parametrize("metadata", [True, False])
@pytest.mark.parametrize("partition_on", [None, "a"])
@pytest.mark.parametrize("chunksize", [4096, "1MiB"])
@write_read_engines()
def test_chunksize_files(
    tmpdir, chunksize, partition_on, write_engine, read_engine, metadata
):

    if partition_on and read_engine == "fastparquet" and not metadata:
        pytest.skip("Fastparquet requires _metadata for partitioned data.")

    df_size = 100
    df1 = pd.DataFrame(
        {
            "a": np.random.choice(["apple", "banana", "carrot"], size=df_size),
            "b": np.random.random(size=df_size),
            "c": np.random.randint(1, 5, size=df_size),
        }
    )
    ddf1 = dd.from_pandas(df1, npartitions=9)

    ddf1.to_parquet(
        str(tmpdir),
        engine=write_engine,
        partition_on=partition_on,
        write_metadata_file=metadata,
        write_index=False,
    )

    ddf2 = dd.read_parquet(
        str(tmpdir),
        engine=read_engine,
        chunksize=chunksize,
        aggregate_files=partition_on if partition_on else True,
    )

    # Check that files where aggregated as expected
    if chunksize == 4096:
        assert ddf2.npartitions < ddf1.npartitions
    elif chunksize == "1MiB":
        if partition_on:
            assert ddf2.npartitions == 3
        else:
            assert ddf2.npartitions == 1

    # Check that the final data is correct
    if partition_on:
        df2 = ddf2.compute().sort_values(["b", "c"])
        df1 = df1.sort_values(["b", "c"])
        assert_eq(df1[["b", "c"]], df2[["b", "c"]], check_index=False)
    else:
        assert_eq(ddf1, ddf2, check_divisions=False, check_index=False)


@write_read_engines()
@pytest.mark.parametrize("aggregate_files", ["a", "b"])
def test_chunksize_aggregate_files(tmpdir, write_engine, read_engine, aggregate_files):

    chunksize = "1MiB"
    partition_on = ["a", "b"]
    df_size = 100
    df1 = pd.DataFrame(
        {
            "a": np.random.choice(["apple", "banana", "carrot"], size=df_size),
            "b": np.random.choice(["small", "large"], size=df_size),
            "c": np.random.random(size=df_size),
            "d": np.random.randint(1, 100, size=df_size),
        }
    )
    ddf1 = dd.from_pandas(df1, npartitions=9)

    ddf1.to_parquet(
        str(tmpdir),
        engine=write_engine,
        partition_on=partition_on,
        write_index=False,
    )
    ddf2 = dd.read_parquet(
        str(tmpdir),
        engine=read_engine,
        chunksize=chunksize,
        aggregate_files=aggregate_files,
    )

    # Check that files where aggregated as expected
    if aggregate_files == "a":
        assert ddf2.npartitions == 3
    elif aggregate_files == "b":
        assert ddf2.npartitions == 6

    # Check that the final data is correct
    df2 = ddf2.compute().sort_values(["c", "d"])
    df1 = df1.sort_values(["c", "d"])
    assert_eq(df1[["c", "d"]], df2[["c", "d"]], check_index=False)


@pytest.mark.parametrize("metadata", [True, False])
@pytest.mark.parametrize("chunksize", [None, 1024, 4096, "1MiB"])
def test_chunksize(tmpdir, chunksize, engine, metadata):
    nparts = 2
    df_size = 100
    row_group_size = 5

    df = pd.DataFrame(
        {
            "a": np.random.choice(["apple", "banana", "carrot"], size=df_size),
            "b": np.random.random(size=df_size),
            "c": np.random.randint(1, 5, size=df_size),
            "index": np.arange(0, df_size),
        }
    ).set_index("index")

    ddf1 = dd.from_pandas(df, npartitions=nparts)
    ddf1.to_parquet(
        str(tmpdir),
        engine="pyarrow",
        row_group_size=row_group_size,
        write_metadata_file=metadata,
    )

    if metadata:
        path = str(tmpdir)
    else:
        dirname = str(tmpdir)
        files = os.listdir(dirname)
        assert "_metadata" not in files
        path = os.path.join(dirname, "*.parquet")

    ddf2 = dd.read_parquet(
        path,
        engine=engine,
        chunksize=chunksize,
        split_row_groups=True,
        gather_statistics=True,
        index="index",
        aggregate_files=True,
    )

    assert_eq(ddf1, ddf2, check_divisions=False)

    num_row_groups = df_size // row_group_size
    if not chunksize:
        assert ddf2.npartitions == num_row_groups
    else:
        # Check that we are really aggregating
        assert ddf2.npartitions < num_row_groups
        if chunksize == "1MiB":
            # Largest chunksize will result in
            # a single output partition
            assert ddf2.npartitions == 1


@write_read_engines()
def test_roundtrip_pandas_chunksize(tmpdir, write_engine, read_engine):
    path = str(tmpdir.join("test.parquet"))
    pdf = df.copy()
    pdf.index.name = "index"
    pdf.to_parquet(
        path, engine="pyarrow" if write_engine.startswith("pyarrow") else "fastparquet"
    )

    ddf_read = dd.read_parquet(
        path,
        engine=read_engine,
        chunksize="10 kiB",
        gather_statistics=True,
        split_row_groups=True,
        index="index",
    )

    assert_eq(pdf, ddf_read)


@FASTPARQUET_MARK
def test_read_pandas_fastparquet_partitioned(tmpdir, engine):
    pdf = pd.DataFrame(
        [{"str": str(i), "int": i, "group": "ABC"[i % 3]} for i in range(6)]
    )
    path = str(tmpdir)
    pdf.to_parquet(path, partition_cols=["group"], engine="fastparquet")
    ddf_read = dd.read_parquet(path, engine=engine)

    assert len(ddf_read["group"].compute()) == 6
    assert len(ddf_read.compute().group) == 6


def test_read_parquet_getitem_skip_when_getting_read_parquet(tmpdir, engine):
    # https://github.com/dask/dask/issues/5893
    pdf = pd.DataFrame({"A": [1, 2, 3, 4, 5, 6], "B": ["a", "b", "c", "d", "e", "f"]})
    path = os.path.join(str(tmpdir), "data.parquet")
    pd_engine = "pyarrow" if engine.startswith("pyarrow") else "fastparquet"
    pdf.to_parquet(path, engine=pd_engine)

    ddf = dd.read_parquet(path, engine=engine)
    a, b = dask.optimize(ddf["A"], ddf)

    # Make sure we are still allowing the getitem optimization
    ddf = ddf["A"]
    dsk = optimize_dataframe_getitem(ddf.dask, keys=[(ddf._name, 0)])
    read = [key for key in dsk.layers if key.startswith("read-parquet")][0]
    subgraph = dsk.layers[read]
    assert isinstance(subgraph, DataFrameIOLayer)
    assert subgraph.columns == ["A"]


@pytest.mark.parametrize("gather_statistics", [None, True])
@write_read_engines()
def test_filter_nonpartition_columns(
    tmpdir, write_engine, read_engine, gather_statistics
):
    tmpdir = str(tmpdir)
    df_write = pd.DataFrame(
        {
            "id": [1, 2, 3, 4] * 4,
            "time": np.arange(16),
            "random": np.random.choice(["cat", "dog"], size=16),
        }
    )
    ddf_write = dd.from_pandas(df_write, npartitions=4)
    ddf_write.to_parquet(
        tmpdir, write_index=False, partition_on=["id"], engine=write_engine
    )
    ddf_read = dd.read_parquet(
        tmpdir,
        index=False,
        engine=read_engine,
        gather_statistics=gather_statistics,
        filters=[(("time", "<", 5))],
    )
    df_read = ddf_read.compute()
    assert len(df_read) == len(df_read[df_read["time"] < 5])
    assert df_read["time"].max() < 5


@PYARROW_MARK
def test_pandas_metadata_nullable_pyarrow(tmpdir):
    tmpdir = str(tmpdir)

    ddf1 = dd.from_pandas(
        pd.DataFrame(
            {
                "A": pd.array([1, None, 2], dtype="Int64"),
                "B": pd.array(["dog", "cat", None], dtype="str"),
            }
        ),
        npartitions=1,
    )
    ddf1.to_parquet(tmpdir, engine="pyarrow")
    ddf2 = dd.read_parquet(tmpdir, engine="pyarrow")

    assert_eq(ddf1, ddf2, check_index=False)


@PYARROW_MARK
def test_pandas_timestamp_overflow_pyarrow(tmpdir):
    info = np.iinfo(np.dtype("int64"))
    arr_numeric = np.linspace(
        start=info.min + 2, stop=info.max, num=1024, dtype="int64"
    )
    arr_dates = arr_numeric.astype("datetime64[ms]")

    table = pa.Table.from_arrays([pa.array(arr_dates)], names=["ts"])
    pa.parquet.write_table(
        table, f"{tmpdir}/file.parquet", use_deprecated_int96_timestamps=False
    )

    # This will raise by default due to overflow
    with pytest.raises(pa.lib.ArrowInvalid) as e:
        dd.read_parquet(str(tmpdir), engine="pyarrow").compute()
    assert "out of bounds" in str(e.value)

    if pa_version >= parse_version("5.0.0"):
        from dask.dataframe.io.parquet.arrow import ArrowDatasetEngine as ArrowEngine
    else:
        from dask.dataframe.io.parquet.arrow import ArrowEngine

    class ArrowEngineWithTimestampClamp(ArrowEngine):
        @classmethod
        def clamp_arrow_datetimes(cls, arrow_table: pa.Table) -> pa.Table:
            """Constrain datetimes to be valid for pandas

            Since pandas works in ns precision and arrow / parquet defaults to ms
            precision we need to clamp our datetimes to something reasonable"""

            new_columns = []
            for i, col in enumerate(arrow_table.columns):
                if pa.types.is_timestamp(col.type) and (
                    col.type.unit in ("s", "ms", "us")
                ):
                    multiplier = {"s": 1_0000_000_000, "ms": 1_000_000, "us": 1_000}[
                        col.type.unit
                    ]

                    original_type = col.type

                    series: pd.Series = col.cast(pa.int64()).to_pandas()
                    info = np.iinfo(np.dtype("int64"))
                    # constrain data to be within valid ranges
                    series.clip(
                        lower=info.min // multiplier + 1,
                        upper=info.max // multiplier,
                        inplace=True,
                    )
                    new_array = pa.array(series, pa.int64())
                    new_array = new_array.cast(original_type)
                    new_columns.append(new_array)
                else:
                    new_columns.append(col)

            return pa.Table.from_arrays(new_columns, names=arrow_table.column_names)

        @classmethod
        def _arrow_table_to_pandas(
            cls, arrow_table: pa.Table, categories, **kwargs
        ) -> pd.DataFrame:
            fixed_arrow_table = cls.clamp_arrow_datetimes(arrow_table)
            return super()._arrow_table_to_pandas(
                fixed_arrow_table, categories, **kwargs
            )

    # this should not fail, but instead produce timestamps that are in the valid range
    dd.read_parquet(str(tmpdir), engine=ArrowEngineWithTimestampClamp).compute()


@pytest.mark.parametrize(
    "write_cols",
    [["part", "col"], ["part", "kind", "col"]],
)
def test_partitioned_column_overlap(tmpdir, engine, write_cols):

    tmpdir.mkdir("part=a")
    tmpdir.mkdir("part=b")
    path0 = str(tmpdir.mkdir("part=a/kind=x"))
    path1 = str(tmpdir.mkdir("part=b/kind=x"))
    path0 = os.path.join(path0, "data.parquet")
    path1 = os.path.join(path1, "data.parquet")

    _df1 = pd.DataFrame({"part": "a", "kind": "x", "col": range(5)})
    _df2 = pd.DataFrame({"part": "b", "kind": "x", "col": range(5)})
    df1 = _df1[write_cols]
    df2 = _df2[write_cols]
    df1.to_parquet(path0, index=False)
    df2.to_parquet(path1, index=False)

    if engine == "fastparquet":
        path = [path0, path1]
    else:
        path = str(tmpdir)

    if write_cols == ["part", "kind", "col"]:
        result = dd.read_parquet(path, engine=engine)
        expect = pd.concat([_df1, _df2], ignore_index=True)
        assert_eq(result, expect, check_index=False)
    else:
        # For now, partial overlap between partition columns and
        # real columns is not allowed
        with pytest.raises(ValueError):
            dd.read_parquet(path, engine=engine)


@PYARROW_MARK
@pytest.mark.parametrize(
    "write_cols",
    [["col"], ["part", "col"]],
)
def test_partitioned_no_pandas_metadata(tmpdir, engine, write_cols):
    # See: https://github.com/dask/dask/issues/8087

    # Manually construct directory-partitioned dataset
    path1 = tmpdir.mkdir("part=a")
    path2 = tmpdir.mkdir("part=b")
    path1 = os.path.join(path1, "data.parquet")
    path2 = os.path.join(path2, "data.parquet")

    # Write partitions without parquet metadata.
    # Note that we always use pyarrow to do this
    # (regardless of the `engine`)
    _df1 = pd.DataFrame({"part": "a", "col": range(5)})
    _df2 = pd.DataFrame({"part": "b", "col": range(5)})
    t1 = pa.Table.from_pandas(
        _df1[write_cols],
        preserve_index=False,
    ).replace_schema_metadata(metadata={})
    pq.write_table(t1, path1)
    t2 = pa.Table.from_pandas(
        _df2[write_cols],
        preserve_index=False,
    ).replace_schema_metadata(metadata={})
    pq.write_table(t2, path2)

    # Check results
    expect = pd.concat([_df1, _df2], ignore_index=True)
    result = dd.read_parquet(str(tmpdir), engine=engine)
    result["part"] = result["part"].astype("object")
    assert_eq(result[list(expect.columns)], expect, check_index=False)


@fp_pandas_xfail
def test_partitioned_preserve_index(tmpdir, write_engine, read_engine):
    tmp = str(tmpdir)
    size = 1_000
    npartitions = 4
    b = np.arange(npartitions).repeat(size // npartitions)
    data = pd.DataFrame(
        {
            "myindex": np.arange(size),
            "A": np.random.random(size=size),
            "B": pd.Categorical(b),
        }
    ).set_index("myindex")
    data.index.name = None
    df1 = dd.from_pandas(data, npartitions=npartitions)
    df1.to_parquet(tmp, partition_on="B", engine=write_engine)

    expect = data[data["B"] == 1]
    got = dd.read_parquet(tmp, engine=read_engine, filters=[("B", "==", 1)])
    assert_eq(expect, got)


def test_from_pandas_preserve_none_index(tmpdir, engine):
    if engine.startswith("pyarrow"):
        pytest.importorskip("pyarrow", minversion="0.15.0")

    fn = str(tmpdir.join("test.parquet"))
    df = pd.DataFrame({"a": [1, 2], "b": [4, 5], "c": [6, 7]}).set_index("c")
    df.index.name = None
    df.to_parquet(
        fn,
        engine="pyarrow" if engine.startswith("pyarrow") else "fastparquet",
        index=True,
    )

    expect = pd.read_parquet(fn)
    got = dd.read_parquet(fn, engine=engine)
    assert_eq(expect, got)


def test_multi_partition_none_index_false(tmpdir, engine):
    if engine.startswith("pyarrow"):
        pytest.importorskip("pyarrow", minversion="0.15.0")
        write_engine = "pyarrow"
    else:
        assert engine == "fastparquet"
        write_engine = "fastparquet"

    # Write dataset without dask.to_parquet
    ddf1 = ddf.reset_index(drop=True)
    for i, part in enumerate(ddf1.partitions):
        path = tmpdir.join(f"test.{i}.parquet")
        part.compute().to_parquet(str(path), engine=write_engine)

    # Read back with index=False
    ddf2 = dd.read_parquet(str(tmpdir), index=False, engine=engine)
    assert_eq(ddf1, ddf2)


@write_read_engines()
def test_from_pandas_preserve_none_rangeindex(tmpdir, write_engine, read_engine):
    # See GitHub Issue#6348
    fn = str(tmpdir.join("test.parquet"))
    df0 = pd.DataFrame({"t": [1, 2, 3]}, index=pd.RangeIndex(start=1, stop=4))
    df0.to_parquet(
        fn, engine="pyarrow" if write_engine.startswith("pyarrow") else "fastparquet"
    )

    df1 = dd.read_parquet(fn, engine=read_engine)
    assert_eq(df0, df1.compute())


def test_illegal_column_name(tmpdir, engine):
    # Make sure user is prevented from preserving a "None" index
    # name if there is already a column using the special `null_name`
    null_name = "__null_dask_index__"
    fn = str(tmpdir.join("test.parquet"))
    df = pd.DataFrame({"x": [1, 2], null_name: [4, 5]}).set_index("x")
    df.index.name = None
    ddf = dd.from_pandas(df, npartitions=2)

    # If we don't want to preserve the None index name, the
    # write should work, but the user should be warned
    with pytest.warns(UserWarning, match=null_name):
        ddf.to_parquet(fn, engine=engine, write_index=False)

    # If we do want to preserve the None index name, should
    # get a ValueError for having an illegal column name
    with pytest.raises(ValueError) as e:
        ddf.to_parquet(fn, engine=engine)
    assert null_name in str(e.value)


def test_divisions_with_null_partition(tmpdir, engine):
    df = pd.DataFrame({"a": [1, 2, None, None], "b": [1, 2, 3, 4]})
    ddf = dd.from_pandas(df, npartitions=2)
    ddf.to_parquet(str(tmpdir), engine=engine, write_index=False)

    ddf_read = dd.read_parquet(str(tmpdir), engine=engine, index="a")
    assert ddf_read.divisions == (None, None, None)


@PYARROW_MARK
def test_pyarrow_dataset_simple(tmpdir, engine):
    fn = str(tmpdir)
    df = pd.DataFrame({"a": [4, 5, 6], "b": ["a", "b", "b"]})
    df.set_index("a", inplace=True, drop=True)
    ddf = dd.from_pandas(df, npartitions=2)
    ddf.to_parquet(fn, engine=engine)
    read_df = dd.read_parquet(fn, engine="pyarrow-dataset")
    read_df.compute()
    assert_eq(ddf, read_df)


@PYARROW_MARK
@pytest.mark.parametrize("test_filter", [True, False])
def test_pyarrow_dataset_partitioned(tmpdir, engine, test_filter):
    fn = str(tmpdir)
    df = pd.DataFrame({"a": [4, 5, 6], "b": ["a", "b", "b"]})
    df["b"] = df["b"].astype("category")
    ddf = dd.from_pandas(df, npartitions=2)
    ddf.to_parquet(fn, engine=engine, partition_on="b")
    read_df = dd.read_parquet(
        fn,
        engine="pyarrow",
        filters=[("b", "==", "a")] if test_filter else None,
    )

    if test_filter:
        assert_eq(ddf[ddf["b"] == "a"].compute(), read_df.compute())
    else:
        assert_eq(ddf, read_df)


@PYARROW_MARK
def test_pyarrow_dataset_read_from_paths(tmpdir):
    fn = str(tmpdir)
    df = pd.DataFrame({"a": [4, 5, 6], "b": ["a", "b", "b"]})
    df["b"] = df["b"].astype("category")
    ddf = dd.from_pandas(df, npartitions=2)
    ddf.to_parquet(fn, engine="pyarrow", partition_on="b")

    with pytest.warns(FutureWarning):
        read_df_1 = dd.read_parquet(
            fn,
            engine="pyarrow",
            filters=[("b", "==", "a")],
            read_from_paths=False,
        )

    read_df_2 = dd.read_parquet(
        fn,
        engine="pyarrow",
        filters=[("b", "==", "a")],
    )

    assert_eq(read_df_1, read_df_2)
    assert_eq(ddf[ddf["b"] == "a"].compute(), read_df_2.compute())


@PYARROW_MARK
@pytest.mark.parametrize("split_row_groups", [True, False])
def test_pyarrow_dataset_filter_partitioned(tmpdir, split_row_groups):
    fn = str(tmpdir)
    df = pd.DataFrame(
        {
            "a": [4, 5, 6],
            "b": ["a", "b", "b"],
            "c": ["A", "B", "B"],
        }
    )
    df["b"] = df["b"].astype("category")
    ddf = dd.from_pandas(df, npartitions=2)
    ddf.to_parquet(fn, engine="pyarrow", partition_on=["b", "c"])

    # Filter on a a non-partition column
    read_df = dd.read_parquet(
        fn,
        engine="pyarrow-dataset",
        split_row_groups=split_row_groups,
        filters=[("a", "==", 5)],
    )
    assert_eq(
        read_df.compute()[["a"]],
        df[df["a"] == 5][["a"]],
        check_index=False,
    )


@PYARROW_MARK
def test_parquet_pyarrow_write_empty_metadata(tmpdir):
    # https://github.com/dask/dask/issues/6600
    tmpdir = str(tmpdir)

    df_a = dask.delayed(pd.DataFrame.from_dict)(
        {"x": [], "y": []}, dtype=("int", "int")
    )
    df_b = dask.delayed(pd.DataFrame.from_dict)(
        {"x": [1, 1, 2, 2], "y": [1, 0, 1, 0]}, dtype=("int64", "int64")
    )
    df_c = dask.delayed(pd.DataFrame.from_dict)(
        {"x": [1, 2, 1, 2], "y": [1, 0, 1, 0]}, dtype=("int64", "int64")
    )

    df = dd.from_delayed([df_a, df_b, df_c])

    try:
        df.to_parquet(
            tmpdir,
            engine="pyarrow",
            partition_on=["x"],
            append=False,
        )

    except AttributeError:
        pytest.fail("Unexpected AttributeError")

    # Check that metadata files where written
    files = os.listdir(tmpdir)
    assert "_metadata" in files
    assert "_common_metadata" in files

    # Check that the schema includes pandas_metadata
    schema_common = pq.ParquetFile(
        os.path.join(tmpdir, "_common_metadata")
    ).schema.to_arrow_schema()
    pandas_metadata = schema_common.pandas_metadata
    assert pandas_metadata
    assert pandas_metadata.get("index_columns", False)


@PYARROW_MARK
def test_parquet_pyarrow_write_empty_metadata_append(tmpdir):
    # https://github.com/dask/dask/issues/6600
    tmpdir = str(tmpdir)

    df_a = dask.delayed(pd.DataFrame.from_dict)(
        {"x": [1, 1, 2, 2], "y": [1, 0, 1, 0]}, dtype=("int64", "int64")
    )
    df_b = dask.delayed(pd.DataFrame.from_dict)(
        {"x": [1, 2, 1, 2], "y": [2, 0, 2, 0]}, dtype=("int64", "int64")
    )

    df1 = dd.from_delayed([df_a, df_b])
    df1.to_parquet(
        tmpdir,
        engine="pyarrow",
        partition_on=["x"],
        append=False,
    )

    df_c = dask.delayed(pd.DataFrame.from_dict)(
        {"x": [], "y": []}, dtype=("int64", "int64")
    )
    df_d = dask.delayed(pd.DataFrame.from_dict)(
        {"x": [3, 3, 4, 4], "y": [1, 0, 1, 0]}, dtype=("int64", "int64")
    )

    df2 = dd.from_delayed([df_c, df_d])
    df2.to_parquet(
        tmpdir,
        engine="pyarrow",
        partition_on=["x"],
        append=True,
        ignore_divisions=True,
    )


@PYARROW_MARK
@pytest.mark.parametrize("partition_on", [None, "a"])
@write_read_engines()
def test_create_metadata_file(tmpdir, write_engine, read_engine, partition_on):
    tmpdir = str(tmpdir)

    # Write ddf without a _metadata file
    df1 = pd.DataFrame({"b": range(100), "a": ["A", "B", "C", "D"] * 25})
    df1.index.name = "myindex"
    ddf1 = dd.from_pandas(df1, npartitions=10)
    ddf1.to_parquet(
        tmpdir,
        write_metadata_file=False,
        partition_on=partition_on,
        engine=write_engine,
    )

    # Add global _metadata file
    if partition_on:
        fns = glob.glob(os.path.join(tmpdir, partition_on + "=*/*.parquet"))
    else:
        fns = glob.glob(os.path.join(tmpdir, "*.parquet"))
    dd.io.parquet.create_metadata_file(
        fns,
        engine="pyarrow",
        split_every=3,  # Force tree reduction
    )

    # Check that we can now read the ddf
    # with the _metadata file present
    ddf2 = dd.read_parquet(
        tmpdir,
        gather_statistics=True,
        split_row_groups=False,
        engine=read_engine,
        index="myindex",  # python-3.6 CI
    )
    if partition_on:
        ddf1 = df1.sort_values("b")
        ddf2 = ddf2.compute().sort_values("b")
        ddf2.a = ddf2.a.astype("object")
    assert_eq(ddf1, ddf2)

    # Check if we can avoid writing an actual file
    fmd = dd.io.parquet.create_metadata_file(
        fns,
        engine="pyarrow",
        split_every=3,  # Force tree reduction
        out_dir=False,  # Avoid writing file
    )

    # Check that the in-memory metadata is the same as
    # the metadata in the file.
    fmd_file = pq.ParquetFile(os.path.join(tmpdir, "_metadata")).metadata
    assert fmd.num_rows == fmd_file.num_rows
    assert fmd.num_columns == fmd_file.num_columns
    assert fmd.num_row_groups == fmd_file.num_row_groups


def test_read_write_overwrite_is_true(tmpdir, engine):
    # https://github.com/dask/dask/issues/6824

    # Create a Dask DataFrame if size (100, 10) with 5 partitions and write to local
    ddf = dd.from_pandas(
        pd.DataFrame(
            np.random.randint(low=0, high=100, size=(100, 10)),
            columns=["A", "B", "C", "D", "E", "F", "G", "H", "I", "J"],
        ),
        npartitions=5,
    )
    ddf = ddf.reset_index(drop=True)
    dd.to_parquet(ddf, tmpdir, engine=engine, overwrite=True)

    # Keep the contents of the DataFrame constatn but change the # of partitions
    ddf2 = ddf.repartition(npartitions=3)

    # Overwrite the existing Dataset with the new dataframe and evaluate
    # the number of files against the number of dask partitions
    dd.to_parquet(ddf2, tmpdir, engine=engine, overwrite=True)

    # Assert the # of files written are identical to the number of
    # Dask DataFrame partitions (we exclude _metadata and _common_metadata)
    files = os.listdir(tmpdir)
    files = [f for f in files if f not in ["_common_metadata", "_metadata"]]
    assert len(files) == ddf2.npartitions


def test_read_write_partition_on_overwrite_is_true(tmpdir, engine):
    # https://github.com/dask/dask/issues/6824
    from pathlib import Path

    # Create a Dask DataFrame with 5 partitions and write to local, partitioning on the column A and column B
    df = pd.DataFrame(
        np.vstack(
            (
                np.full((50, 3), 0),
                np.full((50, 3), 1),
                np.full((20, 3), 2),
            )
        )
    )
    df.columns = ["A", "B", "C"]
    ddf = dd.from_pandas(df, npartitions=5)
    dd.to_parquet(ddf, tmpdir, engine=engine, partition_on=["A", "B"], overwrite=True)

    # Get the total number of files and directories from the original write
    files_ = Path(tmpdir).rglob("*")
    files = [f.as_posix() for f in files_]
    # Keep the contents of the DataFrame constant but change the # of partitions
    ddf2 = ddf.repartition(npartitions=3)

    # Overwrite the existing Dataset with the new dataframe and evaluate
    # the number of files against the number of dask partitions
    # Get the total number of files and directories from the original write
    dd.to_parquet(ddf2, tmpdir, engine=engine, partition_on=["A", "B"], overwrite=True)
    files2_ = Path(tmpdir).rglob("*")
    files2 = [f.as_posix() for f in files2_]
    # After reducing the # of partitions and overwriting, we expect
    # there to be fewer total files than were originally written
    assert len(files2) < len(files)


def test_to_parquet_overwrite_raises(tmpdir, engine):
    # https://github.com/dask/dask/issues/6824
    # Check that overwrite=True will raise an error if the
    # specified path is the current working directory
    df = pd.DataFrame({"a": range(12)})
    ddf = dd.from_pandas(df, npartitions=3)
    with pytest.raises(ValueError):
        dd.to_parquet(ddf, "./", engine=engine, overwrite=True)
    with pytest.raises(ValueError):
        dd.to_parquet(ddf, tmpdir, engine=engine, append=True, overwrite=True)


def test_dir_filter(tmpdir, engine):
    # github #6898
    df = pd.DataFrame.from_dict(
        {
            "A": {
                0: 351.0,
                1: 355.0,
                2: 358.0,
                3: 266.0,
                4: 266.0,
                5: 268.0,
                6: np.nan,
            },
            "B": {
                0: 2063.0,
                1: 2051.0,
                2: 1749.0,
                3: 4281.0,
                4: 3526.0,
                5: 3462.0,
                6: np.nan,
            },
            "year": {0: 2019, 1: 2019, 2: 2020, 3: 2020, 4: 2020, 5: 2020, 6: 2020},
        }
    )
    ddf = dask.dataframe.from_pandas(df, npartitions=1)
    ddf.to_parquet(tmpdir, partition_on="year", engine=engine)
    dd.read_parquet(tmpdir, filters=[("year", "==", 2020)], engine=engine)
    assert all


@PYARROW_MARK
def test_roundtrip_decimal_dtype(tmpdir):
    # https://github.com/dask/dask/issues/6948
    tmpdir = str(tmpdir)

    data = [
        {
            "ts": pd.to_datetime("2021-01-01", utc="Europe/Berlin"),
            "col1": Decimal("123.00"),
        }
        for i in range(23)
    ]
    ddf1 = dd.from_pandas(pd.DataFrame(data), npartitions=1)

    ddf1.to_parquet(path=tmpdir, engine="pyarrow")
    ddf2 = dd.read_parquet(tmpdir, engine="pyarrow")

    assert ddf1["col1"].dtype == ddf2["col1"].dtype
    assert_eq(ddf1, ddf2, check_divisions=False)


def test_roundtrip_rename_columns(tmpdir, engine):
    # https://github.com/dask/dask/issues/7017

    path = os.path.join(str(tmpdir), "test.parquet")
    df1 = pd.DataFrame(columns=["a", "b", "c"], data=np.random.uniform(size=(10, 3)))
    df1.to_parquet(path)

    # read it with dask and rename columns
    ddf2 = dd.read_parquet(path, engine=engine)
    ddf2.columns = ["d", "e", "f"]
    df1.columns = ["d", "e", "f"]

    assert_eq(df1, ddf2.compute())


def test_custom_metadata(tmpdir, engine):
    # Write a parquet dataset with custom metadata

    # Define custom metadata
    custom_metadata = {b"my_key": b"my_data"}

    # Write parquet dataset
    path = str(tmpdir)
    df = pd.DataFrame({"a": range(10), "b": range(10)})
    dd.from_pandas(df, npartitions=2).to_parquet(
        path,
        engine=engine,
        custom_metadata=custom_metadata,
    )

    # Check that data is correct
    assert_eq(df, dd.read_parquet(path, engine=engine))

    # Require pyarrow.parquet to check key/value metadata
    if pq:
        # Read footer metadata and _metadata.
        # Check that it contains keys/values from `custom_metadata`
        files = glob.glob(os.path.join(path, "*.parquet"))
        files += [os.path.join(path, "_metadata")]
        for fn in files:
            _md = pq.ParquetFile(fn).metadata.metadata
            for k, v in custom_metadata.items():
                assert _md[k] == custom_metadata[k]

    # Make sure we raise an error if the custom metadata
    # includes a b"pandas" key
    custom_metadata = {b"pandas": b"my_new_pandas_md"}
    with pytest.raises(ValueError) as e:
        dd.from_pandas(df, npartitions=2).to_parquet(
            path,
            engine=engine,
            custom_metadata=custom_metadata,
        )
    assert "User-defined key/value" in str(e.value)


@pytest.mark.parametrize("gather_statistics", [True, False, None])
def test_ignore_metadata_file(tmpdir, engine, gather_statistics):
    tmpdir = str(tmpdir)
    dataset_with_bad_metadata = os.path.join(tmpdir, "data1")
    dataset_without_metadata = os.path.join(tmpdir, "data2")

    # Write two identical datasets without any _metadata file
    df1 = pd.DataFrame({"a": range(100), "b": ["dog", "cat"] * 50})
    ddf1 = dd.from_pandas(df1, npartitions=2)
    ddf1.to_parquet(
        path=dataset_with_bad_metadata, engine=engine, write_metadata_file=False
    )
    ddf1.to_parquet(
        path=dataset_without_metadata, engine=engine, write_metadata_file=False
    )

    # Copy "bad" metadata into `dataset_with_bad_metadata`
    assert "_metadata" not in os.listdir(dataset_with_bad_metadata)
    with open(os.path.join(dataset_with_bad_metadata, "_metadata"), "w") as f:
        f.write("INVALID METADATA")
    assert "_metadata" in os.listdir(dataset_with_bad_metadata)
    assert "_metadata" not in os.listdir(dataset_without_metadata)

    # Read back the datasets with `ignore_metadata_file=True`, and
    # test that the results are the same
    if engine != "pyarrow-legacy":
        ddf2a = dd.read_parquet(
            dataset_with_bad_metadata,
            engine=engine,
            ignore_metadata_file=True,
            gather_statistics=gather_statistics,
        )
        ddf2b = dd.read_parquet(
            dataset_without_metadata,
            engine=engine,
            ignore_metadata_file=True,
            gather_statistics=gather_statistics,
        )
        assert_eq(ddf2a, ddf2b)
    else:
        # Check that "pyarrow-legacy" raises a ValueError
        with pytest.raises(ValueError):
            dd.read_parquet(
                dataset_with_bad_metadata,
                engine=engine,
                ignore_metadata_file=True,
            )


@pytest.mark.parametrize("write_metadata_file", [True, False])
@pytest.mark.parametrize("metadata_task_size", [2, 0])
def test_metadata_task_size(tmpdir, engine, write_metadata_file, metadata_task_size):

    # Write simple dataset
    tmpdir = str(tmpdir)
    df1 = pd.DataFrame({"a": range(100), "b": ["dog", "cat"] * 50})
    ddf1 = dd.from_pandas(df1, npartitions=10)
    ddf1.to_parquet(
        path=str(tmpdir), engine=engine, write_metadata_file=write_metadata_file
    )

    # Read back
    if engine != "pyarrow-legacy" or not metadata_task_size:
        ddf2a = dd.read_parquet(
            str(tmpdir),
            engine=engine,
            gather_statistics=True,
        )
        ddf2b = dd.read_parquet(
            str(tmpdir),
            engine=engine,
            gather_statistics=True,
            metadata_task_size=metadata_task_size,
        )
        assert_eq(ddf2a, ddf2b)

        with dask.config.set(
            {"dataframe.parquet.metadata-task-size-local": metadata_task_size}
        ):
            ddf2c = dd.read_parquet(
                str(tmpdir),
                engine=engine,
                gather_statistics=True,
            )
        assert_eq(ddf2b, ddf2c)

    else:
        # Check that other engines raise a ValueError
        with pytest.raises(ValueError):
            dd.read_parquet(
                str(tmpdir),
                engine=engine,
                gather_statistics=True,
                metadata_task_size=metadata_task_size,
            )


def test_extra_file(tmpdir, engine):
    # Check that read_parquet can handle spark output
    # See: https://github.com/dask/dask/issues/8087
    tmpdir = str(tmpdir)
    df = pd.DataFrame({"a": range(100), "b": ["dog", "cat"] * 50})
    ddf = dd.from_pandas(df, npartitions=2)
    ddf.to_parquet(tmpdir, engine=engine)
    open(os.path.join(tmpdir, "_SUCCESS"), "w").close()
    open(os.path.join(tmpdir, "part.0.parquet.crc"), "w").close()
    os.remove(os.path.join(tmpdir, "_metadata"))
    out = dd.read_parquet(tmpdir, engine=engine)
    assert_eq(out, df)

    if engine != "pyarrow-legacy":
        # For "fastparquet" and "pyarrow-dataset", we can pass the
        # expected file extension, or avoid checking file extensions
        # by passing False. Check here that this works:

        # Should Work
        out = dd.read_parquet(tmpdir, engine=engine, require_extension=".parquet")
        assert_eq(out, df)

        # Should Fail (for not capturing the _SUCCESS and crc files)
        with pytest.raises((OSError, pa.lib.ArrowInvalid)):
            dd.read_parquet(
                tmpdir, engine=engine, dataset={"require_extension": False}
            ).compute()

        # Should Fail (for filtering out all files)
        # (Related to: https://github.com/dask/dask/issues/8349)
        with pytest.raises(ValueError):
            dd.read_parquet(tmpdir, engine=engine, require_extension=".foo").compute()


def test_unsupported_extension_file(tmpdir, engine):
    # File extension shouldn't matter when we are only
    # reading a single file.
    # (See: https://github.com/dask/dask/issues/8349)
    fn = os.path.join(str(tmpdir), "multi.foo")
    df0 = pd.DataFrame({"a": range(10)})
    df0.to_parquet(fn, engine=engine.split("-")[0])
    assert_eq(df0, dd.read_parquet(fn, engine=engine, index=False))


def test_unsupported_extension_dir(tmpdir, engine):
    # File extensions shouldn't matter when we have
    # a _metadata file
    # (Related to: https://github.com/dask/dask/issues/8349)
    path = str(tmpdir)
    ddf0 = dd.from_pandas(pd.DataFrame({"a": range(10)}), 1)
    ddf0.to_parquet(path, engine=engine, name_function=lambda i: f"part.{i}.foo")
    assert_eq(ddf0, dd.read_parquet(path, engine=engine))


def test_custom_filename(tmpdir, engine):
    fn = str(tmpdir)
    pdf = pd.DataFrame(
        {"num1": [1, 2, 3, 4], "num2": [7, 8, 9, 10]},
    )
    df = dd.from_pandas(pdf, npartitions=2)
    df.to_parquet(fn, name_function=lambda x: f"hi-{x}.parquet", engine=engine)

    files = os.listdir(fn)
    assert "_common_metadata" in files
    assert "_metadata" in files
    assert "hi-0.parquet" in files
    assert "hi-1.parquet" in files
    assert_eq(df, dd.read_parquet(fn, engine=engine))


def test_custom_filename_works_with_pyarrow_when_append_is_true(tmpdir, engine):
    fn = str(tmpdir)
    pdf = pd.DataFrame(
        {"num1": [1, 2, 3, 4], "num2": [7, 8, 9, 10]},
    )
    df = dd.from_pandas(pdf, npartitions=2)
    df.to_parquet(fn, name_function=lambda x: f"hi-{x * 2}.parquet", engine=engine)

    pdf = pd.DataFrame(
        {"num1": [33], "num2": [44]},
    )
    df = dd.from_pandas(pdf, npartitions=1)
    if engine == "fastparquet":
        pytest.xfail(
            "fastparquet errors our with IndexError when ``name_function`` is customized "
            "and append is set to True.  We didn't do a detailed investigation for expediency. "
            "See this comment for the conversation: https://github.com/dask/dask/pull/7682#issuecomment-845243623"
        )
    df.to_parquet(
        fn,
        name_function=lambda x: f"hi-{x * 2}.parquet",
        engine=engine,
        append=True,
        ignore_divisions=True,
    )
    files = os.listdir(fn)
    assert "_common_metadata" in files
    assert "_metadata" in files
    assert "hi-0.parquet" in files
    assert "hi-2.parquet" in files
    assert "hi-4.parquet" in files
    expected_pdf = pd.DataFrame(
        {"num1": [1, 2, 3, 4, 33], "num2": [7, 8, 9, 10, 44]},
    )
    actual = dd.read_parquet(fn, engine=engine, index=False)
    assert_eq(actual, expected_pdf, check_index=False)


def test_throws_error_if_custom_filename_is_invalid(tmpdir, engine):
    fn = str(tmpdir)
    pdf = pd.DataFrame(
        {"num1": [1, 2, 3, 4], "num2": [7, 8, 9, 10]},
    )
    df = dd.from_pandas(pdf, npartitions=2)
    with pytest.raises(
        ValueError, match="``name_function`` must be a callable with one argument."
    ):
        df.to_parquet(fn, name_function="whatever.parquet", engine=engine)

    with pytest.raises(
        ValueError, match="``name_function`` must produce unique filenames."
    ):
        df.to_parquet(fn, name_function=lambda x: "whatever.parquet", engine=engine)


def test_custom_filename_with_partition(tmpdir, engine):
    fn = str(tmpdir)
    pdf = pd.DataFrame(
        {
            "first_name": ["frank", "li", "marcela", "luis"],
            "country": ["canada", "china", "venezuela", "venezuela"],
        },
    )
    df = dd.from_pandas(pdf, npartitions=4)
    df.to_parquet(
        fn,
        partition_on=["country"],
        name_function=lambda x: f"{x}-cool.parquet",
        write_index=False,
    )

    for _, dirs, files in os.walk(fn):
        for dir in dirs:
            assert dir in (
                "country=canada",
                "country=china",
                "country=venezuela",
            )
        for file in files:
            assert file in (
                "0-cool.parquet",
                "1-cool.parquet",
                "2-cool.parquet",
                "_common_metadata",
                "_metadata",
            )
    actual = dd.read_parquet(fn, engine=engine, index=False)
    assert_eq(
        pdf, actual, check_index=False, check_dtype=False, check_categorical=False
    )


<<<<<<< HEAD
@PYARROW_DS_MARK
@pytest.mark.parametrize("partition_on", [None, "b"])
def test_read_dataset_options_pyarrow(tmpdir, partition_on):
    from pyarrow.fs import FileSystem

    engine = "pyarrow"
    df = pd.DataFrame({"a": range(100), "b": ["dog", "cat"] * 50})
    ddf1 = dd.from_pandas(df, npartitions=4)
    ddf1.to_parquet(tmpdir, engine=engine, partition_on=partition_on)

    ddf2 = dd.read_parquet(
        tmpdir,
        engine=engine,
        dataset={
            "filesystem": FileSystem.from_uri(tmpdir)[0],
            "exclude_invalid_files": True,
            "partitioning": "hive" if partition_on else None,
        },
        ignore_metadata_file=True,
        gather_statistics=True,
    )
    if partition_on is None:
        assert_eq(ddf1, ddf2)
    else:
        # Simpler check for partitioned data
        assert set(ddf2.compute().columns).issubset({"a", "b"})

    with pytest.raises(ValueError):
        dd.read_parquet(
            tmpdir,
            engine=engine,
            dataset={"foo": True},
        )


@PYARROW_DS_MARK
@pytest.mark.parametrize("partition_on", [None, "b"])
def test_read_dataset_options_fastparquet(tmpdir, partition_on):
    engine = "fastparquet"
    df = pd.DataFrame({"a": range(100), "b": ["dog", "cat"] * 50})
    ddf1 = dd.from_pandas(df, npartitions=4)
    ddf1.to_parquet(tmpdir, engine=engine, partition_on=partition_on)

    ddf2 = dd.read_parquet(
        tmpdir,
        engine=engine,
        dataset={"pandas_nulls": False},
    )
    if partition_on is None:
        assert_eq(ddf1, ddf2)
    else:
        # Simpler check for partitioned data
        assert set(ddf2.compute().columns).issubset({"a", "b"})

    with pytest.raises(ValueError):
        dd.read_parquet(
            tmpdir,
            engine=engine,
            dataset={"foo": True},
        )
=======
@PYARROW_MARK
@pytest.mark.skipif(
    pa_version < parse_version("5.0"),
    reason="pyarrow write_dataset was added in version 5.0",
)
def test_roundtrip_partitioned_pyarrow_dataset(tmpdir, engine):
    # See: https://github.com/dask/dask/issues/8650

    import pyarrow.parquet as pq
    from pyarrow.dataset import HivePartitioning, write_dataset

    # Sample data
    df = pd.DataFrame({"col1": [1, 2], "col2": ["a", "b"]})

    # Write partitioned dataset with dask
    dask_path = tmpdir.mkdir("foo-dask")
    ddf = dd.from_pandas(df, npartitions=2)
    ddf.to_parquet(dask_path, engine=engine, partition_on=["col1"], write_index=False)

    # Write partitioned dataset with pyarrow
    pa_path = tmpdir.mkdir("foo-pyarrow")
    table = pa.Table.from_pandas(df)
    write_dataset(
        data=table,
        base_dir=pa_path,
        basename_template="part.{i}.parquet",
        format="parquet",
        partitioning=HivePartitioning(pa.schema([("col1", pa.int32())])),
    )

    # Define simple function to ensure results should
    # be comparable (same column and row order)
    def _prep(x):
        return x.sort_values("col2")[["col1", "col2"]]

    # Check that reading dask-written data is the same for pyarrow and dask
    df_read_dask = dd.read_parquet(dask_path, engine=engine)
    df_read_pa = pq.read_table(dask_path).to_pandas()
    assert_eq(_prep(df_read_dask), _prep(df_read_pa), check_index=False)

    # Check that reading pyarrow-written data is the same for pyarrow and dask
    df_read_dask = dd.read_parquet(pa_path, engine=engine)
    df_read_pa = pq.read_table(pa_path).to_pandas()
    assert_eq(_prep(df_read_dask), _prep(df_read_pa), check_index=False)
>>>>>>> 68cce799
<|MERGE_RESOLUTION|>--- conflicted
+++ resolved
@@ -3991,7 +3991,6 @@
     )
 
 
-<<<<<<< HEAD
 @PYARROW_DS_MARK
 @pytest.mark.parametrize("partition_on", [None, "b"])
 def test_read_dataset_options_pyarrow(tmpdir, partition_on):
@@ -4052,7 +4051,8 @@
             engine=engine,
             dataset={"foo": True},
         )
-=======
+
+
 @PYARROW_MARK
 @pytest.mark.skipif(
     pa_version < parse_version("5.0"),
@@ -4096,5 +4096,4 @@
     # Check that reading pyarrow-written data is the same for pyarrow and dask
     df_read_dask = dd.read_parquet(pa_path, engine=engine)
     df_read_pa = pq.read_table(pa_path).to_pandas()
-    assert_eq(_prep(df_read_dask), _prep(df_read_pa), check_index=False)
->>>>>>> 68cce799
+    assert_eq(_prep(df_read_dask), _prep(df_read_pa), check_index=False)