from __future__ import (absolute_import, division, print_function,
                        unicode_literals)

import os

import numpy as np
import pandas as pd
import pandas.util.testing as tm
import pytest

import dask
import dask.multiprocessing
import dask.dataframe as dd
from dask.dataframe.utils import assert_eq
from dask.dataframe.io.parquet import _parse_pandas_metadata

try:
    import fastparquet
except ImportError:
    fastparquet = False

try:
    import pyarrow.parquet as pq
except ImportError:
    pq = False

df = pd.DataFrame({'x': [6, 2, 3, 4, 5],
                   'y': [1.0, 2.0, 1.0, 2.0, 1.0]},
                  index=pd.Index([10, 20, 30, 40, 50], name='myindex'))

ddf = dd.from_pandas(df, npartitions=3)


@pytest.fixture(params=[pytest.mark.skipif(not fastparquet, 'fastparquet',
                                           reason='fastparquet not found'),
                        pytest.mark.skipif(not pq, 'pyarrow',
                                           reason='pyarrow not found')])
def engine(request):
    return request.param


def check_fastparquet():
    if not fastparquet:
        pytest.skip('fastparquet not found')


def check_pyarrow():
    if not pq:
        pytest.skip('pyarrow not found')


def write_read_engines(xfail_arrow_to_fastparquet=True,
                       xfail_fastparquet_to_pyarrow=False):
    xfail = []
    if xfail_arrow_to_fastparquet:
        a2f = (pytest.mark.xfail(reason=("Can't read arrow directories "
                                         "with fastparquet")),)
    else:
        a2f = ()
    if xfail_fastparquet_to_pyarrow:
        f2a = (pytest.mark.xfail(reason=("Can't read this fastparquet "
                                         "file with pyarrow")),)
    else:
        f2a = ()

    xfail = tuple(xfail)
    ff = () if fastparquet else (pytest.mark.skip(reason='fastparquet not found'),)
    aa = () if pq else (pytest.mark.skip(reason='pyarrow not found'),)
    engines = [pytest.param('fastparquet', 'fastparquet', marks=ff),
               pytest.param('pyarrow', 'pyarrow', marks=aa),
               pytest.param('fastparquet', 'pyarrow', marks=ff + aa + f2a),
               pytest.param('pyarrow', 'fastparquet', marks=ff + aa + a2f)]
    return pytest.mark.parametrize(('write_engine', 'read_engine'), engines)


write_read_engines_xfail = write_read_engines(xfail_arrow_to_fastparquet=True)


@write_read_engines_xfail
def test_local(tmpdir, write_engine, read_engine):
    tmp = str(tmpdir)
    data = pd.DataFrame({'i32': np.arange(1000, dtype=np.int32),
                         'i64': np.arange(1000, dtype=np.int64),
                         'f': np.arange(1000, dtype=np.float64),
                         'bhello': np.random.choice(['hello', 'yo', 'people'], size=1000).astype("O")})
    df = dd.from_pandas(data, chunksize=500)

    df.to_parquet(tmp, write_index=False, engine=write_engine)

    files = os.listdir(tmp)
    assert '_common_metadata' in files
    assert 'part.0.parquet' in files

    df2 = dd.read_parquet(tmp, index=False, engine=read_engine)

    assert len(df2.divisions) > 1

    out = df2.compute(get=dask.get).reset_index()

    for column in df.columns:
        assert (data[column] == out[column]).all()


@write_read_engines_xfail
def test_index(tmpdir, write_engine, read_engine):
    fn = str(tmpdir)
    ddf.to_parquet(fn, engine=write_engine)
    ddf2 = dd.read_parquet(fn, engine=read_engine)
    assert_eq(df, ddf2)


@pytest.mark.parametrize('index', [False, True])
@write_read_engines_xfail
def test_empty(tmpdir, write_engine, read_engine, index):
    fn = str(tmpdir)
    df = pd.DataFrame({'a': ['a', 'b', 'b'], 'b': [4, 5, 6]})[:0]
    if index:
        df.set_index('a', inplace=True, drop=True)
    ddf = dd.from_pandas(df, npartitions=2)

    ddf.to_parquet(fn, write_index=index, engine=write_engine)
    read_df = dd.read_parquet(fn, engine=read_engine)
    assert_eq(df, read_df)


@write_read_engines(xfail_arrow_to_fastparquet=False)
def test_read_glob(tmpdir, write_engine, read_engine):
    fn = str(tmpdir)
    ddf.to_parquet(fn, engine=write_engine)
    if os.path.exists(os.path.join(fn, '_metadata')):
        os.unlink(os.path.join(fn, '_metadata'))

    files = os.listdir(fn)
    assert '_metadata' not in files

    ddf2 = dd.read_parquet(os.path.join(fn, '*'), engine=read_engine)
    assert_eq(df, ddf2)


@write_read_engines_xfail
def test_auto_add_index(tmpdir, write_engine, read_engine):
    fn = str(tmpdir)
    ddf.to_parquet(fn, engine=write_engine)
    ddf2 = dd.read_parquet(fn, columns=['x'], index='myindex', engine=read_engine)
    assert_eq(df[['x']], ddf2)


@write_read_engines_xfail
def test_index_column_false_index(tmpdir, write_engine, read_engine):
    fn = str(tmpdir)
    ddf.to_parquet(fn, engine=write_engine)
    ddf2 = dd.read_parquet(fn, columns=['myindex'], index=False, engine=read_engine)
    assert_eq(pd.DataFrame(df.index), ddf2, check_index=False)


@pytest.mark.parametrize("columns", [['myindex'], []])
@pytest.mark.parametrize("index", ['myindex', None])
@write_read_engines_xfail
def test_columns_index(tmpdir, write_engine, read_engine, columns, index):
    fn = str(tmpdir)
    ddf.to_parquet(fn, engine=write_engine)
    ddf2 = dd.read_parquet(fn, columns=columns, index=index, engine=read_engine)
    assert_eq(df[[]], ddf2)


@write_read_engines_xfail
def test_no_index(tmpdir, write_engine, read_engine):
    fn = str(tmpdir)
    df = pd.DataFrame({'a': [1, 2, 3], 'b': [4, 5, 6]})
    ddf = dd.from_pandas(df, npartitions=2)
    ddf.to_parquet(fn, write_index=False, engine=write_engine)
    ddf2 = dd.read_parquet(fn, engine=read_engine)
    assert_eq(df, ddf2, check_index=False)


def test_read_series(tmpdir, engine):
    fn = str(tmpdir)
    ddf.to_parquet(fn, engine=engine)
    ddf2 = dd.read_parquet(fn, columns=['x'], engine=engine)
    assert_eq(df[['x']], ddf2)

    ddf2 = dd.read_parquet(fn, columns='x', index='myindex', engine=engine)
    assert_eq(df.x, ddf2)


def test_names(tmpdir, engine):
    fn = str(tmpdir)
    ddf.to_parquet(fn, engine=engine)

    def read(fn, **kwargs):
        return dd.read_parquet(fn, engine=engine, **kwargs)

    assert (set(read(fn).dask) == set(read(fn).dask))

    assert (set(read(fn).dask) !=
            set(read(fn, columns=['x']).dask))

    assert (set(read(fn, columns=('x',)).dask) ==
            set(read(fn, columns=['x']).dask))


@pytest.mark.parametrize('c', [['x'], 'x', ['x', 'y'], []])
def test_optimize(tmpdir, c):
    check_fastparquet()
    fn = str(tmpdir)
    ddf.to_parquet(fn)
    ddf2 = dd.read_parquet(fn)
    assert_eq(df[c], ddf2[c])
    x = ddf2[c]

    dsk = x.__dask_optimize__(x.dask, x.__dask_keys__())
    assert len(dsk) == x.npartitions
    assert all(v[4] == c for v in dsk.values())


@pytest.mark.skipif(not hasattr(pd.DataFrame, 'to_parquet'),
                    reason="no to_parquet method")
@write_read_engines(False)
def test_roundtrip_from_pandas(tmpdir, write_engine, read_engine):
    fn = str(tmpdir.join('test.parquet'))
    df = pd.DataFrame({'x': [1, 2, 3]})
    df.to_parquet(fn, engine=write_engine)
    ddf = dd.read_parquet(fn, engine=read_engine)
    assert_eq(df, ddf)


def test_categorical(tmpdir):
    check_fastparquet()
    tmp = str(tmpdir)
    df = pd.DataFrame({'x': ['a', 'b', 'c'] * 100}, dtype='category')
    ddf = dd.from_pandas(df, npartitions=3)
    dd.to_parquet(ddf, tmp)

    ddf2 = dd.read_parquet(tmp, categories=['x'])
    assert ddf2.compute().x.cat.categories.tolist() == ['a', 'b', 'c']

    # autocat
    ddf2 = dd.read_parquet(tmp)
    assert ddf2.compute().x.cat.categories.tolist() == ['a', 'b', 'c']

    ddf2.loc[:1000].compute()
    df.index.name = 'index'  # defaults to 'index' in this case
    assert assert_eq(df, ddf2)

    # dereference cats
    ddf2 = dd.read_parquet(tmp, categories=[])

    ddf2.loc[:1000].compute()
    assert (df.x == ddf2.x).all()


def test_append(tmpdir, engine):
    """Test that appended parquet equal to the original one."""
    check_fastparquet()
    tmp = str(tmpdir)
    df = pd.DataFrame({'i32': np.arange(1000, dtype=np.int32),
                       'i64': np.arange(1000, dtype=np.int64),
                       'f': np.arange(1000, dtype=np.float64),
                       'bhello': np.random.choice(['hello', 'yo', 'people'],
                                                  size=1000).astype("O")})
    df.index.name = 'index'

    half = len(df) // 2
    ddf1 = dd.from_pandas(df.iloc[:half], chunksize=100)
    ddf2 = dd.from_pandas(df.iloc[half:], chunksize=100)
    ddf1.to_parquet(tmp)
    ddf2.to_parquet(tmp, append=True)

    ddf3 = dd.read_parquet(tmp, engine=engine)
    assert_eq(df, ddf3)


def test_append_with_partition(tmpdir):
    check_fastparquet()
    tmp = str(tmpdir)
    df0 = pd.DataFrame({'lat': np.arange(0, 10), 'lon': np.arange(10, 20),
                        'value': np.arange(100, 110)})
    df0.index.name = 'index'
    df1 = pd.DataFrame({'lat': np.arange(10, 20), 'lon': np.arange(10, 20),
                        'value': np.arange(120, 130)})
    df1.index.name = 'index'
    dd_df0 = dd.from_pandas(df0, npartitions=1)
    dd_df1 = dd.from_pandas(df1, npartitions=1)
    dd.to_parquet(dd_df0, tmp, partition_on=['lon'])
    dd.to_parquet(dd_df1, tmp, partition_on=['lon'], append=True,
                  ignore_divisions=True)

    out = dd.read_parquet(tmp).compute()
    out['lon'] = out.lon.astype('int64')  # just to pass assert
    # sort required since partitioning breaks index order
    assert_eq(out.sort_values('value'), pd.concat([df0, df1])[out.columns],
              check_index=False)


def test_append_wo_index(tmpdir):
    """Test append with write_index=False."""
    check_fastparquet()
    tmp = str(tmpdir.join('tmp1.parquet'))
    df = pd.DataFrame({'i32': np.arange(1000, dtype=np.int32),
                       'i64': np.arange(1000, dtype=np.int64),
                       'f': np.arange(1000, dtype=np.float64),
                       'bhello': np.random.choice(['hello', 'yo', 'people'],
                                                  size=1000).astype("O")})
    half = len(df) // 2
    ddf1 = dd.from_pandas(df.iloc[:half], chunksize=100)
    ddf2 = dd.from_pandas(df.iloc[half:], chunksize=100)
    ddf1.to_parquet(tmp)

    with pytest.raises(ValueError) as excinfo:
        ddf2.to_parquet(tmp, write_index=False, append=True)
    assert 'Appended columns' in str(excinfo.value)

    tmp = str(tmpdir.join('tmp2.parquet'))
    ddf1.to_parquet(tmp, write_index=False)
    ddf2.to_parquet(tmp, write_index=False, append=True)

    ddf3 = dd.read_parquet(tmp, index='f')
    assert_eq(df.set_index('f'), ddf3)


def test_append_overlapping_divisions(tmpdir):
    """Test raising of error when divisions overlapping."""
    check_fastparquet()
    tmp = str(tmpdir)
    df = pd.DataFrame({'i32': np.arange(1000, dtype=np.int32),
                       'i64': np.arange(1000, dtype=np.int64),
                       'f': np.arange(1000, dtype=np.float64),
                       'bhello': np.random.choice(['hello', 'yo', 'people'],
                                                  size=1000).astype("O")})
    half = len(df) // 2
    ddf1 = dd.from_pandas(df.iloc[:half], chunksize=100)
    ddf2 = dd.from_pandas(df.iloc[half - 10:], chunksize=100)
    ddf1.to_parquet(tmp)

    with pytest.raises(ValueError) as excinfo:
        ddf2.to_parquet(tmp, append=True)
    assert 'Appended divisions' in str(excinfo.value)

    ddf2.to_parquet(tmp, append=True, ignore_divisions=True)


def test_append_different_columns(tmpdir):
    """Test raising of error when non equal columns."""
    check_fastparquet()
    tmp = str(tmpdir)
    df1 = pd.DataFrame({'i32': np.arange(100, dtype=np.int32)})
    df2 = pd.DataFrame({'i64': np.arange(100, dtype=np.int64)})
    df3 = pd.DataFrame({'i32': np.arange(100, dtype=np.int64)})

    ddf1 = dd.from_pandas(df1, chunksize=2)
    ddf2 = dd.from_pandas(df2, chunksize=2)
    ddf3 = dd.from_pandas(df3, chunksize=2)

    ddf1.to_parquet(tmp)

    with pytest.raises(ValueError) as excinfo:
        ddf2.to_parquet(tmp, append=True)
    assert 'Appended columns' in str(excinfo.value)

    with pytest.raises(ValueError) as excinfo:
        ddf3.to_parquet(tmp, append=True)
    assert 'Appended dtypes' in str(excinfo.value)


def test_ordering(tmpdir):
    check_fastparquet()
    tmp = str(tmpdir)
    df = pd.DataFrame({'a': [1, 2, 3],
                       'b': [10, 20, 30],
                       'c': [100, 200, 300]},
                      index=pd.Index([-1, -2, -3], name='myindex'),
                      columns=['c', 'a', 'b'])
    ddf = dd.from_pandas(df, npartitions=2)
    dd.to_parquet(ddf, tmp)

    pf = fastparquet.ParquetFile(tmp)
    assert pf.columns == ['myindex', 'c', 'a', 'b']

    ddf2 = dd.read_parquet(tmp, index='myindex')
    assert_eq(ddf, ddf2)


def test_read_parquet_custom_columns(tmpdir, engine):
    tmp = str(tmpdir)
    data = pd.DataFrame({'i32': np.arange(1000, dtype=np.int32),
                         'f': np.arange(1000, dtype=np.float64)})
    df = dd.from_pandas(data, chunksize=50)
    df.to_parquet(tmp)

    df2 = dd.read_parquet(tmp, columns=['i32', 'f'], engine=engine)
    assert_eq(df2, df2, check_index=False)

    df3 = dd.read_parquet(tmp, columns=['f', 'i32'], engine=engine)
    assert_eq(df3, df3, check_index=False)


@pytest.mark.parametrize('df,write_kwargs,read_kwargs', [
    (pd.DataFrame({'x': [3, 2, 1]}), {}, {}),
    (pd.DataFrame({'x': ['c', 'a', 'b']}), {'object_encoding': 'utf8'}, {}),
    (pd.DataFrame({'x': ['cc', 'a', 'bbb']}), {'object_encoding': 'utf8'}, {}),
    (pd.DataFrame({'x': [b'a', b'b', b'c']}), {'object_encoding': 'bytes'}, {}),
    (pd.DataFrame({'x': pd.Categorical(['a', 'b', 'a'])}),
     {'object_encoding': 'utf8'}, {'categories': ['x']}),
    (pd.DataFrame({'x': pd.Categorical([1, 2, 1])}), {}, {'categories': ['x']}),
    (pd.DataFrame({'x': list(map(pd.Timestamp, [3000, 2000, 1000]))}), {}, {}),
    (pd.DataFrame({'x': [3000, 2000, 1000]}).astype('M8[ns]'), {}, {}),
    pytest.mark.xfail((pd.DataFrame({'x': [3, 2, 1]}).astype('M8[ns]'), {}, {}),
                      reason="Parquet doesn't support nanosecond precision"),
    (pd.DataFrame({'x': [3, 2, 1]}).astype('M8[us]'), {}, {}),
    (pd.DataFrame({'x': [3, 2, 1]}).astype('M8[ms]'), {}, {}),
    (pd.DataFrame({'x': [3, 2, 1]}).astype('uint16'), {}, {}),
    (pd.DataFrame({'x': [3, 2, 1]}).astype('float32'), {}, {}),
    (pd.DataFrame({'x': [3, 1, 2]}, index=[3, 2, 1]), {}, {}),
    (pd.DataFrame({'x': [3, 1, 5]}, index=pd.Index([1, 2, 3], name='foo')), {}, {}),
    (pd.DataFrame({'x': [1, 2, 3],
                   'y': [3, 2, 1]}), {}, {}),
    (pd.DataFrame({'x': [1, 2, 3],
                   'y': [3, 2, 1]}, columns=['y', 'x']), {}, {}),
    (pd.DataFrame({'0': [3, 2, 1]}), {}, {}),
    (pd.DataFrame({'x': [3, 2, None]}), {}, {}),
    (pd.DataFrame({'-': [3., 2., None]}), {}, {}),
    (pd.DataFrame({'.': [3., 2., None]}), {}, {}),
    (pd.DataFrame({' ': [3., 2., None]}), {}, {}),
])
def test_roundtrip(tmpdir, df, write_kwargs, read_kwargs):
    check_fastparquet()
    tmp = str(tmpdir)
    if df.index.name is None:
        df.index.name = 'index'
    ddf = dd.from_pandas(df, npartitions=2)

    dd.to_parquet(ddf, tmp, **write_kwargs)
    ddf2 = dd.read_parquet(tmp, index=df.index.name, **read_kwargs)
    assert_eq(ddf, ddf2)


def test_categories(tmpdir):
    check_fastparquet()
    fn = str(tmpdir)
    df = pd.DataFrame({'x': [1, 2, 3, 4, 5],
                       'y': list('caaab')})
    ddf = dd.from_pandas(df, npartitions=2)
    ddf['y'] = ddf.y.astype('category')
    ddf.to_parquet(fn)
    ddf2 = dd.read_parquet(fn, categories=['y'])
    with pytest.raises(NotImplementedError):
        ddf2.y.cat.categories
    assert set(ddf2.y.compute().cat.categories) == {'a', 'b', 'c'}
    cats_set = ddf2.map_partitions(lambda x: x.y.cat.categories).compute()
    assert cats_set.tolist() == ['a', 'c', 'a', 'b']
    assert_eq(ddf.y, ddf2.y, check_names=False)
    with pytest.raises(TypeError):
        # attempt to load as category that which is not so encoded
        ddf2 = dd.read_parquet(fn, categories=['x']).compute()

    with pytest.raises(ValueError):
        # attempt to load as category unknown column
        ddf2 = dd.read_parquet(fn, categories=['foo'])


def test_empty_partition(tmpdir, engine):
    fn = str(tmpdir)
    df = pd.DataFrame({"a": range(10), "b": range(10)})
    ddf = dd.from_pandas(df, npartitions=5)

    ddf2 = ddf[ddf.a <= 5]
    ddf2.to_parquet(fn, engine=engine)

    ddf3 = dd.read_parquet(fn, engine=engine)
    sol = ddf2.compute()
    assert_eq(sol, ddf3, check_names=False, check_index=False)


def test_timestamp_index(tmpdir, engine):
    fn = str(tmpdir)
    df = tm.makeTimeDataFrame()
    df.index.name = 'foo'
    ddf = dd.from_pandas(df, npartitions=5)
    ddf.to_parquet(fn, engine=engine)
    ddf2 = dd.read_parquet(fn, engine=engine)
    assert_eq(df, ddf2)


def test_to_parquet_default_writes_nulls(tmpdir):
    check_fastparquet()
    check_pyarrow()
    fn = str(tmpdir.join('test.parquet'))

    df = pd.DataFrame({'c1': [1., np.nan, 2, np.nan, 3]})
    ddf = dd.from_pandas(df, npartitions=1)

    ddf.to_parquet(fn)
    table = pq.read_table(fn)
    assert table[1].null_count == 2


def test_partition_on(tmpdir):
    check_fastparquet()
    tmpdir = str(tmpdir)
    df = pd.DataFrame({'a': np.random.choice(['A', 'B', 'C'], size=100),
                       'b': np.random.random(size=100),
                       'c': np.random.randint(1, 5, size=100)})
    d = dd.from_pandas(df, npartitions=2)
    d.to_parquet(tmpdir, partition_on=['a'])
    out = dd.read_parquet(tmpdir, engine='fastparquet').compute()
    for val in df.a.unique():
        assert set(df.b[df.a == val]) == set(out.b[out.a == val])


def test_filters(tmpdir):
    check_fastparquet()
    fn = str(tmpdir)

    df = pd.DataFrame({'at': ['ab', 'aa', 'ba', 'da', 'bb']})
    ddf = dd.from_pandas(df, npartitions=1)

    # Ok with 1 partition and filters
    ddf.repartition(npartitions=1, force=True).to_parquet(fn, write_index=False)
    ddf2 = dd.read_parquet(fn, index=False,
                           filters=[('at', '==', 'aa')]).compute()
    assert_eq(ddf2, ddf)

    # with >1 partition and no filters
    ddf.repartition(npartitions=2, force=True).to_parquet(fn)
    dd.read_parquet(fn).compute()
    assert_eq(ddf2, ddf)

    # with >1 partition and filters using base fastparquet
    ddf.repartition(npartitions=2, force=True).to_parquet(fn)
    df2 = fastparquet.ParquetFile(fn).to_pandas(filters=[('at', '==', 'aa')])
    assert len(df2) > 0

    # with >1 partition and filters
    ddf.repartition(npartitions=2, force=True).to_parquet(fn)
    dd.read_parquet(fn, filters=[('at', '==', 'aa')]).compute()
    assert len(ddf2) > 0


@pytest.mark.parametrize('get', [dask.threaded.get, dask.multiprocessing.get])
def test_to_parquet_lazy(tmpdir, get):
    check_fastparquet()
    tmpdir = str(tmpdir)
    df = pd.DataFrame({'a': [1, 2, 3, 4],
                       'b': [1., 2., 3., 4.]})
    df.index.name = 'index'
    ddf = dd.from_pandas(df, npartitions=2)
    value = ddf.to_parquet(tmpdir, compute=False)

    assert hasattr(value, 'dask')
    value.compute(get=get)
    assert os.path.exists(tmpdir)

    ddf2 = dd.read_parquet(tmpdir)

    assert_eq(ddf, ddf2)


def test_timestamp96(tmpdir):
    check_fastparquet()
    fn = str(tmpdir)
    df = pd.DataFrame({'a': ['now']}, dtype='M8[ns]')
    ddf = dd.from_pandas(df, 1)
    ddf.to_parquet(fn, write_index=False, times='int96')
    pf = fastparquet.ParquetFile(fn)
    assert pf._schema[1].type == fastparquet.parquet_thrift.Type.INT96
    out = dd.read_parquet(fn).compute()
    assert_eq(out, df)


def test_drill_scheme(tmpdir):
    check_fastparquet()
    fn = str(tmpdir)
    N = 5
    df1 = pd.DataFrame({c: np.random.random(N)
                        for i, c in enumerate(['a', 'b', 'c'])})
    df2 = pd.DataFrame({c: np.random.random(N)
                        for i, c in enumerate(['a', 'b', 'c'])})
    files = []
    for d in ['test_data1', 'test_data2']:
        dn = os.path.join(fn, d)
        if not os.path.exists(dn):
            os.mkdir(dn)
        files.append(os.path.join(dn, 'data1.parq'))

    fastparquet.write(files[0], df1)
    fastparquet.write(files[1], df2)

    df = dd.read_parquet(files)
    assert 'dir0' in df.columns
    out = df.compute()
    assert 'dir0' in out
    assert (np.unique(out.dir0) == ['test_data1', 'test_data2']).all()


def test_parquet_select_cats(tmpdir):
    check_fastparquet()
    fn = str(tmpdir)
    df = pd.DataFrame({
        'categories': pd.Series(
            np.random.choice(['a', 'b', 'c', 'd', 'e', 'f'], size=100),
            dtype='category'),
        'ints': pd.Series(list(range(0, 100)), dtype='int'),
        'floats': pd.Series(list(range(0, 100)), dtype='float')})

    ddf = dd.from_pandas(df, 1)
    ddf.to_parquet(fn)
    rddf = dd.read_parquet(fn, columns=['ints'])
    assert list(rddf.columns) == ['ints']
    rddf = dd.read_parquet(fn)
    assert list(rddf.columns) == list(df)


@write_read_engines(
    xfail_arrow_to_fastparquet=False,
    xfail_fastparquet_to_pyarrow=True,  # fastparquet-251
)
def test_columns_name(tmpdir, write_engine, read_engine):
    if write_engine == read_engine == 'fastparquet':
        pytest.skip('Fastparquet does not write column_indexes')

    df = pd.DataFrame({"A": [1, 2]}, index=pd.Index(['a', 'b'], name='idx'))
    df.columns.name = "cols"
    ddf = dd.from_pandas(df, 2)

    tmp = str(tmpdir)

    ddf.to_parquet(tmp, engine=write_engine)
    result = dd.read_parquet(tmp, engine=read_engine)
    assert_eq(result, df)


@pytest.mark.parametrize('compression,', ['default', None, 'gzip', 'snappy'])
def test_writing_parquet_with_compression(tmpdir, compression, engine):
    fn = str(tmpdir)

    if engine == 'fastparquet' and compression == 'snappy':
        pytest.importorskip('snappy')

    df = pd.DataFrame({'x': ['a', 'b', 'c'] * 10,
                       'y': [1, 2, 3] * 10})
    ddf = dd.from_pandas(df, npartitions=3)

    ddf.to_parquet(fn, compression=compression, engine=engine)
    out = dd.read_parquet(fn, engine=engine)
    assert_eq(out, df, check_index=(engine != 'fastparquet'))


<<<<<<< HEAD
@pytest.fixture(params=[
    # fastparquet 0.1.3
    {'columns': [{'metadata': None,
                  'name': 'idx',
                  'numpy_type': 'int64',
                  'pandas_type': 'int64'},
                 {'metadata': None,
                  'name': 'A',
                  'numpy_type': 'int64',
                  'pandas_type': 'int64'}],
     'index_columns': ['idx'],
     'pandas_version': '0.21.0'},

    # pyarrow 0.7.1
    {'columns': [{'metadata': None,
                  'name': 'A',
                  'numpy_type': 'int64',
                  'pandas_type': 'int64'},
                 {'metadata': None,
                  'name': 'idx',
                  'numpy_type': 'int64',
                  'pandas_type': 'int64'}],
     'index_columns': ['idx'],
     'pandas_version': '0.21.0'},

    # pyarrow 0.8.0
    {'column_indexes': [{'field_name': None,
                         'metadata': {'encoding': 'UTF-8'},
                         'name': None,
                         'numpy_type': 'object',
                         'pandas_type': 'unicode'}],
     'columns': [{'field_name': 'A',
                  'metadata': None,
                  'name': 'A',
                  'numpy_type': 'int64',
                  'pandas_type': 'int64'},
                 {'field_name': '__index_level_0__',
                  'metadata': None,
                  'name': 'idx',
                  'numpy_type': 'int64',
                  'pandas_type': 'int64'}],
     'index_columns': ['__index_level_0__'],
     'pandas_version': '0.21.0'},

    # TODO: fastparquet update
])
def pandas_metadata(request):
    return request.param


def test_parse_pandas_metadata(pandas_metadata):
    index_names, column_names, mapping, column_index_names = (
        _parse_pandas_metadata(pandas_metadata)
    )
    assert index_names == ['idx']
    assert column_names == ['A']
    assert column_index_names == [None]

    # for new pyarrow
    if pandas_metadata['index_columns'] == ['__index_level_0__']:
        assert mapping == {'__index_level_0__': 'idx', 'A': 'A'}
    else:
        assert mapping == {'idx': 'idx', 'A': 'A'}

    assert isinstance(mapping, dict)


def test_parse_pandas_metadata_duplicate_columns(pandas_metadata):
    pass


def test_pyarrow_raises_filters_categoricals(tmpdir):
    check_pyarrow()
    tmp = str(tmpdir)
    data = pd.DataFrame({"A": [1, 2]})
    df = dd.from_pandas(data, npartitions=2)

    df.to_parquet(tmp, write_index=False, engine="pyarrow")

    with pytest.raises(NotImplementedError) as m:
        dd.read_parquet(tmp, engine="pyarrow", filters=["A>1"])

    with pytest.raises(NotImplementedError) as m:
        dd.read_parquet(tmp, engine="pyarrow", categories=['A'])

    assert m.match("Categorical reads not yet ")


def test_read_no_metadata(tmpdir, engine):
    # use pyarrow.parquet to create a parquet file without
    # pandas metadata
    pa = pytest.importorskip("pyarrow")
    import pyarrow.parquet as pq
    tmp = str(tmpdir) + "table.parq"

    table = pa.Table.from_arrays([pa.array([1, 2, 3]),
                                  pa.array([3, 4, 5])],
                                 names=['A', 'B'])
    pq.write_table(table, tmp)
    result = dd.read_parquet(tmp, engine=engine)
    expected = pd.DataFrame({"A": [1, 2, 3], "B": [3, 4, 5]})
    assert_eq(result, expected)


def test_parse_pandas_metadata_duplicate_index_columns():
    md = {
        'column_indexes': [{
            'field_name': None,
            'metadata': {
                'encoding': 'UTF-8'
            },
            'name': None,
            'numpy_type': 'object',
            'pandas_type': 'unicode'
        }],
        'columns': [{
            'field_name': 'A',
            'metadata': None,
            'name': 'A',
            'numpy_type': 'int64',
            'pandas_type': 'int64'
        }, {
            'field_name': '__index_level_0__',
            'metadata': None,
            'name': 'A',
            'numpy_type': 'object',
            'pandas_type': 'unicode'
        }],
        'index_columns': ['__index_level_0__'],
        'pandas_version': '0.21.0'
    }
    index_names, column_names, storage_name_mapping, column_index_names = (
        _parse_pandas_metadata(md)
    )
    assert index_names == ['A']
    assert column_names == ['A']
    assert storage_name_mapping == {'__index_level_0__': 'A', 'A': 'A'}
    assert column_index_names == [None]


def test_parse_pandas_metadata_column_with_index_name():
    md = {
        'column_indexes': [{
            'field_name': None,
            'metadata': {
                'encoding': 'UTF-8'
            },
            'name': None,
            'numpy_type': 'object',
            'pandas_type': 'unicode'
        }],
        'columns': [{
            'field_name': 'A',
            'metadata': None,
            'name': 'A',
            'numpy_type': 'int64',
            'pandas_type': 'int64'
        }, {
            'field_name': '__index_level_0__',
            'metadata': None,
            'name': 'A',
            'numpy_type': 'object',
            'pandas_type': 'unicode'
        }],
        'index_columns': ['__index_level_0__'],
        'pandas_version': '0.21.0'
    }
    index_names, column_names, storage_name_mapping, column_index_names = (
        _parse_pandas_metadata(md)
    )
    assert index_names == ['A']
    assert column_names == ['A']
    assert storage_name_mapping == {'__index_level_0__': 'A', 'A': 'A'}
    assert column_index_names == [None]
=======
def test_writing_parquet_with_kwargs(tmpdir, engine):
    fn = str(tmpdir)

    engine_kwargs = {
        'pyarrow': {
            'compression': 'snappy',
            'coerce_timestamps': None,
            'use_dictionary': True
        },
        'fastparquet': {
            'compression': 'snappy',
            'times': 'int64',
            'fixed_text': None
        }
    }

    ddf.to_parquet(fn,  engine=engine, **engine_kwargs[engine])
    out = dd.read_parquet(fn, engine=engine)
    assert_eq(out, df, check_index=(engine != 'fastparquet'))


def test_writing_parquet_with_unknown_kwargs(tmpdir, engine):
    fn = str(tmpdir)

    with pytest.raises(TypeError):
        ddf.to_parquet(fn,  engine=engine, unknown_key='unknown_value')
>>>>>>> 2e99f7d9
<|MERGE_RESOLUTION|>--- conflicted
+++ resolved
@@ -645,7 +645,6 @@
     assert_eq(out, df, check_index=(engine != 'fastparquet'))
 
 
-<<<<<<< HEAD
 @pytest.fixture(params=[
     # fastparquet 0.1.3
     {'columns': [{'metadata': None,
@@ -820,7 +819,8 @@
     assert column_names == ['A']
     assert storage_name_mapping == {'__index_level_0__': 'A', 'A': 'A'}
     assert column_index_names == [None]
-=======
+
+
 def test_writing_parquet_with_kwargs(tmpdir, engine):
     fn = str(tmpdir)
 
@@ -846,5 +846,4 @@
     fn = str(tmpdir)
 
     with pytest.raises(TypeError):
-        ddf.to_parquet(fn,  engine=engine, unknown_key='unknown_value')
->>>>>>> 2e99f7d9
+        ddf.to_parquet(fn,  engine=engine, unknown_key='unknown_value')