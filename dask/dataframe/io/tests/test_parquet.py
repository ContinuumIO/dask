from __future__ import absolute_import, division, print_function, unicode_literals

import os
import warnings
from distutils.version import LooseVersion

import numpy as np
import pandas as pd
import pandas.util.testing as tm
import pytest

import dask
import dask.multiprocessing
import dask.dataframe as dd
from dask.dataframe.utils import assert_eq, PANDAS_VERSION
from dask.dataframe.io.parquet.utils import _parse_pandas_metadata
from dask.utils import natural_sort_key

try:
    import fastparquet
except ImportError:
    fastparquet = False


try:
    import pyarrow as pa

    check_pa_divs = pa.__version__ >= LooseVersion("0.9.0")
except ImportError:
    check_pa_divs = False


try:
    import pyarrow.parquet as pq
except ImportError:
    pq = False


SKIP_FASTPARQUET = not fastparquet
SKIP_FASTPARQUET_REASON = "fastparquet not found"
FASTPARQUET_MARK = pytest.mark.skipif(SKIP_FASTPARQUET, reason=SKIP_FASTPARQUET_REASON)

if pq and pa.__version__ < LooseVersion("0.13.1"):
    SKIP_PYARROW = True
    SKIP_PYARROW_REASON = "pyarrow >= 0.13.1 required for parquet"
else:
    SKIP_PYARROW = not pq
    SKIP_PYARROW_REASON = "pyarrow not found"
PYARROW_MARK = pytest.mark.skipif(SKIP_PYARROW, reason=SKIP_PYARROW_REASON)


def check_fastparquet():
    if SKIP_FASTPARQUET:
        pytest.skip(SKIP_FASTPARQUET_REASON)


def check_pyarrow():
    if SKIP_PYARROW:
        pytest.skip(SKIP_PYARROW_REASON)


nrows = 40
npartitions = 15
df = pd.DataFrame(
    {
        "x": [i * 7 % 5 for i in range(nrows)],  # Not sorted
        "y": [i * 2.5 for i in range(nrows)],  # Sorted
    },
    index=pd.Index([10 * i for i in range(nrows)], name="myindex"),
)

ddf = dd.from_pandas(df, npartitions=npartitions)


@pytest.fixture(
    params=[
        pytest.param("fastparquet", marks=FASTPARQUET_MARK),
        pytest.param("pyarrow", marks=PYARROW_MARK),
    ]
)
def engine(request):
    return request.param


def write_read_engines(**kwargs):
    """Product of both engines for write/read:

    To add custom marks, pass keyword of the form: `mark_writer_reader=reason`,
    or `mark_engine=reason` to apply to all parameters with that engine."""
    backends = {"pyarrow", "fastparquet"}
    marks = {(w, r): [] for w in backends for r in backends}

    # Skip if uninstalled
    for name, skip, reason in [
        ("fastparquet", SKIP_FASTPARQUET, SKIP_FASTPARQUET_REASON),
        ("pyarrow", SKIP_PYARROW, SKIP_PYARROW_REASON),
    ]:
        if skip:
            val = pytest.mark.skip(reason=reason)
            for k in marks:
                if name in k:
                    marks[k].append(val)

    # Custom marks
    for kw, val in kwargs.items():
        kind, rest = kw.split("_", 1)
        key = tuple(rest.split("_"))
        if (
            kind not in ("xfail", "skip")
            or len(key) > 2
            or set(key).difference(backends)
        ):
            raise ValueError("unknown keyword %r" % kw)
        val = getattr(pytest.mark, kind)(reason=val)
        if len(key) == 2:
            marks[key].append(val)
        else:
            for k in marks:
                if key in k:
                    marks[k].append(val)

    return pytest.mark.parametrize(
        ("write_engine", "read_engine"),
        [pytest.param(*k, marks=tuple(v)) for (k, v) in sorted(marks.items())],
    )


pyarrow_fastparquet_msg = "fastparquet fails reading pyarrow written directories"
write_read_engines_xfail = write_read_engines(
    xfail_pyarrow_fastparquet=pyarrow_fastparquet_msg
)

fp_pandas_msg = "pandas with fastparquet engine does not preserve index"
fp_pandas_xfail = write_read_engines(xfail_fastparquet_pyarrow=fp_pandas_msg)


@write_read_engines_xfail
def test_local(tmpdir, write_engine, read_engine):
    tmp = str(tmpdir)
    data = pd.DataFrame(
        {
            "i32": np.arange(1000, dtype=np.int32),
            "i64": np.arange(1000, dtype=np.int64),
            "f": np.arange(1000, dtype=np.float64),
            "bhello": np.random.choice(["hello", "yo", "people"], size=1000).astype(
                "O"
            ),
        }
    )
    df = dd.from_pandas(data, chunksize=500)

    df.to_parquet(tmp, write_index=False, engine=write_engine)

    files = os.listdir(tmp)
    assert "_common_metadata" in files
    assert "_metadata" in files
    assert "part.0.parquet" in files

    df2 = dd.read_parquet(tmp, index=False, engine=read_engine)

    assert len(df2.divisions) > 1

    out = df2.compute(scheduler="sync").reset_index()

    for column in df.columns:
        assert (data[column] == out[column]).all()


@pytest.mark.parametrize("index", [False, True])
@write_read_engines_xfail
def test_empty(tmpdir, write_engine, read_engine, index):
    fn = str(tmpdir)
    df = pd.DataFrame({"a": ["a", "b", "b"], "b": [4, 5, 6]})[:0]
    if index:
        df.set_index("a", inplace=True, drop=True)
    ddf = dd.from_pandas(df, npartitions=2)

    ddf.to_parquet(fn, write_index=index, engine=write_engine)
    read_df = dd.read_parquet(fn, engine=read_engine)
    assert_eq(ddf, read_df)


@write_read_engines_xfail
def test_simple(tmpdir, write_engine, read_engine):
    fn = str(tmpdir)
    df = pd.DataFrame({"a": ["a", "b", "b"], "b": [4, 5, 6]})
    df.set_index("a", inplace=True, drop=True)
    ddf = dd.from_pandas(df, npartitions=2)
    ddf.to_parquet(fn, engine=write_engine)
    read_df = dd.read_parquet(fn, index=["a"], engine=read_engine)
    assert_eq(ddf, read_df)


@write_read_engines_xfail
def test_delayed_no_metadata(tmpdir, write_engine, read_engine):
    fn = str(tmpdir)
    df = pd.DataFrame({"a": ["a", "b", "b"], "b": [4, 5, 6]})
    df.set_index("a", inplace=True, drop=True)
    ddf = dd.from_pandas(df, npartitions=2)
    ddf.to_parquet(
        fn, engine=write_engine, compute=False, write_metadata_file=False
    ).compute()
    files = os.listdir(fn)
    assert "_metadata" not in files
    # Fastparquet doesn't currently handle a directory without "_metadata"
    read_df = dd.read_parquet(
        os.path.join(fn, "*.parquet"),
        index=["a"],
        engine=read_engine,
        gather_statistics=True,
    )
    assert_eq(ddf, read_df)


@write_read_engines()
def test_read_glob(tmpdir, write_engine, read_engine):
    tmp_path = str(tmpdir)
    ddf.to_parquet(tmp_path, engine=write_engine)
    if os.path.exists(os.path.join(tmp_path, "_metadata")):
        os.unlink(os.path.join(tmp_path, "_metadata"))
    files = os.listdir(tmp_path)
    assert "_metadata" not in files

    ddf2 = dd.read_parquet(
        os.path.join(tmp_path, "*.parquet"),
        engine=read_engine,
        index="myindex",  # Must specify index without _metadata
        gather_statistics=True,
    )
    assert_eq(ddf, ddf2)


@write_read_engines()
def test_read_list(tmpdir, write_engine, read_engine):
    if write_engine == read_engine == "fastparquet" and os.name == "nt":
        # fastparquet or dask is not normalizing filepaths correctly on
        # windows.
        pytest.skip("filepath bug.")

    tmpdir = str(tmpdir)
    ddf.to_parquet(tmpdir, engine=write_engine)
    files = sorted(
        [
            os.path.join(tmpdir, f)
            for f in os.listdir(tmpdir)
            if not f.endswith("_metadata")
        ],
        key=natural_sort_key,
    )

    ddf2 = dd.read_parquet(
        files, engine=read_engine, index="myindex", gather_statistics=True
    )
    assert_eq(ddf, ddf2)


@write_read_engines_xfail
def test_columns_auto_index(tmpdir, write_engine, read_engine):
    fn = str(tmpdir)
    ddf.to_parquet(fn, engine=write_engine)

    # XFAIL, auto index selection not longer supported (for simplicity)
    # ### Emtpy columns ###
    # With divisions if supported
    assert_eq(dd.read_parquet(fn, columns=[], engine=read_engine), ddf[[]])

    # No divisions
    assert_eq(
        dd.read_parquet(fn, columns=[], engine=read_engine, gather_statistics=False),
        ddf[[]].clear_divisions(),
        check_divisions=True,
    )

    # ### Single column, auto select index ###
    # With divisions if supported
    assert_eq(dd.read_parquet(fn, columns=["x"], engine=read_engine), ddf[["x"]])

    # No divisions
    assert_eq(
        dd.read_parquet(fn, columns=["x"], engine=read_engine, gather_statistics=False),
        ddf[["x"]].clear_divisions(),
        check_divisions=True,
    )


@write_read_engines_xfail
def test_columns_index(tmpdir, write_engine, read_engine):
    fn = str(tmpdir)
    ddf.to_parquet(fn, engine=write_engine)

    # With Index
    # ----------
    # ### Emtpy columns, specify index ###
    # With divisions if supported
    assert_eq(
        dd.read_parquet(fn, columns=[], engine=read_engine, index="myindex"), ddf[[]]
    )

    # No divisions
    assert_eq(
        dd.read_parquet(
            fn, columns=[], engine=read_engine, index="myindex", gather_statistics=False
        ),
        ddf[[]].clear_divisions(),
        check_divisions=True,
    )

    # ### Single column, specify index ###
    # With divisions if supported
    assert_eq(
        dd.read_parquet(fn, index="myindex", columns=["x"], engine=read_engine),
        ddf[["x"]],
    )

    # No divisions
    assert_eq(
        dd.read_parquet(
            fn,
            index="myindex",
            columns=["x"],
            engine=read_engine,
            gather_statistics=False,
        ),
        ddf[["x"]].clear_divisions(),
        check_divisions=True,
    )

    # ### Two columns, specify index ###
    # With divisions if supported
    assert_eq(
        dd.read_parquet(fn, index="myindex", columns=["x", "y"], engine=read_engine),
        ddf,
    )

    # No divisions
    assert_eq(
        dd.read_parquet(
            fn,
            index="myindex",
            columns=["x", "y"],
            engine=read_engine,
            gather_statistics=False,
        ),
        ddf.clear_divisions(),
        check_divisions=True,
    )


def test_nonsense_column(tmpdir, engine):
    fn = str(tmpdir)
    ddf.to_parquet(fn, engine=engine)
    with pytest.raises((ValueError, KeyError)):
        dd.read_parquet(fn, columns=["nonesense"], engine=engine)
    with pytest.raises((Exception, KeyError)):
        dd.read_parquet(fn, columns=["nonesense"] + list(ddf.columns), engine=engine)


@write_read_engines_xfail
def test_columns_no_index(tmpdir, write_engine, read_engine):
    fn = str(tmpdir)
    ddf.to_parquet(fn, engine=write_engine)
    ddf2 = ddf.reset_index()

    # No Index
    # --------
    # All columns, none as index
    assert_eq(
        dd.read_parquet(fn, index=False, engine=read_engine, gather_statistics=True),
        ddf2,
        check_index=False,
        check_divisions=True,
    )

    # Two columns, none as index
    assert_eq(
        dd.read_parquet(
            fn,
            index=False,
            columns=["x", "y"],
            engine=read_engine,
            gather_statistics=True,
        ),
        ddf2[["x", "y"]],
        check_index=False,
        check_divisions=True,
    )

    # One column and one index, all as columns
    assert_eq(
        dd.read_parquet(
            fn,
            index=False,
            columns=["myindex", "x"],
            engine=read_engine,
            gather_statistics=True,
        ),
        ddf2[["myindex", "x"]],
        check_index=False,
        check_divisions=True,
    )


@write_read_engines()
def test_gather_statistics_no_index(tmpdir, write_engine, read_engine):
    fn = str(tmpdir)
    ddf.to_parquet(fn, engine=write_engine, write_index=False)

    df = dd.read_parquet(fn, engine=read_engine, index=False)
    assert df.index.name is None
    assert not df.known_divisions


def test_columns_index_with_multi_index(tmpdir, engine):
    fn = os.path.join(str(tmpdir), "test.parquet")
    index = pd.MultiIndex.from_arrays(
        [np.arange(10), np.arange(10) + 1], names=["x0", "x1"]
    )
    df = pd.DataFrame(np.random.randn(10, 2), columns=["a", "b"], index=index)
    df2 = df.reset_index(drop=False)

    if engine == "fastparquet":
        fastparquet.write(fn, df.reset_index(), write_index=False)

        # fastparquet doesn't support multi-index
        with pytest.raises(ValueError):
            ddf = dd.read_parquet(fn, engine=engine, index=index.names)

    else:
        pq.write_table(pa.Table.from_pandas(df.reset_index(), preserve_index=False), fn)

        # Pyarrow supports multi-index reads
        ddf = dd.read_parquet(fn, engine=engine, index=index.names)
        assert_eq(ddf, df)

        d = dd.read_parquet(fn, columns="a", engine=engine, index=index.names)
        assert_eq(d, df["a"])

        d = dd.read_parquet(fn, index=["a", "b"], columns=["x0", "x1"], engine=engine)
        assert_eq(d, df2.set_index(["a", "b"])[["x0", "x1"]])

    # Just index
    d = dd.read_parquet(fn, index=False, engine=engine)
    assert_eq(d, df2)

    d = dd.read_parquet(fn, columns=["b"], index=["a"], engine=engine)
    assert_eq(d, df2.set_index("a")[["b"]])

    d = dd.read_parquet(fn, columns=["a", "b"], index=["x0"], engine=engine)
    assert_eq(d, df2.set_index("x0")[["a", "b"]])

    # Just columns
    d = dd.read_parquet(fn, columns=["x0", "a"], index=["x1"], engine=engine)
    assert_eq(d, df2.set_index("x1")[["x0", "a"]])

    # Both index and columns
    d = dd.read_parquet(fn, index=False, columns=["x0", "b"], engine=engine)
    assert_eq(d, df2[["x0", "b"]])

    for index in ["x1", "b"]:
        d = dd.read_parquet(fn, index=index, columns=["x0", "a"], engine=engine)
        assert_eq(d, df2.set_index(index)[["x0", "a"]])

    # Columns and index intersect
    for index in ["a", "x0"]:
        with pytest.raises(ValueError):
            d = dd.read_parquet(fn, index=index, columns=["x0", "a"], engine=engine)

    # Series output
    for ind, col, sol_df in [
        ("x1", "x0", df2.set_index("x1")),
        (False, "b", df2),
        (False, "x0", df2[["x0"]]),
        ("a", "x0", df2.set_index("a")[["x0"]]),
        ("a", "b", df2.set_index("a")),
    ]:
        d = dd.read_parquet(fn, index=ind, columns=col, engine=engine)
        assert_eq(d, sol_df[col])


@write_read_engines_xfail
def test_no_index(tmpdir, write_engine, read_engine):
    fn = str(tmpdir)
    df = pd.DataFrame({"a": [1, 2, 3], "b": [4, 5, 6]})
    ddf = dd.from_pandas(df, npartitions=2)
    ddf.to_parquet(fn, engine=write_engine)
    ddf2 = dd.read_parquet(fn, engine=read_engine)
    assert_eq(df, ddf2, check_index=False)


def test_read_series(tmpdir, engine):
    fn = str(tmpdir)
    ddf.to_parquet(fn, engine=engine)
    ddf2 = dd.read_parquet(fn, columns=["x"], index="myindex", engine=engine)
    assert_eq(ddf[["x"]], ddf2)

    ddf2 = dd.read_parquet(fn, columns="x", index="myindex", engine=engine)
    assert_eq(ddf.x, ddf2)


def test_names(tmpdir, engine):
    fn = str(tmpdir)
    ddf.to_parquet(fn, engine=engine)

    def read(fn, **kwargs):
        return dd.read_parquet(fn, engine=engine, **kwargs)

    assert set(read(fn).dask) == set(read(fn).dask)

    assert set(read(fn).dask) != set(read(fn, columns=["x"]).dask)

    assert set(read(fn, columns=("x",)).dask) == set(read(fn, columns=["x"]).dask)


@pytest.mark.xfail(
    reason="parquet column fusion is special cased today"
    " we'll need to find a more general solution near-term"
)
@pytest.mark.parametrize("c", [["x"], "x", ["x", "y"], []])
def test_optimize(tmpdir, c):
    check_fastparquet()
    fn = str(tmpdir)
    ddf.to_parquet(fn)
    ddf2 = dd.read_parquet(fn)
    assert_eq(df[c], ddf2[c])
    x = ddf2[c]

    with dask.config.set(fuse_rename_keys=False):
        dsk = x.__dask_optimize__(x.dask, x.__dask_keys__())
    assert len(dsk) == x.npartitions
    assert all(v[4] == c for v in dsk.values())


@pytest.mark.skipif(
    PANDAS_VERSION < "0.22.0", reason="new pyarrow assumes new-ish pandas versions"
)
@write_read_engines()
def test_roundtrip_from_pandas(tmpdir, write_engine, read_engine):
    fn = str(tmpdir.join("test.parquet"))
    dfp = df.copy()
    dfp.index.name = "index"
    dfp.to_parquet(fn, engine=write_engine)
    ddf = dd.read_parquet(fn, index="index", engine=read_engine)
    assert_eq(dfp, ddf)


@write_read_engines_xfail
def test_categorical(tmpdir, write_engine, read_engine):
    tmp = str(tmpdir)
    df = pd.DataFrame({"x": ["a", "b", "c"] * 100}, dtype="category")
    ddf = dd.from_pandas(df, npartitions=3)
    dd.to_parquet(ddf, tmp, engine=write_engine)

    ddf2 = dd.read_parquet(tmp, categories="x", engine=read_engine)
    assert ddf2.compute().x.cat.categories.tolist() == ["a", "b", "c"]

    ddf2 = dd.read_parquet(tmp, categories=["x"], engine=read_engine)
    assert ddf2.compute().x.cat.categories.tolist() == ["a", "b", "c"]

    # autocat
    if read_engine != "pyarrow":
        ddf2 = dd.read_parquet(tmp, engine=read_engine)
        assert ddf2.compute().x.cat.categories.tolist() == ["a", "b", "c"]

        ddf2.loc[:1000].compute()
        df.index.name = "index"  # defaults to 'index' in this case
        assert assert_eq(df, ddf2)

    # dereference cats
    ddf2 = dd.read_parquet(tmp, categories=[], engine=read_engine)

    ddf2.loc[:1000].compute()
    assert (df.x == ddf2.x).all()


def test_append(tmpdir, engine):
    """Test that appended parquet equal to the original one."""
    check_fastparquet()
    tmp = str(tmpdir)
    df = pd.DataFrame(
        {
            "i32": np.arange(1000, dtype=np.int32),
            "i64": np.arange(1000, dtype=np.int64),
            "f": np.arange(1000, dtype=np.float64),
            "bhello": np.random.choice(["hello", "yo", "people"], size=1000).astype(
                "O"
            ),
        }
    )
    df.index.name = "index"

    half = len(df) // 2
    ddf1 = dd.from_pandas(df.iloc[:half], chunksize=100)
    ddf2 = dd.from_pandas(df.iloc[half:], chunksize=100)
    ddf1.to_parquet(tmp, engine=engine)
    ddf2.to_parquet(tmp, append=True, engine=engine)

    ddf3 = dd.read_parquet(tmp, engine=engine)
    assert_eq(df, ddf3)


def test_append_create(tmpdir, engine):
    """Test that appended parquet equal to the original one."""
    tmp_path = str(tmpdir)
    df = pd.DataFrame(
        {
            "i32": np.arange(1000, dtype=np.int32),
            "i64": np.arange(1000, dtype=np.int64),
            "f": np.arange(1000, dtype=np.float64),
            "bhello": np.random.choice(["hello", "yo", "people"], size=1000).astype(
                "O"
            ),
        }
    )
    df.index.name = "index"

    half = len(df) // 2
    ddf1 = dd.from_pandas(df.iloc[:half], chunksize=100)
    ddf2 = dd.from_pandas(df.iloc[half:], chunksize=100)
    ddf1.to_parquet(tmp_path, append=True, engine=engine)
    ddf2.to_parquet(tmp_path, append=True, engine=engine)

    ddf3 = dd.read_parquet(tmp_path, engine=engine)
    assert_eq(df, ddf3)


def test_append_with_partition(tmpdir, engine):
    # check_fastparquet()
    tmp = str(tmpdir)
    df0 = pd.DataFrame(
        {
            "lat": np.arange(0, 10),
            "lon": np.arange(10, 20),
            "value": np.arange(100, 110),
        }
    )
    df0.index.name = "index"
    df1 = pd.DataFrame(
        {
            "lat": np.arange(10, 20),
            "lon": np.arange(10, 20),
            "value": np.arange(120, 130),
        }
    )
    df1.index.name = "index"
    dd_df0 = dd.from_pandas(df0, npartitions=1)
    dd_df1 = dd.from_pandas(df1, npartitions=1)
    dd.to_parquet(dd_df0, tmp, partition_on=["lon"], engine=engine)
    dd.to_parquet(
        dd_df1,
        tmp,
        partition_on=["lon"],
        append=True,
        ignore_divisions=True,
        engine=engine,
    )

    out = dd.read_parquet(tmp, engine=engine, gather_statistics=True).compute()
    out["lon"] = out.lon.astype("int")  # just to pass assert
    # sort required since partitioning breaks index order
    assert_eq(
        out.sort_values("value"), pd.concat([df0, df1])[out.columns], check_index=False
    )


def test_partition_on_cats(tmpdir, engine):
    tmp = str(tmpdir)
    d = pd.DataFrame(
        {
            "a": np.random.rand(50),
            "b": np.random.choice(["x", "y", "z"], size=50),
            "c": np.random.choice(["x", "y", "z"], size=50),
        }
    )
    d = dd.from_pandas(d, 2)
    d.to_parquet(tmp, partition_on=["b"], engine=engine)
    df = dd.read_parquet(tmp, engine=engine)
    assert set(df.b.cat.categories) == {"x", "y", "z"}


def test_partition_on_cats_2(tmpdir, engine):
    tmp = str(tmpdir)
    d = pd.DataFrame(
        {
            "a": np.random.rand(50),
            "b": np.random.choice(["x", "y", "z"], size=50),
            "c": np.random.choice(["x", "y", "z"], size=50),
        }
    )
    d = dd.from_pandas(d, 2)
    d.to_parquet(tmp, partition_on=["b", "c"], engine=engine)
    df = dd.read_parquet(tmp, engine=engine)
    assert set(df.b.cat.categories) == {"x", "y", "z"}
    assert set(df.c.cat.categories) == {"x", "y", "z"}

    df = dd.read_parquet(tmp, columns=["a", "c"], engine=engine)
    assert set(df.c.cat.categories) == {"x", "y", "z"}
    assert "b" not in df.columns
    df = dd.read_parquet(tmp, index="c", engine=engine)
    assert set(df.index.categories) == {"x", "y", "z"}
    assert "c" not in df.columns
    # series
    df = dd.read_parquet(tmp, columns="b", engine=engine)
    assert set(df.cat.categories) == {"x", "y", "z"}


def test_append_wo_index(tmpdir, engine):
    """Test append with write_index=False."""
    tmp = str(tmpdir.join("tmp1.parquet"))
    df = pd.DataFrame(
        {
            "i32": np.arange(1000, dtype=np.int32),
            "i64": np.arange(1000, dtype=np.int64),
            "f": np.arange(1000, dtype=np.float64),
            "bhello": np.random.choice(["hello", "yo", "people"], size=1000).astype(
                "O"
            ),
        }
    )
    half = len(df) // 2
    ddf1 = dd.from_pandas(df.iloc[:half], chunksize=100)
    ddf2 = dd.from_pandas(df.iloc[half:], chunksize=100)
    ddf1.to_parquet(tmp, engine=engine)

    with pytest.raises(ValueError) as excinfo:
        ddf2.to_parquet(tmp, write_index=False, append=True, engine=engine)
    assert "Appended columns" in str(excinfo.value)

    tmp = str(tmpdir.join("tmp2.parquet"))
    ddf1.to_parquet(tmp, write_index=False, engine=engine)
    ddf2.to_parquet(tmp, write_index=False, append=True, engine=engine)

    ddf3 = dd.read_parquet(tmp, index="f", engine=engine)
    assert_eq(df.set_index("f"), ddf3)


def test_append_overlapping_divisions(tmpdir):
    """Test raising of error when divisions overlapping."""
    tmp = str(tmpdir)
    df = pd.DataFrame(
        {
            "i32": np.arange(1000, dtype=np.int32),
            "i64": np.arange(1000, dtype=np.int64),
            "f": np.arange(1000, dtype=np.float64),
            "bhello": np.random.choice(["hello", "yo", "people"], size=1000).astype(
                "O"
            ),
        }
    )
    half = len(df) // 2
    ddf1 = dd.from_pandas(df.iloc[:half], chunksize=100)
    ddf2 = dd.from_pandas(df.iloc[half - 10 :], chunksize=100)
    ddf1.to_parquet(tmp)

    with pytest.raises(ValueError) as excinfo:
        ddf2.to_parquet(tmp, append=True)
    assert "Appended divisions" in str(excinfo.value)

    ddf2.to_parquet(tmp, append=True, ignore_divisions=True)


def test_append_different_columns(tmpdir):
    """Test raising of error when non equal columns."""
    tmp = str(tmpdir)
    df1 = pd.DataFrame({"i32": np.arange(100, dtype=np.int32)})
    df2 = pd.DataFrame({"i64": np.arange(100, dtype=np.int64)})
    df3 = pd.DataFrame({"i32": np.arange(100, dtype=np.int64)})

    ddf1 = dd.from_pandas(df1, chunksize=2)
    ddf2 = dd.from_pandas(df2, chunksize=2)
    ddf3 = dd.from_pandas(df3, chunksize=2)

    ddf1.to_parquet(tmp)

    with pytest.raises(ValueError) as excinfo:
        ddf2.to_parquet(tmp, append=True)
    assert "Appended columns" in str(excinfo.value)

    with pytest.raises(ValueError) as excinfo:
        ddf3.to_parquet(tmp, append=True)
    assert "Appended dtypes" in str(excinfo.value)


@write_read_engines_xfail
def test_ordering(tmpdir, write_engine, read_engine):
    tmp = str(tmpdir)
    df = pd.DataFrame(
        {"a": [1, 2, 3], "b": [10, 20, 30], "c": [100, 200, 300]},
        index=pd.Index([-1, -2, -3], name="myindex"),
        columns=["c", "a", "b"],
    )
    ddf = dd.from_pandas(df, npartitions=2)
    dd.to_parquet(ddf, tmp, engine=write_engine)

    if read_engine == "fastparquet":
        pf = fastparquet.ParquetFile(tmp)
        assert pf.columns == ["myindex", "c", "a", "b"]

    ddf2 = dd.read_parquet(tmp, index="myindex", engine=read_engine)
    assert_eq(ddf, ddf2, check_divisions=False)


def test_read_parquet_custom_columns(tmpdir, engine):
    import glob

    tmp = str(tmpdir)
    data = pd.DataFrame(
        {"i32": np.arange(1000, dtype=np.int32), "f": np.arange(1000, dtype=np.float64)}
    )
    df = dd.from_pandas(data, chunksize=50)
    df.to_parquet(tmp, engine=engine)

    df2 = dd.read_parquet(tmp, columns=["i32", "f"], engine=engine)
    assert_eq(df[["i32", "f"]], df2, check_index=False)

    import glob

    fns = glob.glob(os.path.join(tmp, "*.parquet"))
    df2 = dd.read_parquet(fns, columns=["i32"], engine=engine).compute()
    df2.sort_values("i32", inplace=True)
    assert_eq(df[["i32"]], df2, check_index=False, check_divisions=False)

    df3 = dd.read_parquet(tmp, columns=["f", "i32"], engine=engine)
    assert_eq(df[["f", "i32"]], df3, check_index=False)


@pytest.mark.parametrize(
    "df,write_kwargs,read_kwargs",
    [
        (pd.DataFrame({"x": [3, 2, 1]}), {}, {}),
        (pd.DataFrame({"x": ["c", "a", "b"]}), {}, {}),
        (pd.DataFrame({"x": ["cc", "a", "bbb"]}), {}, {}),
        (pd.DataFrame({"x": [b"a", b"b", b"c"]}), {"object_encoding": "bytes"}, {}),
        (
            pd.DataFrame({"x": pd.Categorical(["a", "b", "a"])}),
            {},
            {"categories": ["x"]},
        ),
        (pd.DataFrame({"x": pd.Categorical([1, 2, 1])}), {}, {"categories": ["x"]}),
        (pd.DataFrame({"x": list(map(pd.Timestamp, [3000, 2000, 1000]))}), {}, {}),
        (pd.DataFrame({"x": [3000, 2000, 1000]}).astype("M8[ns]"), {}, {}),
        pytest.param(
            pd.DataFrame({"x": [3, 2, 1]}).astype("M8[ns]"),
            {},
            {},
            marks=pytest.mark.xfail(
                reason="Parquet doesn't support nanosecond precision"
            ),
        ),
        (pd.DataFrame({"x": [3, 2, 1]}).astype("M8[us]"), {}, {}),
        (pd.DataFrame({"x": [3, 2, 1]}).astype("M8[ms]"), {}, {}),
        (pd.DataFrame({"x": [3, 2, 1]}).astype("uint16"), {}, {}),
        (pd.DataFrame({"x": [3, 2, 1]}).astype("float32"), {}, {}),
        (pd.DataFrame({"x": [3, 1, 2]}, index=[3, 2, 1]), {}, {}),
        (pd.DataFrame({"x": [3, 1, 5]}, index=pd.Index([1, 2, 3], name="foo")), {}, {}),
        (pd.DataFrame({"x": [1, 2, 3], "y": [3, 2, 1]}), {}, {}),
        (pd.DataFrame({"x": [1, 2, 3], "y": [3, 2, 1]}, columns=["y", "x"]), {}, {}),
        (pd.DataFrame({"0": [3, 2, 1]}), {}, {}),
        (pd.DataFrame({"x": [3, 2, None]}), {}, {}),
        (pd.DataFrame({"-": [3.0, 2.0, None]}), {}, {}),
        (pd.DataFrame({".": [3.0, 2.0, None]}), {}, {}),
        (pd.DataFrame({" ": [3.0, 2.0, None]}), {}, {}),
    ],
)
def test_roundtrip(tmpdir, df, write_kwargs, read_kwargs, engine):
    tmp = str(tmpdir)
    if df.index.name is None:
        df.index.name = "index"
    ddf = dd.from_pandas(df, npartitions=2)

    oe = write_kwargs.pop("object_encoding", None)
    if oe and engine == "fastparquet":
        dd.to_parquet(ddf, tmp, engine=engine, object_encoding=oe, **write_kwargs)
    else:
        dd.to_parquet(ddf, tmp, engine=engine, **write_kwargs)
    ddf2 = dd.read_parquet(tmp, index=df.index.name, engine=engine, **read_kwargs)
    assert_eq(ddf, ddf2)


def test_categories(tmpdir, engine):
    fn = str(tmpdir)
    df = pd.DataFrame({"x": [1, 2, 3, 4, 5], "y": list("caaab")})
    ddf = dd.from_pandas(df, npartitions=2)
    ddf["y"] = ddf.y.astype("category")
    ddf.to_parquet(fn, engine=engine)
    ddf2 = dd.read_parquet(fn, categories=["y"], engine=engine)

    with pytest.raises(NotImplementedError):
        ddf2.y.cat.categories
    assert set(ddf2.y.compute().cat.categories) == {"a", "b", "c"}
    cats_set = ddf2.map_partitions(lambda x: x.y.cat.categories.sort_values()).compute()
    assert cats_set.tolist() == ["a", "c", "a", "b"]

    if engine == "fastparquet":
        assert_eq(ddf.y, ddf2.y, check_names=False)
        with pytest.raises(TypeError):
            # attempt to load as category that which is not so encoded
            ddf2 = dd.read_parquet(fn, categories=["x"], engine=engine).compute()

    with pytest.raises(ValueError):
        # attempt to load as category unknown column
        ddf2 = dd.read_parquet(fn, categories=["foo"], engine=engine)


def test_empty_partition(tmpdir, engine):
    fn = str(tmpdir)
    df = pd.DataFrame({"a": range(10), "b": range(10)})
    ddf = dd.from_pandas(df, npartitions=5)

    ddf2 = ddf[ddf.a <= 5]
    ddf2.to_parquet(fn, engine=engine)

    ddf3 = dd.read_parquet(fn, engine=engine)
    assert ddf3.npartitions < 5
    sol = ddf2.compute()
    assert_eq(sol, ddf3, check_names=False, check_index=False)


def test_timestamp_index(tmpdir, engine):
    fn = str(tmpdir)
    df = tm.makeTimeDataFrame()
    df.index.name = "foo"
    ddf = dd.from_pandas(df, npartitions=5)
    ddf.to_parquet(fn, engine=engine)
    ddf2 = dd.read_parquet(fn, engine=engine)
    assert_eq(ddf, ddf2)


def test_to_parquet_default_writes_nulls(tmpdir):
    check_fastparquet()
    check_pyarrow()
    fn = str(tmpdir.join("test.parquet"))

    df = pd.DataFrame({"c1": [1.0, np.nan, 2, np.nan, 3]})
    ddf = dd.from_pandas(df, npartitions=1)

    ddf.to_parquet(fn)
    table = pq.read_table(fn)
    assert table[1].null_count == 2


<<<<<<< HEAD
def test_pyarrow_partition_inconsistent_schema_raises(tmpdir):
=======
def test_to_parquet_pyarrow_w_inconsistent_schema_by_partition_fails_by_default(tmpdir):
>>>>>>> 6c307a88
    check_pyarrow()

    df = pd.DataFrame(
        {"partition_column": [0, 0, 1, 1], "strings": ["a", "b", None, None]}
    )

    ddf = dd.from_pandas(df, npartitions=2)
    ddf.to_parquet(str(tmpdir), engine="pyarrow", partition_on=["partition_column"])

<<<<<<< HEAD
    # Read should fail when schema is not provided
    with pytest.raises(ValueError) as e_info:
        dd.read_parquet(
            str(tmpdir), engine="pyarrow", gather_statistics=False
        ).compute()
=======
    # Test that read fails because of default behavior when schema not provided
    with pytest.raises(ValueError) as e_info:
        dd.read_parquet(str(tmpdir), engine="pyarrow", gather_statistics=False)
>>>>>>> 6c307a88
        assert e_info.message.contains("ValueError: Schema in partition")
        assert e_info.message.contains("was different")


<<<<<<< HEAD
def test_pyarrow_partition_inconsistent_schema_succeeds(tmpdir):
=======
def test_to_parquet_pyarrow_w_inconsistent_schema_by_partition_succeeds_w_manual_schema(
    tmpdir
):
>>>>>>> 6c307a88
    check_pyarrow()

    # Data types to test: strings, arrays, ints, timezone aware timestamps
    in_arrays = [[0, 1, 2], [3, 4], np.nan, np.nan]
    out_arrays = [[0, 1, 2], [3, 4], None, None]
    in_strings = ["a", "b", np.nan, np.nan]
    out_strings = ["a", "b", None, None]
    tstamp = pd.Timestamp(1513393355, unit="s")
    in_tstamps = [tstamp, tstamp, pd.NaT, pd.NaT]
    out_tstamps = [
        # Timestamps come out in numpy.datetime64 format
        tstamp.to_datetime64(),
        tstamp.to_datetime64(),
        np.datetime64("NaT"),
        np.datetime64("NaT"),
    ]
    timezone = "US/Eastern"
    tz_tstamp = pd.Timestamp(1513393355, unit="s", tz=timezone)
    in_tz_tstamps = [tz_tstamp, tz_tstamp, pd.NaT, pd.NaT]
    out_tz_tstamps = [
        # Timezones do not make it through a write-read cycle.
        tz_tstamp.tz_convert(None).to_datetime64(),
        tz_tstamp.tz_convert(None).to_datetime64(),
        np.datetime64("NaT"),
        np.datetime64("NaT"),
    ]

    df = pd.DataFrame(
        {
            "partition_column": [0, 0, 1, 1],
            "arrays": in_arrays,
            "strings": in_strings,
            "tstamps": in_tstamps,
            "tz_tstamps": in_tz_tstamps,
        }
    )

    ddf = dd.from_pandas(df, npartitions=2)
    schema = pa.schema(
        [
            ("arrays", pa.list_(pa.int64())),
            ("strings", pa.string()),
            ("tstamps", pa.timestamp("ns")),
            ("tz_tstamps", pa.timestamp("ns", timezone)),
            ("partition_column", pa.int64()),
        ]
    )
    ddf.to_parquet(
        str(tmpdir), engine="pyarrow", partition_on="partition_column", schema=schema
    )
    ddf_after_write = (
        dd.read_parquet(str(tmpdir), engine="pyarrow", gather_statistics=False)
        .compute()
        .reset_index(drop=True)
    )

    # Check array support
    arrays_after_write = ddf_after_write.arrays.values
    for i in range(len(df)):
        assert np.array_equal(arrays_after_write[i], out_arrays[i]), type(out_arrays[i])

    # Check datetime support
    tstamps_after_write = ddf_after_write.tstamps.values
    for i in range(len(df)):
        # Need to test NaT seperately
        if np.isnat(tstamps_after_write[i]):
            assert np.isnat(out_tstamps[i])
        else:
            assert tstamps_after_write[i] == out_tstamps[i]

    # Check timezone aware datetime support
    tz_tstamps_after_write = ddf_after_write.tz_tstamps.values
    for i in range(len(df)):
        # Need to test NaT seperately
        if np.isnat(tz_tstamps_after_write[i]):
            assert np.isnat(out_tz_tstamps[i])
        else:
            assert tz_tstamps_after_write[i] == out_tz_tstamps[i]

    # Check string support
    assert np.array_equal(ddf_after_write.strings.values, out_strings)

    # Check partition column
    assert np.array_equal(ddf_after_write.partition_column, df.partition_column)


<<<<<<< HEAD
def test_partition_on(tmpdir, engine):
=======
@write_read_engines_xfail
def test_partition_on(tmpdir, write_engine, read_engine):
>>>>>>> 6c307a88
    tmpdir = str(tmpdir)
    df = pd.DataFrame(
        {
            "a": np.random.choice(["A", "B", "C"], size=100),
            "b": np.random.random(size=100),
            "c": np.random.randint(1, 5, size=100),
        }
    )
    d = dd.from_pandas(df, npartitions=2)
    d.to_parquet(tmpdir, partition_on=["a"], write_index=False, engine=engine)
    # Note #1: Cross-engine functionality is missing
    # Note #2: The index is not preserved in pyarrow when partition_on is used
    out = dd.read_parquet(
        tmpdir, index=False, engine=engine, gather_statistics=False
    ).compute()
    for val in df.a.unique():
        assert set(df.b[df.a == val]) == set(out.b[out.a == val])


@pytest.mark.parametrize("partition_on", ["aa", ["aa"]])
def test_partition_on_string(tmpdir, partition_on):
    tmpdir = str(tmpdir)
    check_pyarrow()
    with dask.config.set(scheduler="single-threaded"):
        tmpdir = str(tmpdir)
        df = pd.DataFrame(
            {
                "aa": np.random.choice(["A", "B", "C"], size=100),
                "bb": np.random.random(size=100),
                "cc": np.random.randint(1, 5, size=100),
            }
        )
        d = dd.from_pandas(df, npartitions=2)
        d.to_parquet(
            tmpdir, partition_on=partition_on, write_index=False, engine="pyarrow"
        )
        out = dd.read_parquet(
            tmpdir, index=False, gather_statistics=False, engine="pyarrow"
        )
    out = out.compute()
    for val in df.aa.unique():
        assert set(df.bb[df.aa == val]) == set(out.bb[out.aa == val])


def test_filters(tmpdir):
    check_pyarrow()
    tmp_path = str(tmpdir)
    df = pd.DataFrame({"x": range(10), "y": list("aabbccddee")})
    ddf = dd.from_pandas(df, npartitions=5)
    assert ddf.npartitions == 5

    ddf.to_parquet(tmp_path, engine="pyarrow")

    a = dd.read_parquet(tmp_path, engine="pyarrow", filters=[("x", ">", 4)])
    assert a.npartitions == 3
    assert (a.x > 3).all().compute()

    b = dd.read_parquet(tmp_path, engine="pyarrow", filters=[("y", "==", "c")])
    assert b.npartitions == 1
    assert (b.y == "c").all().compute()

    c = dd.read_parquet(
        tmp_path, engine="pyarrow", filters=[("y", "==", "c"), ("x", ">", 6)]
    )
    assert c.npartitions <= 1
    assert not len(c)
    assert_eq(c, c)


@write_read_engines_xfail
def test_filters_v0(tmpdir, write_engine, read_engine):
    if write_engine == "fastparquet" or read_engine == "fastparquet":
        pytest.importorskip("fastparquet", minversion="0.3.1")
    fn = str(tmpdir)

    df = pd.DataFrame({"at": ["ab", "aa", "ba", "da", "bb"]})
    ddf = dd.from_pandas(df, npartitions=1)

    # Ok with 1 partition and filters
    ddf.repartition(npartitions=1, force=True).to_parquet(
        fn, write_index=False, engine=write_engine
    )
    ddf2 = dd.read_parquet(
        fn, index=False, engine=read_engine, filters=[("at", "==", "aa")]
    ).compute()
    assert_eq(ddf2, ddf)

    # with >1 partition and no filters
    ddf.repartition(npartitions=2, force=True).to_parquet(fn, engine=write_engine)
    dd.read_parquet(fn, engine=read_engine).compute()
    assert_eq(ddf2, ddf)

    # with >1 partition and filters using base fastparquet
    if read_engine == "fastparquet":
        ddf.repartition(npartitions=2, force=True).to_parquet(fn, engine=write_engine)
        df2 = fastparquet.ParquetFile(fn).to_pandas(filters=[("at", "==", "aa")])
        assert len(df2) > 0

    # with >1 partition and filters
    ddf.repartition(npartitions=2, force=True).to_parquet(fn, engine=write_engine)
    dd.read_parquet(fn, engine=read_engine, filters=[("at", "==", "aa")]).compute()
    assert len(ddf2) > 0


def test_divisions_read_with_filters(tmpdir):
    pytest.importorskip("fastparquet", minversion="0.3.1")
    tmpdir = str(tmpdir)
    # generate dataframe
    size = 100
    categoricals = []
    for value in ["a", "b", "c", "d"]:
        categoricals += [value] * int(size / 4)
    df = pd.DataFrame(
        {
            "a": categoricals,
            "b": np.random.random(size=size),
            "c": np.random.randint(1, 5, size=size),
        }
    )
    d = dd.from_pandas(df, npartitions=4)
    # save it
    d.to_parquet(tmpdir, write_index=True, partition_on=["a"], engine="fastparquet")
    # read it
    out = dd.read_parquet(
        tmpdir, index="index", engine="fastparquet", filters=[("a", "==", "b")]
    )
    # test it
    expected_divisions = (25, 49)
    assert out.divisions == expected_divisions


def test_divisions_are_known_read_with_filters(tmpdir):
    pytest.importorskip("fastparquet", minversion="0.3.1")
    tmpdir = str(tmpdir)
    # generate dataframe
    df = pd.DataFrame(
        {
            "unique": [0, 0, 1, 1, 2, 2, 3, 3],
            "id": ["id1", "id2", "id1", "id2", "id1", "id2", "id1", "id2"],
        },
        index=[0, 0, 1, 1, 2, 2, 3, 3],
    )
    d = dd.from_pandas(df, npartitions=2)
    # save it
    d.to_parquet(tmpdir, partition_on=["id"], engine="fastparquet")
    # read it
    out = dd.read_parquet(tmpdir, engine="fastparquet", filters=[("id", "==", "id1")])
    # test it
    assert out.known_divisions
    expected_divisions = (0, 2, 3)
    assert out.divisions == expected_divisions


@pytest.mark.xfail(reason="No longer accept ParquetFile objects")
def test_read_from_fastparquet_parquetfile(tmpdir):
    check_fastparquet()
    fn = str(tmpdir)

    df = pd.DataFrame(
        {
            "a": np.random.choice(["A", "B", "C"], size=100),
            "b": np.random.random(size=100),
            "c": np.random.randint(1, 5, size=100),
        }
    )
    d = dd.from_pandas(df, npartitions=2)
    d.to_parquet(fn, partition_on=["a"], engine="fastparquet")

    pq_f = fastparquet.ParquetFile(fn)

    # OK with no filters
    out = dd.read_parquet(pq_f).compute()
    for val in df.a.unique():
        assert set(df.b[df.a == val]) == set(out.b[out.a == val])

    # OK with  filters
    out = dd.read_parquet(pq_f, filters=[("a", "==", "B")]).compute()
    assert set(df.b[df.a == "B"]) == set(out.b)

    # Engine should not be set to 'pyarrow'
    with pytest.raises(AssertionError):
        out = dd.read_parquet(pq_f, engine="pyarrow")


@pytest.mark.parametrize("scheduler", ["threads", "processes"])
def test_to_parquet_lazy(tmpdir, scheduler, engine):
    tmpdir = str(tmpdir)
    df = pd.DataFrame({"a": [1, 2, 3, 4], "b": [1.0, 2.0, 3.0, 4.0]})
    df.index.name = "index"
    ddf = dd.from_pandas(df, npartitions=2)
    value = ddf.to_parquet(tmpdir, compute=False, engine=engine)

    assert hasattr(value, "dask")
    value.compute(scheduler=scheduler)
    assert os.path.exists(tmpdir)

    ddf2 = dd.read_parquet(tmpdir, engine=engine)

    assert_eq(ddf, ddf2)


def test_timestamp96(tmpdir):
    check_fastparquet()
    fn = str(tmpdir)
    df = pd.DataFrame({"a": ["now"]}, dtype="M8[ns]")
    ddf = dd.from_pandas(df, 1)
    ddf.to_parquet(fn, write_index=False, times="int96")
    pf = fastparquet.ParquetFile(fn)
    assert pf._schema[1].type == fastparquet.parquet_thrift.Type.INT96
    out = dd.read_parquet(fn, index=False).compute()
    assert_eq(out, df)


def test_drill_scheme(tmpdir):
    check_fastparquet()
    fn = str(tmpdir)
    N = 5
    df1 = pd.DataFrame({c: np.random.random(N) for i, c in enumerate(["a", "b", "c"])})
    df2 = pd.DataFrame({c: np.random.random(N) for i, c in enumerate(["a", "b", "c"])})
    files = []
    for d in ["test_data1", "test_data2"]:
        dn = os.path.join(fn, d)
        if not os.path.exists(dn):
            os.mkdir(dn)
        files.append(os.path.join(dn, "data1.parq"))

    fastparquet.write(files[0], df1)
    fastparquet.write(files[1], df2)

    df = dd.read_parquet(files)
    assert "dir0" in df.columns
    out = df.compute()
    assert "dir0" in out
    assert (np.unique(out.dir0) == ["test_data1", "test_data2"]).all()


def test_parquet_select_cats(tmpdir, engine):
    fn = str(tmpdir)
    df = pd.DataFrame(
        {
            "categories": pd.Series(
                np.random.choice(["a", "b", "c", "d", "e", "f"], size=100),
                dtype="category",
            ),
            "ints": pd.Series(list(range(0, 100)), dtype="int"),
            "floats": pd.Series(list(range(0, 100)), dtype="float"),
        }
    )

    ddf = dd.from_pandas(df, 1)
    ddf.to_parquet(fn, engine=engine)
    rddf = dd.read_parquet(fn, columns=["ints"], engine=engine)
    assert list(rddf.columns) == ["ints"]
    rddf = dd.read_parquet(fn, engine=engine)
    assert list(rddf.columns) == list(df)


def test_columns_name(tmpdir, engine):
    if engine == "fastparquet" and fastparquet.__version__ <= LooseVersion("0.3.1"):
        pytest.skip("Fastparquet does not write column_indexes up to 0.3.1")
    tmp_path = str(tmpdir)
    df = pd.DataFrame({"A": [1, 2]}, index=pd.Index(["a", "b"], name="idx"))
    df.columns.name = "cols"
    ddf = dd.from_pandas(df, 2)

    ddf.to_parquet(tmp_path, engine=engine)
    result = dd.read_parquet(tmp_path, engine=engine, index=["idx"])
    assert_eq(result, df)


@pytest.mark.parametrize("compression,", ["default", None, "gzip", "snappy"])
def test_writing_parquet_with_compression(tmpdir, compression, engine):
    fn = str(tmpdir)
    if compression in ["snappy", "default"]:
        pytest.importorskip("snappy")

    df = pd.DataFrame({"x": ["a", "b", "c"] * 10, "y": [1, 2, 3] * 10})
    df.index.name = "index"
    ddf = dd.from_pandas(df, npartitions=3)

    ddf.to_parquet(fn, compression=compression, engine=engine)
    out = dd.read_parquet(fn, engine=engine)
    assert_eq(out, ddf)


@pytest.fixture(
    params=[
        # fastparquet 0.1.3
        {
            "columns": [
                {
                    "metadata": None,
                    "name": "idx",
                    "numpy_type": "int64",
                    "pandas_type": "int64",
                },
                {
                    "metadata": None,
                    "name": "A",
                    "numpy_type": "int64",
                    "pandas_type": "int64",
                },
            ],
            "index_columns": ["idx"],
            "pandas_version": "0.21.0",
        },
        # pyarrow 0.7.1
        {
            "columns": [
                {
                    "metadata": None,
                    "name": "A",
                    "numpy_type": "int64",
                    "pandas_type": "int64",
                },
                {
                    "metadata": None,
                    "name": "idx",
                    "numpy_type": "int64",
                    "pandas_type": "int64",
                },
            ],
            "index_columns": ["idx"],
            "pandas_version": "0.21.0",
        },
        # pyarrow 0.8.0
        {
            "column_indexes": [
                {
                    "field_name": None,
                    "metadata": {"encoding": "UTF-8"},
                    "name": None,
                    "numpy_type": "object",
                    "pandas_type": "unicode",
                }
            ],
            "columns": [
                {
                    "field_name": "A",
                    "metadata": None,
                    "name": "A",
                    "numpy_type": "int64",
                    "pandas_type": "int64",
                },
                {
                    "field_name": "__index_level_0__",
                    "metadata": None,
                    "name": "idx",
                    "numpy_type": "int64",
                    "pandas_type": "int64",
                },
            ],
            "index_columns": ["__index_level_0__"],
            "pandas_version": "0.21.0",
        },
        # TODO: fastparquet update
    ]
)
def pandas_metadata(request):
    return request.param


def test_parse_pandas_metadata(pandas_metadata):
    index_names, column_names, mapping, column_index_names = _parse_pandas_metadata(
        pandas_metadata
    )
    assert index_names == ["idx"]
    assert column_names == ["A"]
    assert column_index_names == [None]

    # for new pyarrow
    if pandas_metadata["index_columns"] == ["__index_level_0__"]:
        assert mapping == {"__index_level_0__": "idx", "A": "A"}
    else:
        assert mapping == {"idx": "idx", "A": "A"}

    assert isinstance(mapping, dict)


def test_parse_pandas_metadata_null_index():
    # pyarrow 0.7.1 None for index
    e_index_names = [None]
    e_column_names = ["x"]
    e_mapping = {"__index_level_0__": None, "x": "x"}
    e_column_index_names = [None]

    md = {
        "columns": [
            {
                "metadata": None,
                "name": "x",
                "numpy_type": "int64",
                "pandas_type": "int64",
            },
            {
                "metadata": None,
                "name": "__index_level_0__",
                "numpy_type": "int64",
                "pandas_type": "int64",
            },
        ],
        "index_columns": ["__index_level_0__"],
        "pandas_version": "0.21.0",
    }
    index_names, column_names, mapping, column_index_names = _parse_pandas_metadata(md)
    assert index_names == e_index_names
    assert column_names == e_column_names
    assert mapping == e_mapping
    assert column_index_names == e_column_index_names

    # pyarrow 0.8.0 None for index
    md = {
        "column_indexes": [
            {
                "field_name": None,
                "metadata": {"encoding": "UTF-8"},
                "name": None,
                "numpy_type": "object",
                "pandas_type": "unicode",
            }
        ],
        "columns": [
            {
                "field_name": "x",
                "metadata": None,
                "name": "x",
                "numpy_type": "int64",
                "pandas_type": "int64",
            },
            {
                "field_name": "__index_level_0__",
                "metadata": None,
                "name": None,
                "numpy_type": "int64",
                "pandas_type": "int64",
            },
        ],
        "index_columns": ["__index_level_0__"],
        "pandas_version": "0.21.0",
    }
    index_names, column_names, mapping, column_index_names = _parse_pandas_metadata(md)
    assert index_names == e_index_names
    assert column_names == e_column_names
    assert mapping == e_mapping
    assert column_index_names == e_column_index_names


def test_read_no_metadata(tmpdir, engine):
    # use pyarrow.parquet to create a parquet file without
    # pandas metadata
    check_pyarrow()
    tmp = str(tmpdir) + "table.parq"

    table = pa.Table.from_arrays(
        [pa.array([1, 2, 3]), pa.array([3, 4, 5])], names=["A", "B"]
    )
    pq.write_table(table, tmp)
    result = dd.read_parquet(tmp, engine=engine)
    expected = pd.DataFrame({"A": [1, 2, 3], "B": [3, 4, 5]})
    assert_eq(result, expected)


def test_parse_pandas_metadata_duplicate_index_columns():
    md = {
        "column_indexes": [
            {
                "field_name": None,
                "metadata": {"encoding": "UTF-8"},
                "name": None,
                "numpy_type": "object",
                "pandas_type": "unicode",
            }
        ],
        "columns": [
            {
                "field_name": "A",
                "metadata": None,
                "name": "A",
                "numpy_type": "int64",
                "pandas_type": "int64",
            },
            {
                "field_name": "__index_level_0__",
                "metadata": None,
                "name": "A",
                "numpy_type": "object",
                "pandas_type": "unicode",
            },
        ],
        "index_columns": ["__index_level_0__"],
        "pandas_version": "0.21.0",
    }
    index_names, column_names, storage_name_mapping, column_index_names = _parse_pandas_metadata(
        md
    )
    assert index_names == ["A"]
    assert column_names == ["A"]
    assert storage_name_mapping == {"__index_level_0__": "A", "A": "A"}
    assert column_index_names == [None]


def test_parse_pandas_metadata_column_with_index_name():
    md = {
        "column_indexes": [
            {
                "field_name": None,
                "metadata": {"encoding": "UTF-8"},
                "name": None,
                "numpy_type": "object",
                "pandas_type": "unicode",
            }
        ],
        "columns": [
            {
                "field_name": "A",
                "metadata": None,
                "name": "A",
                "numpy_type": "int64",
                "pandas_type": "int64",
            },
            {
                "field_name": "__index_level_0__",
                "metadata": None,
                "name": "A",
                "numpy_type": "object",
                "pandas_type": "unicode",
            },
        ],
        "index_columns": ["__index_level_0__"],
        "pandas_version": "0.21.0",
    }
    index_names, column_names, storage_name_mapping, column_index_names = _parse_pandas_metadata(
        md
    )
    assert index_names == ["A"]
    assert column_names == ["A"]
    assert storage_name_mapping == {"__index_level_0__": "A", "A": "A"}
    assert column_index_names == [None]


def test_writing_parquet_with_kwargs(tmpdir, engine):
    fn = str(tmpdir)
    path1 = os.path.join(fn, "normal")
    path2 = os.path.join(fn, "partitioned")
    pytest.importorskip("snappy")

    df = pd.DataFrame(
        {
            "a": np.random.choice(["A", "B", "C"], size=100),
            "b": np.random.random(size=100),
            "c": np.random.randint(1, 5, size=100),
        }
    )
    df.index.name = "index"
    ddf = dd.from_pandas(df, npartitions=3)

    engine_kwargs = {
        "pyarrow": {
            "compression": "snappy",
            "coerce_timestamps": None,
            "use_dictionary": True,
        },
        "fastparquet": {"compression": "snappy", "times": "int64", "fixed_text": None},
    }

    ddf.to_parquet(path1, engine=engine, **engine_kwargs[engine])
    out = dd.read_parquet(path1, engine=engine)
    assert_eq(out, ddf, check_index=(engine != "fastparquet"))

    # Avoid race condition in pyarrow 0.8.0 on writing partitioned datasets
    with dask.config.set(scheduler="sync"):
        ddf.to_parquet(
            path2, engine=engine, partition_on=["a"], **engine_kwargs[engine]
        )
    out = dd.read_parquet(path2, engine=engine).compute()
    for val in df.a.unique():
        assert set(df.b[df.a == val]) == set(out.b[out.a == val])


def test_writing_parquet_with_unknown_kwargs(tmpdir, engine):
    fn = str(tmpdir)

    with pytest.raises(TypeError):
        ddf.to_parquet(fn, engine=engine, unknown_key="unknown_value")


def test_select_partitioned_column(tmpdir, engine):
    pytest.importorskip("snappy")
    if engine == "pyarrow":
        import pyarrow as pa

        if pa.__version__ < LooseVersion("0.9.0"):
            pytest.skip("pyarrow<0.9.0 did not support this")

    fn = str(tmpdir)
    size = 20
    d = {
        "signal1": np.random.normal(0, 0.3, size=size).cumsum() + 50,
        "fake_categorical1": np.random.choice(["A", "B", "C"], size=size),
        "fake_categorical2": np.random.choice(["D", "E", "F"], size=size),
    }
    df = dd.from_pandas(pd.DataFrame(d), 2)
    df.to_parquet(
        fn,
        compression="snappy",
        write_index=False,
        engine=engine,
        partition_on=["fake_categorical1", "fake_categorical2"],
    )

    df_partitioned = dd.read_parquet(fn, engine=engine)
    df_partitioned[df_partitioned.fake_categorical1 == "A"].compute()


def test_with_tz(tmpdir, engine):
    if engine == "pyarrow" and pa.__version__ < LooseVersion("0.11.0"):
        pytest.skip("pyarrow<0.11.0 did not support this")
    if engine == "fastparquet" and fastparquet.__version__ < LooseVersion("0.3.0"):
        pytest.skip("fastparquet<0.3.0 did not support this")

    with warnings.catch_warnings():
        if engine == "fastparquet":
            # fastparquet-442
            warnings.simplefilter("ignore", DeprecationWarning)  # pandas 0.23
            warnings.simplefilter("ignore", FutureWarning)  # pandas 0.25
            fn = str(tmpdir)
            df = pd.DataFrame([[0]], columns=["a"], dtype="datetime64[ns, UTC]")
            df = dd.from_pandas(df, 1)
            df.to_parquet(fn, engine=engine)
            df2 = dd.read_parquet(fn, engine=engine)
            assert_eq(df, df2, check_divisions=False, check_index=False)


def test_arrow_partitioning(tmpdir):
    # Issue #3518
    check_pyarrow()
    path = str(tmpdir)
    data = {
        "p": np.repeat(np.arange(3), 2).astype(np.int8),
        "b": np.repeat(-1, 6).astype(np.int16),
        "c": np.repeat(-2, 6).astype(np.float32),
        "d": np.repeat(-3, 6).astype(np.float64),
    }
    pdf = pd.DataFrame(data)
    ddf = dd.from_pandas(pdf, npartitions=2)
    ddf.to_parquet(path, engine="pyarrow", partition_on="p")

    ddf = dd.read_parquet(path, engine="pyarrow")

    ddf.astype({"b": np.float32}).compute()


def test_informative_error_messages():
    with pytest.raises(ValueError) as info:
        dd.read_parquet("foo", engine="foo")

    assert "foo" in str(info.value)
    assert "arrow" in str(info.value)
    assert "fastparquet" in str(info.value)


def test_append_cat_fp(tmpdir, engine):
    path = str(tmpdir)
    # https://github.com/dask/dask/issues/4120
    df = pd.DataFrame({"x": ["a", "a", "b", "a", "b"]})
    df["x"] = df["x"].astype("category")
    ddf = dd.from_pandas(df, npartitions=1)

    dd.to_parquet(ddf, path, engine=engine)
    dd.to_parquet(ddf, path, append=True, ignore_divisions=True, engine=engine)

    d = dd.read_parquet(path, engine=engine).compute()
    assert d["x"].tolist() == ["a", "a", "b", "a", "b"] * 2


@pytest.mark.parametrize(
    "df",
    [
        pd.DataFrame({"x": [4, 5, 6, 1, 2, 3]}),
        pd.DataFrame({"x": ["c", "a", "b"]}),
        pd.DataFrame({"x": ["cc", "a", "bbb"]}),
        pd.DataFrame({"x": [b"a", b"b", b"c"]}),
        pytest.param(
            pd.DataFrame({"x": pd.Categorical(["a", "b", "a"])}),
            marks=pytest.mark.xfail(
                reason="https://issues.apache.org/jira/browse/ARROW-3652"
            ),
        ),
        pytest.param(
            pd.DataFrame({"x": pd.Categorical([1, 2, 1])}),
            marks=pytest.mark.xfail(
                reason="https://issues.apache.org/jira/browse/ARROW-3652"
            ),
        ),
        pd.DataFrame({"x": list(map(pd.Timestamp, [3000000, 2000000, 1000000]))}),  # ms
        pd.DataFrame({"x": list(map(pd.Timestamp, [3000, 2000, 1000]))}),  # us
        pd.DataFrame({"x": [3000, 2000, 1000]}).astype("M8[ns]"),
        # pd.DataFrame({'x': [3, 2, 1]}).astype('M8[ns]'), # Casting errors
        pd.DataFrame({"x": [3, 2, 1]}).astype("M8[us]"),
        pd.DataFrame({"x": [3, 2, 1]}).astype("M8[ms]"),
        pd.DataFrame({"x": [3, 2, 1]}).astype("uint16"),
        pd.DataFrame({"x": [3, 2, 1]}).astype("float32"),
        pd.DataFrame({"x": [3, 1, 2]}, index=[3, 2, 1]),
        pd.DataFrame(
            {"x": [4, 5, 6, 1, 2, 3]}, index=pd.Index([1, 2, 3, 4, 5, 6], name="foo")
        ),
        pd.DataFrame({"x": [1, 2, 3], "y": [3, 2, 1]}),
        pd.DataFrame({"x": [1, 2, 3], "y": [3, 2, 1]}, columns=["y", "x"]),
        pd.DataFrame({"0": [3, 2, 1]}),
        pd.DataFrame({"x": [3, 2, None]}),
        pd.DataFrame({"-": [3.0, 2.0, None]}),
        pd.DataFrame({".": [3.0, 2.0, None]}),
        pd.DataFrame({" ": [3.0, 2.0, None]}),
    ],
)
def test_roundtrip_arrow(tmpdir, df):
    check_pyarrow()
    # Index will be given a name when preserved as index
    tmp_path = str(tmpdir)
    if not df.index.name:
        df.index.name = "index"
    ddf = dd.from_pandas(df, npartitions=2)
    dd.to_parquet(ddf, tmp_path, engine="pyarrow", write_index=True)
    ddf2 = dd.read_parquet(tmp_path, engine="pyarrow", gather_statistics=True)
    assert_eq(ddf, ddf2)


def test_datasets_timeseries(tmpdir, engine):
    tmp_path = str(tmpdir)
    df = dask.datasets.timeseries(
        start="2000-01-01", end="2000-01-10", freq="1d"
    ).persist()
    df.to_parquet(tmp_path, engine=engine)

    df2 = dd.read_parquet(tmp_path, engine=engine)
    assert_eq(df, df2)


def test_pathlib_path(tmpdir, engine):
    import pathlib

    df = pd.DataFrame({"x": [4, 5, 6, 1, 2, 3]})
    df.index.name = "index"
    ddf = dd.from_pandas(df, npartitions=2)
    path = pathlib.Path(str(tmpdir))
    ddf.to_parquet(path, engine=engine)
    ddf2 = dd.read_parquet(path, engine=engine)
    assert_eq(ddf, ddf2)


def test_pyarrow_metadata_nthreads(tmpdir):
    check_pyarrow()
    tmp_path = str(tmpdir)
    df = pd.DataFrame({"x": [4, 5, 6, 1, 2, 3]})
    df.index.name = "index"
    ddf = dd.from_pandas(df, npartitions=2)
    ddf.to_parquet(tmp_path, engine="pyarrow")
    ops = {"dataset": {"metadata_nthreads": 2}}
    ddf2 = dd.read_parquet(tmp_path, engine="pyarrow", **ops)
    assert_eq(ddf, ddf2)


def test_categories_large(tmpdir, engine):
    # Issue #5112
    check_fastparquet()
    fn = str(tmpdir.join("parquet_int16.parq"))
    numbers = np.random.randint(0, 800000, size=1000000)
    df = pd.DataFrame(numbers.T, columns=["name"])
    df.name = df.name.astype("category")

    df.to_parquet(fn, engine="fastparquet", compression="uncompressed")
    ddf = dd.read_parquet(fn, engine=engine, categories={"name": 80000})

    assert_eq(sorted(df.name.cat.categories), sorted(ddf.compute().name.cat.categories))


@write_read_engines()
def test_read_glob_nostats(tmpdir, write_engine, read_engine):
    tmp_path = str(tmpdir)
    ddf.to_parquet(tmp_path, engine=write_engine)

    ddf2 = dd.read_parquet(
        os.path.join(tmp_path, "*.parquet"), engine=read_engine, gather_statistics=False
    )
    assert_eq(ddf, ddf2, check_divisions=False)


@pytest.mark.parametrize("statistics", [True, False, None])
@pytest.mark.parametrize("remove_common", [True, False])
@write_read_engines()
def test_read_dir_nometa(tmpdir, write_engine, read_engine, statistics, remove_common):
    tmp_path = str(tmpdir)
    ddf.to_parquet(tmp_path, engine=write_engine)
    if os.path.exists(os.path.join(tmp_path, "_metadata")):
        os.unlink(os.path.join(tmp_path, "_metadata"))
    files = os.listdir(tmp_path)
    assert "_metadata" not in files

    if remove_common and os.path.exists(os.path.join(tmp_path, "_common_metadata")):
        os.unlink(os.path.join(tmp_path, "_common_metadata"))

    ddf2 = dd.read_parquet(tmp_path, engine=read_engine, gather_statistics=statistics)
    assert_eq(ddf, ddf2, check_divisions=False)<|MERGE_RESOLUTION|>--- conflicted
+++ resolved
@@ -938,11 +938,7 @@
     assert table[1].null_count == 2
 
 
-<<<<<<< HEAD
-def test_pyarrow_partition_inconsistent_schema_raises(tmpdir):
-=======
 def test_to_parquet_pyarrow_w_inconsistent_schema_by_partition_fails_by_default(tmpdir):
->>>>>>> 6c307a88
     check_pyarrow()
 
     df = pd.DataFrame(
@@ -952,28 +948,16 @@
     ddf = dd.from_pandas(df, npartitions=2)
     ddf.to_parquet(str(tmpdir), engine="pyarrow", partition_on=["partition_column"])
 
-<<<<<<< HEAD
-    # Read should fail when schema is not provided
-    with pytest.raises(ValueError) as e_info:
-        dd.read_parquet(
-            str(tmpdir), engine="pyarrow", gather_statistics=False
-        ).compute()
-=======
     # Test that read fails because of default behavior when schema not provided
     with pytest.raises(ValueError) as e_info:
         dd.read_parquet(str(tmpdir), engine="pyarrow", gather_statistics=False)
->>>>>>> 6c307a88
         assert e_info.message.contains("ValueError: Schema in partition")
         assert e_info.message.contains("was different")
 
 
-<<<<<<< HEAD
-def test_pyarrow_partition_inconsistent_schema_succeeds(tmpdir):
-=======
 def test_to_parquet_pyarrow_w_inconsistent_schema_by_partition_succeeds_w_manual_schema(
     tmpdir
 ):
->>>>>>> 6c307a88
     check_pyarrow()
 
     # Data types to test: strings, arrays, ints, timezone aware timestamps
@@ -1060,12 +1044,7 @@
     assert np.array_equal(ddf_after_write.partition_column, df.partition_column)
 
 
-<<<<<<< HEAD
 def test_partition_on(tmpdir, engine):
-=======
-@write_read_engines_xfail
-def test_partition_on(tmpdir, write_engine, read_engine):
->>>>>>> 6c307a88
     tmpdir = str(tmpdir)
     df = pd.DataFrame(
         {
