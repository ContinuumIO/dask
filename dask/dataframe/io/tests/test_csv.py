--- conflicted
+++ resolved
@@ -632,15 +632,15 @@
     Frank,600
     """
     )
-<<<<<<< HEAD
-
+
+    string_dtype = get_string_dtype()
     with filetexts(
-        {"foo.1.csv": text1.encode(), "foo.2.csv": text2.encode()}, mode="b"
+        {
+            "foo.1.csv": text1.encode(),
+            "foo.2.csv": text2.encode(),
+        },
+        mode="b",
     ):
-=======
-    string_dtype = get_string_dtype()
-    with filetexts({"foo.1.csv": text1, "foo.2.csv": text2}):
->>>>>>> fb84b38a
         df = dd.read_csv("foo.*.csv", blocksize=25)
         assert df.name.dtype == string_dtype
         assert df.name.compute().dtype == string_dtype
