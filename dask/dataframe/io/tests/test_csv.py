--- conflicted
+++ resolved
@@ -1671,7 +1671,40 @@
     assert_eq(df, expected)
 
 
-<<<<<<< HEAD
+def test_csv_name_should_be_different_even_if_head_is_same(tmpdir):
+    # https://github.com/dask/dask/issues/7904
+    import random
+    from shutil import copyfile
+
+    old_csv_path = os.path.join(str(tmpdir), "old.csv")
+    new_csv_path = os.path.join(str(tmpdir), "new_csv")
+
+    # Create random CSV
+    with open(old_csv_path, "w") as f:
+        for _ in range(10):
+            f.write(
+                f"{random.randrange(1, 10**9):09}, {random.randrange(1, 10**9):09}, {random.randrange(1, 10**9):09}\n"
+            )
+
+    copyfile(old_csv_path, new_csv_path)
+
+    # Add three new rows
+    with open(new_csv_path, "a") as f:
+        for _ in range(3):
+            f.write(
+                f"{random.randrange(1, 10**9):09}, {random.randrange(1, 10**9):09}, {random.randrange(1, 10**9):09}\n"
+            )
+
+    new_df = dd.read_csv(
+        new_csv_path, header=None, delimiter=",", dtype=str, blocksize=None
+    )
+    old_df = dd.read_csv(
+        old_csv_path, header=None, delimiter=",", dtype=str, blocksize=None
+    )
+
+    assert new_df.dask.keys() != old_df.dask.keys()
+
+
 @pytest.mark.parametrize(
     "from_f,to_f",
     [
@@ -1681,7 +1714,8 @@
     ],
 )
 def test_reader_signature(from_f, to_f):
-    default_params = set(signature(make_reader(None, "", "")).parameters.keys())
+    default_params = set(
+        signature(make_reader(None, "", "")).parameters.keys())
     params = set(signature(from_f).parameters.keys())
     original_params = set(signature(to_f).parameters.keys())
     # signature includes default parameters
@@ -1689,38 +1723,4 @@
     # signature contains parameters from original
     assert params & original_params
     # signature does not include unsupported kwargs
-    assert params.isdisjoint(UNSUPPORTED_KWARGS)
-=======
-def test_csv_name_should_be_different_even_if_head_is_same(tmpdir):
-    # https://github.com/dask/dask/issues/7904
-    import random
-    from shutil import copyfile
-
-    old_csv_path = os.path.join(str(tmpdir), "old.csv")
-    new_csv_path = os.path.join(str(tmpdir), "new_csv")
-
-    # Create random CSV
-    with open(old_csv_path, "w") as f:
-        for _ in range(10):
-            f.write(
-                f"{random.randrange(1, 10**9):09}, {random.randrange(1, 10**9):09}, {random.randrange(1, 10**9):09}\n"
-            )
-
-    copyfile(old_csv_path, new_csv_path)
-
-    # Add three new rows
-    with open(new_csv_path, "a") as f:
-        for _ in range(3):
-            f.write(
-                f"{random.randrange(1, 10**9):09}, {random.randrange(1, 10**9):09}, {random.randrange(1, 10**9):09}\n"
-            )
-
-    new_df = dd.read_csv(
-        new_csv_path, header=None, delimiter=",", dtype=str, blocksize=None
-    )
-    old_df = dd.read_csv(
-        old_csv_path, header=None, delimiter=",", dtype=str, blocksize=None
-    )
-
-    assert new_df.dask.keys() != old_df.dask.keys()
->>>>>>> ad6f837e
+    assert params.isdisjoint(UNSUPPORTED_KWARGS)