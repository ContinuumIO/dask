import gzip
import os
import warnings
from io import BytesIO, StringIO
from unittest import mock

import pytest

pd = pytest.importorskip("pandas")
dd = pytest.importorskip("dask.dataframe")

from fsspec.compression import compr
from tlz import partition_all, valmap

import dask
from dask.base import compute_as_if_collection
from dask.bytes.core import read_bytes
from dask.bytes.utils import compress
from dask.core import flatten
from dask.dataframe._compat import tm
from dask.dataframe.io.csv import (
    _infer_block_size,
    auto_blocksize,
    block_mask,
    pandas_read_text,
    text_blocks_to_pandas,
)
from dask.dataframe.optimize import optimize_dataframe_getitem
from dask.dataframe.utils import assert_eq, has_known_categories
from dask.layers import DataFrameIOLayer
from dask.utils import filetext, filetexts, tmpdir, tmpfile
from dask.utils_test import hlg_layer

# List of available compression format for test_read_csv_compression
compression_fmts = [fmt for fmt in compr] + [None]


def normalize_text(s):
    return "\n".join(map(str.strip, s.strip().split("\n")))


def parse_filename(path):
    return os.path.split(path)[1]


csv_text = """
name,amount
Alice,100
Bob,-200
Charlie,300
Dennis,400
Edith,-500
Frank,600
Alice,200
Frank,-200
Bob,600
Alice,400
Frank,200
Alice,300
Edith,600
""".strip()

tsv_text = csv_text.replace(",", "\t")

tsv_text2 = """
name   amount
Alice    100
Bob     -200
Charlie  300
Dennis   400
Edith   -500
Frank    600
Alice    200
Frank   -200
Bob      600
Alice    400
Frank    200
Alice    300
Edith    600
""".strip()

timeseries = """
Date,Open,High,Low,Close,Volume,Adj Close
2015-08-28,198.50,199.839996,197.919998,199.240005,143298900,199.240005
2015-08-27,197.020004,199.419998,195.210007,199.160004,266244700,199.160004
2015-08-26,192.080002,194.789993,188.369995,194.679993,328058100,194.679993
2015-08-25,195.429993,195.449997,186.919998,187.229996,353966700,187.229996
2015-08-24,197.630005,197.630005,182.399994,189.550003,478672400,189.550003
2015-08-21,201.729996,203.940002,197.520004,197.630005,328271500,197.630005
2015-08-20,206.509995,208.289993,203.899994,204.009995,185865600,204.009995
2015-08-19,209.089996,210.009995,207.350006,208.279999,167316300,208.279999
2015-08-18,210.259995,210.679993,209.699997,209.929993,70043800,209.929993
""".strip()

csv_files = {
    "2014-01-01.csv": (
        b"name,amount,id\n" b"Alice,100,1\n" b"Bob,200,2\n" b"Charlie,300,3\n"
    ),
    "2014-01-02.csv": b"name,amount,id\n",
    "2014-01-03.csv": (
        b"name,amount,id\n" b"Dennis,400,4\n" b"Edith,500,5\n" b"Frank,600,6\n"
    ),
}

tsv_files = {k: v.replace(b",", b"\t") for (k, v) in csv_files.items()}

fwf_files = {
    "2014-01-01.csv": (
        b"    name  amount  id\n"
        b"   Alice     100   1\n"
        b"     Bob     200   2\n"
        b" Charlie     300   3\n"
    ),
    "2014-01-02.csv": b"    name  amount  id\n",
    "2014-01-03.csv": (
        b"    name  amount  id\n"
        b"  Dennis     400   4\n"
        b"   Edith     500   5\n"
        b"   Frank     600   6\n"
    ),
}

expected = pd.concat([pd.read_csv(BytesIO(csv_files[k])) for k in sorted(csv_files)])

comment_header = b"""# some header lines
# that may be present
# in a data file
# before any data"""

comment_footer = b"""# some footer lines
# that may be present
# at the end of the file"""

csv_units_row = b"str, int, int\n"
tsv_units_row = csv_units_row.replace(b",", b"\t")


csv_and_table = pytest.mark.parametrize(
    "reader,files",
    [
        (pd.read_csv, csv_files),
        (pd.read_table, tsv_files),
        (pd.read_fwf, fwf_files),
    ],
)


@csv_and_table
def test_pandas_read_text(reader, files):
    b = files["2014-01-01.csv"]
    df = pandas_read_text(reader, b, b"", {})
    assert list(df.columns) == ["name", "amount", "id"]
    assert len(df) == 3
    assert df.id.sum() == 1 + 2 + 3


@csv_and_table
def test_pandas_read_text_kwargs(reader, files):
    b = files["2014-01-01.csv"]
    df = pandas_read_text(reader, b, b"", {"usecols": ["name", "id"]})
    assert list(df.columns) == ["name", "id"]


@csv_and_table
def test_pandas_read_text_dtype_coercion(reader, files):
    b = files["2014-01-01.csv"]
    df = pandas_read_text(reader, b, b"", {}, {"amount": "float"})
    assert df.amount.dtype == "float"


@csv_and_table
def test_pandas_read_text_with_header(reader, files):
    b = files["2014-01-01.csv"]
    header, b = b.split(b"\n", 1)
    header = header + b"\n"
    df = pandas_read_text(reader, b, header, {})
    assert list(df.columns) == ["name", "amount", "id"]
    assert len(df) == 3
    assert df.id.sum() == 1 + 2 + 3


@csv_and_table
def test_text_blocks_to_pandas_simple(reader, files):
    blocks = [[files[k]] for k in sorted(files)]
    kwargs = {}
    head = pandas_read_text(reader, files["2014-01-01.csv"], b"", {})
    header = files["2014-01-01.csv"].split(b"\n")[0] + b"\n"

    df = text_blocks_to_pandas(reader, blocks, header, head, kwargs)
    assert isinstance(df, dd.DataFrame)
    assert list(df.columns) == ["name", "amount", "id"]

    values = text_blocks_to_pandas(reader, blocks, header, head, kwargs)
    assert isinstance(values, dd.DataFrame)
    assert hasattr(values, "dask")
    assert len(values.dask) == 3

    assert_eq(df.amount.sum(), 100 + 200 + 300 + 400 + 500 + 600)


@csv_and_table
def test_text_blocks_to_pandas_kwargs(reader, files):
    blocks = [files[k] for k in sorted(files)]
    blocks = [[b] for b in blocks]
    kwargs = {"usecols": ["name", "id"]}
    head = pandas_read_text(reader, files["2014-01-01.csv"], b"", kwargs)
    header = files["2014-01-01.csv"].split(b"\n")[0] + b"\n"

    df = text_blocks_to_pandas(reader, blocks, header, head, kwargs)
    assert list(df.columns) == ["name", "id"]
    result = df.compute()
    assert (result.columns == df.columns).all()


@csv_and_table
def test_text_blocks_to_pandas_blocked(reader, files):
    header = files["2014-01-01.csv"].split(b"\n")[0] + b"\n"
    blocks = []
    for k in sorted(files):
        b = files[k]
        lines = b.split(b"\n")
        blocks.append([b"\n".join(bs) for bs in partition_all(2, lines)])

    df = text_blocks_to_pandas(reader, blocks, header, expected.head(), {})
    assert_eq(
        df.compute().reset_index(drop=True),
        expected.reset_index(drop=True),
        check_dtype=False,
    )

    expected2 = expected[["name", "id"]]
    df = text_blocks_to_pandas(
        reader, blocks, header, expected2.head(), {"usecols": ["name", "id"]}
    )
    assert_eq(
        df.compute().reset_index(drop=True),
        expected2.reset_index(drop=True),
        check_dtype=False,
    )


@pytest.mark.parametrize(
    "dd_read,pd_read,files",
    [(dd.read_csv, pd.read_csv, csv_files), (dd.read_table, pd.read_table, tsv_files)],
)
def test_skiprows(dd_read, pd_read, files):
    files = {name: comment_header + b"\n" + content for name, content in files.items()}
    skip = len(comment_header.splitlines())
    with filetexts(files, mode="b"):
        df = dd_read("2014-01-*.csv", skiprows=skip)
        expected_df = pd.concat([pd_read(n, skiprows=skip) for n in sorted(files)])
        assert_eq(df, expected_df, check_dtype=False)


@pytest.mark.parametrize(
    "dd_read,pd_read,files",
    [(dd.read_csv, pd.read_csv, csv_files), (dd.read_table, pd.read_table, tsv_files)],
)
def test_comment(dd_read, pd_read, files):
    files = {
        name: comment_header
        + b"\n"
        + content.replace(b"\n", b"  # just some comment\n", 1)
        for name, content in files.items()
    }
    with filetexts(files, mode="b"):
        df = dd_read("2014-01-*.csv", comment="#")
        expected_df = pd.concat([pd_read(n, comment="#") for n in sorted(files)])
        assert_eq(df, expected_df, check_dtype=False)


@pytest.mark.parametrize(
    "dd_read,pd_read,files",
    [(dd.read_csv, pd.read_csv, csv_files), (dd.read_table, pd.read_table, tsv_files)],
)
def test_skipfooter(dd_read, pd_read, files):
    files = {name: content + b"\n" + comment_footer for name, content in files.items()}
    skip = len(comment_footer.splitlines())
    with filetexts(files, mode="b"):
        df = dd_read("2014-01-*.csv", skipfooter=skip, engine="python")
        expected_df = pd.concat(
            [pd_read(n, skipfooter=skip, engine="python") for n in sorted(files)]
        )
        assert_eq(df, expected_df, check_dtype=False)


@pytest.mark.parametrize(
    "dd_read,pd_read,files,units",
    [
        (dd.read_csv, pd.read_csv, csv_files, csv_units_row),
        (dd.read_table, pd.read_table, tsv_files, tsv_units_row),
    ],
)
def test_skiprows_as_list(dd_read, pd_read, files, units):
    files = {
        name: (comment_header + b"\n" + content.replace(b"\n", b"\n" + units, 1))
        for name, content in files.items()
    }
    skip = [0, 1, 2, 3, 5]
    with filetexts(files, mode="b"):
        df = dd_read("2014-01-*.csv", skiprows=skip)
        expected_df = pd.concat([pd_read(n, skiprows=skip) for n in sorted(files)])
        assert_eq(df, expected_df, check_dtype=False)


csv_blocks = [
    [b"aa,bb\n1,1.0\n2,2.0", b"10,20\n30,40"],
    [b"aa,bb\n1,1.0\n2,2.0", b"10,20\n30,40"],
]

tsv_blocks = [
    [b"aa\tbb\n1\t1.0\n2\t2.0", b"10\t20\n30\t40"],
    [b"aa\tbb\n1\t1.0\n2\t2.0", b"10\t20\n30\t40"],
]


@pytest.mark.parametrize(
    "reader,blocks", [(pd.read_csv, csv_blocks), (pd.read_table, tsv_blocks)]
)
def test_enforce_dtypes(reader, blocks):
    head = reader(BytesIO(blocks[0][0]), header=0)
    header = blocks[0][0].split(b"\n")[0] + b"\n"
    dfs = text_blocks_to_pandas(reader, blocks, header, head, {})
    dfs = dask.compute(dfs, scheduler="sync")
    assert all(df.dtypes.to_dict() == head.dtypes.to_dict() for df in dfs)


@pytest.mark.parametrize(
    "reader,blocks", [(pd.read_csv, csv_blocks), (pd.read_table, tsv_blocks)]
)
def test_enforce_columns(reader, blocks):
    # Replace second header with different column name
    blocks = [blocks[0], [blocks[1][0].replace(b"a", b"A"), blocks[1][1]]]
    head = reader(BytesIO(blocks[0][0]), header=0)
    header = blocks[0][0].split(b"\n")[0] + b"\n"
    with pytest.raises(ValueError):
        dfs = text_blocks_to_pandas(reader, blocks, header, head, {}, enforce=True)
        dask.compute(*dfs, scheduler="sync")


#############################
#  read_csv and read_table  #
#############################


@pytest.mark.parametrize(
    "dd_read,pd_read,text,sep",
    [
        (dd.read_csv, pd.read_csv, csv_text, ","),
        (dd.read_table, pd.read_table, tsv_text, "\t"),
        (dd.read_table, pd.read_table, tsv_text2, r"\s+"),
    ],
)
def test_read_csv(dd_read, pd_read, text, sep):
    with filetext(text) as fn:
        f = dd_read(fn, blocksize=30, lineterminator=os.linesep, sep=sep)
        assert list(f.columns) == ["name", "amount"]
        # index may be different
        result = f.compute(scheduler="sync").reset_index(drop=True)
        assert_eq(result, pd_read(fn, sep=sep))


@pytest.mark.parametrize(
    "dd_read,pd_read,text,skip",
    [
        (dd.read_csv, pd.read_csv, csv_text, 7),
        (dd.read_table, pd.read_table, tsv_text, [1, 13]),
    ],
)
def test_read_csv_large_skiprows(dd_read, pd_read, text, skip):
    names = ["name", "amount"]
    with filetext(text) as fn:
        actual = dd_read(fn, skiprows=skip, names=names)
        assert_eq(actual, pd_read(fn, skiprows=skip, names=names))


@pytest.mark.parametrize(
    "dd_read,pd_read,text,skip",
    [
        (dd.read_csv, pd.read_csv, csv_text, 7),
        (dd.read_table, pd.read_table, tsv_text, [1, 12]),
    ],
)
def test_read_csv_skiprows_only_in_first_partition(dd_read, pd_read, text, skip):
    names = ["name", "amount"]
    with filetext(text) as fn:
        with pytest.warns(UserWarning, match="sample=blocksize"):
            actual = dd_read(fn, blocksize=200, skiprows=skip, names=names).compute()
            assert_eq(actual, pd_read(fn, skiprows=skip, names=names))

        with pytest.warns(UserWarning):
            # if new sample does not contain all the skiprows, raise error
            with pytest.raises(ValueError):
                dd_read(fn, blocksize=30, skiprows=skip, names=names)


@pytest.mark.parametrize(
    "dd_read,pd_read,files",
    [(dd.read_csv, pd.read_csv, csv_files), (dd.read_table, pd.read_table, tsv_files)],
)
def test_read_csv_files(dd_read, pd_read, files):
    with filetexts(files, mode="b"):
        df = dd_read("2014-01-*.csv")
        assert_eq(df, expected, check_dtype=False)

        fn = "2014-01-01.csv"
        df = dd_read(fn)
        expected2 = pd_read(BytesIO(files[fn]))
        assert_eq(df, expected2, check_dtype=False)


@pytest.mark.parametrize(
    "dd_read,pd_read,files",
    [(dd.read_csv, pd.read_csv, csv_files), (dd.read_table, pd.read_table, tsv_files)],
)
def test_read_csv_files_list(dd_read, pd_read, files):
    with filetexts(files, mode="b"):
        subset = sorted(files)[:2]  # Just first 2
        sol = pd.concat([pd_read(BytesIO(files[k])) for k in subset])
        res = dd_read(subset)
        assert_eq(res, sol, check_dtype=False)

        with pytest.raises(ValueError):
            dd_read([])


@pytest.mark.parametrize(
    "dd_read,files", [(dd.read_csv, csv_files), (dd.read_table, tsv_files)]
)
def test_read_csv_include_path_column(dd_read, files):
    with filetexts(files, mode="b"):
        df = dd_read(
            "2014-01-*.csv",
            include_path_column=True,
            converters={"path": parse_filename},
        )
        filenames = df.path.compute().unique()
        assert "2014-01-01.csv" in filenames
        assert "2014-01-02.csv" not in filenames
        assert "2014-01-03.csv" in filenames


@pytest.mark.parametrize(
    "dd_read,files", [(dd.read_csv, csv_files), (dd.read_table, tsv_files)]
)
def test_read_csv_include_path_column_as_str(dd_read, files):
    with filetexts(files, mode="b"):
        df = dd_read(
            "2014-01-*.csv",
            include_path_column="filename",
            converters={"filename": parse_filename},
        )
        filenames = df.filename.compute().unique()
        assert "2014-01-01.csv" in filenames
        assert "2014-01-02.csv" not in filenames
        assert "2014-01-03.csv" in filenames


@pytest.mark.parametrize(
    "dd_read,files", [(dd.read_csv, csv_files), (dd.read_table, tsv_files)]
)
def test_read_csv_include_path_column_with_duplicate_name(dd_read, files):
    with filetexts(files, mode="b"):
        with pytest.raises(ValueError):
            dd_read("2014-01-*.csv", include_path_column="name")


@pytest.mark.parametrize(
    "dd_read,files", [(dd.read_csv, csv_files), (dd.read_table, tsv_files)]
)
def test_read_csv_include_path_column_is_dtype_category(dd_read, files):
    with filetexts(files, mode="b"):
        df = dd_read("2014-01-*.csv", include_path_column=True)
        assert df.path.dtype == "category"
        assert has_known_categories(df.path)

        dfs = dd_read("2014-01-*.csv", include_path_column=True)
        result = dfs.compute()
        assert result.path.dtype == "category"
        assert has_known_categories(result.path)


@pytest.mark.parametrize(
    "dd_read,files", [(dd.read_csv, csv_files), (dd.read_table, tsv_files)]
)
def test_read_csv_include_path_column_with_multiple_partitions_per_file(dd_read, files):
    with filetexts(files, mode="b"):
        df = dd_read("2014-01-*.csv", blocksize="10B", include_path_column=True)
        assert df.npartitions > 3
        assert df.path.dtype == "category"
        assert has_known_categories(df.path)

        dfs = dd_read("2014-01-*.csv", blocksize="10B", include_path_column=True)
        result = dfs.compute()
        assert result.path.dtype == "category"
        assert has_known_categories(result.path)


# After this point, we test just using read_csv, as all functionality
# for both is implemented using the same code.


def test_read_csv_index():
    with filetext(csv_text) as fn:
        f = dd.read_csv(fn, blocksize=20).set_index("amount")
        result = f.compute(scheduler="sync")
        assert result.index.name == "amount"

        blocks = compute_as_if_collection(
            dd.DataFrame, f.dask, f.__dask_keys__(), scheduler="sync"
        )
        for i, block in enumerate(blocks):
            if i < len(f.divisions) - 2:
                assert (block.index < f.divisions[i + 1]).all()
            if i > 0:
                assert (block.index >= f.divisions[i]).all()

        expected = pd.read_csv(fn).set_index("amount")
        assert_eq(result, expected)


def test_read_csv_skiprows_range():
    with filetext(csv_text) as fn:
        f = dd.read_csv(fn, skiprows=range(5))
        result = f
        expected = pd.read_csv(fn, skiprows=range(5))
        assert_eq(result, expected)


def test_usecols():
    with filetext(timeseries) as fn:
        df = dd.read_csv(fn, blocksize=30, usecols=["High", "Low"])
        df_select = df[["High"]]
        expected = pd.read_csv(fn, usecols=["High", "Low"])
        expected_select = expected[["High"]]
        assert (df.compute().values == expected.values).all()
        assert (df_select.compute().values == expected_select.values).all()


def test_string_blocksize():
    with filetext(timeseries) as fn:
        a = dd.read_csv(fn, blocksize="30B")
        b = dd.read_csv(fn, blocksize="30")
        assert a.npartitions == b.npartitions

        c = dd.read_csv(fn, blocksize="64MiB")
        assert c.npartitions == 1


def test_skipinitialspace():
    text = normalize_text(
        """
    name, amount
    Alice,100
    Bob,-200
    Charlie,300
    Dennis,400
    Edith,-500
    Frank,600
    """
    )

    with filetext(text) as fn:
        df = dd.read_csv(fn, skipinitialspace=True, blocksize=20)

        assert "amount" in df.columns
        assert df.amount.max().compute() == 600


def test_consistent_dtypes():
    text = normalize_text(
        """
    name,amount
    Alice,100.5
    Bob,-200.5
    Charlie,300
    Dennis,400
    Edith,-500
    Frank,600
    """
    )

    with filetext(text) as fn:
        df = dd.read_csv(fn, blocksize=30)
        assert df.amount.compute().dtype == float


def test_consistent_dtypes_2():
    text1 = normalize_text(
        """
    name,amount
    Alice,100
    Bob,-200
    Charlie,300
    """
    )

    text2 = normalize_text(
        """
    name,amount
    1,400
    2,-500
    Frank,600
    """
    )

    with filetexts({"foo.1.csv": text1, "foo.2.csv": text2}):
        df = dd.read_csv("foo.*.csv", blocksize=25)
        assert df.name.dtype == object
        assert df.name.compute().dtype == object


def test_categorical_dtypes():
    text1 = normalize_text(
        """
    fruit,count
    apple,10
    apple,25
    pear,100
    orange,15
    """
    )

    text2 = normalize_text(
        """
    fruit,count
    apple,200
    banana,300
    orange,400
    banana,10
    """
    )

    with filetexts({"foo.1.csv": text1, "foo.2.csv": text2}):
        df = dd.read_csv("foo.*.csv", dtype={"fruit": "category"}, blocksize=25)
        assert df.fruit.dtype == "category"
        assert not has_known_categories(df.fruit)
        res = df.compute()
        assert res.fruit.dtype == "category"
        assert sorted(res.fruit.cat.categories) == ["apple", "banana", "orange", "pear"]


def test_categorical_known():
    text1 = normalize_text(
        """
    A,B
    a,a
    b,b
    a,a
    """
    )
    text2 = normalize_text(
        """
    A,B
    a,a
    b,b
    c,c
    """
    )
    dtype = pd.api.types.CategoricalDtype(["a", "b", "c"], ordered=False)
    with filetexts({"foo.1.csv": text1, "foo.2.csv": text2}):
        result = dd.read_csv("foo.*.csv", dtype={"A": "category", "B": "category"})
        assert result.A.cat.known is False
        assert result.B.cat.known is False
        expected = pd.DataFrame(
            {
                "A": pd.Categorical(
                    ["a", "b", "a", "a", "b", "c"], categories=dtype.categories
                ),
                "B": pd.Categorical(
                    ["a", "b", "a", "a", "b", "c"], categories=dtype.categories
                ),
            },
            index=[0, 1, 2, 0, 1, 2],
        )
        assert_eq(result, expected)

        # Specify a dtype
        result = dd.read_csv("foo.*.csv", dtype={"A": dtype, "B": "category"})
        assert result.A.cat.known is True
        assert result.B.cat.known is False
        tm.assert_index_equal(result.A.cat.categories, dtype.categories)
        assert result.A.cat.ordered is False
        assert_eq(result, expected)

        # ordered
        dtype = pd.api.types.CategoricalDtype(["a", "b", "c"], ordered=True)
        result = dd.read_csv("foo.*.csv", dtype={"A": dtype, "B": "category"})
        expected["A"] = expected["A"].cat.as_ordered()
        assert result.A.cat.known is True
        assert result.B.cat.known is False
        assert result.A.cat.ordered is True

        assert_eq(result, expected)

        # Specify "unknown" categories
        result = dd.read_csv(
            "foo.*.csv", dtype=pd.api.types.CategoricalDtype(ordered=False)
        )
        assert result.A.cat.known is False

        result = dd.read_csv("foo.*.csv", dtype="category")
        assert result.A.cat.known is False


@pytest.mark.slow
@pytest.mark.parametrize("compression", ["infer", "gzip"])
def test_compression_multiple_files(compression):
    with tmpdir() as tdir:
        f = gzip.open(os.path.join(tdir, "a.csv.gz"), "wb")
        f.write(csv_text.encode())
        f.close()

        f = gzip.open(os.path.join(tdir, "b.csv.gz"), "wb")
        f.write(csv_text.encode())
        f.close()

        with pytest.warns(UserWarning):
            df = dd.read_csv(os.path.join(tdir, "*.csv.gz"), compression=compression)

        assert len(df.compute()) == (len(csv_text.split("\n")) - 1) * 2


def test_empty_csv_file():
    with filetext("a,b") as fn:
        df = dd.read_csv(fn, header=0)
        assert len(df.compute()) == 0
        assert list(df.columns) == ["a", "b"]


def test_read_csv_no_sample():
    with filetexts(csv_files, mode="b") as fn:
        df = dd.read_csv(fn, sample=False)
        assert list(df.columns) == ["name", "amount", "id"]


def test_read_csv_sensitive_to_enforce():
    with filetexts(csv_files, mode="b"):
        a = dd.read_csv("2014-01-*.csv", enforce=True)
        b = dd.read_csv("2014-01-*.csv", enforce=False)
        assert a._name != b._name


@pytest.mark.parametrize("blocksize", [None, 10])
@pytest.mark.parametrize("fmt", compression_fmts)
def test_read_csv_compression(fmt, blocksize):
    if fmt and fmt not in compress:
        pytest.skip("compress function not provided for %s" % fmt)
    suffix = {"gzip": ".gz", "bz2": ".bz2", "zip": ".zip", "xz": ".xz"}.get(fmt, "")
    files2 = valmap(compress[fmt], csv_files) if fmt else csv_files
    renamed_files = {k + suffix: v for k, v in files2.items()}
    with filetexts(renamed_files, mode="b"):
        # This test is using `compression="infer"` (the default) for
        # read_csv.  The paths must have the appropriate extension.
        if fmt and blocksize:
            with pytest.warns(UserWarning):
                df = dd.read_csv("2014-01-*.csv" + suffix, blocksize=blocksize)
        else:
            df = dd.read_csv("2014-01-*.csv" + suffix, blocksize=blocksize)
        assert_eq(
            df.compute(scheduler="sync").reset_index(drop=True),
            expected.reset_index(drop=True),
            check_dtype=False,
        )


@pytest.mark.skip
def test_warn_non_seekable_files():
    files2 = valmap(compress["gzip"], csv_files)
    with filetexts(files2, mode="b"):

        with pytest.warns(UserWarning) as w:
            df = dd.read_csv("2014-01-*.csv", compression="gzip")
            assert df.npartitions == 3

        assert len(w) == 1
        msg = str(w[0].message)
        assert "gzip" in msg
        assert "blocksize=None" in msg

        with warnings.catch_warnings(record=True) as record:
            df = dd.read_csv("2014-01-*.csv", compression="gzip", blocksize=None)
        assert not record

        with pytest.raises(NotImplementedError):
            with pytest.warns(UserWarning):  # needed for pytest
                df = dd.read_csv("2014-01-*.csv", compression="foo")


def test_windows_line_terminator():
    text = "a,b\r\n1,2\r\n2,3\r\n3,4\r\n4,5\r\n5,6\r\n6,7"
    with filetext(text) as fn:
        df = dd.read_csv(fn, blocksize=5, lineterminator="\r\n")
        assert df.b.sum().compute() == 2 + 3 + 4 + 5 + 6 + 7
        assert df.a.sum().compute() == 1 + 2 + 3 + 4 + 5 + 6


def test_header_int():
    text = (
        "id0,name0,x0,y0\n"
        "id,name,x,y\n"
        "1034,Victor,-0.25,0.84\n"
        "998,Xavier,-0.48,-0.13\n"
        "999,Zelda,0.00,0.47\n"
        "980,Alice,0.67,-0.98\n"
        "989,Zelda,-0.04,0.03\n"
    )
    with filetexts({"test_header_int.csv": text}):
        df = dd.read_csv("test_header_int.csv", header=1, blocksize=64)
        expected = pd.read_csv("test_header_int.csv", header=1)
        assert_eq(df, expected, check_index=False)


def test_header_None():
    with filetexts({".tmp.1.csv": "1,2", ".tmp.2.csv": "", ".tmp.3.csv": "3,4"}):
        df = dd.read_csv(".tmp.*.csv", header=None)
        expected = pd.DataFrame({0: [1, 3], 1: [2, 4]})
        assert_eq(df.compute().reset_index(drop=True), expected)


def test_auto_blocksize():
    assert isinstance(auto_blocksize(3000, 15), int)
    assert auto_blocksize(3000, 3) == 100
    assert auto_blocksize(5000, 2) == 250


def test__infer_block_size(monkeypatch):
    """
    psutil returns a total memory of `None` on some systems
    see https://github.com/dask/dask/pull/7601
    """
    psutil = pytest.importorskip("psutil")

    class MockOutput:
        total = None

    def mock_virtual_memory():
        return MockOutput

    monkeypatch.setattr(psutil, "virtual_memory", mock_virtual_memory)
    assert _infer_block_size()


def test_auto_blocksize_max64mb():
    blocksize = auto_blocksize(1000000000000, 3)
    assert blocksize == int(64e6)
    assert isinstance(blocksize, int)


def test_auto_blocksize_csv(monkeypatch):
    psutil = pytest.importorskip("psutil")
    total_memory = psutil.virtual_memory().total
    cpu_count = psutil.cpu_count()
    mock_read_bytes = mock.Mock(wraps=read_bytes)
    monkeypatch.setattr(dask.dataframe.io.csv, "read_bytes", mock_read_bytes)

    expected_block_size = auto_blocksize(total_memory, cpu_count)
    with filetexts(csv_files, mode="b"):
        dd.read_csv("2014-01-01.csv")
        assert mock_read_bytes.called
        assert mock_read_bytes.call_args[1]["blocksize"] == expected_block_size


def test_head_partial_line_fix():
    files = {
        ".overflow1.csv": (
            "a,b\n0,'abcdefghijklmnopqrstuvwxyz'\n1,'abcdefghijklmnopqrstuvwxyz'"
        ),
        ".overflow2.csv": "a,b\n111111,-11111\n222222,-22222\n333333,-33333\n",
    }
    with filetexts(files):
        # 64 byte file, 52 characters is mid-quote; this should not cause exception in head-handling code.
        dd.read_csv(".overflow1.csv", sample=52)

        # 35 characters is cuts off before the second number on the last line
        # Should sample to end of line, otherwise pandas will infer `b` to be
        # a float dtype
        df = dd.read_csv(".overflow2.csv", sample=35)
        assert (df.dtypes == "i8").all()


def test_read_csv_raises_on_no_files():
    fn = ".not.a.real.file.csv"
    try:
        dd.read_csv(fn)
        assert False
    except OSError as e:
        assert fn in str(e)


def test_read_csv_has_deterministic_name():
    with filetext(csv_text) as fn:
        a = dd.read_csv(fn)
        b = dd.read_csv(fn)
        assert a._name == b._name
        assert sorted(a.dask.keys(), key=str) == sorted(b.dask.keys(), key=str)
        assert isinstance(a._name, str)

        c = dd.read_csv(fn, skiprows=1, na_values=[0])
        assert a._name != c._name


def test_multiple_read_csv_has_deterministic_name():
    with filetexts({"_foo.1.csv": csv_text, "_foo.2.csv": csv_text}):
        a = dd.read_csv("_foo.*.csv")
        b = dd.read_csv("_foo.*.csv")

        assert sorted(a.dask.keys(), key=str) == sorted(b.dask.keys(), key=str)


def test_read_csv_has_different_names_based_on_blocksize():
    with filetext(csv_text) as fn:
        a = dd.read_csv(fn, blocksize="10kB")
        b = dd.read_csv(fn, blocksize="20kB")
        assert a._name != b._name


def test_csv_with_integer_names():
    with filetext("alice,1\nbob,2") as fn:
        df = dd.read_csv(fn, header=None)
        assert list(df.columns) == [0, 1]


def test_late_dtypes():
    text = "numbers,names,more_numbers,integers,dates\n"
    for _ in range(1000):
        text += "1,,2,3,2017-10-31 00:00:00\n"
    text += "1.5,bar,2.5,3,4998-01-01 00:00:00\n"

    date_msg = (
        "\n"
        "\n"
        "-------------------------------------------------------------\n"
        "\n"
        "The following columns also failed to properly parse as dates:\n"
        "\n"
        "- dates\n"
        "\n"
        "This is usually due to an invalid value in that column. To\n"
        "diagnose and fix it's recommended to drop these columns from the\n"
        "`parse_dates` keyword, and manually convert them to dates later\n"
        "using `dd.to_datetime`."
    )

    with filetext(text) as fn:
        sol = pd.read_csv(fn)
        msg = (
            "Mismatched dtypes found in `pd.read_csv`/`pd.read_table`.\n"
            "\n"
            "+--------------+---------+----------+\n"
            "| Column       | Found   | Expected |\n"
            "+--------------+---------+----------+\n"
            "| more_numbers | float64 | int64    |\n"
            "| names        | object  | float64  |\n"
            "| numbers      | float64 | int64    |\n"
            "+--------------+---------+----------+\n"
            "\n"
            "- names\n"
            "  ValueError(.*)\n"
            "\n"
            "Usually this is due to dask's dtype inference failing, and\n"
            "*may* be fixed by specifying dtypes manually by adding:\n"
            "\n"
            "dtype={'more_numbers': 'float64',\n"
            "       'names': 'object',\n"
            "       'numbers': 'float64'}\n"
            "\n"
            "to the call to `read_csv`/`read_table`."
        )

        with pytest.raises(ValueError) as e:
            dd.read_csv(fn, sample=50, parse_dates=["dates"]).compute(scheduler="sync")
        assert e.match(msg + date_msg)

        with pytest.raises(ValueError) as e:
            dd.read_csv(fn, sample=50).compute(scheduler="sync")
        assert e.match(msg)

        msg = (
            "Mismatched dtypes found in `pd.read_csv`/`pd.read_table`.\n"
            "\n"
            "+--------------+---------+----------+\n"
            "| Column       | Found   | Expected |\n"
            "+--------------+---------+----------+\n"
            "| more_numbers | float64 | int64    |\n"
            "| numbers      | float64 | int64    |\n"
            "+--------------+---------+----------+\n"
            "\n"
            "Usually this is due to dask's dtype inference failing, and\n"
            "*may* be fixed by specifying dtypes manually by adding:\n"
            "\n"
            "dtype={'more_numbers': 'float64',\n"
            "       'numbers': 'float64'}\n"
            "\n"
            "to the call to `read_csv`/`read_table`.\n"
            "\n"
            "Alternatively, provide `assume_missing=True` to interpret\n"
            "all unspecified integer columns as floats."
        )

        with pytest.raises(ValueError) as e:
            dd.read_csv(fn, sample=50, dtype={"names": "O"}).compute(scheduler="sync")
        assert str(e.value) == msg

        with pytest.raises(ValueError) as e:
            dd.read_csv(
                fn, sample=50, parse_dates=["dates"], dtype={"names": "O"}
            ).compute(scheduler="sync")
        assert str(e.value) == msg + date_msg

        msg = (
            "Mismatched dtypes found in `pd.read_csv`/`pd.read_table`.\n"
            "\n"
            "The following columns failed to properly parse as dates:\n"
            "\n"
            "- dates\n"
            "\n"
            "This is usually due to an invalid value in that column. To\n"
            "diagnose and fix it's recommended to drop these columns from the\n"
            "`parse_dates` keyword, and manually convert them to dates later\n"
            "using `dd.to_datetime`."
        )

        with pytest.raises(ValueError) as e:
            dd.read_csv(
                fn,
                sample=50,
                parse_dates=["dates"],
                dtype={"more_numbers": float, "names": object, "numbers": float},
            ).compute(scheduler="sync")
        assert str(e.value) == msg

        # Specifying dtypes works
        res = dd.read_csv(
            fn,
            sample=50,
            dtype={"more_numbers": float, "names": object, "numbers": float},
        )
        assert_eq(res, sol)


def test_assume_missing():
    text = "numbers,names,more_numbers,integers\n"
    for _ in range(1000):
        text += "1,foo,2,3\n"
    text += "1.5,bar,2.5,3\n"
    with filetext(text) as fn:
        sol = pd.read_csv(fn)

        # assume_missing affects all columns
        res = dd.read_csv(fn, sample=50, assume_missing=True)
        assert_eq(res, sol.astype({"integers": float}))

        # assume_missing doesn't override specified dtypes
        res = dd.read_csv(
            fn, sample=50, assume_missing=True, dtype={"integers": "int64"}
        )
        assert_eq(res, sol)

        # assume_missing works with dtype=None
        res = dd.read_csv(fn, sample=50, assume_missing=True, dtype=None)
        assert_eq(res, sol.astype({"integers": float}))

    text = "numbers,integers\n"
    for _ in range(1000):
        text += "1,2\n"
    text += "1.5,2\n"

    with filetext(text) as fn:
        sol = pd.read_csv(fn)

        # assume_missing ignored when all dtypes specifed
        df = dd.read_csv(fn, sample=30, dtype="int64", assume_missing=True)
        assert df.numbers.dtype == "int64"


def test_index_col():
    with filetext(csv_text) as fn:
        try:
            dd.read_csv(fn, blocksize=30, index_col="name")
            assert False
        except ValueError as e:
            assert "set_index" in str(e)


def test_read_csv_with_datetime_index_partitions_one():
    with filetext(timeseries) as fn:
        df = pd.read_csv(
            fn, index_col=0, header=0, usecols=[0, 4], parse_dates=["Date"]
        )
        # blocksize set to explicitly set to single chunk
        ddf = dd.read_csv(
            fn, header=0, usecols=[0, 4], parse_dates=["Date"], blocksize=10000000
        ).set_index("Date")
        assert_eq(df, ddf)

        # because fn is so small, by default, this will only be one chunk
        ddf = dd.read_csv(fn, header=0, usecols=[0, 4], parse_dates=["Date"]).set_index(
            "Date"
        )
        assert_eq(df, ddf)


def test_read_csv_with_datetime_index_partitions_n():
    with filetext(timeseries) as fn:
        df = pd.read_csv(
            fn, index_col=0, header=0, usecols=[0, 4], parse_dates=["Date"]
        )
        # because fn is so small, by default, set chunksize small
        ddf = dd.read_csv(
            fn, header=0, usecols=[0, 4], parse_dates=["Date"], blocksize=400
        ).set_index("Date")
        assert_eq(df, ddf)


xfail_pandas_100 = pytest.mark.xfail(reason="https://github.com/dask/dask/issues/5787")


@pytest.mark.parametrize(
    "encoding",
    [
        pytest.param("utf-16", marks=xfail_pandas_100),
        pytest.param("utf-16-le", marks=xfail_pandas_100),
        "utf-16-be",
    ],
)
def test_encoding_gh601(encoding):
    ar = pd.Series(range(0, 100))
    br = ar % 7
    cr = br * 3.3
    dr = br / 1.9836
    test_df = pd.DataFrame({"a": ar, "b": br, "c": cr, "d": dr})

    with tmpfile(".csv") as fn:
        test_df.to_csv(fn, encoding=encoding, index=False)

        a = pd.read_csv(fn, encoding=encoding)
        d = dd.read_csv(fn, encoding=encoding, blocksize=1000)
        d = d.compute()
        d.index = range(len(d.index))
        assert_eq(d, a)


def test_read_csv_header_issue_823():
    text = """a b c-d\n1 2 3\n4 5 6""".replace(" ", "\t")
    with filetext(text) as fn:
        df = dd.read_csv(fn, sep="\t")
        assert_eq(df, pd.read_csv(fn, sep="\t"))

        df = dd.read_csv(fn, delimiter="\t")
        assert_eq(df, pd.read_csv(fn, delimiter="\t"))


def test_none_usecols():
    with filetext(csv_text) as fn:
        df = dd.read_csv(fn, usecols=None)
        assert_eq(df, pd.read_csv(fn, usecols=None))


def test_parse_dates_multi_column():
    pdmc_text = normalize_text(
        """
    ID,date,time
    10,2003-11-04,180036
    11,2003-11-05,125640
    12,2003-11-01,2519
    13,2003-10-22,142559
    14,2003-10-24,163113
    15,2003-10-20,170133
    16,2003-11-11,160448
    17,2003-11-03,171759
    18,2003-11-07,190928
    19,2003-10-21,84623
    20,2003-10-25,192207
    21,2003-11-13,180156
    22,2003-11-15,131037
    """
    )

    with filetext(pdmc_text) as fn:
        ddf = dd.read_csv(fn, parse_dates=[["date", "time"]])
        df = pd.read_csv(fn, parse_dates=[["date", "time"]])

        assert (df.columns == ddf.columns).all()
        assert len(df) == len(ddf)


def test_read_csv_sep():
    sep_text = normalize_text(
        """
    name###amount
    alice###100
    bob###200
    charlie###300"""
    )

    with filetext(sep_text) as fn:
        ddf = dd.read_csv(fn, sep="###", engine="python")
        df = pd.read_csv(fn, sep="###", engine="python")

        assert (df.columns == ddf.columns).all()
        assert len(df) == len(ddf)


def test_read_csv_slash_r():
    data = b"0,my\n1,data\n" * 1000 + b"2,foo\rbar"
    with filetext(data, mode="wb") as fn:
        dd.read_csv(
            fn,
            header=None,
            sep=",",
            lineterminator="\n",
            names=["a", "b"],
            blocksize=200,
        ).compute(scheduler="sync")


def test_read_csv_singleton_dtype():
    data = b"a,b\n1,2\n3,4\n5,6"
    with filetext(data, mode="wb") as fn:
        assert_eq(pd.read_csv(fn, dtype=float), dd.read_csv(fn, dtype=float))


def test_robust_column_mismatch():
    files = csv_files.copy()
    k = sorted(files)[-1]
    files[k] = files[k].replace(b"name", b"Name")
    with filetexts(files, mode="b"):
        ddf = dd.read_csv(
            "2014-01-*.csv", header=None, skiprows=1, names=["name", "amount", "id"]
        )
        df = pd.read_csv("2014-01-01.csv")
        assert (df.columns == ddf.columns).all()
        assert_eq(ddf, ddf)


def test_different_columns_are_allowed():
    files = csv_files.copy()
    k = sorted(files)[-1]
    files[k] = files[k].replace(b"name", b"address")
    with filetexts(files, mode="b"):
        ddf = dd.read_csv("2014-01-*.csv")

        # since enforce is False, meta doesn't have to match computed
        assert (ddf.columns == ["name", "amount", "id"]).all()
        assert (ddf.compute().columns == ["name", "amount", "id", "address"]).all()


def test_error_if_sample_is_too_small():
    text = "AAAAA,BBBBB,CCCCC,DDDDD,EEEEE\n1,2,3,4,5\n6,7,8,9,10\n11,12,13,14,15"
    with filetext(text) as fn:
        # Sample size stops mid header row
        sample = 20
        with pytest.raises(ValueError):
            dd.read_csv(fn, sample=sample)

        # Saying no header means this is fine
        assert_eq(
            dd.read_csv(fn, sample=sample, header=None), pd.read_csv(fn, header=None)
        )

    skiptext = "# skip\n# these\n# lines\n"

    text = skiptext + text
    with filetext(text) as fn:
        # Sample size stops mid header row
        sample = 20 + len(skiptext)
        with pytest.raises(ValueError):
            dd.read_csv(fn, sample=sample, skiprows=3)

        # Saying no header means this is fine
        assert_eq(
            dd.read_csv(fn, sample=sample, header=None, skiprows=3),
            pd.read_csv(fn, header=None, skiprows=3),
        )


def test_read_csv_names_not_none():
    text = (
        "Alice,100\n"
        "Bob,-200\n"
        "Charlie,300\n"
        "Dennis,400\n"
        "Edith,-500\n"
        "Frank,600\n"
    )
    names = ["name", "amount"]
    with filetext(text) as fn:
        ddf = dd.read_csv(fn, names=names, blocksize=16)
        df = pd.read_csv(fn, names=names)
        assert_eq(df, ddf, check_index=False)


############
#  to_csv  #
############


def test_to_csv():
    df = pd.DataFrame({"x": ["a", "b", "c", "d"], "y": [1, 2, 3, 4]})

    for npartitions in [1, 2]:
        a = dd.from_pandas(df, npartitions)
        with tmpdir() as dn:
            a.to_csv(dn, index=False)
            result = dd.read_csv(os.path.join(dn, "*")).compute().reset_index(drop=True)
            assert_eq(result, df)

        with tmpdir() as dn:
            r = a.to_csv(dn, index=False, compute=False)
            paths = dask.compute(*r, scheduler="sync")
            # this is a tuple rather than a list since it's the output of dask.compute
            assert paths == tuple(
                os.path.join(dn, f"{n}.part") for n in range(npartitions)
            )
            result = dd.read_csv(os.path.join(dn, "*")).compute().reset_index(drop=True)
            assert_eq(result, df)

        with tmpdir() as dn:
            fn = os.path.join(dn, "data_*.csv")
            paths = a.to_csv(fn, index=False)
            assert paths == [
                os.path.join(dn, f"data_{n}.csv") for n in range(npartitions)
            ]
            result = dd.read_csv(fn).compute().reset_index(drop=True)
            assert_eq(result, df)


def test_to_csv_multiple_files_cornercases():
    df = pd.DataFrame({"x": ["a", "b", "c", "d"], "y": [1, 2, 3, 4]})
    a = dd.from_pandas(df, 2)
    with tmpdir() as dn:
        with pytest.raises(ValueError):
            fn = os.path.join(dn, "data_*_*.csv")
            a.to_csv(fn)

    df16 = pd.DataFrame(
        {
            "x": [
                "a",
                "b",
                "c",
                "d",
                "e",
                "f",
                "g",
                "h",
                "i",
                "j",
                "k",
                "l",
                "m",
                "n",
                "o",
                "p",
            ],
            "y": [1, 2, 3, 4, 5, 6, 7, 8, 9, 10, 11, 12, 13, 14, 15, 16],
        }
    )
    a = dd.from_pandas(df16, 16)
    with tmpdir() as dn:
        fn = os.path.join(dn, "data_*.csv")
        a.to_csv(fn, index=False)
        result = dd.read_csv(fn).compute().reset_index(drop=True)
        assert_eq(result, df16)

    # test handling existing files when links are optimized out
    a = dd.from_pandas(df, 2)
    with tmpdir() as dn:
        a.to_csv(dn, index=False)
        fn = os.path.join(dn, "data_*.csv")
        a.to_csv(fn, mode="w", index=False)
        result = dd.read_csv(fn).compute().reset_index(drop=True)
        assert_eq(result, df)

    # test handling existing files when links are optimized out
    a = dd.from_pandas(df16, 16)
    with tmpdir() as dn:
        a.to_csv(dn, index=False)
        fn = os.path.join(dn, "data_*.csv")
        a.to_csv(fn, mode="w", index=False)
        result = dd.read_csv(fn).compute().reset_index(drop=True)
        assert_eq(result, df16)


def test_to_single_csv():
    df = pd.DataFrame({"x": ["a", "b", "c", "d"], "y": [1, 2, 3, 4]})

    for npartitions in [1, 2]:
        a = dd.from_pandas(df, npartitions)
        with tmpdir() as dn:
            fn = os.path.join(dn, "test.csv")
            a.to_csv(fn, index=False, single_file=True)
            result = dd.read_csv(fn).compute().reset_index(drop=True)
            assert_eq(result, df)

        with tmpdir() as dn:
            fn = os.path.join(dn, "test.csv")
            r = a.to_csv(fn, index=False, compute=False, single_file=True)
            dask.compute(r, scheduler="sync")
            result = dd.read_csv(fn).compute().reset_index(drop=True)
            assert_eq(result, df)


def test_to_single_csv_with_name_function():
    df = pd.DataFrame({"x": ["a", "b", "c", "d"], "y": [1, 2, 3, 4]})
    a = dd.from_pandas(df, 1)
    with tmpdir() as dn:
        fn = os.path.join(dn, "test.csv")
        with pytest.raises(
            ValueError,
            match="name_function is not supported under the single file mode",
        ):
            a.to_csv(fn, name_function=lambda x: x, index=False, single_file=True)


def test_to_single_csv_with_header_first_partition_only():
    df = pd.DataFrame({"x": ["a", "b", "c", "d"], "y": [1, 2, 3, 4]})
    a = dd.from_pandas(df, 1)
    with tmpdir() as dn:
        fn = os.path.join(dn, "test.csv")
        with pytest.raises(
            ValueError,
            match="header_first_partition_only cannot be False in the single file mode.",
        ):
            a.to_csv(
                fn, index=False, header_first_partition_only=False, single_file=True
            )


def test_to_single_csv_gzip():
    df = pd.DataFrame({"x": ["a", "b", "c", "d"], "y": [1, 2, 3, 4]})

    for npartitions in [1, 2]:
        a = dd.from_pandas(df, npartitions)
        with tmpdir() as dn:
            fn = os.path.join(dn, "test.csv.gz")
            a.to_csv(fn, index=False, compression="gzip", single_file=True)
            result = pd.read_csv(fn, compression="gzip").reset_index(drop=True)
            assert_eq(result, df)


@pytest.mark.xfail(reason="to_csv does not support compression")
def test_to_csv_gzip():
    df = pd.DataFrame(
        {"x": ["a", "b", "c", "d"], "y": [1, 2, 3, 4]}, index=[1.0, 2.0, 3.0, 4.0]
    )

    for npartitions in [1, 2]:
        a = dd.from_pandas(df, npartitions)
        with tmpfile("csv") as fn:
            a.to_csv(fn, compression="gzip")
            result = pd.read_csv(fn, index_col=0, compression="gzip")
            tm.assert_frame_equal(result, df)


def test_to_csv_nodir():
    # See #6062 https://github.com/intake/filesystem_spec/pull/271 and
    df0 = pd.DataFrame(
        {"x": ["a", "b", "c", "d"], "y": [1, 2, 3, 4]}, index=[1.0, 2.0, 3.0, 4.0]
    )
    df = dd.from_pandas(df0, npartitions=2)
    with tmpdir() as dir:
        dir0 = os.path.join(str(dir), "createme")
        df.to_csv(dir0)
        assert "createme" in os.listdir(dir)
        assert os.listdir(dir0)
        result = dd.read_csv(os.path.join(dir0, "*")).compute()
    assert (result.x.values == df0.x.values).all()


def test_to_csv_simple():
    df0 = pd.DataFrame(
        {"x": ["a", "b", "c", "d"], "y": [1, 2, 3, 4]}, index=[1.0, 2.0, 3.0, 4.0]
    )
    df = dd.from_pandas(df0, npartitions=2)
    with tmpdir() as dir:
        dir = str(dir)
        df.to_csv(dir)
        assert os.listdir(dir)
        result = dd.read_csv(os.path.join(dir, "*")).compute()
    assert (result.x.values == df0.x.values).all()


def test_to_csv_series():
    df0 = pd.Series(["a", "b", "c", "d"], index=[1.0, 2.0, 3.0, 4.0])
    df = dd.from_pandas(df0, npartitions=2)
    with tmpdir() as dir:
        dir = str(dir)
        df.to_csv(dir, header=False)
        assert os.listdir(dir)
        result = dd.read_csv(os.path.join(dir, "*"), header=None, names=["x"]).compute()
    assert (result.x == df0).all()


def test_to_csv_with_get():
    from dask.multiprocessing import get as mp_get

    flag = [False]

    def my_get(*args, **kwargs):
        flag[0] = True
        return mp_get(*args, **kwargs)

    df = pd.DataFrame({"x": ["a", "b", "c", "d"], "y": [1, 2, 3, 4]})
    ddf = dd.from_pandas(df, npartitions=2)

    with tmpdir() as dn:
        ddf.to_csv(dn, index=False, compute_kwargs={"scheduler": my_get})
        assert flag[0]
        result = dd.read_csv(os.path.join(dn, "*"))
        assert_eq(result, df, check_index=False)


def test_to_csv_warns_using_scheduler_argument():
    from dask.multiprocessing import get as mp_get

    df = pd.DataFrame({"x": ["a", "b", "c", "d"], "y": [1, 2, 3, 4]})
    ddf = dd.from_pandas(df, npartitions=2)

    def my_get(*args, **kwargs):
        return mp_get(*args, **kwargs)

    with tmpdir() as dn:
        with pytest.warns(FutureWarning):
            ddf.to_csv(dn, index=False, scheduler=my_get)


def test_to_csv_errors_using_multiple_scheduler_args():
    from dask.multiprocessing import get as mp_get

    df = pd.DataFrame({"x": ["a", "b", "c", "d"], "y": [1, 2, 3, 4]})
    ddf = dd.from_pandas(df, npartitions=2)

    def my_get(*args, **kwargs):
        return mp_get(*args, **kwargs)

    with tmpdir() as dn:
        with pytest.raises(ValueError) and pytest.warns(FutureWarning):
            ddf.to_csv(
                dn, index=False, scheduler=my_get, compute_kwargs={"scheduler": my_get}
            )


def test_to_csv_keeps_all_non_scheduler_compute_kwargs():
    from dask.multiprocessing import get as mp_get

    def my_get(*args, **kwargs):
        assert kwargs["test_kwargs_passed"] == "foobar"
        return mp_get(*args, **kwargs)

    df = pd.DataFrame({"x": ["a", "b", "c", "d"], "y": [1, 2, 3, 4]})
    ddf = dd.from_pandas(df, npartitions=2)

    with tmpdir() as dn:
        ddf.to_csv(
            dn,
            index=False,
            compute_kwargs={"scheduler": my_get, "test_kwargs_passed": "foobar"},
        )


def test_to_csv_paths():
    df = pd.DataFrame({"A": range(10)})
    ddf = dd.from_pandas(df, npartitions=2)
    paths = ddf.to_csv("foo*.csv")
    assert paths[0].endswith("foo0.csv")
    assert paths[1].endswith("foo1.csv")

    os.remove("foo0.csv")
    os.remove("foo1.csv")


@pytest.mark.parametrize("header, expected", [(False, ""), (True, "x,y\n")])
def test_to_csv_header_empty_dataframe(header, expected):
    dfe = pd.DataFrame({"x": [], "y": []})
    ddfe = dd.from_pandas(dfe, npartitions=1)

    with tmpdir() as dn:
        ddfe.to_csv(os.path.join(dn, "fooe*.csv"), index=False, header=header)
        assert not os.path.exists(os.path.join(dn, "fooe1.csv"))
        filename = os.path.join(dn, "fooe0.csv")
        with open(filename) as fp:
            line = fp.readline()
            assert line == expected
        os.remove(filename)


@pytest.mark.parametrize(
    "header,header_first_partition_only,expected_first,expected_next",
    [
        (False, False, "a,1\n", "d,4\n"),
        (True, False, "x,y\n", "x,y\n"),
        (False, True, "a,1\n", "d,4\n"),
        (True, True, "x,y\n", "d,4\n"),
        (["aa", "bb"], False, "aa,bb\n", "aa,bb\n"),
        (["aa", "bb"], True, "aa,bb\n", "d,4\n"),
    ],
)
def test_to_csv_header(
    header, header_first_partition_only, expected_first, expected_next
):
    partition_count = 2
    df = pd.DataFrame({"x": ["a", "b", "c", "d", "e", "f"], "y": [1, 2, 3, 4, 5, 6]})
    ddf = dd.from_pandas(df, npartitions=partition_count)

    with tmpdir() as dn:
        # Test NO header case
        # (header=False, header_first_chunk_only not passed)
        ddf.to_csv(
            os.path.join(dn, "fooa*.csv"),
            index=False,
            header=header,
            header_first_partition_only=header_first_partition_only,
        )
        filename = os.path.join(dn, "fooa0.csv")
        with open(filename) as fp:
            line = fp.readline()
            assert line == expected_first
        os.remove(filename)

        filename = os.path.join(dn, "fooa1.csv")
        with open(filename) as fp:
            line = fp.readline()
            assert line == expected_next
        os.remove(filename)


def test_to_csv_line_ending():
    df = pd.DataFrame({"x": [0]})
    ddf = dd.from_pandas(df, npartitions=1)
    expected = {b"0\r\n", b"0\n"}  # either/or
    # For comparison...
    # unexpected = {b'0\r\r\n'}
    # This test addresses GH4809, and checks that only (at most) one
    #  '\r' character is written per line when writing to csv.
    #  In case it's correct (on UNIX) to have no '\r' at all, this test
    #  considers either '\r\n' or '\n' as appropriate line endings,
    #  but not '\r\r\n'.
    with tmpdir() as dn:
        ddf.to_csv(os.path.join(dn, "foo*.csv"), header=False, index=False)
        filename = os.path.join(dn, "foo0.csv")
        with open(filename, "rb") as f:
            raw = f.read()
    assert raw in expected


@pytest.mark.parametrize(
    "block_lists",
    [
        [[1, 2], [3], [4, 5, 6]],
        [],
        [[], [], [1], [], [1]],
        [list(range(i)) for i in range(10)],
    ],
)
def test_block_mask(block_lists):
    mask = list(block_mask(block_lists))
    assert len(mask) == len(list(flatten(block_lists)))


def test_reading_empty_csv_files_with_path():
    with tmpdir() as tdir:
        for k, content in enumerate(["0, 1, 2", "", "6, 7, 8"]):
            with open(os.path.join(tdir, str(k) + ".csv"), "w") as file:
                file.write(content)
        result = dd.read_csv(
            os.path.join(tdir, "*.csv"),
            include_path_column=True,
            converters={"path": parse_filename},
            names=["A", "B", "C"],
        ).compute()
        df = pd.DataFrame(
            {
                "A": [0, 6],
                "B": [1, 7],
                "C": [2, 8],
                "path": ["0.csv", "2.csv"],
            }
        )
        df["path"] = df["path"].astype("category")
        assert_eq(result, df, check_index=False)


def test_read_csv_groupby_get_group(tmpdir):
    # https://github.com/dask/dask/issues/7005

    path = os.path.join(str(tmpdir), "test.csv")
    df1 = pd.DataFrame([{"foo": 10, "bar": 4}])
    df1.to_csv(path, index=False)

    ddf1 = dd.read_csv(path)
    ddfs = ddf1.groupby("foo")

    assert_eq(df1, ddfs.get_group(10).compute())


def test_csv_getitem_column_order(tmpdir):
    # See: https://github.com/dask/dask/issues/7759

    path = os.path.join(str(tmpdir), "test.csv")
    columns = list("abcdefghijklmnopqrstuvwxyz")
    values = list(range(len(columns)))

    df1 = pd.DataFrame([{c: v for c, v in zip(columns, values)}])
    df1.to_csv(path)

    # Use disordered and duplicated column selection
    columns = list("hczzkylaape")
    df2 = dd.read_csv(path)[columns].head(1)
    assert_eq(df1[columns], df2)


def test_getitem_optimization_after_filter():
    with filetext(timeseries) as fn:
        expect = pd.read_csv(fn)
        expect = expect[expect["High"] > 205.0][["Low"]]
        ddf = dd.read_csv(fn)
        ddf = ddf[ddf["High"] > 205.0][["Low"]]

        dsk = optimize_dataframe_getitem(ddf.dask, keys=[ddf._name])
        subgraph_rd = hlg_layer(dsk, "read-csv")
        assert isinstance(subgraph_rd, DataFrameIOLayer)
        assert set(subgraph_rd.columns) == {"High", "Low"}
        assert_eq(expect, ddf)


def test_csv_parse_fail(tmpdir):
    # See GH #7680
    path = os.path.join(str(tmpdir), "test.csv")
    data = b'a,b\n1,"hi\n"\n2,"oi\n"\n'
    expected = pd.read_csv(BytesIO(data))
    with open(path, "wb") as f:
        f.write(data)
    with pytest.raises(ValueError, match="EOF encountered"):
        dd.read_csv(path, sample=13)
    df = dd.read_csv(path, sample=13, sample_rows=1)
    assert_eq(df, expected)


def test_csv_name_should_be_different_even_if_head_is_same(tmpdir):
    # https://github.com/dask/dask/issues/7904
    import random
    from shutil import copyfile

    old_csv_path = os.path.join(str(tmpdir), "old.csv")
    new_csv_path = os.path.join(str(tmpdir), "new_csv")

    # Create random CSV
    with open(old_csv_path, "w") as f:
        for _ in range(10):
            f.write(
                f"{random.randrange(1, 10**9):09}, {random.randrange(1, 10**9):09}, {random.randrange(1, 10**9):09}\n"
            )

    copyfile(old_csv_path, new_csv_path)

    # Add three new rows
    with open(new_csv_path, "a") as f:
        for _ in range(3):
            f.write(
                f"{random.randrange(1, 10**9):09}, {random.randrange(1, 10**9):09}, {random.randrange(1, 10**9):09}\n"
            )

    new_df = dd.read_csv(
        new_csv_path, header=None, delimiter=",", dtype=str, blocksize=None
    )
    old_df = dd.read_csv(
        old_csv_path, header=None, delimiter=",", dtype=str, blocksize=None
    )

    assert new_df.dask.keys() != old_df.dask.keys()


def test_select_with_include_path_column(tmpdir):
    # https://github.com/dask/dask/issues/9518

    d = {"col1": [i for i in range(0, 100)], "col2": [i for i in range(100, 200)]}
    df = pd.DataFrame(data=d)

    temp_path = str(tmpdir) + "/"
    for i in range(6):
        df.to_csv(f"{temp_path}file_{i}.csv", index=False)

    ddf = dd.read_csv(temp_path + "*.csv", include_path_column=True)

    assert_eq(ddf.col1, pd.concat([df.col1] * 6))


<<<<<<< HEAD
def test_retries_on_remote_filesystem_csv(tmpdir):
    # Fake a remote filesystem with a cached one
    fn = str(tmpdir)
    remote_fn = f"simplecache://{tmpdir}"
    storage_options = {"target_protocol": "file"}

    df = pd.DataFrame({"a": range(10)})
    ddf = dd.from_pandas(df, npartitions=2)
    ddf.to_csv(fn)

    # Check that we set retries for reading and writing to parquet when not otherwise set
    scalar = ddf.to_csv(remote_fn, compute=False, storage_options=storage_options)

    layers = [hlg_layer(s.dask, "_write_csv") for s in scalar]
    assert all([layer.annotations for layer in layers])
    assert all([layer.annotations["retries"] == 5 for layer in layers])

    # breakpoint()
    ddf2 = dd.read_csv(f"{remote_fn}/*.part", storage_options=storage_options)
    layer = hlg_layer(ddf2.dask, "read-csv")
    assert layer.annotations
    assert layer.annotations["retries"] == 5

    # But not for a local filesystem
    scalar = ddf.to_csv(f"{fn}/*.part", compute=False, storage_options=storage_options)
    layers = [hlg_layer(s.dask, "_write_csv") for s in scalar]
    assert not all([layer.annotations for layer in layers])

    ddf2 = dd.read_csv(f"{fn}/*.part", storage_options=storage_options)
    layer = hlg_layer(ddf2.dask, "read-csv")
    assert not layer.annotations

    # And we don't overwrite existing retries
    with dask.annotate(retries=2):
        scalar = ddf.to_csv(
            f"{remote_fn}/*.part", compute=False, storage_options=storage_options
        )
        layers = [hlg_layer(s.dask, "_write_csv") for s in scalar]
        assert all([layer.annotations for layer in layers])
        assert all([layer.annotations["retries"] == 2 for layer in layers])

        ddf2 = dd.read_csv(f"{remote_fn}/*.part", storage_options=storage_options)
        layer = hlg_layer(ddf2.dask, "read-csv")
        assert layer.annotations
        assert layer.annotations["retries"] == 2
=======
@pytest.mark.parametrize("use_names", [True, False])
def test_names_with_header_0(tmpdir, use_names):
    # This test sets `blocksize` so that we will
    # get two partitions in `dd.read_csv`. We are
    # testing that `header=0` results in the expected
    # behavior when `names` is also specified.
    # See: https://github.com/dask/dask/issues/9610

    csv = StringIO(
        """\
    city1,1992-09-13,10
    city2,1992-09-13,14
    city3,1992-09-13,98
    city4,1992-09-13,13
    city5,1992-09-13,45
    city6,1992-09-13,64
    """
    )

    if use_names:
        names = ["city", "date", "sales"]
        usecols = ["city", "sales"]
    else:
        names = usecols = None

    path = os.path.join(str(tmpdir), "input.csv")
    pd.read_csv(csv, header=None).to_csv(path, index=False, header=False)
    df = pd.read_csv(path, header=0, names=names, usecols=usecols)
    ddf = dd.read_csv(
        path,
        header=0,
        names=names,
        usecols=usecols,
        blocksize=60,
    )

    # Result should only leave out 0th row
    assert_eq(df, ddf, check_index=False)
>>>>>>> 47853551
<|MERGE_RESOLUTION|>--- conflicted
+++ resolved
@@ -1787,7 +1787,7 @@
     assert_eq(ddf.col1, pd.concat([df.col1] * 6))
 
 
-<<<<<<< HEAD
+
 def test_retries_on_remote_filesystem_csv(tmpdir):
     # Fake a remote filesystem with a cached one
     fn = str(tmpdir)
@@ -1833,7 +1833,7 @@
         layer = hlg_layer(ddf2.dask, "read-csv")
         assert layer.annotations
         assert layer.annotations["retries"] == 2
-=======
+
 @pytest.mark.parametrize("use_names", [True, False])
 def test_names_with_header_0(tmpdir, use_names):
     # This test sets `blocksize` so that we will
@@ -1872,4 +1872,3 @@
 
     # Result should only leave out 0th row
     assert_eq(df, ddf, check_index=False)
->>>>>>> 47853551
