--- conflicted
+++ resolved
@@ -1345,18 +1345,10 @@
         Aggregation with a single function/aggfunc rather than a compound spec
         like in GroupBy.aggregate
         """
-<<<<<<< HEAD
-        if shuffle is None:
-            if split_out > 1:
-                shuffle = shuffle or config.get("shuffle", None) or "tasks"
-            else:
-                shuffle = False
-=======
         shuffle = _determine_shuffle(shuffle, split_out)
 
         if self.sort is None and split_out > 1:
             warnings.warn(SORT_SPLIT_OUT_WARNING, FutureWarning)
->>>>>>> 5ba240b9
 
         if aggfunc is None:
             aggfunc = func
@@ -1372,22 +1364,14 @@
             aggregate_kwargs = {}
 
         columns = meta.name if is_series_like(meta) else meta.columns
-<<<<<<< HEAD
-        by = self.by if isinstance(self.by, list) else [self.by]
-=======
         args = [self.obj] + (self.by if isinstance(self.by, list) else [self.by])
->>>>>>> 5ba240b9
 
         token = self._token_prefix + token
         levels = _determine_levels(self.by)
 
         if shuffle:
             return _shuffle_aggregate(
-<<<<<<< HEAD
-                [self.obj] + by,
-=======
                 args,
->>>>>>> 5ba240b9
                 chunk=_apply_chunk,
                 chunk_kwargs={
                     "chunk": func,
@@ -1412,11 +1396,7 @@
             )
 
         return aca(
-<<<<<<< HEAD
-            [self.obj] + by,
-=======
             args,
->>>>>>> 5ba240b9
             chunk=_apply_chunk,
             chunk_kwargs=dict(
                 chunk=func,
@@ -1724,7 +1704,6 @@
         return s / c
 
     @derived_from(pd.core.groupby.GroupBy)
-<<<<<<< HEAD
     def median(self, split_every=None, split_out=1):
         with check_numeric_only_deprecation():
             meta = self._meta_nonempty.median()
@@ -1753,8 +1732,6 @@
         )
 
     @derived_from(pd.core.groupby.GroupBy)
-=======
->>>>>>> 5ba240b9
     def size(self, split_every=None, split_out=1, shuffle=None):
         return self._single_agg(
             token="size",
@@ -2001,8 +1978,6 @@
             # for larger values of split_out. However, the shuffle
             # step requires that the result of `chunk` produces a
             # proper DataFrame type
-<<<<<<< HEAD
-
             # If we have a median in the spec, we cannot do an initial
             # aggregation.
             if has_median:
@@ -2053,31 +2028,6 @@
                     shuffle=shuffle if isinstance(shuffle, str) else "tasks",
                     sort=self.sort,
                 )
-=======
-            return _shuffle_aggregate(
-                chunk_args,
-                chunk=_groupby_apply_funcs,
-                chunk_kwargs=dict(
-                    funcs=chunk_funcs,
-                    sort=False,
-                    **self.observed,
-                    **self.dropna,
-                ),
-                aggregate=_agg_finalize,
-                aggregate_kwargs=dict(
-                    aggregate_funcs=aggregate_funcs,
-                    finalize_funcs=finalizers,
-                    level=levels,
-                    **self.observed,
-                    **self.dropna,
-                ),
-                token="aggregate",
-                split_every=split_every,
-                split_out=split_out,
-                shuffle=shuffle if isinstance(shuffle, str) else "tasks",
-                sort=self.sort,
-            )
->>>>>>> 5ba240b9
 
         if self.sort is None and split_out > 1:
             warnings.warn(SORT_SPLIT_OUT_WARNING, FutureWarning)
