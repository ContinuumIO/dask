import collections
import itertools as it
import operator
import uuid
import warnings
from numbers import Integral

import numpy as np
import pandas as pd

from dask import config
from dask.base import tokenize
from dask.dataframe._compat import PANDAS_GT_150, check_numeric_only_deprecation
from dask.dataframe.core import (
    GROUP_KEYS_DEFAULT,
    DataFrame,
    Series,
    _extract_meta,
    _Frame,
    aca,
    map_partitions,
    new_dd_object,
    no_default,
    split_out_on_index,
)
from dask.dataframe.dispatch import grouper_dispatch
from dask.dataframe.methods import concat, drop_columns
from dask.dataframe.shuffle import shuffle
from dask.dataframe.utils import (
    PANDAS_GT_110,
    insert_meta_param_description,
    is_dataframe_like,
    is_series_like,
    make_meta,
    raise_on_meta_error,
)
from dask.highlevelgraph import HighLevelGraph
from dask.utils import M, _deprecated, derived_from, funcname, itemgetter

# #############################################
#
# GroupBy implementation notes
#
# Dask groupby supports reductions, i.e., mean, sum and alike, and apply. The
# former do not shuffle the data and are efficiently implemented as tree
# reductions. The latter is implemented by shuffling the underlying partitions
# such that all items of a group can be found in the same partition.
#
# The argument to ``.groupby`` (``by``), can be a ``str``, ``dd.DataFrame``,
# ``dd.Series``, or a list thereof. In operations on the grouped object, the
# divisions of the the grouped object and the items of ``by`` have to align.
# Currently, there is no support to shuffle the ``by`` values as part of the
# groupby operation. Therefore, the alignment has to be guaranteed by the
# caller.
#
# To operate on matching partitions, most groupby operations exploit the
# corresponding support in ``apply_concat_apply``. Specifically, this function
# operates on matching partitions of frame-like objects passed as varargs.
#
# After the initial chunk step, ``by``` is implicitly passed along to
# subsequent operations as the index of the partitions. Groupby operations on
# the individual partitions can then access ``by`` via the ``levels``
# parameter of the ``groupby`` function. The correct argument is determined by
# the ``_determine_levels`` function.
#
# To minimize overhead, any ``by`` that is a series contained within the
# dataframe is passed as a columnn key. This transformation is implemented as
# ``_normalize_by``.
#
# #############################################

SORT_SPLIT_OUT_WARNING = (
    "In the future, `sort` for groupby operations will default to `True`"
    " to match the behavior of pandas. However, `sort=True` does not work"
    " with `split_out>1`. To retain the current behavior for multiple"
    " output partitions, set `sort=False`."
)


def _determine_levels(by):
    """Determine the correct levels argument to groupby."""
    if isinstance(by, (tuple, list)) and len(by) > 1:
        return list(range(len(by)))
    else:
        return 0


def _normalize_by(df, by):
    """Replace series with column names wherever possible."""
    if not isinstance(df, DataFrame):
        return by

    elif isinstance(by, list):
        return [_normalize_by(df, col) for col in by]

    elif is_series_like(by) and by.name in df.columns and by._name == df[by.name]._name:
        return by.name

    elif (
        isinstance(by, DataFrame)
        and set(by.columns).issubset(df.columns)
        and by._name == df[by.columns]._name
    ):
        return list(by.columns)

    else:
        return by


def _maybe_slice(grouped, columns):
    """
    Slice columns if grouped is pd.DataFrameGroupBy
    """
    # FIXME: update with better groupby object detection (i.e.: ngroups, get_group)
    if "groupby" in type(grouped).__name__.lower():
        if columns is not None:
            if isinstance(columns, (tuple, list, set, pd.Index)):
                columns = list(columns)
            return grouped[columns]
    return grouped


def _is_aligned(df, by):
    """Check if ``df`` and ``by`` have aligned indices"""
    if is_series_like(by) or is_dataframe_like(by):
        return df.index.equals(by.index)
    elif isinstance(by, (list, tuple)):
        return all(_is_aligned(df, i) for i in by)
    else:
        return True


def _groupby_raise_unaligned(df, **kwargs):
    """Groupby, but raise if df and `by` key are unaligned.

    Pandas supports grouping by a column that doesn't align with the input
    frame/series/index. However, the reindexing does not seem to be
    threadsafe, and can result in incorrect results. Since grouping by an
    unaligned key is generally a bad idea, we just error loudly in dask.

    For more information see pandas GH issue #15244 and Dask GH issue #1876."""
    by = kwargs.get("by", None)
    if by is not None and not _is_aligned(df, by):
        msg = (
            "Grouping by an unaligned column is unsafe and unsupported.\n"
            "This can be caused by filtering only one of the object or\n"
            "grouping key. For example, the following works in pandas,\n"
            "but not in dask:\n"
            "\n"
            "df[df.foo < 0].groupby(df.bar)\n"
            "\n"
            "This can be avoided by either filtering beforehand, or\n"
            "passing in the name of the column instead:\n"
            "\n"
            "df2 = df[df.foo < 0]\n"
            "df2.groupby(df2.bar)\n"
            "# or\n"
            "df[df.foo < 0].groupby('bar')\n"
            "\n"
            "For more information see dask GH issue #1876."
        )
        raise ValueError(msg)
    elif by is not None and len(by):
        # since we're coming through apply, `by` will be a tuple.
        # Pandas treats tuples as a single key, and lists as multiple keys
        # We want multiple keys
        if isinstance(by, str):
            by = [by]
        kwargs.update(by=list(by))
    return df.groupby(**kwargs)


def _groupby_slice_apply(
    df,
    grouper,
    key,
    func,
    *args,
    group_keys=GROUP_KEYS_DEFAULT,
    dropna=None,
    observed=None,
    **kwargs,
):
    # No need to use raise if unaligned here - this is only called after
    # shuffling, which makes everything aligned already
    dropna = {"dropna": dropna} if dropna is not None else {}
    observed = {"observed": observed} if observed is not None else {}
    g = df.groupby(grouper, group_keys=group_keys, **observed, **dropna)
    if key:
        g = g[key]
    return g.apply(func, *args, **kwargs)


def _groupby_slice_transform(
    df,
    grouper,
    key,
    func,
    *args,
    group_keys=GROUP_KEYS_DEFAULT,
    dropna=None,
    observed=None,
    **kwargs,
):
    # No need to use raise if unaligned here - this is only called after
    # shuffling, which makes everything aligned already
    dropna = {"dropna": dropna} if dropna is not None else {}
    observed = {"observed": observed} if observed is not None else {}
    g = df.groupby(grouper, group_keys=group_keys, **observed, **dropna)
    if key:
        g = g[key]

    # Cannot call transform on an empty dataframe
    if len(df) == 0:
        return g.apply(func, *args, **kwargs)

    return g.transform(func, *args, **kwargs)


def _groupby_slice_shift(
    df,
    grouper,
    key,
    shuffled,
    group_keys=GROUP_KEYS_DEFAULT,
    dropna=None,
    observed=None,
    **kwargs,
):
    # No need to use raise if unaligned here - this is only called after
    # shuffling, which makes everything aligned already
    dropna = {"dropna": dropna} if dropna is not None else {}
    observed = {"observed": observed} if observed is not None else {}
    if shuffled:
        df = df.sort_index()
    g = df.groupby(grouper, group_keys=group_keys, **observed, **dropna)
    if key:
        g = g[key]
    return g.shift(**kwargs)


def _groupby_get_group(df, by_key, get_key, columns):
    # SeriesGroupBy may pass df which includes group key
    grouped = _groupby_raise_unaligned(df, by=by_key)

    try:
        if is_dataframe_like(df):
            grouped = grouped[columns]
        return grouped.get_group(get_key)
    except KeyError:
        # to create empty DataFrame/Series, which has the same
        # dtype as the original
        if is_dataframe_like(df):
            # may be SeriesGroupBy
            df = df[columns]
        return df.iloc[0:0]


###############################################################
# Aggregation
###############################################################


class Aggregation:
    """User defined groupby-aggregation.

    This class allows users to define their own custom aggregation in terms of
    operations on Pandas dataframes in a map-reduce style. You need to specify
    what operation to do on each chunk of data, how to combine those chunks of
    data together, and then how to finalize the result.

    See :ref:`dataframe.groupby.aggregate` for more.

    Parameters
    ----------
    name : str
        the name of the aggregation. It should be unique, since intermediate
        result will be identified by this name.
    chunk : callable
        a function that will be called with the grouped column of each
        partition. It can either return a single series or a tuple of series.
        The index has to be equal to the groups.
    agg : callable
        a function that will be called to aggregate the results of each chunk.
        Again the argument(s) will be grouped series. If ``chunk`` returned a
        tuple, ``agg`` will be called with all of them as individual positional
        arguments.
    finalize : callable
        an optional finalizer that will be called with the results from the
        aggregation.

    Examples
    --------
    We could implement ``sum`` as follows:

    >>> custom_sum = dd.Aggregation(
    ...     name='custom_sum',
    ...     chunk=lambda s: s.sum(),
    ...     agg=lambda s0: s0.sum()
    ... )  # doctest: +SKIP
    >>> df.groupby('g').agg(custom_sum)  # doctest: +SKIP

    We can implement ``mean`` as follows:

    >>> custom_mean = dd.Aggregation(
    ...     name='custom_mean',
    ...     chunk=lambda s: (s.count(), s.sum()),
    ...     agg=lambda count, sum: (count.sum(), sum.sum()),
    ...     finalize=lambda count, sum: sum / count,
    ... )  # doctest: +SKIP
    >>> df.groupby('g').agg(custom_mean)  # doctest: +SKIP

    Though of course, both of these are built-in and so you don't need to
    implement them yourself.
    """

    def __init__(self, name, chunk, agg, finalize=None):
        self.chunk = chunk
        self.agg = agg
        self.finalize = finalize
        self.__name__ = name


def _groupby_aggregate(
    df, aggfunc=None, levels=None, dropna=None, sort=False, observed=None, **kwargs
):
    dropna = {"dropna": dropna} if dropna is not None else {}
    observed = {"observed": observed} if observed is not None else {}

    grouped = df.groupby(level=levels, sort=sort, **observed, **dropna)
    return aggfunc(grouped, **kwargs)


def _apply_chunk(df, *by, dropna=None, observed=None, **kwargs):
    func = kwargs.pop("chunk")
    columns = kwargs.pop("columns")
    dropna = {"dropna": dropna} if dropna is not None else {}
    observed = {"observed": observed} if observed is not None else {}

    g = _groupby_raise_unaligned(df, by=by, **observed, **dropna)
    if is_series_like(df) or columns is None:
        return func(g, **kwargs)
    else:
        if isinstance(columns, (tuple, list, set, pd.Index)):
            columns = list(columns)
        return func(g[columns], **kwargs)


def _var_chunk(df, *by):
    if is_series_like(df):
        df = df.to_frame()

    df = df.copy()

    g = _groupby_raise_unaligned(df, by=by)
    with check_numeric_only_deprecation():
        x = g.sum()

    n = g[x.columns].count().rename(columns=lambda c: (c, "-count"))

    cols = x.columns
    df[cols] = df[cols] ** 2

    g2 = _groupby_raise_unaligned(df, by=by)
    with check_numeric_only_deprecation():
        x2 = g2.sum().rename(columns=lambda c: (c, "-x2"))

    return concat([x, x2, n], axis=1)


def _var_combine(g, levels, sort=False):
    return g.groupby(level=levels, sort=sort).sum()


def _var_agg(g, levels, ddof, sort=False):
    g = g.groupby(level=levels, sort=sort).sum()
    nc = len(g.columns)
    x = g[g.columns[: nc // 3]]
    # chunks columns are tuples (value, name), so we just keep the value part
    x2 = g[g.columns[nc // 3 : 2 * nc // 3]].rename(columns=lambda c: c[0])
    n = g[g.columns[-nc // 3 :]].rename(columns=lambda c: c[0])

    # TODO: replace with _finalize_var?
    result = x2 - x**2 / n
    div = n - ddof
    div[div < 0] = 0
    result /= div
    result[(n - ddof) == 0] = np.nan
    assert is_dataframe_like(result)
    result[result < 0] = 0  # avoid rounding errors that take us to zero
    return result


def _cov_combine(g, levels):
    return g


def _cov_finalizer(df, cols, std=False):
    vals = []
    num_elements = len(list(it.product(cols, repeat=2)))
    num_cols = len(cols)
    vals = list(range(num_elements))
    col_idx_mapping = dict(zip(cols, range(num_cols)))
    for i, j in it.combinations_with_replacement(df[cols].columns, 2):
        x = col_idx_mapping[i]
        y = col_idx_mapping[j]
        idx = x + num_cols * y
        mul_col = f"{i}{j}"
        ni = df["%s-count" % i]
        nj = df["%s-count" % j]

        n = np.sqrt(ni * nj)
        div = n - 1
        div[div < 0] = 0
        val = (df[mul_col] - df[i] * df[j] / n).values[0] / div.values[0]
        if std:
            ii = f"{i}{i}"
            jj = f"{j}{j}"
            std_val_i = (df[ii] - (df[i] ** 2) / ni).values[0] / div.values[0]
            std_val_j = (df[jj] - (df[j] ** 2) / nj).values[0] / div.values[0]
            val = val / np.sqrt(std_val_i * std_val_j)

        vals[idx] = val
        if i != j:
            idx = num_cols * x + y
            vals[idx] = val

    level_1 = cols
    index = pd.MultiIndex.from_product([level_1, level_1])
    return pd.Series(vals, index=index)


def _mul_cols(df, cols):
    """Internal function to be used with apply to multiply
    each column in a dataframe by every other column

    a b c -> a*a, a*b, b*b, b*c, c*c
    """
    _df = df.__class__()
    for i, j in it.combinations_with_replacement(cols, 2):
        col = f"{i}{j}"
        _df[col] = df[i] * df[j]

    # Fix index in a groupby().apply() context
    # https://github.com/dask/dask/issues/8137
    # https://github.com/pandas-dev/pandas/issues/43568
    _df.index = [0] * len(_df)
    return _df


def _cov_chunk(df, *by):
    """Covariance Chunk Logic

    Parameters
    ----------
    df : Pandas.DataFrame
    std : bool, optional
        When std=True we are calculating with Correlation

    Returns
    -------
    tuple
        Processed X, Multiplied Cols,
    """
    if is_series_like(df):
        df = df.to_frame()
    df = df.copy()

    # mapping columns to str(numerical) values allows us to easily handle
    # arbitrary column names (numbers, string, empty strings)
    col_mapping = collections.OrderedDict()
    for i, c in enumerate(df.columns):
        col_mapping[c] = str(i)
    df = df.rename(columns=col_mapping)
    cols = df._get_numeric_data().columns

    # when grouping by external series don't exclude columns
    is_mask = any(is_series_like(s) for s in by)
    if not is_mask:
        by = [col_mapping[k] for k in by]
        cols = cols.drop(np.array(by))

    g = _groupby_raise_unaligned(df, by=by)
    x = g.sum()

    mul = g.apply(_mul_cols, cols=cols).reset_index(level=-1, drop=True)

    n = g[x.columns].count().rename(columns=lambda c: f"{c}-count")
    return (x, mul, n, col_mapping)


def _cov_agg(_t, levels, ddof, std=False, sort=False):
    sums = []
    muls = []
    counts = []

    # sometime we get a series back from concat combiner
    t = list(_t)

    cols = t[0][0].columns
    for x, mul, n, col_mapping in t:
        sums.append(x)
        muls.append(mul)
        counts.append(n)
        col_mapping = col_mapping

    total_sums = concat(sums).groupby(level=levels, sort=sort).sum()
    total_muls = concat(muls).groupby(level=levels, sort=sort).sum()
    total_counts = concat(counts).groupby(level=levels).sum()
    result = (
        concat([total_sums, total_muls, total_counts], axis=1)
        .groupby(level=levels)
        .apply(_cov_finalizer, cols=cols, std=std)
    )

    inv_col_mapping = {v: k for k, v in col_mapping.items()}
    idx_vals = result.index.names
    idx_mapping = list()

    # when index is None we probably have selected a particular column
    # df.groupby('a')[['b']].cov()
    if len(idx_vals) == 1 and all(n is None for n in idx_vals):
        idx_vals = list(inv_col_mapping.keys() - set(total_sums.columns))

    for val in idx_vals:
        idx_name = inv_col_mapping.get(val, val)
        idx_mapping.append(idx_name)

        if len(result.columns.levels[0]) < len(col_mapping):
            # removing index from col_mapping (produces incorrect multiindexes)
            try:
                col_mapping.pop(idx_name)
            except KeyError:
                # when slicing the col_map will not have the index
                pass

    keys = list(col_mapping.keys())
    for level in range(len(result.columns.levels)):
        result.columns = result.columns.set_levels(keys, level=level)

    result.index.set_names(idx_mapping, inplace=True)

    # stacking can lead to a sorted index
    s_result = result.stack(dropna=False)
    assert is_dataframe_like(s_result)
    return s_result


###############################################################
# nunique
###############################################################
def _drop_duplicates_reindex(df):
    # Fix index in a groupby().apply() context
    # https://github.com/dask/dask/issues/8137
    # https://github.com/pandas-dev/pandas/issues/43568
    result = df.drop_duplicates()
    result.index = [0] * len(result)
    return result


def _nunique_df_chunk(df, *by, **kwargs):
    name = kwargs.pop("name")

    g = _groupby_raise_unaligned(df, by=by)
    if len(df) > 0:
        grouped = (
            g[[name]].apply(_drop_duplicates_reindex).reset_index(level=-1, drop=True)
        )
    else:
        # Manually create empty version, since groupby-apply for empty frame
        # results in df with no columns
        grouped = g[[name]].nunique()
        grouped = grouped.astype(df.dtypes[grouped.columns].to_dict())

    return grouped


def _nunique_df_combine(df, levels, sort=False):
    result = (
        df.groupby(level=levels, sort=sort)
        .apply(_drop_duplicates_reindex)
        .reset_index(level=-1, drop=True)
    )
    return result


def _nunique_df_aggregate(df, levels, name, sort=False):
    return df.groupby(level=levels, sort=sort)[name].nunique()


def _nunique_series_chunk(df, *by, **_ignored_):
    # convert series to data frame, then hand over to dataframe code path
    assert is_series_like(df)

    df = df.to_frame()
    kwargs = dict(name=df.columns[0], levels=_determine_levels(by))
    return _nunique_df_chunk(df, *by, **kwargs)


###############################################################
# Aggregate support
#
# Aggregate is implemented as:
#
# 1. group-by-aggregate all partitions into intermediate values
# 2. collect all partitions into a single partition
# 3. group-by-aggregate the result into intermediate values
# 4. transform all intermediate values into the result
#
# In Step 1 and 3 the dataframe is grouped on the same columns.
#
###############################################################
def _make_agg_id(func, column):
    return f"{func!s}-{column!s}-{tokenize(func, column)}"


def _normalize_spec(spec, non_group_columns):
    """
    Return a list of ``(result_column, func, input_column)`` tuples.

    Spec can be

    - a function
    - a list of functions
    - a dictionary that maps input-columns to functions
    - a dictionary that maps input-columns to a lists of functions
    - a dictionary that maps input-columns to a dictionaries that map
      output-columns to functions.

    The non-group columns are a list of all column names that are not used in
    the groupby operation.

    Usually, the result columns are mutli-level names, returned as tuples.
    If only a single function is supplied or dictionary mapping columns
    to single functions, simple names are returned as strings (see the first
    two examples below).

    Examples
    --------
    >>> _normalize_spec('mean', ['a', 'b', 'c'])
    [('a', 'mean', 'a'), ('b', 'mean', 'b'), ('c', 'mean', 'c')]

    >>> spec = collections.OrderedDict([('a', 'mean'), ('b', 'count')])
    >>> _normalize_spec(spec, ['a', 'b', 'c'])
    [('a', 'mean', 'a'), ('b', 'count', 'b')]

    >>> _normalize_spec(['var', 'mean'], ['a', 'b', 'c'])
    ... # doctest: +NORMALIZE_WHITESPACE
    [(('a', 'var'), 'var', 'a'), (('a', 'mean'), 'mean', 'a'), \
     (('b', 'var'), 'var', 'b'), (('b', 'mean'), 'mean', 'b'), \
     (('c', 'var'), 'var', 'c'), (('c', 'mean'), 'mean', 'c')]

    >>> spec = collections.OrderedDict([('a', 'mean'), ('b', ['sum', 'count'])])
    >>> _normalize_spec(spec, ['a', 'b', 'c'])
    ... # doctest: +NORMALIZE_WHITESPACE
    [(('a', 'mean'), 'mean', 'a'), (('b', 'sum'), 'sum', 'b'), \
      (('b', 'count'), 'count', 'b')]

    >>> spec = collections.OrderedDict()
    >>> spec['a'] = ['mean', 'size']
    >>> spec['b'] = collections.OrderedDict([('e', 'count'), ('f', 'var')])
    >>> _normalize_spec(spec, ['a', 'b', 'c'])
    ... # doctest: +NORMALIZE_WHITESPACE
    [(('a', 'mean'), 'mean', 'a'), (('a', 'size'), 'size', 'a'), \
     (('b', 'e'), 'count', 'b'), (('b', 'f'), 'var', 'b')]
    """
    if not isinstance(spec, dict):
        spec = collections.OrderedDict(zip(non_group_columns, it.repeat(spec)))

    res = []

    if isinstance(spec, dict):
        for input_column, subspec in spec.items():
            if isinstance(subspec, dict):
                res.extend(
                    ((input_column, result_column), func, input_column)
                    for result_column, func in subspec.items()
                )

            else:
                if not isinstance(subspec, list):
                    subspec = [subspec]

                res.extend(
                    ((input_column, funcname(func)), func, input_column)
                    for func in subspec
                )

    else:
        raise ValueError(f"unsupported agg spec of type {type(spec)}")

    compounds = (list, tuple, dict)
    use_flat_columns = not any(
        isinstance(subspec, compounds) for subspec in spec.values()
    )

    if use_flat_columns:
        res = [(input_col, func, input_col) for (_, func, input_col) in res]

    return res


def _build_agg_args(spec):
    """
    Create transformation functions for a normalized aggregate spec.

    Parameters
    ----------
    spec: a list of (result-column, aggregation-function, input-column) triples.
        To work with all argument forms understood by pandas use
        ``_normalize_spec`` to normalize the argment before passing it on to
        ``_build_agg_args``.

    Returns
    -------
    chunk_funcs: a list of (intermediate-column, function, keyword) triples
        that are applied on grouped chunks of the initial dataframe.

    agg_funcs: a list of (intermediate-column, functions, keyword) triples that
        are applied on the grouped concatination of the preprocessed chunks.

    finalizers: a list of (result-column, function, keyword) triples that are
        applied after the ``agg_funcs``. They are used to create final results
        from intermediate representations.
    """
    known_np_funcs = {np.min: "min", np.max: "max"}

    # check that there are no name conflicts for a single input column
    by_name = {}
    for _, func, input_column in spec:
        key = funcname(known_np_funcs.get(func, func)), input_column
        by_name.setdefault(key, []).append((func, input_column))

    for funcs in by_name.values():
        if len(funcs) != 1:
            raise ValueError(f"conflicting aggregation functions: {funcs}")

    chunks = {}
    aggs = {}
    finalizers = []

    for (result_column, func, input_column) in spec:
        if not isinstance(func, Aggregation):
            func = funcname(known_np_funcs.get(func, func))

        impls = _build_agg_args_single(result_column, func, input_column)

        # overwrite existing result-columns, generate intermediates only once
        for spec in impls["chunk_funcs"]:
            chunks[spec[0]] = spec
        for spec in impls["aggregate_funcs"]:
            aggs[spec[0]] = spec

        finalizers.append(impls["finalizer"])

    chunks = sorted(chunks.values())
    aggs = sorted(aggs.values())

    return chunks, aggs, finalizers


def _build_agg_args_single(result_column, func, input_column):
    simple_impl = {
        "sum": (M.sum, M.sum),
        "min": (M.min, M.min),
        "max": (M.max, M.max),
        "count": (M.count, M.sum),
        "size": (M.size, M.sum),
        "first": (M.first, M.first),
        "last": (M.last, M.last),
        "prod": (M.prod, M.prod),
    }

    if func in simple_impl.keys():
        return _build_agg_args_simple(
            result_column, func, input_column, simple_impl[func]
        )

    elif func == "var":
        return _build_agg_args_var(result_column, func, input_column)

    elif func == "std":
        return _build_agg_args_std(result_column, func, input_column)

    elif func == "mean":
        return _build_agg_args_mean(result_column, func, input_column)

    elif func == "list":
        return _build_agg_args_list(result_column, func, input_column)

    elif isinstance(func, Aggregation):
        return _build_agg_args_custom(result_column, func, input_column)

    else:
        raise ValueError(f"unknown aggregate {func}")


def _build_agg_args_simple(result_column, func, input_column, impl_pair):
    intermediate = _make_agg_id(func, input_column)
    chunk_impl, agg_impl = impl_pair

    return dict(
        chunk_funcs=[
            (
                intermediate,
                _apply_func_to_column,
                dict(column=input_column, func=chunk_impl),
            )
        ],
        aggregate_funcs=[
            (
                intermediate,
                _apply_func_to_column,
                dict(column=intermediate, func=agg_impl),
            )
        ],
        finalizer=(result_column, itemgetter(intermediate), dict()),
    )


def _build_agg_args_var(result_column, func, input_column):
    int_sum = _make_agg_id("sum", input_column)
    int_sum2 = _make_agg_id("sum2", input_column)
    int_count = _make_agg_id("count", input_column)

    return dict(
        chunk_funcs=[
            (int_sum, _apply_func_to_column, dict(column=input_column, func=M.sum)),
            (int_count, _apply_func_to_column, dict(column=input_column, func=M.count)),
            (int_sum2, _compute_sum_of_squares, dict(column=input_column)),
        ],
        aggregate_funcs=[
            (col, _apply_func_to_column, dict(column=col, func=M.sum))
            for col in (int_sum, int_count, int_sum2)
        ],
        finalizer=(
            result_column,
            _finalize_var,
            dict(sum_column=int_sum, count_column=int_count, sum2_column=int_sum2),
        ),
    )


def _build_agg_args_std(result_column, func, input_column):
    impls = _build_agg_args_var(result_column, func, input_column)

    result_column, _, kwargs = impls["finalizer"]
    impls["finalizer"] = (result_column, _finalize_std, kwargs)

    return impls


def _build_agg_args_mean(result_column, func, input_column):
    int_sum = _make_agg_id("sum", input_column)
    int_count = _make_agg_id("count", input_column)

    return dict(
        chunk_funcs=[
            (int_sum, _apply_func_to_column, dict(column=input_column, func=M.sum)),
            (int_count, _apply_func_to_column, dict(column=input_column, func=M.count)),
        ],
        aggregate_funcs=[
            (col, _apply_func_to_column, dict(column=col, func=M.sum))
            for col in (int_sum, int_count)
        ],
        finalizer=(
            result_column,
            _finalize_mean,
            dict(sum_column=int_sum, count_column=int_count),
        ),
    )


def _build_agg_args_list(result_column, func, input_column):
    intermediate = _make_agg_id("list", input_column)

    return dict(
        chunk_funcs=[
            (
                intermediate,
                _apply_func_to_column,
                dict(column=input_column, func=lambda s: s.apply(list)),
            )
        ],
        aggregate_funcs=[
            (
                intermediate,
                _apply_func_to_column,
                dict(
                    column=intermediate,
                    func=lambda s0: s0.apply(
                        lambda chunks: list(it.chain.from_iterable(chunks))
                    ),
                ),
            )
        ],
        finalizer=(result_column, itemgetter(intermediate), dict()),
    )


def _build_agg_args_custom(result_column, func, input_column):
    col = _make_agg_id(funcname(func), input_column)

    if func.finalize is None:
        finalizer = (result_column, operator.itemgetter(col), dict())

    else:
        finalizer = (
            result_column,
            _apply_func_to_columns,
            dict(func=func.finalize, prefix=col),
        )

    return dict(
        chunk_funcs=[
            (col, _apply_func_to_column, dict(func=func.chunk, column=input_column))
        ],
        aggregate_funcs=[
            (col, _apply_func_to_columns, dict(func=func.agg, prefix=col))
        ],
        finalizer=finalizer,
    )


def _groupby_apply_funcs(df, *by, **kwargs):
    """
    Group a dataframe and apply multiple aggregation functions.

    Parameters
    ----------
    df: pandas.DataFrame
        The dataframe to work on.
    by: list of groupers
        If given, they are added to the keyword arguments as the ``by``
        argument.
    funcs: list of result-colum, function, keywordargument triples
        The list of functions that are applied on the grouped data frame.
        Has to be passed as a keyword argument.
    kwargs:
        All keyword arguments, but ``funcs``, are passed verbatim to the groupby
        operation of the dataframe

    Returns
    -------
    aggregated:
        the aggregated dataframe.
    """
    if len(by):
        # since we're coming through apply, `by` will be a tuple.
        # Pandas treats tuples as a single key, and lists as multiple keys
        # We want multiple keys
        kwargs.update(by=list(by))

    funcs = kwargs.pop("funcs")
    grouped = _groupby_raise_unaligned(df, **kwargs)

    result = collections.OrderedDict()
    for result_column, func, func_kwargs in funcs:
        r = func(grouped, **func_kwargs)

        if isinstance(r, tuple):
            for idx, s in enumerate(r):
                result[f"{result_column}-{idx}"] = s

        else:
            result[result_column] = r

    if is_dataframe_like(df):
        return df.__class__(result)
    else:
        # Get the DataFrame type of this Series object
        return df.head(0).to_frame().__class__(result)


def _compute_sum_of_squares(grouped, column):
    # Note: CuDF cannot use `groupby.apply`.
    # Need to unpack groupby to compute sum of squares
    if hasattr(grouped, "grouper"):
        keys = grouped.grouper
    else:
        # Handle CuDF groupby object (different from pandas)
        keys = grouped.grouping.keys
    df = grouped.obj[column].pow(2) if column else grouped.obj.pow(2)
    return df.groupby(keys).sum()


def _agg_finalize(df, aggregate_funcs, finalize_funcs, level, sort=False, **kwargs):
    # finish the final aggregation level
    df = _groupby_apply_funcs(
        df, funcs=aggregate_funcs, level=level, sort=sort, **kwargs
    )

    # and finalize the result
    result = collections.OrderedDict()
    for result_column, func, finalize_kwargs in finalize_funcs:
        result[result_column] = func(df, **finalize_kwargs)

    return df.__class__(result)


def _apply_func_to_column(df_like, column, func):
    if column is None:
        return func(df_like)

    return func(df_like[column])


def _apply_func_to_columns(df_like, prefix, func):
    if is_dataframe_like(df_like):
        columns = df_like.columns
    else:
        # handle GroupBy objects
        columns = df_like.obj.columns

    columns = sorted(col for col in columns if col.startswith(prefix))

    columns = [df_like[col] for col in columns]
    return func(*columns)


def _finalize_mean(df, sum_column, count_column):
    return df[sum_column] / df[count_column]


def _finalize_var(df, count_column, sum_column, sum2_column, ddof=1):
    n = df[count_column]
    x = df[sum_column]
    x2 = df[sum2_column]

    result = x2 - x**2 / n
    div = n - ddof
    div[div < 0] = 0
    result /= div
    result[(n - ddof) == 0] = np.nan

    return result


def _finalize_std(df, count_column, sum_column, sum2_column, ddof=1):
    result = _finalize_var(df, count_column, sum_column, sum2_column, ddof)
    return np.sqrt(result)


def _cum_agg_aligned(part, cum_last, index, columns, func, initial):
    align = cum_last.reindex(part.set_index(index).index, fill_value=initial)
    align.index = part.index
    return func(part[columns], align)


def _cum_agg_filled(a, b, func, initial):
    union = a.index.union(b.index)
    return func(
        a.reindex(union, fill_value=initial),
        b.reindex(union, fill_value=initial),
        fill_value=initial,
    )


def _cumcount_aggregate(a, b, fill_value=None):
    return a.add(b, fill_value=fill_value) + 1


def _fillna_group(group, by, value, method, limit, fillna_axis):
    # apply() conserves the grouped-by columns, so drop them to stay consistent with pandas groupby-fillna
    return group.drop(columns=by).fillna(
        value=value, method=method, limit=limit, axis=fillna_axis
    )


def _aggregate_docstring(based_on=None):
    # Insert common groupby-aggregation docstring.
    # Use `based_on` parameter to add note about the
    # Pandas method the Dask version is based on.
    based_on_str = "\n" if based_on is None else f"\nBased on {based_on}\n"

    def wrapper(func):
        func.__doc__ = f"""Aggregate using one or more specified operations
        {based_on_str}
        Parameters
        ----------
        arg : callable, str, list or dict
            Aggregation spec. Accepted combinations are:

            - callable function
            - string function name
            - list of functions and/or function names, e.g. ``[np.sum, 'mean']``
            - dict of column names -> function, function name or list of such.
        split_every : int, optional
            Number of intermediate partitions that may be aggregated at once.
            This defaults to 8. If your intermediate partitions are likely to
            be small (either due to a small number of groups or a small initial
            partition size), consider increasing this number for better performance.
        split_out : int, optional
            Number of output partitions. Default is 1.
        shuffle : bool or str, optional
            Whether a shuffle-based algorithm should be used. A specific
            algorithm name may also be specified (e.g. ``"tasks"`` or ``"p2p"``).
            The shuffle-based algorithm is likely to be more efficient than
            ``shuffle=False`` when ``split_out>1`` and the number of unique
            groups is large (high cardinality). Default is ``False`` when
            ``split_out = 1``. When ``split_out > 1``, it chooses the algorithm
            set by the ``shuffle`` option in the dask config system, or ``"tasks"``
            if nothing is set.
        """
        return func

    return wrapper


class _GroupBy:
    """Superclass for DataFrameGroupBy and SeriesGroupBy

    Parameters
    ----------

    obj: DataFrame or Series
        DataFrame or Series to be grouped
    by: str, list or Series
        The key for grouping
    slice: str, list
        The slice keys applied to GroupBy result
    group_keys: bool | None
        Passed to pandas.DataFrame.groupby()
    dropna: bool
        Whether to drop null values from groupby index
    sort: bool
        Passed along to aggregation methods. If allowed,
        the output aggregation will have sorted keys.
    observed: bool, default False
        This only applies if any of the groupers are Categoricals.
        If True: only show observed values for categorical groupers.
        If False: show all values for categorical groupers.
    """

    def __init__(
        self,
        df,
        by=None,
        slice=None,
        group_keys=GROUP_KEYS_DEFAULT,
        dropna=None,
        sort=True,
        observed=False,
    ):

        by_ = by if isinstance(by, (tuple, list)) else [by]
        if any(isinstance(key, pd.Grouper) for key in by_):
            raise NotImplementedError("pd.Grouper is currently not supported by Dask.")

        assert isinstance(df, (DataFrame, Series))
        self.group_keys = group_keys
        self.obj = df
        # grouping key passed via groupby method
        self.by = _normalize_by(df, by)
        self.sort = sort

        partitions_aligned = all(
            item.npartitions == df.npartitions if isinstance(item, Series) else True
            for item in (self.by if isinstance(self.by, (tuple, list)) else [self.by])
        )

        if not partitions_aligned:
            raise NotImplementedError(
                "The grouped object and 'by' of the groupby must have the same divisions."
            )

        # slicing key applied to _GroupBy instance
        self._slice = slice

        if isinstance(self.by, list):
            by_meta = [
                item._meta if isinstance(item, Series) else item for item in self.by
            ]

        elif isinstance(self.by, Series):
            by_meta = self.by._meta

        else:
            by_meta = self.by

        self.dropna = {}
        if dropna is not None:
            self.dropna["dropna"] = dropna

        # Hold off on setting observed by default: https://github.com/dask/dask/issues/6951
        self.observed = {}
        if observed is not None:
            self.observed["observed"] = observed

        self._meta = self.obj._meta.groupby(
            by_meta, group_keys=group_keys, **self.observed, **self.dropna
        )

    @property  # type: ignore
    @_deprecated()
    def index(self):
        return self.by

    @index.setter
    def index(self, value):
        self.by = value

    @property
    def _groupby_kwargs(self):
        return {
            "by": self.by,
            "group_keys": self.group_keys,
            **self.dropna,
            "sort": self.sort,
            **self.observed,
        }

    def __iter__(self):
        raise NotImplementedError(
            "Iteration of DataFrameGroupBy objects requires computing the groups which "
            "may be slow. You probably want to use 'apply' to execute a function for "
            "all the columns. To access individual groups, use 'get_group'. To list "
            "all the group names, use 'df[<group column>].unique().compute()'."
        )

    @property
    def _meta_nonempty(self):
        """
        Return a pd.DataFrameGroupBy / pd.SeriesGroupBy which contains sample data.
        """
        sample = self.obj._meta_nonempty

        if isinstance(self.by, list):
            by_meta = [
                item._meta_nonempty if isinstance(item, Series) else item
                for item in self.by
            ]

        elif isinstance(self.by, Series):
            by_meta = self.by._meta_nonempty

        else:
            by_meta = self.by

        grouped = sample.groupby(
            by_meta,
            group_keys=self.group_keys,
            **self.observed,
            **self.dropna,
        )
        return _maybe_slice(grouped, self._slice)

    def _single_agg(
        self,
        token,
        func,
        aggfunc=None,
        meta=None,
        split_every=None,
        split_out=1,
        shuffle=None,
        chunk_kwargs=None,
        aggregate_kwargs=None,
    ):
<<<<<<< HEAD
        """
        Aggregation with a single function/aggfunc rather than a compound spec
        like in GroupBy.aggregate
        """
        if shuffle is None:
            if split_out > 1:
                shuffle = shuffle or config.get("shuffle", None) or "tasks"
            else:
                shuffle = False
=======
        if self.sort is None and split_out > 1:
            warnings.warn(SORT_SPLIT_OUT_WARNING, FutureWarning)
>>>>>>> 7fe622b4

        if aggfunc is None:
            aggfunc = func

        if meta is None:
            with check_numeric_only_deprecation():
                meta = func(self._meta_nonempty)

        if chunk_kwargs is None:
            chunk_kwargs = {}

        if aggregate_kwargs is None:
            aggregate_kwargs = {}

        columns = meta.name if is_series_like(meta) else meta.columns
        by = self.by if isinstance(self.by, list) else [self.by]

        token = self._token_prefix + token
        levels = _determine_levels(self.by)

        if shuffle:
            return _shuffle_aggregate(
                [self.obj] + by,
                chunk=_apply_chunk,
                chunk_kwargs={
                    "chunk": func,
                    "columns": columns,
                    **self.observed,
                    **self.dropna,
                    **chunk_kwargs,
                },
                aggregate=_groupby_aggregate,
                aggregate_kwargs={
                    "aggfunc": aggfunc,
                    "levels": levels,
                    **self.observed,
                    **self.dropna,
                    **aggregate_kwargs,
                },
                token=token,
                split_every=split_every,
                split_out=split_out,
                shuffle=shuffle,
                sort=self.sort,
            )

        return aca(
            [self.obj] + by,
            chunk=_apply_chunk,
            chunk_kwargs=dict(
                chunk=func,
                columns=columns,
                **self.observed,
                **chunk_kwargs,
                **self.dropna,
            ),
            aggregate=_groupby_aggregate,
            meta=meta,
            token=token,
            split_every=split_every,
            aggregate_kwargs=dict(
                aggfunc=aggfunc,
                levels=levels,
                **self.observed,
                **aggregate_kwargs,
                **self.dropna,
            ),
            split_out=split_out,
            split_out_setup=split_out_on_index,
            sort=self.sort,
        )

    def _cum_agg(self, token, chunk, aggregate, initial):
        """Wrapper for cumulative groupby operation"""
        meta = chunk(self._meta)
        columns = meta.name if is_series_like(meta) else meta.columns
        by_cols = self.by if isinstance(self.by, list) else [self.by]

        # rename "by" columns internally
        # to fix cumulative operations on the same "by" columns
        # ref: https://github.com/dask/dask/issues/9313
        if columns is not None and set(columns).intersection(set(by_cols)):
            by = []
            for col in by_cols:
                suffix = str(uuid.uuid4())
                self.obj = self.obj.assign(**{col + suffix: self.obj[col]})
                by.append(col + suffix)
        else:
            by = by_cols

        name = self._token_prefix + token
        name_part = name + "-map"
        name_last = name + "-take-last"
        name_cum = name + "-cum-last"

        # cumulate each partitions
        cumpart_raw = map_partitions(
            _apply_chunk,
            self.obj,
            *by,
            chunk=chunk,
            columns=columns,
            token=name_part,
            meta=meta,
            **self.dropna,
        )

        cumpart_raw_frame = (
            cumpart_raw.to_frame() if is_series_like(meta) else cumpart_raw
        )

        cumpart_ext = cumpart_raw_frame.assign(
            **{
                i: self.obj[i]
                if np.isscalar(i) and i in getattr(self.obj, "columns", [])
                else self.obj.index
                for i in by
            }
        )

        # Use pd.Grouper objects to specify that we are grouping by columns.
        # Otherwise, pandas will throw an ambiguity warning if the
        # DataFrame's index (self.obj.index) was included in the grouping
        # specification (self.by). See pandas #14432
        grouper = grouper_dispatch(self._meta.obj)
        by_groupers = [grouper(key=ind) for ind in by]
        cumlast = map_partitions(
            _apply_chunk,
            cumpart_ext,
            *by_groupers,
            columns=0 if columns is None else columns,
            chunk=M.last,
            meta=meta,
            token=name_last,
            **self.dropna,
        )

        # aggregate cumulated partitions and its previous last element
        _hash = tokenize(self, token, chunk, aggregate, initial)
        name += "-" + _hash
        name_cum += "-" + _hash
        dask = {}
        dask[(name, 0)] = (cumpart_raw._name, 0)

        for i in range(1, self.obj.npartitions):
            # store each cumulative step to graph to reduce computation
            if i == 1:
                dask[(name_cum, i)] = (cumlast._name, i - 1)
            else:
                # aggregate with previous cumulation results
                dask[(name_cum, i)] = (
                    _cum_agg_filled,
                    (name_cum, i - 1),
                    (cumlast._name, i - 1),
                    aggregate,
                    initial,
                )
            dask[(name, i)] = (
                _cum_agg_aligned,
                (cumpart_ext._name, i),
                (name_cum, i),
                by,
                0 if columns is None else columns,
                aggregate,
                initial,
            )

        dependencies = [cumpart_raw]
        if self.obj.npartitions > 1:
            dependencies += [cumpart_ext, cumlast]

        graph = HighLevelGraph.from_collections(name, dask, dependencies=dependencies)
        return new_dd_object(graph, name, chunk(self._meta), self.obj.divisions)

    def compute(self, **kwargs):
        raise NotImplementedError(
            "DataFrameGroupBy does not allow compute method."
            "Please chain it with an aggregation method (like ``.mean()``) or get a "
            "specific group using ``.get_group()`` before calling ``compute()``"
        )

    def _shuffle(self, meta):
        df = self.obj

        if isinstance(self.obj, Series):
            # Temporarily convert series to dataframe for shuffle
            df = df.to_frame("__series__")
            convert_back_to_series = True
        else:
            convert_back_to_series = False

        if isinstance(self.by, DataFrame):  # add by columns to dataframe
            df2 = df.assign(**{"_by_" + c: self.by[c] for c in self.by.columns})
            by = self.by
        elif isinstance(self.by, Series):
            df2 = df.assign(_by=self.by)
            by = self.by
        else:
            df2 = df
            by = df._select_columns_or_index(self.by)

        df3 = shuffle(df2, by)  # shuffle dataframe and index

        if isinstance(self.by, DataFrame):
            # extract by from dataframe
            cols = ["_by_" + c for c in self.by.columns]
            by2 = df3[cols]
            if is_dataframe_like(meta):
                df4 = df3.map_partitions(drop_columns, cols, meta.columns.dtype)
            else:
                df4 = df3.drop(cols, axis=1)
        elif isinstance(self.by, Series):
            by2 = df3["_by"]
            by2.name = self.by.name
            if is_dataframe_like(meta):
                df4 = df3.map_partitions(drop_columns, "_by", meta.columns.dtype)
            else:
                df4 = df3.drop("_by", axis=1)
        else:
            df4 = df3
            by2 = self.by

        if convert_back_to_series:
            df4 = df4["__series__"].rename(self.obj.name)

        return df4, by2

    @derived_from(pd.core.groupby.GroupBy)
    def cumsum(self, axis=0):
        if axis:
            if isinstance(self, SeriesGroupBy):
                raise ValueError("No axis named 1 for object type Series")
            else:
                return self.obj.cumsum(axis=axis)
        else:
            return self._cum_agg("cumsum", chunk=M.cumsum, aggregate=M.add, initial=0)

    @derived_from(pd.core.groupby.GroupBy)
    def cumprod(self, axis=0):
        if axis:
            if isinstance(self, SeriesGroupBy):
                raise ValueError("No axis named 1 for object type Series")
            else:
                return self.obj.cumprod(axis=axis)
        else:
            return self._cum_agg("cumprod", chunk=M.cumprod, aggregate=M.mul, initial=1)

    @derived_from(pd.core.groupby.GroupBy)
    def cumcount(self, axis=no_default):
        if axis is not no_default:
            warnings.warn(
                "The `axis` keyword argument is deprecated and will removed in a future release. "
                "Previously it was unused and had no effect.",
                FutureWarning,
            )
        return self._cum_agg(
            "cumcount", chunk=M.cumcount, aggregate=_cumcount_aggregate, initial=-1
        )

    @derived_from(pd.core.groupby.GroupBy)
    def sum(self, split_every=None, split_out=1, shuffle=None, min_count=None):
        result = self._single_agg(
            func=M.sum,
            token="sum",
            split_every=split_every,
            split_out=split_out,
            shuffle=shuffle,
        )
        if min_count:
            return result.where(self.count() >= min_count, other=np.NaN)
        else:
            return result

    @derived_from(pd.core.groupby.GroupBy)
    def prod(self, split_every=None, split_out=1, shuffle=None, min_count=None):
        result = self._single_agg(
            func=M.prod,
            token="prod",
            split_every=split_every,
            split_out=split_out,
            shuffle=shuffle,
        )
        if min_count:
            return result.where(self.count() >= min_count, other=np.NaN)
        else:
            return result

    @derived_from(pd.core.groupby.GroupBy)
    def min(self, split_every=None, split_out=1, shuffle=None):
        return self._single_agg(
            func=M.min,
            token="min",
            split_every=split_every,
            split_out=split_out,
            shuffle=shuffle,
        )

    @derived_from(pd.core.groupby.GroupBy)
    def max(self, split_every=None, split_out=1, shuffle=None):
        return self._single_agg(
            func=M.max,
            token="max",
            split_every=split_every,
            split_out=split_out,
            shuffle=shuffle,
        )

    @derived_from(pd.DataFrame)
    def idxmin(
        self, split_every=None, split_out=1, shuffle=None, axis=None, skipna=True
    ):
        return self._single_agg(
            func=M.idxmin,
            token="idxmin",
            aggfunc=M.first,
            split_every=split_every,
            split_out=split_out,
            shuffle=shuffle,
            chunk_kwargs=dict(skipna=skipna),
        )

    @derived_from(pd.DataFrame)
    def idxmax(
        self, split_every=None, split_out=1, shuffle=None, axis=None, skipna=True
    ):
        return self._single_agg(
            func=M.idxmax,
            token="idxmax",
            aggfunc=M.first,
            split_every=split_every,
            split_out=split_out,
            shuffle=shuffle,
            chunk_kwargs=dict(skipna=skipna),
        )

    @derived_from(pd.core.groupby.GroupBy)
    def count(self, split_every=None, split_out=1, shuffle=None):
        return self._single_agg(
            func=M.count,
            token="count",
            aggfunc=M.sum,
            split_every=split_every,
            split_out=split_out,
            shuffle=shuffle,
        )

    @derived_from(pd.core.groupby.GroupBy)
    def mean(self, split_every=None, split_out=1, shuffle=None):
        s = self.sum(split_every=split_every, split_out=split_out, shuffle=shuffle)
        c = self.count(split_every=split_every, split_out=split_out, shuffle=shuffle)
        if is_dataframe_like(s):
            c = c[s.columns]
        return s / c

    @derived_from(pd.core.groupby.GroupBy)
    def size(self, split_every=None, split_out=1, shuffle=None):
        return self._single_agg(
            token="size",
            func=M.size,
            aggfunc=M.sum,
            split_every=split_every,
            split_out=split_out,
            shuffle=shuffle,
        )

    @derived_from(pd.core.groupby.GroupBy)
    def var(self, ddof=1, split_every=None, split_out=1):
        if self.sort is None and split_out > 1:
            warnings.warn(SORT_SPLIT_OUT_WARNING, FutureWarning)

        levels = _determine_levels(self.by)
        result = aca(
            [self.obj, self.by]
            if not isinstance(self.by, list)
            else [self.obj] + self.by,
            chunk=_var_chunk,
            aggregate=_var_agg,
            combine=_var_combine,
            token=self._token_prefix + "var",
            aggregate_kwargs={"ddof": ddof, "levels": levels},
            combine_kwargs={"levels": levels},
            split_every=split_every,
            split_out=split_out,
            split_out_setup=split_out_on_index,
            sort=self.sort,
        )

        if isinstance(self.obj, Series):
            result = result[result.columns[0]]
        if self._slice:
            result = result[self._slice]

        return result

    @derived_from(pd.core.groupby.GroupBy)
    def std(self, ddof=1, split_every=None, split_out=1):
        v = self.var(ddof, split_every=split_every, split_out=split_out)
        result = map_partitions(np.sqrt, v, meta=v)
        return result

    @derived_from(pd.DataFrame)
    def corr(self, ddof=1, split_every=None, split_out=1):
        """Groupby correlation:
        corr(X, Y) = cov(X, Y) / (std_x * std_y)
        """
        return self.cov(split_every=split_every, split_out=split_out, std=True)

    @derived_from(pd.DataFrame)
    def cov(self, ddof=1, split_every=None, split_out=1, std=False):
        """Groupby covariance is accomplished by

        1. Computing intermediate values for sum, count, and the product of
           all columns: a b c -> a*a, a*b, b*b, b*c, c*c.

        2. The values are then aggregated and the final covariance value is calculated:
           cov(X, Y) = X*Y - Xbar * Ybar

        When `std` is True calculate Correlation
        """
        if self.sort is None and split_out > 1:
            warnings.warn(SORT_SPLIT_OUT_WARNING, FutureWarning)

        levels = _determine_levels(self.by)

        is_mask = any(is_series_like(s) for s in self.by)
        if self._slice:
            if is_mask:
                self.obj = self.obj[self._slice]
            else:
                sliced_plus = list(self._slice) + list(self.by)
                self.obj = self.obj[sliced_plus]

        result = aca(
            [self.obj, self.by]
            if not isinstance(self.by, list)
            else [self.obj] + self.by,
            chunk=_cov_chunk,
            aggregate=_cov_agg,
            combine=_cov_combine,
            token=self._token_prefix + "cov",
            aggregate_kwargs={"ddof": ddof, "levels": levels, "std": std},
            combine_kwargs={"levels": levels},
            split_every=split_every,
            split_out=split_out,
            split_out_setup=split_out_on_index,
            sort=self.sort,
        )

        if isinstance(self.obj, Series):
            result = result[result.columns[0]]
        if self._slice:
            result = result[self._slice]
        return result

    @derived_from(pd.core.groupby.GroupBy)
    def first(self, split_every=None, split_out=1, shuffle=None):
        return self._single_agg(
            func=M.first,
            token="first",
            split_every=split_every,
            split_out=split_out,
            shuffle=shuffle,
        )

    @derived_from(pd.core.groupby.GroupBy)
    def last(self, split_every=None, split_out=1, shuffle=None):
        return self._single_agg(
            token="last",
            func=M.last,
            split_every=split_every,
            split_out=split_out,
            shuffle=shuffle,
        )

    @derived_from(
        pd.core.groupby.GroupBy,
        inconsistencies="If the group is not present, Dask will return an empty Series/DataFrame.",
    )
    def get_group(self, key):
        token = self._token_prefix + "get_group"

        meta = self._meta.obj
        if is_dataframe_like(meta) and self._slice is not None:
            meta = meta[self._slice]
        columns = meta.columns if is_dataframe_like(meta) else meta.name

        return map_partitions(
            _groupby_get_group,
            self.obj,
            self.by,
            key,
            columns,
            meta=meta,
            token=token,
        )

    @_aggregate_docstring()
    def aggregate(self, arg, split_every=None, split_out=1, shuffle=None):
        if split_out is None:
            warnings.warn(
                "split_out=None is deprecated, please use a positive integer, "
                "or allow the default of 1",
                category=FutureWarning,
            )
            split_out = 1
        if shuffle is None:
            if split_out > 1:
                shuffle = shuffle or config.get("shuffle", None) or "tasks"
            else:
                shuffle = False

        column_projection = None
        if isinstance(self.obj, DataFrame):
            if isinstance(self.by, tuple) or np.isscalar(self.by):
                group_columns = {self.by}

            elif isinstance(self.by, list):
                group_columns = {
                    i for i in self.by if isinstance(i, tuple) or np.isscalar(i)
                }

            else:
                group_columns = set()

            if self._slice:
                # pandas doesn't exclude the grouping column in a SeriesGroupBy
                # like df.groupby('a')['a'].agg(...)
                non_group_columns = self._slice
                if not isinstance(non_group_columns, list):
                    non_group_columns = [non_group_columns]
            else:
                # NOTE: this step relies on the by normalization to replace
                #       series with their name.
                non_group_columns = [
                    col for col in self.obj.columns if col not in group_columns
                ]

            spec = _normalize_spec(arg, non_group_columns)

            # Check if the aggregation involves implicit column projection
            if isinstance(arg, dict):
                column_projection = group_columns | arg.keys()

        elif isinstance(self.obj, Series):
            if isinstance(arg, (list, tuple, dict)):
                # implementation detail: if self.obj is a series, a pseudo column
                # None is used to denote the series itself. This pseudo column is
                # removed from the result columns before passing the spec along.
                spec = _normalize_spec({None: arg}, [])
                spec = [
                    (result_column, func, input_column)
                    for ((_, result_column), func, input_column) in spec
                ]

            else:
                spec = _normalize_spec({None: arg}, [])
                spec = [
                    (self.obj.name, func, input_column)
                    for (_, func, input_column) in spec
                ]

        else:
            raise ValueError(f"aggregate on unknown object {self.obj}")

        chunk_funcs, aggregate_funcs, finalizers = _build_agg_args(spec)

        if isinstance(self.by, (tuple, list)) and len(self.by) > 1:
            levels = list(range(len(self.by)))
        else:
            levels = 0

        # Add an explicit `getitem` operation if the groupby
        # aggregation involves implicit column projection.
        # This makes it possible for the column-projection
        # to be pushed into the IO layer
        _obj = self.obj[list(column_projection)] if column_projection else self.obj

        if not isinstance(self.by, list):
            chunk_args = [_obj, self.by]

        else:
            chunk_args = [_obj] + self.by

        if not PANDAS_GT_110 and self.dropna:
            raise NotImplementedError(
                "dropna is not a valid argument for dask.groupby.agg"
                f"if pandas < 1.1.0. Pandas version is {pd.__version__}"
            )

        if shuffle:
            # Shuffle-based aggregation
            #
            # This algorithm is more scalable than a tree reduction
            # for larger values of split_out. However, the shuffle
            # step requires that the result of `chunk` produces a
            # proper DataFrame type
            return _shuffle_aggregate(
                chunk_args,
                chunk=_groupby_apply_funcs,
                chunk_kwargs=dict(
                    funcs=chunk_funcs,
                    sort=False,
                    **self.observed,
                    **self.dropna,
                ),
                aggregate=_agg_finalize,
                aggregate_kwargs=dict(
                    aggregate_funcs=aggregate_funcs,
                    finalize_funcs=finalizers,
                    level=levels,
                    **self.observed,
                    **self.dropna,
                ),
                token="aggregate",
                split_every=split_every,
                split_out=split_out,
                shuffle=shuffle if isinstance(shuffle, str) else "tasks",
                sort=self.sort,
            )

        if self.sort is None and split_out > 1:
            warnings.warn(SORT_SPLIT_OUT_WARNING, FutureWarning)

        # Check sort behavior
        if self.sort and split_out > 1:
            raise NotImplementedError(
                "Cannot guarantee sorted keys for `split_out>1` and `shuffle=False`"
                " Try using `shuffle=True` if you are grouping on a single column."
                " Otherwise, try using split_out=1, or grouping with sort=False."
            )

        return aca(
            chunk_args,
            chunk=_groupby_apply_funcs,
            chunk_kwargs=dict(
                funcs=chunk_funcs,
                sort=False,
                **self.observed,
                **self.dropna,
            ),
            combine=_groupby_apply_funcs,
            combine_kwargs=dict(
                funcs=aggregate_funcs,
                level=levels,
                sort=False,
                **self.observed,
                **self.dropna,
            ),
            aggregate=_agg_finalize,
            aggregate_kwargs=dict(
                aggregate_funcs=aggregate_funcs,
                finalize_funcs=finalizers,
                level=levels,
                **self.observed,
                **self.dropna,
            ),
            token="aggregate",
            split_every=split_every,
            split_out=split_out,
            split_out_setup=split_out_on_index,
            sort=self.sort,
        )

    @insert_meta_param_description(pad=12)
    def apply(self, func, *args, **kwargs):
        """Parallel version of pandas GroupBy.apply

        This mimics the pandas version except for the following:

        1.  If the grouper does not align with the index then this causes a full
            shuffle.  The order of rows within each group may not be preserved.
        2.  Dask's GroupBy.apply is not appropriate for aggregations. For custom
            aggregations, use :class:`dask.dataframe.groupby.Aggregation`.

        .. warning::

           Pandas' groupby-apply can be used to to apply arbitrary functions,
           including aggregations that result in one row per group. Dask's
           groupby-apply will apply ``func`` once on each group, doing a shuffle
           if needed, such that each group is contained in one partition.
           When ``func`` is a reduction, e.g., you'll end up with one row
           per group. To apply a custom aggregation with Dask,
           use :class:`dask.dataframe.groupby.Aggregation`.

        Parameters
        ----------
        func: function
            Function to apply
        args, kwargs : Scalar, Delayed or object
            Arguments and keywords to pass to the function.
        $META

        Returns
        -------
        applied : Series or DataFrame depending on columns keyword
        """
        meta = kwargs.get("meta", no_default)

        if meta is no_default:
            with raise_on_meta_error(f"groupby.apply({funcname(func)})", udf=True):
                meta_args, meta_kwargs = _extract_meta((args, kwargs), nonempty=True)
                meta = self._meta_nonempty.apply(func, *meta_args, **meta_kwargs)

            msg = (
                "`meta` is not specified, inferred from partial data. "
                "Please provide `meta` if the result is unexpected.\n"
                "  Before: .apply(func)\n"
                "  After:  .apply(func, meta={'x': 'f8', 'y': 'f8'}) for dataframe result\n"
                "  or:     .apply(func, meta=('x', 'f8'))            for series result"
            )
            warnings.warn(msg, stacklevel=2)

        meta = make_meta(meta, parent_meta=self._meta.obj)

        # Validate self.by
        if isinstance(self.by, list) and any(
            isinstance(item, Series) for item in self.by
        ):
            raise NotImplementedError(
                "groupby-apply with a multiple Series is currently not supported"
            )

        df = self.obj
        should_shuffle = not (df.known_divisions and df._contains_index_name(self.by))

        if should_shuffle:
            df2, by = self._shuffle(meta)
        else:
            df2 = df
            by = self.by

        # Perform embarrassingly parallel groupby-apply
        kwargs["meta"] = meta
        df3 = map_partitions(
            _groupby_slice_apply,
            df2,
            by,
            self._slice,
            func,
            token=funcname(func),
            *args,
            group_keys=self.group_keys,
            **self.observed,
            **self.dropna,
            **kwargs,
        )

        return df3

    @insert_meta_param_description(pad=12)
    def transform(self, func, *args, **kwargs):
        """Parallel version of pandas GroupBy.transform

        This mimics the pandas version except for the following:

        1.  If the grouper does not align with the index then this causes a full
            shuffle.  The order of rows within each group may not be preserved.
        2.  Dask's GroupBy.transform is not appropriate for aggregations. For custom
            aggregations, use :class:`dask.dataframe.groupby.Aggregation`.

        .. warning::

           Pandas' groupby-transform can be used to to apply arbitrary functions,
           including aggregations that result in one row per group. Dask's
           groupby-transform will apply ``func`` once on each group, doing a shuffle
           if needed, such that each group is contained in one partition.
           When ``func`` is a reduction, e.g., you'll end up with one row
           per group. To apply a custom aggregation with Dask,
           use :class:`dask.dataframe.groupby.Aggregation`.

        Parameters
        ----------
        func: function
            Function to apply
        args, kwargs : Scalar, Delayed or object
            Arguments and keywords to pass to the function.
        $META

        Returns
        -------
        applied : Series or DataFrame depending on columns keyword
        """
        meta = kwargs.get("meta", no_default)

        if meta is no_default:
            with raise_on_meta_error(f"groupby.transform({funcname(func)})", udf=True):
                meta_args, meta_kwargs = _extract_meta((args, kwargs), nonempty=True)
                meta = self._meta_nonempty.transform(func, *meta_args, **meta_kwargs)

            msg = (
                "`meta` is not specified, inferred from partial data. "
                "Please provide `meta` if the result is unexpected.\n"
                "  Before: .transform(func)\n"
                "  After:  .transform(func, meta={'x': 'f8', 'y': 'f8'}) for dataframe result\n"
                "  or:     .transform(func, meta=('x', 'f8'))            for series result"
            )
            warnings.warn(msg, stacklevel=2)

        meta = make_meta(meta, parent_meta=self._meta.obj)

        # Validate self.by
        if isinstance(self.by, list) and any(
            isinstance(item, Series) for item in self.by
        ):
            raise NotImplementedError(
                "groupby-transform with a multiple Series is currently not supported"
            )

        df = self.obj
        should_shuffle = not (df.known_divisions and df._contains_index_name(self.by))

        if should_shuffle:
            df2, by = self._shuffle(meta)
        else:
            df2 = df
            by = self.by

        # Perform embarrassingly parallel groupby-transform
        kwargs["meta"] = meta
        df3 = map_partitions(
            _groupby_slice_transform,
            df2,
            by,
            self._slice,
            func,
            token=funcname(func),
            *args,
            group_keys=self.group_keys,
            **self.observed,
            **self.dropna,
            **kwargs,
        )

        return df3

    @insert_meta_param_description(pad=12)
    def shift(self, periods=1, freq=None, axis=0, fill_value=None, meta=no_default):
        """Parallel version of pandas GroupBy.shift

        This mimics the pandas version except for the following:

        If the grouper does not align with the index then this causes a full
        shuffle.  The order of rows within each group may not be preserved.

        Parameters
        ----------
        periods : Delayed, Scalar or int, default 1
            Number of periods to shift.
        freq : Delayed, Scalar or str, optional
            Frequency string.
        axis : axis to shift, default 0
            Shift direction.
        fill_value : Scalar, Delayed or object, optional
            The scalar value to use for newly introduced missing values.
        $META

        Returns
        -------
        shifted : Series or DataFrame shifted within each group.

        Examples
        --------
        >>> import dask
        >>> ddf = dask.datasets.timeseries(freq="1H")
        >>> result = ddf.groupby("name").shift(1, meta={"id": int, "x": float, "y": float})
        """
        if meta is no_default:
            with raise_on_meta_error("groupby.shift()", udf=False):
                meta_kwargs = _extract_meta(
                    {
                        "periods": periods,
                        "freq": freq,
                        "axis": axis,
                        "fill_value": fill_value,
                    },
                    nonempty=True,
                )
                meta = self._meta_nonempty.shift(**meta_kwargs)

            msg = (
                "`meta` is not specified, inferred from partial data. "
                "Please provide `meta` if the result is unexpected.\n"
                "  Before: .shift(1)\n"
                "  After:  .shift(1, meta={'x': 'f8', 'y': 'f8'}) for dataframe result\n"
                "  or:     .shift(1, meta=('x', 'f8'))            for series result"
            )
            warnings.warn(msg, stacklevel=2)

        meta = make_meta(meta, parent_meta=self._meta.obj)

        # Validate self.by
        if isinstance(self.by, list) and any(
            isinstance(item, Series) for item in self.by
        ):
            raise NotImplementedError(
                "groupby-shift with a multiple Series is currently not supported"
            )
        df = self.obj
        should_shuffle = not (df.known_divisions and df._contains_index_name(self.by))

        if should_shuffle:
            df2, by = self._shuffle(meta)
        else:
            df2 = df
            by = self.by

        # Perform embarrassingly parallel groupby-shift
        result = map_partitions(
            _groupby_slice_shift,
            df2,
            by,
            self._slice,
            should_shuffle,
            periods=periods,
            freq=freq,
            axis=axis,
            fill_value=fill_value,
            token="groupby-shift",
            group_keys=self.group_keys,
            meta=meta,
            **self.observed,
            **self.dropna,
        )
        return result

    def rolling(self, window, min_periods=None, center=False, win_type=None, axis=0):
        """Provides rolling transformations.

        .. note::

            Since MultiIndexes are not well supported in Dask, this method returns a
            dataframe with the same index as the original data. The groupby column is
            not added as the first level of the index like pandas does.

            This method works differently from other groupby methods. It does a groupby
            on each partition (plus some overlap). This means that the output has the
            same shape and number of partitions as the original.

        Parameters
        ----------
        window : str, offset
           Size of the moving window. This is the number of observations used
           for calculating the statistic. Data must have a ``DatetimeIndex``
        min_periods : int, default None
            Minimum number of observations in window required to have a value
            (otherwise result is NA).
        center : boolean, default False
            Set the labels at the center of the window.
        win_type : string, default None
            Provide a window type. The recognized window types are identical
            to pandas.
        axis : int, default 0

        Returns
        -------
        a Rolling object on which to call a method to compute a statistic

        Examples
        --------
        >>> import dask
        >>> ddf = dask.datasets.timeseries(freq="1H")
        >>> result = ddf.groupby("name").x.rolling('1D').max()
        """
        from dask.dataframe.rolling import RollingGroupby

        if isinstance(window, Integral):
            raise ValueError(
                "Only time indexes are supported for rolling groupbys in dask dataframe. "
                "``window`` must be a ``freq`` (e.g. '1H')."
            )

        if min_periods is not None:
            if not isinstance(min_periods, Integral):
                raise ValueError("min_periods must be an integer")
            if min_periods < 0:
                raise ValueError("min_periods must be >= 0")

        return RollingGroupby(
            self,
            window=window,
            min_periods=min_periods,
            center=center,
            win_type=win_type,
            axis=axis,
        )

    def fillna(self, value=None, method=None, limit=None, axis=None):
        """Fill NA/NaN values using the specified method.

        Parameters
        ----------
        value : scalar, default None
            Value to use to fill holes (e.g. 0).
        method : {'bfill', 'ffill', None}, default None
            Method to use for filling holes in reindexed Series. ffill: propagate last
            valid observation forward to next valid. bfill: use next valid observation
            to fill gap.
        axis : {0 or 'index', 1 or 'columns'}
            Axis along which to fill missing values.
        limit : int, default None
            If method is specified, this is the maximum number of consecutive NaN values
            to forward/backward fill. In other words, if there is a gap with more than
            this number of consecutive NaNs, it will only be partially filled. If method
            is not specified, this is the maximum number of entries along the entire
            axis where NaNs will be filled. Must be greater than 0 if not None.

        Returns
        -------
        Series or DataFrame
            Object with missing values filled

        See also
        --------
        pandas.core.groupby.DataFrameGroupBy.fillna
        """
        if not np.isscalar(value) and value is not None:
            raise NotImplementedError(
                "groupby-fillna with value=dict/Series/DataFrame is currently not supported"
            )
        meta = self._meta_nonempty.apply(
            _fillna_group,
            by=self.by,
            value=value,
            method=method,
            limit=limit,
            fillna_axis=axis,
        )

        result = self.apply(
            _fillna_group,
            by=self.by,
            value=value,
            method=method,
            limit=limit,
            fillna_axis=axis,
            meta=meta,
        )

        if PANDAS_GT_150 and self.group_keys:
            return result.map_partitions(M.droplevel, self.by)

        return result

    @derived_from(pd.core.groupby.GroupBy)
    def ffill(self, limit=None):
        return self.fillna(method="ffill", limit=limit)

    @derived_from(pd.core.groupby.GroupBy)
    def bfill(self, limit=None):
        return self.fillna(method="bfill", limit=limit)


class DataFrameGroupBy(_GroupBy):
    _token_prefix = "dataframe-groupby-"

    def __getitem__(self, key):
        if isinstance(key, list):
            g = DataFrameGroupBy(
                self.obj, by=self.by, slice=key, sort=self.sort, **self.dropna
            )
        else:
            g = SeriesGroupBy(
                self.obj, by=self.by, slice=key, sort=self.sort, **self.dropna
            )

        # error is raised from pandas
        g._meta = g._meta[key]
        return g

    def __dir__(self):
        return sorted(
            set(
                dir(type(self))
                + list(self.__dict__)
                + list(filter(M.isidentifier, self.obj.columns))
            )
        )

    def __getattr__(self, key):
        try:
            return self[key]
        except KeyError as e:
            raise AttributeError(e) from e

    @_aggregate_docstring(based_on="pd.core.groupby.DataFrameGroupBy.aggregate")
    def aggregate(self, arg, split_every=None, split_out=1, shuffle=None):
        if arg == "size":
            return self.size()

        return super().aggregate(
            arg, split_every=split_every, split_out=split_out, shuffle=shuffle
        )

    @_aggregate_docstring(based_on="pd.core.groupby.DataFrameGroupBy.agg")
    def agg(self, arg, split_every=None, split_out=1, shuffle=None):
        return self.aggregate(
            arg, split_every=split_every, split_out=split_out, shuffle=shuffle
        )


class SeriesGroupBy(_GroupBy):
    _token_prefix = "series-groupby-"

    def __init__(self, df, by=None, slice=None, observed=None, **kwargs):
        # for any non series object, raise pandas-compat error message
        # Hold off on setting observed by default: https://github.com/dask/dask/issues/6951
        observed = {"observed": observed} if observed is not None else {}

        if isinstance(df, Series):
            if isinstance(by, Series):
                pass
            elif isinstance(by, list):
                if len(by) == 0:
                    raise ValueError("No group keys passed!")

                non_series_items = [item for item in by if not isinstance(item, Series)]
                # raise error from pandas, if applicable

                df._meta.groupby(non_series_items, **observed)
            else:
                # raise error from pandas, if applicable
                df._meta.groupby(by, **observed)

        super().__init__(df, by=by, slice=slice, **observed, **kwargs)

    @derived_from(pd.core.groupby.SeriesGroupBy)
    def nunique(self, split_every=None, split_out=1):
        """
        Examples
        --------
        >>> import pandas as pd
        >>> import dask.dataframe as dd
        >>> d = {'col1': [1, 2, 3, 4], 'col2': [5, 6, 7, 8]}
        >>> df = pd.DataFrame(data=d)
        >>> ddf = dd.from_pandas(df, 2)
        >>> ddf.groupby(['col1']).col2.nunique().compute()
        """
        name = self._meta.obj.name
        levels = _determine_levels(self.by)

        if isinstance(self.obj, DataFrame):
            chunk = _nunique_df_chunk

        else:
            chunk = _nunique_series_chunk

        if self.sort is None and split_out > 1:
            warnings.warn(SORT_SPLIT_OUT_WARNING, FutureWarning)

        return aca(
            [self.obj, self.by]
            if not isinstance(self.by, list)
            else [self.obj] + self.by,
            chunk=chunk,
            aggregate=_nunique_df_aggregate,
            combine=_nunique_df_combine,
            token="series-groupby-nunique",
            chunk_kwargs={"levels": levels, "name": name},
            aggregate_kwargs={"levels": levels, "name": name},
            combine_kwargs={"levels": levels},
            split_every=split_every,
            split_out=split_out,
            split_out_setup=split_out_on_index,
            sort=self.sort,
        )

    @_aggregate_docstring(based_on="pd.core.groupby.SeriesGroupBy.aggregate")
    def aggregate(self, arg, split_every=None, split_out=1, shuffle=None):
        result = super().aggregate(
            arg, split_every=split_every, split_out=split_out, shuffle=shuffle
        )
        if self._slice:
            result = result[self._slice]

        if not isinstance(arg, (list, dict)) and isinstance(result, DataFrame):
            result = result[result.columns[0]]

        return result

    @_aggregate_docstring(based_on="pd.core.groupby.SeriesGroupBy.agg")
    def agg(self, arg, split_every=None, split_out=1, shuffle=None):
        return self.aggregate(
            arg, split_every=split_every, split_out=split_out, shuffle=shuffle
        )

    @derived_from(pd.core.groupby.SeriesGroupBy)
    def value_counts(self, split_every=None, split_out=1, shuffle=None):
        return self._single_agg(
            func=_value_counts,
            token="value_counts",
            aggfunc=_value_counts_aggregate,
            split_every=split_every,
            split_out=split_out,
            shuffle=shuffle,
        )

    @derived_from(pd.core.groupby.SeriesGroupBy)
    def unique(self, split_every=None, split_out=1, shuffle=None):
        name = self._meta.obj.name
        return self._single_agg(
            func=M.unique,
            token="unique",
            aggfunc=_unique_aggregate,
            aggregate_kwargs={"name": name},
            split_every=split_every,
            split_out=split_out,
            shuffle=shuffle,
        )

    @derived_from(pd.core.groupby.SeriesGroupBy)
    def tail(self, n=5, split_every=None, split_out=1, shuffle=None):
        index_levels = len(self.by) if isinstance(self.by, list) else 1
        return self._single_agg(
            func=_tail_chunk,
            token="tail",
            aggfunc=_tail_aggregate,
            meta=M.tail(self._meta_nonempty),
            chunk_kwargs={"n": n},
            aggregate_kwargs={"n": n, "index_levels": index_levels},
            split_every=split_every,
            split_out=split_out,
            shuffle=shuffle,
        )

    @derived_from(pd.core.groupby.SeriesGroupBy)
    def head(self, n=5, split_every=None, split_out=1, shuffle=None):
        index_levels = len(self.by) if isinstance(self.by, list) else 1
        return self._single_agg(
            func=_head_chunk,
            token="head",
            aggfunc=_head_aggregate,
            meta=M.head(self._meta_nonempty),
            chunk_kwargs={"n": n},
            aggregate_kwargs={"n": n, "index_levels": index_levels},
            split_every=split_every,
            split_out=split_out,
            shuffle=shuffle,
        )


def _unique_aggregate(series_gb, name=None):
    ret = type(series_gb.obj)(
        {k: v.explode().unique() for k, v in series_gb}, name=name
    )
    ret.index.names = series_gb.obj.index.names
    return ret


def _value_counts(x, **kwargs):
    if len(x):
        return M.value_counts(x, **kwargs)
    else:
        return pd.Series(dtype=int)


def _value_counts_aggregate(series_gb):
    to_concat = {k: v.groupby(level=1).sum() for k, v in series_gb}
    names = list(series_gb.obj.index.names)
    return pd.Series(pd.concat(to_concat, names=names))


def _tail_chunk(series_gb, **kwargs):
    keys, groups = zip(*series_gb) if len(series_gb) else ((True,), (series_gb,))
    return pd.concat([group.tail(**kwargs) for group in groups], keys=keys)


def _tail_aggregate(series_gb, **kwargs):
    levels = kwargs.pop("index_levels")
    return series_gb.tail(**kwargs).droplevel(list(range(levels)))


def _head_chunk(series_gb, **kwargs):
    keys, groups = zip(*series_gb) if len(series_gb) else ((True,), (series_gb,))
    return pd.concat([group.head(**kwargs) for group in groups], keys=keys)


def _head_aggregate(series_gb, **kwargs):
    levels = kwargs.pop("index_levels")
    return series_gb.head(**kwargs).droplevel(list(range(levels)))


def _shuffle_aggregate(
    args,
    chunk=None,
    aggregate=None,
    token=None,
    chunk_kwargs=None,
    aggregate_kwargs=None,
    split_every=None,
    split_out=1,
    sort=True,
    ignore_index=False,
    shuffle="tasks",
):
    """Shuffle-based groupby aggregation

    This algorithm may be more efficient than ACA for large ``split_out``
    values (required for high-cardinality groupby indices), but it also
    requires the output of ``chunk`` to be a proper DataFrame object.

    Parameters
    ----------
    args :
        Positional arguments for the `chunk` function. All `dask.dataframe`
        objects should be partitioned and indexed equivalently.
    chunk : function [block-per-arg] -> block
        Function to operate on each block of data
    aggregate : function concatenated-block -> block
        Function to operate on the concatenated result of chunk
    token : str, optional
        The name to use for the output keys.
    chunk_kwargs : dict, optional
        Keywords for the chunk function only.
    aggregate_kwargs : dict, optional
        Keywords for the aggregate function only.
    split_every : int, optional
        Number of partitions to aggregate into a shuffle partition.
        Defaults to eight, meaning that the initial partitions are repartitioned
        into groups of eight before the shuffle. Shuffling scales with the number
        of partitions, so it may be helpful to increase this number as a performance
        optimization, but only when the aggregated partition can comfortably
        fit in worker memory.
    split_out : int, optional
        Number of output partitions.
    ignore_index : bool, default False
        Whether the index can be ignored during the shuffle.
    sort : bool
        If allowed, sort the keys of the output aggregation.
    shuffle : str, default "tasks"
        Shuffle option to be used by ``DataFrame.shuffle``.
    """

    if chunk_kwargs is None:
        chunk_kwargs = dict()
    if aggregate_kwargs is None:
        aggregate_kwargs = dict()

    if not isinstance(args, (tuple, list)):
        args = [args]

    dfs = [arg for arg in args if isinstance(arg, _Frame)]

    npartitions = {arg.npartitions for arg in dfs}
    if len(npartitions) > 1:
        raise ValueError("All arguments must have same number of partitions")
    npartitions = npartitions.pop()

    if split_every is None:
        split_every = 8
    elif split_every is False:
        split_every = npartitions
    elif split_every < 1 or not isinstance(split_every, Integral):
        raise ValueError("split_every must be an integer >= 1")

    # Shuffle-based groupby aggregation
    chunk_name = f"{token or funcname(chunk)}-chunk"
    chunked = map_partitions(
        chunk,
        *args,
        meta=chunk(
            *[arg._meta if isinstance(arg, _Frame) else arg for arg in args],
            **chunk_kwargs,
        ),
        token=chunk_name,
        **chunk_kwargs,
    )
    if is_series_like(chunked):
        # Temporarily convert series to dataframe for shuffle
        series_name = chunked._meta.name
        chunked = chunked.to_frame("__series__")
        convert_back_to_series = True
    else:
        series_name = None
        convert_back_to_series = False

    shuffle_npartitions = max(
        chunked.npartitions // split_every,
        split_out,
    )

    # Handle sort kwarg
    if sort is not None:
        aggregate_kwargs = aggregate_kwargs or {}
        aggregate_kwargs["sort"] = sort

    if sort is None and split_out > 1:
        idx = set(chunked._meta.columns) - set(chunked._meta.reset_index().columns)
        if len(idx) > 1:
            warnings.warn(
                "In the future, `sort` for groupby operations will default to `True`"
                " to match the behavior of pandas. However, `sort=True` does not work"
                " with `split_out>1` when grouping by multiple columns. To retain the"
                " current behavior for multiple output partitions, set `sort=False`.",
                FutureWarning,
            )

    # Perform global sort or shuffle
    if sort and split_out > 1:
        cols = set(chunked.columns)
        chunked = chunked.reset_index()
        index_cols = set(chunked.columns) - cols
        if len(index_cols) > 1:
            raise NotImplementedError(
                "Cannot guarantee sorted keys for `split_out>1` when "
                "grouping on multiple columns. "
                "Try using split_out=1, or grouping with sort=False."
            )
        result = chunked.set_index(
            list(index_cols),
            npartitions=shuffle_npartitions,
            shuffle=shuffle,
        ).map_partitions(aggregate, **aggregate_kwargs)
    else:
        result = chunked.shuffle(
            chunked.index,
            ignore_index=ignore_index,
            npartitions=shuffle_npartitions,
            shuffle=shuffle,
        ).map_partitions(aggregate, **aggregate_kwargs)

    if convert_back_to_series:
        result = result["__series__"].rename(series_name)

    if split_out < shuffle_npartitions:
        return result.repartition(npartitions=split_out)
    return result<|MERGE_RESOLUTION|>--- conflicted
+++ resolved
@@ -1257,7 +1257,6 @@
         chunk_kwargs=None,
         aggregate_kwargs=None,
     ):
-<<<<<<< HEAD
         """
         Aggregation with a single function/aggfunc rather than a compound spec
         like in GroupBy.aggregate
@@ -1267,10 +1266,9 @@
                 shuffle = shuffle or config.get("shuffle", None) or "tasks"
             else:
                 shuffle = False
-=======
+
         if self.sort is None and split_out > 1:
             warnings.warn(SORT_SPLIT_OUT_WARNING, FutureWarning)
->>>>>>> 7fe622b4
 
         if aggfunc is None:
             aggfunc = func
