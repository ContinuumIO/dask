--- conflicted
+++ resolved
@@ -346,13 +346,7 @@
                 # Prior to `pandas=1.5`, `numeric_only` support wasn't uniformly supported
                 # in pandas. We don't support `numeric_only=False` in this case.
                 if not PANDAS_GT_150 and (
-                    numeric_only is False
-                    or numeric_only is not no_default
-<<<<<<< HEAD
-                    and func.__name__ in ["cumprod", "cumsum"]
-=======
-                    and func.__name__ in ["corr", "cov"]
->>>>>>> f3ae17c3
+                    numeric_only is False or numeric_only is not no_default
                 ):
                     raise NotImplementedError(
                         "'numeric_only=False' is not implemented in Dask."
