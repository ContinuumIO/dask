--- conflicted
+++ resolved
@@ -2007,45 +2007,11 @@
             # for larger values of split_out. However, the shuffle
             # step requires that the result of `chunk` produces a
             # proper DataFrame type
-<<<<<<< HEAD
-            result = _shuffle_aggregate(
-                chunk_args,
-                chunk=_groupby_apply_funcs,
-                chunk_kwargs=dict(
-                    funcs=chunk_funcs,
-                    sort=False,
-                    **self.observed,
-                    **self.dropna,
-                ),
-                aggregate=_agg_finalize,
-                aggregate_kwargs=dict(
-                    aggregate_funcs=aggregate_funcs,
-                    finalize_funcs=finalizers,
-                    level=levels,
-                    **self.observed,
-                    **self.dropna,
-                ),
-                token="aggregate",
-                split_every=split_every,
-                split_out=split_out,
-                shuffle=shuffle if isinstance(shuffle, str) else "tasks",
-                sort=self.sort,
-            )
-        else:
-            if self.sort is None and split_out > 1:
-                warnings.warn(SORT_SPLIT_OUT_WARNING, FutureWarning)
-
-            # Check sort behavior
-            if self.sort and split_out > 1:
-                raise NotImplementedError(
-                    "Cannot guarantee sorted keys for `split_out>1` and `shuffle=False`"
-                    " Try using `shuffle=True` if you are grouping on a single column."
-                    " Otherwise, try using split_out=1, or grouping with sort=False."
-=======
+
             # If we have a median in the spec, we cannot do an initial
             # aggregation.
             if has_median:
-                return _shuffle_aggregate(
+                result = _shuffle_aggregate(
                     chunk_args,
                     chunk=_non_agg_chunk,
                     chunk_kwargs={
@@ -2069,7 +2035,7 @@
                     sort=self.sort,
                 )
             else:
-                return _shuffle_aggregate(
+                result = _shuffle_aggregate(
                     chunk_args,
                     chunk=_groupby_apply_funcs,
                     chunk_kwargs={
@@ -2091,7 +2057,17 @@
                     split_out=split_out,
                     shuffle=shuffle if isinstance(shuffle, str) else "tasks",
                     sort=self.sort,
->>>>>>> 00bfaec7
+                )
+        else:
+            if self.sort is None and split_out > 1:
+                warnings.warn(SORT_SPLIT_OUT_WARNING, FutureWarning)
+
+            # Check sort behavior
+            if self.sort and split_out > 1:
+                raise NotImplementedError(
+                    "Cannot guarantee sorted keys for `split_out>1` and `shuffle=False`"
+                    " Try using `shuffle=True` if you are grouping on a single column."
+                    " Otherwise, try using split_out=1, or grouping with sort=False."
                 )
 
             result = aca(
