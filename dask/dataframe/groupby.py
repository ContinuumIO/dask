import collections
import itertools as it
import operator
import warnings
from numbers import Integral

import numpy as np
import pandas as pd

from dask.base import tokenize
from dask.dataframe._compat import PANDAS_GT_150
from dask.dataframe.core import (
    GROUP_KEYS_DEFAULT,
    DataFrame,
    Series,
    _extract_meta,
    _Frame,
    aca,
    map_partitions,
    new_dd_object,
    no_default,
    split_out_on_index,
)
from dask.dataframe.dispatch import grouper_dispatch
from dask.dataframe.methods import concat, drop_columns
from dask.dataframe.shuffle import shuffle
from dask.dataframe.utils import (
    PANDAS_GT_110,
    insert_meta_param_description,
    is_dataframe_like,
    is_series_like,
    make_meta,
    raise_on_meta_error,
)
from dask.highlevelgraph import HighLevelGraph
from dask.utils import M, _deprecated, derived_from, funcname, itemgetter

# #############################################
#
# GroupBy implementation notes
#
# Dask groupby supports reductions, i.e., mean, sum and alike, and apply. The
# former do not shuffle the data and are efficiently implemented as tree
# reductions. The latter is implemented by shuffling the underlying partitions
# such that all items of a group can be found in the same partition.
#
# The argument to ``.groupby`` (``by``), can be a ``str``, ``dd.DataFrame``,
# ``dd.Series``, or a list thereof. In operations on the grouped object, the
# divisions of the the grouped object and the items of ``by`` have to align.
# Currently, there is no support to shuffle the ``by`` values as part of the
# groupby operation. Therefore, the alignment has to be guaranteed by the
# caller.
#
# To operate on matching partitions, most groupby operations exploit the
# corresponding support in ``apply_concat_apply``. Specifically, this function
# operates on matching partitions of frame-like objects passed as varargs.
#
# After the initial chunk step, ``by``` is implicitly passed along to
# subsequent operations as the index of the partitions. Groupby operations on
# the individual partitions can then access ``by`` via the ``levels``
# parameter of the ``groupby`` function. The correct argument is determined by
# the ``_determine_levels`` function.
#
# To minimize overhead, any ``by`` that is a series contained within the
# dataframe is passed as a columnn key. This transformation is implemented as
# ``_normalize_by``.
#
# #############################################


def _determine_levels(by):
    """Determine the correct levels argument to groupby."""
    if isinstance(by, (tuple, list)) and len(by) > 1:
        return list(range(len(by)))
    else:
        return 0


def _normalize_by(df, by):
    """Replace series with column names wherever possible."""
    if not isinstance(df, DataFrame):
        return by

    elif isinstance(by, list):
        return [_normalize_by(df, col) for col in by]

    elif is_series_like(by) and by.name in df.columns and by._name == df[by.name]._name:
        return by.name

    elif (
        isinstance(by, DataFrame)
        and set(by.columns).issubset(df.columns)
        and by._name == df[by.columns]._name
    ):
        return list(by.columns)

    else:
        return by


def _maybe_slice(grouped, columns):
    """
    Slice columns if grouped is pd.DataFrameGroupBy
    """
    # FIXME: update with better groupby object detection (i.e.: ngroups, get_group)
    if "groupby" in type(grouped).__name__.lower():
        if columns is not None:
            if isinstance(columns, (tuple, list, set, pd.Index)):
                columns = list(columns)
            return grouped[columns]
    return grouped


def _is_aligned(df, by):
    """Check if ``df`` and ``by`` have aligned indices"""
    if is_series_like(by) or is_dataframe_like(by):
        return df.index.equals(by.index)
    elif isinstance(by, (list, tuple)):
        return all(_is_aligned(df, i) for i in by)
    else:
        return True


def _groupby_raise_unaligned(df, **kwargs):
    """Groupby, but raise if df and `by` key are unaligned.

    Pandas supports grouping by a column that doesn't align with the input
    frame/series/index. However, the reindexing does not seem to be
    threadsafe, and can result in incorrect results. Since grouping by an
    unaligned key is generally a bad idea, we just error loudly in dask.

    For more information see pandas GH issue #15244 and Dask GH issue #1876."""
    by = kwargs.get("by", None)
    if by is not None and not _is_aligned(df, by):
        msg = (
            "Grouping by an unaligned column is unsafe and unsupported.\n"
            "This can be caused by filtering only one of the object or\n"
            "grouping key. For example, the following works in pandas,\n"
            "but not in dask:\n"
            "\n"
            "df[df.foo < 0].groupby(df.bar)\n"
            "\n"
            "This can be avoided by either filtering beforehand, or\n"
            "passing in the name of the column instead:\n"
            "\n"
            "df2 = df[df.foo < 0]\n"
            "df2.groupby(df2.bar)\n"
            "# or\n"
            "df[df.foo < 0].groupby('bar')\n"
            "\n"
            "For more information see dask GH issue #1876."
        )
        raise ValueError(msg)
    elif by is not None and len(by):
        # since we're coming through apply, `by` will be a tuple.
        # Pandas treats tuples as a single key, and lists as multiple keys
        # We want multiple keys
        if isinstance(by, str):
            by = [by]
        kwargs.update(by=list(by))
    return df.groupby(**kwargs)


def _groupby_slice_apply(
    df,
    grouper,
    key,
    func,
    *args,
    group_keys=GROUP_KEYS_DEFAULT,
    dropna=None,
    observed=None,
    **kwargs,
):
    # No need to use raise if unaligned here - this is only called after
    # shuffling, which makes everything aligned already
    dropna = {"dropna": dropna} if dropna is not None else {}
    observed = {"observed": observed} if observed is not None else {}
    g = df.groupby(grouper, group_keys=group_keys, **observed, **dropna)
    if key:
        g = g[key]
    return g.apply(func, *args, **kwargs)


def _groupby_slice_transform(
    df,
    grouper,
    key,
    func,
    *args,
    group_keys=GROUP_KEYS_DEFAULT,
    dropna=None,
    observed=None,
    **kwargs,
):
    # No need to use raise if unaligned here - this is only called after
    # shuffling, which makes everything aligned already
    dropna = {"dropna": dropna} if dropna is not None else {}
    observed = {"observed": observed} if observed is not None else {}
    g = df.groupby(grouper, group_keys=group_keys, **observed, **dropna)
    if key:
        g = g[key]

    # Cannot call transform on an empty dataframe
    if len(df) == 0:
        return g.apply(func, *args, **kwargs)

    return g.transform(func, *args, **kwargs)


def _groupby_slice_shift(
    df,
    grouper,
    key,
    shuffled,
    group_keys=GROUP_KEYS_DEFAULT,
    dropna=None,
    observed=None,
    **kwargs,
):
    # No need to use raise if unaligned here - this is only called after
    # shuffling, which makes everything aligned already
    dropna = {"dropna": dropna} if dropna is not None else {}
    observed = {"observed": observed} if observed is not None else {}
    if shuffled:
        df = df.sort_index()
    g = df.groupby(grouper, group_keys=group_keys, **observed, **dropna)
    if key:
        g = g[key]
    return g.shift(**kwargs)


def _groupby_get_group(df, by_key, get_key, columns):
    # SeriesGroupBy may pass df which includes group key
    grouped = _groupby_raise_unaligned(df, by=by_key)

    if get_key in grouped.groups:
        if is_dataframe_like(df):
            grouped = grouped[columns]
        return grouped.get_group(get_key)

    else:
        # to create empty DataFrame/Series, which has the same
        # dtype as the original
        if is_dataframe_like(df):
            # may be SeriesGroupBy
            df = df[columns]
        return df.iloc[0:0]


###############################################################
# Aggregation
###############################################################


class Aggregation:
    """User defined groupby-aggregation.

    This class allows users to define their own custom aggregation in terms of
    operations on Pandas dataframes in a map-reduce style. You need to specify
    what operation to do on each chunk of data, how to combine those chunks of
    data together, and then how to finalize the result.

    See :ref:`dataframe.groupby.aggregate` for more.

    Parameters
    ----------
    name : str
        the name of the aggregation. It should be unique, since intermediate
        result will be identified by this name.
    chunk : callable
        a function that will be called with the grouped column of each
        partition. It can either return a single series or a tuple of series.
        The index has to be equal to the groups.
    agg : callable
        a function that will be called to aggregate the results of each chunk.
        Again the argument(s) will be grouped series. If ``chunk`` returned a
        tuple, ``agg`` will be called with all of them as individual positional
        arguments.
    finalize : callable
        an optional finalizer that will be called with the results from the
        aggregation.

    Examples
    --------
    We could implement ``sum`` as follows:

    >>> custom_sum = dd.Aggregation(
    ...     name='custom_sum',
    ...     chunk=lambda s: s.sum(),
    ...     agg=lambda s0: s0.sum()
    ... )  # doctest: +SKIP
    >>> df.groupby('g').agg(custom_sum)  # doctest: +SKIP

    We can implement ``mean`` as follows:

    >>> custom_mean = dd.Aggregation(
    ...     name='custom_mean',
    ...     chunk=lambda s: (s.count(), s.sum()),
    ...     agg=lambda count, sum: (count.sum(), sum.sum()),
    ...     finalize=lambda count, sum: sum / count,
    ... )  # doctest: +SKIP
    >>> df.groupby('g').agg(custom_mean)  # doctest: +SKIP

    Though of course, both of these are built-in and so you don't need to
    implement them yourself.
    """

    def __init__(self, name, chunk, agg, finalize=None):
        self.chunk = chunk
        self.agg = agg
        self.finalize = finalize
        self.__name__ = name


def _groupby_aggregate(
    df, aggfunc=None, levels=None, dropna=None, sort=False, observed=None, **kwargs
):
    dropna = {"dropna": dropna} if dropna is not None else {}
    observed = {"observed": observed} if observed is not None else {}

    grouped = df.groupby(level=levels, sort=sort, **observed, **dropna)
    return aggfunc(grouped, **kwargs)


def _apply_chunk(df, *by, dropna=None, observed=None, **kwargs):
    func = kwargs.pop("chunk")
    columns = kwargs.pop("columns")
    dropna = {"dropna": dropna} if dropna is not None else {}
    observed = {"observed": observed} if observed is not None else {}

    g = _groupby_raise_unaligned(df, by=by, **observed, **dropna)
    if is_series_like(df) or columns is None:
        return func(g, **kwargs)
    else:
        if isinstance(columns, (tuple, list, set, pd.Index)):
            columns = list(columns)
        return func(g[columns], **kwargs)


def _var_chunk(df, *by):
    if is_series_like(df):
        df = df.to_frame()

    df = df.copy()

    g = _groupby_raise_unaligned(df, by=by)
    x = g.sum()

    n = g[x.columns].count().rename(columns=lambda c: (c, "-count"))

    cols = x.columns
    df[cols] = df[cols] ** 2

    g2 = _groupby_raise_unaligned(df, by=by)
    x2 = g2.sum().rename(columns=lambda c: (c, "-x2"))

    return concat([x, x2, n], axis=1)


def _var_combine(g, levels, sort=False):
    return g.groupby(level=levels, sort=sort).sum()


def _var_agg(g, levels, ddof, sort=False):
    g = g.groupby(level=levels, sort=sort).sum()
    nc = len(g.columns)
    x = g[g.columns[: nc // 3]]
    # chunks columns are tuples (value, name), so we just keep the value part
    x2 = g[g.columns[nc // 3 : 2 * nc // 3]].rename(columns=lambda c: c[0])
    n = g[g.columns[-nc // 3 :]].rename(columns=lambda c: c[0])

    # TODO: replace with _finalize_var?
    result = x2 - x**2 / n
    div = n - ddof
    div[div < 0] = 0
    result /= div
    result[(n - ddof) == 0] = np.nan
    assert is_dataframe_like(result)
    result[result < 0] = 0  # avoid rounding errors that take us to zero
    return result


def _cov_combine(g, levels):
    return g


def _cov_finalizer(df, cols, std=False):
    vals = []
    num_elements = len(list(it.product(cols, repeat=2)))
    num_cols = len(cols)
    vals = list(range(num_elements))
    col_idx_mapping = dict(zip(cols, range(num_cols)))
    for i, j in it.combinations_with_replacement(df[cols].columns, 2):
        x = col_idx_mapping[i]
        y = col_idx_mapping[j]
        idx = x + num_cols * y
        mul_col = f"{i}{j}"
        ni = df["%s-count" % i]
        nj = df["%s-count" % j]

        n = np.sqrt(ni * nj)
        div = n - 1
        div[div < 0] = 0
        val = (df[mul_col] - df[i] * df[j] / n).values[0] / div.values[0]
        if std:
            ii = f"{i}{i}"
            jj = f"{j}{j}"
            std_val_i = (df[ii] - (df[i] ** 2) / ni).values[0] / div.values[0]
            std_val_j = (df[jj] - (df[j] ** 2) / nj).values[0] / div.values[0]
            val = val / np.sqrt(std_val_i * std_val_j)

        vals[idx] = val
        if i != j:
            idx = num_cols * x + y
            vals[idx] = val

    level_1 = cols
    index = pd.MultiIndex.from_product([level_1, level_1])
    return pd.Series(vals, index=index)


def _mul_cols(df, cols):
    """Internal function to be used with apply to multiply
    each column in a dataframe by every other column

    a b c -> a*a, a*b, b*b, b*c, c*c
    """
    _df = df.__class__()
    for i, j in it.combinations_with_replacement(cols, 2):
        col = f"{i}{j}"
        _df[col] = df[i] * df[j]

    # Fix index in a groupby().apply() context
    # https://github.com/dask/dask/issues/8137
    # https://github.com/pandas-dev/pandas/issues/43568
    _df.index = [0] * len(_df)
    return _df


def _cov_chunk(df, *by):
    """Covariance Chunk Logic

    Parameters
    ----------
    df : Pandas.DataFrame
    std : bool, optional
        When std=True we are calculating with Correlation

    Returns
    -------
    tuple
        Processed X, Multiplied Cols,
    """
    if is_series_like(df):
        df = df.to_frame()
    df = df.copy()

    # mapping columns to str(numerical) values allows us to easily handle
    # arbitrary column names (numbers, string, empty strings)
    col_mapping = collections.OrderedDict()
    for i, c in enumerate(df.columns):
        col_mapping[c] = str(i)
    df = df.rename(columns=col_mapping)
    cols = df._get_numeric_data().columns

    # when grouping by external series don't exclude columns
    is_mask = any(is_series_like(s) for s in by)
    if not is_mask:
        by = [col_mapping[k] for k in by]
        cols = cols.drop(np.array(by))

    g = _groupby_raise_unaligned(df, by=by)
    x = g.sum()

    mul = g.apply(_mul_cols, cols=cols).reset_index(level=-1, drop=True)

    n = g[x.columns].count().rename(columns=lambda c: f"{c}-count")
    return (x, mul, n, col_mapping)


def _cov_agg(_t, levels, ddof, std=False, sort=False):
    sums = []
    muls = []
    counts = []

    # sometime we get a series back from concat combiner
    t = list(_t)

    cols = t[0][0].columns
    for x, mul, n, col_mapping in t:
        sums.append(x)
        muls.append(mul)
        counts.append(n)
        col_mapping = col_mapping

    total_sums = concat(sums).groupby(level=levels, sort=sort).sum()
    total_muls = concat(muls).groupby(level=levels, sort=sort).sum()
    total_counts = concat(counts).groupby(level=levels).sum()
    result = (
        concat([total_sums, total_muls, total_counts], axis=1)
        .groupby(level=levels)
        .apply(_cov_finalizer, cols=cols, std=std)
    )

    inv_col_mapping = {v: k for k, v in col_mapping.items()}
    idx_vals = result.index.names
    idx_mapping = list()

    # when index is None we probably have selected a particular column
    # df.groupby('a')[['b']].cov()
    if len(idx_vals) == 1 and all(n is None for n in idx_vals):
        idx_vals = list(inv_col_mapping.keys() - set(total_sums.columns))

    for idx, val in enumerate(idx_vals):
        idx_name = inv_col_mapping.get(val, val)
        idx_mapping.append(idx_name)

        if len(result.columns.levels[0]) < len(col_mapping):
            # removing index from col_mapping (produces incorrect multiindexes)
            try:
                col_mapping.pop(idx_name)
            except KeyError:
                # when slicing the col_map will not have the index
                pass

    keys = list(col_mapping.keys())
    for level in range(len(result.columns.levels)):
        result.columns = result.columns.set_levels(keys, level=level)

    result.index.set_names(idx_mapping, inplace=True)

    # stacking can lead to a sorted index
    s_result = result.stack(dropna=False)
    assert is_dataframe_like(s_result)
    return s_result


###############################################################
# nunique
###############################################################
def _drop_duplicates_reindex(df):
    # Fix index in a groupby().apply() context
    # https://github.com/dask/dask/issues/8137
    # https://github.com/pandas-dev/pandas/issues/43568
    result = df.drop_duplicates()
    result.index = [0] * len(result)
    return result


def _nunique_df_chunk(df, *by, **kwargs):
    name = kwargs.pop("name")

    g = _groupby_raise_unaligned(df, by=by)
    if len(df) > 0:
        grouped = (
            g[[name]].apply(_drop_duplicates_reindex).reset_index(level=-1, drop=True)
        )
    else:
        # Manually create empty version, since groupby-apply for empty frame
        # results in df with no columns
        grouped = g[[name]].nunique()
        grouped = grouped.astype(df.dtypes[grouped.columns].to_dict())

    return grouped


def _nunique_df_combine(df, levels, sort=False):
    result = (
        df.groupby(level=levels, sort=sort)
        .apply(_drop_duplicates_reindex)
        .reset_index(level=-1, drop=True)
    )
    return result


def _nunique_df_aggregate(df, levels, name, sort=False):
    return df.groupby(level=levels, sort=sort)[name].nunique()


def _nunique_series_chunk(df, *by, **_ignored_):
    # convert series to data frame, then hand over to dataframe code path
    assert is_series_like(df)

    df = df.to_frame()
    kwargs = dict(name=df.columns[0], levels=_determine_levels(by))
    return _nunique_df_chunk(df, *by, **kwargs)


###############################################################
# Aggregate support
#
# Aggregate is implemented as:
#
# 1. group-by-aggregate all partitions into intermediate values
# 2. collect all partitions into a single partition
# 3. group-by-aggregate the result into intermediate values
# 4. transform all intermediate values into the result
#
# In Step 1 and 3 the dataframe is grouped on the same columns.
#
###############################################################
def _make_agg_id(func, column):
    return f"{func!s}-{column!s}-{tokenize(func, column)}"


def _normalize_spec(spec, non_group_columns):
    """
    Return a list of ``(result_column, func, input_column)`` tuples.

    Spec can be

    - a function
    - a list of functions
    - a dictionary that maps input-columns to functions
    - a dictionary that maps input-columns to a lists of functions
    - a dictionary that maps input-columns to a dictionaries that map
      output-columns to functions.

    The non-group columns are a list of all column names that are not used in
    the groupby operation.

    Usually, the result columns are mutli-level names, returned as tuples.
    If only a single function is supplied or dictionary mapping columns
    to single functions, simple names are returned as strings (see the first
    two examples below).

    Examples
    --------
    >>> _normalize_spec('mean', ['a', 'b', 'c'])
    [('a', 'mean', 'a'), ('b', 'mean', 'b'), ('c', 'mean', 'c')]

    >>> spec = collections.OrderedDict([('a', 'mean'), ('b', 'count')])
    >>> _normalize_spec(spec, ['a', 'b', 'c'])
    [('a', 'mean', 'a'), ('b', 'count', 'b')]

    >>> _normalize_spec(['var', 'mean'], ['a', 'b', 'c'])
    ... # doctest: +NORMALIZE_WHITESPACE
    [(('a', 'var'), 'var', 'a'), (('a', 'mean'), 'mean', 'a'), \
     (('b', 'var'), 'var', 'b'), (('b', 'mean'), 'mean', 'b'), \
     (('c', 'var'), 'var', 'c'), (('c', 'mean'), 'mean', 'c')]

    >>> spec = collections.OrderedDict([('a', 'mean'), ('b', ['sum', 'count'])])
    >>> _normalize_spec(spec, ['a', 'b', 'c'])
    ... # doctest: +NORMALIZE_WHITESPACE
    [(('a', 'mean'), 'mean', 'a'), (('b', 'sum'), 'sum', 'b'), \
      (('b', 'count'), 'count', 'b')]

    >>> spec = collections.OrderedDict()
    >>> spec['a'] = ['mean', 'size']
    >>> spec['b'] = collections.OrderedDict([('e', 'count'), ('f', 'var')])
    >>> _normalize_spec(spec, ['a', 'b', 'c'])
    ... # doctest: +NORMALIZE_WHITESPACE
    [(('a', 'mean'), 'mean', 'a'), (('a', 'size'), 'size', 'a'), \
     (('b', 'e'), 'count', 'b'), (('b', 'f'), 'var', 'b')]
    """
    if not isinstance(spec, dict):
        spec = collections.OrderedDict(zip(non_group_columns, it.repeat(spec)))

    res = []

    if isinstance(spec, dict):
        for input_column, subspec in spec.items():
            if isinstance(subspec, dict):
                res.extend(
                    ((input_column, result_column), func, input_column)
                    for result_column, func in subspec.items()
                )

            else:
                if not isinstance(subspec, list):
                    subspec = [subspec]

                res.extend(
                    ((input_column, funcname(func)), func, input_column)
                    for func in subspec
                )

    else:
        raise ValueError(f"unsupported agg spec of type {type(spec)}")

    compounds = (list, tuple, dict)
    use_flat_columns = not any(
        isinstance(subspec, compounds) for subspec in spec.values()
    )

    if use_flat_columns:
        res = [(input_col, func, input_col) for (_, func, input_col) in res]

    return res


def _build_agg_args(spec):
    """
    Create transformation functions for a normalized aggregate spec.

    Parameters
    ----------
    spec: a list of (result-column, aggregation-function, input-column) triples.
        To work with all argument forms understood by pandas use
        ``_normalize_spec`` to normalize the argment before passing it on to
        ``_build_agg_args``.

    Returns
    -------
    chunk_funcs: a list of (intermediate-column, function, keyword) triples
        that are applied on grouped chunks of the initial dataframe.

    agg_funcs: a list of (intermediate-column, functions, keyword) triples that
        are applied on the grouped concatination of the preprocessed chunks.

    finalizers: a list of (result-column, function, keyword) triples that are
        applied after the ``agg_funcs``. They are used to create final results
        from intermediate representations.
    """
    known_np_funcs = {np.min: "min", np.max: "max"}

    # check that there are no name conflicts for a single input column
    by_name = {}
    for _, func, input_column in spec:
        key = funcname(known_np_funcs.get(func, func)), input_column
        by_name.setdefault(key, []).append((func, input_column))

    for funcs in by_name.values():
        if len(funcs) != 1:
            raise ValueError(f"conflicting aggregation functions: {funcs}")

    chunks = {}
    aggs = {}
    finalizers = []

    for (result_column, func, input_column) in spec:
        if not isinstance(func, Aggregation):
            func = funcname(known_np_funcs.get(func, func))

        impls = _build_agg_args_single(result_column, func, input_column)

        # overwrite existing result-columns, generate intermediates only once
        for spec in impls["chunk_funcs"]:
            chunks[spec[0]] = spec
        for spec in impls["aggregate_funcs"]:
            aggs[spec[0]] = spec

        finalizers.append(impls["finalizer"])

    chunks = sorted(chunks.values())
    aggs = sorted(aggs.values())

    return chunks, aggs, finalizers


def _build_agg_args_single(result_column, func, input_column):
    simple_impl = {
        "sum": (M.sum, M.sum),
        "min": (M.min, M.min),
        "max": (M.max, M.max),
        "count": (M.count, M.sum),
        "size": (M.size, M.sum),
        "first": (M.first, M.first),
        "last": (M.last, M.last),
        "prod": (M.prod, M.prod),
    }

    if func in simple_impl.keys():
        return _build_agg_args_simple(
            result_column, func, input_column, simple_impl[func]
        )

    elif func == "var":
        return _build_agg_args_var(result_column, func, input_column)

    elif func == "std":
        return _build_agg_args_std(result_column, func, input_column)

    elif func == "mean":
        return _build_agg_args_mean(result_column, func, input_column)

    elif func == "list":
        return _build_agg_args_list(result_column, func, input_column)

    elif isinstance(func, Aggregation):
        return _build_agg_args_custom(result_column, func, input_column)

    else:
        raise ValueError(f"unknown aggregate {func}")


def _build_agg_args_simple(result_column, func, input_column, impl_pair):
    intermediate = _make_agg_id(func, input_column)
    chunk_impl, agg_impl = impl_pair

    return dict(
        chunk_funcs=[
            (
                intermediate,
                _apply_func_to_column,
                dict(column=input_column, func=chunk_impl),
            )
        ],
        aggregate_funcs=[
            (
                intermediate,
                _apply_func_to_column,
                dict(column=intermediate, func=agg_impl),
            )
        ],
        finalizer=(result_column, itemgetter(intermediate), dict()),
    )


def _build_agg_args_var(result_column, func, input_column):
    int_sum = _make_agg_id("sum", input_column)
    int_sum2 = _make_agg_id("sum2", input_column)
    int_count = _make_agg_id("count", input_column)

    return dict(
        chunk_funcs=[
            (int_sum, _apply_func_to_column, dict(column=input_column, func=M.sum)),
            (int_count, _apply_func_to_column, dict(column=input_column, func=M.count)),
            (int_sum2, _compute_sum_of_squares, dict(column=input_column)),
        ],
        aggregate_funcs=[
            (col, _apply_func_to_column, dict(column=col, func=M.sum))
            for col in (int_sum, int_count, int_sum2)
        ],
        finalizer=(
            result_column,
            _finalize_var,
            dict(sum_column=int_sum, count_column=int_count, sum2_column=int_sum2),
        ),
    )


def _build_agg_args_std(result_column, func, input_column):
    impls = _build_agg_args_var(result_column, func, input_column)

    result_column, _, kwargs = impls["finalizer"]
    impls["finalizer"] = (result_column, _finalize_std, kwargs)

    return impls


def _build_agg_args_mean(result_column, func, input_column):
    int_sum = _make_agg_id("sum", input_column)
    int_count = _make_agg_id("count", input_column)

    return dict(
        chunk_funcs=[
            (int_sum, _apply_func_to_column, dict(column=input_column, func=M.sum)),
            (int_count, _apply_func_to_column, dict(column=input_column, func=M.count)),
        ],
        aggregate_funcs=[
            (col, _apply_func_to_column, dict(column=col, func=M.sum))
            for col in (int_sum, int_count)
        ],
        finalizer=(
            result_column,
            _finalize_mean,
            dict(sum_column=int_sum, count_column=int_count),
        ),
    )


def _build_agg_args_list(result_column, func, input_column):
    intermediate = _make_agg_id("list", input_column)

    return dict(
        chunk_funcs=[
            (
                intermediate,
                _apply_func_to_column,
                dict(column=input_column, func=lambda s: s.apply(list)),
            )
        ],
        aggregate_funcs=[
            (
                intermediate,
                _apply_func_to_column,
                dict(
                    column=intermediate,
                    func=lambda s0: s0.apply(
                        lambda chunks: list(it.chain.from_iterable(chunks))
                    ),
                ),
            )
        ],
        finalizer=(result_column, itemgetter(intermediate), dict()),
    )


def _build_agg_args_custom(result_column, func, input_column):
    col = _make_agg_id(funcname(func), input_column)

    if func.finalize is None:
        finalizer = (result_column, operator.itemgetter(col), dict())

    else:
        finalizer = (
            result_column,
            _apply_func_to_columns,
            dict(func=func.finalize, prefix=col),
        )

    return dict(
        chunk_funcs=[
            (col, _apply_func_to_column, dict(func=func.chunk, column=input_column))
        ],
        aggregate_funcs=[
            (col, _apply_func_to_columns, dict(func=func.agg, prefix=col))
        ],
        finalizer=finalizer,
    )


def _groupby_apply_funcs(df, *by, **kwargs):
    """
    Group a dataframe and apply multiple aggregation functions.

    Parameters
    ----------
    df: pandas.DataFrame
        The dataframe to work on.
    by: list of groupers
        If given, they are added to the keyword arguments as the ``by``
        argument.
    funcs: list of result-colum, function, keywordargument triples
        The list of functions that are applied on the grouped data frame.
        Has to be passed as a keyword argument.
    kwargs:
        All keyword arguments, but ``funcs``, are passed verbatim to the groupby
        operation of the dataframe

    Returns
    -------
    aggregated:
        the aggregated dataframe.
    """
    if len(by):
        # since we're coming through apply, `by` will be a tuple.
        # Pandas treats tuples as a single key, and lists as multiple keys
        # We want multiple keys
        kwargs.update(by=list(by))

    funcs = kwargs.pop("funcs")
    grouped = _groupby_raise_unaligned(df, **kwargs)

    result = collections.OrderedDict()
    for result_column, func, func_kwargs in funcs:
        r = func(grouped, **func_kwargs)

        if isinstance(r, tuple):
            for idx, s in enumerate(r):
                result[f"{result_column}-{idx}"] = s

        else:
            result[result_column] = r

    if is_dataframe_like(df):
        return df.__class__(result)
    else:
        # Get the DataFrame type of this Series object
        return df.head(0).to_frame().__class__(result)


def _compute_sum_of_squares(grouped, column):
    # Note: CuDF cannot use `groupby.apply`.
    # Need to unpack groupby to compute sum of squares
    if hasattr(grouped, "grouper"):
        keys = grouped.grouper
    else:
        # Handle CuDF groupby object (different from pandas)
        keys = grouped.grouping.keys
    df = grouped.obj[column].pow(2) if column else grouped.obj.pow(2)
    return df.groupby(keys).sum()


def _agg_finalize(df, aggregate_funcs, finalize_funcs, level, sort=False, **kwargs):
    # finish the final aggregation level
    df = _groupby_apply_funcs(
        df, funcs=aggregate_funcs, level=level, sort=sort, **kwargs
    )

    # and finalize the result
    result = collections.OrderedDict()
    for result_column, func, finalize_kwargs in finalize_funcs:
        result[result_column] = func(df, **finalize_kwargs)

    return df.__class__(result)


def _apply_func_to_column(df_like, column, func):
    if column is None:
        return func(df_like)

    return func(df_like[column])


def _apply_func_to_columns(df_like, prefix, func):
    if is_dataframe_like(df_like):
        columns = df_like.columns
    else:
        # handle GroupBy objects
        columns = df_like.obj.columns

    columns = sorted(col for col in columns if col.startswith(prefix))

    columns = [df_like[col] for col in columns]
    return func(*columns)


def _finalize_mean(df, sum_column, count_column):
    return df[sum_column] / df[count_column]


def _finalize_var(df, count_column, sum_column, sum2_column, ddof=1):
    n = df[count_column]
    x = df[sum_column]
    x2 = df[sum2_column]

    result = x2 - x**2 / n
    div = n - ddof
    div[div < 0] = 0
    result /= div
    result[(n - ddof) == 0] = np.nan

    return result


def _finalize_std(df, count_column, sum_column, sum2_column, ddof=1):
    result = _finalize_var(df, count_column, sum_column, sum2_column, ddof)
    return np.sqrt(result)


def _cum_agg_aligned(part, cum_last, index, columns, func, initial):
    align = cum_last.reindex(part.set_index(index).index, fill_value=initial)
    align.index = part.index
    return func(part[columns], align)


def _cum_agg_filled(a, b, func, initial):
    union = a.index.union(b.index)
    return func(
        a.reindex(union, fill_value=initial),
        b.reindex(union, fill_value=initial),
        fill_value=initial,
    )


def _cumcount_aggregate(a, b, fill_value=None):
    return a.add(b, fill_value=fill_value) + 1


def _fillna_group(group, by, value, method, limit, fillna_axis):
    # apply() conserves the grouped-by columns, so drop them to stay consistent with pandas groupby-fillna
    return group.drop(columns=by).fillna(
        value=value, method=method, limit=limit, axis=fillna_axis
    )


def _aggregate_docstring(based_on=None):
    # Insert common groupby-aggregation docstring.
    # Use `based_on` parameter to add note about the
    # Pandas method the Dask version is based on.
    based_on_str = "\n" if based_on is None else f"\nBased on {based_on}\n"

    def wrapper(func):
        func.__doc__ = f"""Aggregate using one or more specified operations
        {based_on_str}
        Parameters
        ----------
        arg : callable, str, list or dict
            Aggregation spec. Accepted combinations are:

            - callable function
            - string function name
            - list of functions and/or function names, e.g. ``[np.sum, 'mean']``
            - dict of column names -> function, function name or list of such.
        cardinality : float or "infer", optional
            Approximate ratio of aggregated data size with respect to the
            initial data size. If specified, this ratio will be used to override
            the defaults for ``split_every``, ``split_out``, and ``shuffle``.
            If ``"infer"`` is specified, the first non-empty partition will be
            used to estimate the global cardinality ratio.
        split_every : int, optional
            Number of intermediate partitions that may be aggregated at once.
            Default is 8.
        split_out : int, optional
            Number of output partitions. Default is 1.
        shuffle : bool or str, optional
            Whether a shuffle-based algorithm should be used. A specific
            algorithm name may also be specified (e.g. `"tasks"` or `"p2p"`).
            The shuffle-based algorithm is likely to be more efficient than
            ``shuffle=False`` when ``split_out>1`` and the number of unique
            groups is large (high cardinality). Default is ``False``.
        """
        return func

    return wrapper


class _GroupBy:
    """Superclass for DataFrameGroupBy and SeriesGroupBy

    Parameters
    ----------

    obj: DataFrame or Series
        DataFrame or Series to be grouped
    by: str, list or Series
        The key for grouping
    slice: str, list
        The slice keys applied to GroupBy result
    group_keys: bool | None
        Passed to pandas.DataFrame.groupby()
    dropna: bool
        Whether to drop null values from groupby index
    sort: bool, defult None
        Passed along to aggregation methods. If allowed,
        the output aggregation will have sorted keys.
    observed: bool, default False
        This only applies if any of the groupers are Categoricals.
        If True: only show observed values for categorical groupers.
        If False: show all values for categorical groupers.
    """

    def __init__(
        self,
        df,
        by=None,
        slice=None,
        group_keys=GROUP_KEYS_DEFAULT,
        dropna=None,
        sort=None,
        observed=None,
    ):

        by_ = by if isinstance(by, (tuple, list)) else [by]
        if any(isinstance(key, pd.Grouper) for key in by_):
            raise NotImplementedError("pd.Grouper is currently not supported by Dask.")

        assert isinstance(df, (DataFrame, Series))
        self.group_keys = group_keys
        self.obj = df
        # grouping key passed via groupby method
        self.by = _normalize_by(df, by)
        self.sort = sort

        partitions_aligned = all(
            item.npartitions == df.npartitions if isinstance(item, Series) else True
            for item in (self.by if isinstance(self.by, (tuple, list)) else [self.by])
        )

        if not partitions_aligned:
            raise NotImplementedError(
                "The grouped object and 'by' of the groupby must have the same divisions."
            )

        # slicing key applied to _GroupBy instance
        self._slice = slice

        if isinstance(self.by, list):
            by_meta = [
                item._meta if isinstance(item, Series) else item for item in self.by
            ]

        elif isinstance(self.by, Series):
            by_meta = self.by._meta

        else:
            by_meta = self.by

        self.dropna = {}
        if dropna is not None:
            self.dropna["dropna"] = dropna

        # Hold off on setting observed by default: https://github.com/dask/dask/issues/6951
        self.observed = {}
        if observed is not None:
            self.observed["observed"] = observed

        self._meta = self.obj._meta.groupby(
            by_meta, group_keys=group_keys, **self.observed, **self.dropna
        )

    @property  # type: ignore
    @_deprecated()
    def index(self):
        return self.by

    @index.setter
    def index(self, value):
        self.by = value

    @property
    def _groupby_kwargs(self):
        return {
            "by": self.by,
            "group_keys": self.group_keys,
            **self.dropna,
            "sort": self.sort,
            **self.observed,
        }

    def __iter__(self):
        raise NotImplementedError(
            "Iteration of DataFrameGroupBy objects requires computing the groups which "
            "may be slow. You probably want to use 'apply' to execute a function for "
            "all the columns. To access individual groups, use 'get_group'. To list "
            "all the group names, use 'df[<group column>].unique().compute()'."
        )

    @property
    def _meta_nonempty(self):
        """
        Return a pd.DataFrameGroupBy / pd.SeriesGroupBy which contains sample data.
        """
        sample = self.obj._meta_nonempty

        if isinstance(self.by, list):
            by_meta = [
                item._meta_nonempty if isinstance(item, Series) else item
                for item in self.by
            ]

        elif isinstance(self.by, Series):
            by_meta = self.by._meta_nonempty

        else:
            by_meta = self.by

        grouped = sample.groupby(
            by_meta,
            group_keys=self.group_keys,
            **self.observed,
            **self.dropna,
        )
        return _maybe_slice(grouped, self._slice)

    def _aca_agg(
        self,
        token,
        func,
        aggfunc=None,
        meta=None,
        split_every=None,
        split_out=1,
        chunk_kwargs={},
        aggregate_kwargs={},
    ):
        if aggfunc is None:
            aggfunc = func

        if meta is None:
            meta = func(self._meta_nonempty)

        columns = meta.name if is_series_like(meta) else meta.columns

        token = self._token_prefix + token
        levels = _determine_levels(self.by)

        return aca(
            [self.obj, self.by]
            if not isinstance(self.by, list)
            else [self.obj] + self.by,
            chunk=_apply_chunk,
            chunk_kwargs=dict(
                chunk=func,
                columns=columns,
                **self.observed,
                **chunk_kwargs,
                **self.dropna,
            ),
            aggregate=_groupby_aggregate,
            meta=meta,
            token=token,
            split_every=split_every,
            aggregate_kwargs=dict(
                aggfunc=aggfunc,
                levels=levels,
                **self.observed,
                **aggregate_kwargs,
                **self.dropna,
            ),
            split_out=split_out,
            split_out_setup=split_out_on_index,
            sort=self.sort,
        )

    def _cum_agg(self, token, chunk, aggregate, initial):
        """Wrapper for cumulative groupby operation"""
        meta = chunk(self._meta)
        columns = meta.name if is_series_like(meta) else meta.columns
        by = self.by if isinstance(self.by, list) else [self.by]

        name = self._token_prefix + token
        name_part = name + "-map"
        name_last = name + "-take-last"
        name_cum = name + "-cum-last"

        # cumulate each partitions
        cumpart_raw = map_partitions(
            _apply_chunk,
            self.obj,
            *by,
            chunk=chunk,
            columns=columns,
            token=name_part,
            meta=meta,
            **self.dropna,
        )

        cumpart_raw_frame = (
            cumpart_raw.to_frame() if is_series_like(meta) else cumpart_raw
        )

        cumpart_ext = cumpart_raw_frame.assign(
            **{
                i: self.obj[i]
                if np.isscalar(i) and i in getattr(self.obj, "columns", [])
                else self.obj.index
                for i in by
            }
        )

        # Use pd.Grouper objects to specify that we are grouping by columns.
        # Otherwise, pandas will throw an ambiguity warning if the
        # DataFrame's index (self.obj.index) was included in the grouping
        # specification (self.by). See pandas #14432
        grouper = grouper_dispatch(self._meta.obj)
        by_groupers = [grouper(key=ind) for ind in by]
        cumlast = map_partitions(
            _apply_chunk,
            cumpart_ext,
            *by_groupers,
            columns=0 if columns is None else columns,
            chunk=M.last,
            meta=meta,
            token=name_last,
            **self.dropna,
        )

        # aggregate cumulated partitions and its previous last element
        _hash = tokenize(self, token, chunk, aggregate, initial)
        name += "-" + _hash
        name_cum += "-" + _hash
        dask = {}
        dask[(name, 0)] = (cumpart_raw._name, 0)

        for i in range(1, self.obj.npartitions):
            # store each cumulative step to graph to reduce computation
            if i == 1:
                dask[(name_cum, i)] = (cumlast._name, i - 1)
            else:
                # aggregate with previous cumulation results
                dask[(name_cum, i)] = (
                    _cum_agg_filled,
                    (name_cum, i - 1),
                    (cumlast._name, i - 1),
                    aggregate,
                    initial,
                )
            dask[(name, i)] = (
                _cum_agg_aligned,
                (cumpart_ext._name, i),
                (name_cum, i),
                by,
                0 if columns is None else columns,
                aggregate,
                initial,
            )

        dependencies = [cumpart_raw]
        if self.obj.npartitions > 1:
            dependencies += [cumpart_ext, cumlast]

        graph = HighLevelGraph.from_collections(name, dask, dependencies=dependencies)
        return new_dd_object(graph, name, chunk(self._meta), self.obj.divisions)

    def compute(self, **kwargs):
        raise NotImplementedError(
            "DataFrameGroupBy does not allow compute method."
            "Please chain it with an aggregation method (like ``.mean()``) or get a "
            "specific group using ``.get_group()`` before calling ``compute()``"
        )

    def _shuffle(self, meta):
        df = self.obj

        if isinstance(self.obj, Series):
            # Temporarily convert series to dataframe for shuffle
            df = df.to_frame("__series__")
            convert_back_to_series = True
        else:
            convert_back_to_series = False

        if isinstance(self.by, DataFrame):  # add by columns to dataframe
            df2 = df.assign(**{"_by_" + c: self.by[c] for c in self.by.columns})
            by = self.by
        elif isinstance(self.by, Series):
            df2 = df.assign(_by=self.by)
            by = self.by
        else:
            df2 = df
            by = df._select_columns_or_index(self.by)

        df3 = shuffle(df2, by)  # shuffle dataframe and index

        if isinstance(self.by, DataFrame):
            # extract by from dataframe
            cols = ["_by_" + c for c in self.by.columns]
            by2 = df3[cols]
            if is_dataframe_like(meta):
                df4 = df3.map_partitions(drop_columns, cols, meta.columns.dtype)
            else:
                df4 = df3.drop(cols, axis=1)
        elif isinstance(self.by, Series):
            by2 = df3["_by"]
            by2.name = self.by.name
            if is_dataframe_like(meta):
                df4 = df3.map_partitions(drop_columns, "_by", meta.columns.dtype)
            else:
                df4 = df3.drop("_by", axis=1)
        else:
            df4 = df3
            by2 = self.by

        if convert_back_to_series:
            df4 = df4["__series__"].rename(self.obj.name)

        return df4, by2

    @derived_from(pd.core.groupby.GroupBy)
    def cumsum(self, axis=0):
        if axis:
            if isinstance(self, SeriesGroupBy):
                raise ValueError("No axis named 1 for object type Series")
            else:
                return self.obj.cumsum(axis=axis)
        else:
            return self._cum_agg("cumsum", chunk=M.cumsum, aggregate=M.add, initial=0)

    @derived_from(pd.core.groupby.GroupBy)
    def cumprod(self, axis=0):
        if axis:
            if isinstance(self, SeriesGroupBy):
                raise ValueError("No axis named 1 for object type Series")
            else:
                return self.obj.cumprod(axis=axis)
        else:
            return self._cum_agg("cumprod", chunk=M.cumprod, aggregate=M.mul, initial=1)

    @derived_from(pd.core.groupby.GroupBy)
    def cumcount(self, axis=no_default):
        if axis is not no_default:
            warnings.warn(
                "The `axis` keyword argument is deprecated and will removed in a future release. "
                "Previously it was unused and had no effect.",
                FutureWarning,
            )
        return self._cum_agg(
            "cumcount", chunk=M.cumcount, aggregate=_cumcount_aggregate, initial=-1
        )

    @derived_from(pd.core.groupby.GroupBy)
    def sum(self, split_every=None, split_out=1, min_count=None):
        result = self._aca_agg(
            token="sum", func=M.sum, split_every=split_every, split_out=split_out
        )
        if min_count:
            return result.where(self.count() >= min_count, other=np.NaN)
        else:
            return result

    @derived_from(pd.core.groupby.GroupBy)
    def prod(self, split_every=None, split_out=1, min_count=None):
        result = self._aca_agg(
            token="prod", func=M.prod, split_every=split_every, split_out=split_out
        )
        if min_count:
            return result.where(self.count() >= min_count, other=np.NaN)
        else:
            return result

    @derived_from(pd.core.groupby.GroupBy)
    def min(self, split_every=None, split_out=1):
        return self._aca_agg(
            token="min", func=M.min, split_every=split_every, split_out=split_out
        )

    @derived_from(pd.core.groupby.GroupBy)
    def max(self, split_every=None, split_out=1):
        return self._aca_agg(
            token="max", func=M.max, split_every=split_every, split_out=split_out
        )

    @derived_from(pd.DataFrame)
    def idxmin(self, split_every=None, split_out=1, axis=None, skipna=True):
        return self._aca_agg(
            token="idxmin",
            func=M.idxmin,
            aggfunc=M.first,
            split_every=split_every,
            split_out=split_out,
            chunk_kwargs=dict(skipna=skipna),
        )

    @derived_from(pd.DataFrame)
    def idxmax(self, split_every=None, split_out=1, axis=None, skipna=True):
        return self._aca_agg(
            token="idxmax",
            func=M.idxmax,
            aggfunc=M.first,
            split_every=split_every,
            split_out=split_out,
            chunk_kwargs=dict(skipna=skipna),
        )

    @derived_from(pd.core.groupby.GroupBy)
    def count(self, split_every=None, split_out=1):
        return self._aca_agg(
            token="count",
            func=M.count,
            aggfunc=M.sum,
            split_every=split_every,
            split_out=split_out,
        )

    @derived_from(pd.core.groupby.GroupBy)
    def mean(self, split_every=None, split_out=1):
        s = self.sum(split_every=split_every, split_out=split_out)
        c = self.count(split_every=split_every, split_out=split_out)
        if is_dataframe_like(s):
            c = c[s.columns]
        return s / c

    @derived_from(pd.core.groupby.GroupBy)
    def size(self, split_every=None, split_out=1):
        return self._aca_agg(
            token="size",
            func=M.size,
            aggfunc=M.sum,
            split_every=split_every,
            split_out=split_out,
        )

    @derived_from(pd.core.groupby.GroupBy)
    def var(self, ddof=1, split_every=None, split_out=1):
        levels = _determine_levels(self.by)
        result = aca(
            [self.obj, self.by]
            if not isinstance(self.by, list)
            else [self.obj] + self.by,
            chunk=_var_chunk,
            aggregate=_var_agg,
            combine=_var_combine,
            token=self._token_prefix + "var",
            aggregate_kwargs={"ddof": ddof, "levels": levels},
            combine_kwargs={"levels": levels},
            split_every=split_every,
            split_out=split_out,
            split_out_setup=split_out_on_index,
            sort=self.sort,
        )

        if isinstance(self.obj, Series):
            result = result[result.columns[0]]
        if self._slice:
            result = result[self._slice]

        return result

    @derived_from(pd.core.groupby.GroupBy)
    def std(self, ddof=1, split_every=None, split_out=1):
        v = self.var(ddof, split_every=split_every, split_out=split_out)
        result = map_partitions(np.sqrt, v, meta=v)
        return result

    @derived_from(pd.DataFrame)
    def corr(self, ddof=1, split_every=None, split_out=1):
        """Groupby correlation:
        corr(X, Y) = cov(X, Y) / (std_x * std_y)
        """
        return self.cov(split_every=split_every, split_out=split_out, std=True)

    @derived_from(pd.DataFrame)
    def cov(self, ddof=1, split_every=None, split_out=1, std=False):
        """Groupby covariance is accomplished by

        1. Computing intermediate values for sum, count, and the product of
           all columns: a b c -> a*a, a*b, b*b, b*c, c*c.

        2. The values are then aggregated and the final covariance value is calculated:
           cov(X, Y) = X*Y - Xbar * Ybar

        When `std` is True calculate Correlation
        """

        levels = _determine_levels(self.by)

        is_mask = any(is_series_like(s) for s in self.by)
        if self._slice:
            if is_mask:
                self.obj = self.obj[self._slice]
            else:
                sliced_plus = list(self._slice) + list(self.by)
                self.obj = self.obj[sliced_plus]

        result = aca(
            [self.obj, self.by]
            if not isinstance(self.by, list)
            else [self.obj] + self.by,
            chunk=_cov_chunk,
            aggregate=_cov_agg,
            combine=_cov_combine,
            token=self._token_prefix + "cov",
            aggregate_kwargs={"ddof": ddof, "levels": levels, "std": std},
            combine_kwargs={"levels": levels},
            split_every=split_every,
            split_out=split_out,
            split_out_setup=split_out_on_index,
            sort=self.sort,
        )

        if isinstance(self.obj, Series):
            result = result[result.columns[0]]
        if self._slice:
            result = result[self._slice]
        return result

    @derived_from(pd.core.groupby.GroupBy)
    def first(self, split_every=None, split_out=1):
        return self._aca_agg(
            token="first", func=M.first, split_every=split_every, split_out=split_out
        )

    @derived_from(pd.core.groupby.GroupBy)
    def last(self, split_every=None, split_out=1):
        return self._aca_agg(
            token="last", func=M.last, split_every=split_every, split_out=split_out
        )

    @derived_from(pd.core.groupby.GroupBy)
    def get_group(self, key):
        token = self._token_prefix + "get_group"

        meta = self._meta.obj
        if is_dataframe_like(meta) and self._slice is not None:
            meta = meta[self._slice]
        columns = meta.columns if is_dataframe_like(meta) else meta.name

        return map_partitions(
            _groupby_get_group,
            self.obj,
            self.by,
            key,
            columns,
            meta=meta,
            token=token,
        )

    @_aggregate_docstring()
<<<<<<< HEAD
    def aggregate(
        self, arg, cardinality=None, split_every=None, split_out=None, shuffle=None
    ):
=======
    def aggregate(self, arg, split_every=None, split_out=1, shuffle=None):
        column_projection = None
>>>>>>> 19a51474
        if isinstance(self.obj, DataFrame):
            if isinstance(self.by, tuple) or np.isscalar(self.by):
                group_columns = {self.by}

            elif isinstance(self.by, list):
                group_columns = {
                    i for i in self.by if isinstance(i, tuple) or np.isscalar(i)
                }

            else:
                group_columns = set()

            if self._slice:
                # pandas doesn't exclude the grouping column in a SeriesGroupBy
                # like df.groupby('a')['a'].agg(...)
                non_group_columns = self._slice
                if not isinstance(non_group_columns, list):
                    non_group_columns = [non_group_columns]
            else:
                # NOTE: this step relies on the by normalization to replace
                #       series with their name.
                non_group_columns = [
                    col for col in self.obj.columns if col not in group_columns
                ]

            spec = _normalize_spec(arg, non_group_columns)

            # Check if the aggregation involves implicit column projection
            if isinstance(arg, dict):
                column_projection = group_columns | arg.keys()

        elif isinstance(self.obj, Series):
            if isinstance(arg, (list, tuple, dict)):
                # implementation detail: if self.obj is a series, a pseudo column
                # None is used to denote the series itself. This pseudo column is
                # removed from the result columns before passing the spec along.
                spec = _normalize_spec({None: arg}, [])
                spec = [
                    (result_column, func, input_column)
                    for ((_, result_column), func, input_column) in spec
                ]

            else:
                spec = _normalize_spec({None: arg}, [])
                spec = [
                    (self.obj.name, func, input_column)
                    for (_, func, input_column) in spec
                ]

        else:
            raise ValueError(f"aggregate on unknown object {self.obj}")

        chunk_funcs, aggregate_funcs, finalizers = _build_agg_args(spec)

        if isinstance(self.by, (tuple, list)) and len(self.by) > 1:
            levels = list(range(len(self.by)))
        else:
            levels = 0

        # Add an explicit `getitem` operation if the groupby
        # aggregation involves implicit column projection.
        # This makes it possible for the column-projection
        # to be pushed into the IO layer
        _obj = self.obj[list(column_projection)] if column_projection else self.obj

        if not isinstance(self.by, list):
            chunk_args = [_obj, self.by]

        else:
            chunk_args = [_obj] + self.by

        if not PANDAS_GT_110 and self.dropna:
            raise NotImplementedError(
                "dropna is not a valid argument for dask.groupby.agg"
                f"if pandas < 1.1.0. Pandas version is {pd.__version__}"
            )

        if cardinality and (split_out is None and split_every is None):
            if cardinality == "infer":
                # Infer from first non-empty partition
                _cardinality = self.obj.map_partitions(
                    _groupby_cardinality_factor,
                    self.by,
                    arg,
                    meta=self.obj.groupby(self.by).aggregate(arg),
                    enforce_metadata=False,
                )
                max_trials = 5
                for p in range(max_trials):
                    _val = _cardinality.partitions[p].compute()
                    if len(_val):
                        cardinality = _val.iloc[0]
                        break
                if cardinality == "infer":
                    raise RuntimeError(
                        f"Cardinality inference failed! First {max_trials} "
                        f"partitions are empty."
                    )
            elif not isinstance(cardinality, (int, float)):
                # Unsupported option
                raise ValueError

            # Use cardinality -> split_out/every heuristics
            _split_out = min(
                max(
                    int(cardinality * self.obj.npartitions * 0.66),
                    1,
                ),
                self.obj.npartitions,
            )
            split_every = split_every or min(max(int(1.0 / cardinality), 2), 32)
            split_out = split_out or _split_out
            if shuffle is None:
                shuffle = _split_out > 1
        split_out = split_out or 1

        if shuffle:
            # Shuffle-based aggregation
            #
            # This algorithm is more scalable than a tree reduction
            # for larger values of split_out. However, the shuffle
            # step requires that the result of `chunk` produces a
            # proper DataFrame type
            return _shuffle_aggregate(
                chunk_args,
                chunk=_groupby_apply_funcs,
                chunk_kwargs=dict(
                    funcs=chunk_funcs,
                    sort=self.sort,
                    **self.observed,
                    **self.dropna,
                ),
                aggregate=_agg_finalize,
                aggregate_kwargs=dict(
                    aggregate_funcs=aggregate_funcs,
                    finalize_funcs=finalizers,
                    level=levels,
                    **self.observed,
                    **self.dropna,
                ),
                token="aggregate",
                split_every=split_every,
                split_out=split_out,
                shuffle=shuffle if isinstance(shuffle, str) else "tasks",
                sort=self.sort,
            )

        # Check sort behavior
        if self.sort and split_out > 1:
            raise NotImplementedError(
                "Cannot guarantee sorted keys for `split_out>1` and `shuffle=False`"
                " Try using `shuffle=True` if you are grouping on a single column."
                " Otherwise, try using split_out=1, or grouping with sort=False."
            )

        return aca(
            chunk_args,
            chunk=_groupby_apply_funcs,
            chunk_kwargs=dict(
                funcs=chunk_funcs,
                sort=self.sort,
                **self.observed,
                **self.dropna,
            ),
            combine=_groupby_apply_funcs,
            combine_kwargs=dict(
                funcs=aggregate_funcs,
                level=levels,
                sort=self.sort,
                **self.observed,
                **self.dropna,
            ),
            aggregate=_agg_finalize,
            aggregate_kwargs=dict(
                aggregate_funcs=aggregate_funcs,
                finalize_funcs=finalizers,
                level=levels,
                **self.observed,
                **self.dropna,
            ),
            token="aggregate",
            split_every=split_every,
            split_out=split_out,
            split_out_setup=split_out_on_index,
            sort=self.sort,
        )

    @insert_meta_param_description(pad=12)
    def apply(self, func, *args, **kwargs):
        """Parallel version of pandas GroupBy.apply

        This mimics the pandas version except for the following:

        1.  If the grouper does not align with the index then this causes a full
            shuffle.  The order of rows within each group may not be preserved.
        2.  Dask's GroupBy.apply is not appropriate for aggregations. For custom
            aggregations, use :class:`dask.dataframe.groupby.Aggregation`.

        .. warning::

           Pandas' groupby-apply can be used to to apply arbitrary functions,
           including aggregations that result in one row per group. Dask's
           groupby-apply will apply ``func`` once on each group, doing a shuffle
           if needed, such that each group is contained in one partition.
           When ``func`` is a reduction, e.g., you'll end up with one row
           per group. To apply a custom aggregation with Dask,
           use :class:`dask.dataframe.groupby.Aggregation`.

        Parameters
        ----------
        func: function
            Function to apply
        args, kwargs : Scalar, Delayed or object
            Arguments and keywords to pass to the function.
        $META

        Returns
        -------
        applied : Series or DataFrame depending on columns keyword
        """
        meta = kwargs.get("meta", no_default)

        if meta is no_default:
            with raise_on_meta_error(f"groupby.apply({funcname(func)})", udf=True):
                meta_args, meta_kwargs = _extract_meta((args, kwargs), nonempty=True)
                meta = self._meta_nonempty.apply(func, *meta_args, **meta_kwargs)

            msg = (
                "`meta` is not specified, inferred from partial data. "
                "Please provide `meta` if the result is unexpected.\n"
                "  Before: .apply(func)\n"
                "  After:  .apply(func, meta={'x': 'f8', 'y': 'f8'}) for dataframe result\n"
                "  or:     .apply(func, meta=('x', 'f8'))            for series result"
            )
            warnings.warn(msg, stacklevel=2)

        meta = make_meta(meta, parent_meta=self._meta.obj)

        # Validate self.by
        if isinstance(self.by, list) and any(
            isinstance(item, Series) for item in self.by
        ):
            raise NotImplementedError(
                "groupby-apply with a multiple Series is currently not supported"
            )

        df = self.obj
        should_shuffle = not (df.known_divisions and df._contains_index_name(self.by))

        if should_shuffle:
            df2, by = self._shuffle(meta)
        else:
            df2 = df
            by = self.by

        # Perform embarrassingly parallel groupby-apply
        kwargs["meta"] = meta
        df3 = map_partitions(
            _groupby_slice_apply,
            df2,
            by,
            self._slice,
            func,
            token=funcname(func),
            *args,
            group_keys=self.group_keys,
            **self.observed,
            **self.dropna,
            **kwargs,
        )

        return df3

    @insert_meta_param_description(pad=12)
    def transform(self, func, *args, **kwargs):
        """Parallel version of pandas GroupBy.transform

        This mimics the pandas version except for the following:

        1.  If the grouper does not align with the index then this causes a full
            shuffle.  The order of rows within each group may not be preserved.
        2.  Dask's GroupBy.transform is not appropriate for aggregations. For custom
            aggregations, use :class:`dask.dataframe.groupby.Aggregation`.

        .. warning::

           Pandas' groupby-transform can be used to to apply arbitrary functions,
           including aggregations that result in one row per group. Dask's
           groupby-transform will apply ``func`` once on each group, doing a shuffle
           if needed, such that each group is contained in one partition.
           When ``func`` is a reduction, e.g., you'll end up with one row
           per group. To apply a custom aggregation with Dask,
           use :class:`dask.dataframe.groupby.Aggregation`.

        Parameters
        ----------
        func: function
            Function to apply
        args, kwargs : Scalar, Delayed or object
            Arguments and keywords to pass to the function.
        $META

        Returns
        -------
        applied : Series or DataFrame depending on columns keyword
        """
        meta = kwargs.get("meta", no_default)

        if meta is no_default:
            with raise_on_meta_error(f"groupby.transform({funcname(func)})", udf=True):
                meta_args, meta_kwargs = _extract_meta((args, kwargs), nonempty=True)
                meta = self._meta_nonempty.transform(func, *meta_args, **meta_kwargs)

            msg = (
                "`meta` is not specified, inferred from partial data. "
                "Please provide `meta` if the result is unexpected.\n"
                "  Before: .transform(func)\n"
                "  After:  .transform(func, meta={'x': 'f8', 'y': 'f8'}) for dataframe result\n"
                "  or:     .transform(func, meta=('x', 'f8'))            for series result"
            )
            warnings.warn(msg, stacklevel=2)

        meta = make_meta(meta, parent_meta=self._meta.obj)

        # Validate self.by
        if isinstance(self.by, list) and any(
            isinstance(item, Series) for item in self.by
        ):
            raise NotImplementedError(
                "groupby-transform with a multiple Series is currently not supported"
            )

        df = self.obj
        should_shuffle = not (df.known_divisions and df._contains_index_name(self.by))

        if should_shuffle:
            df2, by = self._shuffle(meta)
        else:
            df2 = df
            by = self.by

        # Perform embarrassingly parallel groupby-transform
        kwargs["meta"] = meta
        df3 = map_partitions(
            _groupby_slice_transform,
            df2,
            by,
            self._slice,
            func,
            token=funcname(func),
            *args,
            group_keys=self.group_keys,
            **self.observed,
            **self.dropna,
            **kwargs,
        )

        return df3

    @insert_meta_param_description(pad=12)
    def shift(self, periods=1, freq=None, axis=0, fill_value=None, meta=no_default):
        """Parallel version of pandas GroupBy.shift

        This mimics the pandas version except for the following:

        If the grouper does not align with the index then this causes a full
        shuffle.  The order of rows within each group may not be preserved.

        Parameters
        ----------
        periods : Delayed, Scalar or int, default 1
            Number of periods to shift.
        freq : Delayed, Scalar or str, optional
            Frequency string.
        axis : axis to shift, default 0
            Shift direction.
        fill_value : Scalar, Delayed or object, optional
            The scalar value to use for newly introduced missing values.
        $META

        Returns
        -------
        shifted : Series or DataFrame shifted within each group.

        Examples
        --------
        >>> import dask
        >>> ddf = dask.datasets.timeseries(freq="1H")
        >>> result = ddf.groupby("name").shift(1, meta={"id": int, "x": float, "y": float})
        """
        if meta is no_default:
            with raise_on_meta_error("groupby.shift()", udf=False):
                meta_kwargs = _extract_meta(
                    {
                        "periods": periods,
                        "freq": freq,
                        "axis": axis,
                        "fill_value": fill_value,
                    },
                    nonempty=True,
                )
                meta = self._meta_nonempty.shift(**meta_kwargs)

            msg = (
                "`meta` is not specified, inferred from partial data. "
                "Please provide `meta` if the result is unexpected.\n"
                "  Before: .shift(1)\n"
                "  After:  .shift(1, meta={'x': 'f8', 'y': 'f8'}) for dataframe result\n"
                "  or:     .shift(1, meta=('x', 'f8'))            for series result"
            )
            warnings.warn(msg, stacklevel=2)

        meta = make_meta(meta, parent_meta=self._meta.obj)

        # Validate self.by
        if isinstance(self.by, list) and any(
            isinstance(item, Series) for item in self.by
        ):
            raise NotImplementedError(
                "groupby-shift with a multiple Series is currently not supported"
            )
        df = self.obj
        should_shuffle = not (df.known_divisions and df._contains_index_name(self.by))

        if should_shuffle:
            df2, by = self._shuffle(meta)
        else:
            df2 = df
            by = self.by

        # Perform embarrassingly parallel groupby-shift
        result = map_partitions(
            _groupby_slice_shift,
            df2,
            by,
            self._slice,
            should_shuffle,
            periods=periods,
            freq=freq,
            axis=axis,
            fill_value=fill_value,
            token="groupby-shift",
            group_keys=self.group_keys,
            meta=meta,
            **self.observed,
            **self.dropna,
        )
        return result

    def rolling(self, window, min_periods=None, center=False, win_type=None, axis=0):
        """Provides rolling transformations.

        .. note::

            Since MultiIndexes are not well supported in Dask, this method returns a
            dataframe with the same index as the original data. The groupby column is
            not added as the first level of the index like pandas does.

            This method works differently from other groupby methods. It does a groupby
            on each partition (plus some overlap). This means that the output has the
            same shape and number of partitions as the original.

        Parameters
        ----------
        window : str, offset
           Size of the moving window. This is the number of observations used
           for calculating the statistic. Data must have a ``DatetimeIndex``
        min_periods : int, default None
            Minimum number of observations in window required to have a value
            (otherwise result is NA).
        center : boolean, default False
            Set the labels at the center of the window.
        win_type : string, default None
            Provide a window type. The recognized window types are identical
            to pandas.
        axis : int, default 0

        Returns
        -------
        a Rolling object on which to call a method to compute a statistic

        Examples
        --------
        >>> import dask
        >>> ddf = dask.datasets.timeseries(freq="1H")
        >>> result = ddf.groupby("name").x.rolling('1D').max()
        """
        from dask.dataframe.rolling import RollingGroupby

        if isinstance(window, Integral):
            raise ValueError(
                "Only time indexes are supported for rolling groupbys in dask dataframe. "
                "``window`` must be a ``freq`` (e.g. '1H')."
            )

        if min_periods is not None:
            if not isinstance(min_periods, Integral):
                raise ValueError("min_periods must be an integer")
            if min_periods < 0:
                raise ValueError("min_periods must be >= 0")

        return RollingGroupby(
            self,
            window=window,
            min_periods=min_periods,
            center=center,
            win_type=win_type,
            axis=axis,
        )

    def fillna(self, value=None, method=None, limit=None, axis=None):
        """Fill NA/NaN values using the specified method.

        Parameters
        ----------
        value : scalar, default None
            Value to use to fill holes (e.g. 0).
        method : {'bfill', 'ffill', None}, default None
            Method to use for filling holes in reindexed Series. ffill: propagate last
            valid observation forward to next valid. bfill: use next valid observation
            to fill gap.
        axis : {0 or 'index', 1 or 'columns'}
            Axis along which to fill missing values.
        limit : int, default None
            If method is specified, this is the maximum number of consecutive NaN values
            to forward/backward fill. In other words, if there is a gap with more than
            this number of consecutive NaNs, it will only be partially filled. If method
            is not specified, this is the maximum number of entries along the entire
            axis where NaNs will be filled. Must be greater than 0 if not None.

        Returns
        -------
        Series or DataFrame
            Object with missing values filled

        See also
        --------
        pandas.core.groupby.DataFrameGroupBy.fillna
        """
        if not np.isscalar(value) and value is not None:
            raise NotImplementedError(
                "groupby-fillna with value=dict/Series/DataFrame is currently not supported"
            )
        meta = self._meta_nonempty.apply(
            _fillna_group,
            by=self.by,
            value=value,
            method=method,
            limit=limit,
            fillna_axis=axis,
        )

        result = self.apply(
            _fillna_group,
            by=self.by,
            value=value,
            method=method,
            limit=limit,
            fillna_axis=axis,
            meta=meta,
        )

        if PANDAS_GT_150 and self.group_keys:
            return result.map_partitions(M.droplevel, self.by)

        return result

    @derived_from(pd.core.groupby.GroupBy)
    def ffill(self, limit=None):
        return self.fillna(method="ffill", limit=limit)

    @derived_from(pd.core.groupby.GroupBy)
    def bfill(self, limit=None):
        return self.fillna(method="bfill", limit=limit)


class DataFrameGroupBy(_GroupBy):
    _token_prefix = "dataframe-groupby-"

    def __getitem__(self, key):
        if isinstance(key, list):
            g = DataFrameGroupBy(
                self.obj, by=self.by, slice=key, sort=self.sort, **self.dropna
            )
        else:
            g = SeriesGroupBy(
                self.obj, by=self.by, slice=key, sort=self.sort, **self.dropna
            )

        # error is raised from pandas
        g._meta = g._meta[key]
        return g

    def __dir__(self):
        return sorted(
            set(
                dir(type(self))
                + list(self.__dict__)
                + list(filter(M.isidentifier, self.obj.columns))
            )
        )

    def __getattr__(self, key):
        try:
            return self[key]
        except KeyError as e:
            raise AttributeError(e) from e

    @_aggregate_docstring(based_on="pd.core.groupby.DataFrameGroupBy.aggregate")
    def aggregate(
        self, arg, cardinality=None, split_every=None, split_out=None, shuffle=None
    ):
        if arg == "size":
            return self.size()

        return super().aggregate(
            arg,
            cardinality=cardinality,
            split_every=split_every,
            split_out=split_out,
            shuffle=shuffle,
        )

    @_aggregate_docstring(based_on="pd.core.groupby.DataFrameGroupBy.agg")
    def agg(
        self, arg, cardinality=None, split_every=None, split_out=None, shuffle=None
    ):
        return self.aggregate(
            arg,
            cardinality=cardinality,
            split_every=split_every,
            split_out=split_out,
            shuffle=shuffle,
        )


class SeriesGroupBy(_GroupBy):
    _token_prefix = "series-groupby-"

    def __init__(self, df, by=None, slice=None, observed=None, **kwargs):
        # for any non series object, raise pandas-compat error message
        # Hold off on setting observed by default: https://github.com/dask/dask/issues/6951
        observed = {"observed": observed} if observed is not None else {}

        if isinstance(df, Series):
            if isinstance(by, Series):
                pass
            elif isinstance(by, list):
                if len(by) == 0:
                    raise ValueError("No group keys passed!")

                non_series_items = [item for item in by if not isinstance(item, Series)]
                # raise error from pandas, if applicable

                df._meta.groupby(non_series_items, **observed)
            else:
                # raise error from pandas, if applicable
                df._meta.groupby(by, **observed)

        super().__init__(df, by=by, slice=slice, **observed, **kwargs)

    @derived_from(pd.core.groupby.SeriesGroupBy)
    def nunique(self, split_every=None, split_out=1):
        """
        Examples
        --------
        >>> import pandas as pd
        >>> import dask.dataframe as dd
        >>> d = {'col1': [1, 2, 3, 4], 'col2': [5, 6, 7, 8]}
        >>> df = pd.DataFrame(data=d)
        >>> ddf = dd.from_pandas(df, 2)
        >>> ddf.groupby(['col1']).col2.nunique().compute()
        """
        name = self._meta.obj.name
        levels = _determine_levels(self.by)

        if isinstance(self.obj, DataFrame):
            chunk = _nunique_df_chunk

        else:
            chunk = _nunique_series_chunk

        return aca(
            [self.obj, self.by]
            if not isinstance(self.by, list)
            else [self.obj] + self.by,
            chunk=chunk,
            aggregate=_nunique_df_aggregate,
            combine=_nunique_df_combine,
            token="series-groupby-nunique",
            chunk_kwargs={"levels": levels, "name": name},
            aggregate_kwargs={"levels": levels, "name": name},
            combine_kwargs={"levels": levels},
            split_every=split_every,
            split_out=split_out,
            split_out_setup=split_out_on_index,
            sort=self.sort,
        )

    @_aggregate_docstring(based_on="pd.core.groupby.SeriesGroupBy.aggregate")
    def aggregate(
        self, arg, cardinality=None, split_every=None, split_out=None, shuffle=None
    ):
        result = super().aggregate(
            arg,
            cardinality=cardinality,
            split_every=split_every,
            split_out=split_out,
            shuffle=shuffle,
        )
        if self._slice:
            result = result[self._slice]

        if not isinstance(arg, (list, dict)) and isinstance(result, DataFrame):
            result = result[result.columns[0]]

        return result

    @_aggregate_docstring(based_on="pd.core.groupby.SeriesGroupBy.agg")
    def agg(
        self, arg, cardinality=None, split_every=None, split_out=None, shuffle=None
    ):
        return self.aggregate(
            arg,
            cardinality=cardinality,
            split_every=split_every,
            split_out=split_out,
            shuffle=shuffle,
        )

    @derived_from(pd.core.groupby.SeriesGroupBy)
    def value_counts(self, split_every=None, split_out=1):
        return self._aca_agg(
            token="value_counts",
            func=_value_counts,
            aggfunc=_value_counts_aggregate,
            split_every=split_every,
            split_out=split_out,
        )

    @derived_from(pd.core.groupby.SeriesGroupBy)
    def unique(self, split_every=None, split_out=1):
        name = self._meta.obj.name
        return self._aca_agg(
            token="unique",
            func=M.unique,
            aggfunc=_unique_aggregate,
            aggregate_kwargs={"name": name},
            split_every=split_every,
            split_out=split_out,
        )

    @derived_from(pd.core.groupby.SeriesGroupBy)
    def tail(self, n=5, split_every=None, split_out=1):
        index_levels = len(self.by) if isinstance(self.by, list) else 1
        return self._aca_agg(
            token="tail",
            func=_tail_chunk,
            aggfunc=_tail_aggregate,
            meta=M.tail(self._meta_nonempty),
            chunk_kwargs={"n": n},
            aggregate_kwargs={"n": n, "index_levels": index_levels},
            split_every=split_every,
            split_out=split_out,
        )

    @derived_from(pd.core.groupby.SeriesGroupBy)
    def head(self, n=5, split_every=None, split_out=1):
        index_levels = len(self.by) if isinstance(self.by, list) else 1
        return self._aca_agg(
            token="head",
            func=_head_chunk,
            aggfunc=_head_aggregate,
            meta=M.head(self._meta_nonempty),
            chunk_kwargs={"n": n},
            aggregate_kwargs={"n": n, "index_levels": index_levels},
            split_every=split_every,
            split_out=split_out,
        )


def _unique_aggregate(series_gb, name=None):
    ret = type(series_gb.obj)(
        {k: v.explode().unique() for k, v in series_gb}, name=name
    )
    ret.index.names = series_gb.obj.index.names
    return ret


def _value_counts(x, **kwargs):
    if len(x):
        return M.value_counts(x, **kwargs)
    else:
        return pd.Series(dtype=int)


def _value_counts_aggregate(series_gb):
    to_concat = {k: v.groupby(level=1).sum() for k, v in series_gb}
    names = list(series_gb.obj.index.names)
    return pd.Series(pd.concat(to_concat, names=names))


def _tail_chunk(series_gb, **kwargs):
    keys, groups = zip(*series_gb) if len(series_gb) else ((True,), (series_gb,))
    return pd.concat([group.tail(**kwargs) for group in groups], keys=keys)


def _tail_aggregate(series_gb, **kwargs):
    levels = kwargs.pop("index_levels")
    return series_gb.tail(**kwargs).droplevel(list(range(levels)))


def _head_chunk(series_gb, **kwargs):
    keys, groups = zip(*series_gb) if len(series_gb) else ((True,), (series_gb,))
    return pd.concat([group.head(**kwargs) for group in groups], keys=keys)


def _head_aggregate(series_gb, **kwargs):
    levels = kwargs.pop("index_levels")
    return series_gb.head(**kwargs).droplevel(list(range(levels)))


def _shuffle_aggregate(
    args,
    chunk=None,
    aggregate=None,
    token=None,
    chunk_kwargs=None,
    aggregate_kwargs=None,
    split_every=None,
    split_out=1,
    sort=None,
    ignore_index=False,
    shuffle="tasks",
):
    """Shuffle-based groupby aggregation

    This algorithm may be more efficient than ACA for large ``split_out``
    values (required for high-cardinality groupby indices), but it also
    requires the output of ``chunk`` to be a proper DataFrame object.

    Parameters
    ----------
    args :
        Positional arguments for the `chunk` function. All `dask.dataframe`
        objects should be partitioned and indexed equivalently.
    chunk : function [block-per-arg] -> block
        Function to operate on each block of data
    aggregate : function concatenated-block -> block
        Function to operate on the concatenated result of chunk
    token : str, optional
        The name to use for the output keys.
    chunk_kwargs : dict, optional
        Keywords for the chunk function only.
    aggregate_kwargs : dict, optional
        Keywords for the aggregate function only.
    split_every : int, optional
        Number of intermediate partitions that may be aggregated at once.
        Default is 8.
    split_out : int, optional
        Number of output partitions.
    ignore_index : bool, default False
        Whether the index can be ignored during the shuffle.
    sort : bool, default None
        If allowed, sort the keys of the output aggregation.
    shuffle : str, default "tasks"
        Shuffle option to be used by ``DataFrame.shuffle``.
    """

    if chunk_kwargs is None:
        chunk_kwargs = dict()
    if aggregate_kwargs is None:
        aggregate_kwargs = dict()

    if not isinstance(args, (tuple, list)):
        args = [args]

    dfs = [arg for arg in args if isinstance(arg, _Frame)]

    npartitions = {arg.npartitions for arg in dfs}
    if len(npartitions) > 1:
        raise ValueError("All arguments must have same number of partitions")
    npartitions = npartitions.pop()

    if split_every is None:
        split_every = 8
    elif split_every is False:
        split_every = npartitions
    elif split_every < 2 or not isinstance(split_every, Integral):
        raise ValueError("split_every must be an integer >= 2")

    # Shuffle-based groupby aggregation
    chunk_name = f"{token or funcname(chunk)}-chunk"
    chunked = map_partitions(
        chunk,
        *args,
        meta=chunk(
            *[arg._meta if isinstance(arg, _Frame) else arg for arg in args],
            **chunk_kwargs,
        ),
        token=chunk_name,
        **chunk_kwargs,
    )

    shuffle_npartitions = max(
        chunked.npartitions // split_every,
        split_out,
    )

    # Handle sort kwarg
    if sort is not None:
        aggregate_kwargs = aggregate_kwargs or {}
        aggregate_kwargs["sort"] = sort

    # Perform global sort or shuffle
    if sort and split_out > 1:
        cols = set(chunked.columns)
        chunked = chunked.reset_index()
        index_cols = set(chunked.columns) - cols
        if len(index_cols) > 1:
            raise NotImplementedError(
                "Cannot guarantee sorted keys for `split_out>1` when "
                "grouping on multiple columns. "
                "Try using split_out=1, or grouping with sort=False."
            )
        result = chunked.set_index(
            list(index_cols),
            npartitions=shuffle_npartitions,
            shuffle=shuffle,
        ).map_partitions(aggregate, **aggregate_kwargs)
    else:
        result = chunked.shuffle(
            chunked.index,
            ignore_index=ignore_index,
            npartitions=shuffle_npartitions,
            shuffle=shuffle,
        ).map_partitions(aggregate, **aggregate_kwargs)

    if split_out < shuffle_npartitions:
        return result.repartition(npartitions=split_out)
    return result


def _groupby_cardinality_factor(part, by, agg_spec):
    # Simple utility to find the fractional memory usage of
    # a groupby aggregation (relative to the initial data)
    if len(part) == 0:
        return part._constructor_sliced([], dtype="float64")
    size_i = part.memory_usage(index=True, deep=True).sum()
    size_f = (
        part.groupby(by).aggregate(agg_spec).memory_usage(index=True, deep=True).sum()
    )
    ratio = max(min(float(size_f) / float(size_i), 1.0), 0.0)
    return part._constructor_sliced([ratio])<|MERGE_RESOLUTION|>--- conflicted
+++ resolved
@@ -1659,14 +1659,10 @@
         )
 
     @_aggregate_docstring()
-<<<<<<< HEAD
     def aggregate(
         self, arg, cardinality=None, split_every=None, split_out=None, shuffle=None
     ):
-=======
-    def aggregate(self, arg, split_every=None, split_out=1, shuffle=None):
         column_projection = None
->>>>>>> 19a51474
         if isinstance(self.obj, DataFrame):
             if isinstance(self.by, tuple) or np.isscalar(self.by):
                 group_columns = {self.by}
