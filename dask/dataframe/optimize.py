""" Dataframe optimizations """
import operator

from ..optimization import cull, fuse
from .. import config, core
from ..highlevelgraph import HighLevelGraph
from ..utils import ensure_dict
<<<<<<< HEAD
from ..blockwise import optimize_blockwise, fuse_roots
=======
from ..blockwise import optimize_blockwise, Blockwise
>>>>>>> 16eb97b2


def optimize(dsk, keys, **kwargs):

    if isinstance(dsk, HighLevelGraph):
        # Think about an API for this.
        dsk = optimize_read_parquet_getitem(dsk)
        dsk = optimize_blockwise(dsk, keys=list(core.flatten(keys)))
        dsk = fuse_roots(dsk, keys=list(core.flatten(keys)))

    dsk = ensure_dict(dsk)

    if isinstance(keys, list):
        dsk, dependencies = cull(dsk, list(core.flatten(keys)))
    else:
        dsk, dependencies = cull(dsk, [keys])

    dsk, dependencies = fuse(
        dsk,
        keys,
        dependencies=dependencies,
        fuse_subgraphs=config.get("fuse_subgraphs", True),
    )
    dsk, _ = cull(dsk, keys)
    return dsk


def optimize_read_parquet_getitem(dsk):
    # find the keys to optimze
    from .io.parquet.core import ParquetSubgraph

    read_parquets = [k for k, v in dsk.layers.items() if isinstance(v, ParquetSubgraph)]

    layers = dsk.layers.copy()

    for k in read_parquets:
        columns = set()

        for dep in dsk.dependents[k]:
            block = dsk.layers[dep]

            # Check if we're a read_parquet followed by a getitem
            if not isinstance(block, Blockwise):
                # getitem are Blockwise...
                return dsk

            if len(block.dsk) != 1:
                # ... with a single item...
                return dsk

            if list(block.dsk.values())[0][0] != operator.getitem:
                # ... where this value is __getitem__
                return dsk

            block_columns = block.indices[1][0]
            if isinstance(block_columns, str):
                block_columns = [block_columns]

            columns |= set(block_columns)

        old = layers[k]

        if columns and columns < set(old.meta.columns):
            columns = list(columns)
            meta = old.meta[columns]
        else:
            # Things like df[df.A == 'a'], where the argument to
            # getitem is not a column name
            meta = old.meta
            columns = list(meta.columns)

        new = ParquetSubgraph(
            old.name,
            old.engine,
            old.fs,
            meta,
            columns,
            old.index,
            old.parts,
            old.kwargs,
        )
        layers[k] = new

    return HighLevelGraph(layers, dsk.dependencies)<|MERGE_RESOLUTION|>--- conflicted
+++ resolved
@@ -5,11 +5,7 @@
 from .. import config, core
 from ..highlevelgraph import HighLevelGraph
 from ..utils import ensure_dict
-<<<<<<< HEAD
-from ..blockwise import optimize_blockwise, fuse_roots
-=======
-from ..blockwise import optimize_blockwise, Blockwise
->>>>>>> 16eb97b2
+from ..blockwise import optimize_blockwise, fuse_roots, Blockwise
 
 
 def optimize(dsk, keys, **kwargs):
