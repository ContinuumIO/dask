""" Dataframe optimizations """
import operator

from dask.base import tokenize
from ..optimization import cull, fuse
from .. import config, core
from ..highlevelgraph import HighLevelGraph
from ..utils import ensure_dict
from ..blockwise import optimize_blockwise, fuse_roots, Blockwise


def optimize(dsk, keys, **kwargs):
    if not isinstance(keys, (list, set)):
        keys = [keys]
    keys = list(core.flatten(keys))

    if not isinstance(dsk, HighLevelGraph):
        dsk = HighLevelGraph.from_collections(id(dsk), dsk, dependencies=())

    dsk = optimize_read_parquet_getitem(dsk, keys=keys)
    dsk = optimize_blockwise(dsk, keys=keys)
    dsk = fuse_roots(dsk, keys=keys)
    dsk = dsk.cull(set(keys))

    if not config.get("optimization.fuse.active"):
        return dsk

    dependencies = dsk.get_all_dependencies()
    dsk = ensure_dict(dsk)

    fuse_subgraphs = config.get("optimization.fuse.subgraphs")
    if fuse_subgraphs is None:
        fuse_subgraphs = True
    dsk, _ = fuse(
        dsk,
        keys,
        dependencies=dependencies,
        fuse_subgraphs=fuse_subgraphs,
    )
    dsk, _ = cull(dsk, keys)
    return dsk


def optimize_read_parquet_getitem(dsk, keys):
    # find the keys to optimize
    from .io.parquet.core import BlockwiseParquet

    read_parquets = [
        k for k, v in dsk.layers.items() if isinstance(v, BlockwiseParquet)
    ]

    layers = dsk.layers.copy()
    dependencies = dsk.dependencies.copy()

    for k in read_parquets:
        columns = set()
        update_blocks = {}

        for dep in dsk.dependents[k]:
            block = dsk.layers[dep]

            # Check if we're a read_parquet followed by a getitem
            if not isinstance(block, Blockwise):
                # getitem are Blockwise...
                return dsk

            if len(block.dsk) != 1:
                # ... with a single item...
                return dsk

            if list(block.dsk.values())[0][0] != operator.getitem:
                # ... where this value is __getitem__...
                return dsk

            if any(layers[k].name == x[0] for x in keys if isinstance(x, tuple)):
                # ... but bail on the optimization if the read_parquet layer is in
                # the requested keys, because we cannot change the name anymore.
                # These keys are structured like [('getitem-<token>', 0), ...]
                # so we check for the first item of the tuple.
                # See https://github.com/dask/dask/issues/5893
                return dsk

            block_columns = block.indices[1][0]
            if isinstance(block_columns, str):
                block_columns = [block_columns]

            columns |= set(block_columns)
            update_blocks[dep] = block

        old = layers[k]

        if columns and columns < set(old.meta.columns):
            columns = list(columns)
            meta = old.meta[columns]
            name = "read-parquet-" + tokenize(old.name, columns)
            assert len(update_blocks)

            for block_key, block in update_blocks.items():
                # (('read-parquet-old', (.,)), ( ... )) ->
                # (('read-parquet-new', (.,)), ( ... ))
                new_indices = ((name, block.indices[0][1]), block.indices[1])
                numblocks = {name: block.numblocks[old.name]}
                new_block = Blockwise(
                    block.output,
                    block.output_indices,
                    block.dsk,
                    new_indices,
                    numblocks,
                    block.concatenate,
                    block.new_axes,
                )
                layers[block_key] = new_block
                dependencies[block_key] = {name}
            dependencies[name] = dependencies.pop(k)

        else:
            # Things like df[df.A == 'a'], where the argument to
            # getitem is not a column name
            name = old.name
            meta = old.meta
            columns = list(meta.columns)

<<<<<<< HEAD
        new = BlockwiseParquet(
=======
        new = ParquetSubgraph(
>>>>>>> ee0f112b
            name,
            old.engine,
            old.fs,
            meta,
            columns,
            old.index,
            old.parts,
            old.kwargs,
            common_kwargs=old.common_kwargs,
        )
        layers[name] = new
        if name != old.name:
            del layers[old.name]

    new_hlg = HighLevelGraph(layers, dependencies)
    return new_hlg<|MERGE_RESOLUTION|>--- conflicted
+++ resolved
@@ -120,11 +120,7 @@
             meta = old.meta
             columns = list(meta.columns)
 
-<<<<<<< HEAD
         new = BlockwiseParquet(
-=======
-        new = ParquetSubgraph(
->>>>>>> ee0f112b
             name,
             old.engine,
             old.fs,
