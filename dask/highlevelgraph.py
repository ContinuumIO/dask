--- conflicted
+++ resolved
@@ -1,9 +1,5 @@
 import collections.abc
-<<<<<<< HEAD
-from typing import Callable, Hashable, Optional, Set, Mapping, Iterable, Tuple
-=======
-from typing import Hashable, Set, Mapping, Iterable, Tuple
->>>>>>> a2235ae8
+from typing import Callable, Hashable, Set, Mapping, Iterable, Tuple
 import copy
 
 import tlz as toolz
@@ -188,12 +184,8 @@
     dependencies : Mapping[str, Set[str]]
         The set of layers on which each layer depends
     key_dependencies : Mapping[Hashable, Set], optional
-<<<<<<< HEAD
-        Mapping all keys in the high level graph to their dependencies
-=======
         Mapping (some) keys in the high level graph to their dependencies. If
-        a key is missing, its dependencies will be calculated automatically.
->>>>>>> a2235ae8
+        a key is missing, its dependencies will be calculated on-the-fly.
 
     Examples
     --------
