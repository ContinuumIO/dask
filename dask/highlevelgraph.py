--- conflicted
+++ resolved
@@ -298,7 +298,7 @@
         -----
         This method should be overridden by subclasses to avoid materializing the layer.
         """
-        from .graph_manipulation import chunks
+        from dask.graph_manipulation import chunks
 
         is_leaf: bool
 
@@ -422,9 +422,6 @@
             v.update(annotations.get(k, {}))
         annotations.update(expanded)
 
-<<<<<<< HEAD
-    def __dask_distributed_pack__(self, all_hlg_keys, *args, **kwargs):
-=======
     def clone(
         self,
         keys: set,
@@ -507,7 +504,6 @@
         client,
         client_keys: Iterable[Hashable],
     ) -> Any:
->>>>>>> 428dab4b
         """Pack the layer for scheduler communication in Distributed
 
         This method should pack its current state and is called by the Client when
@@ -546,7 +542,9 @@
             # get the pre-stringified key dependencies
             return MaterializedLayer(
                 dict(self), annotations=self.annotations
-            ).__dask_distributed_pack__(all_hlg_keys, *args, **kwargs)
+            ).__dask_distributed_pack__(
+                all_hlg_keys, known_key_dependencies, client, client_keys
+            )
 
         state = self.layer_state.copy()
         state["layer_dependencies"] = pre_stringified_deps
