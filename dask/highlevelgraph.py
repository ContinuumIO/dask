import abc
import collections.abc
import warnings
from typing import (
    AbstractSet,
    Any,
    Dict,
    Hashable,
    MutableMapping,
    Optional,
    Mapping,
    Iterable,
    Tuple,
)
import copy

import tlz as toolz

from . import config
from .utils import ensure_dict, ignoring, stringify
from .base import clone_key, is_dask_collection
from .core import reverse_dict, keys_in_tasks
from .utils_test import add, inc  # noqa: F401


def compute_layer_dependencies(layers):
    """Returns the dependencies between layers"""

    def _find_layer_containing_key(key):
        for k, v in layers.items():
            if key in v:
                return k
        raise RuntimeError(f"{repr(key)} not found")

    all_keys = set(key for layer in layers.values() for key in layer)
    ret = {k: set() for k in layers.keys()}
    for k, v in layers.items():
        for key in keys_in_tasks(all_keys - v.keys(), v.values()):
            ret[k].add(_find_layer_containing_key(key))
    return ret


class Layer(collections.abc.Mapping):
    """High level graph layer

    This abstract class establish a protocol for high level graph layers.

    The main motivation of a layer is to represent a collection of tasks
    symbolically in order to speedup a series of operations significantly.
    Ideally, a layer should stay in this symbolic state until execution
    but in practice some operations will force the layer to generate all
    its internal tasks. We say that the layer has been materialized.

    Most of the default implementations in this class will materialize the
    layer. It is up to derived classes to implement non-materializing
    implementations.
    """

    annotations: Optional[MutableMapping[str, Any]]

    def __init__(self, annotations=None):
        if annotations:
            self.annotations = annotations
        else:
            self.annotations = copy.copy(config.get("annotations", None))

    @abc.abstractmethod
    def is_materialized(self) -> bool:
        """Return whether the layer is materialized or not"""
        return True

    def get_output_keys(self) -> AbstractSet:
        """Return a set of all output keys

        Output keys are all keys in the layer that might be referenced by
        other layers.

        Classes overriding this implementation should not cause the layer
        to be materialized.

        Returns
        -------
        keys: AbstractSet
            All output keys
        """
        return self.keys()

    def cull(
        self, keys: set, all_hlg_keys: Iterable
    ) -> Tuple["Layer", Mapping[Hashable, set]]:
        """Return a new Layer with only the tasks required to calculate `keys` and
        a map of external key dependencies.

        In other words, remove unnecessary tasks from the layer.

        Examples
        --------
        >>> d = Layer({'x': 1, 'y': (inc, 'x'), 'out': (add, 'x', 10)})  # doctest: +SKIP
        >>> d.cull({'out'})  # doctest: +SKIP
        {'x': 1, 'out': (add, 'x', 10)}

        Returns
        -------
        layer: Layer
            Culled layer
        deps: Map
            Map of external key dependencies
        """

        if len(keys) == len(self):
            # Nothing to cull if preserving all existing keys
            return (
                self,
                {k: self.get_dependencies(k, all_hlg_keys) for k in self.keys()},
            )

        ret_deps = {}
        seen = set()
        out = {}
        work = keys.copy()
        while work:
            k = work.pop()
            out[k] = self[k]
            ret_deps[k] = self.get_dependencies(k, all_hlg_keys)
            for d in ret_deps[k]:
                if d not in seen:
                    if d in self:
                        seen.add(d)
                        work.add(d)

        return BasicLayer(out), ret_deps

    def get_dependencies(self, key: Hashable, all_hlg_keys: Iterable) -> set:
        """Get dependencies of `key` in the layer

        Parameters
        ----------
        key: Hashable
            The key to find dependencies of
        all_hlg_keys: Iterable
            All keys in the high level graph.

        Returns
        -------
        deps: set
            A set of dependencies
        """
        return keys_in_tasks(all_hlg_keys, [self[key]])

<<<<<<< HEAD
    def __dask_distributed_anno_pack__(self) -> Optional[Mapping[str, Any]]:
        """Packs Layer annotations for transmission to scheduler

        Callables annotations are fully expanded over Layer keys, while
        other values are simply transmitted as is

        Returns
        -------
        packed_annotations : dict
            Packed annotations.
        """
        if self.annotations is None:
            return None

        packed = {}

        for a, v in self.annotations.items():
            if callable(v):
                packed[a] = {stringify(k): v(k) for k in self}
                packed[a]["__expanded_annotations__"] = True
            else:
                packed[a] = v

        return packed

    @staticmethod
    def __dask_distributed_anno_unpack__(
        annotations: MutableMapping[str, Any],
        new_annotations: Optional[Mapping[str, Any]],
        keys: Iterable,
    ) -> None:
        """
        Unpack a set of layer annotations across a set of keys, then merge those
        expanded annotations for the layer into an existing annotations mapping.

        This is not a simple shallow merge because some annotations like retries,
        priority, workers, etc need to be able to retain keys from different layers.

        Parameters
        ----------
        annotations: MutableMapping[str, Any], output
            Already unpacked annotations, which are to be updated with the new
            unpacked annotations
        keys: Iterable
            All keys in the layer.
        """
        if new_annotations is None:
            return None

        expanded = {}
        keys_stringified = False

        # Expand the new annotations across the keyset
        for a, v in new_annotations.items():
            if type(v) is dict and "__expanded_annotations__" in v:
                # Maybe do a destructive update for efficiency?
                v = v.copy()
                del v["__expanded_annotations__"]
                expanded[a] = v
            else:
                if not keys_stringified:
                    keys = [stringify(k) for k in keys]
                    keys_stringified = True

                expanded[a] = {k: v for k in keys}

        # Merge the expanded annotations with the existing annotations mapping
        to_merge = {}
        for k, v in expanded.items():
            if isinstance(v, dict) and k in annotations:
                to_merge[k] = {**annotations[k], **v}
            else:
                to_merge[k] = v
        annotations.update(to_merge)

    def __dask_distributed_pack__(
        self, all_hlg_keys: Iterable, known_key_dependencies, client, client_keys
    ) -> Any:
=======
    def clone(
        self,
        keys: set,
        seed: Hashable,
        bind_to: Hashable = None,
    ) -> "tuple[Layer, bool]":
        """Clone selected keys in the layer, as well as references to keys in other
        layers

        Parameters
        ----------
        keys
            Keys to be replaced. This never includes keys not listed by
            :meth:`get_output_keys`. It must also include any keys that are outside
            of this layer that may be referenced by it.
        seed
            Common hashable used to alter the keys; see :func:`dask.base.clone_key`
        bind_to
            Optional key to bind the leaf nodes to. A leaf node here is one that does
            not reference any replaced keys; in other words it's a node where the
            replacement graph traversal stops; it may still have dependencies on
            non-replaced nodes.
            A bound node will not be computed until after ``bind_to`` has been computed.

        Returns
        -------
        - New layer
        - True if the ``bind_to`` key was injected anywhere; False otherwise

        Notes
        -----
        This method should be overridden by subclasses to avoid materializing the layer.
        """
        from .graph_manipulation import chunks

        is_leaf: bool

        def clone_value(o):
            """Variant of distributed.utils_comm.subs_multiple, which allows injecting
            bind_to
            """
            nonlocal is_leaf

            typ = type(o)
            if typ is tuple and o and callable(o[0]):
                return (o[0],) + tuple(clone_value(i) for i in o[1:])
            elif typ is list:
                return [clone_value(i) for i in o]
            elif typ is dict:
                return {k: clone_value(v) for k, v in o.items()}
            else:
                try:
                    if o not in keys:
                        return o
                except TypeError:
                    return o
                is_leaf = False
                return clone_key(o, seed)

        dsk_new = {}
        bound = False

        for key, value in self.items():
            if key in keys:
                key = clone_key(key, seed)
                is_leaf = True
                value = clone_value(value)
                if bind_to is not None and is_leaf:
                    value = (chunks.bind, value, bind_to)
                    bound = True

            dsk_new[key] = value

        return BasicLayer(dsk_new), bound

    def __dask_distributed_pack__(self, client) -> Optional[Any]:
>>>>>>> 02b466d2
        """Pack the layer for scheduler communication in Distributed

        This method should pack its current state and is called by the Client when
        communicating with the Scheduler.
        The Scheduler will then use .__dask_distributed_unpack__(data, ...) to unpack
        the state, materialize the layer, and merge it into the global task graph.

        The returned state must be compatible with Distributed's scheduler, which
        means it must obey the following:
          - Serializable by msgpack (notice, msgpack converts lists to tuples)
          - All remote data must be unpacked (see unpack_remotedata())
          - All keys must be converted to strings now or when unpacking
          - All tasks must be serialized (see dumps_task())

        The default implementation materialize the layer thus layers such as Blockwise
        and ShuffleLayer should implement a specialized pack and unpack function in
        order to avoid materialization.

        Parameters
        ----------
        client: distributed.Client
            The client calling this function.
        client_keys : Iterable
            List of keys requested by the client.

        Returns
        -------
        state: Object serializable by msgpack
            Scheduler compatible state of the layer
        """
        from distributed.client import Future
        from distributed.utils_comm import unpack_remotedata, subs_multiple
        from distributed.worker import dumps_task
        from distributed.utils import CancelledError

        dsk = dict(self)

        # Find aliases not in `client_keys` and substitute all matching keys
        # with its Future
        values = {
            k: v
            for k, v in dsk.items()
            if isinstance(v, Future) and k not in client_keys
        }
        if values:
            dsk = subs_multiple(dsk, values)

        # Unpack remote data and record its dependencies
        dsk = {k: unpack_remotedata(v, byte_keys=True) for k, v in dsk.items()}
        unpacked_futures = set.union(*[v[1] for v in dsk.values()]) if dsk else set()
        for future in unpacked_futures:
            if future.client is not client:
                raise ValueError(
                    "Inputs contain futures that were created by another client."
                )
            if stringify(future.key) not in client.futures:
                raise CancelledError(stringify(future.key))
        unpacked_futures_deps = {}
        for k, v in dsk.items():
            if len(v[1]):
                unpacked_futures_deps[k] = {f.key for f in v[1]}
        dsk = {k: v[0] for k, v in dsk.items()}

        # Calculate dependencies without re-calculating already known dependencies
        missing_keys = set(dsk.keys()).difference(known_key_dependencies.keys())
        dependencies = {
            k: keys_in_tasks(all_hlg_keys, [dsk[k]], as_list=False)
            for k in missing_keys
        }
        for k, v in unpacked_futures_deps.items():
            dependencies[k] = set(dependencies.get(k, ())) | v

        # The scheduler expect all keys to be strings
        dependencies = {
            stringify(k): {stringify(dep) for dep in deps}
            for k, deps in dependencies.items()
        }

        all_hlg_keys = all_hlg_keys.union(dsk)
        dsk = {
            stringify(k): stringify(v, exclusive=all_hlg_keys) for k, v in dsk.items()
        }
        dsk = toolz.valmap(dumps_task, dsk)
        return {"dsk": dsk, "dependencies": dependencies}

    @classmethod
    def __dask_distributed_unpack__(
        cls,
        state: Any,
        dsk: Mapping[str, Any],
        dependencies: Mapping[str, set],
    ) -> Tuple[Mapping[str, Any], Mapping[str, set]]:
        """Unpack the state of a layer previously packed by __dask_distributed_pack__()

        This method is called by the scheduler in Distributed in order to unpack
        the state of a layer and merge it into its global task graph. The method
        should update `dsk` and `dependencies`, which are the already materialized
        state of the preceding layers in the high level graph. The layers of the
        high level graph are unpacked in topological order.

        See Layer.__dask_distributed_pack__() for packing detail.

        Parameters
        ----------
        state: Any
            The state returned by Layer.__dask_distributed_pack__()
        dsk: Mapping, read-only
            The materialized low level graph of the already unpacked layers
        dependencies: Mapping, read-only
            The dependencies of each key in `dsk`

        Returns
        -------
        layer_dsk: Mapping[str, Any]
            Materialized (stringified) graph of the layer
        layer_deps: Mapping[str, set]
            Dependencies of each key in `layer_dsk`
        """
        return state["dsk"], state["dependencies"]

    def __reduce__(self):
        """Default serialization implementation, which materializes the Layer

        This should follow the standard pickle protocol[1] but must always return
        a tuple and the arguments for the callable object must be compatible with
        msgpack. This is because Distributed uses msgpack to send Layers to the
        scheduler.

        [1] <https://docs.python.org/3/library/pickle.html#object.__reduce__>
        """
        return (BasicLayer, (dict(self),))

    def __copy__(self):
        """Default shallow copy implementation"""
        obj = type(self).__new__(self.__class__)
        obj.__dict__.update(self.__dict__)
        return obj


class BasicLayer(Layer):
    """Basic implementation of `Layer`

    Fully materialized layer implemented by a mapping

    Parameters
    ----------
    mapping: Mapping
        The mapping between keys and tasks, typically a dask graph.
    """

    def __init__(self, mapping: Mapping, annotations=None):
        super().__init__(annotations=annotations)
        self.mapping = mapping

    def __contains__(self, k):
        return k in self.mapping

    def __getitem__(self, k):
        return self.mapping[k]

    def __iter__(self):
        return iter(self.mapping)

    def __len__(self):
        return len(self.mapping)

    def is_materialized(self):
        return True


class HighLevelGraph(Mapping):
    """Task graph composed of layers of dependent subgraphs

    This object encodes a Dask task graph that is composed of layers of
    dependent subgraphs, such as commonly occurs when building task graphs
    using high level collections like Dask array, bag, or dataframe.

    Typically each high level array, bag, or dataframe operation takes the task
    graphs of the input collections, merges them, and then adds one or more new
    layers of tasks for the new operation.  These layers typically have at
    least as many tasks as there are partitions or chunks in the collection.
    The HighLevelGraph object stores the subgraphs for each operation
    separately in sub-graphs, and also stores the dependency structure between
    them.

    Parameters
    ----------
    layers : Mapping[str, Mapping]
        The subgraph layers, keyed by a unique name
    dependencies : Mapping[str, set[str]]
        The set of layers on which each layer depends
    key_dependencies : Mapping[Hashable, set], optional
        Mapping (some) keys in the high level graph to their dependencies. If
        a key is missing, its dependencies will be calculated on-the-fly.

    Examples
    --------
    Here is an idealized example that shows the internal state of a
    HighLevelGraph

    >>> import dask.dataframe as dd

    >>> df = dd.read_csv('myfile.*.csv')  # doctest: +SKIP
    >>> df = df + 100  # doctest: +SKIP
    >>> df = df[df.name == 'Alice']  # doctest: +SKIP

    >>> graph = df.__dask_graph__()  # doctest: +SKIP
    >>> graph.layers  # doctest: +SKIP
    {
     'read-csv': {('read-csv', 0): (pandas.read_csv, 'myfile.0.csv'),
                  ('read-csv', 1): (pandas.read_csv, 'myfile.1.csv'),
                  ('read-csv', 2): (pandas.read_csv, 'myfile.2.csv'),
                  ('read-csv', 3): (pandas.read_csv, 'myfile.3.csv')},
     'add': {('add', 0): (operator.add, ('read-csv', 0), 100),
             ('add', 1): (operator.add, ('read-csv', 1), 100),
             ('add', 2): (operator.add, ('read-csv', 2), 100),
             ('add', 3): (operator.add, ('read-csv', 3), 100)}
     'filter': {('filter', 0): (lambda part: part[part.name == 'Alice'], ('add', 0)),
                ('filter', 1): (lambda part: part[part.name == 'Alice'], ('add', 1)),
                ('filter', 2): (lambda part: part[part.name == 'Alice'], ('add', 2)),
                ('filter', 3): (lambda part: part[part.name == 'Alice'], ('add', 3))}
    }

    >>> graph.dependencies  # doctest: +SKIP
    {
     'read-csv': set(),
     'add': {'read-csv'},
     'filter': {'add'}
    }

    See Also
    --------
    HighLevelGraph.from_collections :
        typically used by developers to make new HighLevelGraphs
    """

    layers: Mapping[str, Layer]
    dependencies: Mapping[str, AbstractSet]
    key_dependencies: Dict[Hashable, AbstractSet]
    _to_dict: dict
    _all_external_keys: set

    def __init__(
        self,
        layers: Mapping[str, Mapping],
        dependencies: Mapping[str, AbstractSet],
        key_dependencies: Optional[Dict[Hashable, AbstractSet]] = None,
    ):
        self.dependencies = dependencies
        self.key_dependencies = key_dependencies or {}
        # Makes sure that all layers are `Layer`
        self.layers = {
            k: v if isinstance(v, Layer) else BasicLayer(v) for k, v in layers.items()
        }

    @classmethod
    def _from_collection(cls, name, layer, collection):
        """ `from_collections` optimized for a single collection """
        if is_dask_collection(collection):
            graph = collection.__dask_graph__()
            if isinstance(graph, HighLevelGraph):
                layers = ensure_dict(graph.layers, copy=True)
                layers.update({name: layer})
                deps = ensure_dict(graph.dependencies, copy=True)
                with ignoring(AttributeError):
                    deps.update({name: set(collection.__dask_layers__())})
            else:
                try:
                    [key] = collection.__dask_layers__()
                except AttributeError:
                    key = id(graph)
                layers = {name: layer, key: graph}
                deps = {name: {key}, key: set()}
        else:
            raise TypeError(type(collection))

        return cls(layers, deps)

    @classmethod
    def from_collections(cls, name, layer, dependencies=()):
        """Construct a HighLevelGraph from a new layer and a set of collections

        This constructs a HighLevelGraph in the common case where we have a single
        new layer and a set of old collections on which we want to depend.

        This pulls out the ``__dask_layers__()`` method of the collections if
        they exist, and adds them to the dependencies for this new layer.  It
        also merges all of the layers from all of the dependent collections
        together into the new layers for this graph.

        Parameters
        ----------
        name : str
            The name of the new layer
        layer : Mapping
            The graph layer itself
        dependencies : List of Dask collections
            A lit of other dask collections (like arrays or dataframes) that
            have graphs themselves

        Examples
        --------

        In typical usage we make a new task layer, and then pass that layer
        along with all dependent collections to this method.

        >>> def add(self, other):
        ...     name = 'add-' + tokenize(self, other)
        ...     layer = {(name, i): (add, input_key, other)
        ...              for i, input_key in enumerate(self.__dask_keys__())}
        ...     graph = HighLevelGraph.from_collections(name, layer, dependencies=[self])
        ...     return new_collection(name, graph)
        """
        if len(dependencies) == 1:
            return cls._from_collection(name, layer, dependencies[0])
        layers = {name: layer}
        deps = {name: set()}
        for collection in toolz.unique(dependencies, key=id):
            if is_dask_collection(collection):
                graph = collection.__dask_graph__()
                if isinstance(graph, HighLevelGraph):
                    layers.update(graph.layers)
                    deps.update(graph.dependencies)
                    with ignoring(AttributeError):
                        deps[name] |= set(collection.__dask_layers__())
                else:
                    try:
                        [key] = collection.__dask_layers__()
                    except AttributeError:
                        key = id(graph)
                    layers[key] = graph
                    deps[name].add(key)
                    deps[key] = set()
            else:
                raise TypeError(type(collection))

        return cls(layers, deps)

    def __getitem__(self, key):
        # Attempt O(1) direct access first, under the assumption that layer names match
        # either the keys (Scalar, Item, Delayed) or the first element of the key tuples
        # (Array, Bag, DataFrame, Series). This assumption is not always true.
        try:
            return self.layers[key][key]
        except KeyError:
            pass
        try:
            return self.layers[key[0]][key]
        except (KeyError, IndexError, TypeError):
            pass

        # Fall back to O(n) access
        for d in self.layers.values():
            try:
                return d[key]
            except KeyError:
                pass

        raise KeyError(key)

    def __len__(self):
        return len(self.to_dict())

    def __iter__(self):
        return iter(self.to_dict())

    def to_dict(self) -> dict:
        """Efficiently convert to plain dict. This method is faster than dict(self)."""
        try:
            return self._to_dict
        except AttributeError:
            out = self._to_dict = ensure_dict(self)
            return out

    def keys(self) -> AbstractSet:
        """Get all keys of all the layers.

        This will in many cases materialize layers, which makes it a relatively
        expensive operation. See :meth:`get_all_external_keys` for a faster alternative.
        """
        return self.to_dict().keys()

    def keyset(self) -> AbstractSet:
        # Backwards compatibility for now
        warnings.warn(
            "'keyset' method of HighLevelGraph is deprecated now and will be removed "
            "in a future version. To silence this warning, use '.keys' instead.",
            FutureWarning,
        )
        return self.keys()

    def get_all_external_keys(self) -> set:
        """Get all output keys of all layers

        This will in most cases _not_ materialize any layers, which makes
        it a relative cheap operation.

        Returns
        -------
        keys: set
            A set of all external keys
        """
        try:
            return self._all_external_keys
        except AttributeError:
            keys: set = set()
            for layer in self.layers.values():
                keys |= layer.get_output_keys()
            self._all_external_keys = keys
            return keys

    def items(self):
        return self.to_dict().items()

    def values(self):
        return self.to_dict().values()

    def get_all_dependencies(self) -> Dict[Hashable, AbstractSet]:
        """Get dependencies of all keys

        This will in most cases materialize all layers, which makes
        it an expensive operation.

        Returns
        -------
        map: Mapping
            A map that maps each key to its dependencies
        """
        all_keys = self.keys()
        missing_keys = all_keys - self.key_dependencies.keys()
        if missing_keys:
            for layer in self.layers.values():
                for k in missing_keys & layer.keys():
                    self.key_dependencies[k] = layer.get_dependencies(k, all_keys)
        return self.key_dependencies

    @property
    def dependents(self):
        return reverse_dict(self.dependencies)

    @property
    def dicts(self):
        # Backwards compatibility for now
        warnings.warn(
            "'dicts' property of HighLevelGraph is deprecated now and will be "
            "removed in a future version. To silence this warning, "
            "use '.layers' instead.",
            FutureWarning,
        )
        return self.layers

    def copy(self):
        return HighLevelGraph(
            ensure_dict(self.layers, copy=True),
            ensure_dict(self.dependencies, copy=True),
            self.key_dependencies.copy(),
        )

    @classmethod
    def merge(cls, *graphs):
        layers = {}
        dependencies = {}
        for g in graphs:
            if isinstance(g, HighLevelGraph):
                layers.update(g.layers)
                dependencies.update(g.dependencies)
            elif isinstance(g, Mapping):
                layers[id(g)] = g
                dependencies[id(g)] = set()
            else:
                raise TypeError(g)
        return cls(layers, dependencies)

    def visualize(self, filename="dask.pdf", format=None, **kwargs):
        from .dot import graphviz_to_file

        g = to_graphviz(self, **kwargs)
        return graphviz_to_file(g, filename, format)

    def _toposort_layers(self):
        """Sort the layers in a high level graph topologically

        Parameters
        ----------
        hlg : HighLevelGraph
            The high level graph's layers to sort

        Returns
        -------
        sorted: list
            List of layer names sorted topologically
        """
        dependencies = copy.deepcopy(self.dependencies)
        ready = {k for k, v in dependencies.items() if len(v) == 0}
        ret = []
        while len(ready) > 0:
            layer = ready.pop()
            ret.append(layer)
            del dependencies[layer]
            for k, v in dependencies.items():
                v.discard(layer)
                if len(v) == 0:
                    ready.add(k)
        return ret

    def cull(self, keys: set) -> "HighLevelGraph":
        """Return new HighLevelGraph with only the tasks required to calculate keys.

        In other words, remove unnecessary tasks from dask.
        ``keys`` may be a single key or list of keys.

        Returns
        -------
        hlg: HighLevelGraph
            Culled high level graph
        """

        all_ext_keys = self.get_all_external_keys()
        ret_layers = {}
        ret_key_deps = {}
        for layer_name in reversed(self._toposort_layers()):
            layer = self.layers[layer_name]
            # Let's cull the layer to produce its part of `keys`
            output_keys = keys & layer.get_output_keys()
            if output_keys:
                culled_layer, culled_deps = layer.cull(output_keys, all_ext_keys)
                # Update `keys` with all layer's external key dependencies, which
                # are all the layer's dependencies (`culled_deps`) excluding
                # the layer's output keys.
                external_deps = set()
                for d in culled_deps.values():
                    external_deps |= d
                external_deps -= culled_layer.get_output_keys()
                keys |= external_deps

                # Save the culled layer and its key dependencies
                ret_layers[layer_name] = culled_layer
                ret_key_deps.update(culled_deps)

        ret_dependencies = {
            layer_name: self.dependencies[layer_name] & ret_layers.keys()
            for layer_name in ret_layers
        }

        return HighLevelGraph(ret_layers, ret_dependencies, ret_key_deps)

    def validate(self):
        # Check dependencies
        for layer_name, deps in self.dependencies.items():
            if layer_name not in self.layers:
                raise ValueError(
                    f"dependencies[{repr(layer_name)}] not found in layers"
                )
            for dep in deps:
                if dep not in self.dependencies:
                    raise ValueError(f"{repr(dep)} not found in dependencies")

        for layer in self.layers.values():
            assert hasattr(layer, "annotations")

        # Re-calculate all layer dependencies
        dependencies = compute_layer_dependencies(self.layers)

        # Check keys
        dep_key1 = set(self.dependencies.keys())
        dep_key2 = set(dependencies.keys())
        if dep_key1 != dep_key2:
            raise ValueError(
                f"incorrect dependencies keys {repr(dep_key1)} "
                f"expected {repr(dep_key2)}"
            )

        # Check values
        for k in dep_key1:
            if self.dependencies[k] != dependencies[k]:
                raise ValueError(
                    f"incorrect dependencies[{repr(k)}]: {repr(self.dependencies[k])} "
                    f"expected {repr(dependencies[k])}"
                )

    def __dask_distributed_pack__(self, client, client_keys) -> Any:
        """Pack the high level graph for Scheduler -> Worker communication

        The approach is to delegate the packaging to each layer in the high level graph
        by calling .__dask_distributed_pack__() and .__dask_distributed_anno_pack__()
        on each layer. If the layer doesn't implement packaging, we materialize the
        layer and pack it.

        Parameters
        ----------
        client : distributed.Client
            The client calling this function.
        client_keys : Iterable
            List of keys requested by the client.

        Returns
        -------
        data: list of header and payload
            Packed high level graph serialized by dumps_msgpack
        """
        from distributed.protocol.core import dumps_msgpack

        # Dump each layer (in topological order)
        layers = []
        for layer in (self.layers[name] for name in self._toposort_layers()):
            layers.append(
                {
                    "__module__": layer.__module__,
                    "__name__": type(layer).__name__,
                    "state": layer.__dask_distributed_pack__(
                        self.get_all_external_keys(),
                        self.key_dependencies,
                        client,
                        client_keys,
                    ),
                    "annotations": layer.__dask_distributed_anno_pack__(),
                }
            )
        return dumps_msgpack({"layers": layers})

    @staticmethod
    def __dask_distributed_unpack__(
        packed_hlg, annotations: Mapping[str, Any]
    ) -> Tuple[Mapping[str, Any], Mapping[str, set], Mapping[str, Any]]:
        """Unpack the high level graph for Scheduler -> Worker communication

        The approach is to delegate the unpackaging to each layer in the high level graph
        by calling .__dask_distributed_unpack__() and .__dask_distributed_anno_unpack__()
        on each layer.

        Parameters
        ----------
        packed_hlg : list of header and payload
            Packed high level graph serialized by dumps_msgpack
        annotations : dict
            A top-level annotations object which may be partially populated,
            and which may be further filled by annotations from the layers
            of the packed_hlg.

        Returns
        -------
        dsk: Mapping[str, Any]
            Materialized (stringified) graph of all nodes in the high level graph
        deps: Mapping[str, set]
            Dependencies of each key in `dsk`
        anno: Mapping[str, Any]
            Annotations for `dsk`
        """
        from distributed.protocol.core import loads_msgpack
        from distributed.protocol.serialize import import_allowed_module

        hlg = loads_msgpack(*packed_hlg)
        dsk: Mapping[str, Any] = {}
        deps: Mapping[str, set] = {}
        anno: Mapping[str, Any] = {}
        if annotations:
            anno.update(annotations)

        # Unpack each layer (in topological order)
        for layer in hlg["layers"]:
            # Find the unpack functions
            if layer["__module__"] is None:  # Default implementation
                unpack_state = Layer.__dask_distributed_unpack__
                unpack_anno = Layer.__dask_distributed_anno_unpack__
            else:
                mod = import_allowed_module(layer["__module__"])
                cls = getattr(mod, layer["__name__"])
                unpack_state = cls.__dask_distributed_unpack__
                unpack_anno = cls.__dask_distributed_anno_unpack__

            # Unpack state into a graph and key dependencies
            layer_dsk, layer_deps = unpack_state(layer["state"], dsk, deps)
            dsk.update(layer_dsk)
            for k, v in layer_deps.items():
                deps[k] = deps.get(k, set()) | v

            # Unpack the annotations
            unpack_anno(anno, layer["annotations"], layer_dsk.keys())

        return dsk, deps, anno


def to_graphviz(
    hg,
    data_attributes=None,
    function_attributes=None,
    rankdir="BT",
    graph_attr={},
    node_attr=None,
    edge_attr=None,
    **kwargs,
):
    from .dot import graphviz, name, label

    if data_attributes is None:
        data_attributes = {}
    if function_attributes is None:
        function_attributes = {}

    graph_attr = graph_attr or {}
    graph_attr["rankdir"] = rankdir
    graph_attr.update(kwargs)
    g = graphviz.Digraph(
        graph_attr=graph_attr, node_attr=node_attr, edge_attr=edge_attr
    )

    cache = {}

    for k in hg.dependencies:
        k_name = name(k)
        attrs = data_attributes.get(k, {})
        attrs.setdefault("label", label(k, cache=cache))
        attrs.setdefault("shape", "box")
        g.node(k_name, **attrs)

    for k, deps in hg.dependencies.items():
        k_name = name(k)
        for dep in deps:
            dep_name = name(dep)
            g.edge(dep_name, k_name)
    return g<|MERGE_RESOLUTION|>--- conflicted
+++ resolved
@@ -147,7 +147,6 @@
         """
         return keys_in_tasks(all_hlg_keys, [self[key]])
 
-<<<<<<< HEAD
     def __dask_distributed_anno_pack__(self) -> Optional[Mapping[str, Any]]:
         """Packs Layer annotations for transmission to scheduler
 
@@ -223,10 +222,6 @@
                 to_merge[k] = v
         annotations.update(to_merge)
 
-    def __dask_distributed_pack__(
-        self, all_hlg_keys: Iterable, known_key_dependencies, client, client_keys
-    ) -> Any:
-=======
     def clone(
         self,
         keys: set,
@@ -302,8 +297,9 @@
 
         return BasicLayer(dsk_new), bound
 
-    def __dask_distributed_pack__(self, client) -> Optional[Any]:
->>>>>>> 02b466d2
+    def __dask_distributed_pack__(
+        self, all_hlg_keys: Iterable, known_key_dependencies, client, client_keys
+    ) -> Any:
         """Pack the layer for scheduler communication in Distributed
 
         This method should pack its current state and is called by the Client when
