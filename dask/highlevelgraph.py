--- conflicted
+++ resolved
@@ -11,11 +11,7 @@
 from dask import config
 from dask.base import clone_key, flatten, is_dask_collection
 from dask.core import keys_in_tasks, reverse_dict
-<<<<<<< HEAD
-from dask.utils import ensure_dict, key_split
-=======
-from dask.utils import ensure_dict, ensure_set, import_required, key_split, stringify
->>>>>>> 81f771e0
+from dask.utils import ensure_dict, key_split, import_required
 from dask.widgets import get_template
 
 
@@ -813,106 +809,6 @@
                     f"expected {repr(dependencies[k])}"
                 )
 
-<<<<<<< HEAD
-=======
-    def __dask_distributed_pack__(
-        self,
-        client,
-        client_keys: Iterable[Hashable],
-        annotations: Mapping[str, Any] | None = None,
-    ) -> dict:
-        """Pack the high level graph for Scheduler -> Worker communication
-
-        The approach is to delegate the packaging to each layer in the high level graph
-        by calling .__dask_distributed_pack__() and .__dask_distributed_annotations_pack__()
-        on each layer.
-
-        Parameters
-        ----------
-        client : distributed.Client
-            The client calling this function.
-        client_keys : Iterable[Hashable]
-            List of keys requested by the client.
-        annotations : Mapping[str, Any], optional
-            A top-level annotations.
-
-        Returns
-        -------
-        data: dict
-            Packed high level graph layers
-        """
-        # Dump each layer (in topological order)
-        layers = []
-        for layer in (self.layers[name] for name in self._toposort_layers()):
-            layers.append(
-                {
-                    "__module__": layer.__module__,
-                    "__name__": type(layer).__name__,
-                    "state": layer.__dask_distributed_pack__(
-                        self.get_all_external_keys(),
-                        self.key_dependencies,
-                        client,
-                        client_keys,
-                    ),
-                    "annotations": layer.__dask_distributed_annotations_pack__(
-                        annotations
-                    ),
-                }
-            )
-        return {"layers": layers}
-
-    @staticmethod
-    def __dask_distributed_unpack__(hlg: dict) -> dict:
-        """Unpack the high level graph for Scheduler -> Worker communication
-
-        The approach is to delegate the unpackaging to each layer in the high level graph
-        by calling ..._unpack__() and ..._annotations_unpack__()
-        on each layer.
-
-        Parameters
-        ----------
-        hlg: dict
-            Packed high level graph layers
-
-        Returns
-        -------
-        unpacked-graph: dict
-            dsk: dict[str, Any]
-                Materialized (stringified) graph of all nodes in the high level graph
-            deps: dict[str, set]
-                Dependencies of each key in `dsk`
-            annotations: dict[str, Any]
-                Annotations for `dsk`
-        """
-        from distributed.protocol.serialize import import_allowed_module
-
-        dsk: dict = {}
-        deps: dict = {}
-        anno: dict = {}
-
-        # Unpack each layer (in topological order)
-        for layer in hlg["layers"]:
-            # Find the unpack functions
-            if layer["__module__"] is None:  # Default implementation
-                unpack_state = Layer.__dask_distributed_unpack__
-                unpack_anno = Layer.__dask_distributed_annotations_unpack__
-            else:
-                mod = import_allowed_module(layer["__module__"])
-                cls = getattr(mod, layer["__name__"])
-                unpack_state = cls.__dask_distributed_unpack__
-                unpack_anno = cls.__dask_distributed_annotations_unpack__
-
-            # Unpack state into a graph and key dependencies
-            unpacked_layer = unpack_state(layer["state"], dsk, deps)
-            dsk.update(unpacked_layer["dsk"])
-            for k, v in unpacked_layer["deps"].items():
-                deps[k] = deps.get(k, set()) | v
-
-            # Unpack the annotations
-            unpack_anno(anno, layer["annotations"], unpacked_layer["dsk"].keys())
-        return {"dsk": dsk, "deps": deps, "annotations": anno}
-
->>>>>>> 81f771e0
     def __repr__(self) -> str:
         representation = f"{type(self).__name__} with {len(self.layers)} layers.\n"
         representation += f"<{self.__class__.__module__}.{self.__class__.__name__} object at {hex(id(self))}>\n"
