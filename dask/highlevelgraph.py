from __future__ import annotations

import abc
import copy
import html
<<<<<<< HEAD
from collections.abc import Hashable, Iterable, Mapping, Set
from typing import Any
=======
from collections.abc import Hashable, Iterable, KeysView, Mapping, MutableMapping, Set
from typing import Any, cast
>>>>>>> 1ccd1a4f

import tlz as toolz

from dask import config
from dask.base import clone_key, flatten, is_dask_collection
from dask.core import keys_in_tasks, reverse_dict
<<<<<<< HEAD
from dask.utils import ensure_dict, key_split
=======
from dask.utils import ensure_dict, ensure_set, key_split, stringify
>>>>>>> 1ccd1a4f
from dask.widgets import get_template


def compute_layer_dependencies(layers):
    """Returns the dependencies between layers"""

    def _find_layer_containing_key(key):
        for k, v in layers.items():
            if key in v:
                return k
        raise RuntimeError(f"{repr(key)} not found")

    all_keys = {key for layer in layers.values() for key in layer}
    ret = {k: set() for k in layers}
    for k, v in layers.items():
        for key in keys_in_tasks(all_keys - v.keys(), v.values()):
            ret[k].add(_find_layer_containing_key(key))
    return ret


class Layer(Mapping):
    """High level graph layer

    This abstract class establish a protocol for high level graph layers.

    The main motivation of a layer is to represent a collection of tasks
    symbolically in order to speedup a series of operations significantly.
    Ideally, a layer should stay in this symbolic state until execution
    but in practice some operations will force the layer to generate all
    its internal tasks. We say that the layer has been materialized.

    Most of the default implementations in this class will materialize the
    layer. It is up to derived classes to implement non-materializing
    implementations.
    """

    annotations: Mapping[str, Any] | None
    collection_annotations: Mapping[str, Any] | None

    def __init__(
        self,
        annotations: Mapping[str, Any] = None,
        collection_annotations: Mapping[str, Any] = None,
    ):
        """Initialize Layer object.

        Parameters
        ----------
        annotations : Mapping[str, Any], optional
            By default, None.
            Annotations are metadata or soft constraints associated with tasks
            that dask schedulers may choose to respect:
            They signal intent without enforcing hard constraints.
            As such, they are primarily designed for use with the distributed
            scheduler. See the dask.annotate function for more information.
        collection_annotations : Mapping[str, Any], optional. By default, None.
            Experimental, intended to assist with visualizing the performance
            characteristics of Dask computations.
            These annotations are *not* passed to the distributed scheduler.
        """
        self.annotations = annotations or copy.copy(config.get("annotations", None))
        self.collection_annotations = collection_annotations or copy.copy(
            config.get("collection_annotations", None)
        )

    @abc.abstractmethod
    def is_materialized(self) -> bool:
        """Return whether the layer is materialized or not"""
        return True

    @abc.abstractmethod
    def get_output_keys(self) -> Set:
        """Return a set of all output keys

        Output keys are all keys in the layer that might be referenced by
        other layers.

        Classes overriding this implementation should not cause the layer
        to be materialized.

        Returns
        -------
        keys: Set
            All output keys
        """
        return self.keys()  # this implementation will materialize the graph

    def cull(
        self, keys: set, all_hlg_keys: Iterable
    ) -> tuple[Layer, Mapping[Hashable, set]]:
        """Remove unnecessary tasks from the layer

        In other words, return a new Layer with only the tasks required to
        calculate `keys` and a map of external key dependencies.

        Examples
        --------
        >>> inc = lambda x: x + 1
        >>> add = lambda x, y: x + y
        >>> d = MaterializedLayer({'x': 1, 'y': (inc, 'x'), 'out': (add, 'x', 10)})
        >>> _, deps = d.cull({'out'}, d.keys())
        >>> deps
        {'out': {'x'}, 'x': set()}

        Returns
        -------
        layer: Layer
            Culled layer
        deps: Map
            Map of external key dependencies
        """

        if len(keys) == len(self):
            # Nothing to cull if preserving all existing keys
            return (
                self,
                {k: self.get_dependencies(k, all_hlg_keys) for k in self.keys()},
            )

        ret_deps = {}
        seen = set()
        out = {}
        work = keys.copy()
        while work:
            k = work.pop()
            out[k] = self[k]
            ret_deps[k] = self.get_dependencies(k, all_hlg_keys)
            for d in ret_deps[k]:
                if d not in seen:
                    if d in self:
                        seen.add(d)
                        work.add(d)

        return MaterializedLayer(out, annotations=self.annotations), ret_deps

    def get_dependencies(self, key: Hashable, all_hlg_keys: Iterable) -> set:
        """Get dependencies of `key` in the layer

        Parameters
        ----------
        key: Hashable
            The key to find dependencies of
        all_hlg_keys: Iterable
            All keys in the high level graph.

        Returns
        -------
        deps: set
            A set of dependencies
        """
        return keys_in_tasks(all_hlg_keys, [self[key]])

<<<<<<< HEAD
=======
    def __dask_distributed_annotations_pack__(
        self, annotations: Mapping[str, Any] | None = None
    ) -> Mapping[str, Any] | None:
        """Packs Layer annotations for transmission to scheduler

        Callables annotations are fully expanded over Layer keys, while
        other values are simply transmitted as is

        Parameters
        ----------
        annotations : Mapping[str, Any], optional
            A top-level annotations.

        Returns
        -------
        packed_annotations : dict
            Packed annotations.
        """
        annotations = cast(
            "dict[str, Any]", toolz.merge(self.annotations or {}, annotations or {})
        )
        packed = {}
        for a, v in annotations.items():
            if callable(v):
                packed[a] = {stringify(k): v(k) for k in self}
                packed[a]["__expanded_annotations__"] = True
            else:
                packed[a] = v
        return packed

    @staticmethod
    def __dask_distributed_annotations_unpack__(
        annotations: MutableMapping[str, Any],
        new_annotations: Mapping[str, Any] | None,
        keys: Iterable[Hashable],
    ) -> None:
        """
        Unpack a set of layer annotations across a set of keys, then merge those
        expanded annotations for the layer into an existing annotations mapping.

        This is not a simple shallow merge because some annotations like retries,
        priority, workers, etc need to be able to retain keys from different layers.

        Parameters
        ----------
        annotations: MutableMapping[str, Any], input/output
            Already unpacked annotations, which are to be updated with the new
            unpacked annotations
        new_annotations: Mapping[str, Any], optional
            New annotations to be unpacked into `annotations`
        keys: Iterable
            All keys in the layer.
        """
        if new_annotations is None:
            return

        expanded = {}
        keys_stringified = False

        # Expand the new annotations across the keyset
        for a, v in new_annotations.items():
            if type(v) is dict and "__expanded_annotations__" in v:
                # Maybe do a destructive update for efficiency?
                v = v.copy()
                del v["__expanded_annotations__"]
                expanded[a] = v
            else:
                if not keys_stringified:
                    keys = [stringify(k) for k in keys]
                    keys_stringified = True

                expanded[a] = dict.fromkeys(keys, v)

        # Merge the expanded annotations with the existing annotations mapping
        for k, v in expanded.items():
            v.update(annotations.get(k, {}))
        annotations.update(expanded)

>>>>>>> 1ccd1a4f
    def clone(
        self,
        keys: set,
        seed: Hashable,
        bind_to: Hashable = None,
    ) -> tuple[Layer, bool]:
        """Clone selected keys in the layer, as well as references to keys in other
        layers

        Parameters
        ----------
        keys
            Keys to be replaced. This never includes keys not listed by
            :meth:`get_output_keys`. It must also include any keys that are outside
            of this layer that may be referenced by it.
        seed
            Common hashable used to alter the keys; see :func:`dask.base.clone_key`
        bind_to
            Optional key to bind the leaf nodes to. A leaf node here is one that does
            not reference any replaced keys; in other words it's a node where the
            replacement graph traversal stops; it may still have dependencies on
            non-replaced nodes.
            A bound node will not be computed until after ``bind_to`` has been computed.

        Returns
        -------
        - New layer
        - True if the ``bind_to`` key was injected anywhere; False otherwise

        Notes
        -----
        This method should be overridden by subclasses to avoid materializing the layer.
        """
        from dask.graph_manipulation import chunks

        is_leaf: bool

        def clone_value(o):
            """Variant of distributed.utils_comm.subs_multiple, which allows injecting
            bind_to
            """
            nonlocal is_leaf

            typ = type(o)
            if typ is tuple and o and callable(o[0]):
                return (o[0],) + tuple(clone_value(i) for i in o[1:])
            elif typ is list:
                return [clone_value(i) for i in o]
            elif typ is dict:
                return {k: clone_value(v) for k, v in o.items()}
            else:
                try:
                    if o not in keys:
                        return o
                except TypeError:
                    return o
                is_leaf = False
                return clone_key(o, seed)

        dsk_new = {}
        bound = False

        for key, value in self.items():
            if key in keys:
                key = clone_key(key, seed)
                is_leaf = True
                value = clone_value(value)
                if bind_to is not None and is_leaf:
                    value = (chunks.bind, value, bind_to)
                    bound = True

            dsk_new[key] = value

        return MaterializedLayer(dsk_new), bound

<<<<<<< HEAD
=======
    def __dask_distributed_pack__(
        self,
        all_hlg_keys: Iterable[Hashable],
        known_key_dependencies: Mapping[Hashable, Set],
        client,
        client_keys: Iterable[Hashable],
    ) -> Any:
        """Pack the layer for scheduler communication in Distributed

        This method should pack its current state and is called by the Client when
        communicating with the Scheduler.
        The Scheduler will then use .__dask_distributed_unpack__(data, ...) to unpack
        the state, materialize the layer, and merge it into the global task graph.

        The returned state must be compatible with Distributed's scheduler, which
        means it must obey the following:
          - Serializable by msgpack (notice, msgpack converts lists to tuples)
          - All remote data must be unpacked (see unpack_remotedata())
          - All keys must be converted to strings now or when unpacking
          - All tasks must be serialized (see dumps_task())

        The default implementation materialize the layer thus layers such as Blockwise
        and ShuffleLayer should implement a specialized pack and unpack function in
        order to avoid materialization.

        Parameters
        ----------
        all_hlg_keys: Iterable[Hashable]
            All keys in the high level graph
        known_key_dependencies: Mapping[Hashable, Set]
            Already known dependencies
        client: distributed.Client
            The client calling this function.
        client_keys : Iterable[Hashable]
            List of keys requested by the client.

        Returns
        -------
        state: Object serializable by msgpack
            Scheduler compatible state of the layer
        """
        from distributed.client import Future
        from distributed.utils import CancelledError
        from distributed.utils_comm import subs_multiple, unpack_remotedata
        from distributed.worker import dumps_task

        dsk = dict(self)

        # Find aliases not in `client_keys` and substitute all matching keys
        # with its Future
        future_aliases = {
            k: v
            for k, v in dsk.items()
            if isinstance(v, Future) and k not in client_keys
        }
        if future_aliases:
            dsk = subs_multiple(dsk, future_aliases)

        # Remove `Future` objects from graph and note any future dependencies
        dsk2 = {}
        fut_deps = {}
        for k, v in dsk.items():
            dsk2[k], futs = unpack_remotedata(v, byte_keys=True)
            if futs:
                fut_deps[k] = futs
        dsk = dsk2

        # Check that any collected futures are valid
        unpacked_futures = set.union(*fut_deps.values()) if fut_deps else set()
        for future in unpacked_futures:
            if future.client is not client:
                raise ValueError(
                    "Inputs contain futures that were created by another client."
                )
            if stringify(future.key) not in client.futures:
                raise CancelledError(stringify(future.key))

        # Calculate dependencies without re-calculating already known dependencies
        # - Start with known dependencies
        dependencies = ensure_dict(known_key_dependencies, copy=True)
        # - Remove aliases for any tasks that depend on both an alias and a future.
        #   These can only be found in the known_key_dependencies cache, since
        #   any dependencies computed in this method would have already had the
        #   aliases removed.
        if future_aliases:
            alias_keys = set(future_aliases)
            dependencies = {k: v - alias_keys for k, v in dependencies.items()}
        # - Add in deps for any missing keys
        missing_keys = dsk.keys() - dependencies.keys()

        dependencies.update(
            (k, keys_in_tasks(all_hlg_keys, [dsk[k]], as_list=False))
            for k in missing_keys
        )
        # - Add in deps for any tasks that depend on futures
        for k, futures in fut_deps.items():
            if futures:
                d = ensure_set(dependencies[k], copy=True)
                d.update(f.key for f in futures)
                dependencies[k] = d

        # The scheduler expect all keys to be strings
        dependencies = {
            stringify(k): {stringify(dep) for dep in deps}
            for k, deps in dependencies.items()
        }

        merged_hlg_keys = all_hlg_keys | dsk.keys()
        dsk = {
            stringify(k): stringify(v, exclusive=merged_hlg_keys)
            for k, v in dsk.items()
        }
        dsk = toolz.valmap(dumps_task, dsk)
        return {"dsk": dsk, "dependencies": dependencies}

    @classmethod
    def __dask_distributed_unpack__(
        cls,
        state: Any,
        dsk: Mapping[str, Any],
        dependencies: Mapping[str, set],
    ) -> dict:
        """Unpack the state of a layer previously packed by __dask_distributed_pack__()

        This method is called by the scheduler in Distributed in order to unpack
        the state of a layer and merge it into its global task graph. The method
        can use `dsk` and `dependencies`, which are the already materialized
        state of the preceding layers in the high level graph. The layers of the
        high level graph are unpacked in topological order.

        See Layer.__dask_distributed_pack__() for packing detail.

        Parameters
        ----------
        state: Any
            The state returned by Layer.__dask_distributed_pack__()
        dsk: Mapping, read-only
            The materialized low level graph of the already unpacked layers
        dependencies: Mapping, read-only
            The dependencies of each key in `dsk`

        Returns
        -------
        unpacked-layer: dict
            layer_dsk: Mapping[str, Any]
                Materialized (stringified) graph of the layer
            layer_deps: Mapping[str, set]
                Dependencies of each key in `layer_dsk`
        """
        return {"dsk": state["dsk"], "deps": state["dependencies"]}

    def __reduce__(self):
        """Default serialization implementation, which materializes the Layer"""
        return (MaterializedLayer, (dict(self),))

>>>>>>> 1ccd1a4f
    def __copy__(self):
        """Default shallow copy implementation"""
        obj = type(self).__new__(self.__class__)
        obj.__dict__.update(self.__dict__)
        return obj

    def _repr_html_(self, layer_index="", highlevelgraph_key=""):
        if highlevelgraph_key != "":
            shortname = key_split(highlevelgraph_key)
        elif hasattr(self, "name"):
            shortname = key_split(self.name)
        else:
            shortname = self.__class__.__name__

        svg_repr = ""
        if (
            self.collection_annotations
            and self.collection_annotations.get("type") == "dask.array.core.Array"
        ):
            chunks = self.collection_annotations.get("chunks")
            if chunks:
                from dask.array.svg import svg

                svg_repr = svg(chunks)

        return get_template("highlevelgraph_layer.html.j2").render(
            materialized=self.is_materialized(),
            shortname=shortname,
            layer_index=layer_index,
            highlevelgraph_key=highlevelgraph_key,
            info=self.layer_info_dict(),
            svg_repr=svg_repr,
        )

    def layer_info_dict(self):
        info = {
            "layer_type": type(self).__name__,
            "is_materialized": self.is_materialized(),
            "number of outputs": f"{len(self.get_output_keys())}",
        }
        if self.annotations is not None:
            for key, val in self.annotations.items():
                info[key] = html.escape(str(val))
        if self.collection_annotations is not None:
            for key, val in self.collection_annotations.items():
                # Hide verbose chunk details from the HTML table
                if key != "chunks":
                    info[key] = html.escape(str(val))
        return info


class MaterializedLayer(Layer):
    """Fully materialized layer of `Layer`

    Parameters
    ----------
    mapping: Mapping
        The mapping between keys and tasks, typically a dask graph.
    """

    def __init__(self, mapping: Mapping, annotations=None):
        super().__init__(annotations=annotations)
        self.mapping = mapping

    def __contains__(self, k):
        return k in self.mapping

    def __getitem__(self, k):
        return self.mapping[k]

    def __iter__(self):
        return iter(self.mapping)

    def __len__(self):
        return len(self.mapping)

    def is_materialized(self):
        return True

    def get_output_keys(self):
        return self.keys()


class HighLevelGraph(Mapping):
    """Task graph composed of layers of dependent subgraphs

    This object encodes a Dask task graph that is composed of layers of
    dependent subgraphs, such as commonly occurs when building task graphs
    using high level collections like Dask array, bag, or dataframe.

    Typically each high level array, bag, or dataframe operation takes the task
    graphs of the input collections, merges them, and then adds one or more new
    layers of tasks for the new operation.  These layers typically have at
    least as many tasks as there are partitions or chunks in the collection.
    The HighLevelGraph object stores the subgraphs for each operation
    separately in sub-graphs, and also stores the dependency structure between
    them.

    Parameters
    ----------
    layers : Mapping[str, Mapping]
        The subgraph layers, keyed by a unique name
    dependencies : Mapping[str, set[str]]
        The set of layers on which each layer depends
    key_dependencies : Mapping[Hashable, set], optional
        Mapping (some) keys in the high level graph to their dependencies. If
        a key is missing, its dependencies will be calculated on-the-fly.

    Examples
    --------
    Here is an idealized example that shows the internal state of a
    HighLevelGraph

    >>> import dask.dataframe as dd

    >>> df = dd.read_csv('myfile.*.csv')  # doctest: +SKIP
    >>> df = df + 100  # doctest: +SKIP
    >>> df = df[df.name == 'Alice']  # doctest: +SKIP

    >>> graph = df.__dask_graph__()  # doctest: +SKIP
    >>> graph.layers  # doctest: +SKIP
    {
     'read-csv': {('read-csv', 0): (pandas.read_csv, 'myfile.0.csv'),
                  ('read-csv', 1): (pandas.read_csv, 'myfile.1.csv'),
                  ('read-csv', 2): (pandas.read_csv, 'myfile.2.csv'),
                  ('read-csv', 3): (pandas.read_csv, 'myfile.3.csv')},
     'add': {('add', 0): (operator.add, ('read-csv', 0), 100),
             ('add', 1): (operator.add, ('read-csv', 1), 100),
             ('add', 2): (operator.add, ('read-csv', 2), 100),
             ('add', 3): (operator.add, ('read-csv', 3), 100)}
     'filter': {('filter', 0): (lambda part: part[part.name == 'Alice'], ('add', 0)),
                ('filter', 1): (lambda part: part[part.name == 'Alice'], ('add', 1)),
                ('filter', 2): (lambda part: part[part.name == 'Alice'], ('add', 2)),
                ('filter', 3): (lambda part: part[part.name == 'Alice'], ('add', 3))}
    }

    >>> graph.dependencies  # doctest: +SKIP
    {
     'read-csv': set(),
     'add': {'read-csv'},
     'filter': {'add'}
    }

    See Also
    --------
    HighLevelGraph.from_collections :
        typically used by developers to make new HighLevelGraphs
    """

    layers: Mapping[str, Layer]
    dependencies: Mapping[str, Set]
    key_dependencies: dict[Hashable, Set]
    _to_dict: dict
    _all_external_keys: set

    def __init__(
        self,
        layers: Mapping[str, Mapping],
        dependencies: Mapping[str, Set],
        key_dependencies: dict[Hashable, Set] | None = None,
    ):
        self.dependencies = dependencies
        self.key_dependencies = key_dependencies or {}
        # Makes sure that all layers are `Layer`
        self.layers = {
            k: v if isinstance(v, Layer) else MaterializedLayer(v)
            for k, v in layers.items()
        }

    @classmethod
    def _from_collection(cls, name, layer, collection):
        """`from_collections` optimized for a single collection"""
        if not is_dask_collection(collection):
            raise TypeError(type(collection))

        graph = collection.__dask_graph__()
        if isinstance(graph, HighLevelGraph):
            layers = ensure_dict(graph.layers, copy=True)
            layers[name] = layer
            deps = ensure_dict(graph.dependencies, copy=True)
            deps[name] = set(collection.__dask_layers__())
        else:
            key = _get_some_layer_name(collection)
            layers = {name: layer, key: graph}
            deps = {name: {key}, key: set()}

        return cls(layers, deps)

    @classmethod
    def from_collections(cls, name, layer, dependencies=()):
        """Construct a HighLevelGraph from a new layer and a set of collections

        This constructs a HighLevelGraph in the common case where we have a single
        new layer and a set of old collections on which we want to depend.

        This pulls out the ``__dask_layers__()`` method of the collections if
        they exist, and adds them to the dependencies for this new layer.  It
        also merges all of the layers from all of the dependent collections
        together into the new layers for this graph.

        Parameters
        ----------
        name : str
            The name of the new layer
        layer : Mapping
            The graph layer itself
        dependencies : List of Dask collections
            A list of other dask collections (like arrays or dataframes) that
            have graphs themselves

        Examples
        --------

        In typical usage we make a new task layer, and then pass that layer
        along with all dependent collections to this method.

        >>> def add(self, other):
        ...     name = 'add-' + tokenize(self, other)
        ...     layer = {(name, i): (add, input_key, other)
        ...              for i, input_key in enumerate(self.__dask_keys__())}
        ...     graph = HighLevelGraph.from_collections(name, layer, dependencies=[self])
        ...     return new_collection(name, graph)
        """
        if len(dependencies) == 1:
            return cls._from_collection(name, layer, dependencies[0])
        layers = {name: layer}
        deps = {name: set()}
        for collection in toolz.unique(dependencies, key=id):
            if is_dask_collection(collection):
                graph = collection.__dask_graph__()
                if isinstance(graph, HighLevelGraph):
                    layers.update(graph.layers)
                    deps.update(graph.dependencies)
                    deps[name] |= set(collection.__dask_layers__())
                else:
                    key = _get_some_layer_name(collection)
                    layers[key] = graph
                    deps[name].add(key)
                    deps[key] = set()
            else:
                raise TypeError(type(collection))

        return cls(layers, deps)

    def __getitem__(self, key):
        # Attempt O(1) direct access first, under the assumption that layer names match
        # either the keys (Scalar, Item, Delayed) or the first element of the key tuples
        # (Array, Bag, DataFrame, Series). This assumption is not always true.
        try:
            return self.layers[key][key]
        except KeyError:
            pass
        try:
            return self.layers[key[0]][key]
        except (KeyError, IndexError, TypeError):
            pass

        # Fall back to O(n) access
        for d in self.layers.values():
            try:
                return d[key]
            except KeyError:
                pass

        raise KeyError(key)

    def __len__(self) -> int:
        # NOTE: this will double-count keys that are duplicated between layers, so it's
        # possible that `len(hlg) > len(hlg.to_dict())`. However, duplicate keys should
        # not occur through normal use, and their existence would usually be a bug.
        # So we ignore this case in favor of better performance.
        # https://github.com/dask/dask/issues/7271
        return sum(len(layer) for layer in self.layers.values())

    def __iter__(self):
        return iter(self.to_dict())

    def to_dict(self) -> dict:
        """Efficiently convert to plain dict. This method is faster than dict(self)."""
        try:
            return self._to_dict
        except AttributeError:
            out = self._to_dict = ensure_dict(self)
            return out

    def keys(self) -> KeysView:
        """Get all keys of all the layers.

        This will in many cases materialize layers, which makes it a relatively
        expensive operation. See :meth:`get_all_external_keys` for a faster alternative.
        """
        return self.to_dict().keys()

    def get_all_external_keys(self) -> set:
        """Get all output keys of all layers

        This will in most cases _not_ materialize any layers, which makes
        it a relative cheap operation.

        Returns
        -------
        keys: set
            A set of all external keys
        """
        try:
            return self._all_external_keys
        except AttributeError:
            keys: set = set()
            for layer in self.layers.values():
                # Note: don't use `keys |= ...`, because the RHS is a
                # collections.abc.Set rather than a real set, and this will
                # cause a whole new set to be constructed.
                keys.update(layer.get_output_keys())
            self._all_external_keys = keys
            return keys

    def items(self):
        return self.to_dict().items()

    def values(self):
        return self.to_dict().values()

    def get_all_dependencies(self) -> dict[Hashable, Set]:
        """Get dependencies of all keys

        This will in most cases materialize all layers, which makes
        it an expensive operation.

        Returns
        -------
        map: Mapping
            A map that maps each key to its dependencies
        """
        all_keys = self.keys()
        missing_keys = all_keys - self.key_dependencies.keys()
        if missing_keys:
            for layer in self.layers.values():
                for k in missing_keys & layer.keys():
                    self.key_dependencies[k] = layer.get_dependencies(k, all_keys)
        return self.key_dependencies

    @property
    def dependents(self):
        return reverse_dict(self.dependencies)

    def copy(self):
        return HighLevelGraph(
            ensure_dict(self.layers, copy=True),
            ensure_dict(self.dependencies, copy=True),
            self.key_dependencies.copy(),
        )

    @classmethod
    def merge(cls, *graphs):
        layers = {}
        dependencies = {}
        for g in graphs:
            if isinstance(g, HighLevelGraph):
                layers.update(g.layers)
                dependencies.update(g.dependencies)
            elif isinstance(g, Mapping):
                layers[id(g)] = g
                dependencies[id(g)] = set()
            else:
                raise TypeError(g)
        return cls(layers, dependencies)

    def visualize(self, filename="dask-hlg.svg", format=None, **kwargs):
        """
        Visualize this dask high level graph.

        Requires ``graphviz`` to be installed.

        Parameters
        ----------
        filename : str or None, optional
            The name of the file to write to disk. If the provided `filename`
            doesn't include an extension, '.png' will be used by default.
            If `filename` is None, no file will be written, and the graph is
            rendered in the Jupyter notebook only.
        format : {'png', 'pdf', 'dot', 'svg', 'jpeg', 'jpg'}, optional
            Format in which to write output file. Default is 'svg'.
        color : {None, 'layer_type'}, optional (default: None)
            Options to color nodes.
            - None, no colors.
            - layer_type, color nodes based on the layer type.
        **kwargs
           Additional keyword arguments to forward to ``to_graphviz``.

        Examples
        --------
        >>> x.dask.visualize(filename='dask.svg')  # doctest: +SKIP
        >>> x.dask.visualize(filename='dask.svg', color='layer_type')  # doctest: +SKIP

        Returns
        -------
        result : IPython.diplay.Image, IPython.display.SVG, or None
            See dask.dot.dot_graph for more information.

        See Also
        --------
        dask.dot.dot_graph
        dask.base.visualize # low level variant
        """

        from dask.dot import graphviz_to_file

        g = to_graphviz(self, **kwargs)
        graphviz_to_file(g, filename, format)
        return g

    def _toposort_layers(self):
        """Sort the layers in a high level graph topologically

        Parameters
        ----------
        hlg : HighLevelGraph
            The high level graph's layers to sort

        Returns
        -------
        sorted: list
            List of layer names sorted topologically
        """
        degree = {k: len(v) for k, v in self.dependencies.items()}
        reverse_deps = {k: [] for k in self.dependencies}
        ready = []
        for k, v in self.dependencies.items():
            for dep in v:
                reverse_deps[dep].append(k)
            if not v:
                ready.append(k)
        ret = []
        while len(ready) > 0:
            layer = ready.pop()
            ret.append(layer)
            for rdep in reverse_deps[layer]:
                degree[rdep] -= 1
                if degree[rdep] == 0:
                    ready.append(rdep)
        return ret

    def cull(self, keys: Iterable) -> HighLevelGraph:
        """Return new HighLevelGraph with only the tasks required to calculate keys.

        In other words, remove unnecessary tasks from dask.

        Parameters
        ----------
        keys
            iterable of keys or nested list of keys such as the output of
            ``__dask_keys__()``

        Returns
        -------
        hlg: HighLevelGraph
            Culled high level graph
        """
        keys_set = set(flatten(keys))

        all_ext_keys = self.get_all_external_keys()
        ret_layers: dict = {}
        ret_key_deps: dict = {}
        for layer_name in reversed(self._toposort_layers()):
            layer = self.layers[layer_name]
            # Let's cull the layer to produce its part of `keys`.
            # Note: use .intersection rather than & because the RHS is
            # a collections.abc.Set rather than a real set, and using &
            # would take time proportional to the size of the LHS, which
            # if there is no culling can be much bigger than the RHS.
            output_keys = keys_set.intersection(layer.get_output_keys())
            if output_keys:
                culled_layer, culled_deps = layer.cull(output_keys, all_ext_keys)
                # Update `keys` with all layer's external key dependencies, which
                # are all the layer's dependencies (`culled_deps`) excluding
                # the layer's output keys.
                external_deps = set()
                for d in culled_deps.values():
                    external_deps |= d
                external_deps -= culled_layer.get_output_keys()
                keys_set |= external_deps

                # Save the culled layer and its key dependencies
                ret_layers[layer_name] = culled_layer
                ret_key_deps.update(culled_deps)

        # Converting dict_keys to a real set lets Python optimise the set
        # intersection to iterate over the smaller of the two sets.
        ret_layers_keys = set(ret_layers.keys())
        ret_dependencies = {
            layer_name: self.dependencies[layer_name] & ret_layers_keys
            for layer_name in ret_layers
        }

        return HighLevelGraph(ret_layers, ret_dependencies, ret_key_deps)

    def cull_layers(self, layers: Iterable[str]) -> HighLevelGraph:
        """Return a new HighLevelGraph with only the given layers and their
        dependencies. Internally, layers are not modified.

        This is a variant of :meth:`HighLevelGraph.cull` which is much faster and does
        not risk creating a collision between two layers with the same name and
        different content when two culled graphs are merged later on.

        Returns
        -------
        hlg: HighLevelGraph
            Culled high level graph
        """
        to_visit = set(layers)
        ret_layers = {}
        ret_dependencies = {}
        while to_visit:
            k = to_visit.pop()
            ret_layers[k] = self.layers[k]
            ret_dependencies[k] = self.dependencies[k]
            to_visit |= ret_dependencies[k] - ret_dependencies.keys()

        return HighLevelGraph(ret_layers, ret_dependencies)

    def validate(self):
        # Check dependencies
        for layer_name, deps in self.dependencies.items():
            if layer_name not in self.layers:
                raise ValueError(
                    f"dependencies[{repr(layer_name)}] not found in layers"
                )
            for dep in deps:
                if dep not in self.dependencies:
                    raise ValueError(f"{repr(dep)} not found in dependencies")

        for layer in self.layers.values():
            assert hasattr(layer, "annotations")

        # Re-calculate all layer dependencies
        dependencies = compute_layer_dependencies(self.layers)

        # Check keys
        dep_key1 = self.dependencies.keys()
        dep_key2 = dependencies.keys()
        if dep_key1 != dep_key2:
            raise ValueError(
                f"incorrect dependencies keys {set(dep_key1)!r} "
                f"expected {set(dep_key2)!r}"
            )

        # Check values
        for k in dep_key1:
            if self.dependencies[k] != dependencies[k]:
                raise ValueError(
                    f"incorrect dependencies[{repr(k)}]: {repr(self.dependencies[k])} "
                    f"expected {repr(dependencies[k])}"
                )

<<<<<<< HEAD
=======
    def __dask_distributed_pack__(
        self,
        client,
        client_keys: Iterable[Hashable],
        annotations: Mapping[str, Any] = None,
    ) -> dict:
        """Pack the high level graph for Scheduler -> Worker communication

        The approach is to delegate the packaging to each layer in the high level graph
        by calling .__dask_distributed_pack__() and .__dask_distributed_annotations_pack__()
        on each layer.

        Parameters
        ----------
        client : distributed.Client
            The client calling this function.
        client_keys : Iterable[Hashable]
            List of keys requested by the client.
        annotations : Mapping[str, Any], optional
            A top-level annotations.

        Returns
        -------
        data: dict
            Packed high level graph layers
        """
        # Dump each layer (in topological order)
        layers = []
        for layer in (self.layers[name] for name in self._toposort_layers()):
            layers.append(
                {
                    "__module__": layer.__module__,
                    "__name__": type(layer).__name__,
                    "state": layer.__dask_distributed_pack__(
                        self.get_all_external_keys(),
                        self.key_dependencies,
                        client,
                        client_keys,
                    ),
                    "annotations": layer.__dask_distributed_annotations_pack__(
                        annotations
                    ),
                }
            )
        return {"layers": layers}

    @staticmethod
    def __dask_distributed_unpack__(hlg: dict) -> dict:
        """Unpack the high level graph for Scheduler -> Worker communication

        The approach is to delegate the unpackaging to each layer in the high level graph
        by calling ..._unpack__() and ..._annotations_unpack__()
        on each layer.

        Parameters
        ----------
        hlg: dict
            Packed high level graph layers

        Returns
        -------
        unpacked-graph: dict
            dsk: dict[str, Any]
                Materialized (stringified) graph of all nodes in the high level graph
            deps: dict[str, set]
                Dependencies of each key in `dsk`
            annotations: dict[str, Any]
                Annotations for `dsk`
        """
        from distributed.protocol.serialize import import_allowed_module

        dsk: dict = {}
        deps: dict = {}
        anno: dict = {}

        # Unpack each layer (in topological order)
        for layer in hlg["layers"]:
            # Find the unpack functions
            if layer["__module__"] is None:  # Default implementation
                unpack_state = Layer.__dask_distributed_unpack__
                unpack_anno = Layer.__dask_distributed_annotations_unpack__
            else:
                mod = import_allowed_module(layer["__module__"])
                cls = getattr(mod, layer["__name__"])
                unpack_state = cls.__dask_distributed_unpack__
                unpack_anno = cls.__dask_distributed_annotations_unpack__

            # Unpack state into a graph and key dependencies
            unpacked_layer = unpack_state(layer["state"], dsk, deps)
            dsk.update(unpacked_layer["dsk"])
            for k, v in unpacked_layer["deps"].items():
                deps[k] = deps.get(k, set()) | v

            # Unpack the annotations
            unpack_anno(anno, layer["annotations"], unpacked_layer["dsk"].keys())
        return {"dsk": dsk, "deps": deps, "annotations": anno}

>>>>>>> 1ccd1a4f
    def __repr__(self) -> str:
        representation = f"{type(self).__name__} with {len(self.layers)} layers.\n"
        representation += f"<{self.__class__.__module__}.{self.__class__.__name__} object at {hex(id(self))}>\n"
        for i, layerkey in enumerate(self._toposort_layers()):
            representation += f" {i}. {layerkey}\n"
        return representation

    def _repr_html_(self):
        return get_template("highlevelgraph.html.j2").render(
            type=type(self).__name__,
            layers=self.layers,
            toposort=self._toposort_layers(),
            n_outputs=len(self.get_all_external_keys()),
        )


def to_graphviz(
    hg,
    data_attributes=None,
    function_attributes=None,
    rankdir="BT",
    graph_attr=None,
    node_attr=None,
    edge_attr=None,
    **kwargs,
):
    from dask.dot import graphviz, label, name

    data_attributes = data_attributes or {}
    function_attributes = function_attributes or {}
    graph_attr = graph_attr or {}
    node_attr = node_attr or {}
    edge_attr = edge_attr or {}

    graph_attr["rankdir"] = rankdir
    node_attr["shape"] = "box"
    node_attr["fontname"] = "helvetica"

    graph_attr.update(kwargs)
    g = graphviz.Digraph(
        graph_attr=graph_attr, node_attr=node_attr, edge_attr=edge_attr
    )

    n_tasks = {}
    for layer in hg.dependencies:
        n_tasks[layer] = len(hg.layers[layer])

    min_tasks = min(n_tasks.values())
    max_tasks = max(n_tasks.values())

    cache = {}

    color = kwargs.get("color")
    if color == "layer_type":
        layer_colors = {
            "DataFrameIOLayer": ["#CCC7F9", False],  # purple
            "ShuffleLayer": ["#F9CCC7", False],  # rose
            "SimpleShuffleLayer": ["#F9CCC7", False],  # rose
            "ArrayOverlayLayer": ["#FFD9F2", False],  # pink
            "BroadcastJoinLayer": ["#D9F2FF", False],  # blue
            "Blockwise": ["#D9FFE6", False],  # green
            "BlockwiseLayer": ["#D9FFE6", False],  # green
            "MaterializedLayer": ["#DBDEE5", False],  # gray
        }

    for layer in hg.dependencies:
        layer_name = name(layer)
        attrs = data_attributes.get(layer, {})

        node_label = label(layer, cache=cache)
        node_size = (
            20
            if max_tasks == min_tasks
            else int(20 + ((n_tasks[layer] - min_tasks) / (max_tasks - min_tasks)) * 20)
        )

        layer_type = str(type(hg.layers[layer]).__name__)
        node_tooltips = (
            f"A {layer_type.replace('Layer', '')} Layer with {n_tasks[layer]} Tasks.\n"
        )

        layer_ca = hg.layers[layer].collection_annotations
        if layer_ca:
            if layer_ca.get("type") == "dask.array.core.Array":
                node_tooltips += (
                    f"Array Shape: {layer_ca.get('shape')}\n"
                    f"Data Type: {layer_ca.get('dtype')}\n"
                    f"Chunk Size: {layer_ca.get('chunksize')}\n"
                    f"Chunk Type: {layer_ca.get('chunk_type')}\n"
                )

            if layer_ca.get("type") == "dask.dataframe.core.DataFrame":
                dftype = {"pandas.core.frame.DataFrame": "pandas"}
                cols = layer_ca.get("columns")

                node_tooltips += (
                    f"Number of Partitions: {layer_ca.get('npartitions')}\n"
                    f"DataFrame Type: {dftype.get(layer_ca.get('dataframe_type'))}\n"
                    f"{len(cols)} DataFrame Columns: {str(cols) if len(str(cols)) <= 40 else '[...]'}\n"
                )

        attrs.setdefault("label", str(node_label))
        attrs.setdefault("fontsize", str(node_size))
        attrs.setdefault("tooltip", str(node_tooltips))

        if color == "layer_type":
            node_color = layer_colors.get(layer_type)[0]
            layer_colors.get(layer_type)[1] = True

            attrs.setdefault("fillcolor", str(node_color))
            attrs.setdefault("style", "filled")

        g.node(layer_name, **attrs)

    for layer, deps in hg.dependencies.items():
        layer_name = name(layer)
        for dep in deps:
            dep_name = name(dep)
            g.edge(dep_name, layer_name)

    if color == "layer_type":
        legend_title = "Key"

        legend_label = (
            '<<TABLE BORDER="0" CELLBORDER="1" CELLSPACING="0" CELLPADDING="5">'
            "<TR><TD><B>Legend: Layer types</B></TD></TR>"
        )

        for layer_type, color in layer_colors.items():
            if color[1]:
                legend_label += f'<TR><TD BGCOLOR="{color[0]}">{layer_type}</TD></TR>'

        legend_label += "</TABLE>>"

        attrs = data_attributes.get(legend_title, {})
        attrs.setdefault("label", str(legend_label))
        attrs.setdefault("fontsize", "20")
        attrs.setdefault("margin", "0")

        g.node(legend_title, **attrs)

    return g


def _get_some_layer_name(collection) -> str:
    """Somehow get a unique name for a Layer from a non-HighLevelGraph dask mapping"""
    try:
        (name,) = collection.__dask_layers__()
        return name
    except (AttributeError, ValueError):
        # collection does not define the optional __dask_layers__ method
        # or it spuriously returns more than one layer
        return str(id(collection))<|MERGE_RESOLUTION|>--- conflicted
+++ resolved
@@ -3,24 +3,15 @@
 import abc
 import copy
 import html
-<<<<<<< HEAD
-from collections.abc import Hashable, Iterable, Mapping, Set
+from collections.abc import Hashable, Iterable, KeysView, Mapping, Set
 from typing import Any
-=======
-from collections.abc import Hashable, Iterable, KeysView, Mapping, MutableMapping, Set
-from typing import Any, cast
->>>>>>> 1ccd1a4f
 
 import tlz as toolz
 
 from dask import config
 from dask.base import clone_key, flatten, is_dask_collection
 from dask.core import keys_in_tasks, reverse_dict
-<<<<<<< HEAD
 from dask.utils import ensure_dict, key_split
-=======
-from dask.utils import ensure_dict, ensure_set, key_split, stringify
->>>>>>> 1ccd1a4f
 from dask.widgets import get_template
 
 
@@ -173,87 +164,6 @@
         """
         return keys_in_tasks(all_hlg_keys, [self[key]])
 
-<<<<<<< HEAD
-=======
-    def __dask_distributed_annotations_pack__(
-        self, annotations: Mapping[str, Any] | None = None
-    ) -> Mapping[str, Any] | None:
-        """Packs Layer annotations for transmission to scheduler
-
-        Callables annotations are fully expanded over Layer keys, while
-        other values are simply transmitted as is
-
-        Parameters
-        ----------
-        annotations : Mapping[str, Any], optional
-            A top-level annotations.
-
-        Returns
-        -------
-        packed_annotations : dict
-            Packed annotations.
-        """
-        annotations = cast(
-            "dict[str, Any]", toolz.merge(self.annotations or {}, annotations or {})
-        )
-        packed = {}
-        for a, v in annotations.items():
-            if callable(v):
-                packed[a] = {stringify(k): v(k) for k in self}
-                packed[a]["__expanded_annotations__"] = True
-            else:
-                packed[a] = v
-        return packed
-
-    @staticmethod
-    def __dask_distributed_annotations_unpack__(
-        annotations: MutableMapping[str, Any],
-        new_annotations: Mapping[str, Any] | None,
-        keys: Iterable[Hashable],
-    ) -> None:
-        """
-        Unpack a set of layer annotations across a set of keys, then merge those
-        expanded annotations for the layer into an existing annotations mapping.
-
-        This is not a simple shallow merge because some annotations like retries,
-        priority, workers, etc need to be able to retain keys from different layers.
-
-        Parameters
-        ----------
-        annotations: MutableMapping[str, Any], input/output
-            Already unpacked annotations, which are to be updated with the new
-            unpacked annotations
-        new_annotations: Mapping[str, Any], optional
-            New annotations to be unpacked into `annotations`
-        keys: Iterable
-            All keys in the layer.
-        """
-        if new_annotations is None:
-            return
-
-        expanded = {}
-        keys_stringified = False
-
-        # Expand the new annotations across the keyset
-        for a, v in new_annotations.items():
-            if type(v) is dict and "__expanded_annotations__" in v:
-                # Maybe do a destructive update for efficiency?
-                v = v.copy()
-                del v["__expanded_annotations__"]
-                expanded[a] = v
-            else:
-                if not keys_stringified:
-                    keys = [stringify(k) for k in keys]
-                    keys_stringified = True
-
-                expanded[a] = dict.fromkeys(keys, v)
-
-        # Merge the expanded annotations with the existing annotations mapping
-        for k, v in expanded.items():
-            v.update(annotations.get(k, {}))
-        annotations.update(expanded)
-
->>>>>>> 1ccd1a4f
     def clone(
         self,
         keys: set,
@@ -329,164 +239,6 @@
 
         return MaterializedLayer(dsk_new), bound
 
-<<<<<<< HEAD
-=======
-    def __dask_distributed_pack__(
-        self,
-        all_hlg_keys: Iterable[Hashable],
-        known_key_dependencies: Mapping[Hashable, Set],
-        client,
-        client_keys: Iterable[Hashable],
-    ) -> Any:
-        """Pack the layer for scheduler communication in Distributed
-
-        This method should pack its current state and is called by the Client when
-        communicating with the Scheduler.
-        The Scheduler will then use .__dask_distributed_unpack__(data, ...) to unpack
-        the state, materialize the layer, and merge it into the global task graph.
-
-        The returned state must be compatible with Distributed's scheduler, which
-        means it must obey the following:
-          - Serializable by msgpack (notice, msgpack converts lists to tuples)
-          - All remote data must be unpacked (see unpack_remotedata())
-          - All keys must be converted to strings now or when unpacking
-          - All tasks must be serialized (see dumps_task())
-
-        The default implementation materialize the layer thus layers such as Blockwise
-        and ShuffleLayer should implement a specialized pack and unpack function in
-        order to avoid materialization.
-
-        Parameters
-        ----------
-        all_hlg_keys: Iterable[Hashable]
-            All keys in the high level graph
-        known_key_dependencies: Mapping[Hashable, Set]
-            Already known dependencies
-        client: distributed.Client
-            The client calling this function.
-        client_keys : Iterable[Hashable]
-            List of keys requested by the client.
-
-        Returns
-        -------
-        state: Object serializable by msgpack
-            Scheduler compatible state of the layer
-        """
-        from distributed.client import Future
-        from distributed.utils import CancelledError
-        from distributed.utils_comm import subs_multiple, unpack_remotedata
-        from distributed.worker import dumps_task
-
-        dsk = dict(self)
-
-        # Find aliases not in `client_keys` and substitute all matching keys
-        # with its Future
-        future_aliases = {
-            k: v
-            for k, v in dsk.items()
-            if isinstance(v, Future) and k not in client_keys
-        }
-        if future_aliases:
-            dsk = subs_multiple(dsk, future_aliases)
-
-        # Remove `Future` objects from graph and note any future dependencies
-        dsk2 = {}
-        fut_deps = {}
-        for k, v in dsk.items():
-            dsk2[k], futs = unpack_remotedata(v, byte_keys=True)
-            if futs:
-                fut_deps[k] = futs
-        dsk = dsk2
-
-        # Check that any collected futures are valid
-        unpacked_futures = set.union(*fut_deps.values()) if fut_deps else set()
-        for future in unpacked_futures:
-            if future.client is not client:
-                raise ValueError(
-                    "Inputs contain futures that were created by another client."
-                )
-            if stringify(future.key) not in client.futures:
-                raise CancelledError(stringify(future.key))
-
-        # Calculate dependencies without re-calculating already known dependencies
-        # - Start with known dependencies
-        dependencies = ensure_dict(known_key_dependencies, copy=True)
-        # - Remove aliases for any tasks that depend on both an alias and a future.
-        #   These can only be found in the known_key_dependencies cache, since
-        #   any dependencies computed in this method would have already had the
-        #   aliases removed.
-        if future_aliases:
-            alias_keys = set(future_aliases)
-            dependencies = {k: v - alias_keys for k, v in dependencies.items()}
-        # - Add in deps for any missing keys
-        missing_keys = dsk.keys() - dependencies.keys()
-
-        dependencies.update(
-            (k, keys_in_tasks(all_hlg_keys, [dsk[k]], as_list=False))
-            for k in missing_keys
-        )
-        # - Add in deps for any tasks that depend on futures
-        for k, futures in fut_deps.items():
-            if futures:
-                d = ensure_set(dependencies[k], copy=True)
-                d.update(f.key for f in futures)
-                dependencies[k] = d
-
-        # The scheduler expect all keys to be strings
-        dependencies = {
-            stringify(k): {stringify(dep) for dep in deps}
-            for k, deps in dependencies.items()
-        }
-
-        merged_hlg_keys = all_hlg_keys | dsk.keys()
-        dsk = {
-            stringify(k): stringify(v, exclusive=merged_hlg_keys)
-            for k, v in dsk.items()
-        }
-        dsk = toolz.valmap(dumps_task, dsk)
-        return {"dsk": dsk, "dependencies": dependencies}
-
-    @classmethod
-    def __dask_distributed_unpack__(
-        cls,
-        state: Any,
-        dsk: Mapping[str, Any],
-        dependencies: Mapping[str, set],
-    ) -> dict:
-        """Unpack the state of a layer previously packed by __dask_distributed_pack__()
-
-        This method is called by the scheduler in Distributed in order to unpack
-        the state of a layer and merge it into its global task graph. The method
-        can use `dsk` and `dependencies`, which are the already materialized
-        state of the preceding layers in the high level graph. The layers of the
-        high level graph are unpacked in topological order.
-
-        See Layer.__dask_distributed_pack__() for packing detail.
-
-        Parameters
-        ----------
-        state: Any
-            The state returned by Layer.__dask_distributed_pack__()
-        dsk: Mapping, read-only
-            The materialized low level graph of the already unpacked layers
-        dependencies: Mapping, read-only
-            The dependencies of each key in `dsk`
-
-        Returns
-        -------
-        unpacked-layer: dict
-            layer_dsk: Mapping[str, Any]
-                Materialized (stringified) graph of the layer
-            layer_deps: Mapping[str, set]
-                Dependencies of each key in `layer_dsk`
-        """
-        return {"dsk": state["dsk"], "deps": state["dependencies"]}
-
-    def __reduce__(self):
-        """Default serialization implementation, which materializes the Layer"""
-        return (MaterializedLayer, (dict(self),))
-
->>>>>>> 1ccd1a4f
     def __copy__(self):
         """Default shallow copy implementation"""
         obj = type(self).__new__(self.__class__)
@@ -1041,106 +793,6 @@
                     f"expected {repr(dependencies[k])}"
                 )
 
-<<<<<<< HEAD
-=======
-    def __dask_distributed_pack__(
-        self,
-        client,
-        client_keys: Iterable[Hashable],
-        annotations: Mapping[str, Any] = None,
-    ) -> dict:
-        """Pack the high level graph for Scheduler -> Worker communication
-
-        The approach is to delegate the packaging to each layer in the high level graph
-        by calling .__dask_distributed_pack__() and .__dask_distributed_annotations_pack__()
-        on each layer.
-
-        Parameters
-        ----------
-        client : distributed.Client
-            The client calling this function.
-        client_keys : Iterable[Hashable]
-            List of keys requested by the client.
-        annotations : Mapping[str, Any], optional
-            A top-level annotations.
-
-        Returns
-        -------
-        data: dict
-            Packed high level graph layers
-        """
-        # Dump each layer (in topological order)
-        layers = []
-        for layer in (self.layers[name] for name in self._toposort_layers()):
-            layers.append(
-                {
-                    "__module__": layer.__module__,
-                    "__name__": type(layer).__name__,
-                    "state": layer.__dask_distributed_pack__(
-                        self.get_all_external_keys(),
-                        self.key_dependencies,
-                        client,
-                        client_keys,
-                    ),
-                    "annotations": layer.__dask_distributed_annotations_pack__(
-                        annotations
-                    ),
-                }
-            )
-        return {"layers": layers}
-
-    @staticmethod
-    def __dask_distributed_unpack__(hlg: dict) -> dict:
-        """Unpack the high level graph for Scheduler -> Worker communication
-
-        The approach is to delegate the unpackaging to each layer in the high level graph
-        by calling ..._unpack__() and ..._annotations_unpack__()
-        on each layer.
-
-        Parameters
-        ----------
-        hlg: dict
-            Packed high level graph layers
-
-        Returns
-        -------
-        unpacked-graph: dict
-            dsk: dict[str, Any]
-                Materialized (stringified) graph of all nodes in the high level graph
-            deps: dict[str, set]
-                Dependencies of each key in `dsk`
-            annotations: dict[str, Any]
-                Annotations for `dsk`
-        """
-        from distributed.protocol.serialize import import_allowed_module
-
-        dsk: dict = {}
-        deps: dict = {}
-        anno: dict = {}
-
-        # Unpack each layer (in topological order)
-        for layer in hlg["layers"]:
-            # Find the unpack functions
-            if layer["__module__"] is None:  # Default implementation
-                unpack_state = Layer.__dask_distributed_unpack__
-                unpack_anno = Layer.__dask_distributed_annotations_unpack__
-            else:
-                mod = import_allowed_module(layer["__module__"])
-                cls = getattr(mod, layer["__name__"])
-                unpack_state = cls.__dask_distributed_unpack__
-                unpack_anno = cls.__dask_distributed_annotations_unpack__
-
-            # Unpack state into a graph and key dependencies
-            unpacked_layer = unpack_state(layer["state"], dsk, deps)
-            dsk.update(unpacked_layer["dsk"])
-            for k, v in unpacked_layer["deps"].items():
-                deps[k] = deps.get(k, set()) | v
-
-            # Unpack the annotations
-            unpack_anno(anno, layer["annotations"], unpacked_layer["dsk"].keys())
-        return {"dsk": dsk, "deps": deps, "annotations": anno}
-
->>>>>>> 1ccd1a4f
     def __repr__(self) -> str:
         representation = f"{type(self).__name__} with {len(self.layers)} layers.\n"
         representation += f"<{self.__class__.__module__}.{self.__class__.__name__} object at {hex(id(self))}>\n"
