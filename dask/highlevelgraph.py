--- conflicted
+++ resolved
@@ -1,8 +1,5 @@
-<<<<<<< HEAD
 from collections import defaultdict
-=======
 import abc
->>>>>>> 5589bfdd
 import collections.abc
 from typing import (
     Any,
@@ -139,13 +136,6 @@
 class Layer(collections.abc.Mapping):
     """High level graph layer
 
-<<<<<<< HEAD
-    This abstract class establishes a protocol for high level graph layers.
-    """
-
-    def get_annotations(self) -> Mapping[Hashable, Mapping]:
-        return {}
-=======
     This abstract class establish a protocol for high level graph layers.
 
     The main motivation of a layer is to represent a collection of tasks
@@ -164,6 +154,9 @@
         """Return whether the layer is materialized or not"""
         return True
 
+    def get_annotations(self) -> Mapping[Hashable, Mapping]:
+        return {}
+
     def get_output_keys(self) -> Set:
         """Return a set of all output keys
 
@@ -179,7 +172,6 @@
             All output keys
         """
         return self.keys()
->>>>>>> 5589bfdd
 
     def cull(
         self, keys: Set, all_hlg_keys: Iterable
@@ -383,7 +375,6 @@
     def __len__(self):
         return len(self.mapping)
 
-<<<<<<< HEAD
     def get_annotations(self):
         annotations = defaultdict(dict)
 
@@ -392,10 +383,9 @@
                 annotations[k].update(v)
 
         return annotations
-=======
+
     def is_materialized(self):
         return True
->>>>>>> 5589bfdd
 
     def get_dependencies(self, key, all_hlg_keys):
         if self.dependencies is None or self.global_dependencies is None:
