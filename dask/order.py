r""" Static order of nodes in dask graph

Dask makes decisions on what tasks to prioritize both

*  Dynamically at runtime
*  Statically before runtime

Dynamically we prefer to run tasks that were just made available.  However when
several tasks become available at the same time we have an opportunity to break
ties in an intelligent way

        d
        |
    b   c
     \ /
      a

For example after we finish ``a`` we can choose to run either ``b`` or ``c``
next.  Making small decisions like this can greatly affect our performance,
especially because the order in which we run tasks affects the order in which
we can release memory, which operationally we find to have a large affect on
many computation.  We want to run tasks in such a way that we keep only a small
amount of data in memory at any given time.


Static Ordering
---------------

And so we create a total ordering over all nodes to serve as a tie breaker.  We
represent this ordering with a dictionary mapping keys to integer values.
Lower scores have higher priority.  These scores correspond to the order in
which a sequential scheduler would visit each node.

    {'a': 0,
     'c': 1,
     'd': 2,
     'b': 3}

There are several ways in which we might order our keys.  This is a nuanced
process that has to take into account many different kinds of workflows, and
operate efficiently in linear time.  We strongly recommend that readers look at
the docstrings of tests in dask/tests/test_order.py.  These tests usually have
graph types laid out very carefully to show the kinds of situations that often
arise, and the order we would like to be determined.


Policy
------

Work towards *small goals* with *big steps*.

1.  **Small goals**: prefer tasks that have few total dependents and whose final
    dependents have few total dependencies.

    We prefer to prioritize those tasks that help branches of computation that
    can terminate quickly.

    With more detail, we compute the total number of dependencies that each
    task depends on (both its own dependencies, and the dependencies of its
    dependencies, and so on), and then we choose those tasks that drive towards
    results with a low number of total dependencies.  We choose to prioritize
    tasks that work towards finishing shorter computations first.

2.  **Big steps**: prefer tasks with many dependents

    However, many tasks work towards the same final dependents.  Among those,
    we choose those tasks with the most work left to do.  We want to finish
    the larger portions of a sub-computation before we start on the smaller
    ones.

3.  **Name comparison**: break ties with key name

    Often graphs are made with regular keynames.  When no other structural
    difference exists between two keys, use the key name to break ties.
    This relies on the regularity of graph constructors like dask.array to be a
    good proxy for ordering.  This is usually a good idea and a sane default.
"""
from collections import defaultdict
from math import log
from .core import get_dependencies, reverse_dict, get_deps, getcycle  # noqa: F401
from .utils_test import add, inc  # noqa: F401


def order(dsk, dependencies=None):
    """ Order nodes in dask graph

    This produces an ordering over our tasks that we use to break ties when
    executing.  We do this ahead of time to reduce a bit of stress on the
    scheduler and also to assist in static analysis.

    This currently traverses the graph as a single-threaded scheduler would
    traverse it.  It breaks ties in the following ways:

    1.  Begin at a leaf node that is a dependency of a root node that has the
        largest subgraph (start hard things first)
    2.  Prefer tall branches with few dependents (start hard things first and
        try to avoid memory usage)
    3.  Prefer dependents that are dependencies of root nodes that have
        the smallest subgraph (do small goals that can terminate quickly)

    Examples
    --------
    >>> dsk = {'a': 1, 'b': 2, 'c': (inc, 'a'), 'd': (add, 'b', 'c')}
    >>> order(dsk)
    {'a': 0, 'c': 1, 'b': 2, 'd': 3}
    """
    if not dsk:
        return {}

    if dependencies is None:
        dependencies = {k: get_dependencies(dsk, k) for k in dsk}

    dependents = reverse_dict(dependencies)
    num_needed, total_dependencies = ndependencies(dependencies, dependents)
    metrics = graph_metrics(dependencies, dependents, total_dependencies)
    if len(metrics) != len(dsk):
        cycle = getcycle(dsk, None)
        raise RuntimeError(
            "Cycle detected between the following keys:\n  -> %s"
            % "\n  -> ".join(str(x) for x in cycle)
        )

    # Leaf nodes.  We choose one--the initial node--for each weakly connected subgraph.
    # Let's calculate the `initial_stack_key` as we determine `init_stack` set.
    init_stack = {
        # First prioritize large, tall groups, then prioritize the same as ``dependents_key``.
        key: (
            # at a high-level, work towards a large goal (and prefer tall and narrow)
            -max_dependencies,
            num_dependents - max_heights,
            # tactically, finish small connected jobs first
            min_dependencies,
            num_dependents - min_heights,  # prefer tall and narrow
            -total_dependents,  # take a big step
            # try to be memory efficient
            num_dependents,
            # tie-breaker
            StrComparable(key),
        )
        for key, num_dependents, (
            total_dependents,
            min_dependencies,
            max_dependencies,
            min_heights,
            max_heights,
        ) in (
            (key, len(dependents[key]), metrics[key])
            for key, val in dependencies.items()
            if not val
        )
    }
    # `initial_stack_key` chooses which task to run at the very beginning.
    # This value is static, so we pre-compute as the value of this dict.
    initial_stack_key = init_stack.__getitem__

    def dependents_key(x):
        """ Choose a path from our starting task to our tactical goal

        This path is connected to a large goal, but focuses on completing
        a small goal and being memory efficient.
        """
        return (
            # Focus on being memory-efficient
            len(dependents[x]) - len(dependencies[x]) + num_needed[x],
            -metrics[x][3],  # min_heights
            # tie-breaker
            StrComparable(x),
        )

    def dependencies_key(x):
        """ Choose which dependency to run as part of a reverse DFS

        This is very similar to both ``initial_stack_key``.
        """
        num_dependents = len(dependents[x])
        (
            total_dependents,
            min_dependencies,
            max_dependencies,
            min_heights,
            max_heights,
        ) = metrics[x]
        # Prefer short and narrow instead of tall in narrow, because we're going in
        # reverse along dependencies.
        return (
            # at a high-level, work towards a large goal (and prefer short and narrow)
            -max_dependencies,
            num_dependents + max_heights,
            # tactically, finish small connected jobs first
            min_dependencies,
            num_dependents + min_heights,  # prefer short and narrow
            -total_dependencies[x],  # go where the work is
            # try to be memory efficient
            num_dependents - len(dependencies[x]) + num_needed[x],
            num_dependents,
            total_dependents,  # already found work, so don't add more
            # tie-breaker
            StrComparable(x),
        )

    def finish_now_key(x):
        """ Determine the order of dependents that are ready to run and be released"""
        return (-len(dependencies[x]), StrComparable(x))

    # Computing this for all keys can sometimes be relatively expensive :(
    partition_keys = {
<<<<<<< HEAD
        key: (min_dependencies - total_dependencies[key])
        * (total_dependents - min_heights)
=======
        key: (
            (min_dependencies - total_dependencies[key] + 1)
            * (total_dependents - min_heights)
        )
>>>>>>> bbb801b5
        for key, (
            total_dependents,
            min_dependencies,
            _,
            min_heights,
            _,
        ) in metrics.items()
    }

    result = {}
    i = 0

    # `inner_stask` is used to perform a DFS along dependencies.  Once emptied
    # (when traversing dependencies), this continue down a path along dependents
    # until a root node is reached.
    #
    # Sometimes, a better path along a dependent is discovered (i.e., something
    # that is easier to compute and doesn't requiring holding too much in memory).
    # In this case, the current `inner_stack` is appended to `inner_stacks` and
    # we begin a new DFS from the better node.
    #
    # A "better path" is determined by comparing `partition_keys`.
    inner_stacks = [[min(init_stack, key=initial_stack_key)]]
    inner_stacks_append = inner_stacks.append
    inner_stacks_extend = inner_stacks.extend
    inner_stacks_pop = inner_stacks.pop

    # Okay, now we get to the data structures used for fancy behavior.
    #
    # As we traverse nodes in the DFS along dependencies, we partition the dependents
    # via `partition_key`.  A dependent goes to:
    #    1) `inner_stack` if it's better than our current target,
    #    2) `next_nodes` if the partition key is lower than it's parent,
    #    3) `later_nodes` otherwise.
    # When the inner stacks are depleted, we process `next_nodes`.  If `next_nodes` is
    # empty (and `outer_stacks` is empty`), then we process `later_nodes` the same way.
    # These dicts use `partition_keys` as keys.  We process them by placing the values
    # in `outer_stack` so that the smallest keys will be processed first.
    next_nodes = defaultdict(list)
    later_nodes = defaultdict(list)

    # `outer_stack` is used to populate `inner_stacks`.  From the time we partition the
    # dependents of a node, we group them: one list per partition key per parent node.
    # This likely results in many small lists.  We do this to avoid sorting many larger
    # lists (i.e., to avoid n*log(n) behavior).  So, we have many small lists that we
    # partitioned, and we keep them in the order that we saw them (we will process them
    # in a FIFO manner).  By delaying sorting for as long as we can, we can first filter
    # out nodes that have already been computed.  All this complexity is worth it!
    outer_stack = []
    outer_stack_extend = outer_stack.extend
    outer_stack_pop = outer_stack.pop

    # Keep track of nodes that are in `inner_stack` or `inner_stacks` so we don't
    # process them again.
    seen = set()  # seen in an inner_stack (and has dependencies)
    seen_update = seen.update
    seen_add = seen.add

    # alias for speed
    set_difference = set.difference

    is_init_sorted = False
    while True:
        while inner_stacks:
            inner_stack = inner_stacks_pop()
<<<<<<< HEAD
            while inner_stack:
                # Perform a DFS along dependencies until we complete our tactical goal
                item = inner_stack.pop()
=======
            inner_stack_pop = inner_stack.pop
            while inner_stack:
                # Perform a DFS along dependencies until we complete our tactical goal
                item = inner_stack_pop()
>>>>>>> bbb801b5
                if item in result:
                    continue
                if num_needed[item]:
                    inner_stack.append(item)
                    deps = set_difference(dependencies[item], result)
                    if 1 < len(deps) < 1000:
                        inner_stack.extend(
                            sorted(deps, key=dependencies_key, reverse=True)
                        )
                    else:
                        inner_stack.extend(deps)
                    seen_update(deps)
                    continue

                result[item] = i
                i += 1
                deps = dependents[item]

                # If inner_stack is empty, then we typically add the best dependent to it.
                # However, we don't add to it if we complete a node early via "finish_now" below
                # or if a dependent is already on an inner_stack.  In this case, we add the
                # dependents (not in an inner_stack) to next_nodes or later_nodes to handle later.
                # This serves three purposes:
                #   1. shrink `deps` so that it can be processed faster,
                #   2. make sure we don't process the same dependency repeatedly, and
                #   3. make sure we don't accidentally continue down an expensive-to-compute path.
                add_to_inner_stack = True
                if metrics[item][3] == 1:  # min_height
                    # Don't leave any dangling single nodes!  Finish all dependents that are
                    # ready and are also root nodes.
                    finish_now = {
                        dep
                        for dep in deps
                        if not dependents[dep] and num_needed[dep] == 1
                    }
                    if finish_now:
                        deps -= finish_now  # Safe to mutate
                        if len(finish_now) > 1:
                            finish_now = sorted(finish_now, key=finish_now_key)
                        for dep in finish_now:
                            result[dep] = i
                            i += 1
                        add_to_inner_stack = False

                if deps:
                    for dep in deps:
                        num_needed[dep] -= 1

                    already_seen = deps & seen
                    if already_seen:
                        if len(deps) == len(already_seen):
                            continue
                        add_to_inner_stack = False
                        deps -= already_seen

                    if len(deps) == 1:
                        # Fast path!  We trim down `deps` above hoping to reach here.
                        (dep,) = deps
                        if not inner_stack:
                            if add_to_inner_stack:
                                inner_stack = [dep]
<<<<<<< HEAD
=======
                                inner_stack_pop = inner_stack.pop
>>>>>>> bbb801b5
                                seen_add(dep)
                                continue
                            key = partition_keys[dep]
                        else:
                            key = partition_keys[dep]
                            if key < partition_keys[inner_stack[0]]:
                                # Run before `inner_stack` (change tactical goal!)
                                inner_stacks_append(inner_stack)
                                inner_stack = [dep]
<<<<<<< HEAD
=======
                                inner_stack_pop = inner_stack.pop
>>>>>>> bbb801b5
                                seen_add(dep)
                                continue
                        if key < partition_keys[item]:
                            next_nodes[key].append(deps)
                        else:
                            later_nodes[key].append(deps)
                    else:
                        # Slow path :(.  This requires grouping by partition_key.
                        dep_pools = defaultdict(list)
                        for dep in deps:
                            dep_pools[partition_keys[dep]].append(dep)
                        item_key = partition_keys[item]
                        if inner_stack:
                            # If we have an inner_stack, we need to look for a "better" path
                            prev_key = partition_keys[inner_stack[0]]
                            now_keys = []  # < inner_stack[0]
                            for key, vals in dep_pools.items():
                                if key < prev_key:
                                    now_keys.append(key)
                                elif key < item_key:
                                    next_nodes[key].append(vals)
                                else:
                                    later_nodes[key].append(vals)
                            if now_keys:
                                # Run before `inner_stack` (change tactical goal!)
                                inner_stacks_append(inner_stack)
                                if 1 < len(now_keys):
                                    now_keys.sort(reverse=True)
                                for key in now_keys:
                                    pool = dep_pools[key]
                                    if 1 < len(pool) < 100:
                                        pool.sort(key=dependents_key, reverse=True)
                                    inner_stacks_extend([dep] for dep in pool)
                                    seen_update(pool)
                                inner_stack = inner_stacks_pop()
<<<<<<< HEAD
=======
                                inner_stack_pop = inner_stack.pop
>>>>>>> bbb801b5
                        else:
                            # If we don't have an inner_stack, then we don't need to look
                            # for a "better" path, but we do need traverse along dependents.
                            if add_to_inner_stack:
                                min_key = min(dep_pools)
<<<<<<< HEAD
                                min_pool = dep_pools[min_key]
                                if 1 < len(min_pool) < 100:
                                    dep = min(min_pool, key=dependents_key)
                                else:
                                    dep = min_pool.pop()
                                    if not min_pool:
                                        del dep_pools[min_key]
                                inner_stack = [dep]
                                seen_add(dep)
=======
                                min_pool = dep_pools.pop(min_key)
                                if len(min_pool) == 1:
                                    inner_stack = min_pool
                                    seen_update(inner_stack)
                                elif (
                                    10 * item_key
                                    > 11 * len(min_pool) * len(min_pool) * min_key
                                ):
                                    # Put all items in min_pool onto inner_stacks.
                                    # I know this is a weird comparison.  Hear me out.
                                    # Although it is often beneficial to put all of the items in `min_pool`
                                    # onto `inner_stacks` to process next, it is very easy to be overzealous.
                                    # Sometimes it is actually better to defer until `next_nodes` is handled.
                                    # We should only put items onto `inner_stacks` that we're reasonably
                                    # confident about.  The above formula is a best effort heuristic given
                                    # what we have easily available.  It is obviously very specific to our
                                    # choice of partition_key.  Dask tests take this route about 40%.
                                    if len(min_pool) < 100:
                                        min_pool.sort(key=dependents_key, reverse=True)
                                    inner_stacks_extend([dep] for dep in min_pool)
                                    inner_stack = inner_stacks_pop()
                                    seen_update(min_pool)
                                else:
                                    # Put one item in min_pool onto inner_stack and the rest into next_nodes.
                                    if len(min_pool) < 100:
                                        inner_stack = [
                                            min(min_pool, key=dependents_key)
                                        ]
                                    else:
                                        inner_stack = [min_pool.pop()]
                                    next_nodes[min_key].append(min_pool)
                                    seen_update(inner_stack)

                                inner_stack_pop = inner_stack.pop
>>>>>>> bbb801b5
                            for key, vals in dep_pools.items():
                                if key < item_key:
                                    next_nodes[key].append(vals)
                                else:
                                    later_nodes[key].append(vals)

        if len(dependencies) == len(result):
            break  # all done!

        if next_nodes:
            # We partition things into `next_nodes` to avoid large sorts, but what if
            # `next_nodes` is large?  Answer: shrink it before sorting!
            if len(next_nodes) > 150:
                # Convert to log scale.  The partition key is a product of two numbers.
                # Sometimes the keys can be separated by a large multiple.
                # Sometimes large keys can be close in magnitude, and it's okay to group those.
                new_next_nodes = defaultdict(list)
                for key, vals in next_nodes.items():
<<<<<<< HEAD
                    new_next_nodes[int(10 * log(key + 1))].extend(vals)
=======
                    new_next_nodes[int(10 * log(key))].extend(vals)
>>>>>>> bbb801b5
                next_nodes = new_next_nodes

                while len(next_nodes) > 150:
                    # If it's still large, then continue shrinking
                    denom = len(next_nodes) // 75
                    new_next_nodes = defaultdict(list)
                    for key, vals in next_nodes.items():
                        new_next_nodes[key // denom].extend(vals)
                    next_nodes = new_next_nodes
            for key in sorted(next_nodes, reverse=True):
                # `outer_stacks` may not be empty here--it has data from previous `next_nodes`.
                # Since we pop things off of it (onto `inner_nodes`), this means we handle
                # multiple `next_nodes` in a LIFO manner.
                outer_stack_extend(reversed(next_nodes[key]))
            next_nodes = defaultdict(list)

        while outer_stack:
            # Try to add a few items to `inner_stacks`
            deps = [x for x in outer_stack_pop() if x not in result]
            if deps:
                if 1 < len(deps) < 100:
                    deps.sort(key=dependents_key, reverse=True)
                inner_stacks_extend([dep] for dep in deps)
                seen_update(deps)
                break

        if inner_stacks:
            continue

        if later_nodes:
            # You know all those dependents with large keys we've been hanging onto to run "later"?
            # Well, "later" has finally come.
            next_nodes, later_nodes = later_nodes, next_nodes
            continue

        # We just finished computing a connected group.
        # Let's choose the first `item` in the next group to compute.
        # If we have few large groups left, then it's best to find `item` by taking a minimum.
        # If we have many small groups left, then it's best to sort.
        # If we have many tiny groups left, then it's best to simply iterate.
        if not is_init_sorted:
            prev_len = len(init_stack)
            if type(init_stack) is dict:
                init_stack = set(init_stack)
            init_stack = set_difference(init_stack, result)
            N = len(init_stack)
            m = prev_len - N
            # is `min` likely better than `sort`?
            if m >= N or N + (N - m) * log(N - m) < N * log(N):
                item = min(init_stack, key=initial_stack_key)
                continue

            if len(init_stack) < 10000:
                init_stack = sorted(init_stack, key=initial_stack_key, reverse=True)
            else:
                init_stack = list(init_stack)
            init_stack_pop = init_stack.pop
            is_init_sorted = True

        item = init_stack_pop()
        while item in result:
            item = init_stack_pop()
        inner_stacks_append([item])

    return result


def graph_metrics(dependencies, dependents, total_dependencies):
    r""" Useful measures of a graph used by ``dask.order.order``

    Example DAG (a1 has no dependencies; b2 and c1 are root nodes):

    c1
    |
    b1  b2
     \  /
      a1

    For each key we return:
    1.  The number of keys that can only be run after this key is run.  The
        root nodes have value 1 while deep child nodes will have larger values.

        1
        |
        2   1
         \ /
          4

    2.  The minimum value of the total number of dependencies of
        all final dependents (see module-level comment for more).
        In other words, the minimum of ``ndependencies`` of root
        nodes connected to the current node.

        3
        |
        3   2
         \ /
          2

    3.  The maximum value of the total number of dependencies of
        all final dependents (see module-level comment for more).
        In other words, the maximum of ``ndependencies`` of root
        nodes connected to the current node.

        3
        |
        3   2
         \ /
          3

    4.  The minimum height from a root node

        0
        |
        1   0
         \ /
          1

    5.  The maximum height from a root node

        0
        |
        1   0
         \ /
          2

    Examples
    --------
    >>> dsk = {'a1': 1, 'b1': (inc, 'a1'), 'b2': (inc, 'a1'), 'c1': (inc, 'b1')}
    >>> dependencies, dependents = get_deps(dsk)
    >>> _, total_dependencies = ndependencies(dependencies, dependents)
    >>> metrics = graph_metrics(dependencies, dependents, total_dependencies)
    >>> sorted(metrics.items())
    [('a1', (4, 2, 3, 1, 2)), ('b1', (2, 3, 3, 1, 1)), ('b2', (1, 2, 2, 0, 0)), ('c1', (1, 3, 3, 0, 0))]

    Returns
    -------
    metrics: Dict[key, Tuple[int, int, int, int, int]]
    """
    result = {}
    num_needed = {k: len(v) for k, v in dependents.items() if v}
    current = []
    current_pop = current.pop
    current_append = current.append
    for key, deps in dependents.items():
        if not deps:
            val = total_dependencies[key]
            result[key] = (1, val, val, 0, 0)
            for child in dependencies[key]:
                num_needed[child] -= 1
                if not num_needed[child]:
                    current_append(child)

    while current:
        key = current_pop()
        parents = dependents[key]
        if len(parents) == 1:
            (parent,) = parents
            (
                total_dependents,
                min_dependencies,
                max_dependencies,
                min_heights,
                max_heights,
            ) = result[parent]
            result[key] = (
                1 + total_dependents,
                min_dependencies,
                max_dependencies,
                1 + min_heights,
                1 + max_heights,
            )
        else:
            (
                total_dependents,
                min_dependencies,
                max_dependencies,
                min_heights,
                max_heights,
            ) = zip(*(result[parent] for parent in dependents[key]))
            result[key] = (
                1 + sum(total_dependents),
                min(min_dependencies),
                max(max_dependencies),
                1 + min(min_heights),
                1 + max(max_heights),
            )
        for child in dependencies[key]:
            num_needed[child] -= 1
            if not num_needed[child]:
                current_append(child)
    return result


def ndependencies(dependencies, dependents):
    """ Number of total data elements on which this key depends

    For each key we return the number of tasks that must be run for us to run
    this task.

    Examples
    --------
    >>> dsk = {'a': 1, 'b': (inc, 'a'), 'c': (inc, 'b')}
    >>> dependencies, dependents = get_deps(dsk)
    >>> num_dependencies, total_dependencies = ndependencies(dependencies, dependents)
    >>> sorted(total_dependencies.items())
    [('a', 1), ('b', 2), ('c', 3)]

    Returns
    -------
    num_dependencies: Dict[key, int]
    total_dependencies: Dict[key, int]
    """
    num_needed = {k: len(v) for k, v in dependencies.items()}
    num_dependencies = num_needed.copy()
    current = []
    current_pop = current.pop
    current_append = current.append
    result = {k: 1 for k, v in dependencies.items() if not v}
    for key in result:
        for parent in dependents[key]:
            num_needed[parent] -= 1
            if not num_needed[parent]:
                current_append(parent)
    while current:
        key = current_pop()
        result[key] = 1 + sum(result[child] for child in dependencies[key])
        for parent in dependents[key]:
            num_needed[parent] -= 1
            if not num_needed[parent]:
                current_append(parent)
    return num_dependencies, result


class StrComparable(object):
    """ Wrap object so that it defaults to string comparison

    When comparing two objects of different types Python fails

    >>> 'a' < 1  # doctest: +SKIP
    Traceback (most recent call last):
        ...
    TypeError: '<' not supported between instances of 'str' and 'int'

    This class wraps the object so that, when this would occur it instead
    compares the string representation

    >>> StrComparable('a') < StrComparable(1)
    False
    """

    __slots__ = ("obj",)

    def __init__(self, obj):
        self.obj = obj

    def __lt__(self, other):
        try:
            return self.obj < other.obj
        except Exception:
            return str(self.obj) < str(other.obj)<|MERGE_RESOLUTION|>--- conflicted
+++ resolved
@@ -204,15 +204,10 @@
 
     # Computing this for all keys can sometimes be relatively expensive :(
     partition_keys = {
-<<<<<<< HEAD
-        key: (min_dependencies - total_dependencies[key])
-        * (total_dependents - min_heights)
-=======
         key: (
             (min_dependencies - total_dependencies[key] + 1)
             * (total_dependents - min_heights)
         )
->>>>>>> bbb801b5
         for key, (
             total_dependents,
             min_dependencies,
@@ -278,16 +273,10 @@
     while True:
         while inner_stacks:
             inner_stack = inner_stacks_pop()
-<<<<<<< HEAD
-            while inner_stack:
-                # Perform a DFS along dependencies until we complete our tactical goal
-                item = inner_stack.pop()
-=======
             inner_stack_pop = inner_stack.pop
             while inner_stack:
                 # Perform a DFS along dependencies until we complete our tactical goal
                 item = inner_stack_pop()
->>>>>>> bbb801b5
                 if item in result:
                     continue
                 if num_needed[item]:
@@ -349,10 +338,7 @@
                         if not inner_stack:
                             if add_to_inner_stack:
                                 inner_stack = [dep]
-<<<<<<< HEAD
-=======
                                 inner_stack_pop = inner_stack.pop
->>>>>>> bbb801b5
                                 seen_add(dep)
                                 continue
                             key = partition_keys[dep]
@@ -362,10 +348,7 @@
                                 # Run before `inner_stack` (change tactical goal!)
                                 inner_stacks_append(inner_stack)
                                 inner_stack = [dep]
-<<<<<<< HEAD
-=======
                                 inner_stack_pop = inner_stack.pop
->>>>>>> bbb801b5
                                 seen_add(dep)
                                 continue
                         if key < partition_keys[item]:
@@ -401,26 +384,12 @@
                                     inner_stacks_extend([dep] for dep in pool)
                                     seen_update(pool)
                                 inner_stack = inner_stacks_pop()
-<<<<<<< HEAD
-=======
                                 inner_stack_pop = inner_stack.pop
->>>>>>> bbb801b5
                         else:
                             # If we don't have an inner_stack, then we don't need to look
                             # for a "better" path, but we do need traverse along dependents.
                             if add_to_inner_stack:
                                 min_key = min(dep_pools)
-<<<<<<< HEAD
-                                min_pool = dep_pools[min_key]
-                                if 1 < len(min_pool) < 100:
-                                    dep = min(min_pool, key=dependents_key)
-                                else:
-                                    dep = min_pool.pop()
-                                    if not min_pool:
-                                        del dep_pools[min_key]
-                                inner_stack = [dep]
-                                seen_add(dep)
-=======
                                 min_pool = dep_pools.pop(min_key)
                                 if len(min_pool) == 1:
                                     inner_stack = min_pool
@@ -455,7 +424,6 @@
                                     seen_update(inner_stack)
 
                                 inner_stack_pop = inner_stack.pop
->>>>>>> bbb801b5
                             for key, vals in dep_pools.items():
                                 if key < item_key:
                                     next_nodes[key].append(vals)
@@ -474,11 +442,7 @@
                 # Sometimes large keys can be close in magnitude, and it's okay to group those.
                 new_next_nodes = defaultdict(list)
                 for key, vals in next_nodes.items():
-<<<<<<< HEAD
-                    new_next_nodes[int(10 * log(key + 1))].extend(vals)
-=======
                     new_next_nodes[int(10 * log(key))].extend(vals)
->>>>>>> bbb801b5
                 next_nodes = new_next_nodes
 
                 while len(next_nodes) > 150:
