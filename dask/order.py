--- conflicted
+++ resolved
@@ -55,8 +55,8 @@
 the descendent on whose result the most tasks depend.
 """
 from __future__ import absolute_import, division, print_function
+from operator import add
 from .core import get_deps
-from operator import add
 
 
 def order(dsk):
@@ -77,7 +77,6 @@
     maxes = child_max(dependencies, dependents, ndeps)
     return dfs(dependencies, dependents, key=maxes.get)
 
-
 def ndependents(dependencies, dependents):
     """ Number of total data elements that depend on key
 
@@ -103,24 +102,19 @@
     leaves = [k for k, v in dependencies.items() if not v]
 
     for leaf in leaves:
-        _ndependents(leaf, result, dependents)
+        _ndependents(leaf, result, dependencies, dependents)
 
     return result
 
 
-def _ndependents(key, result, dependents):
+def _ndependents(key, result, dependencies, dependents):
     """ Helper function for ndependents """
-    stack = [(key, sum(result.values()) + 1)]
-    while stack:
-        key, value = stack.pop()
+    if key not in result:
         deps = dependents[key]
-        ndeps = 0
-        for dep in deps:
-            val = result.setdefault(dep, value)
-            stack.append((dep, val))
-            ndeps += val
-        if deps and key not in result:
-            result[key] = ndeps + 1
+        result[key] = sum(
+            [_ndependents(k, result, dependencies, dependents)
+             for k in deps]) + 1
+    return result[key]
 
 
 def child_max(dependencies, dependents, scores):
@@ -143,8 +137,9 @@
     >>> sorted(child_max(dependencies, dependents, scores).items())
     [('a', 3), ('b', 2), ('c', 5), ('d', 6)]
     """
+    result = dict()
+
     leaves = [k for k, v in dependencies.items() if not v]
-    result = dict.fromkeys(leaves)
 
     for leaf in leaves:
         result[leaf] = scores[leaf]
@@ -152,36 +147,18 @@
     roots = [k for k, v in dependents.items() if not v]
 
     for root in roots:
-        _child_max(root, result, dependencies)
+        _child_max(root, scores, result, dependencies, dependents)
 
     return result
 
 
-def _child_max(key, result, dependencies):
+def _child_max(key, scores, result, dependencies, dependents):
     """ Recursive helper function for child_max """
-    # base case
-    stack = [(key, max(result.values()) - 0.5)]
-    while stack:
-        # current dependency its dependencies value
-        key, value = _, keyval = stack.pop()
-
-        # get each dependency's score, or set to `value` if not seen
+    if key not in result:
         deps = dependencies[key]
-<<<<<<< HEAD
-        for dep in deps:
-            depval = result.setdefault(dep, value)
-            stack.append((dep, depval))
-            keyval = max(depval, keyval)
-
-        # if key has deps, then its value is the max of all the values of its
-        # deps - 0.5
-        if deps and key not in result:
-            result[key] = keyval - 0.5
-=======
         result[key] = max([_child_max(k, scores, result, dependencies,
                                       dependents) for k in deps]) + scores[key]
     return result[key]
->>>>>>> 94e657ce
 
 
 def dfs(dependencies, dependents, key=lambda x: x):
