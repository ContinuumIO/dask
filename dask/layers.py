import operator
from collections import defaultdict
<<<<<<< HEAD
from itertools import product
from numbers import Integral
=======
from functools import partial
from itertools import product
>>>>>>> afb180f5
from typing import List, Optional, Tuple

import tlz as toolz
from tlz.curried import map

from .base import tokenize
from .blockwise import Blockwise, BlockwiseDep, BlockwiseDepDict, blockwise_token
from .core import flatten, keys_in_tasks
from .highlevelgraph import Layer
<<<<<<< HEAD
from .layers_utils import _slice_1d
from .utils import apply, insert, stringify, stringify_collection_keys
=======
from .utils import apply, concrete, insert, stringify, stringify_collection_keys
>>>>>>> afb180f5

#
##
###  General Utilities
##
#


class CallableLazyImport:
    """Function Wrapper for Lazy Importing.

    This Class should only be used when materializing a graph
    on a distributed scheduler.
    """

    def __init__(self, function_path):
        self.function_path = function_path

    def __call__(self, *args, **kwargs):
        from distributed.utils import import_term

        return import_term(self.function_path)(*args, **kwargs)


#
##
###  Array Layers & Utilities
##
#


class CreateArrayDeps(BlockwiseDep):
    """Index-chunk mapping for BlockwiseCreateArray"""

    def __init__(self, chunks: tuple):
        self.chunks = chunks
        self.numblocks = tuple(len(chunk) for chunk in chunks)
        self.produces_tasks = False

    def __getitem__(self, idx: tuple):
        return tuple(chunk[i] for i, chunk in zip(idx, self.chunks))

    def __dask_distributed_pack__(
        self, required_indices: Optional[List[Tuple[int, ...]]] = None
    ):
        return {"chunks": self.chunks}

    @classmethod
    def __dask_distributed_unpack__(cls, state):
        return cls(**state)


class BlockwiseCreateArray(Blockwise):
    """
    Specialized Blockwise Layer for array creation routines.

    Enables HighLevelGraph optimizations.

    Parameters
    ----------
    name: string
        The output name.
    func : callable
        Function to apply to populate individual blocks. This function should take
        an iterable containing the dimensions of the given block.
    shape: iterable
        Iterable containing the overall shape of the array.
    chunks: iterable
        Iterable containing the chunk sizes along each dimension of array.
    """

    def __init__(
        self,
        name,
        func,
        shape,
        chunks,
    ):
        # Define "blockwise" graph
        dsk = {name: (func, blockwise_token(0))}

        out_ind = tuple(range(len(shape)))
        super().__init__(
            output=name,
            output_indices=out_ind,
            dsk=dsk,
            indices=[(CreateArrayDeps(chunks), out_ind)],
            numblocks={},
        )


<<<<<<< HEAD
class SlicingLayer(Layer):
    """Array slicing HighLevelGraph Layer"""

    def __init__(
        self,
        out_name,
        in_name,
        blockdims,
        new_blockdims,
        index,
        shape,
        parts_out=None,
    ):
        super().__init__()
        self.out_name = out_name
        self.in_name = in_name
        self.blockdims = blockdims
        self.new_blockdims = new_blockdims
        self.index = index
        self.shape = shape
        self.parts_out = parts_out

    def __repr__(self):
        return "SlicingLayer<name='{}'".format(self.out_name)
=======
class ArrayOverlapLayer(Layer):
    """Simple HighLevelGraph array overlap layer.

    Lazily computed High-level graph layer for a array overlap operations.

    Parameters
    ----------
    name : str
        Name of new output overlap array.
    array : Dask array
    axes: Mapping
        Axes dictionary indicating overlap in each dimension,
        e.g. ``{'0': 1, '1': 1}``
    """

    def __init__(
        self,
        name,
        axes,
        chunks,
        numblocks,
        token,
    ):
        super().__init__()
        self.name = name
        self.axes = axes
        self.chunks = chunks
        self.numblocks = numblocks
        self.token = token
        self._cached_keys = None

    def __repr__(self):
        return "ArrayOverlapLayer<name='{}'".format(self.name)
>>>>>>> afb180f5

    @property
    def _dict(self):
        """Materialize full dict representation"""
        if hasattr(self, "_cached_dict"):
            return self._cached_dict
        else:
            dsk = self._construct_graph()
            self._cached_dict = dsk
        return self._cached_dict

    def __getitem__(self, key):
        return self._dict[key]

    def __iter__(self):
        return iter(self._dict)

    def __len__(self):
        return len(self._dict)

    def is_materialized(self):
        return hasattr(self, "_cached_dict")

<<<<<<< HEAD
    def _keys_to_parts(self, keys):
        """Simple utility to convert keys to array chunk indices."""
        parts = set()
        for key in keys:
            try:
                _name, *_part = key
            except ValueError:
                continue
            if _name != self.out_name:
                continue
            parts.add(tuple(_part))
        return parts

    def cull(self, keys, all_keys):
        """Cull a SlicingLayer HighLevelGraph layer."""
        parts_out = self._keys_to_parts(keys)
        culled_deps = self._cull_dependencies(keys, parts_out=parts_out)
        if parts_out != self.parts_out:
            culled_layer = self._cull(parts_out)
            return culled_layer, culled_deps
        else:
            return self, culled_deps

    def _cull(self, parts_out):
        return SlicingLayer(
            out_name=self.out_name,
            in_name=self.in_name,
            blockdims=self.blockdims,
            new_blockdims=self.new_blockdims,
            index=self.index,
            shape=self.shape,
            parts_out=parts_out,
        )

    def _cull_dependencies(self, keys, parts_out=None):
        """Determine the necessary dependencies to produce `keys`.

        For simple slicing, output chunks depend on which areas are sliced.
        This method does not require graph materialization.
        """
        deps = defaultdict(set)
        parts_out = parts_out or self._keys_to_parts(keys)
        for part in parts_out:
            deps[(self.out_name, part)] |= {(self.in_name, part)}
        return deps

    def _construct_graph(self, deserializing=False):
        """Construct graph for a simple slicing operation."""
        out_name = self.out_name
        in_name = self.in_name
        blockdims = self.blockdims
        index = self.index
        shape = self.shape

        # Get a list (for each dimension) of dicts{blocknum: slice()}
        block_slices = list(map(_slice_1d, shape, blockdims, index))
        sorted_block_slices = [sorted(i.items()) for i in block_slices]

        # (in_name, 1, 1, 2), (in_name, 1, 1, 4), (in_name, 2, 1, 2), ...
        in_names = list(
            product([in_name], *[toolz.pluck(0, s) for s in sorted_block_slices])
        )

        # (out_name, 0, 0, 0), (out_name, 0, 0, 1), (out_name, 0, 1, 0), ...
        out_names = list(
            product(
                [out_name],
                *[
                    range(len(d))[::-1] if i.step and i.step < 0 else range(len(d))
                    for d, i in zip(block_slices, index)
                    if not isinstance(i, Integral)
                ],
            )
        )

        all_slices = list(product(*[toolz.pluck(1, s) for s in sorted_block_slices]))

        dsk = {
            out_name: (operator.getitem, in_name, slices)
            for out_name, in_name, slices in zip(out_names, in_names, all_slices)
        }
=======
    def get_output_keys(self):
        return self.keys()  # FIXME! this implementation materializes the graph

    def _dask_keys(self):
        if self._cached_keys is not None:
            return self._cached_keys

        name, chunks, numblocks = self.name, self.chunks, self.numblocks

        def keys(*args):
            if not chunks:
                return [(name,)]
            ind = len(args)
            if ind + 1 == len(numblocks):
                result = [(name,) + args + (i,) for i in range(numblocks[ind])]
            else:
                result = [keys(*(args + (i,))) for i in range(numblocks[ind])]
            return result

        self._cached_keys = result = keys()
        return result

    def _construct_graph(self, deserializing=False):
        """Construct graph for a simple overlap operation."""
        axes = self.axes
        chunks = self.chunks
        name = self.name
        dask_keys = self._dask_keys()

        getitem_name = "getitem-" + self.token
        overlap_name = "overlap-" + self.token

        if deserializing:
            # Use CallableLazyImport objects to avoid importing dataframe
            # module on the scheduler
            concatenate3 = CallableLazyImport("dask.array.core.concatenate3")
        else:
            # Not running on distributed scheduler - Use explicit functions
            from dask.array.core import concatenate3

        dims = list(map(len, chunks))
        expand_key2 = partial(_expand_keys_around_center, dims=dims, axes=axes)

        # Make keys for each of the surrounding sub-arrays
        interior_keys = toolz.pipe(
            dask_keys, flatten, map(expand_key2), map(flatten), toolz.concat, list
        )
        interior_slices = {}
        overlap_blocks = {}
        for k in interior_keys:
            frac_slice = fractional_slice((name,) + k, axes)
            if (name,) + k != frac_slice:
                interior_slices[(getitem_name,) + k] = frac_slice
            else:
                interior_slices[(getitem_name,) + k] = (name,) + k
                overlap_blocks[(overlap_name,) + k] = (
                    concatenate3,
                    (concrete, expand_key2((None,) + k, name=getitem_name)),
                )

        dsk = toolz.merge(interior_slices, overlap_blocks)
>>>>>>> afb180f5
        return dsk

    @classmethod
    def __dask_distributed_unpack__(cls, state):
        return cls(**state)._construct_graph(deserializing=True)


<<<<<<< HEAD
=======
def _expand_keys_around_center(k, dims, name=None, axes=None):
    """Get all neighboring keys around center

    Parameters
    ----------
    k: tuple
        They key around which to generate new keys
    dims: Sequence[int]
        The number of chunks in each dimension
    name: Option[str]
        The name to include in the output keys, or none to include no name
    axes: Dict[int, int]
        The axes active in the expansion.  We don't expand on non-active axes

    Examples
    --------
    >>> _expand_keys_around_center(('x', 2, 3), dims=[5, 5], name='y', axes={0: 1, 1: 1})  # noqa: E501 # doctest: +NORMALIZE_WHITESPACE
    [[('y', 1.1, 2.1), ('y', 1.1, 3), ('y', 1.1, 3.9)],
     [('y',   2, 2.1), ('y',   2, 3), ('y',   2, 3.9)],
     [('y', 2.9, 2.1), ('y', 2.9, 3), ('y', 2.9, 3.9)]]

    >>> _expand_keys_around_center(('x', 0, 4), dims=[5, 5], name='y', axes={0: 1, 1: 1})  # noqa: E501 # doctest: +NORMALIZE_WHITESPACE
    [[('y',   0, 3.1), ('y',   0,   4)],
     [('y', 0.9, 3.1), ('y', 0.9,   4)]]
    """

    def inds(i, ind):
        rv = []
        if ind - 0.9 > 0:
            rv.append(ind - 0.9)
        rv.append(ind)
        if ind + 0.9 < dims[i] - 1:
            rv.append(ind + 0.9)
        return rv

    shape = []
    for i, ind in enumerate(k[1:]):
        num = 1
        if ind > 0:
            num += 1
        if ind < dims[i] - 1:
            num += 1
        shape.append(num)

    args = [
        inds(i, ind) if any((axes.get(i, 0),)) else [ind] for i, ind in enumerate(k[1:])
    ]
    if name is not None:
        args = [[name]] + args
    seq = list(product(*args))
    shape2 = [d if any((axes.get(i, 0),)) else 1 for i, d in enumerate(shape)]
    result = reshapelist(shape2, seq)
    return result


def reshapelist(shape, seq):
    """Reshape iterator to nested shape

    >>> reshapelist((2, 3), range(6))
    [[0, 1, 2], [3, 4, 5]]
    """
    if len(shape) == 1:
        return list(seq)
    else:
        n = int(len(seq) / shape[0])
        return [reshapelist(shape[1:], part) for part in toolz.partition(n, seq)]


def fractional_slice(task, axes):
    """

    >>> fractional_slice(('x', 5.1), {0: 2})  # doctest: +SKIP
    (getitem, ('x', 6), (slice(0, 2),))

    >>> fractional_slice(('x', 3, 5.1), {0: 2, 1: 3})  # doctest: +SKIP
    (getitem, ('x', 3, 5), (slice(None, None, None), slice(-3, None)))

    >>> fractional_slice(('x', 2.9, 5.1), {0: 2, 1: 3})  # doctest: +SKIP
    (getitem, ('x', 3, 5), (slice(0, 2), slice(-3, None)))
    """
    rounded = (task[0],) + tuple(int(round(i)) for i in task[1:])

    index = []
    for i, (t, r) in enumerate(zip(task[1:], rounded[1:])):
        depth = axes.get(i, 0)
        if isinstance(depth, tuple):
            left_depth = depth[0]
            right_depth = depth[1]
        else:
            left_depth = depth
            right_depth = depth

        if t == r:
            index.append(slice(None, None, None))
        elif t < r and right_depth:
            index.append(slice(0, right_depth))
        elif t > r and left_depth:
            index.append(slice(-left_depth, None))
        else:
            index.append(slice(0, 0))
    index = tuple(index)

    if all(ind == slice(None, None, None) for ind in index):
        return task
    else:
        return (operator.getitem, rounded, index)


>>>>>>> afb180f5
#
##
###  DataFrame Layers & Utilities
##
#


class DataFrameLayer(Layer):
    """DataFrame-based HighLevelGraph Layer"""

    def project_columns(self, output_columns):
        """Produce a column projection for this layer.
        Given a list of required output columns, this method
        returns a tuple with the projected layer, and any column
        dependencies for this layer.  A value of ``None`` for
        ``output_columns`` means that the current layer (and
        any dependent layers) cannot be projected. This method
        should be overridden by specialized DataFrame layers
        to enable column projection.
        """

        # Default behavior.
        # Return: `projected_layer`, `dep_columns`
        return self, None


class SimpleShuffleLayer(DataFrameLayer):
    """Simple HighLevelGraph Shuffle layer

    High-level graph layer for a simple shuffle operation in which
    each output partition depends on all input partitions.

    Parameters
    ----------
    name : str
        Name of new shuffled output collection.
    column : str or list of str
        Column(s) to be used to map rows to output partitions (by hashing).
    npartitions : int
        Number of output partitions.
    npartitions_input : int
        Number of partitions in the original (un-shuffled) DataFrame.
    ignore_index: bool, default False
        Ignore index during shuffle.  If ``True``, performance may improve,
        but index values will not be preserved.
    name_input : str
        Name of input collection.
    meta_input : pd.DataFrame-like object
        Empty metadata of input collection.
    parts_out : list of int (optional)
        List of required output-partition indices.
    annotations : dict (optional)
        Layer annotations
    """

    def __init__(
        self,
        name,
        column,
        npartitions,
        npartitions_input,
        ignore_index,
        name_input,
        meta_input,
        parts_out=None,
        annotations=None,
    ):
        super().__init__(annotations=annotations)
        self.name = name
        self.column = column
        self.npartitions = npartitions
        self.npartitions_input = npartitions_input
        self.ignore_index = ignore_index
        self.name_input = name_input
        self.meta_input = meta_input
        self.parts_out = parts_out or range(npartitions)

    def get_output_keys(self):
        return {(self.name, part) for part in self.parts_out}

    def __repr__(self):
        return "SimpleShuffleLayer<name='{}', npartitions={}>".format(
            self.name, self.npartitions
        )

    def is_materialized(self):
        return hasattr(self, "_cached_dict")

    @property
    def _dict(self):
        """Materialize full dict representation"""
        if hasattr(self, "_cached_dict"):
            return self._cached_dict
        else:
            dsk = self._construct_graph()
            self._cached_dict = dsk
        return self._cached_dict

    def __getitem__(self, key):
        return self._dict[key]

    def __iter__(self):
        return iter(self._dict)

    def __len__(self):
        return len(self._dict)

    def _keys_to_parts(self, keys):
        """Simple utility to convert keys to partition indices."""
        parts = set()
        for key in keys:
            try:
                _name, _part = key
            except ValueError:
                continue
            if _name != self.name:
                continue
            parts.add(_part)
        return parts

    def _cull_dependencies(self, keys, parts_out=None):
        """Determine the necessary dependencies to produce `keys`.

        For a simple shuffle, output partitions always depend on
        all input partitions. This method does not require graph
        materialization.
        """
        deps = defaultdict(set)
        parts_out = parts_out or self._keys_to_parts(keys)
        for part in parts_out:
            deps[(self.name, part)] |= {
                (self.name_input, i) for i in range(self.npartitions_input)
            }
        return deps

    def _cull(self, parts_out):
        return SimpleShuffleLayer(
            self.name,
            self.column,
            self.npartitions,
            self.npartitions_input,
            self.ignore_index,
            self.name_input,
            self.meta_input,
            parts_out=parts_out,
        )

    def cull(self, keys, all_keys):
        """Cull a SimpleShuffleLayer HighLevelGraph layer.

        The underlying graph will only include the necessary
        tasks to produce the keys (indicies) included in `parts_out`.
        Therefore, "culling" the layer only requires us to reset this
        parameter.
        """
        parts_out = self._keys_to_parts(keys)
        culled_deps = self._cull_dependencies(keys, parts_out=parts_out)
        if parts_out != self.parts_out:
            culled_layer = self._cull(parts_out)
            return culled_layer, culled_deps
        else:
            return self, culled_deps

    def __reduce__(self):
        attrs = [
            "name",
            "column",
            "npartitions",
            "npartitions_input",
            "ignore_index",
            "name_input",
            "meta_input",
            "parts_out",
            "annotations",
        ]
        return (SimpleShuffleLayer, tuple(getattr(self, attr) for attr in attrs))

    def __dask_distributed_pack__(
        self, all_hlg_keys, known_key_dependencies, client, client_keys
    ):
        from distributed.protocol.serialize import to_serialize

        return {
            "name": self.name,
            "column": self.column,
            "npartitions": self.npartitions,
            "npartitions_input": self.npartitions_input,
            "ignore_index": self.ignore_index,
            "name_input": self.name_input,
            "meta_input": to_serialize(self.meta_input),
            "parts_out": list(self.parts_out),
        }

    @classmethod
    def __dask_distributed_unpack__(cls, state, dsk, dependencies):
        from distributed.worker import dumps_task

        # msgpack will convert lists into tuples, here
        # we convert them back to lists
        if isinstance(state["column"], tuple):
            state["column"] = list(state["column"])
        if "inputs" in state:
            state["inputs"] = list(state["inputs"])

        # Materialize the layer
        layer_dsk = cls(**state)._construct_graph(deserializing=True)

        # Convert all keys to strings and dump tasks
        layer_dsk = {
            stringify(k): stringify_collection_keys(v) for k, v in layer_dsk.items()
        }
        keys = layer_dsk.keys() | dsk.keys()

        # TODO: use shuffle-knowledge to calculate dependencies more efficiently
        deps = {k: keys_in_tasks(keys, [v]) for k, v in layer_dsk.items()}

        return {"dsk": toolz.valmap(dumps_task, layer_dsk), "deps": deps}

    def _construct_graph(self, deserializing=False):
        """Construct graph for a simple shuffle operation."""

        shuffle_group_name = "group-" + self.name
        shuffle_split_name = "split-" + self.name

        if deserializing:
            # Use CallableLazyImport objects to avoid importing dataframe
            # module on the scheduler
            concat_func = CallableLazyImport("dask.dataframe.core._concat")
            shuffle_group_func = CallableLazyImport(
                "dask.dataframe.shuffle.shuffle_group"
            )
        else:
            # Not running on distributed scheduler - Use explicit functions
            from dask.dataframe.core import _concat as concat_func
            from dask.dataframe.shuffle import shuffle_group as shuffle_group_func

        dsk = {}
        for part_out in self.parts_out:
            _concat_list = [
                (shuffle_split_name, part_out, part_in)
                for part_in in range(self.npartitions_input)
            ]
            dsk[(self.name, part_out)] = (
                concat_func,
                _concat_list,
                self.ignore_index,
            )
            for _, _part_out, _part_in in _concat_list:
                dsk[(shuffle_split_name, _part_out, _part_in)] = (
                    operator.getitem,
                    (shuffle_group_name, _part_in),
                    _part_out,
                )
                if (shuffle_group_name, _part_in) not in dsk:
                    dsk[(shuffle_group_name, _part_in)] = (
                        shuffle_group_func,
                        (self.name_input, _part_in),
                        self.column,
                        0,
                        self.npartitions,
                        self.npartitions,
                        self.ignore_index,
                        self.npartitions,
                    )

        return dsk


class ShuffleLayer(SimpleShuffleLayer):
    """Shuffle-stage HighLevelGraph layer

    High-level graph layer corresponding to a single stage of
    a multi-stage inter-partition shuffle operation.

    Stage: (shuffle-group) -> (shuffle-split) -> (shuffle-join)

    Parameters
    ----------
    name : str
        Name of new (partially) shuffled collection.
    column : str or list of str
        Column(s) to be used to map rows to output partitions (by hashing).
    inputs : list of tuples
        Each tuple dictates the data movement for a specific partition.
    stage : int
        Index of the current shuffle stage.
    npartitions : int
        Number of output partitions for the full (multi-stage) shuffle.
    npartitions_input : int
        Number of partitions in the original (un-shuffled) DataFrame.
    k : int
        A partition is split into this many groups during each stage.
    ignore_index: bool, default False
        Ignore index during shuffle.  If ``True``, performance may improve,
        but index values will not be preserved.
    name_input : str
        Name of input collection.
    meta_input : pd.DataFrame-like object
        Empty metadata of input collection.
    parts_out : list of int (optional)
        List of required output-partition indices.
    annotations : dict (optional)
        Layer annotations
    """

    def __init__(
        self,
        name,
        column,
        inputs,
        stage,
        npartitions,
        npartitions_input,
        nsplits,
        ignore_index,
        name_input,
        meta_input,
        parts_out=None,
        annotations=None,
    ):
        super().__init__(
            name,
            column,
            npartitions,
            npartitions_input,
            ignore_index,
            name_input,
            meta_input,
            parts_out=parts_out or range(len(inputs)),
            annotations=annotations,
        )
        self.inputs = inputs
        self.stage = stage
        self.nsplits = nsplits

    def __repr__(self):
        return "ShuffleLayer<name='{}', stage={}, nsplits={}, npartitions={}>".format(
            self.name, self.stage, self.nsplits, self.npartitions
        )

    def __reduce__(self):
        attrs = [
            "name",
            "column",
            "inputs",
            "stage",
            "npartitions",
            "npartitions_input",
            "nsplits",
            "ignore_index",
            "name_input",
            "meta_input",
            "parts_out",
            "annotations",
        ]

        return (ShuffleLayer, tuple(getattr(self, attr) for attr in attrs))

    def __dask_distributed_pack__(self, *args, **kwargs):
        ret = super().__dask_distributed_pack__(*args, **kwargs)
        ret["inputs"] = self.inputs
        ret["stage"] = self.stage
        ret["nsplits"] = self.nsplits
        return ret

    def _cull_dependencies(self, keys, parts_out=None):
        """Determine the necessary dependencies to produce `keys`.

        Does not require graph materialization.
        """
        deps = defaultdict(set)
        parts_out = parts_out or self._keys_to_parts(keys)
        inp_part_map = {inp: i for i, inp in enumerate(self.inputs)}
        for part in parts_out:
            out = self.inputs[part]
            for k in range(self.nsplits):
                _inp = insert(out, self.stage, k)
                _part = inp_part_map[_inp]
                if self.stage == 0 and _part >= self.npartitions_input:
                    deps[(self.name, part)].add(("group-" + self.name, _inp, "empty"))
                else:
                    deps[(self.name, part)].add((self.name_input, _part))
        return deps

    def _cull(self, parts_out):
        return ShuffleLayer(
            self.name,
            self.column,
            self.inputs,
            self.stage,
            self.npartitions,
            self.npartitions_input,
            self.nsplits,
            self.ignore_index,
            self.name_input,
            self.meta_input,
            parts_out=parts_out,
        )

    def _construct_graph(self, deserializing=False):
        """Construct graph for a "rearrange-by-column" stage."""

        shuffle_group_name = "group-" + self.name
        shuffle_split_name = "split-" + self.name

        if deserializing:
            # Use CallableLazyImport objects to avoid importing dataframe
            # module on the scheduler
            concat_func = CallableLazyImport("dask.dataframe.core._concat")
            shuffle_group_func = CallableLazyImport(
                "dask.dataframe.shuffle.shuffle_group"
            )
        else:
            # Not running on distributed scheduler - Use explicit functions
            from dask.dataframe.core import _concat as concat_func
            from dask.dataframe.shuffle import shuffle_group as shuffle_group_func

        dsk = {}
        inp_part_map = {inp: i for i, inp in enumerate(self.inputs)}
        for part in self.parts_out:

            out = self.inputs[part]

            _concat_list = []  # get_item tasks to concat for this output partition
            for i in range(self.nsplits):
                # Get out each individual dataframe piece from the dicts
                _inp = insert(out, self.stage, i)
                _idx = out[self.stage]
                _concat_list.append((shuffle_split_name, _idx, _inp))

            # concatenate those pieces together, with their friends
            dsk[(self.name, part)] = (
                concat_func,
                _concat_list,
                self.ignore_index,
            )

            for _, _idx, _inp in _concat_list:
                dsk[(shuffle_split_name, _idx, _inp)] = (
                    operator.getitem,
                    (shuffle_group_name, _inp),
                    _idx,
                )

                if (shuffle_group_name, _inp) not in dsk:

                    # Initial partitions (output of previous stage)
                    _part = inp_part_map[_inp]
                    if self.stage == 0:
                        if _part < self.npartitions_input:
                            input_key = (self.name_input, _part)
                        else:
                            # In order to make sure that to_serialize() serialize the
                            # empty dataframe input, we add it as a key.
                            input_key = (shuffle_group_name, _inp, "empty")
                            dsk[input_key] = self.meta_input
                    else:
                        input_key = (self.name_input, _part)

                    # Convert partition into dict of dataframe pieces
                    dsk[(shuffle_group_name, _inp)] = (
                        shuffle_group_func,
                        input_key,
                        self.column,
                        self.stage,
                        self.nsplits,
                        self.npartitions_input,
                        self.ignore_index,
                        self.npartitions,
                    )

        return dsk


class BroadcastJoinLayer(DataFrameLayer):
    """Broadcast-based Join Layer

    High-level graph layer for a join operation requiring the
    smaller collection to be broadcasted to every partition of
    the larger collection.

    Parameters
    ----------
    name : str
        Name of new (joined) output collection.
    lhs_name: string
        "Left" DataFrame collection to join.
    lhs_npartitions: int
        Number of partitions in "left" DataFrame collection.
    rhs_name: string
        "Right" DataFrame collection to join.
    rhs_npartitions: int
        Number of partitions in "right" DataFrame collection.
    parts_out : list of int (optional)
        List of required output-partition indices.
    annotations : dict (optional)
        Layer annotations.
    **merge_kwargs : **dict
        Keyword arguments to be passed to chunkwise merge func.
    """

    def __init__(
        self,
        name,
        npartitions,
        lhs_name,
        lhs_npartitions,
        rhs_name,
        rhs_npartitions,
        parts_out=None,
        annotations=None,
        **merge_kwargs,
    ):
        super().__init__(annotations=annotations)
        self.name = name
        self.npartitions = npartitions
        self.lhs_name = lhs_name
        self.lhs_npartitions = lhs_npartitions
        self.rhs_name = rhs_name
        self.rhs_npartitions = rhs_npartitions
        self.parts_out = parts_out or set(range(self.npartitions))
        self.merge_kwargs = merge_kwargs
        self.how = self.merge_kwargs.get("how")
        self.left_on = self.merge_kwargs.get("left_on")
        self.right_on = self.merge_kwargs.get("right_on")
        if isinstance(self.left_on, list):
            self.left_on = (list, tuple(self.left_on))
        if isinstance(self.right_on, list):
            self.right_on = (list, tuple(self.right_on))

    def get_output_keys(self):
        return {(self.name, part) for part in self.parts_out}

    def __repr__(self):
        return "BroadcastJoinLayer<name='{}', how={}, lhs={}, rhs={}>".format(
            self.name, self.how, self.lhs_name, self.rhs_name
        )

    def is_materialized(self):
        return hasattr(self, "_cached_dict")

    @property
    def _dict(self):
        """Materialize full dict representation"""
        if hasattr(self, "_cached_dict"):
            return self._cached_dict
        else:
            dsk = self._construct_graph()
            self._cached_dict = dsk
        return self._cached_dict

    def __getitem__(self, key):
        return self._dict[key]

    def __iter__(self):
        return iter(self._dict)

    def __len__(self):
        return len(self._dict)

    def __dask_distributed_pack__(self, *args, **kwargs):
        import pickle

        # Pickle complex merge_kwargs elements. Also
        # tuples, which may be confused with keys.
        _merge_kwargs = {}
        for k, v in self.merge_kwargs.items():
            if not isinstance(v, (str, list, bool)):
                _merge_kwargs[k] = pickle.dumps(v)
            else:
                _merge_kwargs[k] = v

        return {
            "name": self.name,
            "npartitions": self.npartitions,
            "lhs_name": self.lhs_name,
            "lhs_npartitions": self.lhs_npartitions,
            "rhs_name": self.rhs_name,
            "rhs_npartitions": self.rhs_npartitions,
            "parts_out": self.parts_out,
            "merge_kwargs": _merge_kwargs,
        }

    @classmethod
    def __dask_distributed_unpack__(cls, state, dsk, dependencies):
        from distributed.worker import dumps_task

        # Expand merge_kwargs
        merge_kwargs = state.pop("merge_kwargs", {})
        state.update(merge_kwargs)

        # Materialize the layer
        raw = cls(**state)._construct_graph(deserializing=True)

        # Convert all keys to strings and dump tasks
        raw = {stringify(k): stringify_collection_keys(v) for k, v in raw.items()}
        keys = raw.keys() | dsk.keys()
        deps = {k: keys_in_tasks(keys, [v]) for k, v in raw.items()}

        return {"dsk": toolz.valmap(dumps_task, raw), "deps": deps}

    def _keys_to_parts(self, keys):
        """Simple utility to convert keys to partition indices."""
        parts = set()
        for key in keys:
            try:
                _name, _part = key
            except ValueError:
                continue
            if _name != self.name:
                continue
            parts.add(_part)
        return parts

    @property
    def _broadcast_plan(self):
        # Return structure (tuple):
        # (
        #     <broadcasted-collection-name>,
        #     <broadcasted-collection-npartitions>,
        #     <other-collection-npartitions>,
        #     <other-collection-on>,
        # )
        if self.lhs_npartitions < self.rhs_npartitions:
            # Broadcasting the left
            return (
                self.lhs_name,
                self.lhs_npartitions,
                self.rhs_name,
                self.right_on,
            )
        else:
            # Broadcasting the right
            return (
                self.rhs_name,
                self.rhs_npartitions,
                self.lhs_name,
                self.left_on,
            )

    def _cull_dependencies(self, keys, parts_out=None):
        """Determine the necessary dependencies to produce `keys`.

        For a broadcast join, output partitions always depend on
        all partitions of the broadcasted collection, but only one
        partition of the "other" collecction.
        """
        # Get broadcast info
        bcast_name, bcast_size, other_name = self._broadcast_plan[:3]

        deps = defaultdict(set)
        parts_out = parts_out or self._keys_to_parts(keys)
        for part in parts_out:
            deps[(self.name, part)] |= {(bcast_name, i) for i in range(bcast_size)}
            deps[(self.name, part)] |= {
                (other_name, part),
            }
        return deps

    def _cull(self, parts_out):
        return BroadcastJoinLayer(
            self.name,
            self.npartitions,
            self.lhs_name,
            self.lhs_npartitions,
            self.rhs_name,
            self.rhs_npartitions,
            annotations=self.annotations,
            parts_out=parts_out,
            **self.merge_kwargs,
        )

    def cull(self, keys, all_keys):
        """Cull a BroadcastJoinLayer HighLevelGraph layer.

        The underlying graph will only include the necessary
        tasks to produce the keys (indicies) included in `parts_out`.
        Therefore, "culling" the layer only requires us to reset this
        parameter.
        """
        parts_out = self._keys_to_parts(keys)
        culled_deps = self._cull_dependencies(keys, parts_out=parts_out)
        if parts_out != set(self.parts_out):
            culled_layer = self._cull(parts_out)
            return culled_layer, culled_deps
        else:
            return self, culled_deps

    def _construct_graph(self, deserializing=False):
        """Construct graph for a broadcast join operation."""

        inter_name = "inter-" + self.name
        split_name = "split-" + self.name

        if deserializing:
            # Use CallableLazyImport objects to avoid importing dataframe
            # module on the scheduler
            split_partition_func = CallableLazyImport(
                "dask.dataframe.multi._split_partition"
            )
            concat_func = CallableLazyImport("dask.dataframe.multi._concat_wrapper")
            merge_chunk_func = CallableLazyImport(
                "dask.dataframe.multi._merge_chunk_wrapper"
            )
        else:
            # Not running on distributed scheduler - Use explicit functions
            from dask.dataframe.multi import _concat_wrapper as concat_func
            from dask.dataframe.multi import _merge_chunk_wrapper as merge_chunk_func
            from dask.dataframe.multi import _split_partition as split_partition_func

        # Get broadcast "plan"
        bcast_name, bcast_size, other_name, other_on = self._broadcast_plan
        bcast_side = "left" if self.lhs_npartitions < self.rhs_npartitions else "right"

        # Loop over output partitions, which should be a 1:1
        # mapping with the input partitions of "other".
        # Culling should allow us to avoid generating tasks for
        # any output partitions that are not requested (via `parts_out`)
        dsk = {}
        for i in self.parts_out:

            # Split each "other" partition by hash
            if self.how != "inner":
                dsk[(split_name, i)] = (
                    split_partition_func,
                    (other_name, i),
                    other_on,
                    bcast_size,
                )

            # For each partition of "other", we need to join
            # to each partition of "bcast". If it is a "left"
            # or "right" join, there should be a unique mapping
            # between the local splits of "other" and the
            # partitions of "bcast" (which means we need an
            # additional `getitem` operation to isolate the
            # correct split of each "other" partition).
            _concat_list = []
            for j in range(bcast_size):
                # Specify arg list for `merge_chunk`
                _merge_args = [
                    (
                        operator.getitem,
                        (split_name, i),
                        j,
                    )
                    if self.how != "inner"
                    else (other_name, i),
                    (bcast_name, j),
                ]
                if bcast_side == "left":
                    # If the left is broadcasted, the
                    # arg list needs to be reversed
                    _merge_args.reverse()
                inter_key = (inter_name, i, j)
                dsk[inter_key] = (
                    apply,
                    merge_chunk_func,
                    _merge_args,
                    self.merge_kwargs,
                )
                _concat_list.append(inter_key)

            # Concatenate the merged results for each output partition
            dsk[(self.name, i)] = (concat_func, _concat_list)

        return dsk


class DataFrameIOLayer(Blockwise, DataFrameLayer):
    """DataFrame-based Blockwise Layer with IO

    Parameters
    ----------
    name : str
        Name to use for the constructed layer.
    columns : str, list or None
        Field name(s) to read in as columns in the output.
    inputs : list[tuple]
        List of arguments to be passed to ``io_func`` so
        that the materialized task to produce partition ``i``
        will be: ``(<io_func>, inputs[i])``.  Note that each
        element of ``inputs`` is typically a tuple of arguments.
    io_func : callable
        A callable function that takes in a single tuple
        of arguments, and outputs a DataFrame partition.
    label : str (optional)
        String to use as a prefix in the place-holder collection
        name. If nothing is specified (default), "subset-" will
        be used.
    produces_tasks : bool (optional)
        Whether one or more elements of `inputs` is expected to
        contain a nested task. This argument in only used for
        serialization purposes, and will be deprecated in the
        future. Default is False.
    annotations: dict (optional)
        Layer annotations to pass through to Blockwise.
    """

    def __init__(
        self,
        name,
        columns,
        inputs,
        io_func,
        label=None,
        produces_tasks=False,
        annotations=None,
    ):
        self.name = name
        self.columns = columns
        self.inputs = inputs
        self.io_func = io_func
        self.label = label
        self.produces_tasks = produces_tasks
        self.annotations = annotations

        # Define mapping between key index and "part"
        io_arg_map = BlockwiseDepDict(
            {(i,): inp for i, inp in enumerate(self.inputs)},
            produces_tasks=self.produces_tasks,
        )

        # Use Blockwise initializer
        dsk = {self.name: (io_func, blockwise_token(0))}
        super().__init__(
            output=self.name,
            output_indices="i",
            dsk=dsk,
            indices=[(io_arg_map, "i")],
            numblocks={},
            annotations=annotations,
        )

    def project_columns(self, columns):
        # Method inherited from `DataFrameLayer.project_columns`
        if columns and (self.columns is None or columns < set(self.columns)):

            # Apply column projection in IO function
            try:
                io_func = self.io_func.project_columns(list(columns))
            except AttributeError:
                io_func = self.io_func

            layer = DataFrameIOLayer(
                (self.label or "subset-") + tokenize(self.name, columns),
                list(columns),
                self.inputs,
                io_func,
                produces_tasks=self.produces_tasks,
                annotations=self.annotations,
            )
            return layer, None
        else:
            # Default behavior
            return self, None

    def __repr__(self):
        return "DataFrameIOLayer<name='{}', n_parts={}, columns={}>".format(
            self.name, len(self.inputs), self.columns
        )<|MERGE_RESOLUTION|>--- conflicted
+++ resolved
@@ -1,12 +1,8 @@
 import operator
 from collections import defaultdict
-<<<<<<< HEAD
+from functools import partial
 from itertools import product
 from numbers import Integral
-=======
-from functools import partial
-from itertools import product
->>>>>>> afb180f5
 from typing import List, Optional, Tuple
 
 import tlz as toolz
@@ -16,12 +12,8 @@
 from .blockwise import Blockwise, BlockwiseDep, BlockwiseDepDict, blockwise_token
 from .core import flatten, keys_in_tasks
 from .highlevelgraph import Layer
-<<<<<<< HEAD
 from .layers_utils import _slice_1d
-from .utils import apply, insert, stringify, stringify_collection_keys
-=======
 from .utils import apply, concrete, insert, stringify, stringify_collection_keys
->>>>>>> afb180f5
 
 #
 ##
@@ -113,7 +105,6 @@
         )
 
 
-<<<<<<< HEAD
 class SlicingLayer(Layer):
     """Array slicing HighLevelGraph Layer"""
 
@@ -138,7 +129,116 @@
 
     def __repr__(self):
         return "SlicingLayer<name='{}'".format(self.out_name)
-=======
+
+    @property
+    def _dict(self):
+        """Materialize full dict representation"""
+        if hasattr(self, "_cached_dict"):
+            return self._cached_dict
+        else:
+            dsk = self._construct_graph()
+            self._cached_dict = dsk
+        return self._cached_dict
+
+    def __getitem__(self, key):
+        return self._dict[key]
+
+    def __iter__(self):
+        return iter(self._dict)
+
+    def __len__(self):
+        return len(self._dict)
+
+    def is_materialized(self):
+        return hasattr(self, "_cached_dict")
+
+    def get_output_keys(self):
+        return self.keys()  # FIXME! this implementation materializes the graph
+
+    def _keys_to_parts(self, keys):
+        """Simple utility to convert keys to array chunk indices."""
+        parts = set()
+        for key in keys:
+            try:
+                _name, *_part = key
+            except ValueError:
+                continue
+            if _name != self.out_name:
+                continue
+            parts.add(tuple(_part))
+        return parts
+
+    def cull(self, keys, all_keys):
+        """Cull a SlicingLayer HighLevelGraph layer."""
+        parts_out = self._keys_to_parts(keys)
+        culled_deps = self._cull_dependencies(keys, parts_out=parts_out)
+        if parts_out != self.parts_out:
+            culled_layer = self._cull(parts_out)
+            return culled_layer, culled_deps
+        else:
+            return self, culled_deps
+
+    def _cull(self, parts_out):
+        return SlicingLayer(
+            out_name=self.out_name,
+            in_name=self.in_name,
+            blockdims=self.blockdims,
+            new_blockdims=self.new_blockdims,
+            index=self.index,
+            shape=self.shape,
+            parts_out=parts_out,
+        )
+
+    def _cull_dependencies(self, keys, parts_out=None):
+        """Determine the necessary dependencies to produce `keys`.
+
+        For simple slicing, output chunks depend on which areas are sliced.
+        This method does not require graph materialization.
+        """
+        deps = defaultdict(set)
+        parts_out = parts_out or self._keys_to_parts(keys)
+        for part in parts_out:
+            deps[(self.out_name, part)] |= {(self.in_name, part)}
+        return deps
+
+    def _construct_graph(self, deserializing=False):
+        """Construct graph for a simple slicing operation."""
+        out_name = self.out_name
+        in_name = self.in_name
+        blockdims = self.blockdims
+        index = self.index
+        shape = self.shape
+
+        # Get a list (for each dimension) of dicts{blocknum: slice()}
+        block_slices = list(map(_slice_1d, shape, blockdims, index))
+        sorted_block_slices = [sorted(i.items()) for i in block_slices]
+
+        # (in_name, 1, 1, 2), (in_name, 1, 1, 4), (in_name, 2, 1, 2), ...
+        in_names = list(
+            product([in_name], *[toolz.pluck(0, s) for s in sorted_block_slices])
+        )
+
+        # (out_name, 0, 0, 0), (out_name, 0, 0, 1), (out_name, 0, 1, 0), ...
+        out_names = list(
+            product(
+                [out_name],
+                *[
+                    range(len(d))[::-1] if i.step and i.step < 0 else range(len(d))
+                    for d, i in zip(block_slices, index)
+                    if not isinstance(i, Integral)
+                ],
+            )
+        )
+
+        all_slices = list(product(*[toolz.pluck(1, s) for s in sorted_block_slices]))
+
+        dsk = {
+            out_name: (operator.getitem, in_name, slices)
+            for out_name, in_name, slices in zip(out_names, in_names, all_slices)
+        }
+        return dsk
+
+
 class ArrayOverlapLayer(Layer):
     """Simple HighLevelGraph array overlap layer.
 
@@ -172,7 +272,6 @@
 
     def __repr__(self):
         return "ArrayOverlapLayer<name='{}'".format(self.name)
->>>>>>> afb180f5
 
     @property
     def _dict(self):
@@ -196,89 +295,6 @@
     def is_materialized(self):
         return hasattr(self, "_cached_dict")
 
-<<<<<<< HEAD
-    def _keys_to_parts(self, keys):
-        """Simple utility to convert keys to array chunk indices."""
-        parts = set()
-        for key in keys:
-            try:
-                _name, *_part = key
-            except ValueError:
-                continue
-            if _name != self.out_name:
-                continue
-            parts.add(tuple(_part))
-        return parts
-
-    def cull(self, keys, all_keys):
-        """Cull a SlicingLayer HighLevelGraph layer."""
-        parts_out = self._keys_to_parts(keys)
-        culled_deps = self._cull_dependencies(keys, parts_out=parts_out)
-        if parts_out != self.parts_out:
-            culled_layer = self._cull(parts_out)
-            return culled_layer, culled_deps
-        else:
-            return self, culled_deps
-
-    def _cull(self, parts_out):
-        return SlicingLayer(
-            out_name=self.out_name,
-            in_name=self.in_name,
-            blockdims=self.blockdims,
-            new_blockdims=self.new_blockdims,
-            index=self.index,
-            shape=self.shape,
-            parts_out=parts_out,
-        )
-
-    def _cull_dependencies(self, keys, parts_out=None):
-        """Determine the necessary dependencies to produce `keys`.
-
-        For simple slicing, output chunks depend on which areas are sliced.
-        This method does not require graph materialization.
-        """
-        deps = defaultdict(set)
-        parts_out = parts_out or self._keys_to_parts(keys)
-        for part in parts_out:
-            deps[(self.out_name, part)] |= {(self.in_name, part)}
-        return deps
-
-    def _construct_graph(self, deserializing=False):
-        """Construct graph for a simple slicing operation."""
-        out_name = self.out_name
-        in_name = self.in_name
-        blockdims = self.blockdims
-        index = self.index
-        shape = self.shape
-
-        # Get a list (for each dimension) of dicts{blocknum: slice()}
-        block_slices = list(map(_slice_1d, shape, blockdims, index))
-        sorted_block_slices = [sorted(i.items()) for i in block_slices]
-
-        # (in_name, 1, 1, 2), (in_name, 1, 1, 4), (in_name, 2, 1, 2), ...
-        in_names = list(
-            product([in_name], *[toolz.pluck(0, s) for s in sorted_block_slices])
-        )
-
-        # (out_name, 0, 0, 0), (out_name, 0, 0, 1), (out_name, 0, 1, 0), ...
-        out_names = list(
-            product(
-                [out_name],
-                *[
-                    range(len(d))[::-1] if i.step and i.step < 0 else range(len(d))
-                    for d, i in zip(block_slices, index)
-                    if not isinstance(i, Integral)
-                ],
-            )
-        )
-
-        all_slices = list(product(*[toolz.pluck(1, s) for s in sorted_block_slices]))
-
-        dsk = {
-            out_name: (operator.getitem, in_name, slices)
-            for out_name, in_name, slices in zip(out_names, in_names, all_slices)
-        }
-=======
     def get_output_keys(self):
         return self.keys()  # FIXME! this implementation materializes the graph
 
@@ -340,7 +356,6 @@
                 )
 
         dsk = toolz.merge(interior_slices, overlap_blocks)
->>>>>>> afb180f5
         return dsk
 
     @classmethod
@@ -348,8 +363,6 @@
         return cls(**state)._construct_graph(deserializing=True)
 
 
-<<<<<<< HEAD
-=======
 def _expand_keys_around_center(k, dims, name=None, axes=None):
     """Get all neighboring keys around center
 
@@ -458,7 +471,6 @@
         return (operator.getitem, rounded, index)
 
 
->>>>>>> afb180f5
 #
 ##
 ###  DataFrame Layers & Utilities
