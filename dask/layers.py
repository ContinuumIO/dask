--- conflicted
+++ resolved
@@ -1,14 +1,11 @@
+import copy
 import operator
-import copy
 from collections import defaultdict
 
-<<<<<<< HEAD
+import tlz as toolz
+
 from .base import tokenize
-=======
-import tlz as toolz
-
 from .blockwise import Blockwise, BlockwiseIODeps, blockwise_token
->>>>>>> 989b487d
 from .core import keys_in_tasks
 from .highlevelgraph import Layer
 from .utils import apply, insert, stringify, stringify_collection_keys
