import operator
from collections import defaultdict

import tlz as toolz

from .blockwise import Blockwise, BlockwiseIODeps, blockwise_token
from .core import keys_in_tasks
from .highlevelgraph import Layer
<<<<<<< HEAD
from .blockwise import Blockwise, BlockwiseIODeps, blockwise_token
from .utils import cached_cumsum

=======
from .utils import apply, insert, stringify, stringify_collection_keys
>>>>>>> 09862ed9

#
##
###  General Utilities
##
#


class CallableLazyImport:
    """Function Wrapper for Lazy Importing.

    This Class should only be used when materializing a graph
    on a distributed scheduler.
    """

    def __init__(self, function_path):
        self.function_path = function_path

    def __call__(self, *args, **kwargs):
        from distributed.utils import import_term

        return import_term(self.function_path)(*args, **kwargs)


#
##
###  Array Layers & Utilities
##
#


class CreateArrayDeps(BlockwiseIODeps):
    """Index-chunk mapping for BlockwiseCreateArray"""

    def __init__(self, chunks: tuple):
        self.chunks = chunks
        self.shape = tuple(sum(c) for c in chunks)
        self.starts = [cached_cumsum(c, initial_zero=True) for c in chunks]
        self.num_chunks = tuple(len(c) for c in chunks)

    def __getitem__(self, idx: tuple):
        chunk_shape = tuple(chunk[i] for i, chunk in zip(idx, self.chunks))
        array_location = tuple(
            (start[i], start[i + 1]) for i, start in zip(idx, self.starts)
        )
        return {
            "shape": self.shape,
            "num-chunks": self.num_chunks,
            "array-location": array_location,
            "chunk-shape": chunk_shape,
        }


class BlockwiseCreateArray(Blockwise):
    """
    Specialized Blockwise Layer for array creation routines.

    Enables HighLevelGraph optimizations.

    Parameters
    ----------
    name: string
        The output name.
    func : callable
        Function to apply to populate individual blocks. This function should take
        an iterable containing the dimensions of the given block.
    shape: iterable
        Iterable containing the overall shape of the array.
    chunks: iterable
        Iterable containing the chunk sizes along each dimension of array.
    """

    def __init__(
        self,
        name,
        func,
        shape,
        chunks,
    ):
        # self.name = name
        io_name = "blockwise-create-" + name

        # Define "blockwise" graph
        dsk = {name: (func, blockwise_token(0))}

        out_ind = tuple(range(len(shape)))
        self.nchunks = tuple(len(chunk) for chunk in chunks)
        super().__init__(
            name,
            out_ind,
            dsk,
            [(io_name, out_ind)],
            {io_name: self.nchunks},
            io_deps={
                io_name: (
                    "dask.layers.CreateArrayDeps",
                    chunks,
                )
            },
        )


#
##
###  DataFrame Layers & Utilities
##
#


class SimpleShuffleLayer(Layer):
    """Simple HighLevelGraph Shuffle layer

    High-level graph layer for a simple shuffle operation in which
    each output partition depends on all input partitions.

    Parameters
    ----------
    name : str
        Name of new shuffled output collection.
    column : str or list of str
        Column(s) to be used to map rows to output partitions (by hashing).
    npartitions : int
        Number of output partitions.
    npartitions_input : int
        Number of partitions in the original (un-shuffled) DataFrame.
    ignore_index: bool, default False
        Ignore index during shuffle.  If ``True``, performance may improve,
        but index values will not be preserved.
    name_input : str
        Name of input collection.
    meta_input : pd.DataFrame-like object
        Empty metadata of input collection.
    parts_out : list of int (optional)
        List of required output-partition indices.
    annotations : dict (optional)
        Layer annotations
    """

    def __init__(
        self,
        name,
        column,
        npartitions,
        npartitions_input,
        ignore_index,
        name_input,
        meta_input,
        parts_out=None,
        annotations=None,
    ):
        super().__init__(annotations=annotations)
        self.name = name
        self.column = column
        self.npartitions = npartitions
        self.npartitions_input = npartitions_input
        self.ignore_index = ignore_index
        self.name_input = name_input
        self.meta_input = meta_input
        self.parts_out = parts_out or range(npartitions)

    def get_output_keys(self):
        return {(self.name, part) for part in self.parts_out}

    def __repr__(self):
        return "SimpleShuffleLayer<name='{}', npartitions={}>".format(
            self.name, self.npartitions
        )

    def is_materialized(self):
        return hasattr(self, "_cached_dict")

    @property
    def _dict(self):
        """Materialize full dict representation"""
        if hasattr(self, "_cached_dict"):
            return self._cached_dict
        else:
            dsk = self._construct_graph()
            self._cached_dict = dsk
        return self._cached_dict

    def __getitem__(self, key):
        return self._dict[key]

    def __iter__(self):
        return iter(self._dict)

    def __len__(self):
        return len(self._dict)

    def _keys_to_parts(self, keys):
        """Simple utility to convert keys to partition indices."""
        parts = set()
        for key in keys:
            try:
                _name, _part = key
            except ValueError:
                continue
            if _name != self.name:
                continue
            parts.add(_part)
        return parts

    def _cull_dependencies(self, keys, parts_out=None):
        """Determine the necessary dependencies to produce `keys`.

        For a simple shuffle, output partitions always depend on
        all input partitions. This method does not require graph
        materialization.
        """
        deps = defaultdict(set)
        parts_out = parts_out or self._keys_to_parts(keys)
        for part in parts_out:
            deps[(self.name, part)] |= {
                (self.name_input, i) for i in range(self.npartitions_input)
            }
        return deps

    def _cull(self, parts_out):
        return SimpleShuffleLayer(
            self.name,
            self.column,
            self.npartitions,
            self.npartitions_input,
            self.ignore_index,
            self.name_input,
            self.meta_input,
            parts_out=parts_out,
        )

    def cull(self, keys, all_keys):
        """Cull a SimpleShuffleLayer HighLevelGraph layer.

        The underlying graph will only include the necessary
        tasks to produce the keys (indicies) included in `parts_out`.
        Therefore, "culling" the layer only requires us to reset this
        parameter.
        """
        parts_out = self._keys_to_parts(keys)
        culled_deps = self._cull_dependencies(keys, parts_out=parts_out)
        if parts_out != self.parts_out:
            culled_layer = self._cull(parts_out)
            return culled_layer, culled_deps
        else:
            return self, culled_deps

    def __reduce__(self):
        attrs = [
            "name",
            "column",
            "npartitions",
            "npartitions_input",
            "ignore_index",
            "name_input",
            "meta_input",
            "parts_out",
            "annotations",
        ]
        return (SimpleShuffleLayer, tuple(getattr(self, attr) for attr in attrs))

    def __dask_distributed_pack__(
        self, all_hlg_keys, known_key_dependencies, client, client_keys
    ):
        from distributed.protocol.serialize import to_serialize

        return {
            "name": self.name,
            "column": self.column,
            "npartitions": self.npartitions,
            "npartitions_input": self.npartitions_input,
            "ignore_index": self.ignore_index,
            "name_input": self.name_input,
            "meta_input": to_serialize(self.meta_input),
            "parts_out": list(self.parts_out),
        }

    @classmethod
    def __dask_distributed_unpack__(cls, state, dsk, dependencies):
        from distributed.worker import dumps_task

        # msgpack will convert lists into tuples, here
        # we convert them back to lists
        if isinstance(state["column"], tuple):
            state["column"] = list(state["column"])
        if "inputs" in state:
            state["inputs"] = list(state["inputs"])

        # Materialize the layer
        layer_dsk = cls(**state)._construct_graph(deserializing=True)

        # Convert all keys to strings and dump tasks
        layer_dsk = {
            stringify(k): stringify_collection_keys(v) for k, v in layer_dsk.items()
        }
        keys = layer_dsk.keys() | dsk.keys()

        # TODO: use shuffle-knowledge to calculate dependencies more efficiently
        deps = {k: keys_in_tasks(keys, [v]) for k, v in layer_dsk.items()}

        return {"dsk": toolz.valmap(dumps_task, layer_dsk), "deps": deps}

    def _construct_graph(self, deserializing=False):
        """Construct graph for a simple shuffle operation."""

        shuffle_group_name = "group-" + self.name
        shuffle_split_name = "split-" + self.name

        if deserializing:
            # Use CallableLazyImport objects to avoid importing dataframe
            # module on the scheduler
            concat_func = CallableLazyImport("dask.dataframe.core._concat")
            shuffle_group_func = CallableLazyImport(
                "dask.dataframe.shuffle.shuffle_group"
            )
        else:
            # Not running on distributed scheduler - Use explicit functions
            from dask.dataframe.core import _concat as concat_func
            from dask.dataframe.shuffle import shuffle_group as shuffle_group_func

        dsk = {}
        for part_out in self.parts_out:
            _concat_list = [
                (shuffle_split_name, part_out, part_in)
                for part_in in range(self.npartitions_input)
            ]
            dsk[(self.name, part_out)] = (
                concat_func,
                _concat_list,
                self.ignore_index,
            )
            for _, _part_out, _part_in in _concat_list:
                dsk[(shuffle_split_name, _part_out, _part_in)] = (
                    operator.getitem,
                    (shuffle_group_name, _part_in),
                    _part_out,
                )
                if (shuffle_group_name, _part_in) not in dsk:
                    dsk[(shuffle_group_name, _part_in)] = (
                        shuffle_group_func,
                        (self.name_input, _part_in),
                        self.column,
                        0,
                        self.npartitions,
                        self.npartitions,
                        self.ignore_index,
                        self.npartitions,
                    )

        return dsk


class ShuffleLayer(SimpleShuffleLayer):
    """Shuffle-stage HighLevelGraph layer

    High-level graph layer corresponding to a single stage of
    a multi-stage inter-partition shuffle operation.

    Stage: (shuffle-group) -> (shuffle-split) -> (shuffle-join)

    Parameters
    ----------
    name : str
        Name of new (partially) shuffled collection.
    column : str or list of str
        Column(s) to be used to map rows to output partitions (by hashing).
    inputs : list of tuples
        Each tuple dictates the data movement for a specific partition.
    stage : int
        Index of the current shuffle stage.
    npartitions : int
        Number of output partitions for the full (multi-stage) shuffle.
    npartitions_input : int
        Number of partitions in the original (un-shuffled) DataFrame.
    k : int
        A partition is split into this many groups during each stage.
    ignore_index: bool, default False
        Ignore index during shuffle.  If ``True``, performance may improve,
        but index values will not be preserved.
    name_input : str
        Name of input collection.
    meta_input : pd.DataFrame-like object
        Empty metadata of input collection.
    parts_out : list of int (optional)
        List of required output-partition indices.
    annotations : dict (optional)
        Layer annotations
    """

    def __init__(
        self,
        name,
        column,
        inputs,
        stage,
        npartitions,
        npartitions_input,
        nsplits,
        ignore_index,
        name_input,
        meta_input,
        parts_out=None,
        annotations=None,
    ):
        super().__init__(
            name,
            column,
            npartitions,
            npartitions_input,
            ignore_index,
            name_input,
            meta_input,
            parts_out=parts_out or range(len(inputs)),
            annotations=annotations,
        )
        self.inputs = inputs
        self.stage = stage
        self.nsplits = nsplits

    def __repr__(self):
        return "ShuffleLayer<name='{}', stage={}, nsplits={}, npartitions={}>".format(
            self.name, self.stage, self.nsplits, self.npartitions
        )

    def __reduce__(self):
        attrs = [
            "name",
            "column",
            "inputs",
            "stage",
            "npartitions",
            "npartitions_input",
            "nsplits",
            "ignore_index",
            "name_input",
            "meta_input",
            "parts_out",
            "annotations",
        ]

        return (ShuffleLayer, tuple(getattr(self, attr) for attr in attrs))

    def __dask_distributed_pack__(self, *args, **kwargs):
        ret = super().__dask_distributed_pack__(*args, **kwargs)
        ret["inputs"] = self.inputs
        ret["stage"] = self.stage
        ret["nsplits"] = self.nsplits
        return ret

    def _cull_dependencies(self, keys, parts_out=None):
        """Determine the necessary dependencies to produce `keys`.

        Does not require graph materialization.
        """
        deps = defaultdict(set)
        parts_out = parts_out or self._keys_to_parts(keys)
        inp_part_map = {inp: i for i, inp in enumerate(self.inputs)}
        for part in parts_out:
            out = self.inputs[part]
            for k in range(self.nsplits):
                _inp = insert(out, self.stage, k)
                _part = inp_part_map[_inp]
                if self.stage == 0 and _part >= self.npartitions_input:
                    deps[(self.name, part)].add(("group-" + self.name, _inp, "empty"))
                else:
                    deps[(self.name, part)].add((self.name_input, _part))
        return deps

    def _cull(self, parts_out):
        return ShuffleLayer(
            self.name,
            self.column,
            self.inputs,
            self.stage,
            self.npartitions,
            self.npartitions_input,
            self.nsplits,
            self.ignore_index,
            self.name_input,
            self.meta_input,
            parts_out=parts_out,
        )

    def _construct_graph(self, deserializing=False):
        """Construct graph for a "rearrange-by-column" stage."""

        shuffle_group_name = "group-" + self.name
        shuffle_split_name = "split-" + self.name

        if deserializing:
            # Use CallableLazyImport objects to avoid importing dataframe
            # module on the scheduler
            concat_func = CallableLazyImport("dask.dataframe.core._concat")
            shuffle_group_func = CallableLazyImport(
                "dask.dataframe.shuffle.shuffle_group"
            )
        else:
            # Not running on distributed scheduler - Use explicit functions
            from dask.dataframe.core import _concat as concat_func
            from dask.dataframe.shuffle import shuffle_group as shuffle_group_func

        dsk = {}
        inp_part_map = {inp: i for i, inp in enumerate(self.inputs)}
        for part in self.parts_out:

            out = self.inputs[part]

            _concat_list = []  # get_item tasks to concat for this output partition
            for i in range(self.nsplits):
                # Get out each individual dataframe piece from the dicts
                _inp = insert(out, self.stage, i)
                _idx = out[self.stage]
                _concat_list.append((shuffle_split_name, _idx, _inp))

            # concatenate those pieces together, with their friends
            dsk[(self.name, part)] = (
                concat_func,
                _concat_list,
                self.ignore_index,
            )

            for _, _idx, _inp in _concat_list:
                dsk[(shuffle_split_name, _idx, _inp)] = (
                    operator.getitem,
                    (shuffle_group_name, _inp),
                    _idx,
                )

                if (shuffle_group_name, _inp) not in dsk:

                    # Initial partitions (output of previous stage)
                    _part = inp_part_map[_inp]
                    if self.stage == 0:
                        if _part < self.npartitions_input:
                            input_key = (self.name_input, _part)
                        else:
                            # In order to make sure that to_serialize() serialize the
                            # empty dataframe input, we add it as a key.
                            input_key = (shuffle_group_name, _inp, "empty")
                            dsk[input_key] = self.meta_input
                    else:
                        input_key = (self.name_input, _part)

                    # Convert partition into dict of dataframe pieces
                    dsk[(shuffle_group_name, _inp)] = (
                        shuffle_group_func,
                        input_key,
                        self.column,
                        self.stage,
                        self.nsplits,
                        self.npartitions_input,
                        self.ignore_index,
                        self.npartitions,
                    )

        return dsk


class BroadcastJoinLayer(Layer):
    """Broadcast-based Join Layer

    High-level graph layer for a join operation requiring the
    smaller collection to be broadcasted to every partition of
    the larger collection.

    Parameters
    ----------
    name : str
        Name of new (joined) output collection.
    lhs_name: string
        "Left" DataFrame collection to join.
    lhs_npartitions: int
        Number of partitions in "left" DataFrame collection.
    rhs_name: string
        "Right" DataFrame collection to join.
    rhs_npartitions: int
        Number of partitions in "right" DataFrame collection.
    parts_out : list of int (optional)
        List of required output-partition indices.
    annotations : dict (optional)
        Layer annotations.
    **merge_kwargs : **dict
        Keyword arguments to be passed to chunkwise merge func.
    """

    def __init__(
        self,
        name,
        npartitions,
        lhs_name,
        lhs_npartitions,
        rhs_name,
        rhs_npartitions,
        parts_out=None,
        annotations=None,
        **merge_kwargs,
    ):
        super().__init__(annotations=annotations)
        self.name = name
        self.npartitions = npartitions
        self.lhs_name = lhs_name
        self.lhs_npartitions = lhs_npartitions
        self.rhs_name = rhs_name
        self.rhs_npartitions = rhs_npartitions
        self.parts_out = parts_out or set(range(self.npartitions))
        self.merge_kwargs = merge_kwargs
        self.how = self.merge_kwargs.get("how")
        self.left_on = self.merge_kwargs.get("left_on")
        self.right_on = self.merge_kwargs.get("right_on")
        if isinstance(self.left_on, list):
            self.left_on = (list, tuple(self.left_on))
        if isinstance(self.right_on, list):
            self.right_on = (list, tuple(self.right_on))

    def get_output_keys(self):
        return {(self.name, part) for part in self.parts_out}

    def __repr__(self):
        return "BroadcastJoinLayer<name='{}', how={}, lhs={}, rhs={}>".format(
            self.name, self.how, self.lhs_name, self.rhs_name
        )

    def is_materialized(self):
        return hasattr(self, "_cached_dict")

    @property
    def _dict(self):
        """Materialize full dict representation"""
        if hasattr(self, "_cached_dict"):
            return self._cached_dict
        else:
            dsk = self._construct_graph()
            self._cached_dict = dsk
        return self._cached_dict

    def __getitem__(self, key):
        return self._dict[key]

    def __iter__(self):
        return iter(self._dict)

    def __len__(self):
        return len(self._dict)

    def __dask_distributed_pack__(self, client):
        import pickle

        # Pickle complex merge_kwargs elements. Also
        # tuples, which may be confused with keys.
        _merge_kwargs = {}
        for k, v in self.merge_kwargs.items():
            if not isinstance(v, (str, list, bool)):
                _merge_kwargs[k] = pickle.dumps(v)
            else:
                _merge_kwargs[k] = v

        return {
            "name": self.name,
            "npartitions": self.npartitions,
            "lhs_name": self.lhs_name,
            "lhs_npartitions": self.lhs_npartitions,
            "rhs_name": self.rhs_name,
            "rhs_npartitions": self.rhs_npartitions,
            "parts_out": self.parts_out,
            "merge_kwargs": _merge_kwargs,
        }

    @classmethod
    def __dask_distributed_unpack__(cls, state, dsk, dependencies):
        from distributed.worker import dumps_task

        # Expand merge_kwargs
        merge_kwargs = state.pop("merge_kwargs", {})
        state.update(merge_kwargs)

        # Materialize the layer
        raw = cls(**state)._construct_graph(deserializing=True)

        # Convert all keys to strings and dump tasks
        raw = {stringify(k): stringify_collection_keys(v) for k, v in raw.items()}
        keys = raw.keys() | dsk.keys()
        deps = {k: keys_in_tasks(keys, [v]) for k, v in raw.items()}

        return {"dsk": toolz.valmap(dumps_task, raw), "deps": deps}

    def _keys_to_parts(self, keys):
        """Simple utility to convert keys to partition indices."""
        parts = set()
        for key in keys:
            try:
                _name, _part = key
            except ValueError:
                continue
            if _name != self.name:
                continue
            parts.add(_part)
        return parts

    @property
    def _broadcast_plan(self):
        # Return structure (tuple):
        # (
        #     <broadcasted-collection-name>,
        #     <broadcasted-collection-npartitions>,
        #     <other-collection-npartitions>,
        #     <other-collection-on>,
        # )
        if self.lhs_npartitions < self.rhs_npartitions:
            # Broadcasting the left
            return (
                self.lhs_name,
                self.lhs_npartitions,
                self.rhs_name,
                self.right_on,
            )
        else:
            # Broadcasting the right
            return (
                self.rhs_name,
                self.rhs_npartitions,
                self.lhs_name,
                self.left_on,
            )

    def _cull_dependencies(self, keys, parts_out=None):
        """Determine the necessary dependencies to produce `keys`.

        For a broadcast join, output partitions always depend on
        all partitions of the broadcasted collection, but only one
        partition of the "other" collecction.
        """
        # Get broadcast info
        bcast_name, bcast_size, other_name = self._broadcast_plan[:3]

        deps = defaultdict(set)
        parts_out = parts_out or self._keys_to_parts(keys)
        for part in parts_out:
            deps[(self.name, part)] |= {(bcast_name, i) for i in range(bcast_size)}
            deps[(self.name, part)] |= {
                (other_name, part),
            }
        return deps

    def _cull(self, parts_out):
        return BroadcastJoinLayer(
            self.name,
            self.npartitions,
            self.lhs_name,
            self.lhs_npartitions,
            self.rhs_name,
            self.rhs_npartitions,
            self.merge_kwargs,
            annotations=self.annotations,
            parts_out=parts_out,
        )

    def cull(self, keys, all_keys):
        """Cull a BroadcastJoinLayer HighLevelGraph layer.

        The underlying graph will only include the necessary
        tasks to produce the keys (indicies) included in `parts_out`.
        Therefore, "culling" the layer only requires us to reset this
        parameter.
        """
        parts_out = self._keys_to_parts(keys)
        culled_deps = self._cull_dependencies(keys, parts_out=parts_out)
        if parts_out != set(self.parts_out):
            culled_layer = self._cull(parts_out)
            return culled_layer, culled_deps
        else:
            return self, culled_deps

    def _construct_graph(self, deserializing=False):
        """Construct graph for a broadcast join operation."""

        inter_name = "inter-" + self.name
        split_name = "split-" + self.name

        if deserializing:
            # Use CallableLazyImport objects to avoid importing dataframe
            # module on the scheduler
            split_partition_func = CallableLazyImport(
                "dask.dataframe.multi._split_partition"
            )
            concat_func = CallableLazyImport("dask.dataframe.multi._concat_wrapper")
            merge_chunk_func = CallableLazyImport(
                "dask.dataframe.multi._merge_chunk_wrapper"
            )
        else:
            # Not running on distributed scheduler - Use explicit functions
            from dask.dataframe.multi import _concat_wrapper as concat_func
            from dask.dataframe.multi import _merge_chunk_wrapper as merge_chunk_func
            from dask.dataframe.multi import _split_partition as split_partition_func

        # Get broadcast "plan"
        bcast_name, bcast_size, other_name, other_on = self._broadcast_plan
        bcast_side = "left" if self.lhs_npartitions < self.rhs_npartitions else "right"

        # Loop over output partitions, which should be a 1:1
        # mapping with the input partitions of "other".
        # Culling should allow us to avoid generating tasks for
        # any output partitions that are not requested (via `parts_out`)
        dsk = {}
        for i in self.parts_out:

            # Split each "other" partition by hash
            if self.how != "inner":
                dsk[(split_name, i)] = (
                    split_partition_func,
                    (other_name, i),
                    other_on,
                    bcast_size,
                )

            # For each partition of "other", we need to join
            # to each partition of "bcast". If it is a "left"
            # or "right" join, there should be a unique mapping
            # between the local splits of "other" and the
            # partitions of "bcast" (which means we need an
            # additional `getitem` operation to isolate the
            # correct split of each "other" partition).
            _concat_list = []
            for j in range(bcast_size):
                # Specify arg list for `merge_chunk`
                _merge_args = [
                    (
                        operator.getitem,
                        (split_name, i),
                        j,
                    )
                    if self.how != "inner"
                    else (other_name, i),
                    (bcast_name, j),
                ]
                if bcast_side == "left":
                    # If the left is broadcasted, the
                    # arg list needs to be reversed
                    _merge_args.reverse()
                inter_key = (inter_name, i, j)
                dsk[inter_key] = (
                    apply,
                    merge_chunk_func,
                    _merge_args,
                    self.merge_kwargs,
                )
                _concat_list.append(inter_key)

            # Concatenate the merged results for each output partition
            dsk[(self.name, i)] = (concat_func, _concat_list)

        return dsk<|MERGE_RESOLUTION|>--- conflicted
+++ resolved
@@ -6,13 +6,7 @@
 from .blockwise import Blockwise, BlockwiseIODeps, blockwise_token
 from .core import keys_in_tasks
 from .highlevelgraph import Layer
-<<<<<<< HEAD
-from .blockwise import Blockwise, BlockwiseIODeps, blockwise_token
-from .utils import cached_cumsum
-
-=======
-from .utils import apply, insert, stringify, stringify_collection_keys
->>>>>>> 09862ed9
+from .utils import apply, cached_cumsum, insert, stringify, stringify_collection_keys
 
 #
 ##
