import operator
from collections import defaultdict
from typing import List, Optional, Tuple

import tlz as toolz

from .base import tokenize
from .blockwise import Blockwise, BlockwiseDep, BlockwiseDepDict, blockwise_token
from .core import keys_in_tasks
from .highlevelgraph import Layer
from .utils import apply, cached_cumsum, insert, stringify, stringify_collection_keys

#
##
###  General Utilities
##
#


class CallableLazyImport:
    """Function Wrapper for Lazy Importing.

    This Class should only be used when materializing a graph
    on a distributed scheduler.
    """

    def __init__(self, function_path):
        self.function_path = function_path

    def __call__(self, *args, **kwargs):
        from distributed.utils import import_term

        return import_term(self.function_path)(*args, **kwargs)


#
##
###  Array Layers & Utilities
##
#


class CreateArrayDeps(BlockwiseDep):
    """Index-chunk mapping for BlockwiseCreateArray"""

    def __init__(self, chunks: tuple):
        self.chunks = chunks
<<<<<<< HEAD
        self.shape = tuple(sum(c) for c in chunks)
        self.starts = [cached_cumsum(c, initial_zero=True) for c in chunks]
        self.num_chunks = tuple(len(c) for c in chunks)
=======
        self.numblocks = tuple(len(chunk) for chunk in chunks)
        self.produces_tasks = False
>>>>>>> 98a65849

    def __getitem__(self, idx: tuple):
        chunk_shape = tuple(chunk[i] for i, chunk in zip(idx, self.chunks))
        array_location = tuple(
            (start[i], start[i + 1]) for i, start in zip(idx, self.starts)
        )
        return {
            "shape": self.shape,
            "num-chunks": self.num_chunks,
            "array-location": array_location,
            "chunk-shape": chunk_shape,
        }

    def __dask_distributed_pack__(
        self, required_indices: Optional[List[Tuple[int, ...]]] = None
    ):
        return {"chunks": self.chunks}

    @classmethod
    def __dask_distributed_unpack__(cls, state):
        return cls(**state)


class BlockwiseCreateArray(Blockwise):
    """
    Specialized Blockwise Layer for array creation routines.

    Enables HighLevelGraph optimizations.

    Parameters
    ----------
    name: string
        The output name.
    func : callable
        Function to apply to populate individual blocks. This function should take
        an iterable containing the dimensions of the given block.
    shape: iterable
        Iterable containing the overall shape of the array.
    chunks: iterable
        Iterable containing the chunk sizes along each dimension of array.
    """

    def __init__(
        self,
        name,
        func,
        shape,
        chunks,
    ):
        # Define "blockwise" graph
        dsk = {name: (func, blockwise_token(0))}

        out_ind = tuple(range(len(shape)))
        super().__init__(
            output=name,
            output_indices=out_ind,
            dsk=dsk,
            indices=[(CreateArrayDeps(chunks), out_ind)],
            numblocks={},
        )


#
##
###  DataFrame Layers & Utilities
##
#


class DataFrameLayer(Layer):
    """DataFrame-based HighLevelGraph Layer"""

    def project_columns(self, output_columns):
        """Produce a column projection for this layer.
        Given a list of required output columns, this method
        returns a tuple with the projected layer, and any column
        dependencies for this layer.  A value of ``None`` for
        ``output_columns`` means that the current layer (and
        any dependent layers) cannot be projected. This method
        should be overridden by specialized DataFrame layers
        to enable column projection.
        """

        # Default behavior.
        # Return: `projected_layer`, `dep_columns`
        return self, None


class SimpleShuffleLayer(DataFrameLayer):
    """Simple HighLevelGraph Shuffle layer

    High-level graph layer for a simple shuffle operation in which
    each output partition depends on all input partitions.

    Parameters
    ----------
    name : str
        Name of new shuffled output collection.
    column : str or list of str
        Column(s) to be used to map rows to output partitions (by hashing).
    npartitions : int
        Number of output partitions.
    npartitions_input : int
        Number of partitions in the original (un-shuffled) DataFrame.
    ignore_index: bool, default False
        Ignore index during shuffle.  If ``True``, performance may improve,
        but index values will not be preserved.
    name_input : str
        Name of input collection.
    meta_input : pd.DataFrame-like object
        Empty metadata of input collection.
    parts_out : list of int (optional)
        List of required output-partition indices.
    annotations : dict (optional)
        Layer annotations
    """

    def __init__(
        self,
        name,
        column,
        npartitions,
        npartitions_input,
        ignore_index,
        name_input,
        meta_input,
        parts_out=None,
        annotations=None,
    ):
        super().__init__(annotations=annotations)
        self.name = name
        self.column = column
        self.npartitions = npartitions
        self.npartitions_input = npartitions_input
        self.ignore_index = ignore_index
        self.name_input = name_input
        self.meta_input = meta_input
        self.parts_out = parts_out or range(npartitions)

    def get_output_keys(self):
        return {(self.name, part) for part in self.parts_out}

    def __repr__(self):
        return "SimpleShuffleLayer<name='{}', npartitions={}>".format(
            self.name, self.npartitions
        )

    def is_materialized(self):
        return hasattr(self, "_cached_dict")

    @property
    def _dict(self):
        """Materialize full dict representation"""
        if hasattr(self, "_cached_dict"):
            return self._cached_dict
        else:
            dsk = self._construct_graph()
            self._cached_dict = dsk
        return self._cached_dict

    def __getitem__(self, key):
        return self._dict[key]

    def __iter__(self):
        return iter(self._dict)

    def __len__(self):
        return len(self._dict)

    def _keys_to_parts(self, keys):
        """Simple utility to convert keys to partition indices."""
        parts = set()
        for key in keys:
            try:
                _name, _part = key
            except ValueError:
                continue
            if _name != self.name:
                continue
            parts.add(_part)
        return parts

    def _cull_dependencies(self, keys, parts_out=None):
        """Determine the necessary dependencies to produce `keys`.

        For a simple shuffle, output partitions always depend on
        all input partitions. This method does not require graph
        materialization.
        """
        deps = defaultdict(set)
        parts_out = parts_out or self._keys_to_parts(keys)
        for part in parts_out:
            deps[(self.name, part)] |= {
                (self.name_input, i) for i in range(self.npartitions_input)
            }
        return deps

    def _cull(self, parts_out):
        return SimpleShuffleLayer(
            self.name,
            self.column,
            self.npartitions,
            self.npartitions_input,
            self.ignore_index,
            self.name_input,
            self.meta_input,
            parts_out=parts_out,
        )

    def cull(self, keys, all_keys):
        """Cull a SimpleShuffleLayer HighLevelGraph layer.

        The underlying graph will only include the necessary
        tasks to produce the keys (indicies) included in `parts_out`.
        Therefore, "culling" the layer only requires us to reset this
        parameter.
        """
        parts_out = self._keys_to_parts(keys)
        culled_deps = self._cull_dependencies(keys, parts_out=parts_out)
        if parts_out != self.parts_out:
            culled_layer = self._cull(parts_out)
            return culled_layer, culled_deps
        else:
            return self, culled_deps

    def __reduce__(self):
        attrs = [
            "name",
            "column",
            "npartitions",
            "npartitions_input",
            "ignore_index",
            "name_input",
            "meta_input",
            "parts_out",
            "annotations",
        ]
        return (SimpleShuffleLayer, tuple(getattr(self, attr) for attr in attrs))

    def __dask_distributed_pack__(
        self, all_hlg_keys, known_key_dependencies, client, client_keys
    ):
        from distributed.protocol.serialize import to_serialize

        return {
            "name": self.name,
            "column": self.column,
            "npartitions": self.npartitions,
            "npartitions_input": self.npartitions_input,
            "ignore_index": self.ignore_index,
            "name_input": self.name_input,
            "meta_input": to_serialize(self.meta_input),
            "parts_out": list(self.parts_out),
        }

    @classmethod
    def __dask_distributed_unpack__(cls, state, dsk, dependencies):
        from distributed.worker import dumps_task

        # msgpack will convert lists into tuples, here
        # we convert them back to lists
        if isinstance(state["column"], tuple):
            state["column"] = list(state["column"])
        if "inputs" in state:
            state["inputs"] = list(state["inputs"])

        # Materialize the layer
        layer_dsk = cls(**state)._construct_graph(deserializing=True)

        # Convert all keys to strings and dump tasks
        layer_dsk = {
            stringify(k): stringify_collection_keys(v) for k, v in layer_dsk.items()
        }
        keys = layer_dsk.keys() | dsk.keys()

        # TODO: use shuffle-knowledge to calculate dependencies more efficiently
        deps = {k: keys_in_tasks(keys, [v]) for k, v in layer_dsk.items()}

        return {"dsk": toolz.valmap(dumps_task, layer_dsk), "deps": deps}

    def _construct_graph(self, deserializing=False):
        """Construct graph for a simple shuffle operation."""

        shuffle_group_name = "group-" + self.name
        shuffle_split_name = "split-" + self.name

        if deserializing:
            # Use CallableLazyImport objects to avoid importing dataframe
            # module on the scheduler
            concat_func = CallableLazyImport("dask.dataframe.core._concat")
            shuffle_group_func = CallableLazyImport(
                "dask.dataframe.shuffle.shuffle_group"
            )
        else:
            # Not running on distributed scheduler - Use explicit functions
            from dask.dataframe.core import _concat as concat_func
            from dask.dataframe.shuffle import shuffle_group as shuffle_group_func

        dsk = {}
        for part_out in self.parts_out:
            _concat_list = [
                (shuffle_split_name, part_out, part_in)
                for part_in in range(self.npartitions_input)
            ]
            dsk[(self.name, part_out)] = (
                concat_func,
                _concat_list,
                self.ignore_index,
            )
            for _, _part_out, _part_in in _concat_list:
                dsk[(shuffle_split_name, _part_out, _part_in)] = (
                    operator.getitem,
                    (shuffle_group_name, _part_in),
                    _part_out,
                )
                if (shuffle_group_name, _part_in) not in dsk:
                    dsk[(shuffle_group_name, _part_in)] = (
                        shuffle_group_func,
                        (self.name_input, _part_in),
                        self.column,
                        0,
                        self.npartitions,
                        self.npartitions,
                        self.ignore_index,
                        self.npartitions,
                    )

        return dsk


class ShuffleLayer(SimpleShuffleLayer):
    """Shuffle-stage HighLevelGraph layer

    High-level graph layer corresponding to a single stage of
    a multi-stage inter-partition shuffle operation.

    Stage: (shuffle-group) -> (shuffle-split) -> (shuffle-join)

    Parameters
    ----------
    name : str
        Name of new (partially) shuffled collection.
    column : str or list of str
        Column(s) to be used to map rows to output partitions (by hashing).
    inputs : list of tuples
        Each tuple dictates the data movement for a specific partition.
    stage : int
        Index of the current shuffle stage.
    npartitions : int
        Number of output partitions for the full (multi-stage) shuffle.
    npartitions_input : int
        Number of partitions in the original (un-shuffled) DataFrame.
    k : int
        A partition is split into this many groups during each stage.
    ignore_index: bool, default False
        Ignore index during shuffle.  If ``True``, performance may improve,
        but index values will not be preserved.
    name_input : str
        Name of input collection.
    meta_input : pd.DataFrame-like object
        Empty metadata of input collection.
    parts_out : list of int (optional)
        List of required output-partition indices.
    annotations : dict (optional)
        Layer annotations
    """

    def __init__(
        self,
        name,
        column,
        inputs,
        stage,
        npartitions,
        npartitions_input,
        nsplits,
        ignore_index,
        name_input,
        meta_input,
        parts_out=None,
        annotations=None,
    ):
        super().__init__(
            name,
            column,
            npartitions,
            npartitions_input,
            ignore_index,
            name_input,
            meta_input,
            parts_out=parts_out or range(len(inputs)),
            annotations=annotations,
        )
        self.inputs = inputs
        self.stage = stage
        self.nsplits = nsplits

    def __repr__(self):
        return "ShuffleLayer<name='{}', stage={}, nsplits={}, npartitions={}>".format(
            self.name, self.stage, self.nsplits, self.npartitions
        )

    def __reduce__(self):
        attrs = [
            "name",
            "column",
            "inputs",
            "stage",
            "npartitions",
            "npartitions_input",
            "nsplits",
            "ignore_index",
            "name_input",
            "meta_input",
            "parts_out",
            "annotations",
        ]

        return (ShuffleLayer, tuple(getattr(self, attr) for attr in attrs))

    def __dask_distributed_pack__(self, *args, **kwargs):
        ret = super().__dask_distributed_pack__(*args, **kwargs)
        ret["inputs"] = self.inputs
        ret["stage"] = self.stage
        ret["nsplits"] = self.nsplits
        return ret

    def _cull_dependencies(self, keys, parts_out=None):
        """Determine the necessary dependencies to produce `keys`.

        Does not require graph materialization.
        """
        deps = defaultdict(set)
        parts_out = parts_out or self._keys_to_parts(keys)
        inp_part_map = {inp: i for i, inp in enumerate(self.inputs)}
        for part in parts_out:
            out = self.inputs[part]
            for k in range(self.nsplits):
                _inp = insert(out, self.stage, k)
                _part = inp_part_map[_inp]
                if self.stage == 0 and _part >= self.npartitions_input:
                    deps[(self.name, part)].add(("group-" + self.name, _inp, "empty"))
                else:
                    deps[(self.name, part)].add((self.name_input, _part))
        return deps

    def _cull(self, parts_out):
        return ShuffleLayer(
            self.name,
            self.column,
            self.inputs,
            self.stage,
            self.npartitions,
            self.npartitions_input,
            self.nsplits,
            self.ignore_index,
            self.name_input,
            self.meta_input,
            parts_out=parts_out,
        )

    def _construct_graph(self, deserializing=False):
        """Construct graph for a "rearrange-by-column" stage."""

        shuffle_group_name = "group-" + self.name
        shuffle_split_name = "split-" + self.name

        if deserializing:
            # Use CallableLazyImport objects to avoid importing dataframe
            # module on the scheduler
            concat_func = CallableLazyImport("dask.dataframe.core._concat")
            shuffle_group_func = CallableLazyImport(
                "dask.dataframe.shuffle.shuffle_group"
            )
        else:
            # Not running on distributed scheduler - Use explicit functions
            from dask.dataframe.core import _concat as concat_func
            from dask.dataframe.shuffle import shuffle_group as shuffle_group_func

        dsk = {}
        inp_part_map = {inp: i for i, inp in enumerate(self.inputs)}
        for part in self.parts_out:

            out = self.inputs[part]

            _concat_list = []  # get_item tasks to concat for this output partition
            for i in range(self.nsplits):
                # Get out each individual dataframe piece from the dicts
                _inp = insert(out, self.stage, i)
                _idx = out[self.stage]
                _concat_list.append((shuffle_split_name, _idx, _inp))

            # concatenate those pieces together, with their friends
            dsk[(self.name, part)] = (
                concat_func,
                _concat_list,
                self.ignore_index,
            )

            for _, _idx, _inp in _concat_list:
                dsk[(shuffle_split_name, _idx, _inp)] = (
                    operator.getitem,
                    (shuffle_group_name, _inp),
                    _idx,
                )

                if (shuffle_group_name, _inp) not in dsk:

                    # Initial partitions (output of previous stage)
                    _part = inp_part_map[_inp]
                    if self.stage == 0:
                        if _part < self.npartitions_input:
                            input_key = (self.name_input, _part)
                        else:
                            # In order to make sure that to_serialize() serialize the
                            # empty dataframe input, we add it as a key.
                            input_key = (shuffle_group_name, _inp, "empty")
                            dsk[input_key] = self.meta_input
                    else:
                        input_key = (self.name_input, _part)

                    # Convert partition into dict of dataframe pieces
                    dsk[(shuffle_group_name, _inp)] = (
                        shuffle_group_func,
                        input_key,
                        self.column,
                        self.stage,
                        self.nsplits,
                        self.npartitions_input,
                        self.ignore_index,
                        self.npartitions,
                    )

        return dsk


class BroadcastJoinLayer(DataFrameLayer):
    """Broadcast-based Join Layer

    High-level graph layer for a join operation requiring the
    smaller collection to be broadcasted to every partition of
    the larger collection.

    Parameters
    ----------
    name : str
        Name of new (joined) output collection.
    lhs_name: string
        "Left" DataFrame collection to join.
    lhs_npartitions: int
        Number of partitions in "left" DataFrame collection.
    rhs_name: string
        "Right" DataFrame collection to join.
    rhs_npartitions: int
        Number of partitions in "right" DataFrame collection.
    parts_out : list of int (optional)
        List of required output-partition indices.
    annotations : dict (optional)
        Layer annotations.
    **merge_kwargs : **dict
        Keyword arguments to be passed to chunkwise merge func.
    """

    def __init__(
        self,
        name,
        npartitions,
        lhs_name,
        lhs_npartitions,
        rhs_name,
        rhs_npartitions,
        parts_out=None,
        annotations=None,
        **merge_kwargs,
    ):
        super().__init__(annotations=annotations)
        self.name = name
        self.npartitions = npartitions
        self.lhs_name = lhs_name
        self.lhs_npartitions = lhs_npartitions
        self.rhs_name = rhs_name
        self.rhs_npartitions = rhs_npartitions
        self.parts_out = parts_out or set(range(self.npartitions))
        self.merge_kwargs = merge_kwargs
        self.how = self.merge_kwargs.get("how")
        self.left_on = self.merge_kwargs.get("left_on")
        self.right_on = self.merge_kwargs.get("right_on")
        if isinstance(self.left_on, list):
            self.left_on = (list, tuple(self.left_on))
        if isinstance(self.right_on, list):
            self.right_on = (list, tuple(self.right_on))

    def get_output_keys(self):
        return {(self.name, part) for part in self.parts_out}

    def __repr__(self):
        return "BroadcastJoinLayer<name='{}', how={}, lhs={}, rhs={}>".format(
            self.name, self.how, self.lhs_name, self.rhs_name
        )

    def is_materialized(self):
        return hasattr(self, "_cached_dict")

    @property
    def _dict(self):
        """Materialize full dict representation"""
        if hasattr(self, "_cached_dict"):
            return self._cached_dict
        else:
            dsk = self._construct_graph()
            self._cached_dict = dsk
        return self._cached_dict

    def __getitem__(self, key):
        return self._dict[key]

    def __iter__(self):
        return iter(self._dict)

    def __len__(self):
        return len(self._dict)

    def __dask_distributed_pack__(self, *args, **kwargs):
        import pickle

        # Pickle complex merge_kwargs elements. Also
        # tuples, which may be confused with keys.
        _merge_kwargs = {}
        for k, v in self.merge_kwargs.items():
            if not isinstance(v, (str, list, bool)):
                _merge_kwargs[k] = pickle.dumps(v)
            else:
                _merge_kwargs[k] = v

        return {
            "name": self.name,
            "npartitions": self.npartitions,
            "lhs_name": self.lhs_name,
            "lhs_npartitions": self.lhs_npartitions,
            "rhs_name": self.rhs_name,
            "rhs_npartitions": self.rhs_npartitions,
            "parts_out": self.parts_out,
            "merge_kwargs": _merge_kwargs,
        }

    @classmethod
    def __dask_distributed_unpack__(cls, state, dsk, dependencies):
        from distributed.worker import dumps_task

        # Expand merge_kwargs
        merge_kwargs = state.pop("merge_kwargs", {})
        state.update(merge_kwargs)

        # Materialize the layer
        raw = cls(**state)._construct_graph(deserializing=True)

        # Convert all keys to strings and dump tasks
        raw = {stringify(k): stringify_collection_keys(v) for k, v in raw.items()}
        keys = raw.keys() | dsk.keys()
        deps = {k: keys_in_tasks(keys, [v]) for k, v in raw.items()}

        return {"dsk": toolz.valmap(dumps_task, raw), "deps": deps}

    def _keys_to_parts(self, keys):
        """Simple utility to convert keys to partition indices."""
        parts = set()
        for key in keys:
            try:
                _name, _part = key
            except ValueError:
                continue
            if _name != self.name:
                continue
            parts.add(_part)
        return parts

    @property
    def _broadcast_plan(self):
        # Return structure (tuple):
        # (
        #     <broadcasted-collection-name>,
        #     <broadcasted-collection-npartitions>,
        #     <other-collection-npartitions>,
        #     <other-collection-on>,
        # )
        if self.lhs_npartitions < self.rhs_npartitions:
            # Broadcasting the left
            return (
                self.lhs_name,
                self.lhs_npartitions,
                self.rhs_name,
                self.right_on,
            )
        else:
            # Broadcasting the right
            return (
                self.rhs_name,
                self.rhs_npartitions,
                self.lhs_name,
                self.left_on,
            )

    def _cull_dependencies(self, keys, parts_out=None):
        """Determine the necessary dependencies to produce `keys`.

        For a broadcast join, output partitions always depend on
        all partitions of the broadcasted collection, but only one
        partition of the "other" collecction.
        """
        # Get broadcast info
        bcast_name, bcast_size, other_name = self._broadcast_plan[:3]

        deps = defaultdict(set)
        parts_out = parts_out or self._keys_to_parts(keys)
        for part in parts_out:
            deps[(self.name, part)] |= {(bcast_name, i) for i in range(bcast_size)}
            deps[(self.name, part)] |= {
                (other_name, part),
            }
        return deps

    def _cull(self, parts_out):
        return BroadcastJoinLayer(
            self.name,
            self.npartitions,
            self.lhs_name,
            self.lhs_npartitions,
            self.rhs_name,
            self.rhs_npartitions,
            annotations=self.annotations,
            parts_out=parts_out,
            **self.merge_kwargs,
        )

    def cull(self, keys, all_keys):
        """Cull a BroadcastJoinLayer HighLevelGraph layer.

        The underlying graph will only include the necessary
        tasks to produce the keys (indicies) included in `parts_out`.
        Therefore, "culling" the layer only requires us to reset this
        parameter.
        """
        parts_out = self._keys_to_parts(keys)
        culled_deps = self._cull_dependencies(keys, parts_out=parts_out)
        if parts_out != set(self.parts_out):
            culled_layer = self._cull(parts_out)
            return culled_layer, culled_deps
        else:
            return self, culled_deps

    def _construct_graph(self, deserializing=False):
        """Construct graph for a broadcast join operation."""

        inter_name = "inter-" + self.name
        split_name = "split-" + self.name

        if deserializing:
            # Use CallableLazyImport objects to avoid importing dataframe
            # module on the scheduler
            split_partition_func = CallableLazyImport(
                "dask.dataframe.multi._split_partition"
            )
            concat_func = CallableLazyImport("dask.dataframe.multi._concat_wrapper")
            merge_chunk_func = CallableLazyImport(
                "dask.dataframe.multi._merge_chunk_wrapper"
            )
        else:
            # Not running on distributed scheduler - Use explicit functions
            from dask.dataframe.multi import _concat_wrapper as concat_func
            from dask.dataframe.multi import _merge_chunk_wrapper as merge_chunk_func
            from dask.dataframe.multi import _split_partition as split_partition_func

        # Get broadcast "plan"
        bcast_name, bcast_size, other_name, other_on = self._broadcast_plan
        bcast_side = "left" if self.lhs_npartitions < self.rhs_npartitions else "right"

        # Loop over output partitions, which should be a 1:1
        # mapping with the input partitions of "other".
        # Culling should allow us to avoid generating tasks for
        # any output partitions that are not requested (via `parts_out`)
        dsk = {}
        for i in self.parts_out:

            # Split each "other" partition by hash
            if self.how != "inner":
                dsk[(split_name, i)] = (
                    split_partition_func,
                    (other_name, i),
                    other_on,
                    bcast_size,
                )

            # For each partition of "other", we need to join
            # to each partition of "bcast". If it is a "left"
            # or "right" join, there should be a unique mapping
            # between the local splits of "other" and the
            # partitions of "bcast" (which means we need an
            # additional `getitem` operation to isolate the
            # correct split of each "other" partition).
            _concat_list = []
            for j in range(bcast_size):
                # Specify arg list for `merge_chunk`
                _merge_args = [
                    (
                        operator.getitem,
                        (split_name, i),
                        j,
                    )
                    if self.how != "inner"
                    else (other_name, i),
                    (bcast_name, j),
                ]
                if bcast_side == "left":
                    # If the left is broadcasted, the
                    # arg list needs to be reversed
                    _merge_args.reverse()
                inter_key = (inter_name, i, j)
                dsk[inter_key] = (
                    apply,
                    merge_chunk_func,
                    _merge_args,
                    self.merge_kwargs,
                )
                _concat_list.append(inter_key)

            # Concatenate the merged results for each output partition
            dsk[(self.name, i)] = (concat_func, _concat_list)

        return dsk


class DataFrameIOLayer(Blockwise, DataFrameLayer):
    """DataFrame-based Blockwise Layer with IO

    Parameters
    ----------
    name : str
        Name to use for the constructed layer.
    columns : str, list or None
        Field name(s) to read in as columns in the output.
    inputs : list[tuple]
        List of arguments to be passed to ``io_func`` so
        that the materialized task to produce partition ``i``
        will be: ``(<io_func>, inputs[i])``.  Note that each
        element of ``inputs`` is typically a tuple of arguments.
    io_func : callable
        A callable function that takes in a single tuple
        of arguments, and outputs a DataFrame partition.
    label : str (optional)
        String to use as a prefix in the place-holder collection
        name. If nothing is specified (default), "subset-" will
        be used.
    produces_tasks : bool (optional)
        Whether one or more elements of `inputs` is expected to
        contain a nested task. This argument in only used for
        serialization purposes, and will be deprecated in the
        future. Default is False.
    annotations: dict (optional)
        Layer annotations to pass through to Blockwise.
    """

    def __init__(
        self,
        name,
        columns,
        inputs,
        io_func,
        label=None,
        produces_tasks=False,
        annotations=None,
    ):
        self.name = name
        self.columns = columns
        self.inputs = inputs
        self.io_func = io_func
        self.label = label
        self.produces_tasks = produces_tasks
        self.annotations = annotations

        # Define mapping between key index and "part"
        io_arg_map = BlockwiseDepDict(
            {(i,): inp for i, inp in enumerate(self.inputs)},
            produces_tasks=self.produces_tasks,
        )

        # Use Blockwise initializer
        dsk = {self.name: (io_func, blockwise_token(0))}
        super().__init__(
            output=self.name,
            output_indices="i",
            dsk=dsk,
            indices=[(io_arg_map, "i")],
            numblocks={},
            annotations=annotations,
        )

    def project_columns(self, columns):
        # Method inherited from `DataFrameLayer.project_columns`
        if columns and (self.columns is None or columns < set(self.columns)):
            layer = DataFrameIOLayer(
                (self.label or "subset-") + tokenize(self.name, columns),
                list(columns),
                self.inputs,
                self.io_func,
                produces_tasks=self.produces_tasks,
                annotations=self.annotations,
            )
            try:
                layer.io_func = layer.io_func.project_columns(columns)
            except AttributeError:
                pass
            return layer, None
        else:
            # Default behavior
            return self, None

    def __repr__(self):
        return "DataFrameIOLayer<name='{}', n_parts={}, columns={}>".format(
            self.name, len(self.inputs), self.columns
        )<|MERGE_RESOLUTION|>--- conflicted
+++ resolved
@@ -45,14 +45,10 @@
 
     def __init__(self, chunks: tuple):
         self.chunks = chunks
-<<<<<<< HEAD
         self.shape = tuple(sum(c) for c in chunks)
         self.starts = [cached_cumsum(c, initial_zero=True) for c in chunks]
-        self.num_chunks = tuple(len(c) for c in chunks)
-=======
         self.numblocks = tuple(len(chunk) for chunk in chunks)
         self.produces_tasks = False
->>>>>>> 98a65849
 
     def __getitem__(self, idx: tuple):
         chunk_shape = tuple(chunk[i] for i, chunk in zip(idx, self.chunks))
@@ -61,7 +57,7 @@
         )
         return {
             "shape": self.shape,
-            "num-chunks": self.num_chunks,
+            "num-chunks": self.numblocks,
             "array-location": array_location,
             "chunk-shape": chunk_shape,
         }
