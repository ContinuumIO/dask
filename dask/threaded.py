"""
A threaded shared-memory scheduler

See local.py
"""
<<<<<<< HEAD
import multiprocessing.pool
import sys
import threading
from concurrent.futures import ThreadPoolExecutor
=======
from __future__ import annotations

import atexit
import multiprocessing.pool
import sys
import threading
from collections import defaultdict
from concurrent.futures import Executor, ThreadPoolExecutor
from threading import Lock, current_thread
>>>>>>> e54f1c64

from dask import config
from dask.local import MultiprocessingPoolExecutor, get_async
from dask.system import CPU_COUNT

_EXECUTORS = threading.local()


class _ExecutorPool:
    """A thread-local pool of executors. When the thread closes, this pool will
    be GC'd and all contained executors shutdown"""

    def __init__(self):
        self.executors = {}

    def __del__(self):
        for executor in self.executors.values():
            executor.shutdown()

    def get(self, num_workers):
        if num_workers not in self.executors:
            self.executors[num_workers] = ThreadPoolExecutor(num_workers)
        return self.executors[num_workers]


def get_executor(num_workers=None):
    """Get a ThreadPoolExecutor given a specified number of workers.

<<<<<<< HEAD
    Executors are local to their calling thread, and are cached between
    subsequent calls. If the calling thread is closed, all executors will be
    automatically cleaned up.
    """
    if not hasattr(_EXECUTORS, "pool"):
        _EXECUTORS.pool = _ExecutorPool()
    if not num_workers:  # treat both 0 and None the same
        # TODO: if num_workers is 1 should we still use more threads?
        num_workers = CPU_COUNT
    return _EXECUTORS.pool.get(num_workers)


def _thread_get_id():
    return threading.current_thread().ident
=======
main_thread = current_thread()
default_pool: Executor | None = None
pools: defaultdict[threading.Thread, dict[int, Executor]] = defaultdict(dict)
pools_lock = Lock()
>>>>>>> e54f1c64


def pack_exception(e, dumps):
    return e, sys.exc_info()[2]


def get(dsk, result, cache=None, num_workers=None, pool=None, **kwargs):
    """Threaded cached implementation of dask.get

    Parameters
    ----------

    dsk: dict
        A dask dictionary specifying a workflow
    result: key or list of keys
        Keys corresponding to desired data
    num_workers: integer of thread count
        The number of threads to use in the ThreadPool that will actually execute tasks
    cache: dict-like (optional)
        Temporary storage of results

    Examples
    --------
    >>> inc = lambda x: x + 1
    >>> add = lambda x, y: x + y
    >>> dsk = {'x': 1, 'y': 2, 'z': (inc, 'x'), 'w': (add, 'z', 'y')}
    >>> get(dsk, 'w')
    4
    >>> get(dsk, ['w', 'y'])
    (4, 2)
    """
    # Older versions of dask supported configuring a ThreadPool to use across
    # invocations, we preserve that here (even though we use
    # concurrent.futures.Executor` instances now).
    pool = pool or config.get("pool", None)
    num_workers = num_workers or config.get("num_workers", None)

    if pool is None:
        executor = get_executor(num_workers)
    elif isinstance(pool, multiprocessing.pool.Pool):
        executor = MultiprocessingPoolExecutor(pool)
    else:
        executor = pool

    return get_async(
        executor.submit,
        executor._max_workers,
        dsk,
        result,
        cache=cache,
        get_id=_thread_get_id,
        pack_exception=pack_exception,
<<<<<<< HEAD
        **kwargs
    )
=======
        **kwargs,
    )

    # Cleanup pools associated to dead threads
    with pools_lock:
        active_threads = set(threading.enumerate())
        if thread is not main_thread:
            for t in list(pools):
                if t not in active_threads:
                    for p in pools.pop(t).values():
                        p.shutdown()

    return results
>>>>>>> e54f1c64
<|MERGE_RESOLUTION|>--- conflicted
+++ resolved
@@ -3,22 +3,12 @@
 
 See local.py
 """
-<<<<<<< HEAD
+from __future__ import annotations
+
 import multiprocessing.pool
 import sys
 import threading
 from concurrent.futures import ThreadPoolExecutor
-=======
-from __future__ import annotations
-
-import atexit
-import multiprocessing.pool
-import sys
-import threading
-from collections import defaultdict
-from concurrent.futures import Executor, ThreadPoolExecutor
-from threading import Lock, current_thread
->>>>>>> e54f1c64
 
 from dask import config
 from dask.local import MultiprocessingPoolExecutor, get_async
@@ -47,7 +37,6 @@
 def get_executor(num_workers=None):
     """Get a ThreadPoolExecutor given a specified number of workers.
 
-<<<<<<< HEAD
     Executors are local to their calling thread, and are cached between
     subsequent calls. If the calling thread is closed, all executors will be
     automatically cleaned up.
@@ -62,12 +51,6 @@
 
 def _thread_get_id():
     return threading.current_thread().ident
-=======
-main_thread = current_thread()
-default_pool: Executor | None = None
-pools: defaultdict[threading.Thread, dict[int, Executor]] = defaultdict(dict)
-pools_lock = Lock()
->>>>>>> e54f1c64
 
 
 def pack_exception(e, dumps):
@@ -120,21 +103,5 @@
         cache=cache,
         get_id=_thread_get_id,
         pack_exception=pack_exception,
-<<<<<<< HEAD
-        **kwargs
-    )
-=======
         **kwargs,
-    )
-
-    # Cleanup pools associated to dead threads
-    with pools_lock:
-        active_threads = set(threading.enumerate())
-        if thread is not main_thread:
-            for t in list(pools):
-                if t not in active_threads:
-                    for p in pools.pop(t).values():
-                        p.shutdown()
-
-    return results
->>>>>>> e54f1c64
+    )