--- conflicted
+++ resolved
@@ -4,23 +4,8 @@
 import os
 from collections.abc import Hashable, Iterable, Mapping, Sequence
 from itertools import product
-<<<<<<< HEAD
 from math import prod
-from typing import (
-    Any,
-    Hashable,
-    Iterable,
-    List,
-    Mapping,
-    Optional,
-    Sequence,
-    Set,
-    Tuple,
-    Union,
-)
-=======
-from typing import Any
->>>>>>> 943a7b20
+from typing import Any, Hashable, Iterable, Mapping, Sequence
 
 import tlz as toolz
 
