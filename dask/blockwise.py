--- conflicted
+++ resolved
@@ -339,7 +339,6 @@
         # All blockwise tasks will depend on the futures in `indices`
         global_dependencies = {stringify(f.key) for f in indices_unpacked_futures}
 
-<<<<<<< HEAD
         # Check if we need to serialize the elements of `io_deps`
         # with `pickle` (i.e. something in the required inputs is
         # not msgpack serializable)
@@ -369,10 +368,7 @@
                                 check = False
                         input_map[k] = pickle.dumps(input_map[k])
 
-        ret = {
-=======
         return {
->>>>>>> 3674876d
             "output": self.output,
             "output_indices": self.output_indices,
             "func": func,
