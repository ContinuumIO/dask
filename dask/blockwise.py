import itertools
import warnings

import numpy as np

import tlz as toolz

<<<<<<< HEAD
from .core import reverse_dict, flatten, keys_in_tasks
=======
from .core import reverse_dict, keys_in_tasks
>>>>>>> b0739b87
from .delayed import unpack_collections
from .highlevelgraph import BasicLayer, HighLevelGraph, Layer
from .optimization import SubgraphCallable, fuse
from .utils import ensure_dict, homogeneous_deepmap, apply


def subs(task, substitution):
    """Create a new task with the values substituted

    This is like dask.core.subs, but takes a dict of many substitutions to
    perform simultaneously.  It is not as concerned with micro performance.
    """
    if isinstance(task, dict):
        return {k: subs(v, substitution) for k, v in task.items()}
    if type(task) in (tuple, list, set):
        return type(task)([subs(x, substitution) for x in task])
    try:
        return substitution[task]
    except (KeyError, TypeError):
        return task


def index_subs(ind, substitution):
    """ A simple subs function that works both on tuples and strings """
    if ind is None:
        return ind
    else:
        return tuple([substitution.get(c, c) for c in ind])


def blockwise_token(i, prefix="_"):
    return prefix + "%d" % i


def blockwise(
    func,
    output,
    output_indices,
    *arrind_pairs,
    numblocks=None,
    concatenate=None,
    new_axes=None,
    dependencies=(),
    **kwargs
):
    """Create a Blockwise symbolic mutable mapping

    This is like the ``make_blockwise_graph`` function, but rather than construct a dict, it
    returns a symbolic Blockwise object.

    See Also
    --------
    make_blockwise_graph
    Blockwise
    """
    new_axes = new_axes or {}

    arrind_pairs = list(arrind_pairs)

    # Transform indices to canonical elements
    # We use terms like _0, and _1 rather than provided index elements
    unique_indices = {
        i for ii in arrind_pairs[1::2] if ii is not None for i in ii
    } | set(output_indices)
    sub = {k: blockwise_token(i, ".") for i, k in enumerate(sorted(unique_indices))}
    output_indices = index_subs(tuple(output_indices), sub)
    a_pairs_list = []
    for a in arrind_pairs[1::2]:
        if a is not None:
            val = tuple(a)
        else:
            val = a
        a_pairs_list.append(index_subs(val, sub))

    arrind_pairs[1::2] = a_pairs_list
    new_axes = {index_subs((k,), sub)[0]: v for k, v in new_axes.items()}

    # Unpack dask values in non-array arguments
    argpairs = toolz.partition(2, arrind_pairs)

    # separate argpairs into two separate tuples
    inputs = []
    inputs_indices = []
    for name, index in argpairs:
        inputs.append(name)
        inputs_indices.append(index)

    # Unpack delayed objects in kwargs
    new_keys = {n for c in dependencies for n in c.__dask_layers__()}
    if kwargs:
        # replace keys in kwargs with _0 tokens
        new_tokens = tuple(
            blockwise_token(i) for i in range(len(inputs), len(inputs) + len(new_keys))
        )
        sub = dict(zip(new_keys, new_tokens))
        inputs.extend(new_keys)
        inputs_indices.extend((None,) * len(new_keys))
        kwargs = subs(kwargs, sub)

    indices = [(k, v) for k, v in zip(inputs, inputs_indices)]
    keys = map(blockwise_token, range(len(inputs)))

    # Construct local graph
    if not kwargs:
        subgraph = {output: (func,) + tuple(keys)}
    else:
        _keys = list(keys)
        if new_keys:
            _keys = _keys[: -len(new_keys)]
        kwargs2 = (dict, list(map(list, kwargs.items())))
        subgraph = {output: (apply, func, _keys, kwargs2)}

    # Construct final output
    subgraph = Blockwise(
        output,
        output_indices,
        subgraph,
        indices,
        numblocks=numblocks,
        concatenate=concatenate,
        new_axes=new_axes,
    )
    return subgraph


class Blockwise(Layer):
    """Tensor Operation

    This is a lazily constructed mapping for tensor operation graphs.
    This defines a dictionary using an operation and an indexing pattern.
    It is built for many operations like elementwise, transpose, tensordot, and
    so on.  We choose to keep these as symbolic mappings rather than raw
    dictionaries because we are able to fuse them during optimization,
    sometimes resulting in much lower overhead.

    Parameters
    ----------
    output: str
        The name of the output collection.  Used in keynames
    output_indices: tuple
        The output indices, like ``('i', 'j', 'k')`` used to determine the
        structure of the block computations
    dsk: dict
        A small graph to apply per-output-block.  May include keys from the
        input indices.
    indices: Tuple[str, Tuple[str, str]]
        An ordered mapping from input key name, like ``'x'``
        to input indices, like ``('i', 'j')``
        Or includes literals, which have ``None`` for an index value
    numblocks: Dict[key, Sequence[int]]
        Number of blocks along each dimension for each input
    concatenate: boolean
        Whether or not to pass contracted dimensions as a list of inputs or a
        single input to the block function
    new_axes: Dict
        New index dimensions that may have been created, and their extent


    See Also
    --------
    dask.blockwise.blockwise
    dask.array.blockwise
    """

    def __init__(
        self,
        output,
        output_indices,
        dsk,
        indices,
        numblocks,
        concatenate=None,
        new_axes=None,
    ):
        self.output = output
        self.output_indices = tuple(output_indices)
        self.dsk = dsk
        self.indices = tuple(
            (name, tuple(ind) if ind is not None else ind) for name, ind in indices
        )
        self.numblocks = numblocks
        # optimize_blockwise won't merge where `concatenate` doesn't match, so
        # enforce a canonical value if there are no axes for reduction.
        if all(
            all(i in output_indices for i in ind)
            for name, ind in indices
            if ind is not None
        ):
            self.concatenate = None
        else:
            self.concatenate = concatenate
        self.new_axes = new_axes or {}

    def __repr__(self):
        return "Blockwise<{} -> {}>".format(self.indices, self.output)

    @property
    def _dict(self):
        if hasattr(self, "_cached_dict"):
            return self._cached_dict["dsk"]
        else:
            keys = tuple(map(blockwise_token, range(len(self.indices))))
            dsk, _ = fuse(self.dsk, [self.output])
            func = SubgraphCallable(dsk, self.output, keys)

            key_deps = {}
            non_blockwise_tasks = {}
            dsk = make_blockwise_graph(
                func,
                self.output,
                self.output_indices,
                *list(toolz.concat(self.indices)),
                new_axes=self.new_axes,
                numblocks=self.numblocks,
                concatenate=self.concatenate,
                key_deps=key_deps,
                non_blockwise_tasks=non_blockwise_tasks,
            )
            self._cached_dict = {
                "dsk": dsk,
                "key_deps": key_deps,
                "non_blockwise_tasks": non_blockwise_tasks,
            }
        return self._cached_dict["dsk"]

    def __getitem__(self, key):
        return self._dict[key]

    def __iter__(self):
        return iter(self._dict)

    def __len__(self):
        return int(np.prod(list(self._out_numblocks().values())))

    def _out_numblocks(self):
        d = {}
        out_d = {}
        indices = {k: v for k, v in self.indices if v is not None}
        for k, v in self.numblocks.items():
            for a, b in zip(indices[k], v):
                d[a] = max(d.get(a, 0), b)
                if a in self.output_indices:
                    out_d[a] = d[a]

        return out_d

    def get_external_dependencies(self, known_keys):
        _ = self._dict  # trigger materialization
        key_deps = self._cached_dict["key_deps"]
        non_blockwise_tasks = self._cached_dict["non_blockwise_tasks"]
        ext_deps = self._cached_dict.get("ext_deps", None)
        if ext_deps is None:
            ext_deps = set()
            for v in key_deps.values():
                ext_deps.update(v)
            self._cached_dict["ext_deps"] = ext_deps
            ext_deps |= keys_in_tasks(known_keys, non_blockwise_tasks.values())

        org = super().get_external_dependencies(known_keys=known_keys)
        assert ext_deps == org
        return ext_deps

    def cull(self, keys):
        _ = self._dict  # trigger materialization

        # TODO: Are we sure that tasks in `self` never depend on
        # other tasks in `self`?
        return BasicLayer(
            mapping={k: self[k] for k in keys},
            external_dependencies=self._cached_dict["ext_deps"],
        )


def make_blockwise_graph(func, output, out_indices, *arrind_pairs, **kwargs):
    """Tensor operation

    Applies a function, ``func``, across blocks from many different input
    collections.  We arrange the pattern with which those blocks interact with
    sets of matching indices.  E.g.::

        make_blockwise_graph(func, 'z', 'i', 'x', 'i', 'y', 'i')

    yield an embarrassingly parallel communication pattern and is read as

        $$ z_i = func(x_i, y_i) $$

    More complex patterns may emerge, including multiple indices::

        make_blockwise_graph(func, 'z', 'ij', 'x', 'ij', 'y', 'ji')

        $$ z_{ij} = func(x_{ij}, y_{ji}) $$

    Indices missing in the output but present in the inputs results in many
    inputs being sent to one function (see examples).

    Examples
    --------

    Simple embarrassing map operation

    >>> inc = lambda x: x + 1
    >>> make_blockwise_graph(inc, 'z', 'ij', 'x', 'ij', numblocks={'x': (2, 2)})  # doctest: +SKIP
    {('z', 0, 0): (inc, ('x', 0, 0)),
     ('z', 0, 1): (inc, ('x', 0, 1)),
     ('z', 1, 0): (inc, ('x', 1, 0)),
     ('z', 1, 1): (inc, ('x', 1, 1))}

    Simple operation on two datasets

    >>> add = lambda x, y: x + y
    >>> make_blockwise_graph(add, 'z', 'ij', 'x', 'ij', 'y', 'ij', numblocks={'x': (2, 2),
    ...                                                      'y': (2, 2)})  # doctest: +SKIP
    {('z', 0, 0): (add, ('x', 0, 0), ('y', 0, 0)),
     ('z', 0, 1): (add, ('x', 0, 1), ('y', 0, 1)),
     ('z', 1, 0): (add, ('x', 1, 0), ('y', 1, 0)),
     ('z', 1, 1): (add, ('x', 1, 1), ('y', 1, 1))}

    Operation that flips one of the datasets

    >>> addT = lambda x, y: x + y.T  # Transpose each chunk
    >>> #                                        z_ij ~ x_ij y_ji
    >>> #               ..         ..         .. notice swap
    >>> make_blockwise_graph(addT, 'z', 'ij', 'x', 'ij', 'y', 'ji', numblocks={'x': (2, 2),
    ...                                                       'y': (2, 2)})  # doctest: +SKIP
    {('z', 0, 0): (add, ('x', 0, 0), ('y', 0, 0)),
     ('z', 0, 1): (add, ('x', 0, 1), ('y', 1, 0)),
     ('z', 1, 0): (add, ('x', 1, 0), ('y', 0, 1)),
     ('z', 1, 1): (add, ('x', 1, 1), ('y', 1, 1))}

    Dot product with contraction over ``j`` index.  Yields list arguments

    >>> make_blockwise_graph(dotmany, 'z', 'ik', 'x', 'ij', 'y', 'jk', numblocks={'x': (2, 2),
    ...                                                          'y': (2, 2)})  # doctest: +SKIP
    {('z', 0, 0): (dotmany, [('x', 0, 0), ('x', 0, 1)],
                            [('y', 0, 0), ('y', 1, 0)]),
     ('z', 0, 1): (dotmany, [('x', 0, 0), ('x', 0, 1)],
                            [('y', 0, 1), ('y', 1, 1)]),
     ('z', 1, 0): (dotmany, [('x', 1, 0), ('x', 1, 1)],
                            [('y', 0, 0), ('y', 1, 0)]),
     ('z', 1, 1): (dotmany, [('x', 1, 0), ('x', 1, 1)],
                            [('y', 0, 1), ('y', 1, 1)])}

    Pass ``concatenate=True`` to concatenate arrays ahead of time

    >>> make_blockwise_graph(f, 'z', 'i', 'x', 'ij', 'y', 'ij', concatenate=True,
    ...     numblocks={'x': (2, 2), 'y': (2, 2,)})  # doctest: +SKIP
    {('z', 0): (f, (concatenate_axes, [('x', 0, 0), ('x', 0, 1)], (1,)),
                   (concatenate_axes, [('y', 0, 0), ('y', 0, 1)], (1,)))
     ('z', 1): (f, (concatenate_axes, [('x', 1, 0), ('x', 1, 1)], (1,)),
                   (concatenate_axes, [('y', 1, 0), ('y', 1, 1)], (1,)))}

    Supports Broadcasting rules

    >>> make_blockwise_graph(add, 'z', 'ij', 'x', 'ij', 'y', 'ij', numblocks={'x': (1, 2),
    ...                                                      'y': (2, 2)})  # doctest: +SKIP
    {('z', 0, 0): (add, ('x', 0, 0), ('y', 0, 0)),
     ('z', 0, 1): (add, ('x', 0, 1), ('y', 0, 1)),
     ('z', 1, 0): (add, ('x', 0, 0), ('y', 1, 0)),
     ('z', 1, 1): (add, ('x', 0, 1), ('y', 1, 1))}

    Support keyword arguments with apply

    >>> def f(a, b=0): return a + b
    >>> make_blockwise_graph(f, 'z', 'i', 'x', 'i', numblocks={'x': (2,)}, b=10)  # doctest: +SKIP
    {('z', 0): (apply, f, [('x', 0)], {'b': 10}),
     ('z', 1): (apply, f, [('x', 1)], {'b': 10})}

    Include literals by indexing with ``None``

    >>> make_blockwise_graph(add, 'z', 'i', 'x', 'i', 100, None,  numblocks={'x': (2,)})  # doctest: +SKIP
    {('z', 0): (add, ('x', 0), 100),
     ('z', 1): (add, ('x', 1), 100)}


    See Also
    --------
    dask.array.blockwise
    dask.blockwise.blockwise
    """
    numblocks = kwargs.pop("numblocks")
    concatenate = kwargs.pop("concatenate", None)
    new_axes = kwargs.pop("new_axes", {})
    key_deps = kwargs.pop("key_deps", None)
    non_blockwise_tasks = kwargs.pop("non_blockwise_tasks", None)
    argpairs = list(toolz.partition(2, arrind_pairs))

    if concatenate is True:
        from dask.array.core import concatenate_axes as concatenate

    block_names = set()
    all_indices = set()
    for name, ind in argpairs:
        if ind is not None:
            block_names.add(name)
            for x in ind:
                all_indices.add(x)
    assert set(numblocks) == block_names

    dummy_indices = all_indices - set(out_indices)

    # Dictionary mapping {i: 3, j: 4, ...} for i, j, ... the dimensions
    dims = broadcast_dimensions(argpairs, numblocks)
    for k, v in new_axes.items():
        dims[k] = len(v) if isinstance(v, tuple) else 1

    # For each position in the output space, we'll construct a
    # "coordinate set" that consists of
    # - the output indices
    # - the dummy indices
    # - the dummy indices, with indices replaced by zeros (for broadcasting), we
    #   are careful to only emit a single dummy zero when concatenate=True to not
    #   concatenate the same array with itself several times.
    # - a 0 to assist with broadcasting.

    index_pos, zero_pos = {}, {}
    for i, ind in enumerate(out_indices):
        index_pos[ind] = i
        zero_pos[ind] = -1

    _dummies_list = []
    for i, ind in enumerate(dummy_indices):
        index_pos[ind] = 2 * i + len(out_indices)
        zero_pos[ind] = 2 * i + 1 + len(out_indices)
        reps = 1 if concatenate else dims[ind]
        _dummies_list.append([list(range(dims[ind])), [0] * reps])

    # ([0, 1, 2], [0, 0, 0], ...)  For a dummy index of dimension 3
    dummies = tuple(itertools.chain.from_iterable(_dummies_list))
    dummies += (0,)

    # For each coordinate position in each input, gives the position in
    # the coordinate set.
    coord_maps = []

    # Axes along which to concatenate, for each input
    concat_axes = []
    for arg, ind in argpairs:
        if ind is not None:
            coord_maps.append(
                [
                    zero_pos[i] if nb == 1 else index_pos[i]
                    for i, nb in zip(ind, numblocks[arg])
                ]
            )
            concat_axes.append([n for n, i in enumerate(ind) if i in dummy_indices])
        else:
            coord_maps.append(None)
            concat_axes.append(None)
    # Unpack delayed objects in kwargs
    dsk2 = {}
    if kwargs:
        task, dsk2 = unpack_collections(kwargs)
        if dsk2:
            kwargs2 = task
        else:
            kwargs2 = kwargs

    dsk = {}
    # Create argument lists
    for out_coords in itertools.product(*[range(dims[i]) for i in out_indices]):
        deps = []
        non_blockwise_task = []
        coords = out_coords + dummies
        args = []
        for cmap, axes, arg_ind in zip(coord_maps, concat_axes, argpairs):
            arg, ind = arg_ind
            if ind is None:
                args.append(arg)
                non_blockwise_task.append(arg)
            else:
                arg_coords = tuple(coords[c] for c in cmap)
                if axes:
                    tups = lol_product((arg,), arg_coords)
                    deps.extend(flatten(tups))

                    if concatenate:
                        tups = (concatenate, tups, axes)
                else:
                    tups = (arg,) + arg_coords
                    deps.append(tups)
                args.append(tups)
        out_key = (output,) + out_coords

        if key_deps is not None and len(deps):
            key_deps[out_key] = deps
            non_blockwise_tasks[out_key] = non_blockwise_task

        if kwargs:
            val = (apply, func, args, kwargs2)
        else:
            args.insert(0, func)
            val = tuple(args)
        dsk[out_key] = val

    if dsk2:
        dsk.update(ensure_dict(dsk2))

    return dsk


def lol_product(head, values):
    """List of list of tuple keys, similar to `itertools.product`.

    Parameters
    ----------

    head : tuple
        Prefix prepended to all results.
    values : sequence
        Mix of singletons and lists. Each list is substituted with every
        possible value and introduces another level of list in the output.
    Examples
    --------

    >>> lol_product(('x',), (1, 2, 3))
    ('x', 1, 2, 3)
    >>> lol_product(('x',), (1, [2, 3], 4, [5, 6]))  # doctest: +NORMALIZE_WHITESPACE
    [[('x', 1, 2, 4, 5), ('x', 1, 2, 4, 6)],
     [('x', 1, 3, 4, 5), ('x', 1, 3, 4, 6)]]
    """
    if not values:
        return head
    elif isinstance(values[0], list):
        return [lol_product(head + (x,), values[1:]) for x in values[0]]
    else:
        return lol_product(head + (values[0],), values[1:])


def lol_tuples(head, ind, values, dummies):
    """List of list of tuple keys

    Parameters
    ----------

    head : tuple
        The known tuple so far
    ind : Iterable
        An iterable of indices not yet covered
    values : dict
        Known values for non-dummy indices
    dummies : dict
        Ranges of values for dummy indices

    Examples
    --------

    >>> lol_tuples(('x',), 'ij', {'i': 1, 'j': 0}, {})
    ('x', 1, 0)

    >>> lol_tuples(('x',), 'ij', {'i': 1}, {'j': range(3)})
    [('x', 1, 0), ('x', 1, 1), ('x', 1, 2)]

    >>> lol_tuples(('x',), 'ijk', {'i': 1}, {'j': [0, 1, 2], 'k': [0, 1]}) # doctest: +NORMALIZE_WHITESPACE
    [[('x', 1, 0, 0), ('x', 1, 0, 1)],
     [('x', 1, 1, 0), ('x', 1, 1, 1)],
     [('x', 1, 2, 0), ('x', 1, 2, 1)]]
    """
    if not ind:
        return head
    if ind[0] not in dummies:
        return lol_tuples(head + (values[ind[0]],), ind[1:], values, dummies)
    else:
        return [
            lol_tuples(head + (v,), ind[1:], values, dummies) for v in dummies[ind[0]]
        ]


def optimize_blockwise(graph, keys=()):
    """High level optimization of stacked Blockwise layers

    For operations that have multiple Blockwise operations one after the other, like
    ``x.T + 123`` we can fuse these into a single Blockwise operation.  This happens
    before any actual tasks are generated, and so can reduce overhead.

    This finds groups of Blockwise operations that can be safely fused, and then
    passes them to ``rewrite_blockwise`` for rewriting.

    Parameters
    ----------
    full_graph: HighLevelGraph
    keys: Iterable
        The keys of all outputs of all collections.
        Used to make sure that we don't fuse a layer needed by an output

    Returns
    -------
    HighLevelGraph

    See Also
    --------
    rewrite_blockwise
    """
    with warnings.catch_warnings():
        # In some cases, rewrite_blockwise (called internally) will do a bad
        # thing like `string in array[int].
        # See dask/array/tests/test_atop.py::test_blockwise_numpy_arg for
        # an example. NumPy currently raises a warning that 'a' == array([1, 2])
        # will change from returning `False` to `array([False, False])`.
        #
        # Users shouldn't see those warnings, so we filter them.
        # We set the filter here, rather than lower down, to avoid having to
        # create and remove the filter many times inside a tight loop.

        # https://github.com/dask/dask/pull/4805#discussion_r286545277 explains
        # why silencing this warning shouldn't cause issues.
        warnings.filterwarnings(
            "ignore", "elementwise comparison failed", Warning
        )  # FutureWarning or DeprecationWarning
        out = _optimize_blockwise(graph, keys=keys)
        while out.dependencies != graph.dependencies:
            graph = out
            out = _optimize_blockwise(graph, keys=keys)
    return out


def _optimize_blockwise(full_graph, keys=()):
    keep = {k[0] if type(k) is tuple else k for k in keys}
    layers = full_graph.dicts
    dependents = reverse_dict(full_graph.dependencies)
    roots = {k for k in full_graph.dicts if not dependents.get(k)}
    stack = list(roots)

    out = {}
    dependencies = {}
    seen = set()

    while stack:
        layer = stack.pop()
        if layer in seen or layer not in layers:
            continue
        seen.add(layer)

        # Outer loop walks through possible output Blockwise layers
        if isinstance(layers[layer], Blockwise):
            blockwise_layers = {layer}
            deps = set(blockwise_layers)
            while deps:  # we gather as many sub-layers as we can
                dep = deps.pop()
                if dep not in layers:
                    stack.append(dep)
                    continue
                if not isinstance(layers[dep], Blockwise):
                    stack.append(dep)
                    continue
                if dep != layer and dep in keep:
                    stack.append(dep)
                    continue
                if layers[dep].concatenate != layers[layer].concatenate:
                    stack.append(dep)
                    continue
                if (
                    sum(k == dep for k, ind in layers[layer].indices if ind is not None)
                    > 1
                ):
                    stack.append(dep)
                    continue

                # passed everything, proceed
                blockwise_layers.add(dep)

                # traverse further to this child's children
                for d in full_graph.dependencies.get(dep, ()):
                    # Don't allow reductions to proceed
                    output_indices = set(layers[dep].output_indices)
                    input_indices = {
                        i for _, ind in layers[dep].indices if ind for i in ind
                    }

                    if len(dependents[d]) <= 1 and output_indices.issuperset(
                        input_indices
                    ):
                        deps.add(d)
                    else:
                        stack.append(d)

            # Merge these Blockwise layers into one
            new_layer = rewrite_blockwise([layers[l] for l in blockwise_layers])
            out[layer] = new_layer

            new_deps = set()
            for k, v in new_layer.indices:
                if v is None:
                    new_deps |= keys_in_tasks(full_graph.dependencies, [k])
                else:
                    new_deps.add(k)
            dependencies[layer] = new_deps
        else:
            out[layer] = layers[layer]
            dependencies[layer] = full_graph.dependencies.get(layer, set())
            stack.extend(full_graph.dependencies.get(layer, ()))

    return HighLevelGraph(out, dependencies)


def rewrite_blockwise(inputs):
    """Rewrite a stack of Blockwise expressions into a single blockwise expression

    Given a set of Blockwise layers, combine them into a single layer.  The provided
    layers are expected to fit well together.  That job is handled by
    ``optimize_blockwise``

    Parameters
    ----------
    inputs : List[Blockwise]

    Returns
    -------
    blockwise: Blockwise

    See Also
    --------
    optimize_blockwise
    """
    if len(inputs) == 1:
        # Fast path: if there's only one input we can just use it as-is.
        return inputs[0]

    inputs = {inp.output: inp for inp in inputs}
    dependencies = {
        inp.output: {d for d, v in inp.indices if v is not None and d in inputs}
        for inp in inputs.values()
    }
    dependents = reverse_dict(dependencies)

    new_index_iter = (
        c + (str(d) if d else "")  # A, B, ... A1, B1, ...
        for d in itertools.count()
        for c in "ABCDEFGHIJKLMNOPQRSTUVWXYZ"
    )

    [root] = [k for k, v in dependents.items() if not v]

    # Our final results.  These will change during fusion below
    indices = list(inputs[root].indices)
    new_axes = inputs[root].new_axes
    concatenate = inputs[root].concatenate
    dsk = dict(inputs[root].dsk)

    changed = True
    while changed:
        changed = False
        for i, (dep, ind) in enumerate(indices):
            if ind is None:
                continue
            if dep not in inputs:
                continue

            changed = True

            # Replace _n with dep name in existing tasks
            # (inc, _0) -> (inc, 'b')
            dsk = {k: subs(v, {blockwise_token(i): dep}) for k, v in dsk.items()}

            # Remove current input from input indices
            # [('a', 'i'), ('b', 'i')] -> [('a', 'i')]
            _, current_dep_indices = indices.pop(i)
            sub = {
                blockwise_token(i): blockwise_token(i - 1)
                for i in range(i + 1, len(indices) + 1)
            }
            dsk = subs(dsk, sub)

            # Change new input_indices to match give index from current computation
            # [('c', j')] -> [('c', 'i')]
            new_indices = inputs[dep].indices
            sub = dict(zip(inputs[dep].output_indices, current_dep_indices))
            contracted = {
                x
                for _, j in new_indices
                if j is not None
                for x in j
                if x not in inputs[dep].output_indices
            }
            extra = dict(zip(contracted, new_index_iter))
            sub.update(extra)
            new_indices = [(x, index_subs(j, sub)) for x, j in new_indices]

            # Update new_axes
            for k, v in inputs[dep].new_axes.items():
                new_axes[sub[k]] = v

            # Bump new inputs up in list
            sub = {}
            # Map from (id(key), inds or None) -> index in indices. Used to deduplicate indices.
            index_map = {(id(k), inds): n for n, (k, inds) in enumerate(indices)}
            for i, index in enumerate(new_indices):
                id_key = (id(index[0]), index[1])
                if id_key in index_map:  # use old inputs if available
                    sub[blockwise_token(i)] = blockwise_token(index_map[id_key])
                else:
                    index_map[id_key] = len(indices)
                    sub[blockwise_token(i)] = blockwise_token(len(indices))
                    indices.append(index)
            new_dsk = subs(inputs[dep].dsk, sub)

            # indices.extend(new_indices)
            dsk.update(new_dsk)

    # De-duplicate indices like [(a, ij), (b, i), (a, ij)] -> [(a, ij), (b, i)]
    # Make sure that we map everything else appropriately as we remove inputs
    new_indices = []
    seen = {}
    sub = {}  # like {_0: _0, _1: _0, _2: _1}
    for i, x in enumerate(indices):
        if x[1] is not None and x in seen:
            sub[i] = seen[x]
        else:
            if x[1] is not None:
                seen[x] = len(new_indices)
            sub[i] = len(new_indices)
            new_indices.append(x)

    sub = {blockwise_token(k): blockwise_token(v) for k, v in sub.items()}
    dsk = {k: subs(v, sub) for k, v in dsk.items()}

    indices_check = {k for k, v in indices if v is not None}
    numblocks = toolz.merge([inp.numblocks for inp in inputs.values()])
    numblocks = {k: v for k, v in numblocks.items() if v is None or k in indices_check}

    out = Blockwise(
        root,
        inputs[root].output_indices,
        dsk,
        new_indices,
        numblocks=numblocks,
        new_axes=new_axes,
        concatenate=concatenate,
    )

    return out


def zero_broadcast_dimensions(lol, nblocks):
    """

    >>> lol = [('x', 1, 0), ('x', 1, 1), ('x', 1, 2)]
    >>> nblocks = (4, 1, 2)  # note singleton dimension in second place
    >>> lol = [[('x', 1, 0, 0), ('x', 1, 0, 1)],
    ...        [('x', 1, 1, 0), ('x', 1, 1, 1)],
    ...        [('x', 1, 2, 0), ('x', 1, 2, 1)]]

    >>> zero_broadcast_dimensions(lol, nblocks)  # doctest: +NORMALIZE_WHITESPACE
    [[('x', 1, 0, 0), ('x', 1, 0, 1)],
     [('x', 1, 0, 0), ('x', 1, 0, 1)],
     [('x', 1, 0, 0), ('x', 1, 0, 1)]]

    See Also
    --------
    lol_tuples
    """
    f = lambda t: (t[0],) + tuple(0 if d == 1 else i for i, d in zip(t[1:], nblocks))
    return homogeneous_deepmap(f, lol)


def broadcast_dimensions(argpairs, numblocks, sentinels=(1, (1,)), consolidate=None):
    """Find block dimensions from arguments

    Parameters
    ----------
    argpairs: iterable
        name, ijk index pairs
    numblocks: dict
        maps {name: number of blocks}
    sentinels: iterable (optional)
        values for singleton dimensions
    consolidate: func (optional)
        use this to reduce each set of common blocks into a smaller set

    Examples
    --------
    >>> argpairs = [('x', 'ij'), ('y', 'ji')]
    >>> numblocks = {'x': (2, 3), 'y': (3, 2)}
    >>> broadcast_dimensions(argpairs, numblocks)
    {'i': 2, 'j': 3}

    Supports numpy broadcasting rules

    >>> argpairs = [('x', 'ij'), ('y', 'ij')]
    >>> numblocks = {'x': (2, 1), 'y': (1, 3)}
    >>> broadcast_dimensions(argpairs, numblocks)
    {'i': 2, 'j': 3}

    Works in other contexts too

    >>> argpairs = [('x', 'ij'), ('y', 'ij')]
    >>> d = {'x': ('Hello', 1), 'y': (1, (2, 3))}
    >>> broadcast_dimensions(argpairs, d)
    {'i': 'Hello', 'j': (2, 3)}
    """
    # List like [('i', 2), ('j', 1), ('i', 1), ('j', 2)]
    argpairs2 = [(a, ind) for a, ind in argpairs if ind is not None]
    L = toolz.concat(
        [
            zip(inds, dims)
            for (x, inds), (x, dims) in toolz.join(
                toolz.first, argpairs2, toolz.first, numblocks.items()
            )
        ]
    )

    g = toolz.groupby(0, L)
    g = dict((k, set([d for i, d in v])) for k, v in g.items())

    g2 = dict((k, v - set(sentinels) if len(v) > 1 else v) for k, v in g.items())

    if consolidate:
        return toolz.valmap(consolidate, g2)

    if g2 and not set(map(len, g2.values())) == set([1]):
        raise ValueError("Shapes do not align %s" % g)

    return toolz.valmap(toolz.first, g2)


def fuse_roots(graph: HighLevelGraph, keys: list):
    """
    Fuse nearby layers if they don't have dependencies

    Often Blockwise sections of the graph fill out all of the computation
    except for the initial data access or data loading layers::

      Large Blockwise Layer
        |       |       |
        X       Y       Z

    This can be troublesome because X, Y, and Z tasks may be executed on
    different machines, and then require communication to move around.

    This optimization identifies this situation, lowers all of the graphs to
    concrete dicts, and then calls ``fuse`` on them, with a width equal to the
    number of layers like X, Y, and Z.

    This is currently used within array and dataframe optimizations.

    Parameters
    ----------
    graph: HighLevelGraph
        The full graph of the computation
    keys: list
        The output keys of the computation, to be passed on to fuse

    See Also
    --------
    Blockwise
    fuse
    """
    layers = graph.layers.copy()
    dependencies = graph.dependencies.copy()
    dependents = reverse_dict(dependencies)

    for name, layer in graph.layers.items():
        deps = graph.dependencies[name]
        if (
            isinstance(layer, Blockwise)
            and len(deps) > 1
            and not any(dependencies[dep] for dep in deps)  # no need to fuse if 0 or 1
            and all(len(dependents[dep]) == 1 for dep in deps)
        ):
            new = toolz.merge(layer, *[layers[dep] for dep in deps])
            new, _ = fuse(new, keys, ave_width=len(deps))

            for dep in deps:
                del layers[dep]
                del dependencies[dep]

            layers[name] = new
            dependencies[name] = set()

    return HighLevelGraph(layers, dependencies)<|MERGE_RESOLUTION|>--- conflicted
+++ resolved
@@ -5,11 +5,7 @@
 
 import tlz as toolz
 
-<<<<<<< HEAD
 from .core import reverse_dict, flatten, keys_in_tasks
-=======
-from .core import reverse_dict, keys_in_tasks
->>>>>>> b0739b87
 from .delayed import unpack_collections
 from .highlevelgraph import BasicLayer, HighLevelGraph, Layer
 from .optimization import SubgraphCallable, fuse
