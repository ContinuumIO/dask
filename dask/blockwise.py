--- conflicted
+++ resolved
@@ -1,11 +1,17 @@
 import itertools
-<<<<<<< HEAD
-=======
 import os
-import warnings
 from itertools import product
-from typing import Any, Hashable, Iterable, Mapping, Optional, Sequence, Set, Tuple
->>>>>>> 0da96964
+from typing import (
+    Any,
+    Hashable,
+    Iterable,
+    Mapping,
+    Optional,
+    Sequence,
+    Set,
+    Tuple,
+    Union,
+)
 
 import tlz as toolz
 
@@ -232,18 +238,6 @@
 
     def __init__(
         self,
-<<<<<<< HEAD
-        output,
-        output_indices,
-        dsk,
-        indices,
-        numblocks,
-        concatenate=None,
-        new_axes=None,
-        output_blocks=None,
-        annotations=None,
-        io_deps=None,
-=======
         output: str,
         output_indices: Iterable[str],
         dsk: Mapping[str, tuple],
@@ -253,7 +247,7 @@
         new_axes: Mapping[str, int] = None,
         output_blocks: Set[Tuple[int, ...]] = None,
         annotations: Mapping[str, Any] = None,
->>>>>>> 0da96964
+        io_deps: Optional[Mapping[str, Union[dict, tuple]]] = None,
     ):
         super().__init__(annotations=annotations)
         self.output = output
