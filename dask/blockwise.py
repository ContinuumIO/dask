--- conflicted
+++ resolved
@@ -34,7 +34,6 @@
     This allows a new collection to be created (via IO) within a
     ``Blockwise`` layer.
 
-<<<<<<< HEAD
     Parameters
     ----------
     numblocks: tuple[int, ...]
@@ -43,13 +42,6 @@
     produces_tasks: bool
         Whether any nested tasks will be passed to the Blockwise
         function.
-=======
-    All ``BlockwiseDep`` instances must define a ``numblocks``
-    attribute to specify the number of blocks/partitions the
-    object can support along each dimension. The object should
-    also define a ``produces_tasks`` attribute to specify if
-    any nested tasks will be passed to the Blockwise function.
->>>>>>> 99e26008
 
     See Also
     --------
