properties:

  temporary-directory:
    type:
    - string
    - "null"
    description: |
      Temporary directory for local disk storage /tmp, /scratch,
      or /local.  This directory is used during dask spill-to-disk operations.

      When the value is "null" (default), dask will create a directory from
      where dask was launched: `cwd/dask-worker-space`

  visualization:
    type: object
    properties:
      engine:
        type:
          - string
          - 'null'
        description: |
          Visualization engine to use when calling ``.visualize()`` on a Dask collection.
          Currently supports ``'graphviz'``, ``'ipycytoscape'``, and ``'cytoscape'``
          (alias for ``'ipycytoscape'``)

  tokenize:
    type: object
    properties:
      ensure-deterministic:
        type:
        - boolean
        description: |
          If ``true``, tokenize will error instead of falling back to uuids
          when a deterministic token cannot be generated. Defaults to
          ``false``.

  dataframe:
    type: object
    properties:

      backend:
        type:
        - string
        - "null"
        description: |
          Backend to use for supported dataframe-creation functions.
          Default is "pandas".

      shuffle:
        type: object
        properties:

          method:
            type:
            - string
            - "null"
            description: |
              The default shuffle method to choose. Possible values are disk,
              tasks, p2p. If null, pick best method depending on application.

          compression:
            type:
            - string
            - "null"
            description: |
              Compression algorithm used for on disk-shuffling. Partd, the library used
              for compression supports ZLib, BZ2, and SNAPPY


      parquet:
        type: object
        properties:

          metadata-task-size-local:
            type: integer
            description: |
              The number of files to handle within each metadata-processing
              task when reading a parquet dataset from a LOCAL file system.
              Specifying 0 will result in serial execution on the client.

          metadata-task-size-remote:
            type: integer
            description: |
              The number of files to handle within each metadata-processing
              task when reading a parquet dataset from a REMOTE file system.
              Specifying 0 will result in serial execution on the client.
          minimum-partition-size:
            type: integer
            description: |
              The minimum in-memory size of a single partition after reading
              from parquet. Smaller parquet files will be combined into
              a single partitions to reach this threshold.

      convert-string:
        type: [boolean, 'null']
        description: |
          Whether to convert string-like data to pyarrow strings.
      query-planning:
        type: [boolean, "null"]
        description: |
          Whether to use query planning.

  array:
    type: object
    properties:

      backend:
        type:
        - string
        - "null"
        description: |
          Backend to use for supported array-creation functions.
          Default is "numpy".

      chunk-size:
        type:
        - integer
        - string
        description: |
          The default chunk size to target. Default is "128MiB".

      rechunk:
        type: object
        properties:
          
          method:
            type: string
            description: |
              The method to use for rechunking. Must be either "tasks" or "p2p";
              default is "tasks". Using "p2p" requires a distributed cluster.
          
          threshold:
            type: integer
            description: |
              The graph growth factor above which task-based shuffling introduces
              an intermediate step.

      shuffle:
        type: object
        properties:

<<<<<<< HEAD
          method:
            type: string
            description: |
              The shuffle method to use. Must be either "tasks" or "p2p";
              default is "tasks". Using "p2p" requires a distributed cluster.

          chunksize-tolerance:
            type: number
            description: |
              Tolerance for the shuffle algorithm when creating output chunks.
=======
          chunksize-tolerance:
            type: number
            description: |
              Upper tolerance for the shuffle algorithm when creating output chunks.
>>>>>>> 3c4bbaf7
              Default is 1.25. This means that the shuffle algorithm can exceed
              the average input chunk size along this dimension by 25%.

      svg:
        type: object
        properties:

          size:
            type: integer
            description: |
              The size of pixels used when displaying a dask array as an SVG image.
              This is used, for example, for nice rendering in a Jupyter notebook

      slicing:
        type: object
        properties:
          split-large-chunks:
            type: [boolean, 'null']
            description: |
              How to handle large chunks created when slicing Arrays. By default a
              warning is produced. Set to ``False`` to silence the warning
              and allow large output chunks. Set to ``True`` to silence the
              warning and avoid large output chunks.
      query-planning:
        type: [boolean, "null"]
        description: |
          Whether to use query planning for arrays.

  optimization:
    type: object
    properties:

      annotations:
        type: object
        properties:
          fuse:
            type: boolean
            description: |
              If adjacent blockwise layers have different annotations (e.g., one has
              retries=3 and another has retries=4), Dask can make an attempt to merge
              those annotations according to some simple rules. ``retries`` is set to
              the max of the layers, ``priority`` is set to the max of the layers,
              ``resources`` are set to the max of all the resources, ``workers`` is
              set to the intersection of the requested workers. If this setting is
              disabled, then adjacent blockwise layers with different annotations
              will *not* be fused.

      fuse:
        type: object
        description: Options for Dask's task fusion optimizations
        properties:

          active:
            type: [boolean, 'null']
            description: |
              Turn task fusion on/off. This option refers to the fusion of a
              fully-materialized task graph (not a high-Level graph). By default
              (None), the active task-fusion option will be treated as ``False``
              for Dask-Dataframe collections, and as ``True`` for all other graphs
              (including Dask-Array collections).

          ave-width:
            type: number
            minimum: 0
            description:
              Upper limit for width, where width = num_nodes / height, a good measure
              of parallelizability

          max-width:
            type: [number, 'null']
            minimum: 0
            description:
              Don't fuse if total width is greater than this. Set to null to dynamically
              adjust to 1.5 + ave_width * log(ave_width + 1)

          max-height:
            type: number
            minimum: 0
            description: Don't fuse more than this many levels

          max-depth-new-edges:
            type: [number, 'null']
            minimum: 0
            description:
              Don't fuse if new dependencies are added after this many levels.
              Set to null to dynamically adjust to ave_width * 1.5.

          subgraphs:
            type: [boolean, 'null']
            description: |
              Set to True to fuse multiple tasks into SubgraphCallable objects. Set to
              None to let the default optimizer of individual dask collections decide.
              If no collection-specific default exists, None defaults to False.

          rename-keys:
            type: boolean
            description:
              Set to true to rename the fused keys with `default_fused_keys_renamer`.
              Renaming fused keys can keep the graph more understandable and
              comprehensible, but it comes at the cost of additional processing. If
              False, then the top-most key will be used. For advanced usage, a function
              to create the new name is also accepted.

  admin:
    type: object
    properties:

      traceback:
        type: object
        properties:

          shorten:
            description:
              Clean up Dask tracebacks for readability.
              Remove all modules that match one of the listed regular expressions.
              Always preserve the first and last frame.
            type: array
            items:
              type: string<|MERGE_RESOLUTION|>--- conflicted
+++ resolved
@@ -139,7 +139,6 @@
         type: object
         properties:
 
-<<<<<<< HEAD
           method:
             type: string
             description: |
@@ -149,13 +148,7 @@
           chunksize-tolerance:
             type: number
             description: |
-              Tolerance for the shuffle algorithm when creating output chunks.
-=======
-          chunksize-tolerance:
-            type: number
-            description: |
               Upper tolerance for the shuffle algorithm when creating output chunks.
->>>>>>> 3c4bbaf7
               Default is 1.25. This means that the shuffle algorithm can exceed
               the average input chunk size along this dimension by 25%.
 
