from __future__ import absolute_import, division, print_function

from .context import _globals

__all__ = ['Callback', 'add_callbacks']


class Callback(object):
    """ Base class for using the callback mechanism

    Create a callback with functions of the following signatures:

    >>> def start(dsk):
    ...     pass
<<<<<<< HEAD
    >>> def start_state(dask, state):
=======
    >>> def start_state(dsk, state):
>>>>>>> 68ce4143
    ...     pass
    >>> def pretask(key, dsk, state):
    ...     pass
    >>> def posttask(key, result, dsk, state, worker_id):
    ...     pass
    >>> def finish(dsk, state, failed):
    ...     pass

    You may then construct a callback object with any number of them

    >>> cb = Callback(pretask=pretask, finish=finish)  # doctest: +SKIP

    And use it either as a context mangager over a compute/get call

    >>> with cb:  # doctest: +SKIP
    ...     x.compute()  # doctest: +SKIP

    Or globally with the ``register`` method

    >>> cb.register()  # doctest: +SKIP
    >>> cb.unregister()  # doctest: +SKIP

    Alternatively subclass the ``Callback`` class with your own methods.

    >>> class PrintKeys(Callback):
    ...     def _pretask(self, key, dask, state):
    ...         print("Computing: {0}!".format(repr(key)))

    >>> with PrintKeys():  # doctest: +SKIP
    ...     x.compute()  # doctest: +SKIP
    """

    def __init__(self, start=None, start_state=None, pretask=None, posttask=None, finish=None):
        if start:
            self._start = start
        if start_state:
            self._start_state = start_state
        if pretask:
            self._pretask = pretask
        if posttask:
            self._posttask = posttask
        if finish:
            self._finish = finish

    @property
    def _callback(self):
        fields = ['_start', '_start_state', '_pretask', '_posttask', '_finish']
        return tuple(getattr(self, i, None) for i in fields)

    def __enter__(self):
        self._cm = add_callbacks(self)
        self._cm.__enter__()
        return self

    def __exit__(self, *args):
        self._cm.__exit__(*args)

    def register(self):
        _globals['callbacks'].add(self._callback)

    def unregister(self):
        _globals['callbacks'].remove(self._callback)


def unpack_callbacks(cbs):
    """Take an iterable of callbacks, return a list of each callback."""
    if cbs:
        return [[i for i in f if i] for f in zip(*cbs)]
    else:
        return [(), (), (), (), ()]


def normalize_callback(cb):
    """Normalizes a callback to a tuple"""
    if isinstance(cb, Callback):
        return cb._callback
    elif isinstance(cb, tuple):
        return cb
    else:
        raise TypeError("Callbacks must be either `Callback` or `tuple`")


class add_callbacks(object):
    """Context manager for callbacks.

    Takes several callbacks and applies them only in the enclosed context.
    Callbacks can either be represented as a ``Callback`` object, or as a tuple
    of length 4.

    Examples
    --------
    >>> def pretask(key, dsk, state):
    ...     print("Now running {0}").format(key)
    >>> callbacks = (None, pretask, None, None)
    >>> with add_callbacks(callbacks):    # doctest: +SKIP
    ...     res.compute()
    """
    def __init__(self, *args):
        self.old = _globals['callbacks'].copy()
        _globals['callbacks'].update([normalize_callback(a) for a in args])

    def __enter__(self):
        return

    def __exit__(self, type, value, traceback):
        _globals['callbacks'] = self.old<|MERGE_RESOLUTION|>--- conflicted
+++ resolved
@@ -12,11 +12,7 @@
 
     >>> def start(dsk):
     ...     pass
-<<<<<<< HEAD
-    >>> def start_state(dask, state):
-=======
     >>> def start_state(dsk, state):
->>>>>>> 68ce4143
     ...     pass
     >>> def pretask(key, dsk, state):
     ...     pass
