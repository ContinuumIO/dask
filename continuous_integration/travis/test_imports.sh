#!/usr/bin/env bash
set -o errexit


test_import () {
    echo "Create environment: python=$PYTHON $1"
    # Create an empty environment
    conda create -y -n test-imports -c conda-forge python=$PYTHON $1 > /dev/null 2>&1
    source activate test-imports > /dev/null 2>&1
    echo "python -c '$2'"
    python -c "$2"
    source deactivate > /dev/null 2>&1 || conda deactivate > /dev/null 2>&1
    conda env remove -n test-imports > /dev/null 2>&1
}

<<<<<<< HEAD
# Note: in setup.py, bag and delayed require cloudpickle, but it's omitted here and in
# travis-reduced-deps.yaml as it is only a dependency for real-life usage
test_import ""                                "import dask, dask.multiprocessing, dask.threaded, dask.optimization"
test_import "toolz"                           "import dask.delayed"
test_import "fsspec toolz partd"              "import dask.bag"
test_import "toolz numpy toolz"               "import dask.array"
test_import "fsspec numpy pandas toolz partd" "import dask.dataframe"
test_import "bokeh"                           "import dask.diagnostics"
test_import "distributed"                     "import dask.distributed"
=======
# Create an empty environment
conda create -n test-imports -c conda-forge python=$PYTHON_VERSION
source activate test-imports

(test_import "Core" "" "import dask, dask.threaded, dask.optimization") && \
(test_import "Delayed" "toolz" "import dask.delayed") && \
(test_import "Bag" "fsspec toolz partd cloudpickle" "import dask.bag") && \
(test_import "Array" "toolz numpy" "import dask.array") && \
(test_import "Dataframe" "fsspec numpy pandas toolz partd cloudpickle" "import dask.dataframe") && \
(test_import "Diagnostics" "bokeh" "import dask.diagnostics") && \
(test_import "Distributed" "distributed s3fs" "import dask.distributed")
>>>>>>> 111ad146
<|MERGE_RESOLUTION|>--- conflicted
+++ resolved
@@ -5,7 +5,7 @@
 test_import () {
     echo "Create environment: python=$PYTHON $1"
     # Create an empty environment
-    conda create -y -n test-imports -c conda-forge python=$PYTHON $1 > /dev/null 2>&1
+    conda create -y -n test-imports -c conda-forge python=$PYTHON_VERSION $1 > /dev/null 2>&1
     source activate test-imports > /dev/null 2>&1
     echo "python -c '$2'"
     python -c "$2"
@@ -13,7 +13,6 @@
     conda env remove -n test-imports > /dev/null 2>&1
 }
 
-<<<<<<< HEAD
 # Note: in setup.py, bag and delayed require cloudpickle, but it's omitted here and in
 # travis-reduced-deps.yaml as it is only a dependency for real-life usage
 test_import ""                                "import dask, dask.multiprocessing, dask.threaded, dask.optimization"
@@ -22,17 +21,4 @@
 test_import "toolz numpy toolz"               "import dask.array"
 test_import "fsspec numpy pandas toolz partd" "import dask.dataframe"
 test_import "bokeh"                           "import dask.diagnostics"
-test_import "distributed"                     "import dask.distributed"
-=======
-# Create an empty environment
-conda create -n test-imports -c conda-forge python=$PYTHON_VERSION
-source activate test-imports
-
-(test_import "Core" "" "import dask, dask.threaded, dask.optimization") && \
-(test_import "Delayed" "toolz" "import dask.delayed") && \
-(test_import "Bag" "fsspec toolz partd cloudpickle" "import dask.bag") && \
-(test_import "Array" "toolz numpy" "import dask.array") && \
-(test_import "Dataframe" "fsspec numpy pandas toolz partd cloudpickle" "import dask.dataframe") && \
-(test_import "Diagnostics" "bokeh" "import dask.diagnostics") && \
-(test_import "Distributed" "distributed s3fs" "import dask.distributed")
->>>>>>> 111ad146
+test_import "distributed"                     "import dask.distributed"