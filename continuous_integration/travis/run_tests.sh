#!/usr/bin/env bash

set -e

# Need to make test order deterministic when parallelizing tests, hence PYTHONHASHSEED
# (see https://github.com/pytest-dev/pytest-xdist/issues/63)
if [[ $PARALLEL == 'true' ]]; then
    export XTRATESTARGS="-n3 $XTRATESTARGS"
    export PYTHONHASHSEED=42
fi

if [[ $COVERAGE == 'true' ]]; then
    echo "coverage run `which py.test` dask --runslow --doctest-modules $XTRATESTARGS"
    coverage run `which py.test` dask --runslow --doctest-modules $XTRATESTARGS
else
    echo "py.test dask --runslow $XTRATESTARGS"
    py.test dask --runslow $XTRATESTARGS
<<<<<<< HEAD
fi
=======
fi

set +e
>>>>>>> b711904f
<|MERGE_RESOLUTION|>--- conflicted
+++ resolved
@@ -15,10 +15,6 @@
 else
     echo "py.test dask --runslow $XTRATESTARGS"
     py.test dask --runslow $XTRATESTARGS
-<<<<<<< HEAD
-fi
-=======
 fi
 
-set +e
->>>>>>> b711904f
+set +e