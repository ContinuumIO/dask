--- conflicted
+++ resolved
@@ -49,12 +49,9 @@
     sqlalchemy \
     toolz
 
-<<<<<<< HEAD
 conda install -c conda-forge/label/rc pandas
-=======
 # install pytables from defaults for now
 conda install -q pytables
->>>>>>> de2afdb7
 
 pip install -q git+https://github.com/dask/partd --upgrade --no-deps
 pip install -q git+https://github.com/dask/zict --upgrade --no-deps
