--- conflicted
+++ resolved
@@ -6,10 +6,6 @@
 dependencies:
   # required dependencies
   - python=3.8
-<<<<<<< HEAD
-  - setuptools
-=======
->>>>>>> f18f4fa8
   - packaging
   - numpy=1.19
   - pandas=1.2
