--- conflicted
+++ resolved
@@ -20,12 +20,7 @@
   - tiledb-py
   - fsspec
   - sqlalchemy
-<<<<<<< HEAD
-  - pyarrow>=0.14.0
-=======
   - pyarrow
-  - coverage
->>>>>>> 656028e1
   - jsonschema
   # other -- IO
   - bcolz
