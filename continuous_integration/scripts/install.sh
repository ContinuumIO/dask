set -xe

# TODO: Add cityhash back
# We don't have a conda-forge package for cityhash
# We don't include it in the conda environment.yaml, since that may
# make things harder for contributors that don't have a C++ compiler
# python -m pip install --no-deps cityhash

mamba install -y -c arrow-nightlies "pyarrow>3.0"

if [[ ${UPSTREAM_DEV} ]]; then
<<<<<<< HEAD
    # mamba update -y -c arrow-nightlies pyarrow
=======
    mamba install -y -c arrow-nightlies "pyarrow>3.0"
>>>>>>> 52554fa9

    # FIXME https://github.com/mamba-org/mamba/issues/412
    # mamba uninstall --force numpy pandas
    conda uninstall --force numpy pandas

    python -m pip install --no-deps --pre \
        -i https://pypi.anaconda.org/scipy-wheels-nightly/simple \
        numpy \
        pandas

    python -m pip install \
        --upgrade \
        locket \
        git+https://github.com/pydata/sparse \
        git+https://github.com/dask/s3fs \
        git+https://github.com/intake/filesystem_spec \
        git+https://github.com/dask/partd \
        git+https://github.com/dask/zict \
        git+https://github.com/dask/distributed \
        git+https://github.com/zarr-developers/zarr-python
fi

# Install dask
python -m pip install --quiet --no-deps -e .[complete]
echo mamba list
mamba list

# For debugging
echo -e "--\n--Conda Environment (re-create this with \`conda env create --name <name> -f <output_file>\`)\n--"
mamba env export | grep -E -v '^prefix:.*$'

set +xe<|MERGE_RESOLUTION|>--- conflicted
+++ resolved
@@ -9,11 +9,7 @@
 mamba install -y -c arrow-nightlies "pyarrow>3.0"
 
 if [[ ${UPSTREAM_DEV} ]]; then
-<<<<<<< HEAD
-    # mamba update -y -c arrow-nightlies pyarrow
-=======
-    mamba install -y -c arrow-nightlies "pyarrow>3.0"
->>>>>>> 52554fa9
+    # mamba install -y -c arrow-nightlies "pyarrow>3.0"
 
     # FIXME https://github.com/mamba-org/mamba/issues/412
     # mamba uninstall --force numpy pandas
