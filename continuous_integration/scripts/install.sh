set -xe

if [[ ${UPSTREAM_DEV} ]]; then

    # NOTE: `dask/tests/test_ci.py::test_upstream_packages_installed` should up be
    # updated when packages here are updated.

    # Pick up https://github.com/mamba-org/mamba/pull/2903
    mamba install -n base 'mamba>=1.5.2'

    mamba uninstall --force bokeh
    mamba install -y -c bokeh/label/dev bokeh

    mamba uninstall --force pyarrow
    python -m pip install --no-deps \
        --extra-index-url https://pypi.fury.io/arrow-nightlies/ \
        --prefer-binary --pre pyarrow

    mamba uninstall --force fastparquet
    python -m pip install \
        --upgrade \
        locket \
        git+https://github.com/dask/s3fs \
        git+https://github.com/intake/filesystem_spec \
        git+https://github.com/dask/partd \
        git+https://github.com/dask/zict \
        git+https://github.com/dask/distributed \
        git+https://github.com/dask/dask-expr \
        git+https://github.com/dask/fastparquet \
        git+https://github.com/zarr-developers/zarr-python
<<<<<<< HEAD
    mamba uninstall --force numpy pandas scipy numexpr numba sparse h5py
=======
    mamba uninstall --force numpy pandas scipy numexpr numba sparse scikit-image
>>>>>>> 7ace31f9
    python -m pip install --no-deps --pre --retries 10 \
        -i https://pypi.anaconda.org/scientific-python-nightly-wheels/simple \
        numpy \
        pandas \
        scipy \
<<<<<<< HEAD
        h5py
=======
        scikit-image
>>>>>>> 7ace31f9

    # Used when automatically opening an issue when the `upstream` CI build fails
    mamba install pytest-reportlog

fi

# Install dask
python -m pip install --quiet --no-deps -e .[complete]
echo mamba list
mamba list

# For debugging
echo -e "--\n--Conda Environment (re-create this with \`conda env create --name <name> -f <output_file>\`)\n--"
mamba env export | grep -E -v '^prefix:.*$' > env.yaml
cat env.yaml

set +xe<|MERGE_RESOLUTION|>--- conflicted
+++ resolved
@@ -28,21 +28,14 @@
         git+https://github.com/dask/dask-expr \
         git+https://github.com/dask/fastparquet \
         git+https://github.com/zarr-developers/zarr-python
-<<<<<<< HEAD
-    mamba uninstall --force numpy pandas scipy numexpr numba sparse h5py
-=======
-    mamba uninstall --force numpy pandas scipy numexpr numba sparse scikit-image
->>>>>>> 7ace31f9
+    mamba uninstall --force numpy pandas scipy numexpr numba sparse scikit-image h5py
     python -m pip install --no-deps --pre --retries 10 \
         -i https://pypi.anaconda.org/scientific-python-nightly-wheels/simple \
         numpy \
         pandas \
         scipy \
-<<<<<<< HEAD
+        scikit-image \
         h5py
-=======
-        scikit-image
->>>>>>> 7ace31f9
 
     # Used when automatically opening an issue when the `upstream` CI build fails
     mamba install pytest-reportlog
