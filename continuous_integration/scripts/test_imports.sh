#!/usr/bin/env bash
set -o errexit


test_import () {
    echo "Create environment: python=$PYTHON_VERSION $1"
    # Create an empty environment
<<<<<<< HEAD
    mamba create -q -y -n test-imports -c conda-forge python=$PYTHON_VERSION pyyaml $1
=======
    conda create -q -y -n test-imports -c conda-forge python=$PYTHON_VERSION pyyaml fsspec toolz partd cloudpickle $1
>>>>>>> a62fced2
    conda activate test-imports
    pip install -e .
    echo "python -c '$2'"
    python -c "$2"
    conda deactivate
    mamba env remove -n test-imports
}

test_import ""                                "import dask, dask.base, dask.multiprocessing, dask.threaded, dask.optimization, dask.bag, dask.delayed, dask.graph_manipulation"
test_import "numpy"                           "import dask.array"
test_import "pandas"                          "import dask.dataframe"
test_import "bokeh"                           "import dask.diagnostics"
test_import "distributed"                     "import dask.distributed"<|MERGE_RESOLUTION|>--- conflicted
+++ resolved
@@ -5,11 +5,7 @@
 test_import () {
     echo "Create environment: python=$PYTHON_VERSION $1"
     # Create an empty environment
-<<<<<<< HEAD
-    mamba create -q -y -n test-imports -c conda-forge python=$PYTHON_VERSION pyyaml $1
-=======
-    conda create -q -y -n test-imports -c conda-forge python=$PYTHON_VERSION pyyaml fsspec toolz partd cloudpickle $1
->>>>>>> a62fced2
+    mamba create -q -y -n test-imports -c conda-forge python=$PYTHON_VERSION pyyaml fsspec toolz partd cloudpickle $1
     conda activate test-imports
     pip install -e .
     echo "python -c '$2'"
