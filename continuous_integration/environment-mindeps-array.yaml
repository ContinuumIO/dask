name: test-environment
channels:
  - conda-forge
dependencies:
  # required dependencies
  - packaging=20.0
  - python=3.9
  - pyyaml=5.3.1
  - click=8.0
  - cloudpickle=1.5.0
  - partd=1.2.0
  - fsspec=2021.09.0
  - importlib-metadata=4.13.0
  - toolz=0.10.0
  # optional dependencies pulled in by pip install dask[array]
  - numpy=1.21
  # test dependencies
  - pre-commit
  - pytest
  - pytest-cov
  - pytest-rerunfailures
<<<<<<< HEAD
  - pytest-xdist
  - hypothesis
=======
  - pytest-timeout
  - pytest-xdist
>>>>>>> 91098a63
<|MERGE_RESOLUTION|>--- conflicted
+++ resolved
@@ -19,10 +19,6 @@
   - pytest
   - pytest-cov
   - pytest-rerunfailures
-<<<<<<< HEAD
-  - pytest-xdist
-  - hypothesis
-=======
   - pytest-timeout
   - pytest-xdist
->>>>>>> 91098a63
+  - hypothesis