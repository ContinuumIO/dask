--- conflicted
+++ resolved
@@ -108,11 +108,7 @@
     strategy:
       fail-fast: false
       matrix:
-<<<<<<< HEAD
-        python-version: ["3.7", "3.8", "3.9", "3.10"]
-=======
-        python-version: ["3.8", "3.9"]
->>>>>>> 4e5dfe74
+        python-version: ["3.8", "3.9", "3.10"]
     steps:
       - name: Checkout source
         uses: actions/checkout@v2
