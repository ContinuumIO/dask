--- conflicted
+++ resolved
@@ -37,17 +37,7 @@
         shell: bash -l {0}
         run: source continuous_integration/scripts/run_tests.sh
 
-<<<<<<< HEAD
       # - name: Coverage
       #   shell: bash -l {0}
       #   if: ${{ matrix.os == 'ubuntu-latest' &&  matrix.python-version == '3.8' }}
-      #   run: source continuous_integration/scripts/coverage.sh
-=======
-      - name: Coverage
-        shell: bash -l {0}
-        if: ${{ matrix.os == 'ubuntu-latest' &&  matrix.python-version == '3.8' }}
-        env:
-          COVERAGE: "true"
-          PARALLEL: "false"
-        run: source continuous_integration/scripts/coverage.sh
->>>>>>> 9b5efa5f
+      #   run: source continuous_integration/scripts/coverage.sh