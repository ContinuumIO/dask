name: CI

on: [push, pull_request]

jobs:
  test:
    runs-on: ${{ matrix.os }}
    strategy:
      fail-fast: false
      matrix:
        os: ["windows-latest", "ubuntu-latest", "macos-latest"]
<<<<<<< HEAD
        python-version: ["3.7", "3.8"]
=======
        python-version: ["3.6", "3.7", "3.8", "3.9"]
>>>>>>> 7a128890

    env:
      PYTHON_VERSION: ${{ matrix.python-version }}
      PARALLEL: "true"
      COVERAGE: "true"

    steps:
      - name: Checkout source
        uses: actions/checkout@v2
        with:
          fetch-depth: 0  # Needed by codecov.io

      - name: Setup Conda Environment
        uses: conda-incubator/setup-miniconda@v2
        with:
          miniconda-version: "latest"
          python-version: ${{ matrix.python-version }}
          environment-file: continuous_integration/environment-${{ matrix.python-version }}.yaml
          activate-environment: test-environment
          auto-activate-base: false

      - name: Hack around https://github.com/dask/dask/issues/7189
        shell: bash -l {0}
        if: ${{ matrix.os == 'macos-latest' && matrix.python-version == '3.8' }}
        run: |
          conda uninstall --force numpy
          python -m pip install --no-deps numpy==1.20

      - name: Hack around https://github.com/ipython/ipython/issues/12197
        # This upstream issue causes an interpreter crash when running
        # test_base.py::test_tokenize_object_with_recursion_error_returns_uuid
        shell: bash -l {0}
        if: ${{ matrix.os == 'windows-latest' && matrix.python-version == '3.9' }}
        run: conda uninstall ipython

      - name: Install
        shell: bash -l {0}
        run: source continuous_integration/scripts/install.sh

      - name: Run tests
        shell: bash -l {0}
        run: source continuous_integration/scripts/run_tests.sh

      - name: Coverage
        uses: codecov/codecov-action@v1<|MERGE_RESOLUTION|>--- conflicted
+++ resolved
@@ -9,11 +9,7 @@
       fail-fast: false
       matrix:
         os: ["windows-latest", "ubuntu-latest", "macos-latest"]
-<<<<<<< HEAD
-        python-version: ["3.7", "3.8"]
-=======
-        python-version: ["3.6", "3.7", "3.8", "3.9"]
->>>>>>> 7a128890
+        python-version: ["3.7", "3.8", "3.9"]
 
     env:
       PYTHON_VERSION: ${{ matrix.python-version }}
