language: generic
sudo: false
dist: trusty
os: linux

_base_envs:
  - &test_and_lint TEST='true' LINT='true'
  - &coverage COVERAGE='true' PARALLEL='false'
  - &no_coverage COVERAGE='false' PARALLEL='true'
  - &optimize PYTHONOPTIMIZE=2 XTRATESTARGS='--ignore=dask/diagnostics --ignore=dask/array/tests/test_image.py --ignore=dask/array/tests/test_stats.py --ignore=dask/bytes/tests/test_s3.py'
  - &no_optimize XTRATESTARGS=
  - &imports TEST_IMPORTS='true'
  - &no_imports TEST_IMPORTS='false'
<<<<<<< HEAD
  - &upstream_sparse UPSTREAM_SPARSE='true'
  - &no_upstream_sparse UPSTREAM_SPARSE='false'
=======
  - &array_function NUMPY_EXPERIMENTAL_ARRAY_FUNCTION='1'
>>>>>>> 87f3a482

jobs:
  fast_finish: true
  include:
    - env:
      - PYTHON=2.7
      - NUMPY=1.13.0
      - PANDAS=0.20.2
      - *test_and_lint
      - *no_coverage
      - *optimize
      - *no_imports
      - *no_upstream_sparse

    - env:
      - PYTHON=3.5
      - NUMPY=1.11.1
      - PANDAS=0.19.2
      - *test_and_lint
      - *no_coverage
      - *no_optimize
      - *no_imports
      - *no_upstream_sparse

    - env: &py36_env
      - PYTHON=3.6
      - NUMPY=1.14.1
      - PANDAS=0.22.0
      - *test_and_lint
      - *coverage
      - *no_optimize
      - *imports
      - *no_upstream_sparse

    - env: &py37_env
      - PYTHON=3.7
      - NUMPY=1.16.2
      - PANDAS>=0.24.1
      - *test_and_lint
      - *no_coverage
      - *no_optimize
      - *imports
      - *upstream_sparse

    - env: &py36_dev
      - UPSTREAM_DEV=1  # Install nightly versions of NumPy, pandas, pyarrow
      - NUMPY=1.13.0    # these are overridden later
      - PANDAS=0.20.3
      - *test_and_lint
      - *no_coverage
      - *no_optimize
      - *no_imports
      - *no_upstream_sparse
      if: type != pull_request

    - env: *py36_env
      if: type != pull_request
      os: osx

    - env:
      - TEST_HDFS='true'
      if: type != pull_request OR commit_message =~ test-hdfs  # Skip on PRS unless the commit message contains "test-hdfs"
      sudo: true
      services:
        - docker
      before_install:
        - source continuous_integration/hdfs/startup_hdfs.sh

  allow_failures:
    - env: *py36_dev
    - os: osx


install:
  - if [[ $TEST_HDFS == 'true' ]]; then source continuous_integration/hdfs/install.sh; fi
  - if [[ $TEST == 'true' ]]; then source continuous_integration/travis/install.sh; fi

script:
  - if [[ $TEST_HDFS == 'true' ]]; then source continuous_integration/hdfs/run_tests.sh; fi
  - if [[ $TEST == 'true' ]]; then source continuous_integration/travis/run_tests.sh; fi
  - if [[ $LINT == 'true' ]]; then flake8 dask; fi
  - if [[ $TEST_IMPORTS == 'true' ]]; then source continuous_integration/travis/test_imports.sh; fi

after_success:
  - source continuous_integration/travis/after_success.sh

notifications:
  email: false<|MERGE_RESOLUTION|>--- conflicted
+++ resolved
@@ -11,12 +11,9 @@
   - &no_optimize XTRATESTARGS=
   - &imports TEST_IMPORTS='true'
   - &no_imports TEST_IMPORTS='false'
-<<<<<<< HEAD
   - &upstream_sparse UPSTREAM_SPARSE='true'
   - &no_upstream_sparse UPSTREAM_SPARSE='false'
-=======
   - &array_function NUMPY_EXPERIMENTAL_ARRAY_FUNCTION='1'
->>>>>>> 87f3a482
 
 jobs:
   fast_finish: true
